use crate::{
    blame_entry_tooltip::{blame_entry_relative_timestamp, BlameEntryTooltip},
    code_context_menus::{CodeActionsMenu, MENU_ASIDE_MAX_WIDTH, MENU_ASIDE_MIN_WIDTH, MENU_GAP},
    display_map::{
        Block, BlockContext, BlockStyle, DisplaySnapshot, HighlightedChunk, ToDisplayPoint,
    },
    editor_settings::{
        CurrentLineHighlight, DoubleClickInMultibuffer, MultiCursorModifier, ScrollBeyondLastLine,
        ScrollbarDiagnostics, ShowScrollbar,
    },
    git::blame::{CommitDetails, GitBlame},
    hover_popover::{
        self, hover_at, HOVER_POPOVER_GAP, MIN_POPOVER_CHARACTER_WIDTH, MIN_POPOVER_LINE_HEIGHT,
    },
    items::BufferSearchHighlights,
    mouse_context_menu::{self, MenuPosition, MouseContextMenu},
    scroll::{axis_pair, scroll_amount::ScrollAmount, AxisPair},
    BlockId, ChunkReplacement, CursorShape, CustomBlockId, DisplayPoint, DisplayRow,
    DocumentHighlightRead, DocumentHighlightWrite, Editor, EditorMode, EditorSettings,
<<<<<<< HEAD
    EditorSnapshot, EditorStyle, ExpandExcerpts, FocusedBlock, GoToHunk, GoToPrevHunk,
    GutterDimensions, HalfPageDown, HalfPageUp, HandleInput, HoveredCursor, InlineCompletion,
    JumpData, LineDown, LineUp, OpenExcerpts, PageDown, PageUp, Point, RevertSelectedHunks, RowExt,
    RowRangeExt, SelectPhase, Selection, SoftWrap, ToPoint, ToggleFold, CURSORS_VISIBLE_FOR,
    FILE_HEADER_HEIGHT, GIT_BLAME_MAX_AUTHOR_CHARS_DISPLAYED, MAX_LINE_LEN,
    MULTI_BUFFER_EXCERPT_HEADER_HEIGHT,
=======
    EditorSnapshot, EditorStyle, ExpandExcerpts, FocusedBlock, GutterDimensions, HalfPageDown,
    HalfPageUp, HandleInput, HoveredCursor, HoveredHunk, InlineCompletion, JumpData, LineDown,
    LineUp, OpenExcerpts, PageDown, PageUp, Point, RowExt, RowRangeExt, SelectPhase, Selection,
    SoftWrap, StickyHeaderExcerpt, ToPoint, ToggleFold, CURSORS_VISIBLE_FOR, FILE_HEADER_HEIGHT,
    GIT_BLAME_MAX_AUTHOR_CHARS_DISPLAYED, MAX_LINE_LEN, MULTI_BUFFER_EXCERPT_HEADER_HEIGHT,
>>>>>>> 40ecc38d
};
use client::ParticipantIndex;
use collections::{BTreeMap, HashMap, HashSet};
use file_icons::FileIcons;
use git::{blame::BlameEntry, diff::DiffHunkStatus, Oid};
use gpui::{
    anchored, deferred, div, fill, linear_color_stop, linear_gradient, outline, point, px, quad,
    relative, size, svg, transparent_black, Action, AnyElement, AvailableSpace, Axis, Bounds,
    ClickEvent, ClipboardItem, ContentMask, Corner, Corners, CursorStyle, DispatchPhase, Edges,
    Element, ElementInputHandler, Entity, FontId, GlobalElementId, Hitbox, Hsla,
    InteractiveElement, IntoElement, Length, ModifiersChangedEvent, MouseButton, MouseDownEvent,
    MouseMoveEvent, MouseUpEvent, PaintQuad, ParentElement, Pixels, ScrollDelta, ScrollWheelEvent,
    ShapedLine, SharedString, Size, StatefulInteractiveElement, Style, Styled, Subscription,
    TextRun, TextStyleRefinement, View, ViewContext, WeakView, WindowContext,
};
use itertools::Itertools;
use language::{
    language_settings::{
        IndentGuideBackgroundColoring, IndentGuideColoring, IndentGuideSettings,
        ShowWhitespaceSetting,
    },
    ChunkRendererContext, DiagnosticEntry,
};
use lsp::DiagnosticSeverity;
use multi_buffer::{
    Anchor, AnchorRangeExt, ExcerptId, ExcerptInfo, ExpandExcerptDirection, MultiBufferPoint,
    MultiBufferRow, MultiBufferSnapshot, RowInfo, ToOffset,
};
use project::project_settings::{GitGutterSetting, ProjectSettings};
use settings::Settings;
use smallvec::{smallvec, SmallVec};
use std::{
    any::TypeId,
    borrow::Cow,
    cmp::{self, Ordering},
    fmt::{self, Write},
    iter, mem,
    ops::{Deref, Range},
    rc::Rc,
    sync::Arc,
};
use sum_tree::Bias;
use text::BufferId;
use theme::{ActiveTheme, Appearance, PlayerColor};
<<<<<<< HEAD
use ui::{h_flex, ButtonLike, ButtonStyle, ContextMenu, IconButtonShape, Tooltip};
use ui::{prelude::*, POPOVER_Y_PADDING};
=======
use ui::{
    prelude::*, ButtonLike, ButtonStyle, ContextMenu, KeyBinding, Tooltip, POPOVER_Y_PADDING,
};
>>>>>>> 40ecc38d
use unicode_segmentation::UnicodeSegmentation;
use util::{RangeExt, ResultExt};
use workspace::{item::Item, Workspace};

#[derive(Debug, Clone, PartialEq, Eq)]
pub enum DisplayDiffHunk {
    Folded {
        display_row: DisplayRow,
    },

    Unfolded {
        diff_base_byte_range: Range<usize>,
        display_row_range: Range<DisplayRow>,
        multi_buffer_range: Range<Anchor>,
        status: DiffHunkStatus,
    },
}

struct SelectionLayout {
    head: DisplayPoint,
    cursor_shape: CursorShape,
    is_newest: bool,
    is_local: bool,
    range: Range<DisplayPoint>,
    active_rows: Range<DisplayRow>,
    user_name: Option<SharedString>,
}

impl SelectionLayout {
    fn new<T: ToPoint + ToDisplayPoint + Clone>(
        selection: Selection<T>,
        line_mode: bool,
        cursor_shape: CursorShape,
        map: &DisplaySnapshot,
        is_newest: bool,
        is_local: bool,
        user_name: Option<SharedString>,
    ) -> Self {
        let point_selection = selection.map(|p| p.to_point(&map.buffer_snapshot));
        let display_selection = point_selection.map(|p| p.to_display_point(map));
        let mut range = display_selection.range();
        let mut head = display_selection.head();
        let mut active_rows = map.prev_line_boundary(point_selection.start).1.row()
            ..map.next_line_boundary(point_selection.end).1.row();

        // vim visual line mode
        if line_mode {
            let point_range = map.expand_to_line(point_selection.range());
            range = point_range.start.to_display_point(map)..point_range.end.to_display_point(map);
        }

        // any vim visual mode (including line mode)
        if (cursor_shape == CursorShape::Block || cursor_shape == CursorShape::Hollow)
            && !range.is_empty()
            && !selection.reversed
        {
            if head.column() > 0 {
                head = map.clip_point(DisplayPoint::new(head.row(), head.column() - 1), Bias::Left)
            } else if head.row().0 > 0 && head != map.max_point() {
                head = map.clip_point(
                    DisplayPoint::new(
                        head.row().previous_row(),
                        map.line_len(head.row().previous_row()),
                    ),
                    Bias::Left,
                );
                // updating range.end is a no-op unless you're cursor is
                // on the newline containing a multi-buffer divider
                // in which case the clip_point may have moved the head up
                // an additional row.
                range.end = DisplayPoint::new(head.row().next_row(), 0);
                active_rows.end = head.row();
            }
        }

        Self {
            head,
            cursor_shape,
            is_newest,
            is_local,
            range,
            active_rows,
            user_name,
        }
    }
}

pub struct EditorElement {
    editor: View<Editor>,
    style: EditorStyle,
}

type DisplayRowDelta = u32;

impl EditorElement {
    pub(crate) const SCROLLBAR_WIDTH: Pixels = px(15.);

    pub fn new(editor: &View<Editor>, style: EditorStyle) -> Self {
        Self {
            editor: editor.clone(),
            style,
        }
    }

    fn register_actions(&self, cx: &mut WindowContext) {
        let view = &self.editor;
        view.update(cx, |editor, cx| {
            for action in editor.editor_actions.borrow().values() {
                (action)(cx)
            }
        });

        crate::rust_analyzer_ext::apply_related_actions(view, cx);
        crate::clangd_ext::apply_related_actions(view, cx);
        register_action(view, cx, Editor::open_context_menu);
        register_action(view, cx, Editor::move_left);
        register_action(view, cx, Editor::move_right);
        register_action(view, cx, Editor::move_down);
        register_action(view, cx, Editor::move_down_by_lines);
        register_action(view, cx, Editor::select_down_by_lines);
        register_action(view, cx, Editor::move_up);
        register_action(view, cx, Editor::move_up_by_lines);
        register_action(view, cx, Editor::select_up_by_lines);
        register_action(view, cx, Editor::select_page_down);
        register_action(view, cx, Editor::select_page_up);
        register_action(view, cx, Editor::cancel);
        register_action(view, cx, Editor::newline);
        register_action(view, cx, Editor::newline_above);
        register_action(view, cx, Editor::newline_below);
        register_action(view, cx, Editor::backspace);
        register_action(view, cx, Editor::delete);
        register_action(view, cx, Editor::tab);
        register_action(view, cx, Editor::tab_prev);
        register_action(view, cx, Editor::indent);
        register_action(view, cx, Editor::outdent);
        register_action(view, cx, Editor::autoindent);
        register_action(view, cx, Editor::delete_line);
        register_action(view, cx, Editor::join_lines);
        register_action(view, cx, Editor::sort_lines_case_sensitive);
        register_action(view, cx, Editor::sort_lines_case_insensitive);
        register_action(view, cx, Editor::reverse_lines);
        register_action(view, cx, Editor::shuffle_lines);
        register_action(view, cx, Editor::convert_to_upper_case);
        register_action(view, cx, Editor::convert_to_lower_case);
        register_action(view, cx, Editor::convert_to_title_case);
        register_action(view, cx, Editor::convert_to_snake_case);
        register_action(view, cx, Editor::convert_to_kebab_case);
        register_action(view, cx, Editor::convert_to_upper_camel_case);
        register_action(view, cx, Editor::convert_to_lower_camel_case);
        register_action(view, cx, Editor::convert_to_opposite_case);
        register_action(view, cx, Editor::delete_to_previous_word_start);
        register_action(view, cx, Editor::delete_to_previous_subword_start);
        register_action(view, cx, Editor::delete_to_next_word_end);
        register_action(view, cx, Editor::delete_to_next_subword_end);
        register_action(view, cx, Editor::delete_to_beginning_of_line);
        register_action(view, cx, Editor::delete_to_end_of_line);
        register_action(view, cx, Editor::cut_to_end_of_line);
        register_action(view, cx, Editor::duplicate_line_up);
        register_action(view, cx, Editor::duplicate_line_down);
        register_action(view, cx, Editor::duplicate_selection);
        register_action(view, cx, Editor::move_line_up);
        register_action(view, cx, Editor::move_line_down);
        register_action(view, cx, Editor::transpose);
        register_action(view, cx, Editor::rewrap);
        register_action(view, cx, Editor::cut);
        register_action(view, cx, Editor::kill_ring_cut);
        register_action(view, cx, Editor::kill_ring_yank);
        register_action(view, cx, Editor::copy);
        register_action(view, cx, Editor::paste);
        register_action(view, cx, Editor::undo);
        register_action(view, cx, Editor::redo);
        register_action(view, cx, Editor::move_page_up);
        register_action(view, cx, Editor::move_page_down);
        register_action(view, cx, Editor::next_screen);
        register_action(view, cx, Editor::scroll_cursor_top);
        register_action(view, cx, Editor::scroll_cursor_center);
        register_action(view, cx, Editor::scroll_cursor_bottom);
        register_action(view, cx, Editor::scroll_cursor_center_top_bottom);
        register_action(view, cx, |editor, _: &LineDown, cx| {
            editor.scroll_screen(&ScrollAmount::Line(1.), cx)
        });
        register_action(view, cx, |editor, _: &LineUp, cx| {
            editor.scroll_screen(&ScrollAmount::Line(-1.), cx)
        });
        register_action(view, cx, |editor, _: &HalfPageDown, cx| {
            editor.scroll_screen(&ScrollAmount::Page(0.5), cx)
        });
        register_action(view, cx, |editor, HandleInput(text): &HandleInput, cx| {
            if text.is_empty() {
                return;
            }
            editor.handle_input(text, cx);
        });
        register_action(view, cx, |editor, _: &HalfPageUp, cx| {
            editor.scroll_screen(&ScrollAmount::Page(-0.5), cx)
        });
        register_action(view, cx, |editor, _: &PageDown, cx| {
            editor.scroll_screen(&ScrollAmount::Page(1.), cx)
        });
        register_action(view, cx, |editor, _: &PageUp, cx| {
            editor.scroll_screen(&ScrollAmount::Page(-1.), cx)
        });
        register_action(view, cx, Editor::move_to_previous_word_start);
        register_action(view, cx, Editor::move_to_previous_subword_start);
        register_action(view, cx, Editor::move_to_next_word_end);
        register_action(view, cx, Editor::move_to_next_subword_end);
        register_action(view, cx, Editor::move_to_beginning_of_line);
        register_action(view, cx, Editor::move_to_end_of_line);
        register_action(view, cx, Editor::move_to_start_of_paragraph);
        register_action(view, cx, Editor::move_to_end_of_paragraph);
        register_action(view, cx, Editor::move_to_beginning);
        register_action(view, cx, Editor::move_to_end);
        register_action(view, cx, Editor::select_up);
        register_action(view, cx, Editor::select_down);
        register_action(view, cx, Editor::select_left);
        register_action(view, cx, Editor::select_right);
        register_action(view, cx, Editor::select_to_previous_word_start);
        register_action(view, cx, Editor::select_to_previous_subword_start);
        register_action(view, cx, Editor::select_to_next_word_end);
        register_action(view, cx, Editor::select_to_next_subword_end);
        register_action(view, cx, Editor::select_to_beginning_of_line);
        register_action(view, cx, Editor::select_to_end_of_line);
        register_action(view, cx, Editor::select_to_start_of_paragraph);
        register_action(view, cx, Editor::select_to_end_of_paragraph);
        register_action(view, cx, Editor::select_to_beginning);
        register_action(view, cx, Editor::select_to_end);
        register_action(view, cx, Editor::select_all);
        register_action(view, cx, |editor, action, cx| {
            editor.select_all_matches(action, cx).log_err();
        });
        register_action(view, cx, Editor::select_line);
        register_action(view, cx, Editor::split_selection_into_lines);
        register_action(view, cx, Editor::add_selection_above);
        register_action(view, cx, Editor::add_selection_below);
        register_action(view, cx, |editor, action, cx| {
            editor.select_next(action, cx).log_err();
        });
        register_action(view, cx, |editor, action, cx| {
            editor.select_previous(action, cx).log_err();
        });
        register_action(view, cx, Editor::toggle_comments);
        register_action(view, cx, Editor::select_larger_syntax_node);
        register_action(view, cx, Editor::select_smaller_syntax_node);
        register_action(view, cx, Editor::select_enclosing_symbol);
        register_action(view, cx, Editor::move_to_enclosing_bracket);
        register_action(view, cx, Editor::undo_selection);
        register_action(view, cx, Editor::redo_selection);
        if !view.read(cx).is_singleton(cx) {
            register_action(view, cx, Editor::expand_excerpts);
            register_action(view, cx, Editor::expand_excerpts_up);
            register_action(view, cx, Editor::expand_excerpts_down);
        }
        register_action(view, cx, Editor::go_to_diagnostic);
        register_action(view, cx, Editor::go_to_prev_diagnostic);
        register_action(view, cx, Editor::go_to_next_hunk);
        register_action(view, cx, Editor::go_to_prev_hunk);
        register_action(view, cx, |editor, a, cx| {
            editor.go_to_definition(a, cx).detach_and_log_err(cx);
        });
        register_action(view, cx, |editor, a, cx| {
            editor.go_to_definition_split(a, cx).detach_and_log_err(cx);
        });
        register_action(view, cx, |editor, a, cx| {
            editor.go_to_declaration(a, cx).detach_and_log_err(cx);
        });
        register_action(view, cx, |editor, a, cx| {
            editor.go_to_declaration_split(a, cx).detach_and_log_err(cx);
        });
        register_action(view, cx, |editor, a, cx| {
            editor.go_to_implementation(a, cx).detach_and_log_err(cx);
        });
        register_action(view, cx, |editor, a, cx| {
            editor
                .go_to_implementation_split(a, cx)
                .detach_and_log_err(cx);
        });
        register_action(view, cx, |editor, a, cx| {
            editor.go_to_type_definition(a, cx).detach_and_log_err(cx);
        });
        register_action(view, cx, |editor, a, cx| {
            editor
                .go_to_type_definition_split(a, cx)
                .detach_and_log_err(cx);
        });
        register_action(view, cx, Editor::open_url);
        register_action(view, cx, Editor::open_selected_filename);
        register_action(view, cx, Editor::fold);
        register_action(view, cx, Editor::fold_at_level);
        register_action(view, cx, Editor::fold_all);
        register_action(view, cx, Editor::fold_function_bodies);
        register_action(view, cx, Editor::fold_at);
        register_action(view, cx, Editor::fold_recursive);
        register_action(view, cx, Editor::toggle_fold);
        register_action(view, cx, Editor::toggle_fold_recursive);
        register_action(view, cx, Editor::unfold_lines);
        register_action(view, cx, Editor::unfold_recursive);
        register_action(view, cx, Editor::unfold_all);
        register_action(view, cx, Editor::unfold_at);
        register_action(view, cx, Editor::fold_selected_ranges);
        register_action(view, cx, Editor::show_completions);
        register_action(view, cx, Editor::toggle_code_actions);
        register_action(view, cx, Editor::open_excerpts);
        register_action(view, cx, Editor::open_excerpts_in_split);
        register_action(view, cx, Editor::open_proposed_changes_editor);
        register_action(view, cx, Editor::toggle_soft_wrap);
        register_action(view, cx, Editor::toggle_tab_bar);
        register_action(view, cx, Editor::toggle_line_numbers);
        register_action(view, cx, Editor::toggle_relative_line_numbers);
        register_action(view, cx, Editor::toggle_indent_guides);
        register_action(view, cx, Editor::toggle_inlay_hints);
        register_action(view, cx, Editor::toggle_inline_completions);
        register_action(view, cx, hover_popover::hover);
        register_action(view, cx, Editor::reveal_in_finder);
        register_action(view, cx, Editor::copy_path);
        register_action(view, cx, Editor::copy_relative_path);
        register_action(view, cx, Editor::copy_highlight_json);
        register_action(view, cx, Editor::copy_permalink_to_line);
        register_action(view, cx, Editor::open_permalink_to_line);
        register_action(view, cx, Editor::copy_file_location);
        register_action(view, cx, Editor::toggle_git_blame);
        register_action(view, cx, Editor::toggle_git_blame_inline);
        register_action(view, cx, Editor::toggle_hunk_diff);
        register_action(view, cx, Editor::expand_all_diff_hunks);
        register_action(view, cx, |editor, action, cx| {
            if let Some(task) = editor.format(action, cx) {
                task.detach_and_log_err(cx);
            } else {
                cx.propagate();
            }
        });
        register_action(view, cx, |editor, action, cx| {
            if let Some(task) = editor.format_selections(action, cx) {
                task.detach_and_log_err(cx);
            } else {
                cx.propagate();
            }
        });
        register_action(view, cx, Editor::restart_language_server);
        register_action(view, cx, Editor::cancel_language_server_work);
        register_action(view, cx, Editor::show_character_palette);
        register_action(view, cx, |editor, action, cx| {
            if let Some(task) = editor.confirm_completion(action, cx) {
                task.detach_and_log_err(cx);
            } else {
                cx.propagate();
            }
        });
        register_action(view, cx, |editor, action, cx| {
            if let Some(task) = editor.compose_completion(action, cx) {
                task.detach_and_log_err(cx);
            } else {
                cx.propagate();
            }
        });
        register_action(view, cx, |editor, action, cx| {
            if let Some(task) = editor.confirm_code_action(action, cx) {
                task.detach_and_log_err(cx);
            } else {
                cx.propagate();
            }
        });
        register_action(view, cx, |editor, action, cx| {
            if let Some(task) = editor.rename(action, cx) {
                task.detach_and_log_err(cx);
            } else {
                cx.propagate();
            }
        });
        register_action(view, cx, |editor, action, cx| {
            if let Some(task) = editor.confirm_rename(action, cx) {
                task.detach_and_log_err(cx);
            } else {
                cx.propagate();
            }
        });
        register_action(view, cx, |editor, action, cx| {
            if let Some(task) = editor.find_all_references(action, cx) {
                task.detach_and_log_err(cx);
            } else {
                cx.propagate();
            }
        });
        register_action(view, cx, Editor::show_signature_help);
        register_action(view, cx, Editor::next_inline_completion);
        register_action(view, cx, Editor::previous_inline_completion);
        register_action(view, cx, Editor::show_inline_completion);
        register_action(view, cx, Editor::context_menu_first);
        register_action(view, cx, Editor::context_menu_prev);
        register_action(view, cx, Editor::context_menu_next);
        register_action(view, cx, Editor::context_menu_last);
        register_action(view, cx, Editor::display_cursor_names);
        register_action(view, cx, Editor::unique_lines_case_insensitive);
        register_action(view, cx, Editor::unique_lines_case_sensitive);
        register_action(view, cx, Editor::accept_partial_inline_completion);
        register_action(view, cx, Editor::accept_inline_completion);
        register_action(view, cx, Editor::revert_file);
        register_action(view, cx, Editor::revert_selected_hunks);
        register_action(view, cx, Editor::apply_all_diff_hunks);
        register_action(view, cx, Editor::apply_selected_diff_hunks);
        register_action(view, cx, Editor::open_active_item_in_terminal);
        register_action(view, cx, Editor::reload_file);
        register_action(view, cx, Editor::spawn_nearest_task);
        register_action(view, cx, Editor::insert_uuid_v4);
        register_action(view, cx, Editor::insert_uuid_v7);
    }

    fn register_key_listeners(&self, cx: &mut WindowContext, layout: &EditorLayout) {
        let position_map = layout.position_map.clone();
        cx.on_key_event({
            let editor = self.editor.clone();
            let text_hitbox = layout.text_hitbox.clone();
            move |event: &ModifiersChangedEvent, phase, cx| {
                if phase != DispatchPhase::Bubble {
                    return;
                }
                editor.update(cx, |editor, cx| {
                    if editor.hover_state.focused(cx) {
                        return;
                    }
                    Self::modifiers_changed(editor, event, &position_map, &text_hitbox, cx)
                })
            }
        });
    }

    fn modifiers_changed(
        editor: &mut Editor,
        event: &ModifiersChangedEvent,
        position_map: &PositionMap,
        text_hitbox: &Hitbox,
        cx: &mut ViewContext<Editor>,
    ) {
        let mouse_position = cx.mouse_position();
        if !text_hitbox.is_hovered(cx) {
            return;
        }

        editor.update_hovered_link(
            position_map.point_for_position(text_hitbox.bounds, mouse_position),
            &position_map.snapshot,
            event.modifiers,
            cx,
        )
    }

    #[allow(clippy::too_many_arguments)]
    fn mouse_left_down(
        editor: &mut Editor,
        event: &MouseDownEvent,
        hovered_hunk: Option<Range<Anchor>>,
        position_map: &PositionMap,
        text_hitbox: &Hitbox,
        gutter_hitbox: &Hitbox,
        line_numbers: &HashMap<MultiBufferRow, (ShapedLine, Option<Hitbox>)>,
        cx: &mut ViewContext<Editor>,
    ) {
        if cx.default_prevented() {
            return;
        }

        let mut click_count = event.click_count;
        let mut modifiers = event.modifiers;

        if let Some(hovered_hunk) = hovered_hunk {
            editor.toggle_diff_hunks_in_ranges(vec![hovered_hunk], cx);
            cx.notify();
            return;
        } else if gutter_hitbox.is_hovered(cx) {
            click_count = 3; // Simulate triple-click when clicking the gutter to select lines
        } else if !text_hitbox.is_hovered(cx) {
            return;
        }

        let is_singleton = editor.buffer().read(cx).is_singleton();

        if click_count == 2 && !is_singleton {
            match EditorSettings::get_global(cx).double_click_in_multibuffer {
                DoubleClickInMultibuffer::Select => {
                    // do nothing special on double click, all selection logic is below
                }
                DoubleClickInMultibuffer::Open => {
                    if modifiers.alt {
                        // if double click is made with alt, pretend it's a regular double click without opening and alt,
                        // and run the selection logic.
                        modifiers.alt = false;
                    } else {
                        // if double click is made without alt, open the corresponding excerp
                        editor.open_excerpts(&OpenExcerpts, cx);
                        return;
                    }
                }
            }
        }

        let point_for_position =
            position_map.point_for_position(text_hitbox.bounds, event.position);
        let position = point_for_position.previous_valid;
        if modifiers.shift && modifiers.alt {
            editor.select(
                SelectPhase::BeginColumnar {
                    position,
                    reset: false,
                    goal_column: point_for_position.exact_unclipped.column(),
                },
                cx,
            );
        } else if modifiers.shift && !modifiers.control && !modifiers.alt && !modifiers.secondary()
        {
            editor.select(
                SelectPhase::Extend {
                    position,
                    click_count,
                },
                cx,
            );
        } else {
            let multi_cursor_setting = EditorSettings::get_global(cx).multi_cursor_modifier;
            let multi_cursor_modifier = match multi_cursor_setting {
                MultiCursorModifier::Alt => modifiers.alt,
                MultiCursorModifier::CmdOrCtrl => modifiers.secondary(),
            };
            editor.select(
                SelectPhase::Begin {
                    position,
                    add: multi_cursor_modifier,
                    click_count,
                },
                cx,
            );
        }
        cx.stop_propagation();

        if !is_singleton {
            let display_row = (((event.position - gutter_hitbox.bounds.origin).y
                + position_map.scroll_pixel_position.y)
                / position_map.line_height) as u32;
            let multi_buffer_row = position_map
                .snapshot
                .display_point_to_point(DisplayPoint::new(DisplayRow(display_row), 0), Bias::Right)
                .row;
            if let Some((_, Some(hitbox))) = line_numbers.get(&MultiBufferRow(multi_buffer_row)) {
                if hitbox.contains(&event.position) {
                    let scroll_position_row =
                        position_map.scroll_pixel_position.y / position_map.line_height;
                    let line_offset_from_top = display_row - scroll_position_row as u32;

                    editor.open_excerpts_common(
                        Some(JumpData::MultiBufferRow {
                            row: MultiBufferRow(multi_buffer_row),
                            line_offset_from_top,
                        }),
                        modifiers.alt,
                        cx,
                    );
                    cx.stop_propagation();
                }
            }
        }
    }

    fn mouse_right_down(
        editor: &mut Editor,
        event: &MouseDownEvent,
        position_map: &PositionMap,
        text_hitbox: &Hitbox,
        cx: &mut ViewContext<Editor>,
    ) {
        if !text_hitbox.is_hovered(cx) {
            return;
        }
        let point_for_position =
            position_map.point_for_position(text_hitbox.bounds, event.position);
        mouse_context_menu::deploy_context_menu(
            editor,
            Some(event.position),
            point_for_position.previous_valid,
            cx,
        );
        cx.stop_propagation();
    }

    fn mouse_middle_down(
        editor: &mut Editor,
        event: &MouseDownEvent,
        position_map: &PositionMap,
        text_hitbox: &Hitbox,
        cx: &mut ViewContext<Editor>,
    ) {
        if !text_hitbox.is_hovered(cx) || cx.default_prevented() {
            return;
        }

        let point_for_position =
            position_map.point_for_position(text_hitbox.bounds, event.position);
        let position = point_for_position.previous_valid;

        editor.select(
            SelectPhase::BeginColumnar {
                position,
                reset: true,
                goal_column: point_for_position.exact_unclipped.column(),
            },
            cx,
        );
    }

    fn mouse_up(
        editor: &mut Editor,
        event: &MouseUpEvent,
        position_map: &PositionMap,
        text_hitbox: &Hitbox,
        cx: &mut ViewContext<Editor>,
    ) {
        let end_selection = editor.has_pending_selection();
        let pending_nonempty_selections = editor.has_pending_nonempty_selection();

        if end_selection {
            editor.select(SelectPhase::End, cx);
        }

        let multi_cursor_setting = EditorSettings::get_global(cx).multi_cursor_modifier;
        let multi_cursor_modifier = match multi_cursor_setting {
            MultiCursorModifier::Alt => event.modifiers.secondary(),
            MultiCursorModifier::CmdOrCtrl => event.modifiers.alt,
        };

        if !pending_nonempty_selections && multi_cursor_modifier && text_hitbox.is_hovered(cx) {
            let point = position_map.point_for_position(text_hitbox.bounds, event.position);
            editor.handle_click_hovered_link(point, event.modifiers, cx);

            cx.stop_propagation();
        } else if end_selection && pending_nonempty_selections {
            cx.stop_propagation();
        } else if cfg!(any(target_os = "linux", target_os = "freebsd"))
            && event.button == MouseButton::Middle
        {
            if !text_hitbox.is_hovered(cx) || editor.read_only(cx) {
                return;
            }

            #[cfg(any(target_os = "linux", target_os = "freebsd"))]
            if EditorSettings::get_global(cx).middle_click_paste {
                if let Some(text) = cx.read_from_primary().and_then(|item| item.text()) {
                    let point_for_position =
                        position_map.point_for_position(text_hitbox.bounds, event.position);
                    let position = point_for_position.previous_valid;

                    editor.select(
                        SelectPhase::Begin {
                            position,
                            add: false,
                            click_count: 1,
                        },
                        cx,
                    );
                    editor.insert(&text, cx);
                }
                cx.stop_propagation()
            }
        }
    }

    fn mouse_dragged(
        editor: &mut Editor,
        event: &MouseMoveEvent,
        position_map: &PositionMap,
        text_bounds: Bounds<Pixels>,
        cx: &mut ViewContext<Editor>,
    ) {
        if !editor.has_pending_selection() {
            return;
        }

        let point_for_position = position_map.point_for_position(text_bounds, event.position);
        let mut scroll_delta = gpui::Point::<f32>::default();
        let vertical_margin = position_map.line_height.min(text_bounds.size.height / 3.0);
        let top = text_bounds.origin.y + vertical_margin;
        let bottom = text_bounds.bottom_left().y - vertical_margin;
        if event.position.y < top {
            scroll_delta.y = -scale_vertical_mouse_autoscroll_delta(top - event.position.y);
        }
        if event.position.y > bottom {
            scroll_delta.y = scale_vertical_mouse_autoscroll_delta(event.position.y - bottom);
        }

        // We need horizontal width of text
        let style = editor.style.clone().unwrap_or_default();
        let font_id = cx.text_system().resolve_font(&style.text.font());
        let font_size = style.text.font_size.to_pixels(cx.rem_size());
        let em_width = cx
            .text_system()
            .typographic_bounds(font_id, font_size, 'm')
            .unwrap()
            .size
            .width;

        let scroll_margin_x = EditorSettings::get_global(cx).horizontal_scroll_margin;

        let scroll_space: Pixels = scroll_margin_x * em_width;

        let left = text_bounds.origin.x + scroll_space;
        let right = text_bounds.top_right().x - scroll_space;

        if event.position.x < left {
            scroll_delta.x = -scale_horizontal_mouse_autoscroll_delta(left - event.position.x);
        }
        if event.position.x > right {
            scroll_delta.x = scale_horizontal_mouse_autoscroll_delta(event.position.x - right);
        }

        editor.select(
            SelectPhase::Update {
                position: point_for_position.previous_valid,
                goal_column: point_for_position.exact_unclipped.column(),
                scroll_delta,
            },
            cx,
        );
    }

    fn mouse_moved(
        editor: &mut Editor,
        event: &MouseMoveEvent,
        position_map: &PositionMap,
        text_hitbox: &Hitbox,
        gutter_hitbox: &Hitbox,
        cx: &mut ViewContext<Editor>,
    ) {
        let modifiers = event.modifiers;
        let gutter_hovered = gutter_hitbox.is_hovered(cx);
        editor.set_gutter_hovered(gutter_hovered, cx);

        // Don't trigger hover popover if mouse is hovering over context menu
        if text_hitbox.is_hovered(cx) {
            let point_for_position =
                position_map.point_for_position(text_hitbox.bounds, event.position);

            editor.update_hovered_link(point_for_position, &position_map.snapshot, modifiers, cx);

            if let Some(point) = point_for_position.as_valid() {
                let anchor = position_map
                    .snapshot
                    .buffer_snapshot
                    .anchor_before(point.to_offset(&position_map.snapshot, Bias::Left));
                hover_at(editor, Some(anchor), cx);
                Self::update_visible_cursor(editor, point, position_map, cx);
            } else {
                hover_at(editor, None, cx);
            }
        } else {
            editor.hide_hovered_link(cx);
            hover_at(editor, None, cx);
            if gutter_hovered {
                cx.stop_propagation();
            }
        }
    }

    fn update_visible_cursor(
        editor: &mut Editor,
        point: DisplayPoint,
        position_map: &PositionMap,
        cx: &mut ViewContext<Editor>,
    ) {
        let snapshot = &position_map.snapshot;
        let Some(hub) = editor.collaboration_hub() else {
            return;
        };
        let start = snapshot.display_snapshot.clip_point(
            DisplayPoint::new(point.row(), point.column().saturating_sub(1)),
            Bias::Left,
        );
        let end = snapshot.display_snapshot.clip_point(
            DisplayPoint::new(
                point.row(),
                (point.column() + 1).min(snapshot.line_len(point.row())),
            ),
            Bias::Right,
        );

        let range = snapshot
            .buffer_snapshot
            .anchor_at(start.to_point(&snapshot.display_snapshot), Bias::Left)
            ..snapshot
                .buffer_snapshot
                .anchor_at(end.to_point(&snapshot.display_snapshot), Bias::Right);

        let Some(selection) = snapshot.remote_selections_in_range(&range, hub, cx).next() else {
            return;
        };
        let key = crate::HoveredCursor {
            replica_id: selection.replica_id,
            selection_id: selection.selection.id,
        };
        editor.hovered_cursors.insert(
            key.clone(),
            cx.spawn(|editor, mut cx| async move {
                cx.background_executor().timer(CURSORS_VISIBLE_FOR).await;
                editor
                    .update(&mut cx, |editor, cx| {
                        editor.hovered_cursors.remove(&key);
                        cx.notify();
                    })
                    .ok();
            }),
        );
        cx.notify()
    }

    #[allow(clippy::too_many_arguments)]
    fn layout_selections(
        &self,
        start_anchor: Anchor,
        end_anchor: Anchor,
        local_selections: &[Selection<Point>],
        snapshot: &EditorSnapshot,
        start_row: DisplayRow,
        end_row: DisplayRow,
        cx: &mut WindowContext,
    ) -> (
        Vec<(PlayerColor, Vec<SelectionLayout>)>,
        BTreeMap<DisplayRow, bool>,
        Option<DisplayPoint>,
    ) {
        let mut selections: Vec<(PlayerColor, Vec<SelectionLayout>)> = Vec::new();
        let mut active_rows = BTreeMap::new();
        let mut newest_selection_head = None;
        self.editor.update(cx, |editor, cx| {
            if editor.show_local_selections {
                let mut layouts = Vec::new();
                let newest = editor.selections.newest(cx);
                for selection in local_selections.iter().cloned() {
                    let is_empty = selection.start == selection.end;
                    let is_newest = selection == newest;

                    let layout = SelectionLayout::new(
                        selection,
                        editor.selections.line_mode,
                        editor.cursor_shape,
                        &snapshot.display_snapshot,
                        is_newest,
                        editor.leader_peer_id.is_none(),
                        None,
                    );
                    if is_newest {
                        newest_selection_head = Some(layout.head);
                    }

                    for row in cmp::max(layout.active_rows.start.0, start_row.0)
                        ..=cmp::min(layout.active_rows.end.0, end_row.0)
                    {
                        let contains_non_empty_selection =
                            active_rows.entry(DisplayRow(row)).or_insert(!is_empty);
                        *contains_non_empty_selection |= !is_empty;
                    }
                    layouts.push(layout);
                }

                let player = if editor.read_only(cx) {
                    cx.theme().players().read_only()
                } else {
                    self.style.local_player
                };

                selections.push((player, layouts));
            }

            if let Some(collaboration_hub) = &editor.collaboration_hub {
                // When following someone, render the local selections in their color.
                if let Some(leader_id) = editor.leader_peer_id {
                    if let Some(collaborator) = collaboration_hub.collaborators(cx).get(&leader_id)
                    {
                        if let Some(participant_index) = collaboration_hub
                            .user_participant_indices(cx)
                            .get(&collaborator.user_id)
                        {
                            if let Some((local_selection_style, _)) = selections.first_mut() {
                                *local_selection_style = cx
                                    .theme()
                                    .players()
                                    .color_for_participant(participant_index.0);
                            }
                        }
                    }
                }

                let mut remote_selections = HashMap::default();
                for selection in snapshot.remote_selections_in_range(
                    &(start_anchor..end_anchor),
                    collaboration_hub.as_ref(),
                    cx,
                ) {
                    let selection_style =
                        Self::get_participant_color(selection.participant_index, cx);

                    // Don't re-render the leader's selections, since the local selections
                    // match theirs.
                    if Some(selection.peer_id) == editor.leader_peer_id {
                        continue;
                    }
                    let key = HoveredCursor {
                        replica_id: selection.replica_id,
                        selection_id: selection.selection.id,
                    };

                    let is_shown =
                        editor.show_cursor_names || editor.hovered_cursors.contains_key(&key);

                    remote_selections
                        .entry(selection.replica_id)
                        .or_insert((selection_style, Vec::new()))
                        .1
                        .push(SelectionLayout::new(
                            selection.selection,
                            selection.line_mode,
                            selection.cursor_shape,
                            &snapshot.display_snapshot,
                            false,
                            false,
                            if is_shown { selection.user_name } else { None },
                        ));
                }

                selections.extend(remote_selections.into_values());
            } else if !editor.is_focused(cx) && editor.show_cursor_when_unfocused {
                let player = if editor.read_only(cx) {
                    cx.theme().players().read_only()
                } else {
                    self.style.local_player
                };
                let layouts = snapshot
                    .buffer_snapshot
                    .selections_in_range(&(start_anchor..end_anchor), true)
                    .map(move |(_, line_mode, cursor_shape, selection)| {
                        SelectionLayout::new(
                            selection,
                            line_mode,
                            cursor_shape,
                            &snapshot.display_snapshot,
                            false,
                            false,
                            None,
                        )
                    })
                    .collect::<Vec<_>>();
                selections.push((player, layouts));
            }
        });
        (selections, active_rows, newest_selection_head)
    }

    fn collect_cursors(
        &self,
        snapshot: &EditorSnapshot,
        cx: &mut WindowContext,
    ) -> Vec<(DisplayPoint, Hsla)> {
        let editor = self.editor.read(cx);
        let mut cursors = Vec::new();
        let mut skip_local = false;
        let mut add_cursor = |anchor: Anchor, color| {
            cursors.push((anchor.to_display_point(&snapshot.display_snapshot), color));
        };
        // Remote cursors
        if let Some(collaboration_hub) = &editor.collaboration_hub {
            for remote_selection in snapshot.remote_selections_in_range(
                &(Anchor::min()..Anchor::max()),
                collaboration_hub.deref(),
                cx,
            ) {
                let color = Self::get_participant_color(remote_selection.participant_index, cx);
                add_cursor(remote_selection.selection.head(), color.cursor);
                if Some(remote_selection.peer_id) == editor.leader_peer_id {
                    skip_local = true;
                }
            }
        }
        // Local cursors
        if !skip_local {
            let color = cx.theme().players().local().cursor;
            editor.selections.disjoint.iter().for_each(|selection| {
                add_cursor(selection.head(), color);
            });
            if let Some(ref selection) = editor.selections.pending_anchor() {
                add_cursor(selection.head(), color);
            }
        }
        cursors
    }

    #[allow(clippy::too_many_arguments)]
    fn layout_visible_cursors(
        &self,
        snapshot: &EditorSnapshot,
        selections: &[(PlayerColor, Vec<SelectionLayout>)],
        block_start_rows: &HashSet<DisplayRow>,
        visible_display_row_range: Range<DisplayRow>,
        line_layouts: &[LineWithInvisibles],
        text_hitbox: &Hitbox,
        content_origin: gpui::Point<Pixels>,
        scroll_position: gpui::Point<f32>,
        scroll_pixel_position: gpui::Point<Pixels>,
        line_height: Pixels,
        em_width: Pixels,
        em_advance: Pixels,
        autoscroll_containing_element: bool,
        cx: &mut WindowContext,
    ) -> Vec<CursorLayout> {
        let mut autoscroll_bounds = None;
        let cursor_layouts = self.editor.update(cx, |editor, cx| {
            let mut cursors = Vec::new();
            for (player_color, selections) in selections {
                for selection in selections {
                    let cursor_position = selection.head;

                    let in_range = visible_display_row_range.contains(&cursor_position.row());
                    if (selection.is_local && !editor.show_local_cursors(cx))
                        || !in_range
                        || block_start_rows.contains(&cursor_position.row())
                    {
                        continue;
                    }

                    let cursor_row_layout = &line_layouts
                        [cursor_position.row().minus(visible_display_row_range.start) as usize];
                    let cursor_column = cursor_position.column() as usize;

                    let cursor_character_x = cursor_row_layout.x_for_index(cursor_column);
                    let mut block_width =
                        cursor_row_layout.x_for_index(cursor_column + 1) - cursor_character_x;
                    if block_width == Pixels::ZERO {
                        block_width = em_advance;
                    }
                    let block_text = if let CursorShape::Block = selection.cursor_shape {
                        snapshot
                            .grapheme_at(cursor_position)
                            .or_else(|| {
                                if cursor_column == 0 {
                                    snapshot.placeholder_text().and_then(|s| {
                                        s.graphemes(true).next().map(|s| s.to_string().into())
                                    })
                                } else {
                                    None
                                }
                            })
                            .and_then(|text| {
                                let len = text.len();

                                let font = cursor_row_layout
                                    .font_id_for_index(cursor_column)
                                    .and_then(|cursor_font_id| {
                                        cx.text_system().get_font_for_id(cursor_font_id)
                                    })
                                    .unwrap_or(self.style.text.font());

                                // Invert the text color for the block cursor. Ensure that the text
                                // color is opaque enough to be visible against the background color.
                                //
                                // 0.75 is an arbitrary threshold to determine if the background color is
                                // opaque enough to use as a text color.
                                //
                                // TODO: In the future we should ensure themes have a `text_inverse` color.
                                let color = if cx.theme().colors().editor_background.a < 0.75 {
                                    match cx.theme().appearance {
                                        Appearance::Dark => Hsla::black(),
                                        Appearance::Light => Hsla::white(),
                                    }
                                } else {
                                    cx.theme().colors().editor_background
                                };

                                cx.text_system()
                                    .shape_line(
                                        text,
                                        cursor_row_layout.font_size,
                                        &[TextRun {
                                            len,
                                            font,
                                            color,
                                            background_color: None,
                                            strikethrough: None,
                                            underline: None,
                                        }],
                                    )
                                    .log_err()
                            })
                    } else {
                        None
                    };

                    let x = cursor_character_x - scroll_pixel_position.x;
                    let y = (cursor_position.row().as_f32()
                        - scroll_pixel_position.y / line_height)
                        * line_height;
                    if selection.is_newest {
                        editor.pixel_position_of_newest_cursor = Some(point(
                            text_hitbox.origin.x + x + block_width / 2.,
                            text_hitbox.origin.y + y + line_height / 2.,
                        ));

                        if autoscroll_containing_element {
                            let top = text_hitbox.origin.y
                                + (cursor_position.row().as_f32() - scroll_position.y - 3.).max(0.)
                                    * line_height;
                            let left = text_hitbox.origin.x
                                + (cursor_position.column() as f32 - scroll_position.x - 3.)
                                    .max(0.)
                                    * em_width;

                            let bottom = text_hitbox.origin.y
                                + (cursor_position.row().as_f32() - scroll_position.y + 4.)
                                    * line_height;
                            let right = text_hitbox.origin.x
                                + (cursor_position.column() as f32 - scroll_position.x + 4.)
                                    * em_width;

                            autoscroll_bounds =
                                Some(Bounds::from_corners(point(left, top), point(right, bottom)))
                        }
                    }

                    let mut cursor = CursorLayout {
                        color: player_color.cursor,
                        block_width,
                        origin: point(x, y),
                        line_height,
                        shape: selection.cursor_shape,
                        block_text,
                        cursor_name: None,
                    };
                    let cursor_name = selection.user_name.clone().map(|name| CursorName {
                        string: name,
                        color: self.style.background,
                        is_top_row: cursor_position.row().0 == 0,
                    });
                    cursor.layout(content_origin, cursor_name, cx);
                    cursors.push(cursor);
                }
            }
            cursors
        });

        if let Some(bounds) = autoscroll_bounds {
            cx.request_autoscroll(bounds);
        }

        cursor_layouts
    }

    fn layout_scrollbars(
        &self,
        snapshot: &EditorSnapshot,
        scrollbar_range_data: ScrollbarRangeData,
        scroll_position: gpui::Point<f32>,
        non_visible_cursors: bool,
        cx: &mut WindowContext,
    ) -> AxisPair<Option<ScrollbarLayout>> {
        let letter_size = scrollbar_range_data.letter_size;
        let text_units_per_page = axis_pair(
            scrollbar_range_data.scrollbar_bounds.size.width / letter_size.width,
            scrollbar_range_data.scrollbar_bounds.size.height / letter_size.height,
        );

        let scrollbar_settings = EditorSettings::get_global(cx).scrollbar;
<<<<<<< HEAD
        let show_scrollbars = match scrollbar_settings.show {
            ShowScrollbar::Auto => {
                let editor = self.editor.read(cx);
                let is_singleton = editor.is_singleton(cx);
                // Git
                (is_singleton && scrollbar_settings.git_diff && snapshot.buffer_snapshot.has_diff_hunks())
=======
        let show_scrollbars = self.editor.read(cx).show_scrollbars
            && match scrollbar_settings.show {
                ShowScrollbar::Auto => {
                    let editor = self.editor.read(cx);
                    let is_singleton = editor.is_singleton(cx);
                    // Git
                    (is_singleton && scrollbar_settings.git_diff && !snapshot.diff_map.is_empty())
>>>>>>> 40ecc38d
                    ||
                    // Buffer Search Results
                    (is_singleton && scrollbar_settings.search_results && editor.has_background_highlights::<BufferSearchHighlights>())
                    ||
                    // Selected Symbol Occurrences
                    (is_singleton && scrollbar_settings.selected_symbol && (editor.has_background_highlights::<DocumentHighlightRead>() || editor.has_background_highlights::<DocumentHighlightWrite>()))
                    ||
                    // Diagnostics
                    (is_singleton && scrollbar_settings.diagnostics != ScrollbarDiagnostics::None && snapshot.buffer_snapshot.has_diagnostics())
                    ||
                    // Cursors out of sight
                    non_visible_cursors
                    ||
                    // Scrollmanager
                    editor.scroll_manager.scrollbars_visible()
                }
                ShowScrollbar::System => self.editor.read(cx).scroll_manager.scrollbars_visible(),
                ShowScrollbar::Always => true,
                ShowScrollbar::Never => false,
            };

        let axes: AxisPair<bool> = scrollbar_settings.axes.into();

        if snapshot.mode != EditorMode::Full {
            return axis_pair(None, None);
        }

        let visible_range = axis_pair(
            axes.horizontal
                .then(|| scroll_position.x..scroll_position.x + text_units_per_page.horizontal),
            axes.vertical
                .then(|| scroll_position.y..scroll_position.y + text_units_per_page.vertical),
        );

        // If a drag took place after we started dragging the scrollbar,
        // cancel the scrollbar drag.
        if cx.has_active_drag() {
            self.editor.update(cx, |editor, cx| {
                editor
                    .scroll_manager
                    .set_is_dragging_scrollbar(Axis::Horizontal, false, cx);
                editor
                    .scroll_manager
                    .set_is_dragging_scrollbar(Axis::Vertical, false, cx);
            });
        }

        let text_bounds = scrollbar_range_data.scrollbar_bounds;

        let track_bounds = axis_pair(
            axes.horizontal.then(|| {
                Bounds::from_corners(
                    point(
                        text_bounds.bottom_left().x,
                        text_bounds.bottom_left().y - self.style.scrollbar_width,
                    ),
                    point(
                        text_bounds.bottom_right().x
                            - if axes.vertical {
                                self.style.scrollbar_width
                            } else {
                                px(0.)
                            },
                        text_bounds.bottom_right().y,
                    ),
                )
            }),
            axes.vertical.then(|| {
                Bounds::from_corners(
                    point(self.scrollbar_left(&text_bounds), text_bounds.origin.y),
                    text_bounds.bottom_right(),
                )
            }),
        );

        let scroll_range_size = scrollbar_range_data.scroll_range.size;
        let total_text_units = axis_pair(
            Some(scroll_range_size.width / letter_size.width),
            Some(scroll_range_size.height / letter_size.height),
        );

        let thumb_size = axis_pair(
            total_text_units
                .horizontal
                .zip(track_bounds.horizontal)
                .map(|(total_text_units_x, track_bounds_x)| {
                    let thumb_percent =
                        (text_units_per_page.horizontal / total_text_units_x).min(1.);

                    track_bounds_x.size.width * thumb_percent
                }),
            total_text_units.vertical.zip(track_bounds.vertical).map(
                |(total_text_units_y, track_bounds_y)| {
                    let thumb_percent = (text_units_per_page.vertical / total_text_units_y).min(1.);

                    track_bounds_y.size.height * thumb_percent
                },
            ),
        );

        // NOTE: Space not taken by track bounds divided by text units not on screen
        let text_unit_size = axis_pair(
            thumb_size
                .horizontal
                .zip(track_bounds.horizontal)
                .zip(total_text_units.horizontal)
                .map(|((thumb_size, track_bounds), total_text_units)| {
                    (track_bounds.size.width - thumb_size)
                        / (total_text_units - text_units_per_page.horizontal).max(0.)
                }),
            thumb_size
                .vertical
                .zip(track_bounds.vertical)
                .zip(total_text_units.vertical)
                .map(|((thumb_size, track_bounds), total_text_units)| {
                    (track_bounds.size.height - thumb_size)
                        / (total_text_units - text_units_per_page.vertical).max(0.)
                }),
        );

        let horizontal_scrollbar = track_bounds
            .horizontal
            .zip(visible_range.horizontal)
            .zip(text_unit_size.horizontal)
            .zip(thumb_size.horizontal)
            .map(
                |(((track_bounds, visible_range), text_unit_size), thumb_size)| ScrollbarLayout {
                    hitbox: cx.insert_hitbox(track_bounds, false),
                    visible_range,
                    text_unit_size,
                    visible: show_scrollbars,
                    thumb_size,
                    axis: Axis::Horizontal,
                },
            );

        let vertical_scrollbar = track_bounds
            .vertical
            .zip(visible_range.vertical)
            .zip(text_unit_size.vertical)
            .zip(thumb_size.vertical)
            .map(
                |(((track_bounds, visible_range), text_unit_size), thumb_size)| ScrollbarLayout {
                    hitbox: cx.insert_hitbox(track_bounds, false),
                    visible_range,
                    text_unit_size,
                    visible: show_scrollbars,
                    thumb_size,
                    axis: Axis::Vertical,
                },
            );

        axis_pair(horizontal_scrollbar, vertical_scrollbar)
    }

    #[allow(clippy::too_many_arguments)]
    fn prepaint_crease_toggles(
        &self,
        crease_toggles: &mut [Option<AnyElement>],
        line_height: Pixels,
        gutter_dimensions: &GutterDimensions,
        gutter_settings: crate::editor_settings::Gutter,
        scroll_pixel_position: gpui::Point<Pixels>,
        gutter_hitbox: &Hitbox,
        cx: &mut WindowContext,
    ) {
        for (ix, crease_toggle) in crease_toggles.iter_mut().enumerate() {
            if let Some(crease_toggle) = crease_toggle {
                debug_assert!(gutter_settings.folds);
                let available_space = size(
                    AvailableSpace::MinContent,
                    AvailableSpace::Definite(line_height * 0.55),
                );
                let crease_toggle_size = crease_toggle.layout_as_root(available_space, cx);

                let position = point(
                    gutter_dimensions.width - gutter_dimensions.right_padding,
                    ix as f32 * line_height - (scroll_pixel_position.y % line_height),
                );
                let centering_offset = point(
                    (gutter_dimensions.fold_area_width() - crease_toggle_size.width) / 2.,
                    (line_height - crease_toggle_size.height) / 2.,
                );
                let origin = gutter_hitbox.origin + position + centering_offset;
                crease_toggle.prepaint_as_root(origin, available_space, cx);
            }
        }
    }

    #[allow(clippy::too_many_arguments)]
    fn prepaint_crease_trailers(
        &self,
        trailers: Vec<Option<AnyElement>>,
        lines: &[LineWithInvisibles],
        line_height: Pixels,
        content_origin: gpui::Point<Pixels>,
        scroll_pixel_position: gpui::Point<Pixels>,
        em_width: Pixels,
        cx: &mut WindowContext,
    ) -> Vec<Option<CreaseTrailerLayout>> {
        trailers
            .into_iter()
            .enumerate()
            .map(|(ix, element)| {
                let mut element = element?;
                let available_space = size(
                    AvailableSpace::MinContent,
                    AvailableSpace::Definite(line_height),
                );
                let size = element.layout_as_root(available_space, cx);

                let line = &lines[ix];
                let padding = if line.width == Pixels::ZERO {
                    Pixels::ZERO
                } else {
                    4. * em_width
                };
                let position = point(
                    scroll_pixel_position.x + line.width + padding,
                    ix as f32 * line_height - (scroll_pixel_position.y % line_height),
                );
                let centering_offset = point(px(0.), (line_height - size.height) / 2.);
                let origin = content_origin + position + centering_offset;
                element.prepaint_as_root(origin, available_space, cx);
                Some(CreaseTrailerLayout {
                    element,
                    bounds: Bounds::new(origin, size),
                })
            })
            .collect()
    }

    // Folds contained in a hunk are ignored apart from shrinking visual size
    // If a fold contains any hunks then that fold line is marked as modified
    fn layout_gutter_git_hunks(
        &self,
        line_height: Pixels,
        gutter_hitbox: &Hitbox,
        display_rows: Range<DisplayRow>,
        snapshot: &EditorSnapshot,
        cx: &mut WindowContext,
    ) -> Vec<(DisplayDiffHunk, Option<Hitbox>)> {
        let buffer_start = DisplayPoint::new(display_rows.start, 0).to_point(snapshot);
        let buffer_end = DisplayPoint::new(display_rows.end, 0).to_point(snapshot);

        let git_gutter_setting = ProjectSettings::get_global(cx)
            .git
            .git_gutter
            .unwrap_or_default();

        let mut display_hunks = Vec::<(DisplayDiffHunk, Option<Hitbox>)>::new();

        for hunk in snapshot
            .buffer_snapshot
            .diff_hunks_in_range(buffer_start..buffer_end)
        {
            let hunk_start_point = Point::new(hunk.row_range.start.0, 0);
            let hunk_end_point = Point::new(hunk.row_range.end.0, 0);

            let hunk_display_start = snapshot.point_to_display_point(hunk_start_point, Bias::Left);
            let hunk_display_end = snapshot.point_to_display_point(hunk_end_point, Bias::Right);

            let (display_hunk, hitbox) = if hunk_display_start.column() != 0
                || hunk_display_end.column() != 0
            {
                (
                    DisplayDiffHunk::Folded {
                        display_row: hunk_display_start.row(),
                    },
                    None,
                )
            } else {
                let hunk = DisplayDiffHunk::Unfolded {
                    status: hunk.status(),
                    diff_base_byte_range: hunk.diff_base_byte_range,
                    display_row_range: hunk_display_start.row()..hunk_display_end.row(),
                    multi_buffer_range: Anchor {
                        buffer_id: Some(hunk.buffer_id),
                        excerpt_id: hunk.excerpt_id,
                        text_anchor: hunk.buffer_range.start,
                        diff_base_anchor: None,
                    }..Anchor {
                        buffer_id: Some(hunk.buffer_id),
                        excerpt_id: hunk.excerpt_id,
                        text_anchor: hunk.buffer_range.end,
                        diff_base_anchor: None,
                    },
                };

                let hitbox = if let GitGutterSetting::TrackedFiles = git_gutter_setting {
                    let hunk_bounds =
                        Self::diff_hunk_bounds(snapshot, line_height, gutter_hitbox.bounds, &hunk);
                    Some(cx.insert_hitbox(hunk_bounds, true))
                } else {
                    None
                };

                (hunk, hitbox)
            };
            display_hunks.push((display_hunk, hitbox));
        }
        display_hunks
    }

    #[allow(clippy::too_many_arguments)]
    fn layout_inline_blame(
        &self,
        display_row: DisplayRow,
        row_info: &RowInfo,
        line_layout: &LineWithInvisibles,
        crease_trailer: Option<&CreaseTrailerLayout>,
        em_width: Pixels,
        content_origin: gpui::Point<Pixels>,
        scroll_pixel_position: gpui::Point<Pixels>,
        line_height: Pixels,
        cx: &mut WindowContext,
    ) -> Option<AnyElement> {
        if !self
            .editor
            .update(cx, |editor, cx| editor.render_git_blame_inline(cx))
        {
            return None;
        }

        let workspace = self
            .editor
            .read(cx)
            .workspace
            .as_ref()
            .map(|(w, _)| w.clone());

        let blame = self.editor.read(cx).blame.clone()?;
        let blame_entry = blame
            .update(cx, |blame, cx| {
                blame.blame_for_rows(&[*row_info], cx).next()
            })
            .flatten()?;

        let mut element =
            render_inline_blame_entry(&blame, blame_entry, &self.style, workspace, cx);

        let start_y = content_origin.y
            + line_height * (display_row.as_f32() - scroll_pixel_position.y / line_height);

        let start_x = {
            const INLINE_BLAME_PADDING_EM_WIDTHS: f32 = 6.;

            let line_end = if let Some(crease_trailer) = crease_trailer {
                crease_trailer.bounds.right()
            } else {
                content_origin.x - scroll_pixel_position.x + line_layout.width
            };
            let padded_line_end = line_end + em_width * INLINE_BLAME_PADDING_EM_WIDTHS;

            let min_column_in_pixels = ProjectSettings::get_global(cx)
                .git
                .inline_blame
                .and_then(|settings| settings.min_column)
                .map(|col| self.column_pixels(col as usize, cx))
                .unwrap_or(px(0.));
            let min_start = content_origin.x - scroll_pixel_position.x + min_column_in_pixels;

            cmp::max(padded_line_end, min_start)
        };

        let absolute_offset = point(start_x, start_y);
        element.prepaint_as_root(absolute_offset, AvailableSpace::min_size(), cx);

        Some(element)
    }

    #[allow(clippy::too_many_arguments)]
    fn layout_blame_entries(
        &self,
        buffer_rows: &[RowInfo],
        em_width: Pixels,
        scroll_position: gpui::Point<f32>,
        line_height: Pixels,
        gutter_hitbox: &Hitbox,
        max_width: Option<Pixels>,
        cx: &mut WindowContext,
    ) -> Option<Vec<AnyElement>> {
        if !self
            .editor
            .update(cx, |editor, cx| editor.render_git_blame_gutter(cx))
        {
            return None;
        }

        let blame = self.editor.read(cx).blame.clone()?;
        let blamed_rows: Vec<_> = blame.update(cx, |blame, cx| {
            blame.blame_for_rows(buffer_rows, cx).collect()
        });

        let width = if let Some(max_width) = max_width {
            AvailableSpace::Definite(max_width)
        } else {
            AvailableSpace::MaxContent
        };
        let scroll_top = scroll_position.y * line_height;
        let start_x = em_width;

        let mut last_used_color: Option<(PlayerColor, Oid)> = None;

        let shaped_lines = blamed_rows
            .into_iter()
            .enumerate()
            .flat_map(|(ix, blame_entry)| {
                if let Some(blame_entry) = blame_entry {
                    let mut element = render_blame_entry(
                        ix,
                        &blame,
                        blame_entry,
                        &self.style,
                        &mut last_used_color,
                        self.editor.clone(),
                        cx,
                    );

                    let start_y = ix as f32 * line_height - (scroll_top % line_height);
                    let absolute_offset = gutter_hitbox.origin + point(start_x, start_y);

                    element.prepaint_as_root(
                        absolute_offset,
                        size(width, AvailableSpace::MinContent),
                        cx,
                    );

                    Some(element)
                } else {
                    None
                }
            })
            .collect();

        Some(shaped_lines)
    }

    #[allow(clippy::too_many_arguments)]
    fn layout_indent_guides(
        &self,
        content_origin: gpui::Point<Pixels>,
        text_origin: gpui::Point<Pixels>,
        visible_buffer_range: Range<MultiBufferRow>,
        scroll_pixel_position: gpui::Point<Pixels>,
        line_height: Pixels,
        snapshot: &DisplaySnapshot,
        cx: &mut WindowContext,
    ) -> Option<Vec<IndentGuideLayout>> {
        let indent_guides = self.editor.update(cx, |editor, cx| {
            editor.indent_guides(visible_buffer_range, snapshot, cx)
        })?;

        let active_indent_guide_indices = self.editor.update(cx, |editor, cx| {
            editor
                .find_active_indent_guide_indices(&indent_guides, snapshot, cx)
                .unwrap_or_default()
        });

        Some(
            indent_guides
                .into_iter()
                .enumerate()
                .filter_map(|(i, indent_guide)| {
                    let single_indent_width =
                        self.column_pixels(indent_guide.tab_size as usize, cx);
                    let total_width = single_indent_width * indent_guide.depth as f32;
                    let start_x = content_origin.x + total_width - scroll_pixel_position.x;
                    if start_x >= text_origin.x {
                        let (offset_y, length) = Self::calculate_indent_guide_bounds(
                            indent_guide.multibuffer_row_range.clone(),
                            line_height,
                            snapshot,
                        );

                        let start_y = content_origin.y + offset_y - scroll_pixel_position.y;

                        Some(IndentGuideLayout {
                            origin: point(start_x, start_y),
                            length,
                            single_indent_width,
                            depth: indent_guide.depth,
                            active: active_indent_guide_indices.contains(&i),
                            settings: indent_guide.settings,
                        })
                    } else {
                        None
                    }
                })
                .collect(),
        )
    }

    fn calculate_indent_guide_bounds(
        row_range: Range<MultiBufferRow>,
        line_height: Pixels,
        snapshot: &DisplaySnapshot,
    ) -> (gpui::Pixels, gpui::Pixels) {
        let start_point = Point::new(row_range.start.0, 0);
        let end_point = Point::new(row_range.end.0, 0);

        let row_range = start_point.to_display_point(snapshot).row()
            ..end_point.to_display_point(snapshot).row();

        let mut prev_line = start_point;
        prev_line.row = prev_line.row.saturating_sub(1);
        let prev_line = prev_line.to_display_point(snapshot).row();

        let mut cons_line = end_point;
        cons_line.row += 1;
        let cons_line = cons_line.to_display_point(snapshot).row();

        let mut offset_y = row_range.start.0 as f32 * line_height;
        let mut length = (cons_line.0.saturating_sub(row_range.start.0)) as f32 * line_height;

        // If we are at the end of the buffer, ensure that the indent guide extends to the end of the line.
        if row_range.end == cons_line {
            length += line_height;
        }

        // If there is a block (e.g. diagnostic) in between the start of the indent guide and the line above,
        // we want to extend the indent guide to the start of the block.
        let mut block_height = 0;
        let mut block_offset = 0;
        let mut found_excerpt_header = false;
        for (_, block) in snapshot.blocks_in_range(prev_line..row_range.start) {
            if matches!(block, Block::ExcerptBoundary { .. }) {
                found_excerpt_header = true;
                break;
            }
            block_offset += block.height();
            block_height += block.height();
        }
        if !found_excerpt_header {
            offset_y -= block_offset as f32 * line_height;
            length += block_height as f32 * line_height;
        }

        // If there is a block (e.g. diagnostic) at the end of an multibuffer excerpt,
        // we want to ensure that the indent guide stops before the excerpt header.
        let mut block_height = 0;
        let mut found_excerpt_header = false;
        for (_, block) in snapshot.blocks_in_range(row_range.end..cons_line) {
            if matches!(block, Block::ExcerptBoundary { .. }) {
                found_excerpt_header = true;
            }
            block_height += block.height();
        }
        if found_excerpt_header {
            length -= block_height as f32 * line_height;
        }

        (offset_y, length)
    }

    #[allow(clippy::too_many_arguments)]
    fn layout_run_indicators(
        &self,
        line_height: Pixels,
        range: Range<DisplayRow>,
        scroll_pixel_position: gpui::Point<Pixels>,
        gutter_dimensions: &GutterDimensions,
        gutter_hitbox: &Hitbox,
        rows_with_hunk_bounds: &HashMap<DisplayRow, Bounds<Pixels>>,
        snapshot: &EditorSnapshot,
        cx: &mut WindowContext,
    ) -> Vec<AnyElement> {
        self.editor.update(cx, |editor, cx| {
            let active_task_indicator_row =
                if let Some(crate::CodeContextMenu::CodeActions(CodeActionsMenu {
                    deployed_from_indicator,
                    actions,
                    ..
                })) = editor.context_menu.borrow().as_ref()
                {
                    actions
                        .tasks
                        .as_ref()
                        .map(|tasks| tasks.position.to_display_point(snapshot).row())
                        .or(*deployed_from_indicator)
                } else {
                    None
                };

            let offset_range_start = snapshot
                .display_point_to_anchor(DisplayPoint::new(range.start, 0), Bias::Left)
                .to_offset(&snapshot.buffer_snapshot);
            let offset_range_end = snapshot
                .display_point_to_anchor(DisplayPoint::new(range.end, 0), Bias::Right)
                .to_offset(&snapshot.buffer_snapshot);

            editor
                .tasks
                .iter()
                .filter_map(|(_, tasks)| {
                    if tasks.offset.0 < offset_range_start || tasks.offset.0 >= offset_range_end {
                        return None;
                    }
                    let multibuffer_point = tasks.offset.0.to_point(&snapshot.buffer_snapshot);
                    let multibuffer_row = MultiBufferRow(multibuffer_point.row);
                    let buffer_folded = snapshot
                        .buffer_snapshot
                        .buffer_line_for_row(multibuffer_row)
                        .map(|(buffer_snapshot, _)| buffer_snapshot.remote_id())
                        .map(|buffer_id| editor.buffer_folded(buffer_id, cx))
                        .unwrap_or(false);
                    if buffer_folded {
                        return None;
                    }

                    if snapshot.is_line_folded(multibuffer_row) {
                        // Skip folded indicators, unless it's the starting line of a fold.
                        if multibuffer_row
                            .0
                            .checked_sub(1)
                            .map_or(false, |previous_row| {
                                snapshot.is_line_folded(MultiBufferRow(previous_row))
                            })
                        {
                            return None;
                        }
                    }
                    let display_row = multibuffer_point.to_display_point(snapshot).row();
                    let button = editor.render_run_indicator(
                        &self.style,
                        Some(display_row) == active_task_indicator_row,
                        display_row,
                        cx,
                    );

                    let button = prepaint_gutter_button(
                        button,
                        display_row,
                        line_height,
                        gutter_dimensions,
                        scroll_pixel_position,
                        gutter_hitbox,
                        rows_with_hunk_bounds,
                        cx,
                    );
                    Some(button)
                })
                .collect_vec()
        })
    }

    #[allow(clippy::too_many_arguments)]
    fn layout_code_actions_indicator(
        &self,
        line_height: Pixels,
        newest_selection_head: DisplayPoint,
        scroll_pixel_position: gpui::Point<Pixels>,
        gutter_dimensions: &GutterDimensions,
        gutter_hitbox: &Hitbox,
        rows_with_hunk_bounds: &HashMap<DisplayRow, Bounds<Pixels>>,
        cx: &mut WindowContext,
    ) -> Option<AnyElement> {
        let mut active = false;
        let mut button = None;
        let row = newest_selection_head.row();
        self.editor.update(cx, |editor, cx| {
            if let Some(crate::CodeContextMenu::CodeActions(CodeActionsMenu {
                deployed_from_indicator,
                ..
            })) = editor.context_menu.borrow().as_ref()
            {
                active = deployed_from_indicator.map_or(true, |indicator_row| indicator_row == row);
            };
            button = editor.render_code_actions_indicator(&self.style, row, active, cx);
        });

        let button = prepaint_gutter_button(
            button?,
            row,
            line_height,
            gutter_dimensions,
            scroll_pixel_position,
            gutter_hitbox,
            rows_with_hunk_bounds,
            cx,
        );

        Some(button)
    }

    fn get_participant_color(
        participant_index: Option<ParticipantIndex>,
        cx: &WindowContext,
    ) -> PlayerColor {
        if let Some(index) = participant_index {
            cx.theme().players().color_for_participant(index.0)
        } else {
            cx.theme().players().absent()
        }
    }

    fn calculate_relative_line_numbers(
        &self,
        snapshot: &EditorSnapshot,
        rows: &Range<DisplayRow>,
        relative_to: Option<DisplayRow>,
    ) -> HashMap<DisplayRow, DisplayRowDelta> {
        let mut relative_rows: HashMap<DisplayRow, DisplayRowDelta> = Default::default();
        let Some(relative_to) = relative_to else {
            return relative_rows;
        };

        let start = rows.start.min(relative_to);
        let end = rows.end.max(relative_to);

        let buffer_rows = snapshot
            .row_infos(start)
            .take(1 + end.minus(start) as usize)
            .collect::<Vec<_>>();

        let head_idx = relative_to.minus(start);
        let mut delta = 1;
        let mut i = head_idx + 1;
        while i < buffer_rows.len() as u32 {
            if buffer_rows[i as usize].buffer_row.is_some() {
                if rows.contains(&DisplayRow(i + start.0)) {
                    relative_rows.insert(DisplayRow(i + start.0), delta);
                }
                delta += 1;
            }
            i += 1;
        }
        delta = 1;
        i = head_idx.min(buffer_rows.len() as u32 - 1);
        while i > 0 && buffer_rows[i as usize].buffer_row.is_none() {
            i -= 1;
        }

        while i > 0 {
            i -= 1;
            if buffer_rows[i as usize].buffer_row.is_some() {
                if rows.contains(&DisplayRow(i + start.0)) {
                    relative_rows.insert(DisplayRow(i + start.0), delta);
                }
                delta += 1;
            }
        }

        relative_rows
    }

    #[allow(clippy::too_many_arguments)]
    fn layout_line_numbers(
        &self,
        gutter_hitbox: Option<&Hitbox>,
        gutter_dimensions: GutterDimensions,
        line_height: Pixels,
        scroll_position: gpui::Point<f32>,
        rows: Range<DisplayRow>,
        buffer_rows: &[RowInfo],
        active_rows: &BTreeMap<DisplayRow, bool>,
        newest_selection_head: Option<DisplayPoint>,
        snapshot: &EditorSnapshot,
        cx: &mut WindowContext,
    ) -> Arc<HashMap<MultiBufferRow, (ShapedLine, Option<Hitbox>)>> {
        let include_line_numbers = snapshot.show_line_numbers.unwrap_or_else(|| {
            EditorSettings::get_global(cx).gutter.line_numbers && snapshot.mode == EditorMode::Full
        });
        if !include_line_numbers {
            return Arc::default();
        }

        let (newest_selection_head, is_relative) = self.editor.update(cx, |editor, cx| {
            let newest_selection_head = newest_selection_head.unwrap_or_else(|| {
                let newest = editor.selections.newest::<Point>(cx);
                SelectionLayout::new(
                    newest,
                    editor.selections.line_mode,
                    editor.cursor_shape,
                    &snapshot.display_snapshot,
                    true,
                    true,
                    None,
                )
                .head
            });
            let is_relative = editor.should_use_relative_line_numbers(cx);
            (newest_selection_head, is_relative)
        });

        let relative_to = if is_relative {
            Some(newest_selection_head.row())
        } else {
            None
        };
        let relative_rows = self.calculate_relative_line_numbers(snapshot, &rows, relative_to);
        let mut line_number = String::new();
        let line_numbers = buffer_rows
            .into_iter()
            .enumerate()
<<<<<<< HEAD
            .map(|(ix, row_info)| {
=======
            .flat_map(|(ix, buffer_row)| {
                let buffer_row = buffer_row?;
>>>>>>> 40ecc38d
                let display_row = DisplayRow(rows.start.0 + ix as u32);
                let color = if active_rows.contains_key(&display_row) {
                    cx.theme().colors().editor_active_line_number
                } else {
                    cx.theme().colors().editor_line_number
                };
                line_number.clear();
<<<<<<< HEAD
                let default_number = row_info.buffer_row? + 1;
=======
                let default_number = buffer_row.0 + 1;
>>>>>>> 40ecc38d
                let number = relative_rows
                    .get(&DisplayRow(ix as u32 + rows.start.0))
                    .unwrap_or(&default_number);
                write!(&mut line_number, "{number}").unwrap();

                let shaped_line = self
                    .shape_line_number(SharedString::from(&line_number), color, cx)
                    .log_err()?;
                let scroll_top = scroll_position.y * line_height;
                let line_origin = gutter_hitbox.map(|hitbox| {
                    hitbox.origin
                        + point(
                            hitbox.size.width - shaped_line.width - gutter_dimensions.right_padding,
                            ix as f32 * line_height - (scroll_top % line_height),
                        )
                });

                #[cfg(not(test))]
                let hitbox = line_origin.map(|line_origin| {
                    cx.insert_hitbox(
                        Bounds::new(line_origin, size(shaped_line.width, line_height)),
                        false,
                    )
                });
                #[cfg(test)]
                let hitbox = {
                    let _ = line_origin;
                    None
                };

                let multi_buffer_row = DisplayPoint::new(display_row, 0).to_point(snapshot).row;
                let multi_buffer_row = MultiBufferRow(multi_buffer_row);
                Some((multi_buffer_row, (shaped_line, hitbox)))
            })
            .collect();
        Arc::new(line_numbers)
    }

    fn layout_crease_toggles(
        &self,
        rows: Range<DisplayRow>,
        row_infos: &[RowInfo],
        active_rows: &BTreeMap<DisplayRow, bool>,
        snapshot: &EditorSnapshot,
        cx: &mut WindowContext,
    ) -> Vec<Option<AnyElement>> {
        let include_fold_statuses = EditorSettings::get_global(cx).gutter.folds
            && snapshot.mode == EditorMode::Full
            && self.editor.read(cx).is_singleton(cx);
        if include_fold_statuses {
            row_infos
                .into_iter()
                .enumerate()
                .map(|(ix, info)| {
                    let row = info.buffer_row?;
                    let display_row = DisplayRow(rows.start.0 + ix as u32);
                    let active = active_rows.contains_key(&display_row);

                    // todo(max): Retrieve the multibuffer row correctly
                    snapshot.render_crease_toggle(
                        MultiBufferRow(row),
                        active,
                        self.editor.clone(),
                        cx,
                    )
                })
                .collect()
        } else {
            Vec::new()
        }
    }

    fn layout_crease_trailers(
        &self,
        buffer_rows: impl IntoIterator<Item = RowInfo>,
        snapshot: &EditorSnapshot,
        cx: &mut WindowContext,
    ) -> Vec<Option<AnyElement>> {
        buffer_rows
            .into_iter()
            .map(|row_info| {
                // FIXME: These are not really MultiBufferRow?!
                if let Some(row) = row_info.buffer_row {
                    snapshot.render_crease_trailer(MultiBufferRow(row), cx)
                } else {
                    None
                }
            })
            .collect()
    }

    fn layout_lines(
        rows: Range<DisplayRow>,
        snapshot: &EditorSnapshot,
        style: &EditorStyle,
        editor_width: Pixels,
        is_row_soft_wrapped: impl Copy + Fn(usize) -> bool,
        cx: &mut WindowContext,
    ) -> Vec<LineWithInvisibles> {
        if rows.start >= rows.end {
            return Vec::new();
        }

        // Show the placeholder when the editor is empty
        if snapshot.is_empty() {
            let font_size = style.text.font_size.to_pixels(cx.rem_size());
            let placeholder_color = cx.theme().colors().text_placeholder;
            let placeholder_text = snapshot.placeholder_text();

            let placeholder_lines = placeholder_text
                .as_ref()
                .map_or("", AsRef::as_ref)
                .split('\n')
                .skip(rows.start.0 as usize)
                .chain(iter::repeat(""))
                .take(rows.len());
            placeholder_lines
                .filter_map(move |line| {
                    let run = TextRun {
                        len: line.len(),
                        font: style.text.font(),
                        color: placeholder_color,
                        background_color: None,
                        underline: Default::default(),
                        strikethrough: None,
                    };
                    cx.text_system()
                        .shape_line(line.to_string().into(), font_size, &[run])
                        .log_err()
                })
                .map(|line| LineWithInvisibles {
                    width: line.width,
                    len: line.len,
                    fragments: smallvec![LineFragment::Text(line)],
                    invisibles: Vec::new(),
                    font_size,
                })
                .collect()
        } else {
            let chunks = snapshot.highlighted_chunks(rows.clone(), true, style);
            LineWithInvisibles::from_chunks(
                chunks,
                &style,
                MAX_LINE_LEN,
                rows.len(),
                snapshot.mode,
                editor_width,
                is_row_soft_wrapped,
                cx,
            )
        }
    }

    fn prepaint_lines(
        &self,
        start_row: DisplayRow,
        line_layouts: &mut [LineWithInvisibles],
        line_height: Pixels,
        scroll_pixel_position: gpui::Point<Pixels>,
        content_origin: gpui::Point<Pixels>,
        cx: &mut WindowContext,
    ) -> SmallVec<[AnyElement; 1]> {
        let mut line_elements = SmallVec::new();
        for (ix, line) in line_layouts.iter_mut().enumerate() {
            let row = start_row + DisplayRow(ix as u32);
            line.prepaint(
                line_height,
                scroll_pixel_position,
                row,
                content_origin,
                &mut line_elements,
                cx,
            );
        }
        line_elements
    }

    #[allow(clippy::too_many_arguments)]
    fn render_block(
        &self,
        block: &Block,
        available_width: AvailableSpace,
        block_id: BlockId,
        block_row_start: DisplayRow,
        snapshot: &EditorSnapshot,
        text_x: Pixels,
        rows: &Range<DisplayRow>,
        line_layouts: &[LineWithInvisibles],
        gutter_dimensions: &GutterDimensions,
        line_height: Pixels,
        em_width: Pixels,
        text_hitbox: &Hitbox,
        editor_width: Pixels,
        scroll_width: &mut Pixels,
        resized_blocks: &mut HashMap<CustomBlockId, u32>,
        selections: &[Selection<Point>],
        selected_buffer_ids: &Vec<BufferId>,
        is_row_soft_wrapped: impl Copy + Fn(usize) -> bool,
        sticky_header_excerpt_id: Option<ExcerptId>,
        cx: &mut WindowContext,
    ) -> (AnyElement, Size<Pixels>) {
        let mut element = match block {
            Block::Custom(block) => {
                let block_start = block.start().to_point(&snapshot.buffer_snapshot);
                let block_end = block.end().to_point(&snapshot.buffer_snapshot);
                let align_to = block_start.to_display_point(snapshot);
                let anchor_x = text_x
                    + if rows.contains(&align_to.row()) {
                        line_layouts[align_to.row().minus(rows.start) as usize]
                            .x_for_index(align_to.column() as usize)
                    } else {
                        layout_line(
                            align_to.row(),
                            snapshot,
                            &self.style,
                            editor_width,
                            is_row_soft_wrapped,
                            cx,
                        )
                        .x_for_index(align_to.column() as usize)
                    };

                let selected = selections
                    .binary_search_by(|selection| {
                        if selection.end <= block_start {
                            Ordering::Less
                        } else if selection.start >= block_end {
                            Ordering::Greater
                        } else {
                            Ordering::Equal
                        }
                    })
                    .is_ok();

                div()
                    .size_full()
                    .child(block.render(&mut BlockContext {
                        context: cx,
                        anchor_x,
                        gutter_dimensions,
                        line_height,
                        em_width,
                        block_id,
                        selected,
                        max_width: text_hitbox.size.width.max(*scroll_width),
                        editor_style: &self.style,
                    }))
                    .into_any()
            }

            Block::FoldedBuffer {
                first_excerpt,
                prev_excerpt,
                show_excerpt_controls,
                height,
            } => {
                let selected = selected_buffer_ids.contains(&first_excerpt.buffer_id);
                let icon_offset = gutter_dimensions.width
                    - (gutter_dimensions.left_padding + gutter_dimensions.margin);
                let mut result = v_flex().id(block_id).w_full();

                if let Some(prev_excerpt) = prev_excerpt {
                    if *show_excerpt_controls {
                        result = result.child(
                            h_flex()
                                .id("expand_down_hit_area")
                                .w(icon_offset)
                                .h(MULTI_BUFFER_EXCERPT_HEADER_HEIGHT as f32 * cx.line_height())
                                .flex_none()
                                .justify_end()
                                .child(self.render_expand_excerpt_button(
                                    IconName::ArrowDownFromLine,
                                    None,
                                    cx,
                                ))
                                .on_click(cx.listener_for(&self.editor, {
                                    let excerpt_id = prev_excerpt.id;
                                    let direction = ExpandExcerptDirection::Down;
                                    move |editor, _, cx| {
                                        editor.expand_excerpt(excerpt_id, direction, cx);
                                        cx.stop_propagation();
                                    }
                                })),
                        );
                    }
                }

                let jump_data = header_jump_data(snapshot, block_row_start, *height, first_excerpt);
                result
                    .child(self.render_buffer_header(first_excerpt, true, selected, jump_data, cx))
                    .into_any_element()
            }

            Block::ExcerptBoundary {
                prev_excerpt,
                next_excerpt,
                show_excerpt_controls,
                height,
                starts_new_buffer,
            } => {
                let icon_offset = gutter_dimensions.width
                    - (gutter_dimensions.left_padding + gutter_dimensions.margin);
                let header_height = MULTI_BUFFER_EXCERPT_HEADER_HEIGHT as f32 * cx.line_height();
                let color = cx.theme().colors().clone();
                let hover_color = color.border_variant.opacity(0.5);
                let focus_handle = self.editor.focus_handle(cx).clone();

                let mut result = v_flex().id(block_id).w_full();
                let expand_area = |id: SharedString| {
                    h_flex()
                        .id(id)
                        .w_full()
                        .cursor_pointer()
                        .block_mouse_down()
                        .on_mouse_move(|_, cx| cx.stop_propagation())
                        .hover(|style| style.bg(hover_color))
                        .tooltip({
                            let focus_handle = focus_handle.clone();
                            move |cx| {
                                Tooltip::for_action_in(
                                    "Expand Excerpt",
                                    &ExpandExcerpts { lines: 0 },
                                    &focus_handle,
                                    cx,
                                )
                            }
                        })
                };

                if let Some(prev_excerpt) = prev_excerpt {
                    if *show_excerpt_controls {
                        let group_name = "expand-down";

                        result = result.child(
                            expand_area(format!("block-{}-down", block_id).into())
                                .group(group_name)
                                .child(
                                    h_flex()
                                        .w(icon_offset)
                                        .h(header_height)
                                        .flex_none()
                                        .justify_end()
                                        .child(self.render_expand_excerpt_button(
                                            IconName::ArrowDownFromLine,
                                            Some(group_name.to_string()),
                                            cx,
                                        )),
                                )
                                .on_click(cx.listener_for(&self.editor, {
                                    let excerpt_id = prev_excerpt.id;
                                    let direction = ExpandExcerptDirection::Down;
                                    move |editor, _, cx| {
                                        editor.expand_excerpt(excerpt_id, direction, cx);
                                        cx.stop_propagation();
                                    }
                                })),
                        );
                    }
                }

                if let Some(next_excerpt) = next_excerpt {
                    let jump_data =
                        header_jump_data(snapshot, block_row_start, *height, next_excerpt);

                    if *starts_new_buffer {
                        if sticky_header_excerpt_id != Some(next_excerpt.id) {
                            let selected = selected_buffer_ids.contains(&next_excerpt.buffer_id);

                            result = result.child(self.render_buffer_header(
                                next_excerpt,
                                false,
                                selected,
                                jump_data,
                                cx,
                            ));
                        } else {
                            result =
                                result.child(div().h(FILE_HEADER_HEIGHT as f32 * cx.line_height()));
                        }

                        if *show_excerpt_controls {
                            let group_name = "expand-up-first";

                            result = result.child(
                                h_flex().group(group_name).child(
                                    expand_area(format!("block-{}-up-first", block_id).into())
                                        .h(header_height)
                                        .child(
                                            h_flex()
                                                .w(icon_offset)
                                                .h(header_height)
                                                .flex_none()
                                                .justify_end()
                                                .child(self.render_expand_excerpt_button(
                                                    IconName::ArrowUpFromLine,
                                                    Some(group_name.to_string()),
                                                    cx,
                                                )),
                                        )
                                        .on_click(cx.listener_for(&self.editor, {
                                            let excerpt_id = next_excerpt.id;
                                            let direction = ExpandExcerptDirection::Up;
                                            move |editor, _, cx| {
                                                editor.expand_excerpt(excerpt_id, direction, cx);
                                                cx.stop_propagation();
                                            }
                                        })),
                                ),
                            );
                        }
                    } else {
                        let group_name = "expand-up-subsequent";

                        if *show_excerpt_controls {
                            result = result.child(
                                h_flex()
                                    .relative()
                                    .group(group_name)
                                    .child(
                                        div()
                                            .top(px(0.))
                                            .absolute()
                                            .w_full()
                                            .h_px()
                                            .bg(color.border_variant),
                                    )
                                    .child(
                                        expand_area(format!("block-{}-up", block_id).into())
                                            .h(header_height)
                                            .child(
                                                h_flex()
                                                    .w(icon_offset)
                                                    .h(header_height)
                                                    .flex_none()
                                                    .justify_end()
                                                    .child(if *show_excerpt_controls {
                                                        self.render_expand_excerpt_button(
                                                            IconName::ArrowUpFromLine,
                                                            Some(group_name.to_string()),
                                                            cx,
                                                        )
                                                    } else {
                                                        ButtonLike::new("jump-icon")
                                                            .style(ButtonStyle::Transparent)
                                                            .child(
                                                                svg()
                                                                    .path(
                                                                        IconName::ArrowUpRight
                                                                            .path(),
                                                                    )
                                                                    .size(IconSize::XSmall.rems())
                                                                    .text_color(
                                                                        color.border_variant,
                                                                    )
                                                                    .group_hover(
                                                                        group_name,
                                                                        |style| {
                                                                            style.text_color(
                                                                                color.border,
                                                                            )
                                                                        },
                                                                    ),
                                                            )
                                                    }),
                                            )
                                            .on_click(cx.listener_for(&self.editor, {
                                                let excerpt_id = next_excerpt.id;
                                                let direction = ExpandExcerptDirection::Up;
                                                move |editor, _, cx| {
                                                    editor
                                                        .expand_excerpt(excerpt_id, direction, cx);
                                                    cx.stop_propagation();
                                                }
                                            })),
                                    ),
                            );
                        }
                    };
                }

                result.into_any()
            }
        };

        // Discover the element's content height, then round up to the nearest multiple of line height.
        let preliminary_size =
            element.layout_as_root(size(available_width, AvailableSpace::MinContent), cx);
        let quantized_height = (preliminary_size.height / line_height).ceil() * line_height;
        let final_size = if preliminary_size.height == quantized_height {
            preliminary_size
        } else {
            element.layout_as_root(size(available_width, quantized_height.into()), cx)
        };

        if let BlockId::Custom(custom_block_id) = block_id {
            if block.height() > 0 {
                let element_height_in_lines =
                    ((final_size.height / line_height).ceil() as u32).max(1);
                if element_height_in_lines != block.height() {
                    resized_blocks.insert(custom_block_id, element_height_in_lines);
                }
            }
        }

        (element, final_size)
    }

    fn render_buffer_header(
        &self,
        for_excerpt: &ExcerptInfo,
        is_folded: bool,
        is_selected: bool,
        jump_data: JumpData,
        cx: &mut WindowContext,
    ) -> Div {
        let include_root = self
            .editor
            .read(cx)
            .project
            .as_ref()
            .map(|project| project.read(cx).visible_worktrees(cx).count() > 1)
            .unwrap_or_default();
        let path = for_excerpt.buffer.resolve_file_path(cx, include_root);
        let filename = path
            .as_ref()
            .and_then(|path| Some(path.file_name()?.to_string_lossy().to_string()));
        let parent_path = path
            .as_ref()
            .and_then(|path| Some(path.parent()?.to_string_lossy().to_string() + "/"));
        let focus_handle = self.editor.focus_handle(cx);
        let colors = cx.theme().colors();

        div()
            .px_2()
            .pt_2()
            .w_full()
            .h(FILE_HEADER_HEIGHT as f32 * cx.line_height())
            .child(
                h_flex()
                    .size_full()
                    .gap_2()
                    .flex_basis(Length::Definite(DefiniteLength::Fraction(0.667)))
                    .pl_0p5()
                    .pr_5()
                    .rounded_md()
                    .shadow_md()
                    .border_1()
                    .map(|div| {
                        let border_color = if is_selected && is_folded {
                            colors.border_focused
                        } else {
                            colors.border
                        };
                        div.border_color(border_color)
                    })
                    .bg(colors.editor_subheader_background)
                    .hover(|style| style.bg(colors.element_hover))
                    .map(|header| {
                        let editor = self.editor.clone();
                        let buffer_id = for_excerpt.buffer_id;
                        let toggle_chevron_icon =
                            FileIcons::get_chevron_icon(!is_folded, cx).map(Icon::from_path);
                        header.child(
                            div()
                                .hover(|style| style.bg(colors.element_selected))
                                .rounded_sm()
                                .child(
                                    ButtonLike::new("toggle-buffer-fold")
                                        .style(ui::ButtonStyle::Transparent)
                                        .size(ButtonSize::Large)
                                        .width(px(30.).into())
                                        .children(toggle_chevron_icon)
                                        .tooltip({
                                            let focus_handle = focus_handle.clone();
                                            move |cx| {
                                                Tooltip::for_action_in(
                                                    "Toggle Excerpt Fold",
                                                    &ToggleFold,
                                                    &focus_handle,
                                                    cx,
                                                )
                                            }
                                        })
                                        .on_click(move |_, cx| {
                                            if is_folded {
                                                editor.update(cx, |editor, cx| {
                                                    editor.unfold_buffer(buffer_id, cx);
                                                });
                                            } else {
                                                editor.update(cx, |editor, cx| {
                                                    editor.fold_buffer(buffer_id, cx);
                                                });
                                            }
                                        }),
                                ),
                        )
                    })
                    .child(
                        h_flex()
                            .cursor_pointer()
                            .id("path header block")
                            .size_full()
                            .justify_between()
                            .child(
                                h_flex()
                                    .gap_2()
                                    .child(
                                        filename
                                            .map(SharedString::from)
                                            .unwrap_or_else(|| "untitled".into()),
                                    )
                                    .when_some(parent_path, |then, path| {
                                        then.child(div().child(path).text_color(colors.text_muted))
                                    }),
                            )
                            .when(is_selected, |el| {
                                el.child(
                                    h_flex()
                                        .id("jump-to-file-button")
                                        .gap_2p5()
                                        .child(Label::new("Jump To File"))
                                        .children(
                                            KeyBinding::for_action_in(
                                                &OpenExcerpts,
                                                &focus_handle,
                                                cx,
                                            )
                                            .map(|binding| binding.into_any_element()),
                                        ),
                                )
                            })
                            .on_mouse_down(MouseButton::Left, |_, cx| cx.stop_propagation())
                            .on_click(cx.listener_for(&self.editor, {
                                move |editor, e: &ClickEvent, cx| {
                                    editor.open_excerpts_common(
                                        Some(jump_data.clone()),
                                        e.down.modifiers.secondary(),
                                        cx,
                                    );
                                }
                            })),
                    ),
            )
    }

    fn render_expand_excerpt_button(
        &self,
        icon: IconName,
        group_name: impl Into<Option<String>>,
        cx: &mut WindowContext,
    ) -> ButtonLike {
        let group_name = group_name.into();
        ButtonLike::new("expand-icon")
            .style(ButtonStyle::Transparent)
            .child(
                svg()
                    .path(icon.path())
                    .size(IconSize::XSmall.rems())
                    .text_color(cx.theme().colors().editor_line_number)
                    .when_some(group_name, |svg, group_name| {
                        svg.group_hover(group_name, |style| {
                            style.text_color(cx.theme().colors().editor_active_line_number)
                        })
                    }),
            )
    }

    #[allow(clippy::too_many_arguments)]
    fn render_blocks(
        &self,
        rows: Range<DisplayRow>,
        snapshot: &EditorSnapshot,
        hitbox: &Hitbox,
        text_hitbox: &Hitbox,
        editor_width: Pixels,
        scroll_width: &mut Pixels,
        gutter_dimensions: &GutterDimensions,
        em_width: Pixels,
        text_x: Pixels,
        line_height: Pixels,
        line_layouts: &[LineWithInvisibles],
        selections: &[Selection<Point>],
        selected_buffer_ids: &Vec<BufferId>,
        is_row_soft_wrapped: impl Copy + Fn(usize) -> bool,
        sticky_header_excerpt_id: Option<ExcerptId>,
        cx: &mut WindowContext,
    ) -> Result<Vec<BlockLayout>, HashMap<CustomBlockId, u32>> {
        let (fixed_blocks, non_fixed_blocks) = snapshot
            .blocks_in_range(rows.clone())
            .partition::<Vec<_>, _>(|(_, block)| block.style() == BlockStyle::Fixed);

        let mut focused_block = self
            .editor
            .update(cx, |editor, _| editor.take_focused_block());
        let mut fixed_block_max_width = Pixels::ZERO;
        let mut blocks = Vec::new();
        let mut resized_blocks = HashMap::default();

        for (row, block) in fixed_blocks {
            let block_id = block.id();

            if focused_block.as_ref().map_or(false, |b| b.id == block_id) {
                focused_block = None;
            }

            let (element, element_size) = self.render_block(
                block,
                AvailableSpace::MinContent,
                block_id,
                row,
                snapshot,
                text_x,
                &rows,
                line_layouts,
                gutter_dimensions,
                line_height,
                em_width,
                text_hitbox,
                editor_width,
                scroll_width,
                &mut resized_blocks,
                selections,
                selected_buffer_ids,
                is_row_soft_wrapped,
                sticky_header_excerpt_id,
                cx,
            );
            fixed_block_max_width = fixed_block_max_width.max(element_size.width + em_width);
            blocks.push(BlockLayout {
                id: block_id,
                row: Some(row),
                element,
                available_space: size(AvailableSpace::MinContent, element_size.height.into()),
                style: BlockStyle::Fixed,
            });
        }

        for (row, block) in non_fixed_blocks {
            let style = block.style();
            let width = match style {
                BlockStyle::Sticky => hitbox.size.width,
                BlockStyle::Flex => hitbox
                    .size
                    .width
                    .max(fixed_block_max_width)
                    .max(gutter_dimensions.width + *scroll_width),
                BlockStyle::Fixed => unreachable!(),
            };
            let block_id = block.id();

            if focused_block.as_ref().map_or(false, |b| b.id == block_id) {
                focused_block = None;
            }

            let (element, element_size) = self.render_block(
                block,
                width.into(),
                block_id,
                row,
                snapshot,
                text_x,
                &rows,
                line_layouts,
                gutter_dimensions,
                line_height,
                em_width,
                text_hitbox,
                editor_width,
                scroll_width,
                &mut resized_blocks,
                selections,
                selected_buffer_ids,
                is_row_soft_wrapped,
                sticky_header_excerpt_id,
                cx,
            );

            blocks.push(BlockLayout {
                id: block_id,
                row: Some(row),
                element,
                available_space: size(width.into(), element_size.height.into()),
                style,
            });
        }

        if let Some(focused_block) = focused_block {
            if let Some(focus_handle) = focused_block.focus_handle.upgrade() {
                if focus_handle.is_focused(cx) {
                    if let Some(block) = snapshot.block_for_id(focused_block.id) {
                        let style = block.style();
                        let width = match style {
                            BlockStyle::Fixed => AvailableSpace::MinContent,
                            BlockStyle::Flex => AvailableSpace::Definite(
                                hitbox
                                    .size
                                    .width
                                    .max(fixed_block_max_width)
                                    .max(gutter_dimensions.width + *scroll_width),
                            ),
                            BlockStyle::Sticky => AvailableSpace::Definite(hitbox.size.width),
                        };

                        let (element, element_size) = self.render_block(
                            &block,
                            width,
                            focused_block.id,
                            rows.end,
                            snapshot,
                            text_x,
                            &rows,
                            line_layouts,
                            gutter_dimensions,
                            line_height,
                            em_width,
                            text_hitbox,
                            editor_width,
                            scroll_width,
                            &mut resized_blocks,
                            selections,
                            selected_buffer_ids,
                            is_row_soft_wrapped,
                            sticky_header_excerpt_id,
                            cx,
                        );

                        blocks.push(BlockLayout {
                            id: block.id(),
                            row: None,
                            element,
                            available_space: size(width, element_size.height.into()),
                            style,
                        });
                    }
                }
            }
        }

        if resized_blocks.is_empty() {
            *scroll_width = (*scroll_width).max(fixed_block_max_width - gutter_dimensions.width);
            Ok(blocks)
        } else {
            Err(resized_blocks)
        }
    }

    /// Returns true if any of the blocks changed size since the previous frame. This will trigger
    /// a restart of rendering for the editor based on the new sizes.
    fn layout_blocks(
        &self,
        blocks: &mut Vec<BlockLayout>,
        block_starts: &mut HashSet<DisplayRow>,
        hitbox: &Hitbox,
        line_height: Pixels,
        scroll_pixel_position: gpui::Point<Pixels>,
        cx: &mut WindowContext,
    ) {
        for block in blocks {
            let mut origin = if let Some(row) = block.row {
                block_starts.insert(row);
                hitbox.origin
                    + point(
                        Pixels::ZERO,
                        row.as_f32() * line_height - scroll_pixel_position.y,
                    )
            } else {
                // Position the block outside the visible area
                hitbox.origin + point(Pixels::ZERO, hitbox.size.height)
            };

            if !matches!(block.style, BlockStyle::Sticky) {
                origin += point(-scroll_pixel_position.x, Pixels::ZERO);
            }

            let focus_handle = block
                .element
                .prepaint_as_root(origin, block.available_space, cx);

            if let Some(focus_handle) = focus_handle {
                self.editor.update(cx, |editor, _cx| {
                    editor.set_focused_block(FocusedBlock {
                        id: block.id,
                        focus_handle: focus_handle.downgrade(),
                    });
                });
            }
        }
    }

    #[allow(clippy::too_many_arguments)]
    fn layout_sticky_buffer_header(
        &self,
        StickyHeaderExcerpt {
            excerpt,
            next_excerpt_controls_present,
            next_buffer_row,
        }: StickyHeaderExcerpt<'_>,
        scroll_position: f32,
        line_height: Pixels,
        snapshot: &EditorSnapshot,
        hitbox: &Hitbox,
        selected_buffer_ids: &Vec<BufferId>,
        cx: &mut WindowContext,
    ) -> AnyElement {
        let jump_data = header_jump_data(
            snapshot,
            DisplayRow(scroll_position as u32),
            FILE_HEADER_HEIGHT + MULTI_BUFFER_EXCERPT_HEADER_HEIGHT,
            excerpt,
        );

        let editor_bg_color = cx.theme().colors().editor_background;

        let selected = selected_buffer_ids.contains(&excerpt.buffer_id);

        let mut header = v_flex()
            .relative()
            .child(
                div()
                    .w(hitbox.bounds.size.width)
                    .h(FILE_HEADER_HEIGHT as f32 * line_height)
                    .bg(linear_gradient(
                        0.,
                        linear_color_stop(editor_bg_color.opacity(0.), 0.),
                        linear_color_stop(editor_bg_color, 0.6),
                    ))
                    .absolute()
                    .top_0(),
            )
            .child(
                self.render_buffer_header(excerpt, false, selected, jump_data, cx)
                    .into_any_element(),
            )
            .into_any_element();

        let mut origin = hitbox.origin;

        if let Some(next_buffer_row) = next_buffer_row {
            // Push up the sticky header when the excerpt is getting close to the top of the viewport

            let mut max_row = next_buffer_row - FILE_HEADER_HEIGHT * 2;

            if next_excerpt_controls_present {
                max_row -= MULTI_BUFFER_EXCERPT_HEADER_HEIGHT;
            }

            let offset = scroll_position - max_row as f32;

            if offset > 0.0 {
                origin.y -= Pixels(offset) * line_height;
            }
        }

        let size = size(
            AvailableSpace::Definite(hitbox.size.width),
            AvailableSpace::MinContent,
        );

        header.prepaint_as_root(origin, size, cx);

        header
    }

    #[allow(clippy::too_many_arguments)]
    fn layout_context_menu(
        &self,
        line_height: Pixels,
        text_hitbox: &Hitbox,
        content_origin: gpui::Point<Pixels>,
        start_row: DisplayRow,
        scroll_pixel_position: gpui::Point<Pixels>,
        line_layouts: &[LineWithInvisibles],
        newest_selection_head: DisplayPoint,
        gutter_overshoot: Pixels,
        cx: &mut WindowContext,
    ) {
        let Some(context_menu_origin) = self
            .editor
            .read(cx)
            .context_menu_origin(newest_selection_head)
        else {
            return;
        };
        let target_position = content_origin
            + match context_menu_origin {
                crate::ContextMenuOrigin::EditorPoint(display_point) => {
                    let cursor_row_layout =
                        &line_layouts[display_point.row().minus(start_row) as usize];
                    gpui::Point {
                        x: cmp::max(
                            px(0.),
                            cursor_row_layout.x_for_index(display_point.column() as usize)
                                - scroll_pixel_position.x,
                        ),
                        y: cmp::max(
                            px(0.),
                            display_point.row().next_row().as_f32() * line_height
                                - scroll_pixel_position.y,
                        ),
                    }
                }
                crate::ContextMenuOrigin::GutterIndicator(row) => {
                    // Context menu was spawned via a click on a gutter. Ensure it's a bit closer to the indicator than just a plain first column of the
                    // text field.
                    gpui::Point {
                        x: -gutter_overshoot,
                        y: row.next_row().as_f32() * line_height - scroll_pixel_position.y,
                    }
                }
            };

        let viewport_bounds = Bounds::new(Default::default(), cx.viewport_size()).extend(Edges {
            right: -Self::SCROLLBAR_WIDTH - MENU_GAP,
            ..Default::default()
        });

        // If the context menu's max height won't fit below, then flip it above the line and display
        // it in reverse order. If the available space above is less than below.
        let unconstrained_max_height = line_height * 12. + POPOVER_Y_PADDING;
        let min_height = line_height * 3. + POPOVER_Y_PADDING;
        let bottom_y_when_flipped = target_position.y - line_height;
        let available_above = bottom_y_when_flipped - text_hitbox.top();
        let available_below = text_hitbox.bottom() - target_position.y;
        let y_overflows_below = unconstrained_max_height > available_below;
        let mut y_is_flipped = y_overflows_below && available_above > available_below;
        let mut height = cmp::min(
            unconstrained_max_height,
            if y_is_flipped {
                available_above
            } else {
                available_below
            },
        );

        // If less than 3 lines fit within the text bounds, instead fit within the window.
        if height < min_height {
            let available_above = bottom_y_when_flipped;
            let available_below = viewport_bounds.bottom() - target_position.y;
            if available_below > 3. * line_height {
                y_is_flipped = false;
                height = min_height;
            } else if available_above > 3. * line_height {
                y_is_flipped = true;
                height = min_height;
            } else if available_above > available_below {
                y_is_flipped = true;
                height = available_above;
            } else {
                y_is_flipped = false;
                height = available_below;
            }
        }

        let max_height_in_lines = ((height - POPOVER_Y_PADDING) / line_height).floor() as u32;

        // TODO(mgsloan): use viewport_bounds.width as a max width when rendering menu.
        let Some(mut menu_element) = self.editor.update(cx, |editor, cx| {
            editor.render_context_menu(&self.style, max_height_in_lines, cx)
        }) else {
            return;
        };

        let menu_size = menu_element.layout_as_root(AvailableSpace::min_size(), cx);
        let menu_position = gpui::Point {
            // Snap the right edge of the list to the right edge of the window if its horizontal bounds
            // overflow. Include space for the scrollbar.
            x: target_position
                .x
                .min((viewport_bounds.right() - menu_size.width).max(Pixels::ZERO)),
            y: if y_is_flipped {
                bottom_y_when_flipped - menu_size.height
            } else {
                target_position.y
            },
        };
        cx.defer_draw(menu_element, menu_position, 1);

        // Layout documentation aside
        let menu_bounds = Bounds::new(menu_position, menu_size);
        let max_menu_size = size(menu_size.width, unconstrained_max_height);
        let max_menu_bounds = if y_is_flipped {
            Bounds::new(
                point(
                    menu_position.x,
                    bottom_y_when_flipped - max_menu_size.height,
                ),
                max_menu_size,
            )
        } else {
            Bounds::new(target_position, max_menu_size)
        };
        self.layout_context_menu_aside(
            text_hitbox,
            y_is_flipped,
            menu_position,
            menu_bounds,
            max_menu_bounds,
            unconstrained_max_height,
            line_height,
            viewport_bounds,
            cx,
        );
    }

    #[allow(clippy::too_many_arguments)]
    fn layout_context_menu_aside(
        &self,
        text_hitbox: &Hitbox,
        y_is_flipped: bool,
        menu_position: gpui::Point<Pixels>,
        menu_bounds: Bounds<Pixels>,
        max_menu_bounds: Bounds<Pixels>,
        max_height: Pixels,
        line_height: Pixels,
        viewport_bounds: Bounds<Pixels>,
        cx: &mut WindowContext,
    ) {
        let mut extend_amount = Edges::all(MENU_GAP);
        // Extend to include the cursored line to avoid overlapping it.
        if y_is_flipped {
            extend_amount.bottom = line_height;
        } else {
            extend_amount.top = line_height;
        }
        let target_bounds = menu_bounds.extend(extend_amount);
        let max_target_bounds = max_menu_bounds.extend(extend_amount);

        let available_within_viewport = target_bounds.space_within(&viewport_bounds);
        let positioned_aside = if available_within_viewport.right >= MENU_ASIDE_MIN_WIDTH {
            let max_width = cmp::min(
                available_within_viewport.right - px(1.),
                MENU_ASIDE_MAX_WIDTH,
            );
            let Some(mut aside) =
                self.render_context_menu_aside(size(max_width, max_height - POPOVER_Y_PADDING), cx)
            else {
                return;
            };
            aside.layout_as_root(AvailableSpace::min_size(), cx);
            let right_position = point(target_bounds.right(), menu_position.y);
            Some((aside, right_position))
        } else {
            let max_size = size(
                // TODO(mgsloan): Once the menu is bounded by viewport width the bound on viewport
                // won't be needed here.
                cmp::min(
                    cmp::max(menu_bounds.size.width - px(2.), MENU_ASIDE_MIN_WIDTH),
                    viewport_bounds.right(),
                ),
                cmp::min(
                    max_height,
                    cmp::max(
                        available_within_viewport.top,
                        available_within_viewport.bottom,
                    ),
                ) - POPOVER_Y_PADDING,
            );
            let Some(mut aside) = self.render_context_menu_aside(max_size, cx) else {
                return;
            };
            let actual_size = aside.layout_as_root(AvailableSpace::min_size(), cx);

            let top_position = point(menu_position.x, target_bounds.top() - actual_size.height);
            let bottom_position = point(menu_position.x, target_bounds.bottom());

            let fit_within = |available: Edges<Pixels>, wanted: Size<Pixels>| {
                // Prefer to fit on the same side of the line as the menu, then on the other side of
                // the line.
                if !y_is_flipped && wanted.height < available.bottom {
                    Some(bottom_position)
                } else if !y_is_flipped && wanted.height < available.top {
                    Some(top_position)
                } else if y_is_flipped && wanted.height < available.top {
                    Some(top_position)
                } else if y_is_flipped && wanted.height < available.bottom {
                    Some(bottom_position)
                } else {
                    None
                }
            };

            // Prefer choosing a direction using max sizes rather than actual size for stability.
            let available_within_text = max_target_bounds.space_within(&text_hitbox.bounds);
            let wanted = size(MENU_ASIDE_MAX_WIDTH, max_height);
            let aside_position = fit_within(available_within_text, wanted)
                // Fallback: fit max size in window.
                .or_else(|| fit_within(max_target_bounds.space_within(&viewport_bounds), wanted))
                // Fallback: fit actual size in window.
                .or_else(|| fit_within(available_within_viewport, actual_size));

            aside_position.map(|position| (aside, position))
        };

        // Skip drawing if it doesn't fit anywhere.
        if let Some((aside, position)) = positioned_aside {
            cx.defer_draw(aside, position, 1);
        }
    }

    fn render_context_menu_aside(
        &self,
        max_size: Size<Pixels>,
        cx: &mut WindowContext,
    ) -> Option<AnyElement> {
        if max_size.width < px(100.) || max_size.height < px(12.) {
            None
        } else {
            self.editor.update(cx, |editor, cx| {
                editor.render_context_menu_aside(&self.style, max_size, cx)
            })
        }
    }

    #[allow(clippy::too_many_arguments)]
    fn layout_inline_completion_popover(
        &self,
        text_bounds: &Bounds<Pixels>,
        editor_snapshot: &EditorSnapshot,
        visible_row_range: Range<DisplayRow>,
        scroll_top: f32,
        scroll_bottom: f32,
        line_layouts: &[LineWithInvisibles],
        line_height: Pixels,
        scroll_pixel_position: gpui::Point<Pixels>,
        editor_width: Pixels,
        style: &EditorStyle,
        cx: &mut WindowContext,
    ) -> Option<AnyElement> {
        const PADDING_X: Pixels = Pixels(24.);
        const PADDING_Y: Pixels = Pixels(2.);

        let active_inline_completion = self.editor.read(cx).active_inline_completion.as_ref()?;

        match &active_inline_completion.completion {
            InlineCompletion::Move(target_position) => {
                let tab_kbd = h_flex()
                    .px_0p5()
                    .font(theme::ThemeSettings::get_global(cx).buffer_font.clone())
                    .text_size(TextSize::XSmall.rems(cx))
                    .text_color(cx.theme().colors().text.opacity(0.8))
                    .child("tab");

                let icon_container = div().mt(px(2.5)); // For optical alignment

                let container_element = h_flex()
                    .items_center()
                    .py_0p5()
                    .px_1()
                    .gap_1()
                    .bg(cx.theme().colors().editor_subheader_background)
                    .border_1()
                    .border_color(cx.theme().colors().text_accent.opacity(0.2))
                    .rounded_md()
                    .shadow_sm();

                let target_display_point = target_position.to_display_point(editor_snapshot);
                if target_display_point.row().as_f32() < scroll_top {
                    let mut element = container_element
                        .child(tab_kbd)
                        .child(Label::new("Jump to Edit").size(LabelSize::Small))
                        .child(
                            icon_container
                                .child(Icon::new(IconName::ArrowUp).size(IconSize::Small)),
                        )
                        .into_any();
                    let size = element.layout_as_root(AvailableSpace::min_size(), cx);
                    let offset = point((text_bounds.size.width - size.width) / 2., PADDING_Y);
                    element.prepaint_at(text_bounds.origin + offset, cx);
                    Some(element)
                } else if (target_display_point.row().as_f32() + 1.) > scroll_bottom {
                    let mut element = container_element
                        .child(tab_kbd)
                        .child(Label::new("Jump to Edit").size(LabelSize::Small))
                        .child(
                            icon_container
                                .child(Icon::new(IconName::ArrowDown).size(IconSize::Small)),
                        )
                        .into_any();
                    let size = element.layout_as_root(AvailableSpace::min_size(), cx);
                    let offset = point(
                        (text_bounds.size.width - size.width) / 2.,
                        text_bounds.size.height - size.height - PADDING_Y,
                    );
                    element.prepaint_at(text_bounds.origin + offset, cx);
                    Some(element)
                } else {
                    let mut element = container_element
                        .child(tab_kbd)
                        .child(Label::new("Jump to Edit").size(LabelSize::Small))
                        .into_any();

                    let target_line_end = DisplayPoint::new(
                        target_display_point.row(),
                        editor_snapshot.line_len(target_display_point.row()),
                    );
                    let origin = self.editor.update(cx, |editor, cx| {
                        editor.display_to_pixel_point(target_line_end, editor_snapshot, cx)
                    })?;
                    element.prepaint_as_root(
                        text_bounds.origin + origin + point(PADDING_X, px(0.)),
                        AvailableSpace::min_size(),
                        cx,
                    );
                    Some(element)
                }
            }
            InlineCompletion::Edit(edits) => {
                if self.editor.read(cx).has_active_completions_menu() {
                    return None;
                }

                let edit_start = edits
                    .first()
                    .unwrap()
                    .0
                    .start
                    .to_display_point(editor_snapshot);
                let edit_end = edits
                    .last()
                    .unwrap()
                    .0
                    .end
                    .to_display_point(editor_snapshot);

                let is_visible = visible_row_range.contains(&edit_start.row())
                    || visible_row_range.contains(&edit_end.row());
                if !is_visible {
                    return None;
                }

                if all_edits_insertions_or_deletions(edits, &editor_snapshot.buffer_snapshot) {
                    return None;
                }

                let crate::InlineCompletionText::Edit { text, highlights } =
                    crate::inline_completion_edit_text(editor_snapshot, edits, false, cx)
                else {
                    return None;
                };
                let line_count = text.lines().count() + 1;

                let longest_row =
                    editor_snapshot.longest_row_in_range(edit_start.row()..edit_end.row() + 1);
                let longest_line_width = if visible_row_range.contains(&longest_row) {
                    line_layouts[(longest_row.0 - visible_row_range.start.0) as usize].width
                } else {
                    layout_line(
                        longest_row,
                        editor_snapshot,
                        style,
                        editor_width,
                        |_| false,
                        cx,
                    )
                    .width
                };

                let styled_text =
                    gpui::StyledText::new(text.clone()).with_highlights(&style.text, highlights);

                let mut element = div()
                    .bg(cx.theme().colors().editor_background)
                    .border_1()
                    .border_color(cx.theme().colors().border)
                    .rounded_md()
                    .px_1()
                    .child(styled_text)
                    .into_any();

                let element_bounds = element.layout_as_root(AvailableSpace::min_size(), cx);
                let is_fully_visible =
                    editor_width >= longest_line_width + PADDING_X + element_bounds.width;

                let origin = if is_fully_visible {
                    text_bounds.origin
                        + point(
                            longest_line_width + PADDING_X - scroll_pixel_position.x,
                            edit_start.row().as_f32() * line_height - scroll_pixel_position.y,
                        )
                } else {
                    let target_above =
                        DisplayRow(edit_start.row().0.saturating_sub(line_count as u32));
                    let row_target = if visible_row_range
                        .contains(&DisplayRow(target_above.0.saturating_sub(1)))
                    {
                        target_above
                    } else {
                        DisplayRow(edit_end.row().0 + 1)
                    };

                    text_bounds.origin
                        + point(
                            -scroll_pixel_position.x,
                            row_target.as_f32() * line_height - scroll_pixel_position.y,
                        )
                };

                element.prepaint_as_root(origin, element_bounds.into(), cx);
                Some(element)
            }
        }
    }

    fn layout_mouse_context_menu(
        &self,
        editor_snapshot: &EditorSnapshot,
        visible_range: Range<DisplayRow>,
        content_origin: gpui::Point<Pixels>,
        cx: &mut WindowContext,
    ) -> Option<AnyElement> {
        let position = self.editor.update(cx, |editor, cx| {
            let visible_start_point = editor.display_to_pixel_point(
                DisplayPoint::new(visible_range.start, 0),
                editor_snapshot,
                cx,
            )?;
            let visible_end_point = editor.display_to_pixel_point(
                DisplayPoint::new(visible_range.end, 0),
                editor_snapshot,
                cx,
            )?;

            let mouse_context_menu = editor.mouse_context_menu.as_ref()?;
            let (source_display_point, position) = match mouse_context_menu.position {
                MenuPosition::PinnedToScreen(point) => (None, point),
                MenuPosition::PinnedToEditor { source, offset } => {
                    let source_display_point = source.to_display_point(editor_snapshot);
                    let source_point = editor.to_pixel_point(source, editor_snapshot, cx)?;
                    let position = content_origin + source_point + offset;
                    (Some(source_display_point), position)
                }
            };

            let source_included = source_display_point.map_or(true, |source_display_point| {
                visible_range
                    .to_inclusive()
                    .contains(&source_display_point.row())
            });
            let position_included =
                visible_start_point.y <= position.y && position.y <= visible_end_point.y;
            if !source_included && !position_included {
                None
            } else {
                Some(position)
            }
        })?;

        let mut element = self.editor.update(cx, |editor, _| {
            let mouse_context_menu = editor.mouse_context_menu.as_ref()?;
            let context_menu = mouse_context_menu.context_menu.clone();

            Some(
                deferred(
                    anchored()
                        .position(position)
                        .child(context_menu)
                        .anchor(Corner::TopLeft)
                        .snap_to_window_with_margin(px(8.)),
                )
                .with_priority(1)
                .into_any(),
            )
        })?;

        element.prepaint_as_root(position, AvailableSpace::min_size(), cx);
        Some(element)
    }

    #[allow(clippy::too_many_arguments)]
    fn layout_hover_popovers(
        &self,
        snapshot: &EditorSnapshot,
        hitbox: &Hitbox,
        text_hitbox: &Hitbox,
        visible_display_row_range: Range<DisplayRow>,
        content_origin: gpui::Point<Pixels>,
        scroll_pixel_position: gpui::Point<Pixels>,
        line_layouts: &[LineWithInvisibles],
        line_height: Pixels,
        em_width: Pixels,
        cx: &mut WindowContext,
    ) {
        struct MeasuredHoverPopover {
            element: AnyElement,
            size: Size<Pixels>,
            horizontal_offset: Pixels,
        }

        let max_size = size(
            (120. * em_width) // Default size
                .min(hitbox.size.width / 2.) // Shrink to half of the editor width
                .max(MIN_POPOVER_CHARACTER_WIDTH * em_width), // Apply minimum width of 20 characters
            (16. * line_height) // Default size
                .min(hitbox.size.height / 2.) // Shrink to half of the editor height
                .max(MIN_POPOVER_LINE_HEIGHT * line_height), // Apply minimum height of 4 lines
        );

        let hover_popovers = self.editor.update(cx, |editor, cx| {
            editor
                .hover_state
                .render(snapshot, visible_display_row_range.clone(), max_size, cx)
        });
        let Some((position, hover_popovers)) = hover_popovers else {
            return;
        };

        // This is safe because we check on layout whether the required row is available
        let hovered_row_layout =
            &line_layouts[position.row().minus(visible_display_row_range.start) as usize];

        // Compute Hovered Point
        let x =
            hovered_row_layout.x_for_index(position.column() as usize) - scroll_pixel_position.x;
        let y = position.row().as_f32() * line_height - scroll_pixel_position.y;
        let hovered_point = content_origin + point(x, y);

        let mut overall_height = Pixels::ZERO;
        let mut measured_hover_popovers = Vec::new();
        for mut hover_popover in hover_popovers {
            let size = hover_popover.layout_as_root(AvailableSpace::min_size(), cx);
            let horizontal_offset =
                (text_hitbox.top_right().x - (hovered_point.x + size.width)).min(Pixels::ZERO);

            overall_height += HOVER_POPOVER_GAP + size.height;

            measured_hover_popovers.push(MeasuredHoverPopover {
                element: hover_popover,
                size,
                horizontal_offset,
            });
        }
        overall_height += HOVER_POPOVER_GAP;

        fn draw_occluder(width: Pixels, origin: gpui::Point<Pixels>, cx: &mut WindowContext) {
            let mut occlusion = div()
                .size_full()
                .occlude()
                .on_mouse_move(|_, cx| cx.stop_propagation())
                .into_any_element();
            occlusion.layout_as_root(size(width, HOVER_POPOVER_GAP).into(), cx);
            cx.defer_draw(occlusion, origin, 2);
        }

        if hovered_point.y > overall_height {
            // There is enough space above. Render popovers above the hovered point
            let mut current_y = hovered_point.y;
            for (position, popover) in measured_hover_popovers.into_iter().with_position() {
                let size = popover.size;
                let popover_origin = point(
                    hovered_point.x + popover.horizontal_offset,
                    current_y - size.height,
                );

                cx.defer_draw(popover.element, popover_origin, 2);
                if position != itertools::Position::Last {
                    let origin = point(popover_origin.x, popover_origin.y - HOVER_POPOVER_GAP);
                    draw_occluder(size.width, origin, cx);
                }

                current_y = popover_origin.y - HOVER_POPOVER_GAP;
            }
        } else {
            // There is not enough space above. Render popovers below the hovered point
            let mut current_y = hovered_point.y + line_height;
            for (position, popover) in measured_hover_popovers.into_iter().with_position() {
                let size = popover.size;
                let popover_origin = point(hovered_point.x + popover.horizontal_offset, current_y);

                cx.defer_draw(popover.element, popover_origin, 2);
                if position != itertools::Position::Last {
                    let origin = point(popover_origin.x, popover_origin.y + size.height);
                    draw_occluder(size.width, origin, cx);
                }

                current_y = popover_origin.y + size.height + HOVER_POPOVER_GAP;
            }
        }
    }

    #[allow(clippy::too_many_arguments)]
    fn layout_diff_hunk_controls(
        &self,
        row_range: Range<DisplayRow>,
        row_infos: &[RowInfo],
        text_hitbox: &Hitbox,
        position_map: &PositionMap,
        newest_cursor_position: Option<DisplayPoint>,
        line_height: Pixels,
        scroll_pixel_position: gpui::Point<Pixels>,
        display_hunks: &[(DisplayDiffHunk, Option<Hitbox>)],
        editor: View<Editor>,
        cx: &mut WindowContext,
    ) -> Vec<AnyElement> {
        let point_for_position =
            position_map.point_for_position(text_hitbox.bounds, cx.mouse_position());

        let mut controls = vec![];

        let active_positions = [
            Some(point_for_position.previous_valid),
            newest_cursor_position,
        ];

        for (hunk, _) in display_hunks {
            if let DisplayDiffHunk::Unfolded {
                display_row_range,
                multi_buffer_range,
                status,
                ..
            } = &hunk
            {
                if display_row_range.start < row_range.start
                    || display_row_range.start >= row_range.end
                {
                    continue;
                }
                let row_ix = (display_row_range.start - row_range.start).0 as usize;
                if row_infos[row_ix].diff_status.is_none() {
                    continue;
                }
                if row_infos[row_ix].diff_status == Some(DiffHunkStatus::Added)
                    && *status != DiffHunkStatus::Added
                {
                    continue;
                }
                if active_positions
                    .iter()
                    .any(|p| p.map_or(false, |p| display_row_range.contains(&p.row())))
                {
                    let y = display_row_range.start.as_f32() * line_height
                        + text_hitbox.bounds.top()
                        - scroll_pixel_position.y;
                    let x = text_hitbox.bounds.right() - px(120.);

                    let mut element =
                        diff_hunk_controls(multi_buffer_range.clone(), line_height, &editor, cx);
                    element.prepaint_as_root(
                        gpui::Point::new(x, y),
                        size(px(100.0), line_height).into(),
                        cx,
                    );
                    controls.push(element);
                }
            }
        }

        controls
    }

    #[allow(clippy::too_many_arguments)]
    fn layout_signature_help(
        &self,
        hitbox: &Hitbox,
        content_origin: gpui::Point<Pixels>,
        scroll_pixel_position: gpui::Point<Pixels>,
        newest_selection_head: Option<DisplayPoint>,
        start_row: DisplayRow,
        line_layouts: &[LineWithInvisibles],
        line_height: Pixels,
        em_width: Pixels,
        cx: &mut WindowContext,
    ) {
        if !self.editor.focus_handle(cx).is_focused(cx) {
            return;
        }
        let Some(newest_selection_head) = newest_selection_head else {
            return;
        };
        let selection_row = newest_selection_head.row();
        if selection_row < start_row {
            return;
        }
        let Some(cursor_row_layout) = line_layouts.get(selection_row.minus(start_row) as usize)
        else {
            return;
        };

        let start_x = cursor_row_layout.x_for_index(newest_selection_head.column() as usize)
            - scroll_pixel_position.x
            + content_origin.x;
        let start_y =
            selection_row.as_f32() * line_height + content_origin.y - scroll_pixel_position.y;

        let max_size = size(
            (120. * em_width) // Default size
                .min(hitbox.size.width / 2.) // Shrink to half of the editor width
                .max(MIN_POPOVER_CHARACTER_WIDTH * em_width), // Apply minimum width of 20 characters
            (16. * line_height) // Default size
                .min(hitbox.size.height / 2.) // Shrink to half of the editor height
                .max(MIN_POPOVER_LINE_HEIGHT * line_height), // Apply minimum height of 4 lines
        );

        let maybe_element = self.editor.update(cx, |editor, cx| {
            if let Some(popover) = editor.signature_help_state.popover_mut() {
                let element = popover.render(
                    &self.style,
                    max_size,
                    editor.workspace.as_ref().map(|(w, _)| w.clone()),
                    cx,
                );
                Some(element)
            } else {
                None
            }
        });
        if let Some(mut element) = maybe_element {
            let window_size = cx.viewport_size();
            let size = element.layout_as_root(Size::<AvailableSpace>::default(), cx);
            let mut point = point(start_x, start_y - size.height);

            // Adjusting to ensure the popover does not overflow in the X-axis direction.
            if point.x + size.width >= window_size.width {
                point.x = window_size.width - size.width;
            }

            cx.defer_draw(element, point, 1)
        }
    }

    fn paint_background(&self, layout: &EditorLayout, cx: &mut WindowContext) {
        cx.paint_layer(layout.hitbox.bounds, |cx| {
            let scroll_top = layout.position_map.snapshot.scroll_position().y;
            let gutter_bg = cx.theme().colors().editor_gutter_background;
            cx.paint_quad(fill(layout.gutter_hitbox.bounds, gutter_bg));
            cx.paint_quad(fill(layout.text_hitbox.bounds, self.style.background));

            if let EditorMode::Full = layout.mode {
                let mut active_rows = layout.active_rows.iter().peekable();
                while let Some((start_row, contains_non_empty_selection)) = active_rows.next() {
                    let mut end_row = start_row.0;
                    while active_rows
                        .peek()
                        .map_or(false, |(active_row, has_selection)| {
                            active_row.0 == end_row + 1
                                && *has_selection == contains_non_empty_selection
                        })
                    {
                        active_rows.next().unwrap();
                        end_row += 1;
                    }

                    if !contains_non_empty_selection {
                        let highlight_h_range =
                            match layout.position_map.snapshot.current_line_highlight {
                                CurrentLineHighlight::Gutter => Some(Range {
                                    start: layout.hitbox.left(),
                                    end: layout.gutter_hitbox.right(),
                                }),
                                CurrentLineHighlight::Line => Some(Range {
                                    start: layout.text_hitbox.bounds.left(),
                                    end: layout.text_hitbox.bounds.right(),
                                }),
                                CurrentLineHighlight::All => Some(Range {
                                    start: layout.hitbox.left(),
                                    end: layout.hitbox.right(),
                                }),
                                CurrentLineHighlight::None => None,
                            };
                        if let Some(range) = highlight_h_range {
                            let active_line_bg = cx.theme().colors().editor_active_line_background;
                            let bounds = Bounds {
                                origin: point(
                                    range.start,
                                    layout.hitbox.origin.y
                                        + (start_row.as_f32() - scroll_top)
                                            * layout.position_map.line_height,
                                ),
                                size: size(
                                    range.end - range.start,
                                    layout.position_map.line_height
                                        * (end_row - start_row.0 + 1) as f32,
                                ),
                            };
                            cx.paint_quad(fill(bounds, active_line_bg));
                        }
                    }
                }

                let mut paint_highlight =
                    |highlight_row_start: DisplayRow, highlight_row_end: DisplayRow, color| {
                        let origin = point(
                            layout.hitbox.origin.x,
                            layout.hitbox.origin.y
                                + (highlight_row_start.as_f32() - scroll_top)
                                    * layout.position_map.line_height,
                        );
                        let size = size(
                            layout.hitbox.size.width,
                            layout.position_map.line_height
                                * highlight_row_end.next_row().minus(highlight_row_start) as f32,
                        );
                        cx.paint_quad(fill(Bounds { origin, size }, color));
                    };

                let mut current_paint: Option<(Hsla, Range<DisplayRow>)> = None;
                for (&new_row, &new_color) in &layout.highlighted_rows {
                    match &mut current_paint {
                        Some((current_color, current_range)) => {
                            let current_color = *current_color;
                            let new_range_started = current_color != new_color
                                || current_range.end.next_row() != new_row;
                            if new_range_started {
                                paint_highlight(
                                    current_range.start,
                                    current_range.end,
                                    current_color,
                                );
                                current_paint = Some((new_color, new_row..new_row));
                                continue;
                            } else {
                                current_range.end = current_range.end.next_row();
                            }
                        }
                        None => current_paint = Some((new_color, new_row..new_row)),
                    };
                }
                if let Some((color, range)) = current_paint {
                    paint_highlight(range.start, range.end, color);
                }

                let scroll_left =
                    layout.position_map.snapshot.scroll_position().x * layout.position_map.em_width;

                for (wrap_position, active) in layout.wrap_guides.iter() {
                    let x = (layout.text_hitbox.origin.x
                        + *wrap_position
                        + layout.position_map.em_width / 2.)
                        - scroll_left;

                    let show_scrollbars = {
                        let (scrollbar_x, scrollbar_y) = &layout.scrollbars_layout.as_xy();

                        scrollbar_x.as_ref().map_or(false, |sx| sx.visible)
                            || scrollbar_y.as_ref().map_or(false, |sy| sy.visible)
                    };

                    if x < layout.text_hitbox.origin.x
                        || (show_scrollbars && x > self.scrollbar_left(&layout.hitbox.bounds))
                    {
                        continue;
                    }

                    let color = if *active {
                        cx.theme().colors().editor_active_wrap_guide
                    } else {
                        cx.theme().colors().editor_wrap_guide
                    };
                    cx.paint_quad(fill(
                        Bounds {
                            origin: point(x, layout.text_hitbox.origin.y),
                            size: size(px(1.), layout.text_hitbox.size.height),
                        },
                        color,
                    ));
                }
            }
        })
    }

    fn paint_indent_guides(&mut self, layout: &mut EditorLayout, cx: &mut WindowContext) {
        let Some(indent_guides) = &layout.indent_guides else {
            return;
        };

        let faded_color = |color: Hsla, alpha: f32| {
            let mut faded = color;
            faded.a = alpha;
            faded
        };

        for indent_guide in indent_guides {
            let indent_accent_colors = cx.theme().accents().color_for_index(indent_guide.depth);
            let settings = indent_guide.settings;

            // TODO fixed for now, expose them through themes later
            const INDENT_AWARE_ALPHA: f32 = 0.2;
            const INDENT_AWARE_ACTIVE_ALPHA: f32 = 0.4;
            const INDENT_AWARE_BACKGROUND_ALPHA: f32 = 0.1;
            const INDENT_AWARE_BACKGROUND_ACTIVE_ALPHA: f32 = 0.2;

            let line_color = match (settings.coloring, indent_guide.active) {
                (IndentGuideColoring::Disabled, _) => None,
                (IndentGuideColoring::Fixed, false) => {
                    Some(cx.theme().colors().editor_indent_guide)
                }
                (IndentGuideColoring::Fixed, true) => {
                    Some(cx.theme().colors().editor_indent_guide_active)
                }
                (IndentGuideColoring::IndentAware, false) => {
                    Some(faded_color(indent_accent_colors, INDENT_AWARE_ALPHA))
                }
                (IndentGuideColoring::IndentAware, true) => {
                    Some(faded_color(indent_accent_colors, INDENT_AWARE_ACTIVE_ALPHA))
                }
            };

            let background_color = match (settings.background_coloring, indent_guide.active) {
                (IndentGuideBackgroundColoring::Disabled, _) => None,
                (IndentGuideBackgroundColoring::IndentAware, false) => Some(faded_color(
                    indent_accent_colors,
                    INDENT_AWARE_BACKGROUND_ALPHA,
                )),
                (IndentGuideBackgroundColoring::IndentAware, true) => Some(faded_color(
                    indent_accent_colors,
                    INDENT_AWARE_BACKGROUND_ACTIVE_ALPHA,
                )),
            };

            let requested_line_width = if indent_guide.active {
                settings.active_line_width
            } else {
                settings.line_width
            }
            .clamp(1, 10);
            let mut line_indicator_width = 0.;
            if let Some(color) = line_color {
                cx.paint_quad(fill(
                    Bounds {
                        origin: indent_guide.origin,
                        size: size(px(requested_line_width as f32), indent_guide.length),
                    },
                    color,
                ));
                line_indicator_width = requested_line_width as f32;
            }

            if let Some(color) = background_color {
                let width = indent_guide.single_indent_width - px(line_indicator_width);
                cx.paint_quad(fill(
                    Bounds {
                        origin: point(
                            indent_guide.origin.x + px(line_indicator_width),
                            indent_guide.origin.y,
                        ),
                        size: size(width, indent_guide.length),
                    },
                    color,
                ));
            }
        }
    }

    fn paint_line_numbers(&mut self, layout: &mut EditorLayout, cx: &mut WindowContext) {
        let is_singleton = self.editor.read(cx).is_singleton(cx);

        let line_height = layout.position_map.line_height;
        cx.set_cursor_style(CursorStyle::Arrow, &layout.gutter_hitbox);

        for (_, (line, hitbox)) in layout.line_numbers.iter() {
            let Some(hitbox) = hitbox else {
                continue;
            };
            let color = if !is_singleton && hitbox.is_hovered(cx) {
                cx.theme().colors().editor_active_line_number
            } else {
                cx.theme().colors().editor_line_number
            };
            let Some(line) = self
                .shape_line_number(line.text.clone(), color, cx)
                .log_err()
            else {
                continue;
            };
            let Some(()) = line.paint(hitbox.origin, line_height, cx).log_err() else {
                continue;
            };
            // In singleton buffers, we select corresponding lines on the line number click, so use | -like cursor.
            // In multi buffers, we open file at the line number clicked, so use a pointing hand cursor.
            if is_singleton {
                cx.set_cursor_style(CursorStyle::IBeam, hitbox);
            } else {
                cx.set_cursor_style(CursorStyle::PointingHand, hitbox);
            }
        }
    }

    fn paint_diff_hunks(layout: &mut EditorLayout, cx: &mut WindowContext) {
        if layout.display_hunks.is_empty() {
            return;
        }

        let line_height = layout.position_map.line_height;
        cx.paint_layer(layout.gutter_hitbox.bounds, |cx| {
            for (hunk, hitbox) in &layout.display_hunks {
                let hunk_to_paint = match hunk {
                    DisplayDiffHunk::Folded { .. } => {
                        let hunk_bounds = Self::diff_hunk_bounds(
                            &layout.position_map.snapshot,
                            line_height,
                            layout.gutter_hitbox.bounds,
                            hunk,
                        );
                        Some((
                            hunk_bounds,
                            cx.theme().status().modified,
                            Corners::all(px(0.)),
                        ))
                    }
                    DisplayDiffHunk::Unfolded {
                        status,
                        display_row_range,
                        ..
                    } => hitbox.as_ref().map(|hunk_hitbox| match status {
                        DiffHunkStatus::Added => (
                            hunk_hitbox.bounds,
                            cx.theme().status().created,
                            Corners::all(px(0.)),
                        ),
                        DiffHunkStatus::Modified => (
                            hunk_hitbox.bounds,
                            cx.theme().status().modified,
                            Corners::all(px(0.)),
                        ),
                        DiffHunkStatus::Removed if !display_row_range.is_empty() => (
                            hunk_hitbox.bounds,
                            cx.theme().status().deleted,
                            Corners::all(px(0.)),
                        ),
                        DiffHunkStatus::Removed => (
                            Bounds::new(
                                point(
                                    hunk_hitbox.origin.x - hunk_hitbox.size.width,
                                    hunk_hitbox.origin.y,
                                ),
                                size(hunk_hitbox.size.width * px(2.), hunk_hitbox.size.height),
                            ),
                            cx.theme().status().deleted,
                            Corners::all(1. * line_height),
                        ),
                    }),
                };

                if let Some((hunk_bounds, background_color, corner_radii)) = hunk_to_paint {
                    cx.paint_quad(quad(
                        hunk_bounds,
                        corner_radii,
                        background_color,
                        Edges::default(),
                        transparent_black(),
                    ));
                }
            }
        });
    }

    pub(super) fn diff_hunk_bounds(
        snapshot: &EditorSnapshot,
        line_height: Pixels,
        gutter_bounds: Bounds<Pixels>,
        hunk: &DisplayDiffHunk,
    ) -> Bounds<Pixels> {
        let scroll_position = snapshot.scroll_position();
        let scroll_top = scroll_position.y * line_height;

        match hunk {
            DisplayDiffHunk::Folded { display_row, .. } => {
                let start_y = display_row.as_f32() * line_height - scroll_top;
                let end_y = start_y + line_height;

                let width = Self::diff_hunk_strip_width(line_height);
                let highlight_origin = gutter_bounds.origin + point(px(0.), start_y);
                let highlight_size = size(width, end_y - start_y);
                Bounds::new(highlight_origin, highlight_size)
            }
            DisplayDiffHunk::Unfolded {
                display_row_range,
                status,
                ..
            } => {
                if *status == DiffHunkStatus::Removed && display_row_range.is_empty() {
                    let row = display_row_range.start;

                    let offset = line_height / 2.;
                    let start_y = row.as_f32() * line_height - offset - scroll_top;
                    let end_y = start_y + line_height;

                    let width = (0.35 * line_height).floor();
                    let highlight_origin = gutter_bounds.origin + point(px(0.), start_y);
                    let highlight_size = size(width, end_y - start_y);
                    Bounds::new(highlight_origin, highlight_size)
                } else {
                    let start_row = display_row_range.start;
                    let end_row = display_row_range.end;
                    // If we're in a multibuffer, row range span might include an
                    // excerpt header, so if we were to draw the marker straight away,
                    // the hunk might include the rows of that header.
                    // Making the range inclusive doesn't quite cut it, as we rely on the exclusivity for the soft wrap.
                    // Instead, we simply check whether the range we're dealing with includes
                    // any excerpt headers and if so, we stop painting the diff hunk on the first row of that header.
                    let end_row_in_current_excerpt = snapshot
                        .blocks_in_range(start_row..end_row)
                        .find_map(|(start_row, block)| {
                            if matches!(block, Block::ExcerptBoundary { .. }) {
                                Some(start_row)
                            } else {
                                None
                            }
                        })
                        .unwrap_or(end_row);

                    let start_y = start_row.as_f32() * line_height - scroll_top;
                    let end_y = end_row_in_current_excerpt.as_f32() * line_height - scroll_top;

                    let width = Self::diff_hunk_strip_width(line_height);
                    let highlight_origin = gutter_bounds.origin + point(px(0.), start_y);
                    let highlight_size = size(width, end_y - start_y);
                    Bounds::new(highlight_origin, highlight_size)
                }
            }
        }
    }

    /// Returns the width of the diff strip that will be displayed in the gutter.
    pub(super) fn diff_hunk_strip_width(line_height: Pixels) -> Pixels {
        // We floor the value to prevent pixel rounding.
        (0.275 * line_height).floor()
    }

    fn paint_gutter_indicators(&self, layout: &mut EditorLayout, cx: &mut WindowContext) {
        cx.paint_layer(layout.gutter_hitbox.bounds, |cx| {
            cx.with_element_namespace("crease_toggles", |cx| {
                for crease_toggle in layout.crease_toggles.iter_mut().flatten() {
                    crease_toggle.paint(cx);
                }
            });

            for test_indicator in layout.test_indicators.iter_mut() {
                test_indicator.paint(cx);
            }

            if let Some(indicator) = layout.code_actions_indicator.as_mut() {
                indicator.paint(cx);
            }
        });
    }

    fn paint_gutter_highlights(&self, layout: &mut EditorLayout, cx: &mut WindowContext) {
        for (_, hunk_hitbox) in &layout.display_hunks {
            if let Some(hunk_hitbox) = hunk_hitbox {
                cx.set_cursor_style(CursorStyle::PointingHand, hunk_hitbox);
            }
        }

        let show_git_gutter = layout
            .position_map
            .snapshot
            .show_git_diff_gutter
            .unwrap_or_else(|| {
                matches!(
                    ProjectSettings::get_global(cx).git.git_gutter,
                    Some(GitGutterSetting::TrackedFiles)
                )
            });
        if show_git_gutter {
            Self::paint_diff_hunks(layout, cx)
        }

        let highlight_width = 0.275 * layout.position_map.line_height;
        let highlight_corner_radii = Corners::all(0.05 * layout.position_map.line_height);
        cx.paint_layer(layout.gutter_hitbox.bounds, |cx| {
            for (range, color) in &layout.highlighted_gutter_ranges {
                let start_row = if range.start.row() < layout.visible_display_row_range.start {
                    layout.visible_display_row_range.start - DisplayRow(1)
                } else {
                    range.start.row()
                };
                let end_row = if range.end.row() > layout.visible_display_row_range.end {
                    layout.visible_display_row_range.end + DisplayRow(1)
                } else {
                    range.end.row()
                };

                let start_y = layout.gutter_hitbox.top()
                    + start_row.0 as f32 * layout.position_map.line_height
                    - layout.position_map.scroll_pixel_position.y;
                let end_y = layout.gutter_hitbox.top()
                    + (end_row.0 + 1) as f32 * layout.position_map.line_height
                    - layout.position_map.scroll_pixel_position.y;
                let bounds = Bounds::from_corners(
                    point(layout.gutter_hitbox.left(), start_y),
                    point(layout.gutter_hitbox.left() + highlight_width, end_y),
                );
                cx.paint_quad(fill(bounds, *color).corner_radii(highlight_corner_radii));
            }
        });
    }

    fn paint_blamed_display_rows(&self, layout: &mut EditorLayout, cx: &mut WindowContext) {
        let Some(blamed_display_rows) = layout.blamed_display_rows.take() else {
            return;
        };

        cx.paint_layer(layout.gutter_hitbox.bounds, |cx| {
            for mut blame_element in blamed_display_rows.into_iter() {
                blame_element.paint(cx);
            }
        })
    }

    fn paint_text(&mut self, layout: &mut EditorLayout, cx: &mut WindowContext) {
        cx.with_content_mask(
            Some(ContentMask {
                bounds: layout.text_hitbox.bounds,
            }),
            |cx| {
                let cursor_style = if self
                    .editor
                    .read(cx)
                    .hovered_link_state
                    .as_ref()
                    .is_some_and(|hovered_link_state| !hovered_link_state.links.is_empty())
                {
                    CursorStyle::PointingHand
                } else {
                    CursorStyle::IBeam
                };
                cx.set_cursor_style(cursor_style, &layout.text_hitbox);

                let invisible_display_ranges = self.paint_highlights(layout, cx);
                self.paint_lines(&invisible_display_ranges, layout, cx);
                self.paint_redactions(layout, cx);
                self.paint_cursors(layout, cx);
                self.paint_inline_blame(layout, cx);
                self.paint_diff_hunk_controls(layout, cx);
                cx.with_element_namespace("crease_trailers", |cx| {
                    for trailer in layout.crease_trailers.iter_mut().flatten() {
                        trailer.element.paint(cx);
                    }
                });
            },
        )
    }

    fn paint_highlights(
        &mut self,
        layout: &mut EditorLayout,
        cx: &mut WindowContext,
    ) -> SmallVec<[Range<DisplayPoint>; 32]> {
        cx.paint_layer(layout.text_hitbox.bounds, |cx| {
            let mut invisible_display_ranges = SmallVec::<[Range<DisplayPoint>; 32]>::new();
            let line_end_overshoot = 0.15 * layout.position_map.line_height;
            for (range, color) in &layout.highlighted_ranges {
                self.paint_highlighted_range(
                    range.clone(),
                    *color,
                    Pixels::ZERO,
                    line_end_overshoot,
                    layout,
                    cx,
                );
            }

            let corner_radius = 0.15 * layout.position_map.line_height;

            for (player_color, selections) in &layout.selections {
                for selection in selections.iter() {
                    self.paint_highlighted_range(
                        selection.range.clone(),
                        player_color.selection,
                        corner_radius,
                        corner_radius * 2.,
                        layout,
                        cx,
                    );

                    if selection.is_local && !selection.range.is_empty() {
                        invisible_display_ranges.push(selection.range.clone());
                    }
                }
            }
            invisible_display_ranges
        })
    }

    fn paint_lines(
        &mut self,
        invisible_display_ranges: &[Range<DisplayPoint>],
        layout: &mut EditorLayout,
        cx: &mut WindowContext,
    ) {
        let whitespace_setting = self
            .editor
            .read(cx)
            .buffer
            .read(cx)
            .settings_at(0, cx)
            .show_whitespaces;

        for (ix, line_with_invisibles) in layout.position_map.line_layouts.iter().enumerate() {
            let row = DisplayRow(layout.visible_display_row_range.start.0 + ix as u32);
            line_with_invisibles.draw(
                layout,
                row,
                layout.content_origin,
                whitespace_setting,
                invisible_display_ranges,
                cx,
            )
        }

        for line_element in &mut layout.line_elements {
            line_element.paint(cx);
        }
    }

    fn paint_redactions(&mut self, layout: &EditorLayout, cx: &mut WindowContext) {
        if layout.redacted_ranges.is_empty() {
            return;
        }

        let line_end_overshoot = layout.line_end_overshoot();

        // A softer than perfect black
        let redaction_color = gpui::rgb(0x0e1111);

        cx.paint_layer(layout.text_hitbox.bounds, |cx| {
            for range in layout.redacted_ranges.iter() {
                self.paint_highlighted_range(
                    range.clone(),
                    redaction_color.into(),
                    Pixels::ZERO,
                    line_end_overshoot,
                    layout,
                    cx,
                );
            }
        });
    }

    fn paint_cursors(&mut self, layout: &mut EditorLayout, cx: &mut WindowContext) {
        for cursor in &mut layout.visible_cursors {
            cursor.paint(layout.content_origin, cx);
        }
    }

    fn paint_scrollbars(&mut self, layout: &mut EditorLayout, cx: &mut WindowContext) {
        let (scrollbar_x, scrollbar_y) = layout.scrollbars_layout.as_xy();

        if let Some(scrollbar_layout) = scrollbar_x {
            let hitbox = scrollbar_layout.hitbox.clone();
            let text_unit_size = scrollbar_layout.text_unit_size;
            let visible_range = scrollbar_layout.visible_range.clone();
            let thumb_bounds = scrollbar_layout.thumb_bounds();

            if scrollbar_layout.visible {
                cx.paint_layer(hitbox.bounds, |cx| {
                    cx.paint_quad(quad(
                        hitbox.bounds,
                        Corners::default(),
                        cx.theme().colors().scrollbar_track_background,
                        Edges {
                            top: Pixels::ZERO,
                            right: Pixels::ZERO,
                            bottom: Pixels::ZERO,
                            left: Pixels::ZERO,
                        },
                        cx.theme().colors().scrollbar_track_border,
                    ));

                    cx.paint_quad(quad(
                        thumb_bounds,
                        Corners::default(),
                        cx.theme().colors().scrollbar_thumb_background,
                        Edges {
                            top: Pixels::ZERO,
                            right: Pixels::ZERO,
                            bottom: Pixels::ZERO,
                            left: ScrollbarLayout::BORDER_WIDTH,
                        },
                        cx.theme().colors().scrollbar_thumb_border,
                    ));
                })
            }

            cx.set_cursor_style(CursorStyle::Arrow, &hitbox);

            cx.on_mouse_event({
                let editor = self.editor.clone();

                // there may be a way to avoid this clone
                let hitbox = hitbox.clone();

                let mut mouse_position = cx.mouse_position();
                move |event: &MouseMoveEvent, phase, cx| {
                    if phase == DispatchPhase::Capture {
                        return;
                    }

                    editor.update(cx, |editor, cx| {
                        if event.pressed_button == Some(MouseButton::Left)
                            && editor
                                .scroll_manager
                                .is_dragging_scrollbar(Axis::Horizontal)
                        {
                            let x = mouse_position.x;
                            let new_x = event.position.x;
                            if (hitbox.left()..hitbox.right()).contains(&x) {
                                let mut position = editor.scroll_position(cx);

                                position.x += (new_x - x) / text_unit_size;
                                if position.x < 0.0 {
                                    position.x = 0.0;
                                }
                                editor.set_scroll_position(position, cx);
                            }

                            cx.stop_propagation();
                        } else {
                            editor.scroll_manager.set_is_dragging_scrollbar(
                                Axis::Horizontal,
                                false,
                                cx,
                            );

                            if hitbox.is_hovered(cx) {
                                editor.scroll_manager.show_scrollbar(cx);
                            }
                        }
                        mouse_position = event.position;
                    })
                }
            });

            if self
                .editor
                .read(cx)
                .scroll_manager
                .is_dragging_scrollbar(Axis::Horizontal)
            {
                cx.on_mouse_event({
                    let editor = self.editor.clone();
                    move |_: &MouseUpEvent, phase, cx| {
                        if phase == DispatchPhase::Capture {
                            return;
                        }

                        editor.update(cx, |editor, cx| {
                            editor.scroll_manager.set_is_dragging_scrollbar(
                                Axis::Horizontal,
                                false,
                                cx,
                            );
                            cx.stop_propagation();
                        });
                    }
                });
            } else {
                cx.on_mouse_event({
                    let editor = self.editor.clone();

                    move |event: &MouseDownEvent, phase, cx| {
                        if phase == DispatchPhase::Capture || !hitbox.is_hovered(cx) {
                            return;
                        }

                        editor.update(cx, |editor, cx| {
                            editor.scroll_manager.set_is_dragging_scrollbar(
                                Axis::Horizontal,
                                true,
                                cx,
                            );

                            let x = event.position.x;

                            if x < thumb_bounds.left() || thumb_bounds.right() < x {
                                let center_row =
                                    ((x - hitbox.left()) / text_unit_size).round() as u32;
                                let top_row = center_row.saturating_sub(
                                    (visible_range.end - visible_range.start) as u32 / 2,
                                );

                                let mut position = editor.scroll_position(cx);
                                position.x = top_row as f32;

                                editor.set_scroll_position(position, cx);
                            } else {
                                editor.scroll_manager.show_scrollbar(cx);
                            }

                            cx.stop_propagation();
                        });
                    }
                });
            }
        }

        if let Some(scrollbar_layout) = scrollbar_y {
            let hitbox = scrollbar_layout.hitbox.clone();
            let text_unit_size = scrollbar_layout.text_unit_size;
            let visible_range = scrollbar_layout.visible_range.clone();
            let thumb_bounds = scrollbar_layout.thumb_bounds();

            if scrollbar_layout.visible {
                cx.paint_layer(hitbox.bounds, |cx| {
                    cx.paint_quad(quad(
                        hitbox.bounds,
                        Corners::default(),
                        cx.theme().colors().scrollbar_track_background,
                        Edges {
                            top: Pixels::ZERO,
                            right: Pixels::ZERO,
                            bottom: Pixels::ZERO,
                            left: ScrollbarLayout::BORDER_WIDTH,
                        },
                        cx.theme().colors().scrollbar_track_border,
                    ));

                    let fast_markers =
                        self.collect_fast_scrollbar_markers(layout, &scrollbar_layout, cx);
                    // Refresh slow scrollbar markers in the background. Below, we paint whatever markers have already been computed.
                    self.refresh_slow_scrollbar_markers(layout, &scrollbar_layout, cx);

                    let markers = self.editor.read(cx).scrollbar_marker_state.markers.clone();
                    for marker in markers.iter().chain(&fast_markers) {
                        let mut marker = marker.clone();
                        marker.bounds.origin += hitbox.origin;
                        cx.paint_quad(marker);
                    }

                    cx.paint_quad(quad(
                        thumb_bounds,
                        Corners::default(),
                        cx.theme().colors().scrollbar_thumb_background,
                        Edges {
                            top: Pixels::ZERO,
                            right: Pixels::ZERO,
                            bottom: Pixels::ZERO,
                            left: ScrollbarLayout::BORDER_WIDTH,
                        },
                        cx.theme().colors().scrollbar_thumb_border,
                    ));
                });
            }

            cx.set_cursor_style(CursorStyle::Arrow, &hitbox);

            cx.on_mouse_event({
                let editor = self.editor.clone();

                let hitbox = hitbox.clone();

                let mut mouse_position = cx.mouse_position();
                move |event: &MouseMoveEvent, phase, cx| {
                    if phase == DispatchPhase::Capture {
                        return;
                    }

                    editor.update(cx, |editor, cx| {
                        if event.pressed_button == Some(MouseButton::Left)
                            && editor.scroll_manager.is_dragging_scrollbar(Axis::Vertical)
                        {
                            let y = mouse_position.y;
                            let new_y = event.position.y;
                            if (hitbox.top()..hitbox.bottom()).contains(&y) {
                                let mut position = editor.scroll_position(cx);
                                position.y += (new_y - y) / text_unit_size;
                                if position.y < 0.0 {
                                    position.y = 0.0;
                                }
                                editor.set_scroll_position(position, cx);
                            }
                        } else {
                            editor.scroll_manager.set_is_dragging_scrollbar(
                                Axis::Vertical,
                                false,
                                cx,
                            );

                            if hitbox.is_hovered(cx) {
                                editor.scroll_manager.show_scrollbar(cx);
                            }
                        }
                        mouse_position = event.position;
                    })
                }
            });

            if self
                .editor
                .read(cx)
                .scroll_manager
                .is_dragging_scrollbar(Axis::Vertical)
            {
                cx.on_mouse_event({
                    let editor = self.editor.clone();
                    move |_: &MouseUpEvent, phase, cx| {
                        if phase == DispatchPhase::Capture {
                            return;
                        }

                        editor.update(cx, |editor, cx| {
                            editor.scroll_manager.set_is_dragging_scrollbar(
                                Axis::Vertical,
                                false,
                                cx,
                            );
                            cx.stop_propagation();
                        });
                    }
                });
            } else {
                cx.on_mouse_event({
                    let editor = self.editor.clone();

                    move |event: &MouseDownEvent, phase, cx| {
                        if phase == DispatchPhase::Capture || !hitbox.is_hovered(cx) {
                            return;
                        }

                        editor.update(cx, |editor, cx| {
                            editor.scroll_manager.set_is_dragging_scrollbar(
                                Axis::Vertical,
                                true,
                                cx,
                            );

                            let y = event.position.y;
                            if y < thumb_bounds.top() || thumb_bounds.bottom() < y {
                                let center_row =
                                    ((y - hitbox.top()) / text_unit_size).round() as u32;
                                let top_row = center_row.saturating_sub(
                                    (visible_range.end - visible_range.start) as u32 / 2,
                                );
                                let mut position = editor.scroll_position(cx);
                                position.y = top_row as f32;
                                editor.set_scroll_position(position, cx);
                            } else {
                                editor.scroll_manager.show_scrollbar(cx);
                            }

                            cx.stop_propagation();
                        });
                    }
                });
            }
        }
    }

    fn collect_fast_scrollbar_markers(
        &self,
        layout: &EditorLayout,
        scrollbar_layout: &ScrollbarLayout,
        cx: &mut WindowContext,
    ) -> Vec<PaintQuad> {
        const LIMIT: usize = 100;
        if !EditorSettings::get_global(cx).scrollbar.cursors || layout.cursors.len() > LIMIT {
            return vec![];
        }
        let cursor_ranges = layout
            .cursors
            .iter()
            .map(|(point, color)| ColoredRange {
                start: point.row(),
                end: point.row(),
                color: *color,
            })
            .collect_vec();
        scrollbar_layout.marker_quads_for_ranges(cursor_ranges, None)
    }

    fn refresh_slow_scrollbar_markers(
        &self,
        layout: &EditorLayout,
        scrollbar_layout: &ScrollbarLayout,
        cx: &mut WindowContext,
    ) {
        self.editor.update(cx, |editor, cx| {
            if !editor.is_singleton(cx)
                || !editor
                    .scrollbar_marker_state
                    .should_refresh(scrollbar_layout.hitbox.size)
            {
                return;
            }

            let scrollbar_layout = scrollbar_layout.clone();
            let background_highlights = editor.background_highlights.clone();
            let snapshot = layout.position_map.snapshot.clone();
            let theme = cx.theme().clone();
            let scrollbar_settings = EditorSettings::get_global(cx).scrollbar;

            editor.scrollbar_marker_state.dirty = false;
            editor.scrollbar_marker_state.pending_refresh =
                Some(cx.spawn(|editor, mut cx| async move {
                    let scrollbar_size = scrollbar_layout.hitbox.size;
                    let scrollbar_markers = cx
                        .background_executor()
                        .spawn(async move {
                            let max_point = snapshot.display_snapshot.buffer_snapshot.max_point();
                            let mut marker_quads = Vec::new();
                            if scrollbar_settings.git_diff {
                                let marker_row_ranges =
                                    snapshot.buffer_snapshot.diff_hunks().map(|hunk| {
                                        let start_display_row =
                                            MultiBufferPoint::new(hunk.row_range.start.0, 0)
                                                .to_display_point(&snapshot.display_snapshot)
                                                .row();
                                        let mut end_display_row =
                                            MultiBufferPoint::new(hunk.row_range.end.0, 0)
                                                .to_display_point(&snapshot.display_snapshot)
                                                .row();
                                        if end_display_row != start_display_row {
                                            end_display_row.0 -= 1;
                                        }
                                        let color = match &hunk.status() {
                                            DiffHunkStatus::Added => theme.status().created,
                                            DiffHunkStatus::Modified => theme.status().modified,
                                            DiffHunkStatus::Removed => theme.status().deleted,
                                        };
                                        ColoredRange {
                                            start: start_display_row,
                                            end: end_display_row,
                                            color,
                                        }
                                    });

                                marker_quads.extend(
                                    scrollbar_layout
                                        .marker_quads_for_ranges(marker_row_ranges, Some(0)),
                                );
                            }

                            for (background_highlight_id, (_, background_ranges)) in
                                background_highlights.iter()
                            {
                                let is_search_highlights = *background_highlight_id
                                    == TypeId::of::<BufferSearchHighlights>();
                                let is_symbol_occurrences = *background_highlight_id
                                    == TypeId::of::<DocumentHighlightRead>()
                                    || *background_highlight_id
                                        == TypeId::of::<DocumentHighlightWrite>();
                                if (is_search_highlights && scrollbar_settings.search_results)
                                    || (is_symbol_occurrences && scrollbar_settings.selected_symbol)
                                {
                                    let mut color = theme.status().info;
                                    if is_symbol_occurrences {
                                        color.fade_out(0.5);
                                    }
                                    let marker_row_ranges = background_ranges.iter().map(|range| {
                                        let display_start = range
                                            .start
                                            .to_display_point(&snapshot.display_snapshot);
                                        let display_end =
                                            range.end.to_display_point(&snapshot.display_snapshot);
                                        ColoredRange {
                                            start: display_start.row(),
                                            end: display_end.row(),
                                            color,
                                        }
                                    });
                                    marker_quads.extend(
                                        scrollbar_layout
                                            .marker_quads_for_ranges(marker_row_ranges, Some(1)),
                                    );
                                }
                            }

                            if scrollbar_settings.diagnostics != ScrollbarDiagnostics::None {
                                let diagnostics = snapshot
                                    .buffer_snapshot
                                    .diagnostics_in_range(Point::zero()..max_point, false)
                                    .map(|DiagnosticEntry { diagnostic, range }| DiagnosticEntry {
                                        diagnostic,
                                        range: range.to_point(&snapshot.buffer_snapshot),
                                    })
                                    // Don't show diagnostics the user doesn't care about
                                    .filter(|diagnostic| {
                                        match (
                                            scrollbar_settings.diagnostics,
                                            diagnostic.diagnostic.severity,
                                        ) {
                                            (ScrollbarDiagnostics::All, _) => true,
                                            (
                                                ScrollbarDiagnostics::Error,
                                                DiagnosticSeverity::ERROR,
                                            ) => true,
                                            (
                                                ScrollbarDiagnostics::Warning,
                                                DiagnosticSeverity::ERROR
                                                | DiagnosticSeverity::WARNING,
                                            ) => true,
                                            (
                                                ScrollbarDiagnostics::Information,
                                                DiagnosticSeverity::ERROR
                                                | DiagnosticSeverity::WARNING
                                                | DiagnosticSeverity::INFORMATION,
                                            ) => true,
                                            (_, _) => false,
                                        }
                                    })
                                    // We want to sort by severity, in order to paint the most severe diagnostics last.
                                    .sorted_by_key(|diagnostic| {
                                        std::cmp::Reverse(diagnostic.diagnostic.severity)
                                    });

                                let marker_row_ranges = diagnostics.into_iter().map(|diagnostic| {
                                    let start_display = diagnostic
                                        .range
                                        .start
                                        .to_display_point(&snapshot.display_snapshot);
                                    let end_display = diagnostic
                                        .range
                                        .end
                                        .to_display_point(&snapshot.display_snapshot);
                                    let color = match diagnostic.diagnostic.severity {
                                        DiagnosticSeverity::ERROR => theme.status().error,
                                        DiagnosticSeverity::WARNING => theme.status().warning,
                                        DiagnosticSeverity::INFORMATION => theme.status().info,
                                        _ => theme.status().hint,
                                    };
                                    ColoredRange {
                                        start: start_display.row(),
                                        end: end_display.row(),
                                        color,
                                    }
                                });
                                marker_quads.extend(
                                    scrollbar_layout
                                        .marker_quads_for_ranges(marker_row_ranges, Some(2)),
                                );
                            }

                            Arc::from(marker_quads)
                        })
                        .await;

                    editor.update(&mut cx, |editor, cx| {
                        editor.scrollbar_marker_state.markers = scrollbar_markers;
                        editor.scrollbar_marker_state.scrollbar_size = scrollbar_size;
                        editor.scrollbar_marker_state.pending_refresh = None;
                        cx.notify();
                    })?;

                    Ok(())
                }));
        });
    }

    #[allow(clippy::too_many_arguments)]
    fn paint_highlighted_range(
        &self,
        range: Range<DisplayPoint>,
        color: Hsla,
        corner_radius: Pixels,
        line_end_overshoot: Pixels,
        layout: &EditorLayout,
        cx: &mut WindowContext,
    ) {
        let start_row = layout.visible_display_row_range.start;
        let end_row = layout.visible_display_row_range.end;
        if range.start != range.end {
            let row_range = if range.end.column() == 0 {
                cmp::max(range.start.row(), start_row)..cmp::min(range.end.row(), end_row)
            } else {
                cmp::max(range.start.row(), start_row)
                    ..cmp::min(range.end.row().next_row(), end_row)
            };

            let highlighted_range = HighlightedRange {
                color,
                line_height: layout.position_map.line_height,
                corner_radius,
                start_y: layout.content_origin.y
                    + row_range.start.as_f32() * layout.position_map.line_height
                    - layout.position_map.scroll_pixel_position.y,
                lines: row_range
                    .iter_rows()
                    .map(|row| {
                        let line_layout =
                            &layout.position_map.line_layouts[row.minus(start_row) as usize];
                        HighlightedRangeLine {
                            start_x: if row == range.start.row() {
                                layout.content_origin.x
                                    + line_layout.x_for_index(range.start.column() as usize)
                                    - layout.position_map.scroll_pixel_position.x
                            } else {
                                layout.content_origin.x
                                    - layout.position_map.scroll_pixel_position.x
                            },
                            end_x: if row == range.end.row() {
                                layout.content_origin.x
                                    + line_layout.x_for_index(range.end.column() as usize)
                                    - layout.position_map.scroll_pixel_position.x
                            } else {
                                layout.content_origin.x + line_layout.width + line_end_overshoot
                                    - layout.position_map.scroll_pixel_position.x
                            },
                        }
                    })
                    .collect(),
            };

            highlighted_range.paint(layout.text_hitbox.bounds, cx);
        }
    }

    fn paint_inline_blame(&mut self, layout: &mut EditorLayout, cx: &mut WindowContext) {
        if let Some(mut inline_blame) = layout.inline_blame.take() {
            cx.paint_layer(layout.text_hitbox.bounds, |cx| {
                inline_blame.paint(cx);
            })
        }
    }

    fn paint_diff_hunk_controls(&mut self, layout: &mut EditorLayout, cx: &mut WindowContext) {
        for mut diff_hunk_control in layout.diff_hunk_controls.drain(..) {
            diff_hunk_control.paint(cx);
        }
    }

    fn paint_blocks(&mut self, layout: &mut EditorLayout, cx: &mut WindowContext) {
        for mut block in layout.blocks.drain(..) {
            block.element.paint(cx);
        }
    }

    fn paint_inline_completion_popover(
        &mut self,
        layout: &mut EditorLayout,
        cx: &mut WindowContext,
    ) {
        if let Some(inline_completion_popover) = layout.inline_completion_popover.as_mut() {
            inline_completion_popover.paint(cx);
        }
    }

    fn paint_mouse_context_menu(&mut self, layout: &mut EditorLayout, cx: &mut WindowContext) {
        if let Some(mouse_context_menu) = layout.mouse_context_menu.as_mut() {
            mouse_context_menu.paint(cx);
        }
    }

    fn paint_scroll_wheel_listener(&mut self, layout: &EditorLayout, cx: &mut WindowContext) {
        cx.on_mouse_event({
            let position_map = layout.position_map.clone();
            let editor = self.editor.clone();
            let hitbox = layout.hitbox.clone();
            let mut delta = ScrollDelta::default();

            // Set a minimum scroll_sensitivity of 0.01 to make sure the user doesn't
            // accidentally turn off their scrolling.
            let scroll_sensitivity = EditorSettings::get_global(cx).scroll_sensitivity.max(0.01);

            move |event: &ScrollWheelEvent, phase, cx| {
                if phase == DispatchPhase::Bubble && hitbox.is_hovered(cx) {
                    delta = delta.coalesce(event.delta);
                    editor.update(cx, |editor, cx| {
                        let position_map: &PositionMap = &position_map;

                        let line_height = position_map.line_height;
                        let max_glyph_width = position_map.em_width;
                        let (delta, axis) = match delta {
                            gpui::ScrollDelta::Pixels(mut pixels) => {
                                //Trackpad
                                let axis = position_map.snapshot.ongoing_scroll.filter(&mut pixels);
                                (pixels, axis)
                            }

                            gpui::ScrollDelta::Lines(lines) => {
                                //Not trackpad
                                let pixels =
                                    point(lines.x * max_glyph_width, lines.y * line_height);
                                (pixels, None)
                            }
                        };

                        let current_scroll_position = position_map.snapshot.scroll_position();
                        let x = (current_scroll_position.x * max_glyph_width
                            - (delta.x * scroll_sensitivity))
                            / max_glyph_width;
                        let y = (current_scroll_position.y * line_height
                            - (delta.y * scroll_sensitivity))
                            / line_height;
                        let mut scroll_position =
                            point(x, y).clamp(&point(0., 0.), &position_map.scroll_max);
                        let forbid_vertical_scroll = editor.scroll_manager.forbid_vertical_scroll();
                        if forbid_vertical_scroll {
                            scroll_position.y = current_scroll_position.y;
                        }

                        if scroll_position != current_scroll_position {
                            editor.scroll(scroll_position, axis, cx);
                            cx.stop_propagation();
                        } else if y < 0. {
                            // Due to clamping, we may fail to detect cases of overscroll to the top;
                            // We want the scroll manager to get an update in such cases and detect the change of direction
                            // on the next frame.
                            cx.notify();
                        }
                    });
                }
            }
        });
    }

    fn paint_mouse_listeners(&mut self, layout: &EditorLayout, cx: &mut WindowContext) {
        self.paint_scroll_wheel_listener(layout, cx);

        cx.on_mouse_event({
            let position_map = layout.position_map.clone();
            let editor = self.editor.clone();
            let text_hitbox = layout.text_hitbox.clone();
            let gutter_hitbox = layout.gutter_hitbox.clone();
<<<<<<< HEAD
            let hovered_hunk =
                layout
                    .display_hunks
                    .iter()
                    .find_map(|(hunk, hunk_hitbox)| match hunk {
                        DisplayDiffHunk::Folded { .. } => None,
                        DisplayDiffHunk::Unfolded {
                            multi_buffer_range, ..
                        } => {
                            if hunk_hitbox
                                .as_ref()
                                .map(|hitbox| hitbox.is_hovered(cx))
                                .unwrap_or(false)
                            {
                                Some(multi_buffer_range.clone())
                            } else {
                                None
                            }
                        }
                    });
=======
            let line_numbers = layout.line_numbers.clone();
>>>>>>> 40ecc38d

            move |event: &MouseDownEvent, phase, cx| {
                if phase == DispatchPhase::Bubble {
                    match event.button {
                        MouseButton::Left => editor.update(cx, |editor, cx| {
                            Self::mouse_left_down(
                                editor,
                                event,
                                hovered_hunk.clone(),
                                &position_map,
                                &text_hitbox,
                                &gutter_hitbox,
                                line_numbers.as_ref(),
                                cx,
                            );
                        }),
                        MouseButton::Right => editor.update(cx, |editor, cx| {
                            Self::mouse_right_down(editor, event, &position_map, &text_hitbox, cx);
                        }),
                        MouseButton::Middle => editor.update(cx, |editor, cx| {
                            Self::mouse_middle_down(editor, event, &position_map, &text_hitbox, cx);
                        }),
                        _ => {}
                    };
                }
            }
        });

        cx.on_mouse_event({
            let editor = self.editor.clone();
            let position_map = layout.position_map.clone();
            let text_hitbox = layout.text_hitbox.clone();

            move |event: &MouseUpEvent, phase, cx| {
                if phase == DispatchPhase::Bubble {
                    editor.update(cx, |editor, cx| {
                        Self::mouse_up(editor, event, &position_map, &text_hitbox, cx)
                    });
                }
            }
        });
        cx.on_mouse_event({
            let position_map = layout.position_map.clone();
            let editor = self.editor.clone();
            let text_hitbox = layout.text_hitbox.clone();
            let gutter_hitbox = layout.gutter_hitbox.clone();

            move |event: &MouseMoveEvent, phase, cx| {
                if phase == DispatchPhase::Bubble {
                    editor.update(cx, |editor, cx| {
                        if editor.hover_state.focused(cx) {
                            return;
                        }
                        if event.pressed_button == Some(MouseButton::Left)
                            || event.pressed_button == Some(MouseButton::Middle)
                        {
                            Self::mouse_dragged(
                                editor,
                                event,
                                &position_map,
                                text_hitbox.bounds,
                                cx,
                            )
                        }

                        Self::mouse_moved(
                            editor,
                            event,
                            &position_map,
                            &text_hitbox,
                            &gutter_hitbox,
                            cx,
                        )
                    });
                }
            }
        });
    }

    fn scrollbar_left(&self, bounds: &Bounds<Pixels>) -> Pixels {
        bounds.top_right().x - self.style.scrollbar_width
    }

    fn column_pixels(&self, column: usize, cx: &WindowContext) -> Pixels {
        let style = &self.style;
        let font_size = style.text.font_size.to_pixels(cx.rem_size());
        let layout = cx
            .text_system()
            .shape_line(
                SharedString::from(" ".repeat(column)),
                font_size,
                &[TextRun {
                    len: column,
                    font: style.text.font(),
                    color: Hsla::default(),
                    background_color: None,
                    underline: None,
                    strikethrough: None,
                }],
            )
            .unwrap();

        layout.width
    }

    fn max_line_number_width(&self, snapshot: &EditorSnapshot, cx: &WindowContext) -> Pixels {
        let digit_count = (snapshot.widest_line_number() as f32).log10().floor() as usize + 1;
        self.column_pixels(digit_count, cx)
    }

    fn shape_line_number(
        &self,
        text: SharedString,
        color: Hsla,
        cx: &WindowContext,
    ) -> anyhow::Result<ShapedLine> {
        let run = TextRun {
            len: text.len(),
            font: self.style.text.font(),
            color,
            background_color: None,
            underline: None,
            strikethrough: None,
        };
        cx.text_system().shape_line(
            text,
            self.style.text.font_size.to_pixels(cx.rem_size()),
            &[run],
        )
    }
}

fn header_jump_data(
    snapshot: &EditorSnapshot,
    block_row_start: DisplayRow,
    height: u32,
    for_excerpt: &ExcerptInfo,
) -> JumpData {
    let range = &for_excerpt.range;
    let buffer = &for_excerpt.buffer;
    let jump_anchor = range
        .primary
        .as_ref()
        .map_or(range.context.start, |primary| primary.start);

    let excerpt_start = range.context.start;
    let jump_position = language::ToPoint::to_point(&jump_anchor, buffer);
    let offset_from_excerpt_start = if jump_anchor == excerpt_start {
        0
    } else {
        let excerpt_start_row = language::ToPoint::to_point(&excerpt_start, buffer).row;
        jump_position.row - excerpt_start_row
    };

    let line_offset_from_top = (block_row_start.0 + height + offset_from_excerpt_start)
        .saturating_sub(
            snapshot
                .scroll_anchor
                .scroll_position(&snapshot.display_snapshot)
                .y as u32,
        );

    JumpData::MultiBufferPoint {
        excerpt_id: for_excerpt.id,
        anchor: jump_anchor,
        position: language::ToPoint::to_point(&jump_anchor, buffer),
        line_offset_from_top,
    }
}

fn all_edits_insertions_or_deletions(
    edits: &Vec<(Range<Anchor>, String)>,
    snapshot: &MultiBufferSnapshot,
) -> bool {
    let mut all_insertions = true;
    let mut all_deletions = true;

    for (range, new_text) in edits.iter() {
        let range_is_empty = range.to_offset(&snapshot).is_empty();
        let text_is_empty = new_text.is_empty();

        if range_is_empty != text_is_empty {
            if range_is_empty {
                all_deletions = false;
            } else {
                all_insertions = false;
            }
        } else {
            return false;
        }

        if !all_insertions && !all_deletions {
            return false;
        }
    }
    all_insertions || all_deletions
}

#[allow(clippy::too_many_arguments)]
fn prepaint_gutter_button(
    button: IconButton,
    row: DisplayRow,
    line_height: Pixels,
    gutter_dimensions: &GutterDimensions,
    scroll_pixel_position: gpui::Point<Pixels>,
    gutter_hitbox: &Hitbox,
    rows_with_hunk_bounds: &HashMap<DisplayRow, Bounds<Pixels>>,
    cx: &mut WindowContext,
) -> AnyElement {
    let mut button = button.into_any_element();
    let available_space = size(
        AvailableSpace::MinContent,
        AvailableSpace::Definite(line_height),
    );
    let indicator_size = button.layout_as_root(available_space, cx);

    let blame_width = gutter_dimensions.git_blame_entries_width;
    let gutter_width = rows_with_hunk_bounds
        .get(&row)
        .map(|bounds| bounds.size.width);
    let left_offset = blame_width.max(gutter_width).unwrap_or_default();

    let mut x = left_offset;
    let available_width = gutter_dimensions.margin + gutter_dimensions.left_padding
        - indicator_size.width
        - left_offset;
    x += available_width / 2.;

    let mut y = row.as_f32() * line_height - scroll_pixel_position.y;
    y += (line_height - indicator_size.height) / 2.;

    button.prepaint_as_root(gutter_hitbox.origin + point(x, y), available_space, cx);
    button
}

fn render_inline_blame_entry(
    blame: &gpui::Model<GitBlame>,
    blame_entry: BlameEntry,
    style: &EditorStyle,
    workspace: Option<WeakView<Workspace>>,
    cx: &mut WindowContext,
) -> AnyElement {
    let relative_timestamp = blame_entry_relative_timestamp(&blame_entry);

    let author = blame_entry.author.as_deref().unwrap_or_default();
    let summary_enabled = ProjectSettings::get_global(cx)
        .git
        .show_inline_commit_summary();

    let text = match blame_entry.summary.as_ref() {
        Some(summary) if summary_enabled => {
            format!("{}, {} - {}", author, relative_timestamp, summary)
        }
        _ => format!("{}, {}", author, relative_timestamp),
    };

    let details = blame.read(cx).details_for_entry(&blame_entry);

    let tooltip = cx.new_view(|_| BlameEntryTooltip::new(blame_entry, details, style, workspace));

    h_flex()
        .id("inline-blame")
        .w_full()
        .font_family(style.text.font().family)
        .text_color(cx.theme().status().hint)
        .line_height(style.text.line_height)
        .child(Icon::new(IconName::FileGit).color(Color::Hint))
        .child(text)
        .gap_2()
        .hoverable_tooltip(move |_| tooltip.clone().into())
        .into_any()
}

fn render_blame_entry(
    ix: usize,
    blame: &gpui::Model<GitBlame>,
    blame_entry: BlameEntry,
    style: &EditorStyle,
    last_used_color: &mut Option<(PlayerColor, Oid)>,
    editor: View<Editor>,
    cx: &mut WindowContext,
) -> AnyElement {
    let mut sha_color = cx
        .theme()
        .players()
        .color_for_participant(blame_entry.sha.into());
    // If the last color we used is the same as the one we get for this line, but
    // the commit SHAs are different, then we try again to get a different color.
    match *last_used_color {
        Some((color, sha)) if sha != blame_entry.sha && color.cursor == sha_color.cursor => {
            let index: u32 = blame_entry.sha.into();
            sha_color = cx.theme().players().color_for_participant(index + 1);
        }
        _ => {}
    };
    last_used_color.replace((sha_color, blame_entry.sha));

    let relative_timestamp = blame_entry_relative_timestamp(&blame_entry);

    let short_commit_id = blame_entry.sha.display_short();

    let author_name = blame_entry.author.as_deref().unwrap_or("<no name>");
    let name = util::truncate_and_trailoff(author_name, GIT_BLAME_MAX_AUTHOR_CHARS_DISPLAYED);

    let details = blame.read(cx).details_for_entry(&blame_entry);

    let workspace = editor.read(cx).workspace.as_ref().map(|(w, _)| w.clone());

    let tooltip = cx.new_view(|_| {
        BlameEntryTooltip::new(blame_entry.clone(), details.clone(), style, workspace)
    });

    h_flex()
        .w_full()
        .justify_between()
        .font_family(style.text.font().family)
        .line_height(style.text.line_height)
        .id(("blame", ix))
        .text_color(cx.theme().status().hint)
        .pr_2()
        .gap_2()
        .child(
            h_flex()
                .items_center()
                .gap_2()
                .child(div().text_color(sha_color.cursor).child(short_commit_id))
                .child(name),
        )
        .child(relative_timestamp)
        .on_mouse_down(MouseButton::Right, {
            let blame_entry = blame_entry.clone();
            let details = details.clone();
            move |event, cx| {
                deploy_blame_entry_context_menu(
                    &blame_entry,
                    details.as_ref(),
                    editor.clone(),
                    event.position,
                    cx,
                );
            }
        })
        .hover(|style| style.bg(cx.theme().colors().element_hover))
        .when_some(
            details.and_then(|details| details.permalink),
            |this, url| {
                let url = url.clone();
                this.cursor_pointer().on_click(move |_, cx| {
                    cx.stop_propagation();
                    cx.open_url(url.as_str())
                })
            },
        )
        .hoverable_tooltip(move |_| tooltip.clone().into())
        .into_any()
}

fn deploy_blame_entry_context_menu(
    blame_entry: &BlameEntry,
    details: Option<&CommitDetails>,
    editor: View<Editor>,
    position: gpui::Point<Pixels>,
    cx: &mut WindowContext,
) {
    let context_menu = ContextMenu::build(cx, move |menu, _| {
        let sha = format!("{}", blame_entry.sha);
        menu.on_blur_subscription(Subscription::new(|| {}))
            .entry("Copy commit SHA", None, move |cx| {
                cx.write_to_clipboard(ClipboardItem::new_string(sha.clone()));
            })
            .when_some(
                details.and_then(|details| details.permalink.clone()),
                |this, url| this.entry("Open permalink", None, move |cx| cx.open_url(url.as_str())),
            )
    });

    editor.update(cx, move |editor, cx| {
        editor.mouse_context_menu = Some(MouseContextMenu::new(
            MenuPosition::PinnedToScreen(position),
            context_menu,
            cx,
        ));
        cx.notify();
    });
}

#[derive(Debug)]
pub(crate) struct LineWithInvisibles {
    fragments: SmallVec<[LineFragment; 1]>,
    invisibles: Vec<Invisible>,
    len: usize,
    width: Pixels,
    font_size: Pixels,
}

#[allow(clippy::large_enum_variant)]
enum LineFragment {
    Text(ShapedLine),
    Element {
        element: Option<AnyElement>,
        size: Size<Pixels>,
        len: usize,
    },
}

impl fmt::Debug for LineFragment {
    fn fmt(&self, f: &mut fmt::Formatter) -> fmt::Result {
        match self {
            LineFragment::Text(shaped_line) => f.debug_tuple("Text").field(shaped_line).finish(),
            LineFragment::Element { size, len, .. } => f
                .debug_struct("Element")
                .field("size", size)
                .field("len", len)
                .finish(),
        }
    }
}

impl LineWithInvisibles {
    #[allow(clippy::too_many_arguments)]
    fn from_chunks<'a>(
        chunks: impl Iterator<Item = HighlightedChunk<'a>>,
        editor_style: &EditorStyle,
        max_line_len: usize,
        max_line_count: usize,
        editor_mode: EditorMode,
        text_width: Pixels,
        is_row_soft_wrapped: impl Copy + Fn(usize) -> bool,
        cx: &mut WindowContext,
    ) -> Vec<Self> {
        let text_style = &editor_style.text;
        let mut layouts = Vec::with_capacity(max_line_count);
        let mut fragments: SmallVec<[LineFragment; 1]> = SmallVec::new();
        let mut line = String::new();
        let mut invisibles = Vec::new();
        let mut width = Pixels::ZERO;
        let mut len = 0;
        let mut styles = Vec::new();
        let mut non_whitespace_added = false;
        let mut row = 0;
        let mut line_exceeded_max_len = false;
        let font_size = text_style.font_size.to_pixels(cx.rem_size());

        let ellipsis = SharedString::from("⋯");

        for highlighted_chunk in chunks.chain([HighlightedChunk {
            text: "\n",
            style: None,
            is_tab: false,
            replacement: None,
        }]) {
            if let Some(replacement) = highlighted_chunk.replacement {
                if !line.is_empty() {
                    let shaped_line = cx
                        .text_system()
                        .shape_line(line.clone().into(), font_size, &styles)
                        .unwrap();
                    width += shaped_line.width;
                    len += shaped_line.len;
                    fragments.push(LineFragment::Text(shaped_line));
                    line.clear();
                    styles.clear();
                }

                match replacement {
                    ChunkReplacement::Renderer(renderer) => {
                        let available_width = if renderer.constrain_width {
                            let chunk = if highlighted_chunk.text == ellipsis.as_ref() {
                                ellipsis.clone()
                            } else {
                                SharedString::from(Arc::from(highlighted_chunk.text))
                            };
                            let shaped_line = cx
                                .text_system()
                                .shape_line(
                                    chunk,
                                    font_size,
                                    &[text_style.to_run(highlighted_chunk.text.len())],
                                )
                                .unwrap();
                            AvailableSpace::Definite(shaped_line.width)
                        } else {
                            AvailableSpace::MinContent
                        };

                        let mut element = (renderer.render)(&mut ChunkRendererContext {
                            context: cx,
                            max_width: text_width,
                        });
                        let line_height = text_style.line_height_in_pixels(cx.rem_size());
                        let size = element.layout_as_root(
                            size(available_width, AvailableSpace::Definite(line_height)),
                            cx,
                        );

                        width += size.width;
                        len += highlighted_chunk.text.len();
                        fragments.push(LineFragment::Element {
                            element: Some(element),
                            size,
                            len: highlighted_chunk.text.len(),
                        });
                    }
                    ChunkReplacement::Str(x) => {
                        let text_style = if let Some(style) = highlighted_chunk.style {
                            Cow::Owned(text_style.clone().highlight(style))
                        } else {
                            Cow::Borrowed(text_style)
                        };

                        let run = TextRun {
                            len: x.len(),
                            font: text_style.font(),
                            color: text_style.color,
                            background_color: text_style.background_color,
                            underline: text_style.underline,
                            strikethrough: text_style.strikethrough,
                        };
                        let line_layout = cx
                            .text_system()
                            .shape_line(x, font_size, &[run])
                            .unwrap()
                            .with_len(highlighted_chunk.text.len());

                        width += line_layout.width;
                        len += highlighted_chunk.text.len();
                        fragments.push(LineFragment::Text(line_layout))
                    }
                }
            } else {
                for (ix, mut line_chunk) in highlighted_chunk.text.split('\n').enumerate() {
                    if ix > 0 {
                        let shaped_line = cx
                            .text_system()
                            .shape_line(line.clone().into(), font_size, &styles)
                            .unwrap();
                        width += shaped_line.width;
                        len += shaped_line.len;
                        fragments.push(LineFragment::Text(shaped_line));
                        layouts.push(Self {
                            width: mem::take(&mut width),
                            len: mem::take(&mut len),
                            fragments: mem::take(&mut fragments),
                            invisibles: std::mem::take(&mut invisibles),
                            font_size,
                        });

                        line.clear();
                        styles.clear();
                        row += 1;
                        line_exceeded_max_len = false;
                        non_whitespace_added = false;
                        if row == max_line_count {
                            return layouts;
                        }
                    }

                    if !line_chunk.is_empty() && !line_exceeded_max_len {
                        let text_style = if let Some(style) = highlighted_chunk.style {
                            Cow::Owned(text_style.clone().highlight(style))
                        } else {
                            Cow::Borrowed(text_style)
                        };

                        if line.len() + line_chunk.len() > max_line_len {
                            let mut chunk_len = max_line_len - line.len();
                            while !line_chunk.is_char_boundary(chunk_len) {
                                chunk_len -= 1;
                            }
                            line_chunk = &line_chunk[..chunk_len];
                            line_exceeded_max_len = true;
                        }

                        styles.push(TextRun {
                            len: line_chunk.len(),
                            font: text_style.font(),
                            color: text_style.color,
                            background_color: text_style.background_color,
                            underline: text_style.underline,
                            strikethrough: text_style.strikethrough,
                        });

                        if editor_mode == EditorMode::Full {
                            // Line wrap pads its contents with fake whitespaces,
                            // avoid printing them
                            let is_soft_wrapped = is_row_soft_wrapped(row);
                            if highlighted_chunk.is_tab {
                                if non_whitespace_added || !is_soft_wrapped {
                                    invisibles.push(Invisible::Tab {
                                        line_start_offset: line.len(),
                                        line_end_offset: line.len() + line_chunk.len(),
                                    });
                                }
                            } else {
                                invisibles.extend(line_chunk.char_indices().filter_map(
                                    |(index, c)| {
                                        let is_whitespace = c.is_whitespace();
                                        non_whitespace_added |= !is_whitespace;
                                        if is_whitespace
                                            && (non_whitespace_added || !is_soft_wrapped)
                                        {
                                            Some(Invisible::Whitespace {
                                                line_offset: line.len() + index,
                                            })
                                        } else {
                                            None
                                        }
                                    },
                                ))
                            }
                        }

                        line.push_str(line_chunk);
                    }
                }
            }
        }

        layouts
    }

    fn prepaint(
        &mut self,
        line_height: Pixels,
        scroll_pixel_position: gpui::Point<Pixels>,
        row: DisplayRow,
        content_origin: gpui::Point<Pixels>,
        line_elements: &mut SmallVec<[AnyElement; 1]>,
        cx: &mut WindowContext,
    ) {
        let line_y = line_height * (row.as_f32() - scroll_pixel_position.y / line_height);
        let mut fragment_origin = content_origin + gpui::point(-scroll_pixel_position.x, line_y);
        for fragment in &mut self.fragments {
            match fragment {
                LineFragment::Text(line) => {
                    fragment_origin.x += line.width;
                }
                LineFragment::Element { element, size, .. } => {
                    let mut element = element
                        .take()
                        .expect("you can't prepaint LineWithInvisibles twice");

                    // Center the element vertically within the line.
                    let mut element_origin = fragment_origin;
                    element_origin.y += (line_height - size.height) / 2.;
                    element.prepaint_at(element_origin, cx);
                    line_elements.push(element);

                    fragment_origin.x += size.width;
                }
            }
        }
    }

    fn draw(
        &self,
        layout: &EditorLayout,
        row: DisplayRow,
        content_origin: gpui::Point<Pixels>,
        whitespace_setting: ShowWhitespaceSetting,
        selection_ranges: &[Range<DisplayPoint>],
        cx: &mut WindowContext,
    ) {
        let line_height = layout.position_map.line_height;
        let line_y = line_height
            * (row.as_f32() - layout.position_map.scroll_pixel_position.y / line_height);

        let mut fragment_origin =
            content_origin + gpui::point(-layout.position_map.scroll_pixel_position.x, line_y);

        for fragment in &self.fragments {
            match fragment {
                LineFragment::Text(line) => {
                    line.paint(fragment_origin, line_height, cx).log_err();
                    fragment_origin.x += line.width;
                }
                LineFragment::Element { size, .. } => {
                    fragment_origin.x += size.width;
                }
            }
        }

        self.draw_invisibles(
            selection_ranges,
            layout,
            content_origin,
            line_y,
            row,
            line_height,
            whitespace_setting,
            cx,
        );
    }

    #[allow(clippy::too_many_arguments)]
    fn draw_invisibles(
        &self,
        selection_ranges: &[Range<DisplayPoint>],
        layout: &EditorLayout,
        content_origin: gpui::Point<Pixels>,
        line_y: Pixels,
        row: DisplayRow,
        line_height: Pixels,
        whitespace_setting: ShowWhitespaceSetting,
        cx: &mut WindowContext,
    ) {
        let extract_whitespace_info = |invisible: &Invisible| {
            let (token_offset, token_end_offset, invisible_symbol) = match invisible {
                Invisible::Tab {
                    line_start_offset,
                    line_end_offset,
                } => (*line_start_offset, *line_end_offset, &layout.tab_invisible),
                Invisible::Whitespace { line_offset } => {
                    (*line_offset, line_offset + 1, &layout.space_invisible)
                }
            };

            let x_offset = self.x_for_index(token_offset);
            let invisible_offset =
                (layout.position_map.em_width - invisible_symbol.width).max(Pixels::ZERO) / 2.0;
            let origin = content_origin
                + gpui::point(
                    x_offset + invisible_offset - layout.position_map.scroll_pixel_position.x,
                    line_y,
                );

            (
                [token_offset, token_end_offset],
                Box::new(move |cx: &mut WindowContext| {
                    invisible_symbol.paint(origin, line_height, cx).log_err();
                }),
            )
        };

        let invisible_iter = self.invisibles.iter().map(extract_whitespace_info);
        match whitespace_setting {
            ShowWhitespaceSetting::None => (),
            ShowWhitespaceSetting::All => invisible_iter.for_each(|(_, paint)| paint(cx)),
            ShowWhitespaceSetting::Selection => invisible_iter.for_each(|([start, _], paint)| {
                let invisible_point = DisplayPoint::new(row, start as u32);
                if !selection_ranges
                    .iter()
                    .any(|region| region.start <= invisible_point && invisible_point < region.end)
                {
                    return;
                }

                paint(cx);
            }),

            // For a whitespace to be on a boundary, any of the following conditions need to be met:
            // - It is a tab
            // - It is adjacent to an edge (start or end)
            // - It is adjacent to a whitespace (left or right)
            ShowWhitespaceSetting::Boundary => {
                // We'll need to keep track of the last invisible we've seen and then check if we are adjacent to it for some of
                // the above cases.
                // Note: We zip in the original `invisibles` to check for tab equality
                let mut last_seen: Option<(bool, usize, Box<dyn Fn(&mut WindowContext)>)> = None;
                for (([start, end], paint), invisible) in
                    invisible_iter.zip_eq(self.invisibles.iter())
                {
                    let should_render = match (&last_seen, invisible) {
                        (_, Invisible::Tab { .. }) => true,
                        (Some((_, last_end, _)), _) => *last_end == start,
                        _ => false,
                    };

                    if should_render || start == 0 || end == self.len {
                        paint(cx);

                        // Since we are scanning from the left, we will skip over the first available whitespace that is part
                        // of a boundary between non-whitespace segments, so we correct by manually redrawing it if needed.
                        if let Some((should_render_last, last_end, paint_last)) = last_seen {
                            // Note that we need to make sure that the last one is actually adjacent
                            if !should_render_last && last_end == start {
                                paint_last(cx);
                            }
                        }
                    }

                    // Manually render anything within a selection
                    let invisible_point = DisplayPoint::new(row, start as u32);
                    if selection_ranges.iter().any(|region| {
                        region.start <= invisible_point && invisible_point < region.end
                    }) {
                        paint(cx);
                    }

                    last_seen = Some((should_render, end, paint));
                }
            }
        }
    }

    pub fn x_for_index(&self, index: usize) -> Pixels {
        let mut fragment_start_x = Pixels::ZERO;
        let mut fragment_start_index = 0;

        for fragment in &self.fragments {
            match fragment {
                LineFragment::Text(shaped_line) => {
                    let fragment_end_index = fragment_start_index + shaped_line.len;
                    if index < fragment_end_index {
                        return fragment_start_x
                            + shaped_line.x_for_index(index - fragment_start_index);
                    }
                    fragment_start_x += shaped_line.width;
                    fragment_start_index = fragment_end_index;
                }
                LineFragment::Element { len, size, .. } => {
                    let fragment_end_index = fragment_start_index + len;
                    if index < fragment_end_index {
                        return fragment_start_x;
                    }
                    fragment_start_x += size.width;
                    fragment_start_index = fragment_end_index;
                }
            }
        }

        fragment_start_x
    }

    pub fn index_for_x(&self, x: Pixels) -> Option<usize> {
        let mut fragment_start_x = Pixels::ZERO;
        let mut fragment_start_index = 0;

        for fragment in &self.fragments {
            match fragment {
                LineFragment::Text(shaped_line) => {
                    let fragment_end_x = fragment_start_x + shaped_line.width;
                    if x < fragment_end_x {
                        return Some(
                            fragment_start_index + shaped_line.index_for_x(x - fragment_start_x)?,
                        );
                    }
                    fragment_start_x = fragment_end_x;
                    fragment_start_index += shaped_line.len;
                }
                LineFragment::Element { len, size, .. } => {
                    let fragment_end_x = fragment_start_x + size.width;
                    if x < fragment_end_x {
                        return Some(fragment_start_index);
                    }
                    fragment_start_index += len;
                    fragment_start_x = fragment_end_x;
                }
            }
        }

        None
    }

    pub fn font_id_for_index(&self, index: usize) -> Option<FontId> {
        let mut fragment_start_index = 0;

        for fragment in &self.fragments {
            match fragment {
                LineFragment::Text(shaped_line) => {
                    let fragment_end_index = fragment_start_index + shaped_line.len;
                    if index < fragment_end_index {
                        return shaped_line.font_id_for_index(index - fragment_start_index);
                    }
                    fragment_start_index = fragment_end_index;
                }
                LineFragment::Element { len, .. } => {
                    let fragment_end_index = fragment_start_index + len;
                    if index < fragment_end_index {
                        return None;
                    }
                    fragment_start_index = fragment_end_index;
                }
            }
        }

        None
    }
}

#[derive(Debug, Clone, Copy, PartialEq, Eq)]
enum Invisible {
    /// A tab character
    ///
    /// A tab character is internally represented by spaces (configured by the user's tab width)
    /// aligned to the nearest column, so it's necessary to store the start and end offset for
    /// adjacency checks.
    Tab {
        line_start_offset: usize,
        line_end_offset: usize,
    },
    Whitespace {
        line_offset: usize,
    },
}

impl EditorElement {
    /// Returns the rem size to use when rendering the [`EditorElement`].
    ///
    /// This allows UI elements to scale based on the `buffer_font_size`.
    fn rem_size(&self, cx: &WindowContext) -> Option<Pixels> {
        match self.editor.read(cx).mode {
            EditorMode::Full => {
                let buffer_font_size = self.style.text.font_size;
                match buffer_font_size {
                    AbsoluteLength::Pixels(pixels) => {
                        let rem_size_scale = {
                            // Our default UI font size is 14px on a 16px base scale.
                            // This means the default UI font size is 0.875rems.
                            let default_font_size_scale = 14. / ui::BASE_REM_SIZE_IN_PX;

                            // We then determine the delta between a single rem and the default font
                            // size scale.
                            let default_font_size_delta = 1. - default_font_size_scale;

                            // Finally, we add this delta to 1rem to get the scale factor that
                            // should be used to scale up the UI.
                            1. + default_font_size_delta
                        };

                        Some(pixels * rem_size_scale)
                    }
                    AbsoluteLength::Rems(rems) => {
                        Some(rems.to_pixels(ui::BASE_REM_SIZE_IN_PX.into()))
                    }
                }
            }
            // We currently use single-line and auto-height editors in UI contexts,
            // so we don't want to scale everything with the buffer font size, as it
            // ends up looking off.
            EditorMode::SingleLine { .. } | EditorMode::AutoHeight { .. } => None,
        }
    }
}

impl Element for EditorElement {
    type RequestLayoutState = ();
    type PrepaintState = EditorLayout;

    fn id(&self) -> Option<ElementId> {
        None
    }

    fn request_layout(
        &mut self,
        _: Option<&GlobalElementId>,
        cx: &mut WindowContext,
    ) -> (gpui::LayoutId, ()) {
        let rem_size = self.rem_size(cx);
        cx.with_rem_size(rem_size, |cx| {
            self.editor.update(cx, |editor, cx| {
                editor.set_style(self.style.clone(), cx);

                let layout_id = match editor.mode {
                    EditorMode::SingleLine { auto_width } => {
                        let rem_size = cx.rem_size();

                        let height = self.style.text.line_height_in_pixels(rem_size);
                        if auto_width {
                            let editor_handle = cx.view().clone();
                            let style = self.style.clone();
                            cx.request_measured_layout(Style::default(), move |_, _, cx| {
                                let editor_snapshot =
                                    editor_handle.update(cx, |editor, cx| editor.snapshot(cx));
                                let line = Self::layout_lines(
                                    DisplayRow(0)..DisplayRow(1),
                                    &editor_snapshot,
                                    &style,
                                    px(f32::MAX),
                                    |_| false, // Single lines never soft wrap
                                    cx,
                                )
                                .pop()
                                .unwrap();

                                let font_id = cx.text_system().resolve_font(&style.text.font());
                                let font_size = style.text.font_size.to_pixels(cx.rem_size());
                                let em_width = cx
                                    .text_system()
                                    .typographic_bounds(font_id, font_size, 'm')
                                    .unwrap()
                                    .size
                                    .width;

                                size(line.width + em_width, height)
                            })
                        } else {
                            let mut style = Style::default();
                            style.size.height = height.into();
                            style.size.width = relative(1.).into();
                            cx.request_layout(style, None)
                        }
                    }
                    EditorMode::AutoHeight { max_lines } => {
                        let editor_handle = cx.view().clone();
                        let max_line_number_width =
                            self.max_line_number_width(&editor.snapshot(cx), cx);
                        cx.request_measured_layout(
                            Style::default(),
                            move |known_dimensions, available_space, cx| {
                                editor_handle
                                    .update(cx, |editor, cx| {
                                        compute_auto_height_layout(
                                            editor,
                                            max_lines,
                                            max_line_number_width,
                                            known_dimensions,
                                            available_space.width,
                                            cx,
                                        )
                                    })
                                    .unwrap_or_default()
                            },
                        )
                    }
                    EditorMode::Full => {
                        let mut style = Style::default();
                        style.size.width = relative(1.).into();
                        style.size.height = relative(1.).into();
                        cx.request_layout(style, None)
                    }
                };

                (layout_id, ())
            })
        })
    }

    fn prepaint(
        &mut self,
        _: Option<&GlobalElementId>,
        bounds: Bounds<Pixels>,
        _: &mut Self::RequestLayoutState,
        cx: &mut WindowContext,
    ) -> Self::PrepaintState {
        let text_style = TextStyleRefinement {
            font_size: Some(self.style.text.font_size),
            line_height: Some(self.style.text.line_height),
            ..Default::default()
        };
        let focus_handle = self.editor.focus_handle(cx);
        cx.set_view_id(self.editor.entity_id());
        cx.set_focus_handle(&focus_handle);

        let rem_size = self.rem_size(cx);
        cx.with_rem_size(rem_size, |cx| {
            cx.with_text_style(Some(text_style), |cx| {
                cx.with_content_mask(Some(ContentMask { bounds }), |cx| {
                    let mut snapshot = self.editor.update(cx, |editor, cx| editor.snapshot(cx));
                    let style = self.style.clone();

                    let font_id = cx.text_system().resolve_font(&style.text.font());
                    let font_size = style.text.font_size.to_pixels(cx.rem_size());
                    let line_height = style.text.line_height_in_pixels(cx.rem_size());
                    let em_width = cx
                        .text_system()
                        .typographic_bounds(font_id, font_size, 'm')
                        .unwrap()
                        .size
                        .width;
                    let em_advance = cx
                        .text_system()
                        .advance(font_id, font_size, 'm')
                        .unwrap()
                        .width;

                    let letter_size = size(em_width, line_height);

                    let gutter_dimensions = snapshot.gutter_dimensions(
                        font_id,
                        font_size,
                        em_width,
                        em_advance,
                        self.max_line_number_width(&snapshot, cx),
                        cx,
                    );
                    let text_width = bounds.size.width - gutter_dimensions.width;

                    let editor_width = text_width - gutter_dimensions.margin - em_width;

                    snapshot = self.editor.update(cx, |editor, cx| {
                        editor.last_bounds = Some(bounds);
                        editor.gutter_dimensions = gutter_dimensions;
                        editor.set_visible_line_count(bounds.size.height / line_height, cx);

                        if matches!(editor.mode, EditorMode::AutoHeight { .. }) {
                            snapshot
                        } else {
                            let wrap_width = match editor.soft_wrap_mode(cx) {
                                SoftWrap::GitDiff => None,
                                SoftWrap::None => Some((MAX_LINE_LEN / 2) as f32 * em_advance),
                                SoftWrap::EditorWidth => Some(editor_width),
                                SoftWrap::Column(column) => Some(column as f32 * em_advance),
                                SoftWrap::Bounded(column) => {
                                    Some(editor_width.min(column as f32 * em_advance))
                                }
                            };

                            if editor.set_wrap_width(wrap_width, cx) {
                                editor.snapshot(cx)
                            } else {
                                snapshot
                            }
                        }
                    });

                    let wrap_guides = self
                        .editor
                        .read(cx)
                        .wrap_guides(cx)
                        .iter()
                        .map(|(guide, active)| (self.column_pixels(*guide, cx), *active))
                        .collect::<SmallVec<[_; 2]>>();

                    let hitbox = cx.insert_hitbox(bounds, false);
                    let gutter_hitbox =
                        cx.insert_hitbox(gutter_bounds(bounds, gutter_dimensions), false);
                    let text_hitbox = cx.insert_hitbox(
                        Bounds {
                            origin: gutter_hitbox.top_right(),
                            size: size(text_width, bounds.size.height),
                        },
                        false,
                    );
                    // Offset the content_bounds from the text_bounds by the gutter margin (which
                    // is roughly half a character wide) to make hit testing work more like how we want.
                    let content_origin =
                        text_hitbox.origin + point(gutter_dimensions.margin, Pixels::ZERO);

                    let scrollbar_bounds =
                        Bounds::from_corners(content_origin, bounds.bottom_right());

                    let height_in_lines = scrollbar_bounds.size.height / line_height;

                    // NOTE: The max row number in the current file, minus one
                    let max_row = snapshot.max_point().row().as_f32();

                    // NOTE: The max scroll position for the top of the window
                    let max_scroll_top = if matches!(snapshot.mode, EditorMode::AutoHeight { .. }) {
                        (max_row - height_in_lines + 1.).max(0.)
                    } else {
                        let settings = EditorSettings::get_global(cx);
                        match settings.scroll_beyond_last_line {
                            ScrollBeyondLastLine::OnePage => max_row,
                            ScrollBeyondLastLine::Off => (max_row - height_in_lines + 1.).max(0.),
                            ScrollBeyondLastLine::VerticalScrollMargin => {
                                (max_row - height_in_lines + 1. + settings.vertical_scroll_margin)
                                    .max(0.)
                            }
                        }
                    };

                    // TODO: Autoscrolling for both axes
                    let mut autoscroll_request = None;
                    let mut autoscroll_containing_element = false;
                    let mut autoscroll_horizontally = false;
                    self.editor.update(cx, |editor, cx| {
                        autoscroll_request = editor.autoscroll_request();
                        autoscroll_containing_element =
                            autoscroll_request.is_some() || editor.has_pending_selection();
                        // TODO: Is this horizontal or vertical?!
                        autoscroll_horizontally =
                            editor.autoscroll_vertically(bounds, line_height, max_scroll_top, cx);
                        snapshot = editor.snapshot(cx);
                    });

                    let mut scroll_position = snapshot.scroll_position();
                    // The scroll position is a fractional point, the whole number of which represents
                    // the top of the window in terms of display rows.
                    let start_row = DisplayRow(scroll_position.y as u32);
                    let max_row = snapshot.max_point().row();
                    let end_row = cmp::min(
                        (scroll_position.y + height_in_lines).ceil() as u32,
                        max_row.next_row().0,
                    );
                    let end_row = DisplayRow(end_row);

                    let row_infos = snapshot
                        .row_infos(start_row)
                        .take((start_row..end_row).len())
                        .collect::<Vec<RowInfo>>();
                    let is_row_soft_wrapped = |row: usize| {
                        row_infos
                            .get(row)
                            .map_or(true, |info| info.buffer_row.is_none())
                    };

                    let start_anchor = if start_row == Default::default() {
                        Anchor::min()
                    } else {
                        snapshot.buffer_snapshot.anchor_before(
                            DisplayPoint::new(start_row, 0).to_offset(&snapshot, Bias::Left),
                        )
                    };
                    let end_anchor = if end_row > max_row {
                        Anchor::max()
                    } else {
                        snapshot.buffer_snapshot.anchor_before(
                            DisplayPoint::new(end_row, 0).to_offset(&snapshot, Bias::Right),
                        )
                    };

                    let mut highlighted_rows = self
                        .editor
                        .update(cx, |editor, cx| editor.highlighted_display_rows(cx));

                    for (ix, row_info) in row_infos.iter().enumerate() {
                        let color = match row_info.diff_status {
                            Some(DiffHunkStatus::Added) => style.status.created_background,
                            Some(DiffHunkStatus::Removed) => style.status.deleted_background,
                            _ => continue,
                        };
                        highlighted_rows
                            .entry(start_row + DisplayRow(ix as u32))
                            .or_insert(color);
                    }

                    let highlighted_ranges = self.editor.read(cx).background_highlights_in_range(
                        start_anchor..end_anchor,
                        &snapshot.display_snapshot,
                        cx.theme().colors(),
                    );
                    let highlighted_gutter_ranges =
                        self.editor.read(cx).gutter_highlights_in_range(
                            start_anchor..end_anchor,
                            &snapshot.display_snapshot,
                            cx,
                        );

                    let redacted_ranges = self.editor.read(cx).redacted_ranges(
                        start_anchor..end_anchor,
                        &snapshot.display_snapshot,
                        cx,
                    );

                    let (local_selections, selected_buffer_ids): (
                        Vec<Selection<Point>>,
                        Vec<BufferId>,
                    ) = self.editor.update(cx, |editor, cx| {
                        let all_selections = editor.selections.all::<Point>(cx);
                        let selected_buffer_ids = if editor.is_singleton(cx) {
                            Vec::new()
                        } else {
                            let mut selected_buffer_ids = Vec::with_capacity(all_selections.len());

                            for selection in all_selections {
                                for buffer_id in snapshot
                                    .buffer_snapshot
                                    .buffer_ids_in_selected_rows(selection)
                                {
                                    if selected_buffer_ids.last() != Some(&buffer_id) {
                                        selected_buffer_ids.push(buffer_id);
                                    }
                                }
                            }

                            selected_buffer_ids
                        };

                        let mut selections = editor
                            .selections
                            .disjoint_in_range(start_anchor..end_anchor, cx);
                        selections.extend(editor.selections.pending(cx));

                        (selections, selected_buffer_ids)
                    });

                    let (selections, active_rows, newest_selection_head) = self.layout_selections(
                        start_anchor,
                        end_anchor,
                        &local_selections,
                        &snapshot,
                        start_row,
                        end_row,
                        cx,
                    );

                    let line_numbers = self.layout_line_numbers(
                        Some(&gutter_hitbox),
                        gutter_dimensions,
                        line_height,
                        scroll_position,
                        start_row..end_row,
                        &row_infos,
                        &active_rows,
                        newest_selection_head,
                        &snapshot,
                        cx,
                    );

                    let mut crease_toggles = cx.with_element_namespace("crease_toggles", |cx| {
                        self.layout_crease_toggles(
                            start_row..end_row,
                            &row_infos,
                            &active_rows,
                            &snapshot,
                            cx,
                        )
                    });
                    let crease_trailers = cx.with_element_namespace("crease_trailers", |cx| {
                        self.layout_crease_trailers(row_infos.iter().copied(), &snapshot, cx)
                    });

                    let display_hunks = self.layout_gutter_git_hunks(
                        line_height,
                        &gutter_hitbox,
                        start_row..end_row,
                        &snapshot,
                        cx,
                    );

                    let mut max_visible_line_width = Pixels::ZERO;
                    let mut line_layouts = Self::layout_lines(
                        start_row..end_row,
                        &snapshot,
                        &self.style,
                        editor_width,
                        is_row_soft_wrapped,
                        cx,
                    );
                    for line_with_invisibles in &line_layouts {
                        if line_with_invisibles.width > max_visible_line_width {
                            max_visible_line_width = line_with_invisibles.width;
                        }
                    }

                    let longest_line_width = layout_line(
                        snapshot.longest_row(),
                        &snapshot,
                        &style,
                        editor_width,
                        is_row_soft_wrapped,
                        cx,
                    )
                    .width;

                    let scrollbar_range_data = ScrollbarRangeData::new(
                        scrollbar_bounds,
                        letter_size,
                        &snapshot,
                        longest_line_width,
                        &style,
                        cx,
                    );

                    let scroll_range_bounds = scrollbar_range_data.scroll_range;
                    let mut scroll_width = scroll_range_bounds.size.width;

                    let sticky_header_excerpt = if snapshot.buffer_snapshot.show_headers() {
                        snapshot.sticky_header_excerpt(start_row)
                    } else {
                        None
                    };
                    let sticky_header_excerpt_id =
                        sticky_header_excerpt.as_ref().map(|top| top.excerpt.id);

                    let blocks = cx.with_element_namespace("blocks", |cx| {
                        self.render_blocks(
                            start_row..end_row,
                            &snapshot,
                            &hitbox,
                            &text_hitbox,
                            editor_width,
                            &mut scroll_width,
                            &gutter_dimensions,
                            em_width,
                            gutter_dimensions.full_width(),
                            line_height,
                            &line_layouts,
                            &local_selections,
                            &selected_buffer_ids,
                            is_row_soft_wrapped,
                            sticky_header_excerpt_id,
                            cx,
                        )
                    });
                    let mut blocks = match blocks {
                        Ok(blocks) => blocks,
                        Err(resized_blocks) => {
                            self.editor.update(cx, |editor, cx| {
                                editor.resize_blocks(resized_blocks, autoscroll_request, cx)
                            });
                            return self.prepaint(None, bounds, &mut (), cx);
                        }
                    };

                    let sticky_buffer_header = sticky_header_excerpt.map(|sticky_header_excerpt| {
                        cx.with_element_namespace("blocks", |cx| {
                            self.layout_sticky_buffer_header(
                                sticky_header_excerpt,
                                scroll_position.y,
                                line_height,
                                &snapshot,
                                &hitbox,
                                &selected_buffer_ids,
                                cx,
                            )
                        })
                    });

                    let start_buffer_row =
                        MultiBufferRow(start_anchor.to_point(&snapshot.buffer_snapshot).row);
                    let end_buffer_row =
                        MultiBufferRow(end_anchor.to_point(&snapshot.buffer_snapshot).row);

                    let scroll_max = point(
                        ((scroll_width - scrollbar_bounds.size.width) / em_width).max(0.0),
                        max_row.as_f32(),
                    );

                    self.editor.update(cx, |editor, cx| {
                        let clamped = editor.scroll_manager.clamp_scroll_left(scroll_max.x);

                        let autoscrolled = if autoscroll_horizontally {
                            editor.autoscroll_horizontally(
                                start_row,
                                text_hitbox.size.width,
                                scroll_width,
                                em_width,
                                &line_layouts,
                                cx,
                            )
                        } else {
                            false
                        };

                        if clamped || autoscrolled {
                            snapshot = editor.snapshot(cx);
                            scroll_position = snapshot.scroll_position();
                        }
                    });

                    let scroll_pixel_position = point(
                        scroll_position.x * em_width,
                        scroll_position.y * line_height,
                    );

                    let indent_guides = self.layout_indent_guides(
                        content_origin,
                        text_hitbox.origin,
                        start_buffer_row..end_buffer_row,
                        scroll_pixel_position,
                        line_height,
                        &snapshot,
                        cx,
                    );

                    let crease_trailers = cx.with_element_namespace("crease_trailers", |cx| {
                        self.prepaint_crease_trailers(
                            crease_trailers,
                            &line_layouts,
                            line_height,
                            content_origin,
                            scroll_pixel_position,
                            em_width,
                            cx,
                        )
                    });

                    let mut inline_blame = None;
                    if let Some(newest_selection_head) = newest_selection_head {
                        let display_row = newest_selection_head.row();
                        if (start_row..end_row).contains(&display_row) {
                            let line_ix = display_row.minus(start_row) as usize;
                            let row_info = &row_infos[line_ix];
                            let line_layout = &line_layouts[line_ix];
                            let crease_trailer_layout = crease_trailers[line_ix].as_ref();
                            inline_blame = self.layout_inline_blame(
                                display_row,
                                row_info,
                                line_layout,
                                crease_trailer_layout,
                                em_width,
                                content_origin,
                                scroll_pixel_position,
                                line_height,
                                cx,
                            );
                        }
                    }

                    let blamed_display_rows = self.layout_blame_entries(
                        &row_infos,
                        em_width,
                        scroll_position,
                        line_height,
                        &gutter_hitbox,
                        gutter_dimensions.git_blame_entries_width,
                        cx,
                    );

                    let scroll_max = point(
                        ((scroll_width - scrollbar_bounds.size.width) / em_width).max(0.0),
                        max_scroll_top,
                    );

                    self.editor.update(cx, |editor, cx| {
                        let clamped = editor.scroll_manager.clamp_scroll_left(scroll_max.x);

                        let autoscrolled = if autoscroll_horizontally {
                            editor.autoscroll_horizontally(
                                start_row,
                                text_hitbox.size.width,
                                scroll_width,
                                em_width,
                                &line_layouts,
                                cx,
                            )
                        } else {
                            false
                        };

                        if clamped || autoscrolled {
                            snapshot = editor.snapshot(cx);
                            scroll_position = snapshot.scroll_position();
                        }
                    });

                    let line_elements = self.prepaint_lines(
                        start_row,
                        &mut line_layouts,
                        line_height,
                        scroll_pixel_position,
                        content_origin,
                        cx,
                    );

                    let mut block_start_rows = HashSet::default();

                    cx.with_element_namespace("blocks", |cx| {
                        self.layout_blocks(
                            &mut blocks,
                            &mut block_start_rows,
                            &hitbox,
                            line_height,
                            scroll_pixel_position,
                            cx,
                        );
                    });

                    let cursors = self.collect_cursors(&snapshot, cx);
                    let visible_row_range = start_row..end_row;
                    let non_visible_cursors = cursors
                        .iter()
                        .any(move |c| !visible_row_range.contains(&c.0.row()));

                    let visible_cursors = self.layout_visible_cursors(
                        &snapshot,
                        &selections,
                        &block_start_rows,
                        start_row..end_row,
                        &line_layouts,
                        &text_hitbox,
                        content_origin,
                        scroll_position,
                        scroll_pixel_position,
                        line_height,
                        em_width,
                        em_advance,
                        autoscroll_containing_element,
                        cx,
                    );

                    let scrollbars_layout = self.layout_scrollbars(
                        &snapshot,
                        scrollbar_range_data,
                        scroll_position,
                        non_visible_cursors,
                        cx,
                    );

                    let gutter_settings = EditorSettings::get_global(cx).gutter;

                    let rows_with_hunk_bounds = display_hunks
                        .iter()
                        .filter_map(|(hunk, hitbox)| Some((hunk, hitbox.as_ref()?.bounds)))
                        .fold(
                            HashMap::default(),
                            |mut rows_with_hunk_bounds, (hunk, bounds)| {
                                match hunk {
                                    DisplayDiffHunk::Folded { display_row } => {
                                        rows_with_hunk_bounds.insert(*display_row, bounds);
                                    }
                                    DisplayDiffHunk::Unfolded {
                                        display_row_range, ..
                                    } => {
                                        for display_row in display_row_range.iter_rows() {
                                            rows_with_hunk_bounds.insert(display_row, bounds);
                                        }
                                    }
                                }
                                rows_with_hunk_bounds
                            },
                        );
                    let mut code_actions_indicator = None;
                    if let Some(newest_selection_head) = newest_selection_head {
                        if (start_row..end_row).contains(&newest_selection_head.row()) {
                            self.layout_context_menu(
                                line_height,
                                &text_hitbox,
                                content_origin,
                                start_row,
                                scroll_pixel_position,
                                &line_layouts,
                                newest_selection_head,
                                gutter_dimensions.width - gutter_dimensions.left_padding,
                                cx,
                            );

                            let show_code_actions = snapshot
                                .show_code_actions
                                .unwrap_or(gutter_settings.code_actions);
                            if show_code_actions {
                                let newest_selection_point =
                                    newest_selection_head.to_point(&snapshot.display_snapshot);
                                if !snapshot
                                    .is_line_folded(MultiBufferRow(newest_selection_point.row))
                                {
                                    let buffer = snapshot.buffer_snapshot.buffer_line_for_row(
                                        MultiBufferRow(newest_selection_point.row),
                                    );
                                    if let Some((buffer, range)) = buffer {
                                        let buffer_id = buffer.remote_id();
                                        let row = range.start.row;
                                        let has_test_indicator = self
                                            .editor
                                            .read(cx)
                                            .tasks
                                            .contains_key(&(buffer_id, row));

                                        if !has_test_indicator {
                                            code_actions_indicator = self
                                                .layout_code_actions_indicator(
                                                    line_height,
                                                    newest_selection_head,
                                                    scroll_pixel_position,
                                                    &gutter_dimensions,
                                                    &gutter_hitbox,
                                                    &rows_with_hunk_bounds,
                                                    cx,
                                                );
                                        }
                                    }
                                }
                            }
                        }
                    }

                    let test_indicators = if gutter_settings.runnables {
                        self.layout_run_indicators(
                            line_height,
                            start_row..end_row,
                            scroll_pixel_position,
                            &gutter_dimensions,
                            &gutter_hitbox,
                            &rows_with_hunk_bounds,
                            &snapshot,
                            cx,
                        )
                    } else {
                        Vec::new()
                    };

                    self.layout_signature_help(
                        &hitbox,
                        content_origin,
                        scroll_pixel_position,
                        newest_selection_head,
                        start_row,
                        &line_layouts,
                        line_height,
                        em_width,
                        cx,
                    );

                    if !cx.has_active_drag() {
                        self.layout_hover_popovers(
                            &snapshot,
                            &hitbox,
                            &text_hitbox,
                            start_row..end_row,
                            content_origin,
                            scroll_pixel_position,
                            &line_layouts,
                            line_height,
                            em_width,
                            cx,
                        );
                    }

                    let inline_completion_popover = self.layout_inline_completion_popover(
                        &text_hitbox.bounds,
                        &snapshot,
                        start_row..end_row,
                        scroll_position.y,
                        scroll_position.y + height_in_lines,
                        &line_layouts,
                        line_height,
                        scroll_pixel_position,
                        editor_width,
                        &style,
                        cx,
                    );

                    let mouse_context_menu = self.layout_mouse_context_menu(
                        &snapshot,
                        start_row..end_row,
                        content_origin,
                        cx,
                    );

                    cx.with_element_namespace("crease_toggles", |cx| {
                        self.prepaint_crease_toggles(
                            &mut crease_toggles,
                            line_height,
                            &gutter_dimensions,
                            gutter_settings,
                            scroll_pixel_position,
                            &gutter_hitbox,
                            cx,
                        )
                    });

                    let invisible_symbol_font_size = font_size / 2.;
                    let tab_invisible = cx
                        .text_system()
                        .shape_line(
                            "→".into(),
                            invisible_symbol_font_size,
                            &[TextRun {
                                len: "→".len(),
                                font: self.style.text.font(),
                                color: cx.theme().colors().editor_invisible,
                                background_color: None,
                                underline: None,
                                strikethrough: None,
                            }],
                        )
                        .unwrap();
                    let space_invisible = cx
                        .text_system()
                        .shape_line(
                            "•".into(),
                            invisible_symbol_font_size,
                            &[TextRun {
                                len: "•".len(),
                                font: self.style.text.font(),
                                color: cx.theme().colors().editor_invisible,
                                background_color: None,
                                underline: None,
                                strikethrough: None,
                            }],
                        )
                        .unwrap();

                    let mode = snapshot.mode;

                    let position_map = Rc::new(PositionMap {
                        size: bounds.size,
                        scroll_pixel_position,
                        scroll_max,
                        line_layouts,
                        line_height,
                        em_width,
                        em_advance,
                        snapshot,
                    });

                    let hunk_controls = self.layout_diff_hunk_controls(
                        start_row..end_row,
                        &row_infos,
                        &text_hitbox,
                        &position_map,
                        newest_selection_head,
                        line_height,
                        scroll_pixel_position,
                        &display_hunks,
                        self.editor.clone(),
                        cx,
                    );

                    EditorLayout {
                        mode,
                        position_map,
                        visible_display_row_range: start_row..end_row,
                        wrap_guides,
                        indent_guides,
                        hitbox,
                        text_hitbox,
                        gutter_hitbox,
                        display_hunks,
                        content_origin,
                        scrollbars_layout,
                        active_rows,
                        highlighted_rows,
                        highlighted_ranges,
                        highlighted_gutter_ranges,
                        redacted_ranges,
                        line_elements,
                        line_numbers,
                        blamed_display_rows,
                        inline_blame,
                        blocks,
                        cursors,
                        visible_cursors,
                        selections,
                        inline_completion_popover,
                        diff_hunk_controls: hunk_controls,
                        mouse_context_menu,
                        test_indicators,
                        code_actions_indicator,
                        crease_toggles,
                        crease_trailers,
                        tab_invisible,
                        space_invisible,
                        sticky_buffer_header,
                    }
                })
            })
        })
    }

    fn paint(
        &mut self,
        _: Option<&GlobalElementId>,
        bounds: Bounds<gpui::Pixels>,
        _: &mut Self::RequestLayoutState,
        layout: &mut Self::PrepaintState,
        cx: &mut WindowContext,
    ) {
        let focus_handle = self.editor.focus_handle(cx);
        let key_context = self.editor.update(cx, |editor, cx| editor.key_context(cx));

        cx.set_key_context(key_context);
        cx.handle_input(
            &focus_handle,
            ElementInputHandler::new(bounds, self.editor.clone()),
        );
        self.register_actions(cx);
        self.register_key_listeners(cx, layout);

        let text_style = TextStyleRefinement {
            font_size: Some(self.style.text.font_size),
            line_height: Some(self.style.text.line_height),
            ..Default::default()
        };
        let rem_size = self.rem_size(cx);
        cx.with_rem_size(rem_size, |cx| {
            cx.with_text_style(Some(text_style), |cx| {
                cx.with_content_mask(Some(ContentMask { bounds }), |cx| {
                    self.paint_mouse_listeners(layout, cx);
                    self.paint_background(layout, cx);
                    self.paint_indent_guides(layout, cx);

                    if layout.gutter_hitbox.size.width > Pixels::ZERO {
                        self.paint_blamed_display_rows(layout, cx);
                        self.paint_line_numbers(layout, cx);
                    }

                    self.paint_text(layout, cx);

                    if layout.gutter_hitbox.size.width > Pixels::ZERO {
                        self.paint_gutter_highlights(layout, cx);
                        self.paint_gutter_indicators(layout, cx);
                    }

                    if !layout.blocks.is_empty() {
                        cx.with_element_namespace("blocks", |cx| {
                            self.paint_blocks(layout, cx);
                        });
                    }

                    cx.with_element_namespace("blocks", |cx| {
                        if let Some(mut sticky_header) = layout.sticky_buffer_header.take() {
                            sticky_header.paint(cx)
                        }
                    });

                    self.paint_scrollbars(layout, cx);
                    self.paint_inline_completion_popover(layout, cx);
                    self.paint_mouse_context_menu(layout, cx);
                });
            })
        })
    }
}

pub(super) fn gutter_bounds(
    editor_bounds: Bounds<Pixels>,
    gutter_dimensions: GutterDimensions,
) -> Bounds<Pixels> {
    Bounds {
        origin: editor_bounds.origin,
        size: size(gutter_dimensions.width, editor_bounds.size.height),
    }
}

struct ScrollbarRangeData {
    scrollbar_bounds: Bounds<Pixels>,
    scroll_range: Bounds<Pixels>,
    letter_size: Size<Pixels>,
}

impl ScrollbarRangeData {
    pub fn new(
        scrollbar_bounds: Bounds<Pixels>,
        letter_size: Size<Pixels>,
        snapshot: &EditorSnapshot,
        longest_line_width: Pixels,
        style: &EditorStyle,
        cx: &WindowContext,
    ) -> ScrollbarRangeData {
        // TODO: Simplify this function down, it requires a lot of parameters
        let max_row = snapshot.max_point().row();
        let text_bounds_size = size(longest_line_width, max_row.0 as f32 * letter_size.height);

        let scrollbar_width = style.scrollbar_width;

        let settings = EditorSettings::get_global(cx);
        let scroll_beyond_last_line: Pixels = match settings.scroll_beyond_last_line {
            ScrollBeyondLastLine::OnePage => px(scrollbar_bounds.size.height / letter_size.height),
            ScrollBeyondLastLine::Off => px(1.),
            ScrollBeyondLastLine::VerticalScrollMargin => px(1.0 + settings.vertical_scroll_margin),
        };

        let overscroll = size(
            scrollbar_width + (letter_size.width / 2.0),
            letter_size.height * scroll_beyond_last_line,
        );

        let scroll_range = Bounds {
            origin: scrollbar_bounds.origin,
            size: text_bounds_size + overscroll,
        };

        ScrollbarRangeData {
            scrollbar_bounds,
            scroll_range,
            letter_size,
        }
    }
}

impl IntoElement for EditorElement {
    type Element = Self;

    fn into_element(self) -> Self::Element {
        self
    }
}

pub struct EditorLayout {
    position_map: Rc<PositionMap>,
    hitbox: Hitbox,
    text_hitbox: Hitbox,
    gutter_hitbox: Hitbox,
    content_origin: gpui::Point<Pixels>,
    scrollbars_layout: AxisPair<Option<ScrollbarLayout>>,
    mode: EditorMode,
    wrap_guides: SmallVec<[(Pixels, bool); 2]>,
    indent_guides: Option<Vec<IndentGuideLayout>>,
    visible_display_row_range: Range<DisplayRow>,
    active_rows: BTreeMap<DisplayRow, bool>,
    highlighted_rows: BTreeMap<DisplayRow, Hsla>,
    line_elements: SmallVec<[AnyElement; 1]>,
    line_numbers: Arc<HashMap<MultiBufferRow, (ShapedLine, Option<Hitbox>)>>,
    display_hunks: Vec<(DisplayDiffHunk, Option<Hitbox>)>,
    blamed_display_rows: Option<Vec<AnyElement>>,
    inline_blame: Option<AnyElement>,
    blocks: Vec<BlockLayout>,
    highlighted_ranges: Vec<(Range<DisplayPoint>, Hsla)>,
    highlighted_gutter_ranges: Vec<(Range<DisplayPoint>, Hsla)>,
    redacted_ranges: Vec<Range<DisplayPoint>>,
    cursors: Vec<(DisplayPoint, Hsla)>,
    visible_cursors: Vec<CursorLayout>,
    selections: Vec<(PlayerColor, Vec<SelectionLayout>)>,
    code_actions_indicator: Option<AnyElement>,
    test_indicators: Vec<AnyElement>,
    crease_toggles: Vec<Option<AnyElement>>,
    diff_hunk_controls: Vec<AnyElement>,
    crease_trailers: Vec<Option<CreaseTrailerLayout>>,
    inline_completion_popover: Option<AnyElement>,
    mouse_context_menu: Option<AnyElement>,
    tab_invisible: ShapedLine,
    space_invisible: ShapedLine,
    sticky_buffer_header: Option<AnyElement>,
}

impl EditorLayout {
    fn line_end_overshoot(&self) -> Pixels {
        0.15 * self.position_map.line_height
    }
}

struct ColoredRange<T> {
    start: T,
    end: T,
    color: Hsla,
}

#[derive(Clone)]
struct ScrollbarLayout {
    hitbox: Hitbox,
    visible_range: Range<f32>,
    visible: bool,
    text_unit_size: Pixels,
    thumb_size: Pixels,
    axis: Axis,
}

impl ScrollbarLayout {
    const BORDER_WIDTH: Pixels = px(1.0);
    const LINE_MARKER_HEIGHT: Pixels = px(2.0);
    const MIN_MARKER_HEIGHT: Pixels = px(5.0);
    // const MIN_THUMB_HEIGHT: Pixels = px(20.0);

    fn thumb_bounds(&self) -> Bounds<Pixels> {
        match self.axis {
            Axis::Vertical => {
                let thumb_top = self.y_for_row(self.visible_range.start);
                let thumb_bottom = thumb_top + self.thumb_size;
                Bounds::from_corners(
                    point(self.hitbox.left(), thumb_top),
                    point(self.hitbox.right(), thumb_bottom),
                )
            }
            Axis::Horizontal => {
                let thumb_left =
                    self.hitbox.left() + self.visible_range.start * self.text_unit_size;
                let thumb_right = thumb_left + self.thumb_size;
                Bounds::from_corners(
                    point(thumb_left, self.hitbox.top()),
                    point(thumb_right, self.hitbox.bottom()),
                )
            }
        }
    }

    fn y_for_row(&self, row: f32) -> Pixels {
        self.hitbox.top() + row * self.text_unit_size
    }

    fn marker_quads_for_ranges(
        &self,
        row_ranges: impl IntoIterator<Item = ColoredRange<DisplayRow>>,
        column: Option<usize>,
    ) -> Vec<PaintQuad> {
        struct MinMax {
            min: Pixels,
            max: Pixels,
        }
        let (x_range, height_limit) = if let Some(column) = column {
            let column_width = px(((self.hitbox.size.width - Self::BORDER_WIDTH).0 / 3.0).floor());
            let start = Self::BORDER_WIDTH + (column as f32 * column_width);
            let end = start + column_width;
            (
                Range { start, end },
                MinMax {
                    min: Self::MIN_MARKER_HEIGHT,
                    max: px(f32::MAX),
                },
            )
        } else {
            (
                Range {
                    start: Self::BORDER_WIDTH,
                    end: self.hitbox.size.width,
                },
                MinMax {
                    min: Self::LINE_MARKER_HEIGHT,
                    max: Self::LINE_MARKER_HEIGHT,
                },
            )
        };

        let row_to_y = |row: DisplayRow| row.as_f32() * self.text_unit_size;
        let mut pixel_ranges = row_ranges
            .into_iter()
            .map(|range| {
                let start_y = row_to_y(range.start);
                let end_y = row_to_y(range.end)
                    + self
                        .text_unit_size
                        .max(height_limit.min)
                        .min(height_limit.max);
                ColoredRange {
                    start: start_y,
                    end: end_y,
                    color: range.color,
                }
            })
            .peekable();

        let mut quads = Vec::new();
        while let Some(mut pixel_range) = pixel_ranges.next() {
            while let Some(next_pixel_range) = pixel_ranges.peek() {
                if pixel_range.end >= next_pixel_range.start - px(1.0)
                    && pixel_range.color == next_pixel_range.color
                {
                    pixel_range.end = next_pixel_range.end.max(pixel_range.end);
                    pixel_ranges.next();
                } else {
                    break;
                }
            }

            let bounds = Bounds::from_corners(
                point(x_range.start, pixel_range.start),
                point(x_range.end, pixel_range.end),
            );
            quads.push(quad(
                bounds,
                Corners::default(),
                pixel_range.color,
                Edges::default(),
                Hsla::transparent_black(),
            ));
        }

        quads
    }
}

struct CreaseTrailerLayout {
    element: AnyElement,
    bounds: Bounds<Pixels>,
}

struct PositionMap {
    size: Size<Pixels>,
    line_height: Pixels,
    scroll_pixel_position: gpui::Point<Pixels>,
    scroll_max: gpui::Point<f32>,
    em_width: Pixels,
    em_advance: Pixels,
    line_layouts: Vec<LineWithInvisibles>,
    snapshot: EditorSnapshot,
}

#[derive(Debug, Copy, Clone)]
pub struct PointForPosition {
    pub previous_valid: DisplayPoint,
    pub next_valid: DisplayPoint,
    pub exact_unclipped: DisplayPoint,
    pub column_overshoot_after_line_end: u32,
}

impl PointForPosition {
    pub fn as_valid(&self) -> Option<DisplayPoint> {
        if self.previous_valid == self.exact_unclipped && self.next_valid == self.exact_unclipped {
            Some(self.previous_valid)
        } else {
            None
        }
    }
}

impl PositionMap {
    fn point_for_position(
        &self,
        text_bounds: Bounds<Pixels>,
        position: gpui::Point<Pixels>,
    ) -> PointForPosition {
        let scroll_position = self.snapshot.scroll_position();
        let position = position - text_bounds.origin;
        let y = position.y.max(px(0.)).min(self.size.height);
        let x = position.x + (scroll_position.x * self.em_width);
        let row = ((y / self.line_height) + scroll_position.y) as u32;

        let (column, x_overshoot_after_line_end) = if let Some(line) = self
            .line_layouts
            .get(row as usize - scroll_position.y as usize)
        {
            if let Some(ix) = line.index_for_x(x) {
                (ix as u32, px(0.))
            } else {
                (line.len as u32, px(0.).max(x - line.width))
            }
        } else {
            (0, x)
        };

        let mut exact_unclipped = DisplayPoint::new(DisplayRow(row), column);
        let previous_valid = self.snapshot.clip_point(exact_unclipped, Bias::Left);
        let next_valid = self.snapshot.clip_point(exact_unclipped, Bias::Right);

        let column_overshoot_after_line_end = (x_overshoot_after_line_end / self.em_advance) as u32;
        *exact_unclipped.column_mut() += column_overshoot_after_line_end;
        PointForPosition {
            previous_valid,
            next_valid,
            exact_unclipped,
            column_overshoot_after_line_end,
        }
    }
}

struct BlockLayout {
    id: BlockId,
    row: Option<DisplayRow>,
    element: AnyElement,
    available_space: Size<AvailableSpace>,
    style: BlockStyle,
}

fn layout_line(
    row: DisplayRow,
    snapshot: &EditorSnapshot,
    style: &EditorStyle,
    text_width: Pixels,
    is_row_soft_wrapped: impl Copy + Fn(usize) -> bool,
    cx: &mut WindowContext,
) -> LineWithInvisibles {
    let chunks = snapshot.highlighted_chunks(row..row + DisplayRow(1), true, style);
    LineWithInvisibles::from_chunks(
        chunks,
        &style,
        MAX_LINE_LEN,
        1,
        snapshot.mode,
        text_width,
        is_row_soft_wrapped,
        cx,
    )
    .pop()
    .unwrap()
}

#[derive(Debug)]
pub struct IndentGuideLayout {
    origin: gpui::Point<Pixels>,
    length: Pixels,
    single_indent_width: Pixels,
    depth: u32,
    active: bool,
    settings: IndentGuideSettings,
}

pub struct CursorLayout {
    origin: gpui::Point<Pixels>,
    block_width: Pixels,
    line_height: Pixels,
    color: Hsla,
    shape: CursorShape,
    block_text: Option<ShapedLine>,
    cursor_name: Option<AnyElement>,
}

#[derive(Debug)]
pub struct CursorName {
    string: SharedString,
    color: Hsla,
    is_top_row: bool,
}

impl CursorLayout {
    pub fn new(
        origin: gpui::Point<Pixels>,
        block_width: Pixels,
        line_height: Pixels,
        color: Hsla,
        shape: CursorShape,
        block_text: Option<ShapedLine>,
    ) -> CursorLayout {
        CursorLayout {
            origin,
            block_width,
            line_height,
            color,
            shape,
            block_text,
            cursor_name: None,
        }
    }

    pub fn bounding_rect(&self, origin: gpui::Point<Pixels>) -> Bounds<Pixels> {
        Bounds {
            origin: self.origin + origin,
            size: size(self.block_width, self.line_height),
        }
    }

    fn bounds(&self, origin: gpui::Point<Pixels>) -> Bounds<Pixels> {
        match self.shape {
            CursorShape::Bar => Bounds {
                origin: self.origin + origin,
                size: size(px(2.0), self.line_height),
            },
            CursorShape::Block | CursorShape::Hollow => Bounds {
                origin: self.origin + origin,
                size: size(self.block_width, self.line_height),
            },
            CursorShape::Underline => Bounds {
                origin: self.origin
                    + origin
                    + gpui::Point::new(Pixels::ZERO, self.line_height - px(2.0)),
                size: size(self.block_width, px(2.0)),
            },
        }
    }

    pub fn layout(
        &mut self,
        origin: gpui::Point<Pixels>,
        cursor_name: Option<CursorName>,
        cx: &mut WindowContext,
    ) {
        if let Some(cursor_name) = cursor_name {
            let bounds = self.bounds(origin);
            let text_size = self.line_height / 1.5;

            let name_origin = if cursor_name.is_top_row {
                point(bounds.right() - px(1.), bounds.top())
            } else {
                match self.shape {
                    CursorShape::Bar => point(
                        bounds.right() - px(2.),
                        bounds.top() - text_size / 2. - px(1.),
                    ),
                    _ => point(
                        bounds.right() - px(1.),
                        bounds.top() - text_size / 2. - px(1.),
                    ),
                }
            };
            let mut name_element = div()
                .bg(self.color)
                .text_size(text_size)
                .px_0p5()
                .line_height(text_size + px(2.))
                .text_color(cursor_name.color)
                .child(cursor_name.string.clone())
                .into_any_element();

            name_element.prepaint_as_root(name_origin, AvailableSpace::min_size(), cx);

            self.cursor_name = Some(name_element);
        }
    }

    pub fn paint(&mut self, origin: gpui::Point<Pixels>, cx: &mut WindowContext) {
        let bounds = self.bounds(origin);

        //Draw background or border quad
        let cursor = if matches!(self.shape, CursorShape::Hollow) {
            outline(bounds, self.color)
        } else {
            fill(bounds, self.color)
        };

        if let Some(name) = &mut self.cursor_name {
            name.paint(cx);
        }

        cx.paint_quad(cursor);

        if let Some(block_text) = &self.block_text {
            block_text
                .paint(self.origin + origin, self.line_height, cx)
                .log_err();
        }
    }

    pub fn shape(&self) -> CursorShape {
        self.shape
    }
}

#[derive(Debug)]
pub struct HighlightedRange {
    pub start_y: Pixels,
    pub line_height: Pixels,
    pub lines: Vec<HighlightedRangeLine>,
    pub color: Hsla,
    pub corner_radius: Pixels,
}

#[derive(Debug)]
pub struct HighlightedRangeLine {
    pub start_x: Pixels,
    pub end_x: Pixels,
}

impl HighlightedRange {
    pub fn paint(&self, bounds: Bounds<Pixels>, cx: &mut WindowContext) {
        if self.lines.len() >= 2 && self.lines[0].start_x > self.lines[1].end_x {
            self.paint_lines(self.start_y, &self.lines[0..1], bounds, cx);
            self.paint_lines(
                self.start_y + self.line_height,
                &self.lines[1..],
                bounds,
                cx,
            );
        } else {
            self.paint_lines(self.start_y, &self.lines, bounds, cx);
        }
    }

    fn paint_lines(
        &self,
        start_y: Pixels,
        lines: &[HighlightedRangeLine],
        _bounds: Bounds<Pixels>,
        cx: &mut WindowContext,
    ) {
        if lines.is_empty() {
            return;
        }

        let first_line = lines.first().unwrap();
        let last_line = lines.last().unwrap();

        let first_top_left = point(first_line.start_x, start_y);
        let first_top_right = point(first_line.end_x, start_y);

        let curve_height = point(Pixels::ZERO, self.corner_radius);
        let curve_width = |start_x: Pixels, end_x: Pixels| {
            let max = (end_x - start_x) / 2.;
            let width = if max < self.corner_radius {
                max
            } else {
                self.corner_radius
            };

            point(width, Pixels::ZERO)
        };

        let top_curve_width = curve_width(first_line.start_x, first_line.end_x);
        let mut path = gpui::Path::new(first_top_right - top_curve_width);
        path.curve_to(first_top_right + curve_height, first_top_right);

        let mut iter = lines.iter().enumerate().peekable();
        while let Some((ix, line)) = iter.next() {
            let bottom_right = point(line.end_x, start_y + (ix + 1) as f32 * self.line_height);

            if let Some((_, next_line)) = iter.peek() {
                let next_top_right = point(next_line.end_x, bottom_right.y);

                match next_top_right.x.partial_cmp(&bottom_right.x).unwrap() {
                    Ordering::Equal => {
                        path.line_to(bottom_right);
                    }
                    Ordering::Less => {
                        let curve_width = curve_width(next_top_right.x, bottom_right.x);
                        path.line_to(bottom_right - curve_height);
                        if self.corner_radius > Pixels::ZERO {
                            path.curve_to(bottom_right - curve_width, bottom_right);
                        }
                        path.line_to(next_top_right + curve_width);
                        if self.corner_radius > Pixels::ZERO {
                            path.curve_to(next_top_right + curve_height, next_top_right);
                        }
                    }
                    Ordering::Greater => {
                        let curve_width = curve_width(bottom_right.x, next_top_right.x);
                        path.line_to(bottom_right - curve_height);
                        if self.corner_radius > Pixels::ZERO {
                            path.curve_to(bottom_right + curve_width, bottom_right);
                        }
                        path.line_to(next_top_right - curve_width);
                        if self.corner_radius > Pixels::ZERO {
                            path.curve_to(next_top_right + curve_height, next_top_right);
                        }
                    }
                }
            } else {
                let curve_width = curve_width(line.start_x, line.end_x);
                path.line_to(bottom_right - curve_height);
                if self.corner_radius > Pixels::ZERO {
                    path.curve_to(bottom_right - curve_width, bottom_right);
                }

                let bottom_left = point(line.start_x, bottom_right.y);
                path.line_to(bottom_left + curve_width);
                if self.corner_radius > Pixels::ZERO {
                    path.curve_to(bottom_left - curve_height, bottom_left);
                }
            }
        }

        if first_line.start_x > last_line.start_x {
            let curve_width = curve_width(last_line.start_x, first_line.start_x);
            let second_top_left = point(last_line.start_x, start_y + self.line_height);
            path.line_to(second_top_left + curve_height);
            if self.corner_radius > Pixels::ZERO {
                path.curve_to(second_top_left + curve_width, second_top_left);
            }
            let first_bottom_left = point(first_line.start_x, second_top_left.y);
            path.line_to(first_bottom_left - curve_width);
            if self.corner_radius > Pixels::ZERO {
                path.curve_to(first_bottom_left - curve_height, first_bottom_left);
            }
        }

        path.line_to(first_top_left + curve_height);
        if self.corner_radius > Pixels::ZERO {
            path.curve_to(first_top_left + top_curve_width, first_top_left);
        }
        path.line_to(first_top_right - top_curve_width);

        cx.paint_path(path, self.color);
    }
}

pub fn scale_vertical_mouse_autoscroll_delta(delta: Pixels) -> f32 {
    (delta.pow(1.5) / 100.0).into()
}

fn scale_horizontal_mouse_autoscroll_delta(delta: Pixels) -> f32 {
    (delta.pow(1.2) / 300.0).into()
}

pub fn register_action<T: Action>(
    view: &View<Editor>,
    cx: &mut WindowContext,
    listener: impl Fn(&mut Editor, &T, &mut ViewContext<Editor>) + 'static,
) {
    let view = view.clone();
    cx.on_action(TypeId::of::<T>(), move |action, phase, cx| {
        let action = action.downcast_ref().unwrap();
        if phase == DispatchPhase::Bubble {
            view.update(cx, |editor, cx| {
                listener(editor, action, cx);
            })
        }
    })
}

fn compute_auto_height_layout(
    editor: &mut Editor,
    max_lines: usize,
    max_line_number_width: Pixels,
    known_dimensions: Size<Option<Pixels>>,
    available_width: AvailableSpace,
    cx: &mut ViewContext<Editor>,
) -> Option<Size<Pixels>> {
    let width = known_dimensions.width.or({
        if let AvailableSpace::Definite(available_width) = available_width {
            Some(available_width)
        } else {
            None
        }
    })?;
    if let Some(height) = known_dimensions.height {
        return Some(size(width, height));
    }

    let style = editor.style.as_ref().unwrap();
    let font_id = cx.text_system().resolve_font(&style.text.font());
    let font_size = style.text.font_size.to_pixels(cx.rem_size());
    let line_height = style.text.line_height_in_pixels(cx.rem_size());
    let em_width = cx
        .text_system()
        .typographic_bounds(font_id, font_size, 'm')
        .unwrap()
        .size
        .width;
    let em_advance = cx
        .text_system()
        .advance(font_id, font_size, 'm')
        .unwrap()
        .width;

    let mut snapshot = editor.snapshot(cx);
    let gutter_dimensions = snapshot.gutter_dimensions(
        font_id,
        font_size,
        em_width,
        em_advance,
        max_line_number_width,
        cx,
    );

    editor.gutter_dimensions = gutter_dimensions;
    let text_width = width - gutter_dimensions.width;
    let overscroll = size(em_width, px(0.));

    let editor_width = text_width - gutter_dimensions.margin - overscroll.width - em_width;
    if editor.set_wrap_width(Some(editor_width), cx) {
        snapshot = editor.snapshot(cx);
    }

    let scroll_height = Pixels::from(snapshot.max_point().row().next_row().0) * line_height;
    let height = scroll_height
        .max(line_height)
        .min(line_height * max_lines as f32);

    Some(size(width, height))
}

#[cfg(test)]
mod tests {
    use super::*;
    use crate::{
        display_map::{BlockPlacement, BlockProperties},
        editor_tests::{init_test, update_test_language_settings},
        Editor, MultiBuffer,
    };
    use gpui::{TestAppContext, VisualTestContext};
    use language::language_settings;
    use log::info;
    use similar::DiffableStr;
    use std::num::NonZeroU32;
    use util::test::sample_text;

    #[gpui::test]
    fn test_shape_line_numbers(cx: &mut TestAppContext) {
        init_test(cx, |_| {});
        let window = cx.add_window(|cx| {
            let buffer = MultiBuffer::build_simple(&sample_text(6, 6, 'a'), cx);
            Editor::new(EditorMode::Full, buffer, None, true, cx)
        });

        let editor = window.root(cx).unwrap();
        let style = cx.update(|cx| editor.read(cx).style().unwrap().clone());
        let line_height = window
            .update(cx, |_, cx| style.text.line_height_in_pixels(cx.rem_size()))
            .unwrap();
        let element = EditorElement::new(&editor, style);
        let snapshot = window.update(cx, |editor, cx| editor.snapshot(cx)).unwrap();

        let layouts = cx
            .update_window(*window, |_, cx| {
                element.layout_line_numbers(
                    None,
                    GutterDimensions {
                        left_padding: Pixels::ZERO,
                        right_padding: Pixels::ZERO,
                        width: px(30.0),
                        margin: Pixels::ZERO,
                        git_blame_entries_width: None,
                    },
                    line_height,
                    gpui::Point::default(),
                    DisplayRow(0)..DisplayRow(6),
                    &(0..6)
                        .map(|row| RowInfo {
                            buffer_row: Some(row),
                            ..Default::default()
                        })
                        .collect::<Vec<_>>(),
                    &Default::default(),
                    Some(DisplayPoint::new(DisplayRow(0), 0)),
                    &snapshot,
                    cx,
                )
            })
            .unwrap();
        assert_eq!(layouts.len(), 6);

        let relative_rows = window
            .update(cx, |editor, cx| {
                let snapshot = editor.snapshot(cx);
                element.calculate_relative_line_numbers(
                    &snapshot,
                    &(DisplayRow(0)..DisplayRow(6)),
                    Some(DisplayRow(3)),
                )
            })
            .unwrap();
        assert_eq!(relative_rows[&DisplayRow(0)], 3);
        assert_eq!(relative_rows[&DisplayRow(1)], 2);
        assert_eq!(relative_rows[&DisplayRow(2)], 1);
        // current line has no relative number
        assert_eq!(relative_rows[&DisplayRow(4)], 1);
        assert_eq!(relative_rows[&DisplayRow(5)], 2);

        // works if cursor is before screen
        let relative_rows = window
            .update(cx, |editor, cx| {
                let snapshot = editor.snapshot(cx);
                element.calculate_relative_line_numbers(
                    &snapshot,
                    &(DisplayRow(3)..DisplayRow(6)),
                    Some(DisplayRow(1)),
                )
            })
            .unwrap();
        assert_eq!(relative_rows.len(), 3);
        assert_eq!(relative_rows[&DisplayRow(3)], 2);
        assert_eq!(relative_rows[&DisplayRow(4)], 3);
        assert_eq!(relative_rows[&DisplayRow(5)], 4);

        // works if cursor is after screen
        let relative_rows = window
            .update(cx, |editor, cx| {
                let snapshot = editor.snapshot(cx);
                element.calculate_relative_line_numbers(
                    &snapshot,
                    &(DisplayRow(0)..DisplayRow(3)),
                    Some(DisplayRow(6)),
                )
            })
            .unwrap();
        assert_eq!(relative_rows.len(), 3);
        assert_eq!(relative_rows[&DisplayRow(0)], 5);
        assert_eq!(relative_rows[&DisplayRow(1)], 4);
        assert_eq!(relative_rows[&DisplayRow(2)], 3);
    }

    #[gpui::test]
    async fn test_vim_visual_selections(cx: &mut TestAppContext) {
        init_test(cx, |_| {});

        let window = cx.add_window(|cx| {
            let buffer = MultiBuffer::build_simple(&(sample_text(6, 6, 'a') + "\n"), cx);
            Editor::new(EditorMode::Full, buffer, None, true, cx)
        });
        let cx = &mut VisualTestContext::from_window(*window, cx);
        let editor = window.root(cx).unwrap();
        let style = cx.update(|cx| editor.read(cx).style().unwrap().clone());

        window
            .update(cx, |editor, cx| {
                editor.cursor_shape = CursorShape::Block;
                editor.change_selections(None, cx, |s| {
                    s.select_ranges([
                        Point::new(0, 0)..Point::new(1, 0),
                        Point::new(3, 2)..Point::new(3, 3),
                        Point::new(5, 6)..Point::new(6, 0),
                    ]);
                });
            })
            .unwrap();

        let (_, state) = cx.draw(point(px(500.), px(500.)), size(px(500.), px(500.)), |_| {
            EditorElement::new(&editor, style)
        });

        assert_eq!(state.selections.len(), 1);
        let local_selections = &state.selections[0].1;
        assert_eq!(local_selections.len(), 3);
        // moves cursor back one line
        assert_eq!(
            local_selections[0].head,
            DisplayPoint::new(DisplayRow(0), 6)
        );
        assert_eq!(
            local_selections[0].range,
            DisplayPoint::new(DisplayRow(0), 0)..DisplayPoint::new(DisplayRow(1), 0)
        );

        // moves cursor back one column
        assert_eq!(
            local_selections[1].range,
            DisplayPoint::new(DisplayRow(3), 2)..DisplayPoint::new(DisplayRow(3), 3)
        );
        assert_eq!(
            local_selections[1].head,
            DisplayPoint::new(DisplayRow(3), 2)
        );

        // leaves cursor on the max point
        assert_eq!(
            local_selections[2].range,
            DisplayPoint::new(DisplayRow(5), 6)..DisplayPoint::new(DisplayRow(6), 0)
        );
        assert_eq!(
            local_selections[2].head,
            DisplayPoint::new(DisplayRow(6), 0)
        );

        // active lines does not include 1 (even though the range of the selection does)
        assert_eq!(
            state.active_rows.keys().cloned().collect::<Vec<_>>(),
            vec![DisplayRow(0), DisplayRow(3), DisplayRow(5), DisplayRow(6)]
        );

        // multi-buffer support
        // in DisplayPoint coordinates, this is what we're dealing with:
        //  0: [[file
        //  1:   header
        //  2:   section]]
        //  3: aaaaaa
        //  4: bbbbbb
        //  5: cccccc
        //  6:
        //  7: [[footer]]
        //  8: [[header]]
        //  9: ffffff
        // 10: gggggg
        // 11: hhhhhh
        // 12:
        // 13: [[footer]]
        // 14: [[file
        // 15:   header
        // 16:   section]]
        // 17: bbbbbb
        // 18: cccccc
        // 19: dddddd
        // 20: [[footer]]
        let window = cx.add_window(|cx| {
            let buffer = MultiBuffer::build_multi(
                [
                    (
                        &(sample_text(8, 6, 'a') + "\n"),
                        vec![
                            Point::new(0, 0)..Point::new(3, 0),
                            Point::new(4, 0)..Point::new(7, 0),
                        ],
                    ),
                    (
                        &(sample_text(8, 6, 'a') + "\n"),
                        vec![Point::new(1, 0)..Point::new(3, 0)],
                    ),
                ],
                cx,
            );
            Editor::new(EditorMode::Full, buffer, None, true, cx)
        });
        let editor = window.root(cx).unwrap();
        let style = cx.update(|cx| editor.read(cx).style().unwrap().clone());
        let _state = window.update(cx, |editor, cx| {
            editor.cursor_shape = CursorShape::Block;
            editor.change_selections(None, cx, |s| {
                s.select_display_ranges([
                    DisplayPoint::new(DisplayRow(4), 0)..DisplayPoint::new(DisplayRow(7), 0),
                    DisplayPoint::new(DisplayRow(10), 0)..DisplayPoint::new(DisplayRow(13), 0),
                ]);
            });
        });

        let (_, state) = cx.draw(point(px(500.), px(500.)), size(px(500.), px(500.)), |_| {
            EditorElement::new(&editor, style)
        });
        assert_eq!(state.selections.len(), 1);
        let local_selections = &state.selections[0].1;
        assert_eq!(local_selections.len(), 2);

        // moves cursor on excerpt boundary back a line
        // and doesn't allow selection to bleed through
        assert_eq!(
            local_selections[0].range,
            DisplayPoint::new(DisplayRow(4), 0)..DisplayPoint::new(DisplayRow(7), 0)
        );
        assert_eq!(
            local_selections[0].head,
            DisplayPoint::new(DisplayRow(6), 0)
        );
        // moves cursor on buffer boundary back two lines
        // and doesn't allow selection to bleed through
        assert_eq!(
            local_selections[1].range,
            DisplayPoint::new(DisplayRow(10), 0)..DisplayPoint::new(DisplayRow(13), 0)
        );
        assert_eq!(
            local_selections[1].head,
            DisplayPoint::new(DisplayRow(12), 0)
        );
    }

    #[gpui::test]
    fn test_layout_with_placeholder_text_and_blocks(cx: &mut TestAppContext) {
        init_test(cx, |_| {});

        let window = cx.add_window(|cx| {
            let buffer = MultiBuffer::build_simple("", cx);
            Editor::new(EditorMode::Full, buffer, None, true, cx)
        });
        let cx = &mut VisualTestContext::from_window(*window, cx);
        let editor = window.root(cx).unwrap();
        let style = cx.update(|cx| editor.read(cx).style().unwrap().clone());
        window
            .update(cx, |editor, cx| {
                editor.set_placeholder_text("hello", cx);
                editor.insert_blocks(
                    [BlockProperties {
                        style: BlockStyle::Fixed,
                        placement: BlockPlacement::Above(Anchor::min()),
                        height: 3,
                        render: Arc::new(|cx| div().h(3. * cx.line_height()).into_any()),
                        priority: 0,
                    }],
                    None,
                    cx,
                );

                // Blur the editor so that it displays placeholder text.
                cx.blur();
            })
            .unwrap();

        let (_, state) = cx.draw(point(px(500.), px(500.)), size(px(500.), px(500.)), |_| {
            EditorElement::new(&editor, style)
        });
        assert_eq!(state.position_map.line_layouts.len(), 4);
        assert_eq!(state.line_numbers.len(), 1);
        assert_eq!(
            state
                .line_numbers
                .get(&MultiBufferRow(0))
                .and_then(|(line, _)| line.text.as_str()),
            Some("1")
        );
    }

    #[gpui::test]
    fn test_all_invisibles_drawing(cx: &mut TestAppContext) {
        const TAB_SIZE: u32 = 4;

        let input_text = "\t \t|\t| a b";
        let expected_invisibles = vec![
            Invisible::Tab {
                line_start_offset: 0,
                line_end_offset: TAB_SIZE as usize,
            },
            Invisible::Whitespace {
                line_offset: TAB_SIZE as usize,
            },
            Invisible::Tab {
                line_start_offset: TAB_SIZE as usize + 1,
                line_end_offset: TAB_SIZE as usize * 2,
            },
            Invisible::Tab {
                line_start_offset: TAB_SIZE as usize * 2 + 1,
                line_end_offset: TAB_SIZE as usize * 3,
            },
            Invisible::Whitespace {
                line_offset: TAB_SIZE as usize * 3 + 1,
            },
            Invisible::Whitespace {
                line_offset: TAB_SIZE as usize * 3 + 3,
            },
        ];
        assert_eq!(
            expected_invisibles.len(),
            input_text
                .chars()
                .filter(|initial_char| initial_char.is_whitespace())
                .count(),
            "Hardcoded expected invisibles differ from the actual ones in '{input_text}'"
        );

        for show_line_numbers in [true, false] {
            init_test(cx, |s| {
                s.defaults.show_whitespaces = Some(ShowWhitespaceSetting::All);
                s.defaults.tab_size = NonZeroU32::new(TAB_SIZE);
            });

            let actual_invisibles = collect_invisibles_from_new_editor(
                cx,
                EditorMode::Full,
                input_text,
                px(500.0),
                show_line_numbers,
            );

            assert_eq!(expected_invisibles, actual_invisibles);
        }
    }

    #[gpui::test]
    fn test_invisibles_dont_appear_in_certain_editors(cx: &mut TestAppContext) {
        init_test(cx, |s| {
            s.defaults.show_whitespaces = Some(ShowWhitespaceSetting::All);
            s.defaults.tab_size = NonZeroU32::new(4);
        });

        for editor_mode_without_invisibles in [
            EditorMode::SingleLine { auto_width: false },
            EditorMode::AutoHeight { max_lines: 100 },
        ] {
            for show_line_numbers in [true, false] {
                let invisibles = collect_invisibles_from_new_editor(
                    cx,
                    editor_mode_without_invisibles,
                    "\t\t\t| | a b",
                    px(500.0),
                    show_line_numbers,
                );
                assert!(invisibles.is_empty(),
                    "For editor mode {editor_mode_without_invisibles:?} no invisibles was expected but got {invisibles:?}");
            }
        }
    }

    #[gpui::test]
    fn test_wrapped_invisibles_drawing(cx: &mut TestAppContext) {
        let tab_size = 4;
        let input_text = "a\tbcd     ".repeat(9);
        let repeated_invisibles = [
            Invisible::Tab {
                line_start_offset: 1,
                line_end_offset: tab_size as usize,
            },
            Invisible::Whitespace {
                line_offset: tab_size as usize + 3,
            },
            Invisible::Whitespace {
                line_offset: tab_size as usize + 4,
            },
            Invisible::Whitespace {
                line_offset: tab_size as usize + 5,
            },
            Invisible::Whitespace {
                line_offset: tab_size as usize + 6,
            },
            Invisible::Whitespace {
                line_offset: tab_size as usize + 7,
            },
        ];
        let expected_invisibles = std::iter::once(repeated_invisibles)
            .cycle()
            .take(9)
            .flatten()
            .collect::<Vec<_>>();
        assert_eq!(
            expected_invisibles.len(),
            input_text
                .chars()
                .filter(|initial_char| initial_char.is_whitespace())
                .count(),
            "Hardcoded expected invisibles differ from the actual ones in '{input_text}'"
        );
        info!("Expected invisibles: {expected_invisibles:?}");

        init_test(cx, |_| {});

        // Put the same string with repeating whitespace pattern into editors of various size,
        // take deliberately small steps during resizing, to put all whitespace kinds near the wrap point.
        let resize_step = 10.0;
        let mut editor_width = 200.0;
        while editor_width <= 1000.0 {
            for show_line_numbers in [true, false] {
                update_test_language_settings(cx, |s| {
                    s.defaults.tab_size = NonZeroU32::new(tab_size);
                    s.defaults.show_whitespaces = Some(ShowWhitespaceSetting::All);
                    s.defaults.preferred_line_length = Some(editor_width as u32);
                    s.defaults.soft_wrap = Some(language_settings::SoftWrap::PreferredLineLength);
                });

                let actual_invisibles = collect_invisibles_from_new_editor(
                    cx,
                    EditorMode::Full,
                    &input_text,
                    px(editor_width),
                    show_line_numbers,
                );

                // Whatever the editor size is, ensure it has the same invisible kinds in the same order
                // (no good guarantees about the offsets: wrapping could trigger padding and its tests should check the offsets).
                let mut i = 0;
                for (actual_index, actual_invisible) in actual_invisibles.iter().enumerate() {
                    i = actual_index;
                    match expected_invisibles.get(i) {
                        Some(expected_invisible) => match (expected_invisible, actual_invisible) {
                            (Invisible::Whitespace { .. }, Invisible::Whitespace { .. })
                            | (Invisible::Tab { .. }, Invisible::Tab { .. }) => {}
                            _ => {
                                panic!("At index {i}, expected invisible {expected_invisible:?} does not match actual {actual_invisible:?} by kind. Actual invisibles: {actual_invisibles:?}")
                            }
                        },
                        None => {
                            panic!("Unexpected extra invisible {actual_invisible:?} at index {i}")
                        }
                    }
                }
                let missing_expected_invisibles = &expected_invisibles[i + 1..];
                assert!(
                    missing_expected_invisibles.is_empty(),
                    "Missing expected invisibles after index {i}: {missing_expected_invisibles:?}"
                );

                editor_width += resize_step;
            }
        }
    }

    fn collect_invisibles_from_new_editor(
        cx: &mut TestAppContext,
        editor_mode: EditorMode,
        input_text: &str,
        editor_width: Pixels,
        show_line_numbers: bool,
    ) -> Vec<Invisible> {
        info!(
            "Creating editor with mode {editor_mode:?}, width {}px and text '{input_text}'",
            editor_width.0
        );
        let window = cx.add_window(|cx| {
            let buffer = MultiBuffer::build_simple(input_text, cx);
            Editor::new(editor_mode, buffer, None, true, cx)
        });
        let cx = &mut VisualTestContext::from_window(*window, cx);
        let editor = window.root(cx).unwrap();

        let style = cx.update(|cx| editor.read(cx).style().unwrap().clone());
        window
            .update(cx, |editor, cx| {
                editor.set_soft_wrap_mode(language_settings::SoftWrap::EditorWidth, cx);
                editor.set_wrap_width(Some(editor_width), cx);
                editor.set_show_line_numbers(show_line_numbers, cx);
            })
            .unwrap();
        let (_, state) = cx.draw(point(px(500.), px(500.)), size(px(500.), px(500.)), |_| {
            EditorElement::new(&editor, style)
        });
        state
            .position_map
            .line_layouts
            .iter()
            .flat_map(|line_with_invisibles| &line_with_invisibles.invisibles)
            .cloned()
            .collect()
    }
}

fn diff_hunk_controls(
    hunk_range: Range<Anchor>,
    line_height: Pixels,
    editor: &View<Editor>,
    cx: &mut WindowContext,
) -> AnyElement {
    h_flex()
        .h(line_height)
        .gap_1()
        .px_1()
        .pb_1()
        .border_b_1()
        .border_color(cx.theme().colors().border_variant)
        .rounded_b_lg()
        .bg(cx.theme().colors().editor_background)
        .gap_1()
        .child(
            IconButton::new("next-hunk", IconName::ArrowDown)
                .shape(IconButtonShape::Square)
                .icon_size(IconSize::Small)
                // .disabled(!has_multiple_hunks)
                .tooltip({
                    let focus_handle = editor.focus_handle(cx);
                    move |cx| Tooltip::for_action_in("Next Hunk", &GoToHunk, &focus_handle, cx)
                })
                .on_click({
                    let editor = editor.clone();
                    move |_event, cx| {
                        editor.update(cx, |editor, cx| {
                            let snapshot = editor.snapshot(cx);
                            let position = hunk_range.end.to_point(&snapshot.buffer_snapshot);
                            editor.go_to_hunk_after_position(&snapshot, position, cx);
                        });
                    }
                }),
        )
        .child(
            IconButton::new("prev-hunk", IconName::ArrowUp)
                .shape(IconButtonShape::Square)
                .icon_size(IconSize::Small)
                // .disabled(!has_multiple_hunks)
                .tooltip({
                    let focus_handle = editor.focus_handle(cx);
                    move |cx| {
                        Tooltip::for_action_in("Previous Hunk", &GoToPrevHunk, &focus_handle, cx)
                    }
                })
                .on_click({
                    let editor = editor.clone();
                    move |_event, cx| {
                        editor.update(cx, |editor, cx| {
                            let snapshot = editor.snapshot(cx);
                            let point = hunk_range.start.to_point(&snapshot.buffer_snapshot);
                            editor.go_to_hunk_before_position(&snapshot, point, cx);
                        });
                    }
                }),
        )
        .child(
            IconButton::new("discard", IconName::Undo)
                .shape(IconButtonShape::Square)
                .icon_size(IconSize::Small)
                .tooltip({
                    let focus_handle = editor.focus_handle(cx);
                    move |cx| {
                        Tooltip::for_action_in(
                            "Discard Hunk",
                            &RevertSelectedHunks,
                            &focus_handle,
                            cx,
                        )
                    }
                })
                .on_click({
                    let editor = editor.clone();
                    move |_event, cx| {
                        editor.update(cx, |editor, cx| {
                            let snapshot = editor.snapshot(cx);
                            let point = hunk_range.start.to_point(&snapshot.buffer_snapshot);
                            editor.revert_hunks_in_ranges([point..point].into_iter(), cx);
                        });
                    }
                }),
        )
        .into_any_element()
}<|MERGE_RESOLUTION|>--- conflicted
+++ resolved
@@ -17,20 +17,12 @@
     scroll::{axis_pair, scroll_amount::ScrollAmount, AxisPair},
     BlockId, ChunkReplacement, CursorShape, CustomBlockId, DisplayPoint, DisplayRow,
     DocumentHighlightRead, DocumentHighlightWrite, Editor, EditorMode, EditorSettings,
-<<<<<<< HEAD
     EditorSnapshot, EditorStyle, ExpandExcerpts, FocusedBlock, GoToHunk, GoToPrevHunk,
     GutterDimensions, HalfPageDown, HalfPageUp, HandleInput, HoveredCursor, InlineCompletion,
     JumpData, LineDown, LineUp, OpenExcerpts, PageDown, PageUp, Point, RevertSelectedHunks, RowExt,
-    RowRangeExt, SelectPhase, Selection, SoftWrap, ToPoint, ToggleFold, CURSORS_VISIBLE_FOR,
-    FILE_HEADER_HEIGHT, GIT_BLAME_MAX_AUTHOR_CHARS_DISPLAYED, MAX_LINE_LEN,
+    RowRangeExt, SelectPhase, Selection, SoftWrap, StickyHeaderExcerpt, ToPoint, ToggleFold,
+    CURSORS_VISIBLE_FOR, FILE_HEADER_HEIGHT, GIT_BLAME_MAX_AUTHOR_CHARS_DISPLAYED, MAX_LINE_LEN,
     MULTI_BUFFER_EXCERPT_HEADER_HEIGHT,
-=======
-    EditorSnapshot, EditorStyle, ExpandExcerpts, FocusedBlock, GutterDimensions, HalfPageDown,
-    HalfPageUp, HandleInput, HoveredCursor, HoveredHunk, InlineCompletion, JumpData, LineDown,
-    LineUp, OpenExcerpts, PageDown, PageUp, Point, RowExt, RowRangeExt, SelectPhase, Selection,
-    SoftWrap, StickyHeaderExcerpt, ToPoint, ToggleFold, CURSORS_VISIBLE_FOR, FILE_HEADER_HEIGHT,
-    GIT_BLAME_MAX_AUTHOR_CHARS_DISPLAYED, MAX_LINE_LEN, MULTI_BUFFER_EXCERPT_HEADER_HEIGHT,
->>>>>>> 40ecc38d
 };
 use client::ParticipantIndex;
 use collections::{BTreeMap, HashMap, HashSet};
@@ -52,7 +44,7 @@
         IndentGuideBackgroundColoring, IndentGuideColoring, IndentGuideSettings,
         ShowWhitespaceSetting,
     },
-    ChunkRendererContext, DiagnosticEntry,
+    ChunkRendererContext,
 };
 use lsp::DiagnosticSeverity;
 use multi_buffer::{
@@ -75,14 +67,10 @@
 use sum_tree::Bias;
 use text::BufferId;
 use theme::{ActiveTheme, Appearance, PlayerColor};
-<<<<<<< HEAD
-use ui::{h_flex, ButtonLike, ButtonStyle, ContextMenu, IconButtonShape, Tooltip};
-use ui::{prelude::*, POPOVER_Y_PADDING};
-=======
 use ui::{
-    prelude::*, ButtonLike, ButtonStyle, ContextMenu, KeyBinding, Tooltip, POPOVER_Y_PADDING,
+    h_flex, prelude::*, ButtonLike, ButtonStyle, ContextMenu, IconButtonShape, KeyBinding, Tooltip,
+    POPOVER_Y_PADDING,
 };
->>>>>>> 40ecc38d
 use unicode_segmentation::UnicodeSegmentation;
 use util::{RangeExt, ResultExt};
 use workspace::{item::Item, Workspace};
@@ -1246,22 +1234,13 @@
         );
 
         let scrollbar_settings = EditorSettings::get_global(cx).scrollbar;
-<<<<<<< HEAD
-        let show_scrollbars = match scrollbar_settings.show {
-            ShowScrollbar::Auto => {
-                let editor = self.editor.read(cx);
-                let is_singleton = editor.is_singleton(cx);
-                // Git
-                (is_singleton && scrollbar_settings.git_diff && snapshot.buffer_snapshot.has_diff_hunks())
-=======
         let show_scrollbars = self.editor.read(cx).show_scrollbars
             && match scrollbar_settings.show {
                 ShowScrollbar::Auto => {
                     let editor = self.editor.read(cx);
                     let is_singleton = editor.is_singleton(cx);
                     // Git
-                    (is_singleton && scrollbar_settings.git_diff && !snapshot.diff_map.is_empty())
->>>>>>> 40ecc38d
+                    (is_singleton && scrollbar_settings.git_diff && snapshot.buffer_snapshot.has_diff_hunks())
                     ||
                     // Buffer Search Results
                     (is_singleton && scrollbar_settings.search_results && editor.has_background_highlights::<BufferSearchHighlights>())
@@ -2057,12 +2036,7 @@
         let line_numbers = buffer_rows
             .into_iter()
             .enumerate()
-<<<<<<< HEAD
-            .map(|(ix, row_info)| {
-=======
-            .flat_map(|(ix, buffer_row)| {
-                let buffer_row = buffer_row?;
->>>>>>> 40ecc38d
+            .flat_map(|(ix, row_info)| {
                 let display_row = DisplayRow(rows.start.0 + ix as u32);
                 let color = if active_rows.contains_key(&display_row) {
                     cx.theme().colors().editor_active_line_number
@@ -2070,11 +2044,7 @@
                     cx.theme().colors().editor_line_number
                 };
                 line_number.clear();
-<<<<<<< HEAD
                 let default_number = row_info.buffer_row? + 1;
-=======
-                let default_number = buffer_row.0 + 1;
->>>>>>> 40ecc38d
                 let number = relative_rows
                     .get(&DisplayRow(ix as u32 + rows.start.0))
                     .unwrap_or(&default_number);
@@ -4835,11 +4805,10 @@
                             if scrollbar_settings.diagnostics != ScrollbarDiagnostics::None {
                                 let diagnostics = snapshot
                                     .buffer_snapshot
-                                    .diagnostics_in_range(Point::zero()..max_point, false)
-                                    .map(|DiagnosticEntry { diagnostic, range }| DiagnosticEntry {
-                                        diagnostic,
-                                        range: range.to_point(&snapshot.buffer_snapshot),
-                                    })
+                                    .diagnostics_in_range::<_, Point>(
+                                        Point::zero()..max_point,
+                                        false,
+                                    )
                                     // Don't show diagnostics the user doesn't care about
                                     .filter(|diagnostic| {
                                         match (
@@ -5078,7 +5047,6 @@
             let editor = self.editor.clone();
             let text_hitbox = layout.text_hitbox.clone();
             let gutter_hitbox = layout.gutter_hitbox.clone();
-<<<<<<< HEAD
             let hovered_hunk =
                 layout
                     .display_hunks
@@ -5099,9 +5067,7 @@
                             }
                         }
                     });
-=======
             let line_numbers = layout.line_numbers.clone();
->>>>>>> 40ecc38d
 
             move |event: &MouseDownEvent, phase, cx| {
                 if phase == DispatchPhase::Bubble {
