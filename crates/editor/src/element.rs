use crate::{
    blame_entry_tooltip::{blame_entry_relative_timestamp, BlameEntryTooltip},
    display_map::{
        BlockContext, BlockStyle, DisplaySnapshot, FoldStatus, HighlightedChunk, ToDisplayPoint,
        TransformBlock,
    },
    editor_settings::{DoubleClickInMultibuffer, MultiCursorModifier, ShowScrollbar},
    git::{blame::GitBlame, diff_hunk_to_display, DisplayDiffHunk},
    hover_popover::{
        self, hover_at, HOVER_POPOVER_GAP, MIN_POPOVER_CHARACTER_WIDTH, MIN_POPOVER_LINE_HEIGHT,
    },
    items::BufferSearchHighlights,
    mouse_context_menu::{self, MouseContextMenu},
    scroll::scroll_amount::ScrollAmount,
    CursorShape, DisplayPoint, DocumentHighlightRead, DocumentHighlightWrite, Editor, EditorMode,
    EditorSettings, EditorSnapshot, EditorStyle, ExpandExcerpts, GutterDimensions, HalfPageDown,
    HalfPageUp, HoveredCursor, LineDown, LineUp, OpenExcerpts, PageDown, PageUp, Point,
    SelectPhase, Selection, SoftWrap, ToPoint, CURSORS_VISIBLE_FOR, MAX_LINE_LEN,
};
use anyhow::Result;
use client::ParticipantIndex;
use collections::{BTreeMap, HashMap};
use git::{blame::BlameEntry, diff::DiffHunkStatus, Oid};
use gpui::{
    anchored, deferred, div, fill, outline, point, px, quad, relative, size, svg,
    transparent_black, Action, AnchorCorner, AnyElement, AvailableSpace, Bounds, ClipboardItem,
    ContentMask, Corners, CursorStyle, DispatchPhase, Edges, Element, ElementInputHandler, Entity,
    Hitbox, Hsla, InteractiveElement, IntoElement, ModifiersChangedEvent, MouseButton,
    MouseDownEvent, MouseMoveEvent, MouseUpEvent, PaintQuad, ParentElement, Pixels, ScrollDelta,
    ScrollWheelEvent, ShapedLine, SharedString, Size, Stateful, StatefulInteractiveElement, Style,
    Styled, TextRun, TextStyle, TextStyleRefinement, View, ViewContext, WeakView, WindowContext,
};
use itertools::Itertools;
use language::language_settings::ShowWhitespaceSetting;
use lsp::DiagnosticSeverity;
use multi_buffer::Anchor;
use project::{
    project_settings::{GitGutterSetting, ProjectSettings},
    ProjectPath,
};
use settings::Settings;
use smallvec::SmallVec;
use std::{
    any::TypeId,
    borrow::Cow,
    cmp::{self, max, Ordering},
    fmt::Write,
    iter, mem,
    ops::{Deref, Range},
    sync::Arc,
};
use sum_tree::Bias;
use theme::{ActiveTheme, PlayerColor};
use ui::prelude::*;
use ui::{h_flex, ButtonLike, ButtonStyle, ContextMenu, Tooltip};
use util::ResultExt;
use workspace::{item::Item, Workspace};

struct SelectionLayout {
    head: DisplayPoint,
    cursor_shape: CursorShape,
    is_newest: bool,
    is_local: bool,
    range: Range<DisplayPoint>,
    active_rows: Range<u32>,
    user_name: Option<SharedString>,
}

impl SelectionLayout {
    fn new<T: ToPoint + ToDisplayPoint + Clone>(
        selection: Selection<T>,
        line_mode: bool,
        cursor_shape: CursorShape,
        map: &DisplaySnapshot,
        is_newest: bool,
        is_local: bool,
        user_name: Option<SharedString>,
    ) -> Self {
        let point_selection = selection.map(|p| p.to_point(&map.buffer_snapshot));
        let display_selection = point_selection.map(|p| p.to_display_point(map));
        let mut range = display_selection.range();
        let mut head = display_selection.head();
        let mut active_rows = map.prev_line_boundary(point_selection.start).1.row()
            ..map.next_line_boundary(point_selection.end).1.row();

        // vim visual line mode
        if line_mode {
            let point_range = map.expand_to_line(point_selection.range());
            range = point_range.start.to_display_point(map)..point_range.end.to_display_point(map);
        }

        // any vim visual mode (including line mode)
        if (cursor_shape == CursorShape::Block || cursor_shape == CursorShape::Hollow)
            && !range.is_empty()
            && !selection.reversed
        {
            if head.column() > 0 {
                head = map.clip_point(DisplayPoint::new(head.row(), head.column() - 1), Bias::Left)
            } else if head.row() > 0 && head != map.max_point() {
                head = map.clip_point(
                    DisplayPoint::new(head.row() - 1, map.line_len(head.row() - 1)),
                    Bias::Left,
                );
                // updating range.end is a no-op unless you're cursor is
                // on the newline containing a multi-buffer divider
                // in which case the clip_point may have moved the head up
                // an additional row.
                range.end = DisplayPoint::new(head.row() + 1, 0);
                active_rows.end = head.row();
            }
        }

        Self {
            head,
            cursor_shape,
            is_newest,
            is_local,
            range,
            active_rows,
            user_name,
        }
    }
}

pub struct EditorElement {
    editor: View<Editor>,
    style: EditorStyle,
}

impl EditorElement {
    pub fn new(editor: &View<Editor>, style: EditorStyle) -> Self {
        Self {
            editor: editor.clone(),
            style,
        }
    }

    fn register_actions(&self, cx: &mut WindowContext) {
        let view = &self.editor;
        view.update(cx, |editor, cx| {
            for action in editor.editor_actions.iter() {
                (action)(cx)
            }
        });

        crate::rust_analyzer_ext::apply_related_actions(view, cx);
        register_action(view, cx, Editor::move_left);
        register_action(view, cx, Editor::move_right);
        register_action(view, cx, Editor::move_down);
        register_action(view, cx, Editor::move_down_by_lines);
        register_action(view, cx, Editor::select_down_by_lines);
        register_action(view, cx, Editor::move_up);
        register_action(view, cx, Editor::move_up_by_lines);
        register_action(view, cx, Editor::select_up_by_lines);
        register_action(view, cx, Editor::cancel);
        register_action(view, cx, Editor::newline);
        register_action(view, cx, Editor::newline_above);
        register_action(view, cx, Editor::newline_below);
        register_action(view, cx, Editor::backspace);
        register_action(view, cx, Editor::delete);
        register_action(view, cx, Editor::tab);
        register_action(view, cx, Editor::tab_prev);
        register_action(view, cx, Editor::indent);
        register_action(view, cx, Editor::outdent);
        register_action(view, cx, Editor::delete_line);
        register_action(view, cx, Editor::join_lines);
        register_action(view, cx, Editor::sort_lines_case_sensitive);
        register_action(view, cx, Editor::sort_lines_case_insensitive);
        register_action(view, cx, Editor::reverse_lines);
        register_action(view, cx, Editor::shuffle_lines);
        register_action(view, cx, Editor::convert_to_upper_case);
        register_action(view, cx, Editor::convert_to_lower_case);
        register_action(view, cx, Editor::convert_to_title_case);
        register_action(view, cx, Editor::convert_to_snake_case);
        register_action(view, cx, Editor::convert_to_kebab_case);
        register_action(view, cx, Editor::convert_to_upper_camel_case);
        register_action(view, cx, Editor::convert_to_lower_camel_case);
        register_action(view, cx, Editor::delete_to_previous_word_start);
        register_action(view, cx, Editor::delete_to_previous_subword_start);
        register_action(view, cx, Editor::delete_to_next_word_end);
        register_action(view, cx, Editor::delete_to_next_subword_end);
        register_action(view, cx, Editor::delete_to_beginning_of_line);
        register_action(view, cx, Editor::delete_to_end_of_line);
        register_action(view, cx, Editor::cut_to_end_of_line);
        register_action(view, cx, Editor::duplicate_line_up);
        register_action(view, cx, Editor::duplicate_line_down);
        register_action(view, cx, Editor::move_line_up);
        register_action(view, cx, Editor::move_line_down);
        register_action(view, cx, Editor::transpose);
        register_action(view, cx, Editor::cut);
        register_action(view, cx, Editor::copy);
        register_action(view, cx, Editor::paste);
        register_action(view, cx, Editor::undo);
        register_action(view, cx, Editor::redo);
        register_action(view, cx, Editor::move_page_up);
        register_action(view, cx, Editor::move_page_down);
        register_action(view, cx, Editor::next_screen);
        register_action(view, cx, Editor::scroll_cursor_top);
        register_action(view, cx, Editor::scroll_cursor_center);
        register_action(view, cx, Editor::scroll_cursor_bottom);
        register_action(view, cx, |editor, _: &LineDown, cx| {
            editor.scroll_screen(&ScrollAmount::Line(1.), cx)
        });
        register_action(view, cx, |editor, _: &LineUp, cx| {
            editor.scroll_screen(&ScrollAmount::Line(-1.), cx)
        });
        register_action(view, cx, |editor, _: &HalfPageDown, cx| {
            editor.scroll_screen(&ScrollAmount::Page(0.5), cx)
        });
        register_action(view, cx, |editor, _: &HalfPageUp, cx| {
            editor.scroll_screen(&ScrollAmount::Page(-0.5), cx)
        });
        register_action(view, cx, |editor, _: &PageDown, cx| {
            editor.scroll_screen(&ScrollAmount::Page(1.), cx)
        });
        register_action(view, cx, |editor, _: &PageUp, cx| {
            editor.scroll_screen(&ScrollAmount::Page(-1.), cx)
        });
        register_action(view, cx, Editor::move_to_previous_word_start);
        register_action(view, cx, Editor::move_to_previous_subword_start);
        register_action(view, cx, Editor::move_to_next_word_end);
        register_action(view, cx, Editor::move_to_next_subword_end);
        register_action(view, cx, Editor::move_to_beginning_of_line);
        register_action(view, cx, Editor::move_to_end_of_line);
        register_action(view, cx, Editor::move_to_start_of_paragraph);
        register_action(view, cx, Editor::move_to_end_of_paragraph);
        register_action(view, cx, Editor::move_to_beginning);
        register_action(view, cx, Editor::move_to_end);
        register_action(view, cx, Editor::select_up);
        register_action(view, cx, Editor::select_down);
        register_action(view, cx, Editor::select_left);
        register_action(view, cx, Editor::select_right);
        register_action(view, cx, Editor::select_to_previous_word_start);
        register_action(view, cx, Editor::select_to_previous_subword_start);
        register_action(view, cx, Editor::select_to_next_word_end);
        register_action(view, cx, Editor::select_to_next_subword_end);
        register_action(view, cx, Editor::select_to_beginning_of_line);
        register_action(view, cx, Editor::select_to_end_of_line);
        register_action(view, cx, Editor::select_to_start_of_paragraph);
        register_action(view, cx, Editor::select_to_end_of_paragraph);
        register_action(view, cx, Editor::select_to_beginning);
        register_action(view, cx, Editor::select_to_end);
        register_action(view, cx, Editor::select_all);
        register_action(view, cx, |editor, action, cx| {
            editor.select_all_matches(action, cx).log_err();
        });
        register_action(view, cx, Editor::select_line);
        register_action(view, cx, Editor::split_selection_into_lines);
        register_action(view, cx, Editor::add_selection_above);
        register_action(view, cx, Editor::add_selection_below);
        register_action(view, cx, |editor, action, cx| {
            editor.select_next(action, cx).log_err();
        });
        register_action(view, cx, |editor, action, cx| {
            editor.select_previous(action, cx).log_err();
        });
        register_action(view, cx, Editor::toggle_comments);
        register_action(view, cx, Editor::select_larger_syntax_node);
        register_action(view, cx, Editor::select_smaller_syntax_node);
        register_action(view, cx, Editor::move_to_enclosing_bracket);
        register_action(view, cx, Editor::undo_selection);
        register_action(view, cx, Editor::redo_selection);
        if !view.read(cx).is_singleton(cx) {
            register_action(view, cx, Editor::expand_excerpts);
        }
        register_action(view, cx, Editor::go_to_diagnostic);
        register_action(view, cx, Editor::go_to_prev_diagnostic);
        register_action(view, cx, Editor::go_to_hunk);
        register_action(view, cx, Editor::go_to_prev_hunk);
        register_action(view, cx, |editor, a, cx| {
            editor.go_to_definition(a, cx).detach_and_log_err(cx);
        });
        register_action(view, cx, |editor, a, cx| {
            editor.go_to_definition_split(a, cx).detach_and_log_err(cx);
        });
        register_action(view, cx, |editor, a, cx| {
            editor.go_to_implementation(a, cx).detach_and_log_err(cx);
        });
        register_action(view, cx, |editor, a, cx| {
            editor
                .go_to_implementation_split(a, cx)
                .detach_and_log_err(cx);
        });
        register_action(view, cx, |editor, a, cx| {
            editor.go_to_type_definition(a, cx).detach_and_log_err(cx);
        });
        register_action(view, cx, |editor, a, cx| {
            editor
                .go_to_type_definition_split(a, cx)
                .detach_and_log_err(cx);
        });
        register_action(view, cx, Editor::open_url);
        register_action(view, cx, Editor::fold);
        register_action(view, cx, Editor::fold_at);
        register_action(view, cx, Editor::unfold_lines);
        register_action(view, cx, Editor::unfold_at);
        register_action(view, cx, Editor::fold_selected_ranges);
        register_action(view, cx, Editor::show_completions);
        register_action(view, cx, Editor::toggle_code_actions);
        register_action(view, cx, Editor::open_excerpts);
        register_action(view, cx, Editor::open_excerpts_in_split);
        register_action(view, cx, Editor::toggle_soft_wrap);
        register_action(view, cx, Editor::toggle_line_numbers);
        register_action(view, cx, Editor::toggle_inlay_hints);
        register_action(view, cx, hover_popover::hover);
        register_action(view, cx, Editor::reveal_in_finder);
        register_action(view, cx, Editor::copy_path);
        register_action(view, cx, Editor::copy_relative_path);
        register_action(view, cx, Editor::copy_highlight_json);
        register_action(view, cx, Editor::copy_permalink_to_line);
        register_action(view, cx, Editor::open_permalink_to_line);
        register_action(view, cx, Editor::toggle_git_blame);
        register_action(view, cx, Editor::toggle_git_blame_inline);
        register_action(view, cx, |editor, action, cx| {
            if let Some(task) = editor.format(action, cx) {
                task.detach_and_log_err(cx);
            } else {
                cx.propagate();
            }
        });
        register_action(view, cx, Editor::restart_language_server);
        register_action(view, cx, Editor::show_character_palette);
        register_action(view, cx, |editor, action, cx| {
            if let Some(task) = editor.confirm_completion(action, cx) {
                task.detach_and_log_err(cx);
            } else {
                cx.propagate();
            }
        });
        register_action(view, cx, |editor, action, cx| {
            if let Some(task) = editor.confirm_code_action(action, cx) {
                task.detach_and_log_err(cx);
            } else {
                cx.propagate();
            }
        });
        register_action(view, cx, |editor, action, cx| {
            if let Some(task) = editor.rename(action, cx) {
                task.detach_and_log_err(cx);
            } else {
                cx.propagate();
            }
        });
        register_action(view, cx, |editor, action, cx| {
            if let Some(task) = editor.confirm_rename(action, cx) {
                task.detach_and_log_err(cx);
            } else {
                cx.propagate();
            }
        });
        register_action(view, cx, |editor, action, cx| {
            if let Some(task) = editor.find_all_references(action, cx) {
                task.detach_and_log_err(cx);
            } else {
                cx.propagate();
            }
        });
        register_action(view, cx, Editor::next_inline_completion);
        register_action(view, cx, Editor::previous_inline_completion);
        register_action(view, cx, Editor::show_inline_completion);
        register_action(view, cx, Editor::context_menu_first);
        register_action(view, cx, Editor::context_menu_prev);
        register_action(view, cx, Editor::context_menu_next);
        register_action(view, cx, Editor::context_menu_last);
        register_action(view, cx, Editor::display_cursor_names);
        register_action(view, cx, Editor::unique_lines_case_insensitive);
        register_action(view, cx, Editor::unique_lines_case_sensitive);
        register_action(view, cx, Editor::accept_partial_inline_completion);
        register_action(view, cx, Editor::revert_selected_hunks);
        register_action(view, cx, Editor::open_active_item_in_terminal)
    }

    fn register_key_listeners(&self, cx: &mut WindowContext, layout: &EditorLayout) {
        let position_map = layout.position_map.clone();
        cx.on_key_event({
            let editor = self.editor.clone();
            let text_hitbox = layout.text_hitbox.clone();
            move |event: &ModifiersChangedEvent, phase, cx| {
                if phase != DispatchPhase::Bubble {
                    return;
                }

                editor.update(cx, |editor, cx| {
                    Self::modifiers_changed(editor, event, &position_map, &text_hitbox, cx)
                })
            }
        });
    }

    fn modifiers_changed(
        editor: &mut Editor,
        event: &ModifiersChangedEvent,
        position_map: &PositionMap,
        text_hitbox: &Hitbox,
        cx: &mut ViewContext<Editor>,
    ) {
        let mouse_position = cx.mouse_position();
        if !text_hitbox.is_hovered(cx) {
            return;
        }

        editor.update_hovered_link(
            position_map.point_for_position(text_hitbox.bounds, mouse_position),
            &position_map.snapshot,
            event.modifiers,
            cx,
        )
    }

    fn mouse_left_down(
        editor: &mut Editor,
        event: &MouseDownEvent,
        position_map: &PositionMap,
        text_hitbox: &Hitbox,
        gutter_hitbox: &Hitbox,
        cx: &mut ViewContext<Editor>,
    ) {
        if cx.default_prevented() {
            return;
        }

        let mut click_count = event.click_count;
        let mut modifiers = event.modifiers;

        if gutter_hitbox.is_hovered(cx) {
            click_count = 3; // Simulate triple-click when clicking the gutter to select lines
        } else if !text_hitbox.is_hovered(cx) {
            return;
        }

        if click_count == 2 && !editor.buffer().read(cx).is_singleton() {
            match EditorSettings::get_global(cx).double_click_in_multibuffer {
                DoubleClickInMultibuffer::Select => {
                    // do nothing special on double click, all selection logic is below
                }
                DoubleClickInMultibuffer::Open => {
                    if modifiers.alt {
                        // if double click is made with alt, pretend it's a regular double click without opening and alt,
                        // and run the selection logic.
                        modifiers.alt = false;
                    } else {
                        // if double click is made without alt, open the corresponding excerp
                        editor.open_excerpts(&OpenExcerpts, cx);
                        return;
                    }
                }
            }
        }

        let point_for_position =
            position_map.point_for_position(text_hitbox.bounds, event.position);
        let position = point_for_position.previous_valid;
        if modifiers.shift && modifiers.alt {
            editor.select(
                SelectPhase::BeginColumnar {
                    position,
                    goal_column: point_for_position.exact_unclipped.column(),
                },
                cx,
            );
        } else if modifiers.shift && !modifiers.control && !modifiers.alt && !modifiers.secondary()
        {
            editor.select(
                SelectPhase::Extend {
                    position,
                    click_count,
                },
                cx,
            );
        } else {
            let multi_cursor_setting = EditorSettings::get_global(cx).multi_cursor_modifier;
            let multi_cursor_modifier = match multi_cursor_setting {
                MultiCursorModifier::Alt => modifiers.alt,
                MultiCursorModifier::CmdOrCtrl => modifiers.secondary(),
            };
            editor.select(
                SelectPhase::Begin {
                    position,
                    add: multi_cursor_modifier,
                    click_count,
                },
                cx,
            );
        }

        cx.stop_propagation();
    }

    fn mouse_right_down(
        editor: &mut Editor,
        event: &MouseDownEvent,
        position_map: &PositionMap,
        text_hitbox: &Hitbox,
        cx: &mut ViewContext<Editor>,
    ) {
        if !text_hitbox.is_hovered(cx) {
            return;
        }
        let point_for_position =
            position_map.point_for_position(text_hitbox.bounds, event.position);
        mouse_context_menu::deploy_context_menu(
            editor,
            event.position,
            point_for_position.previous_valid,
            cx,
        );
        cx.stop_propagation();
    }

    fn mouse_middle_down(
        editor: &mut Editor,
        event: &MouseDownEvent,
        position_map: &PositionMap,
        text_hitbox: &Hitbox,
        cx: &mut ViewContext<Editor>,
    ) {
        if !text_hitbox.is_hovered(cx) || editor.read_only(cx) {
            return;
        }

        if let Some(item) = cx.read_from_primary() {
            let point_for_position =
                position_map.point_for_position(text_hitbox.bounds, event.position);
            let position = point_for_position.previous_valid;

            editor.select(
                SelectPhase::Begin {
                    position,
                    add: false,
                    click_count: 1,
                },
                cx,
            );
            editor.insert(item.text(), cx);
        }
    }

    fn mouse_up(
        editor: &mut Editor,
        event: &MouseUpEvent,
        position_map: &PositionMap,
        text_hitbox: &Hitbox,
        cx: &mut ViewContext<Editor>,
    ) {
        let end_selection = editor.has_pending_selection();
        let pending_nonempty_selections = editor.has_pending_nonempty_selection();

        if end_selection {
            editor.select(SelectPhase::End, cx);
        }

        let multi_cursor_setting = EditorSettings::get_global(cx).multi_cursor_modifier;
        let multi_cursor_modifier = match multi_cursor_setting {
            MultiCursorModifier::Alt => event.modifiers.secondary(),
            MultiCursorModifier::CmdOrCtrl => event.modifiers.alt,
        };

        if !pending_nonempty_selections && multi_cursor_modifier && text_hitbox.is_hovered(cx) {
            let point = position_map.point_for_position(text_hitbox.bounds, event.position);
            editor.handle_click_hovered_link(point, event.modifiers, cx);

            cx.stop_propagation();
        } else if end_selection {
            cx.stop_propagation();
        }
    }

    fn mouse_dragged(
        editor: &mut Editor,
        event: &MouseMoveEvent,
        position_map: &PositionMap,
        text_bounds: Bounds<Pixels>,
        cx: &mut ViewContext<Editor>,
    ) {
        if !editor.has_pending_selection() {
            return;
        }

        let point_for_position = position_map.point_for_position(text_bounds, event.position);
        let mut scroll_delta = gpui::Point::<f32>::default();
        let vertical_margin = position_map.line_height.min(text_bounds.size.height / 3.0);
        let top = text_bounds.origin.y + vertical_margin;
        let bottom = text_bounds.lower_left().y - vertical_margin;
        if event.position.y < top {
            scroll_delta.y = -scale_vertical_mouse_autoscroll_delta(top - event.position.y);
        }
        if event.position.y > bottom {
            scroll_delta.y = scale_vertical_mouse_autoscroll_delta(event.position.y - bottom);
        }

        let horizontal_margin = position_map.line_height.min(text_bounds.size.width / 3.0);
        let left = text_bounds.origin.x + horizontal_margin;
        let right = text_bounds.upper_right().x - horizontal_margin;
        if event.position.x < left {
            scroll_delta.x = -scale_horizontal_mouse_autoscroll_delta(left - event.position.x);
        }
        if event.position.x > right {
            scroll_delta.x = scale_horizontal_mouse_autoscroll_delta(event.position.x - right);
        }

        editor.select(
            SelectPhase::Update {
                position: point_for_position.previous_valid,
                goal_column: point_for_position.exact_unclipped.column(),
                scroll_delta,
            },
            cx,
        );
    }

    fn mouse_moved(
        editor: &mut Editor,
        event: &MouseMoveEvent,
        position_map: &PositionMap,
        text_hitbox: &Hitbox,
        gutter_hitbox: &Hitbox,
        cx: &mut ViewContext<Editor>,
    ) {
        let modifiers = event.modifiers;
        let gutter_hovered = gutter_hitbox.is_hovered(cx);
        editor.set_gutter_hovered(gutter_hovered, cx);

        // Don't trigger hover popover if mouse is hovering over context menu
        if text_hitbox.is_hovered(cx) {
            let point_for_position =
                position_map.point_for_position(text_hitbox.bounds, event.position);

            editor.update_hovered_link(point_for_position, &position_map.snapshot, modifiers, cx);

            if let Some(point) = point_for_position.as_valid() {
                hover_at(editor, Some(point), cx);
                Self::update_visible_cursor(editor, point, position_map, cx);
            } else {
                hover_at(editor, None, cx);
            }
        } else {
            editor.hide_hovered_link(cx);
            hover_at(editor, None, cx);
            if gutter_hovered {
                cx.stop_propagation();
            }
        }
    }

    fn update_visible_cursor(
        editor: &mut Editor,
        point: DisplayPoint,
        position_map: &PositionMap,
        cx: &mut ViewContext<Editor>,
    ) {
        let snapshot = &position_map.snapshot;
        let Some(hub) = editor.collaboration_hub() else {
            return;
        };
        let range = DisplayPoint::new(point.row(), point.column().saturating_sub(1))
            ..DisplayPoint::new(
                point.row(),
                (point.column() + 1).min(snapshot.line_len(point.row())),
            );

        let range = snapshot
            .buffer_snapshot
            .anchor_at(range.start.to_point(&snapshot.display_snapshot), Bias::Left)
            ..snapshot
                .buffer_snapshot
                .anchor_at(range.end.to_point(&snapshot.display_snapshot), Bias::Right);

        let Some(selection) = snapshot.remote_selections_in_range(&range, hub, cx).next() else {
            return;
        };
        let key = crate::HoveredCursor {
            replica_id: selection.replica_id,
            selection_id: selection.selection.id,
        };
        editor.hovered_cursors.insert(
            key.clone(),
            cx.spawn(|editor, mut cx| async move {
                cx.background_executor().timer(CURSORS_VISIBLE_FOR).await;
                editor
                    .update(&mut cx, |editor, cx| {
                        editor.hovered_cursors.remove(&key);
                        cx.notify();
                    })
                    .ok();
            }),
        );
        cx.notify()
    }

    fn layout_selections(
        &self,
        start_anchor: Anchor,
        end_anchor: Anchor,
        snapshot: &EditorSnapshot,
        start_row: u32,
        end_row: u32,
        cx: &mut WindowContext,
    ) -> (
        Vec<(PlayerColor, Vec<SelectionLayout>)>,
        BTreeMap<u32, bool>,
        Option<DisplayPoint>,
    ) {
        let mut selections: Vec<(PlayerColor, Vec<SelectionLayout>)> = Vec::new();
        let mut active_rows = BTreeMap::new();
        let mut newest_selection_head = None;
        let editor = self.editor.read(cx);

        if editor.show_local_selections {
            let mut local_selections: Vec<Selection<Point>> = editor
                .selections
                .disjoint_in_range(start_anchor..end_anchor, cx);
            local_selections.extend(editor.selections.pending(cx));
            let mut layouts = Vec::new();
            let newest = editor.selections.newest(cx);
            for selection in local_selections.drain(..) {
                let is_empty = selection.start == selection.end;
                let is_newest = selection == newest;

                let layout = SelectionLayout::new(
                    selection,
                    editor.selections.line_mode,
                    editor.cursor_shape,
                    &snapshot.display_snapshot,
                    is_newest,
                    editor.leader_peer_id.is_none(),
                    None,
                );
                if is_newest {
                    newest_selection_head = Some(layout.head);
                }

                for row in cmp::max(layout.active_rows.start, start_row)
                    ..=cmp::min(layout.active_rows.end, end_row)
                {
                    let contains_non_empty_selection = active_rows.entry(row).or_insert(!is_empty);
                    *contains_non_empty_selection |= !is_empty;
                }
                layouts.push(layout);
            }

            let player = if editor.read_only(cx) {
                cx.theme().players().read_only()
            } else {
                self.style.local_player
            };

            selections.push((player, layouts));
        }

        if let Some(collaboration_hub) = &editor.collaboration_hub {
            // When following someone, render the local selections in their color.
            if let Some(leader_id) = editor.leader_peer_id {
                if let Some(collaborator) = collaboration_hub.collaborators(cx).get(&leader_id) {
                    if let Some(participant_index) = collaboration_hub
                        .user_participant_indices(cx)
                        .get(&collaborator.user_id)
                    {
                        if let Some((local_selection_style, _)) = selections.first_mut() {
                            *local_selection_style = cx
                                .theme()
                                .players()
                                .color_for_participant(participant_index.0);
                        }
                    }
                }
            }

            let mut remote_selections = HashMap::default();
            for selection in snapshot.remote_selections_in_range(
                &(start_anchor..end_anchor),
                collaboration_hub.as_ref(),
                cx,
            ) {
                let selection_style = Self::get_participant_color(selection.participant_index, cx);

                // Don't re-render the leader's selections, since the local selections
                // match theirs.
                if Some(selection.peer_id) == editor.leader_peer_id {
                    continue;
                }
                let key = HoveredCursor {
                    replica_id: selection.replica_id,
                    selection_id: selection.selection.id,
                };

                let is_shown =
                    editor.show_cursor_names || editor.hovered_cursors.contains_key(&key);

                remote_selections
                    .entry(selection.replica_id)
                    .or_insert((selection_style, Vec::new()))
                    .1
                    .push(SelectionLayout::new(
                        selection.selection,
                        selection.line_mode,
                        selection.cursor_shape,
                        &snapshot.display_snapshot,
                        false,
                        false,
                        if is_shown { selection.user_name } else { None },
                    ));
            }

            selections.extend(remote_selections.into_values());
        }
        (selections, active_rows, newest_selection_head)
    }

    #[allow(clippy::too_many_arguments)]
    fn layout_folds(
        &self,
        snapshot: &EditorSnapshot,
        content_origin: gpui::Point<Pixels>,
        visible_anchor_range: Range<Anchor>,
        visible_display_row_range: Range<u32>,
        scroll_pixel_position: gpui::Point<Pixels>,
        line_height: Pixels,
        line_layouts: &[LineWithInvisibles],
        cx: &mut WindowContext,
    ) -> Vec<FoldLayout> {
        snapshot
            .folds_in_range(visible_anchor_range.clone())
            .filter_map(|fold| {
                let fold_range = fold.range.clone();
                let display_range = fold.range.start.to_display_point(&snapshot)
                    ..fold.range.end.to_display_point(&snapshot);
                debug_assert_eq!(display_range.start.row(), display_range.end.row());
                let row = display_range.start.row();
                debug_assert!(row < visible_display_row_range.end);
                let line_layout = line_layouts
                    .get((row - visible_display_row_range.start) as usize)
                    .map(|l| &l.line)?;

                let start_x = content_origin.x
                    + line_layout.x_for_index(display_range.start.column() as usize)
                    - scroll_pixel_position.x;
                let start_y = content_origin.y + row as f32 * line_height - scroll_pixel_position.y;
                let end_x = content_origin.x
                    + line_layout.x_for_index(display_range.end.column() as usize)
                    - scroll_pixel_position.x;

                let fold_bounds = Bounds {
                    origin: point(start_x, start_y),
                    size: size(end_x - start_x, line_height),
                };

                let mut hover_element = div()
                    .id(fold.id)
                    .size_full()
                    .cursor_pointer()
                    .on_mouse_down(MouseButton::Left, |_, cx| cx.stop_propagation())
                    .on_click(
                        cx.listener_for(&self.editor, move |editor: &mut Editor, _, cx| {
                            editor.unfold_ranges(
                                [fold_range.start..fold_range.end],
                                true,
                                false,
                                cx,
                            );
                            cx.stop_propagation();
                        }),
                    )
                    .into_any();
                hover_element.prepaint_as_root(fold_bounds.origin, fold_bounds.size.into(), cx);
                Some(FoldLayout {
                    display_range,
                    hover_element,
                })
            })
            .collect()
    }

    fn collect_cursors(
        &self,
        snapshot: &EditorSnapshot,
        cx: &mut ElementContext,
    ) -> Vec<(Anchor, Hsla)> {
        let editor = self.editor.read(cx);
        let mut cursors = Vec::<(Anchor, Hsla)>::new();
        let mut skip_local = false;
        // Remote cursors
        if let Some(collaboration_hub) = &editor.collaboration_hub {
            for remote_selection in snapshot.remote_selections_in_range(
                &(Anchor::min()..Anchor::max()),
                collaboration_hub.deref(),
                cx,
            ) {
                let color = Self::get_participant_color(remote_selection.participant_index, cx);
                cursors.push((remote_selection.selection.head(), color.cursor));
                if Some(remote_selection.peer_id) == editor.leader_peer_id {
                    skip_local = true;
                }
            }
        }
        // Local cursors
        if !skip_local {
            editor.selections.disjoint.iter().for_each(|selection| {
                cursors.push((selection.head(), cx.theme().players().local().cursor));
            });
            if let Some(ref selection) = editor.selections.pending_anchor() {
                cursors.push((selection.head(), cx.theme().players().local().cursor));
            }
        }
        cursors
    }

    #[allow(clippy::too_many_arguments)]
    fn layout_visible_cursors(
        &self,
        snapshot: &EditorSnapshot,
        selections: &[(PlayerColor, Vec<SelectionLayout>)],
        visible_display_row_range: Range<u32>,
        line_layouts: &[LineWithInvisibles],
        text_hitbox: &Hitbox,
        content_origin: gpui::Point<Pixels>,
        scroll_position: gpui::Point<f32>,
        scroll_pixel_position: gpui::Point<Pixels>,
        line_height: Pixels,
        em_width: Pixels,
        autoscroll_containing_element: bool,
        cx: &mut WindowContext,
    ) -> Vec<CursorLayout> {
        let mut autoscroll_bounds = None;
        let cursor_layouts = self.editor.update(cx, |editor, cx| {
            let mut cursors = Vec::new();
            for (player_color, selections) in selections {
                for selection in selections {
                    let cursor_position = selection.head;
                    if (selection.is_local && !editor.show_local_cursors(cx))
                        || !visible_display_row_range.contains(&cursor_position.row())
                    {
                        continue;
                    }

                    let cursor_row_layout = &line_layouts
                        [(cursor_position.row() - visible_display_row_range.start) as usize]
                        .line;
                    let cursor_column = cursor_position.column() as usize;

                    let cursor_character_x = cursor_row_layout.x_for_index(cursor_column);
                    let mut block_width =
                        cursor_row_layout.x_for_index(cursor_column + 1) - cursor_character_x;
                    if block_width == Pixels::ZERO {
                        block_width = em_width;
                    }
                    let block_text = if let CursorShape::Block = selection.cursor_shape {
                        snapshot.display_chars_at(cursor_position).next().and_then(
                            |(character, _)| {
                                let text = if character == '\n' {
                                    SharedString::from(" ")
                                } else {
                                    SharedString::from(character.to_string())
                                };
                                let len = text.len();

                                let font = cursor_row_layout
                                    .font_id_for_index(cursor_column)
                                    .and_then(|cursor_font_id| {
                                        cx.text_system().get_font_for_id(cursor_font_id)
                                    })
                                    .unwrap_or(self.style.text.font());

                                cx.text_system()
                                    .shape_line(
                                        text,
                                        cursor_row_layout.font_size,
                                        &[TextRun {
                                            len,
                                            font,
                                            color: self.style.background,
                                            background_color: None,
                                            strikethrough: None,
                                            underline: None,
                                        }],
                                    )
                                    .log_err()
                            },
                        )
                    } else {
                        None
                    };

                    let x = cursor_character_x - scroll_pixel_position.x;
                    let y = (cursor_position.row() as f32 - scroll_pixel_position.y / line_height)
                        * line_height;
                    if selection.is_newest {
                        editor.pixel_position_of_newest_cursor = Some(point(
                            text_hitbox.origin.x + x + block_width / 2.,
                            text_hitbox.origin.y + y + line_height / 2.,
                        ));

                        if autoscroll_containing_element {
                            let top = text_hitbox.origin.y
                                + (cursor_position.row() as f32 - scroll_position.y - 3.).max(0.)
                                    * line_height;
                            let left = text_hitbox.origin.x
                                + (cursor_position.column() as f32 - scroll_position.x - 3.)
                                    .max(0.)
                                    * em_width;

                            let bottom = text_hitbox.origin.y
                                + (cursor_position.row() as f32 - scroll_position.y + 4.)
                                    * line_height;
                            let right = text_hitbox.origin.x
                                + (cursor_position.column() as f32 - scroll_position.x + 4.)
                                    * em_width;

                            autoscroll_bounds =
                                Some(Bounds::from_corners(point(left, top), point(right, bottom)))
                        }
                    }

                    let mut cursor = CursorLayout {
                        color: player_color.cursor,
                        block_width,
                        origin: point(x, y),
                        line_height,
                        shape: selection.cursor_shape,
                        block_text,
                        cursor_name: None,
                    };
                    let cursor_name = selection.user_name.clone().map(|name| CursorName {
                        string: name,
                        color: self.style.background,
                        is_top_row: cursor_position.row() == 0,
                    });
                    cursor.layout(content_origin, cursor_name, cx);
                    cursors.push(cursor);
                }
            }
            cursors
        });

        if let Some(bounds) = autoscroll_bounds {
            cx.request_autoscroll(bounds);
        }

        cursor_layouts
    }

    fn layout_scrollbar(
        &self,
        snapshot: &EditorSnapshot,
        bounds: Bounds<Pixels>,
        scroll_position: gpui::Point<f32>,
        rows_per_page: f32,
        cx: &mut WindowContext,
    ) -> Option<ScrollbarLayout> {
        let scrollbar_settings = EditorSettings::get_global(cx).scrollbar;
        let show_scrollbars = match scrollbar_settings.show {
            ShowScrollbar::Auto => {
                let editor = self.editor.read(cx);
                let is_singleton = editor.is_singleton(cx);
                // Git
                (is_singleton && scrollbar_settings.git_diff && snapshot.buffer_snapshot.has_git_diffs())
                    ||
                    // Buffer Search Results
                    (is_singleton && scrollbar_settings.search_results && editor.has_background_highlights::<BufferSearchHighlights>())
                    ||
                    // Selected Symbol Occurrences
                    (is_singleton && scrollbar_settings.selected_symbol && (editor.has_background_highlights::<DocumentHighlightRead>() || editor.has_background_highlights::<DocumentHighlightWrite>()))
                    ||
                    // Diagnostics
                    (is_singleton && scrollbar_settings.diagnostics && snapshot.buffer_snapshot.has_diagnostics())
                    ||
                    // Scrollmanager
                    editor.scroll_manager.scrollbars_visible()
            }
            ShowScrollbar::System => self.editor.read(cx).scroll_manager.scrollbars_visible(),
            ShowScrollbar::Always => true,
            ShowScrollbar::Never => false,
        };
        if snapshot.mode != EditorMode::Full {
            return None;
        }

        let visible_row_range = scroll_position.y..scroll_position.y + rows_per_page;

        // If a drag took place after we started dragging the scrollbar,
        // cancel the scrollbar drag.
        if cx.has_active_drag() {
            self.editor.update(cx, |editor, cx| {
                editor.scroll_manager.set_is_dragging_scrollbar(false, cx);
            });
        }

        let track_bounds = Bounds::from_corners(
            point(self.scrollbar_left(&bounds), bounds.origin.y),
            point(bounds.lower_right().x, bounds.lower_left().y),
        );

        let height = bounds.size.height;
        let total_rows = snapshot.max_point().row() as f32 + rows_per_page;
        let px_per_row = height / total_rows;
        let thumb_height = (rows_per_page * px_per_row).max(ScrollbarLayout::MIN_THUMB_HEIGHT);
        let row_height = (height - thumb_height) / snapshot.max_point().row() as f32;

        Some(ScrollbarLayout {
            hitbox: cx.insert_hitbox(track_bounds, false),
            visible_row_range,
            row_height,
            visible: show_scrollbars,
            thumb_height,
        })
    }

    #[allow(clippy::too_many_arguments)]
    fn layout_gutter_fold_indicators(
        &self,
        fold_statuses: Vec<Option<(FoldStatus, u32, bool)>>,
        line_height: Pixels,
        gutter_dimensions: &GutterDimensions,
        gutter_settings: crate::editor_settings::Gutter,
        scroll_pixel_position: gpui::Point<Pixels>,
        gutter_hitbox: &Hitbox,
        cx: &mut WindowContext,
    ) -> Vec<Option<AnyElement>> {
        let mut indicators = self.editor.update(cx, |editor, cx| {
            editor.render_fold_indicators(
                fold_statuses,
                &self.style,
                editor.gutter_hovered,
                line_height,
                gutter_dimensions.margin,
                cx,
            )
        });

        for (ix, fold_indicator) in indicators.iter_mut().enumerate() {
            if let Some(fold_indicator) = fold_indicator {
                debug_assert!(gutter_settings.folds);
                let available_space = size(
                    AvailableSpace::MinContent,
                    AvailableSpace::Definite(line_height * 0.55),
                );
                let fold_indicator_size = fold_indicator.layout_as_root(available_space, cx);

                let position = point(
                    gutter_dimensions.width - gutter_dimensions.right_padding,
                    ix as f32 * line_height - (scroll_pixel_position.y % line_height),
                );
                let centering_offset = point(
                    (gutter_dimensions.right_padding + gutter_dimensions.margin
                        - fold_indicator_size.width)
                        / 2.,
                    (line_height - fold_indicator_size.height) / 2.,
                );
                let origin = gutter_hitbox.origin + position + centering_offset;
                fold_indicator.prepaint_as_root(origin, available_space, cx);
            }
        }

        indicators
    }

    //Folds contained in a hunk are ignored apart from shrinking visual size
    //If a fold contains any hunks then that fold line is marked as modified
    fn layout_git_gutters(
        &self,
        display_rows: Range<u32>,
        snapshot: &EditorSnapshot,
    ) -> Vec<DisplayDiffHunk> {
        let buffer_snapshot = &snapshot.buffer_snapshot;

        let buffer_start_row = DisplayPoint::new(display_rows.start, 0)
            .to_point(snapshot)
            .row;
        let buffer_end_row = DisplayPoint::new(display_rows.end, 0)
            .to_point(snapshot)
            .row;

        buffer_snapshot
            .git_diff_hunks_in_range(buffer_start_row..buffer_end_row)
            .map(|hunk| diff_hunk_to_display(hunk, snapshot))
            .dedup()
            .collect()
    }

    #[allow(clippy::too_many_arguments)]
    fn layout_inline_blame(
        &self,
        display_row: u32,
        display_snapshot: &DisplaySnapshot,
        line_layout: &LineWithInvisibles,
        em_width: Pixels,
        content_origin: gpui::Point<Pixels>,
        scroll_pixel_position: gpui::Point<Pixels>,
        line_height: Pixels,
        cx: &mut WindowContext,
    ) -> Option<AnyElement> {
        if !self
            .editor
            .update(cx, |editor, cx| editor.render_git_blame_inline(cx))
        {
            return None;
        }

        let workspace = self
            .editor
            .read(cx)
            .workspace
            .as_ref()
            .map(|(w, _)| w.clone());

        let display_point = DisplayPoint::new(display_row, 0);
        let buffer_row = display_point.to_point(display_snapshot).row;

        let blame = self.editor.read(cx).blame.clone()?;
        let blame_entry = blame
            .update(cx, |blame, cx| {
                blame.blame_for_rows([Some(buffer_row)], cx).next()
            })
            .flatten()?;

        let mut element =
            render_inline_blame_entry(&blame, blame_entry, &self.style, workspace, cx);

        let start_y = content_origin.y
            + line_height * (display_row as f32 - scroll_pixel_position.y / line_height);

        let start_x = {
            const INLINE_BLAME_PADDING_EM_WIDTHS: f32 = 6.;

            let padded_line_width =
                line_layout.line.width + (em_width * INLINE_BLAME_PADDING_EM_WIDTHS);

            let min_column = ProjectSettings::get_global(cx)
                .git
                .inline_blame
                .and_then(|settings| settings.min_column)
                .map(|col| self.column_pixels(col as usize, cx))
                .unwrap_or(px(0.));

            (content_origin.x - scroll_pixel_position.x) + max(padded_line_width, min_column)
        };

        let absolute_offset = point(start_x, start_y);
        let available_space = size(AvailableSpace::MinContent, AvailableSpace::MinContent);

        element.prepaint_as_root(absolute_offset, available_space, cx);

        Some(element)
    }

    #[allow(clippy::too_many_arguments)]
    fn layout_blame_entries(
        &self,
        buffer_rows: impl Iterator<Item = Option<u32>>,
        em_width: Pixels,
        scroll_position: gpui::Point<f32>,
        line_height: Pixels,
        gutter_hitbox: &Hitbox,
        max_width: Option<Pixels>,
        cx: &mut WindowContext,
    ) -> Option<Vec<AnyElement>> {
        if !self
            .editor
            .update(cx, |editor, cx| editor.render_git_blame_gutter(cx))
        {
            return None;
        }

        let blame = self.editor.read(cx).blame.clone()?;
        let blamed_rows: Vec<_> = blame.update(cx, |blame, cx| {
            blame.blame_for_rows(buffer_rows, cx).collect()
        });

        let width = if let Some(max_width) = max_width {
            AvailableSpace::Definite(max_width)
        } else {
            AvailableSpace::MaxContent
        };
        let scroll_top = scroll_position.y * line_height;
        let start_x = em_width * 1;

        let mut last_used_color: Option<(PlayerColor, Oid)> = None;

        let shaped_lines = blamed_rows
            .into_iter()
            .enumerate()
            .flat_map(|(ix, blame_entry)| {
                if let Some(blame_entry) = blame_entry {
                    let mut element = render_blame_entry(
                        ix,
                        &blame,
                        blame_entry,
                        &self.style,
                        &mut last_used_color,
                        self.editor.clone(),
                        cx,
                    );

                    let start_y = ix as f32 * line_height - (scroll_top % line_height);
                    let absolute_offset = gutter_hitbox.origin + point(start_x, start_y);

                    element.prepaint_as_root(
                        absolute_offset,
                        size(width, AvailableSpace::MinContent),
                        cx,
                    );

                    Some(element)
                } else {
                    None
                }
            })
            .collect();

        Some(shaped_lines)
    }

    fn layout_code_actions_indicator(
        &self,
        line_height: Pixels,
        newest_selection_head: DisplayPoint,
        scroll_pixel_position: gpui::Point<Pixels>,
        gutter_dimensions: &GutterDimensions,
        gutter_hitbox: &Hitbox,
        cx: &mut WindowContext,
    ) -> Option<AnyElement> {
        let mut active = false;
        let mut button = None;
        self.editor.update(cx, |editor, cx| {
            active = matches!(
                editor.context_menu.read().as_ref(),
                Some(crate::ContextMenu::CodeActions(_))
            );
            button = editor.render_code_actions_indicator(&self.style, active, cx);
        });

        let mut button = button?.into_any_element();
        let available_space = size(
            AvailableSpace::MinContent,
            AvailableSpace::Definite(line_height),
        );
        let indicator_size = button.layout_as_root(available_space, cx);

        let blame_width = gutter_dimensions
            .git_blame_entries_width
            .unwrap_or(Pixels::ZERO);

        let mut x = blame_width;
        let available_width = gutter_dimensions.margin + gutter_dimensions.left_padding
            - indicator_size.width
            - blame_width;
        x += available_width / 2.;

        let mut y = newest_selection_head.row() as f32 * line_height - scroll_pixel_position.y;
        y += (line_height - indicator_size.height) / 2.;

        button.prepaint_as_root(gutter_hitbox.origin + point(x, y), available_space, cx);
        Some(button)
    }

    fn get_participant_color(
        participant_index: Option<ParticipantIndex>,
        cx: &ElementContext,
    ) -> PlayerColor {
        if let Some(index) = participant_index {
            cx.theme().players().color_for_participant(index.0)
        } else {
            cx.theme().players().absent()
        }
    }

    fn calculate_relative_line_numbers(
        &self,
        buffer_rows: Vec<Option<u32>>,
        rows: &Range<u32>,
        relative_to: Option<u32>,
    ) -> HashMap<u32, u32> {
        let mut relative_rows: HashMap<u32, u32> = Default::default();
        let Some(relative_to) = relative_to else {
            return relative_rows;
        };

        let start = rows.start.min(relative_to);

        let head_idx = relative_to - start;
        let mut delta = 1;
        let mut i = head_idx + 1;
        while i < buffer_rows.len() as u32 {
            if buffer_rows[i as usize].is_some() {
                if rows.contains(&(i + start)) {
                    relative_rows.insert(i + start, delta);
                }
                delta += 1;
            }
            i += 1;
        }
        delta = 1;
        i = head_idx.min(buffer_rows.len() as u32 - 1);
        while i > 0 && buffer_rows[i as usize].is_none() {
            i -= 1;
        }

        while i > 0 {
            i -= 1;
            if buffer_rows[i as usize].is_some() {
                if rows.contains(&(i + start)) {
                    relative_rows.insert(i + start, delta);
                }
                delta += 1;
            }
        }

        relative_rows
    }

    fn layout_line_numbers(
        &self,
        rows: Range<u32>,
        buffer_rows: impl Iterator<Item = Option<u32>>,
        active_rows: &BTreeMap<u32, bool>,
        newest_selection_head: Option<DisplayPoint>,
        snapshot: &EditorSnapshot,
        cx: &WindowContext,
    ) -> (
        Vec<Option<ShapedLine>>,
        Vec<Option<(FoldStatus, BufferRow, bool)>>,
    ) {
        let editor = self.editor.read(cx);
        let is_singleton = editor.is_singleton(cx);
        let newest_selection_head = newest_selection_head.unwrap_or_else(|| {
            let newest = editor.selections.newest::<Point>(cx);
            SelectionLayout::new(
                newest,
                editor.selections.line_mode,
                editor.cursor_shape,
                &snapshot.display_snapshot,
                true,
                true,
                None,
            )
            .head
        });
        let font_size = self.style.text.font_size.to_pixels(cx.rem_size());
        let include_line_numbers =
            EditorSettings::get_global(cx).gutter.line_numbers && snapshot.mode == EditorMode::Full;
        let include_fold_statuses =
            EditorSettings::get_global(cx).gutter.folds && snapshot.mode == EditorMode::Full;
        let mut shaped_line_numbers = Vec::with_capacity(rows.len());
        let mut fold_statuses = Vec::with_capacity(rows.len());
        let mut line_number = String::new();
        let is_relative = EditorSettings::get_global(cx).relative_line_numbers;
        let relative_to = if is_relative {
            Some(newest_selection_head.row())
        } else {
            None
        };

        let buffer_rows = buffer_rows.collect::<Vec<_>>();
        let relative_rows =
            self.calculate_relative_line_numbers(buffer_rows.clone(), &rows, relative_to);

        for (ix, row) in buffer_rows.into_iter().enumerate() {
            let display_row = rows.start + ix as u32;
            let (active, color) = if active_rows.contains_key(&display_row) {
                (true, cx.theme().colors().editor_active_line_number)
            } else {
                (false, cx.theme().colors().editor_line_number)
            };
            if let Some(buffer_row) = row {
                if include_line_numbers {
                    line_number.clear();
                    let default_number = buffer_row + 1;
                    let number = relative_rows
                        .get(&(ix as u32 + rows.start))
                        .unwrap_or(&default_number);
                    write!(&mut line_number, "{}", number).unwrap();
                    let run = TextRun {
                        len: line_number.len(),
                        font: self.style.text.font(),
                        color,
                        background_color: None,
                        underline: None,
                        strikethrough: None,
                    };
                    let shaped_line = cx
                        .text_system()
                        .shape_line(line_number.clone().into(), font_size, &[run])
                        .unwrap();
                    shaped_line_numbers.push(Some(shaped_line));
                }
                if include_fold_statuses {
                    fold_statuses.push(
                        is_singleton
                            .then(|| {
                                snapshot
                                    .fold_for_line(buffer_row)
                                    .map(|fold_status| (fold_status, buffer_row, active))
                            })
                            .flatten(),
                    )
                }
            } else {
                fold_statuses.push(None);
                shaped_line_numbers.push(None);
            }
        }

        (shaped_line_numbers, fold_statuses)
    }

    fn layout_lines(
        &self,
        rows: Range<u32>,
        line_number_layouts: &[Option<ShapedLine>],
        snapshot: &EditorSnapshot,
        cx: &WindowContext,
    ) -> Vec<LineWithInvisibles> {
        if rows.start >= rows.end {
            return Vec::new();
        }

        // Show the placeholder when the editor is empty
        if snapshot.is_empty() {
            let font_size = self.style.text.font_size.to_pixels(cx.rem_size());
            let placeholder_color = cx.theme().colors().text_placeholder;
            let placeholder_text = snapshot.placeholder_text();

            let placeholder_lines = placeholder_text
                .as_ref()
                .map_or("", AsRef::as_ref)
                .split('\n')
                .skip(rows.start as usize)
                .chain(iter::repeat(""))
                .take(rows.len());
            placeholder_lines
                .filter_map(move |line| {
                    let run = TextRun {
                        len: line.len(),
                        font: self.style.text.font(),
                        color: placeholder_color,
                        background_color: None,
                        underline: Default::default(),
                        strikethrough: None,
                    };
                    cx.text_system()
                        .shape_line(line.to_string().into(), font_size, &[run])
                        .log_err()
                })
                .map(|line| LineWithInvisibles {
                    line,
                    invisibles: Vec::new(),
                })
                .collect()
        } else {
            let chunks = snapshot.highlighted_chunks(rows.clone(), true, &self.style);
            LineWithInvisibles::from_chunks(
                chunks,
                &self.style.text,
                MAX_LINE_LEN,
                rows.len(),
                line_number_layouts,
                snapshot.mode,
                cx,
            )
        }
    }

    #[allow(clippy::too_many_arguments)]
    fn build_blocks(
        &self,
        rows: Range<u32>,
        snapshot: &EditorSnapshot,
        hitbox: &Hitbox,
        text_hitbox: &Hitbox,
        scroll_width: &mut Pixels,
        gutter_dimensions: &GutterDimensions,
        em_width: Pixels,
        text_x: Pixels,
        line_height: Pixels,
        line_layouts: &[LineWithInvisibles],
        cx: &mut WindowContext,
    ) -> Vec<BlockLayout> {
        let mut block_id = 0;
        let (fixed_blocks, non_fixed_blocks) = snapshot
            .blocks_in_range(rows.clone())
            .partition::<Vec<_>, _>(|(_, block)| match block {
                TransformBlock::ExcerptHeader { .. } => false,
                TransformBlock::Custom(block) => block.style() == BlockStyle::Fixed,
            });

        let render_block = |block: &TransformBlock,
                            available_space: Size<AvailableSpace>,
                            block_id: usize,
                            block_row_start: u32,
                            cx: &mut WindowContext| {
            let mut element = match block {
                TransformBlock::Custom(block) => {
                    let align_to = block
                        .position()
                        .to_point(&snapshot.buffer_snapshot)
                        .to_display_point(snapshot);
                    let anchor_x = text_x
                        + if rows.contains(&align_to.row()) {
                            line_layouts[(align_to.row() - rows.start) as usize]
                                .line
                                .x_for_index(align_to.column() as usize)
                        } else {
                            layout_line(align_to.row(), snapshot, &self.style, cx)
                                .unwrap()
                                .x_for_index(align_to.column() as usize)
                        };

                    block.render(&mut BlockContext {
                        context: cx,
                        anchor_x,
                        gutter_dimensions,
                        line_height,
                        em_width,
                        block_id,
                        max_width: text_hitbox.size.width.max(*scroll_width),
                        editor_style: &self.style,
                    })
                }

                TransformBlock::ExcerptHeader {
                    buffer,
                    range,
                    starts_new_buffer,
                    height,
                    id,
                    ..
                } => {
                    let include_root = self
                        .editor
                        .read(cx)
                        .project
                        .as_ref()
                        .map(|project| project.read(cx).visible_worktrees(cx).count() > 1)
                        .unwrap_or_default();

                    #[derive(Clone)]
                    struct JumpData {
                        position: Point,
                        anchor: text::Anchor,
                        path: ProjectPath,
                        line_offset_from_top: u32,
                    }

                    let jump_data = project::File::from_dyn(buffer.file()).map(|file| {
                        let jump_path = ProjectPath {
                            worktree_id: file.worktree_id(cx),
                            path: file.path.clone(),
                        };
                        let jump_anchor = range
                            .primary
                            .as_ref()
                            .map_or(range.context.start, |primary| primary.start);

                        let excerpt_start = range.context.start;
                        let jump_position = language::ToPoint::to_point(&jump_anchor, buffer);
                        let offset_from_excerpt_start = if jump_anchor == excerpt_start {
                            0
                        } else {
                            let excerpt_start_row =
                                language::ToPoint::to_point(&jump_anchor, buffer).row;
                            jump_position.row - excerpt_start_row
                        };

                        let line_offset_from_top =
                            block_row_start + *height as u32 + offset_from_excerpt_start
                                - snapshot
                                    .scroll_anchor
                                    .scroll_position(&snapshot.display_snapshot)
                                    .y as u32;

                        JumpData {
                            position: jump_position,
                            anchor: jump_anchor,
                            path: jump_path,
                            line_offset_from_top,
                        }
                    });

                    let element = if *starts_new_buffer {
                        let path = buffer.resolve_file_path(cx, include_root);
                        let mut filename = None;
                        let mut parent_path = None;
                        // Can't use .and_then() because `.file_name()` and `.parent()` return references :(
                        if let Some(path) = path {
                            filename = path.file_name().map(|f| f.to_string_lossy().to_string());
                            parent_path = path
                                .parent()
                                .map(|p| SharedString::from(p.to_string_lossy().to_string() + "/"));
                        }

                        v_flex()
                            .id(("path header container", block_id))
                            .size_full()
                            .justify_center()
                            .p(gpui::px(6.))
                            .child(
                                h_flex()
                                    .id("path header block")
                                    .size_full()
                                    .pl(gpui::px(12.))
                                    .pr(gpui::px(8.))
                                    .rounded_md()
                                    .shadow_md()
                                    .border()
                                    .border_color(cx.theme().colors().border)
                                    .bg(cx.theme().colors().editor_subheader_background)
                                    .justify_between()
                                    .hover(|style| style.bg(cx.theme().colors().element_hover))
                                    .child(
                                        h_flex().gap_3().child(
                                            h_flex()
                                                .gap_2()
                                                .child(
                                                    filename
                                                        .map(SharedString::from)
                                                        .unwrap_or_else(|| "untitled".into()),
                                                )
                                                .when_some(parent_path, |then, path| {
                                                    then.child(
                                                        div().child(path).text_color(
                                                            cx.theme().colors().text_muted,
                                                        ),
                                                    )
                                                }),
                                        ),
                                    )
                                    .when_some(jump_data.clone(), |this, jump_data| {
                                        this.cursor_pointer()
                                            .tooltip(|cx| {
                                                Tooltip::for_action(
                                                    "Jump to File",
                                                    &OpenExcerpts,
                                                    cx,
                                                )
                                            })
                                            .on_mouse_down(MouseButton::Left, |_, cx| {
                                                cx.stop_propagation()
                                            })
                                            .on_click(cx.listener_for(&self.editor, {
                                                move |editor, _, cx| {
                                                    editor.jump(
                                                        jump_data.path.clone(),
                                                        jump_data.position,
                                                        jump_data.anchor,
                                                        jump_data.line_offset_from_top,
                                                        cx,
                                                    );
                                                }
                                            }))
                                    }),
                            )
                    } else {
                        v_flex()
                            .id(("collapsed context", block_id))
                            .size_full()
                            .child(
                                div()
                                    .flex()
                                    .v_flex()
                                    .justify_start()
                                    .id("jump to collapsed context")
                                    .w(relative(1.0))
                                    .h_full()
                                    .child(
                                        div()
                                            .h_px()
                                            .w_full()
                                            .bg(cx.theme().colors().border_variant)
                                            .group_hover("excerpt-jump-action", |style| {
                                                style.bg(cx.theme().colors().border)
                                            }),
                                    ),
                            )
                            .child(
                                h_flex()
                                    .justify_end()
                                    .flex_none()
                                    .w(
                                        gutter_dimensions.width - (gutter_dimensions.left_padding), // + gutter_dimensions.right_padding)
                                    )
                                    .h_full()
                                    .child(
                                        ButtonLike::new("expand-icon")
                                            .style(ButtonStyle::Transparent)
                                            .child(
                                                svg()
                                                    .path(IconName::ExpandVertical.path())
                                                    .size(IconSize::XSmall.rems())
                                                    .text_color(
                                                        cx.theme().colors().editor_line_number,
                                                    )
                                                    .group("")
                                                    .hover(|style| {
                                                        style.text_color(
                                                            cx.theme()
                                                                .colors()
                                                                .editor_active_line_number,
                                                        )
                                                    }),
                                            )
                                            .on_click(cx.listener_for(&self.editor, {
                                                let id = *id;
                                                move |editor, _, cx| {
                                                    editor.expand_excerpt(id, cx);
                                                }
                                            }))
                                            .tooltip({
                                                move |cx| {
                                                    Tooltip::for_action(
                                                        "Expand Excerpt",
                                                        &ExpandExcerpts { lines: 0 },
                                                        cx,
                                                    )
                                                }
                                            }),
                                    ),
                            )
                            .group("excerpt-jump-action")
                            .cursor_pointer()
                            .when_some(jump_data.clone(), |this, jump_data| {
                                this.on_click(cx.listener_for(&self.editor, {
                                    let path = jump_data.path.clone();
                                    move |editor, _, cx| {
                                        cx.stop_propagation();

                                        editor.jump(
                                            path.clone(),
                                            jump_data.position,
                                            jump_data.anchor,
                                            jump_data.line_offset_from_top,
                                            cx,
                                        );
                                    }
                                }))
                                .tooltip(move |cx| {
                                    Tooltip::for_action(
                                        format!(
                                            "Jump to {}:L{}",
                                            jump_data.path.path.display(),
                                            jump_data.position.row + 1
                                        ),
                                        &OpenExcerpts,
                                        cx,
                                    )
                                })
                            })
                    };
                    element.into_any()
                }
            };

            let size = element.layout_as_root(available_space, cx);
            (element, size)
        };

        let mut fixed_block_max_width = Pixels::ZERO;
        let mut blocks = Vec::new();
        for (row, block) in fixed_blocks {
            let available_space = size(
                AvailableSpace::MinContent,
                AvailableSpace::Definite(block.height() as f32 * line_height),
            );
            let (element, element_size) = render_block(block, available_space, block_id, row, cx);
            block_id += 1;
            fixed_block_max_width = fixed_block_max_width.max(element_size.width + em_width);
            blocks.push(BlockLayout {
                row,
                element,
                available_space,
                style: BlockStyle::Fixed,
            });
        }
        for (row, block) in non_fixed_blocks {
            let style = match block {
                TransformBlock::Custom(block) => block.style(),
                TransformBlock::ExcerptHeader { .. } => BlockStyle::Sticky,
            };
            let width = match style {
                BlockStyle::Sticky => hitbox.size.width,
                BlockStyle::Flex => hitbox
                    .size
                    .width
                    .max(fixed_block_max_width)
                    .max(gutter_dimensions.width + *scroll_width),
                BlockStyle::Fixed => unreachable!(),
            };
            let available_space = size(
                AvailableSpace::Definite(width),
                AvailableSpace::Definite(block.height() as f32 * line_height),
            );
            let (element, _) = render_block(block, available_space, block_id, row, cx);
            block_id += 1;
            blocks.push(BlockLayout {
                row,
                element,
                available_space,
                style,
            });
        }

        *scroll_width = (*scroll_width).max(fixed_block_max_width - gutter_dimensions.width);
        blocks
    }

    fn layout_blocks(
        &self,
        blocks: &mut Vec<BlockLayout>,
        hitbox: &Hitbox,
        line_height: Pixels,
        scroll_pixel_position: gpui::Point<Pixels>,
        cx: &mut WindowContext,
    ) {
        for block in blocks {
            let mut origin = hitbox.origin
                + point(
                    Pixels::ZERO,
                    block.row as f32 * line_height - scroll_pixel_position.y,
                );
            if !matches!(block.style, BlockStyle::Sticky) {
                origin += point(-scroll_pixel_position.x, Pixels::ZERO);
            }
            block
                .element
                .prepaint_as_root(origin, block.available_space, cx);
        }
    }

    #[allow(clippy::too_many_arguments)]
    fn layout_context_menu(
        &self,
        line_height: Pixels,
        hitbox: &Hitbox,
        text_hitbox: &Hitbox,
        content_origin: gpui::Point<Pixels>,
        start_row: u32,
        scroll_pixel_position: gpui::Point<Pixels>,
        line_layouts: &[LineWithInvisibles],
        newest_selection_head: DisplayPoint,
        cx: &mut WindowContext,
    ) -> bool {
        let max_height = cmp::min(
            12. * line_height,
            cmp::max(3. * line_height, (hitbox.size.height - line_height) / 2.),
        );
        let Some((position, mut context_menu)) = self.editor.update(cx, |editor, cx| {
            if editor.context_menu_visible() {
                editor.render_context_menu(newest_selection_head, &self.style, max_height, cx)
            } else {
                None
            }
        }) else {
            return false;
        };

        let available_space = size(AvailableSpace::MinContent, AvailableSpace::MinContent);
        let context_menu_size = context_menu.layout_as_root(available_space, cx);

        let cursor_row_layout = &line_layouts[(position.row() - start_row) as usize].line;
        let x = cursor_row_layout.x_for_index(position.column() as usize) - scroll_pixel_position.x;
        let y = (position.row() + 1) as f32 * line_height - scroll_pixel_position.y;
        let mut list_origin = content_origin + point(x, y);
        let list_width = context_menu_size.width;
        let list_height = context_menu_size.height;

        // Snap the right edge of the list to the right edge of the window if
        // its horizontal bounds overflow.
        if list_origin.x + list_width > cx.viewport_size().width {
            list_origin.x = (cx.viewport_size().width - list_width).max(Pixels::ZERO);
        }

        if list_origin.y + list_height > text_hitbox.lower_right().y {
            list_origin.y -= line_height + list_height;
        }

        cx.defer_draw(context_menu, list_origin, 1);
        true
    }

    fn layout_mouse_context_menu(&self, cx: &mut WindowContext) -> Option<AnyElement> {
        let mouse_context_menu = self.editor.read(cx).mouse_context_menu.as_ref()?;
        let mut element = deferred(
            anchored()
                .position(mouse_context_menu.position)
                .child(mouse_context_menu.context_menu.clone())
                .anchor(AnchorCorner::TopLeft)
                .snap_to_window(),
        )
        .with_priority(1)
        .into_any();

        element.prepaint_as_root(gpui::Point::default(), AvailableSpace::min_size(), cx);
        Some(element)
    }

    #[allow(clippy::too_many_arguments)]
    fn layout_hover_popovers(
        &self,
        snapshot: &EditorSnapshot,
        hitbox: &Hitbox,
        text_hitbox: &Hitbox,
        visible_display_row_range: Range<u32>,
        content_origin: gpui::Point<Pixels>,
        scroll_pixel_position: gpui::Point<Pixels>,
        line_layouts: &[LineWithInvisibles],
        line_height: Pixels,
        em_width: Pixels,
        cx: &mut WindowContext,
    ) {
        struct MeasuredHoverPopover {
            element: AnyElement,
            size: Size<Pixels>,
            horizontal_offset: Pixels,
        }

        let max_size = size(
            (120. * em_width) // Default size
                .min(hitbox.size.width / 2.) // Shrink to half of the editor width
                .max(MIN_POPOVER_CHARACTER_WIDTH * em_width), // Apply minimum width of 20 characters
            (16. * line_height) // Default size
                .min(hitbox.size.height / 2.) // Shrink to half of the editor height
                .max(MIN_POPOVER_LINE_HEIGHT * line_height), // Apply minimum height of 4 lines
        );

        let hover_popovers = self.editor.update(cx, |editor, cx| {
            editor.hover_state.render(
                &snapshot,
                &self.style,
                visible_display_row_range.clone(),
                max_size,
                editor.workspace.as_ref().map(|(w, _)| w.clone()),
                cx,
            )
        });
        let Some((position, hover_popovers)) = hover_popovers else {
            return;
        };

        let available_space = size(AvailableSpace::MinContent, AvailableSpace::MinContent);

        // This is safe because we check on layout whether the required row is available
        let hovered_row_layout =
            &line_layouts[(position.row() - visible_display_row_range.start) as usize].line;

        // Compute Hovered Point
        let x =
            hovered_row_layout.x_for_index(position.column() as usize) - scroll_pixel_position.x;
        let y = position.row() as f32 * line_height - scroll_pixel_position.y;
        let hovered_point = content_origin + point(x, y);

        let mut overall_height = Pixels::ZERO;
        let mut measured_hover_popovers = Vec::new();
        for mut hover_popover in hover_popovers {
            let size = hover_popover.layout_as_root(available_space, cx);
            let horizontal_offset =
                (text_hitbox.upper_right().x - (hovered_point.x + size.width)).min(Pixels::ZERO);

            overall_height += HOVER_POPOVER_GAP + size.height;

            measured_hover_popovers.push(MeasuredHoverPopover {
                element: hover_popover,
                size,
                horizontal_offset,
            });
        }
        overall_height += HOVER_POPOVER_GAP;

        fn draw_occluder(width: Pixels, origin: gpui::Point<Pixels>, cx: &mut WindowContext) {
            let mut occlusion = div()
                .size_full()
                .occlude()
                .on_mouse_move(|_, cx| cx.stop_propagation())
                .into_any_element();
            occlusion.layout_as_root(size(width, HOVER_POPOVER_GAP).into(), cx);
            cx.defer_draw(occlusion, origin, 2);
        }

        if hovered_point.y > overall_height {
            // There is enough space above. Render popovers above the hovered point
            let mut current_y = hovered_point.y;
            for (position, popover) in measured_hover_popovers.into_iter().with_position() {
                let size = popover.size;
                let popover_origin = point(
                    hovered_point.x + popover.horizontal_offset,
                    current_y - size.height,
                );

                cx.defer_draw(popover.element, popover_origin, 2);
                if position != itertools::Position::Last {
                    let origin = point(popover_origin.x, popover_origin.y - HOVER_POPOVER_GAP);
                    draw_occluder(size.width, origin, cx);
                }

                current_y = popover_origin.y - HOVER_POPOVER_GAP;
            }
        } else {
            // There is not enough space above. Render popovers below the hovered point
            let mut current_y = hovered_point.y + line_height;
            for (position, popover) in measured_hover_popovers.into_iter().with_position() {
                let size = popover.size;
                let popover_origin = point(hovered_point.x + popover.horizontal_offset, current_y);

                cx.defer_draw(popover.element, popover_origin, 2);
                if position != itertools::Position::Last {
                    let origin = point(popover_origin.x, popover_origin.y + size.height);
                    draw_occluder(size.width, origin, cx);
                }

                current_y = popover_origin.y + size.height + HOVER_POPOVER_GAP;
            }
        }
    }

    fn paint_background(&self, layout: &EditorLayout, cx: &mut WindowContext) {
        cx.paint_layer(layout.hitbox.bounds, |cx| {
            let scroll_top = layout.position_map.snapshot.scroll_position().y;
            let gutter_bg = cx.theme().colors().editor_gutter_background;
            cx.paint_quad(fill(layout.gutter_hitbox.bounds, gutter_bg));
            cx.paint_quad(fill(layout.text_hitbox.bounds, self.style.background));

            if let EditorMode::Full = layout.mode {
                let mut active_rows = layout.active_rows.iter().peekable();
                while let Some((start_row, contains_non_empty_selection)) = active_rows.next() {
                    let mut end_row = *start_row;
                    while active_rows.peek().map_or(false, |r| {
                        *r.0 == end_row + 1 && r.1 == contains_non_empty_selection
                    }) {
                        active_rows.next().unwrap();
                        end_row += 1;
                    }

                    if !contains_non_empty_selection {
                        let origin = point(
                            layout.hitbox.origin.x,
                            layout.hitbox.origin.y
                                + (*start_row as f32 - scroll_top)
                                    * layout.position_map.line_height,
                        );
                        let size = size(
                            layout.hitbox.size.width,
                            layout.position_map.line_height * (end_row - start_row + 1) as f32,
                        );
                        let active_line_bg = cx.theme().colors().editor_active_line_background;
                        cx.paint_quad(fill(Bounds { origin, size }, active_line_bg));
                    }
                }

                let mut paint_highlight =
                    |highlight_row_start: u32, highlight_row_end: u32, color| {
                        let origin = point(
                            layout.hitbox.origin.x,
                            layout.hitbox.origin.y
                                + (highlight_row_start as f32 - scroll_top)
                                    * layout.position_map.line_height,
                        );
                        let size = size(
                            layout.hitbox.size.width,
                            layout.position_map.line_height
                                * (highlight_row_end + 1 - highlight_row_start) as f32,
                        );
                        cx.paint_quad(fill(Bounds { origin, size }, color));
                    };

                let mut last_row = None;
                let mut highlight_row_start = 0u32;
                let mut highlight_row_end = 0u32;
                for (&row, &color) in &layout.highlighted_rows {
                    let paint = last_row.map_or(false, |(last_row, last_color)| {
                        last_color != color || last_row + 1 < row
                    });

                    if paint {
                        let paint_range_is_unfinished = highlight_row_end == 0;
                        if paint_range_is_unfinished {
                            highlight_row_end = row;
                            last_row = None;
                        }
                        paint_highlight(highlight_row_start, highlight_row_end, color);
                        highlight_row_start = 0;
                        highlight_row_end = 0;
                        if !paint_range_is_unfinished {
                            highlight_row_start = row;
                            last_row = Some((row, color));
                        }
                    } else {
                        if last_row.is_none() {
                            highlight_row_start = row;
                        } else {
                            highlight_row_end = row;
                        }
                        last_row = Some((row, color));
                    }
                }
                if let Some((row, hsla)) = last_row {
                    highlight_row_end = row;
                    paint_highlight(highlight_row_start, highlight_row_end, hsla);
                }

                let scroll_left =
                    layout.position_map.snapshot.scroll_position().x * layout.position_map.em_width;

                for (wrap_position, active) in layout.wrap_guides.iter() {
                    let x = (layout.text_hitbox.origin.x
                        + *wrap_position
                        + layout.position_map.em_width / 2.)
                        - scroll_left;

                    let show_scrollbars = layout
                        .scrollbar_layout
                        .as_ref()
                        .map_or(false, |scrollbar| scrollbar.visible);
                    if x < layout.text_hitbox.origin.x
                        || (show_scrollbars && x > self.scrollbar_left(&layout.hitbox.bounds))
                    {
                        continue;
                    }

                    let color = if *active {
                        cx.theme().colors().editor_active_wrap_guide
                    } else {
                        cx.theme().colors().editor_wrap_guide
                    };
                    cx.paint_quad(fill(
                        Bounds {
                            origin: point(x, layout.text_hitbox.origin.y),
                            size: size(px(1.), layout.text_hitbox.size.height),
                        },
                        color,
                    ));
                }
            }
        })
    }

    fn paint_gutter(&mut self, layout: &mut EditorLayout, cx: &mut WindowContext) {
        let line_height = layout.position_map.line_height;

        let scroll_position = layout.position_map.snapshot.scroll_position();
        let scroll_top = scroll_position.y * line_height;

        cx.set_cursor_style(CursorStyle::Arrow, &layout.gutter_hitbox);

        let show_git_gutter = matches!(
            ProjectSettings::get_global(cx).git.git_gutter,
            Some(GitGutterSetting::TrackedFiles)
        );

        if show_git_gutter {
            Self::paint_diff_hunks(layout, cx);
        }

        if layout.blamed_display_rows.is_some() {
            self.paint_blamed_display_rows(layout, cx);
        }

        for (ix, line) in layout.line_numbers.iter().enumerate() {
            if let Some(line) = line {
                let line_origin = layout.gutter_hitbox.origin
                    + point(
                        layout.gutter_hitbox.size.width
                            - line.width
                            - layout.gutter_dimensions.right_padding,
                        ix as f32 * line_height - (scroll_top % line_height),
                    );

                line.paint(line_origin, line_height, cx).log_err();
            }
        }

        cx.paint_layer(layout.gutter_hitbox.bounds, |cx| {
            cx.with_element_id(Some("gutter_fold_indicators"), |cx| {
                for fold_indicator in layout.fold_indicators.iter_mut().flatten() {
                    fold_indicator.paint(cx);
                }
            });

            if let Some(indicator) = layout.code_actions_indicator.as_mut() {
                indicator.paint(cx);
            }
        })
    }

    fn paint_diff_hunks(layout: &EditorLayout, cx: &mut WindowContext) {
        if layout.display_hunks.is_empty() {
            return;
        }

        let line_height = layout.position_map.line_height;

        let scroll_position = layout.position_map.snapshot.scroll_position();
        let scroll_top = scroll_position.y * line_height;

        cx.paint_layer(layout.gutter_hitbox.bounds, |cx| {
            for hunk in &layout.display_hunks {
                let (display_row_range, status) = match hunk {
                    //TODO: This rendering is entirely a horrible hack
                    &DisplayDiffHunk::Folded { display_row: row } => {
                        let start_y = row as f32 * line_height - scroll_top;
                        let end_y = start_y + line_height;

                        let width = 0.275 * line_height;
                        let highlight_origin = layout.gutter_hitbox.origin + point(-width, start_y);
                        let highlight_size = size(width * 2., end_y - start_y);
                        let highlight_bounds = Bounds::new(highlight_origin, highlight_size);
                        cx.paint_quad(quad(
                            highlight_bounds,
                            Corners::all(1. * line_height),
                            cx.theme().status().modified,
                            Edges::default(),
                            transparent_black(),
                        ));

                        continue;
                    }

                    DisplayDiffHunk::Unfolded {
                        display_row_range,
                        status,
                    } => (display_row_range, status),
                };

                let color = match status {
                    DiffHunkStatus::Added => cx.theme().status().created,
                    DiffHunkStatus::Modified => cx.theme().status().modified,

                    //TODO: This rendering is entirely a horrible hack
                    DiffHunkStatus::Removed => {
                        let row = display_row_range.start;

                        let offset = line_height / 2.;
                        let start_y = row as f32 * line_height - offset - scroll_top;
                        let end_y = start_y + line_height;

                        let width = 0.275 * line_height;
                        let highlight_origin = layout.gutter_hitbox.origin + point(-width, start_y);
                        let highlight_size = size(width * 2., end_y - start_y);
                        let highlight_bounds = Bounds::new(highlight_origin, highlight_size);
                        cx.paint_quad(quad(
                            highlight_bounds,
                            Corners::all(1. * line_height),
                            cx.theme().status().deleted,
                            Edges::default(),
                            transparent_black(),
                        ));

                        continue;
                    }
                };

                let start_row = display_row_range.start;
                let end_row = display_row_range.end;
                // If we're in a multibuffer, row range span might include an
                // excerpt header, so if we were to draw the marker straight away,
                // the hunk might include the rows of that header.
                // Making the range inclusive doesn't quite cut it, as we rely on the exclusivity for the soft wrap.
                // Instead, we simply check whether the range we're dealing with includes
                // any excerpt headers and if so, we stop painting the diff hunk on the first row of that header.
                let end_row_in_current_excerpt = layout
                    .position_map
                    .snapshot
                    .blocks_in_range(start_row..end_row)
                    .find_map(|(start_row, block)| {
                        if matches!(block, TransformBlock::ExcerptHeader { .. }) {
                            Some(start_row)
                        } else {
                            None
                        }
                    })
                    .unwrap_or(end_row);

                let start_y = start_row as f32 * line_height - scroll_top;
                let end_y = end_row_in_current_excerpt as f32 * line_height - scroll_top;

                let width = 0.275 * line_height;
                let highlight_origin = layout.gutter_hitbox.origin + point(-width, start_y);
                let highlight_size = size(width * 2., end_y - start_y);
                let highlight_bounds = Bounds::new(highlight_origin, highlight_size);
                cx.paint_quad(quad(
                    highlight_bounds,
                    Corners::all(0.05 * line_height),
                    color,
                    Edges::default(),
                    transparent_black(),
                ));
            }
        })
    }

    fn paint_blamed_display_rows(&self, layout: &mut EditorLayout, cx: &mut WindowContext) {
        let Some(blamed_display_rows) = layout.blamed_display_rows.take() else {
            return;
        };

        cx.paint_layer(layout.gutter_hitbox.bounds, |cx| {
            for mut blame_element in blamed_display_rows.into_iter() {
                blame_element.paint(cx);
            }
        })
    }

    fn paint_text(&mut self, layout: &mut EditorLayout, cx: &mut WindowContext) {
        cx.with_content_mask(
            Some(ContentMask {
                bounds: layout.text_hitbox.bounds,
            }),
            |cx| {
                let cursor_style = if self
                    .editor
                    .read(cx)
                    .hovered_link_state
                    .as_ref()
                    .is_some_and(|hovered_link_state| !hovered_link_state.links.is_empty())
                {
                    CursorStyle::PointingHand
                } else {
                    CursorStyle::IBeam
                };
                cx.set_cursor_style(cursor_style, &layout.text_hitbox);

                cx.with_element_id(Some("folds"), |cx| self.paint_folds(layout, cx));
                let invisible_display_ranges = self.paint_highlights(layout, cx);
                self.paint_lines(&invisible_display_ranges, layout, cx);
                self.paint_redactions(layout, cx);
                self.paint_cursors(layout, cx);
                self.paint_inline_blame(layout, cx);
            },
        )
    }

    fn paint_highlights(
        &mut self,
        layout: &mut EditorLayout,
        cx: &mut WindowContext,
    ) -> SmallVec<[Range<DisplayPoint>; 32]> {
        cx.paint_layer(layout.text_hitbox.bounds, |cx| {
            let mut invisible_display_ranges = SmallVec::<[Range<DisplayPoint>; 32]>::new();
            let line_end_overshoot = 0.15 * layout.position_map.line_height;
            for (range, color) in &layout.highlighted_ranges {
                self.paint_highlighted_range(
                    range.clone(),
                    *color,
                    Pixels::ZERO,
                    line_end_overshoot,
                    layout,
                    cx,
                );
            }

            let corner_radius = 0.15 * layout.position_map.line_height;

            for (player_color, selections) in &layout.selections {
                for selection in selections.into_iter() {
                    self.paint_highlighted_range(
                        selection.range.clone(),
                        player_color.selection,
                        corner_radius,
                        corner_radius * 2.,
                        layout,
                        cx,
                    );

                    if selection.is_local && !selection.range.is_empty() {
                        invisible_display_ranges.push(selection.range.clone());
                    }
                }
            }
            invisible_display_ranges
        })
    }

    fn paint_lines(
        &mut self,
        invisible_display_ranges: &[Range<DisplayPoint>],
        layout: &EditorLayout,
        cx: &mut WindowContext,
    ) {
        let whitespace_setting = self
            .editor
            .read(cx)
            .buffer
            .read(cx)
            .settings_at(0, cx)
            .show_whitespaces;

        for (ix, line_with_invisibles) in layout.position_map.line_layouts.iter().enumerate() {
            let row = layout.visible_display_row_range.start + ix as u32;
            line_with_invisibles.draw(
                layout,
                row,
                layout.content_origin,
                whitespace_setting,
                invisible_display_ranges,
                cx,
            )
        }
    }

    fn paint_redactions(&mut self, layout: &EditorLayout, cx: &mut WindowContext) {
        if layout.redacted_ranges.is_empty() {
            return;
        }

        let line_end_overshoot = layout.line_end_overshoot();

        // A softer than perfect black
        let redaction_color = gpui::rgb(0x0e1111);

        cx.paint_layer(layout.text_hitbox.bounds, |cx| {
            for range in layout.redacted_ranges.iter() {
                self.paint_highlighted_range(
                    range.clone(),
                    redaction_color.into(),
                    Pixels::ZERO,
                    line_end_overshoot,
                    layout,
                    cx,
                );
            }
        });
    }

<<<<<<< HEAD
    fn paint_cursors(&mut self, layout: &mut EditorLayout, cx: &mut ElementContext) {
        for cursor in &mut layout.visible_cursors {
=======
    fn paint_cursors(&mut self, layout: &mut EditorLayout, cx: &mut WindowContext) {
        for cursor in &mut layout.cursors {
>>>>>>> 1af1a9e8
            cursor.paint(layout.content_origin, cx);
        }
    }

    fn paint_scrollbar(&mut self, layout: &mut EditorLayout, cx: &mut WindowContext) {
        let Some(scrollbar_layout) = layout.scrollbar_layout.as_ref() else {
            return;
        };

        let thumb_bounds = scrollbar_layout.thumb_bounds();
        if scrollbar_layout.visible {
            cx.paint_layer(scrollbar_layout.hitbox.bounds, |cx| {
                cx.paint_quad(quad(
                    scrollbar_layout.hitbox.bounds,
                    Corners::default(),
                    cx.theme().colors().scrollbar_track_background,
                    Edges {
                        top: Pixels::ZERO,
                        right: Pixels::ZERO,
                        bottom: Pixels::ZERO,
                        left: ScrollbarLayout::BORDER_WIDTH,
                    },
                    cx.theme().colors().scrollbar_track_border,
                ));

                let fast_markers =
                    self.collect_fast_scrollbar_markers(layout, scrollbar_layout, cx);
                // Refresh slow scrollbar markers in the background. Below, we paint whatever markers have already been computed.
                self.refresh_slow_scrollbar_markers(layout, scrollbar_layout, cx);

                let markers = self.editor.read(cx).scrollbar_marker_state.markers.clone();
                for marker in markers.iter().chain(&fast_markers) {
                    let mut marker = marker.clone();
                    marker.bounds.origin += scrollbar_layout.hitbox.origin;
                    cx.paint_quad(marker);
                }

                cx.paint_quad(quad(
                    thumb_bounds,
                    Corners::default(),
                    cx.theme().colors().scrollbar_thumb_background,
                    Edges {
                        top: Pixels::ZERO,
                        right: Pixels::ZERO,
                        bottom: Pixels::ZERO,
                        left: ScrollbarLayout::BORDER_WIDTH,
                    },
                    cx.theme().colors().scrollbar_thumb_border,
                ));
            });
        }

        cx.set_cursor_style(CursorStyle::Arrow, &scrollbar_layout.hitbox);

        let row_height = scrollbar_layout.row_height;
        let row_range = scrollbar_layout.visible_row_range.clone();

        cx.on_mouse_event({
            let editor = self.editor.clone();
            let hitbox = scrollbar_layout.hitbox.clone();
            let mut mouse_position = cx.mouse_position();
            move |event: &MouseMoveEvent, phase, cx| {
                if phase == DispatchPhase::Capture {
                    return;
                }

                editor.update(cx, |editor, cx| {
                    if event.pressed_button == Some(MouseButton::Left)
                        && editor.scroll_manager.is_dragging_scrollbar()
                    {
                        let y = mouse_position.y;
                        let new_y = event.position.y;
                        if (hitbox.top()..hitbox.bottom()).contains(&y) {
                            let mut position = editor.scroll_position(cx);
                            position.y += (new_y - y) / row_height;
                            if position.y < 0.0 {
                                position.y = 0.0;
                            }
                            editor.set_scroll_position(position, cx);
                        }

                        cx.stop_propagation();
                    } else {
                        editor.scroll_manager.set_is_dragging_scrollbar(false, cx);
                        if hitbox.is_hovered(cx) {
                            editor.scroll_manager.show_scrollbar(cx);
                        }
                    }
                    mouse_position = event.position;
                })
            }
        });

        if self.editor.read(cx).scroll_manager.is_dragging_scrollbar() {
            cx.on_mouse_event({
                let editor = self.editor.clone();
                move |_: &MouseUpEvent, phase, cx| {
                    if phase == DispatchPhase::Capture {
                        return;
                    }

                    editor.update(cx, |editor, cx| {
                        editor.scroll_manager.set_is_dragging_scrollbar(false, cx);
                        cx.stop_propagation();
                    });
                }
            });
        } else {
            cx.on_mouse_event({
                let editor = self.editor.clone();
                let hitbox = scrollbar_layout.hitbox.clone();
                move |event: &MouseDownEvent, phase, cx| {
                    if phase == DispatchPhase::Capture || !hitbox.is_hovered(cx) {
                        return;
                    }

                    editor.update(cx, |editor, cx| {
                        editor.scroll_manager.set_is_dragging_scrollbar(true, cx);

                        let y = event.position.y;
                        if y < thumb_bounds.top() || thumb_bounds.bottom() < y {
                            let center_row = ((y - hitbox.top()) / row_height).round() as u32;
                            let top_row = center_row
                                .saturating_sub((row_range.end - row_range.start) as u32 / 2);
                            let mut position = editor.scroll_position(cx);
                            position.y = top_row as f32;
                            editor.set_scroll_position(position, cx);
                        } else {
                            editor.scroll_manager.show_scrollbar(cx);
                        }

                        cx.stop_propagation();
                    });
                }
            });
        }
    }

    fn collect_fast_scrollbar_markers(
        &self,
        layout: &EditorLayout,
        scrollbar_layout: &ScrollbarLayout,
        cx: &mut ElementContext,
    ) -> Vec<PaintQuad> {
        const LIMIT: usize = 100;
        if !EditorSettings::get_global(cx).scrollbar.cursors || layout.cursors.len() > LIMIT {
            return vec![];
        }
        let cursor_ranges = layout
            .cursors
            .iter()
            .map(|cursor| {
                let point = cursor
                    .0
                    .to_display_point(&layout.position_map.snapshot.display_snapshot);
                ColoredRange {
                    start: point.row(),
                    end: point.row(),
                    color: cursor.1,
                }
            })
            .collect_vec();
        scrollbar_layout.marker_quads_for_ranges(cursor_ranges, None)
    }

    fn refresh_slow_scrollbar_markers(
        &self,
        layout: &EditorLayout,
        scrollbar_layout: &ScrollbarLayout,
        cx: &mut WindowContext,
    ) {
        self.editor.update(cx, |editor, cx| {
            if !editor.is_singleton(cx)
                || !editor
                    .scrollbar_marker_state
                    .should_refresh(scrollbar_layout.hitbox.size)
            {
                return;
            }

            let scrollbar_layout = scrollbar_layout.clone();
            let background_highlights = editor.background_highlights.clone();
            let snapshot = layout.position_map.snapshot.clone();
            let theme = cx.theme().clone();
            let scrollbar_settings = EditorSettings::get_global(cx).scrollbar;
            let max_row = layout.max_row;

            editor.scrollbar_marker_state.dirty = false;
            editor.scrollbar_marker_state.pending_refresh =
                Some(cx.spawn(|editor, mut cx| async move {
                    let scrollbar_size = scrollbar_layout.hitbox.size;
                    let scrollbar_markers = cx
                        .background_executor()
                        .spawn(async move {
                            let mut marker_quads = Vec::new();

                            if scrollbar_settings.git_diff {
                                let marker_row_ranges = snapshot
                                    .buffer_snapshot
                                    .git_diff_hunks_in_range(0..max_row)
                                    .map(|hunk| {
                                        let start_display_row =
                                            Point::new(hunk.associated_range.start, 0)
                                                .to_display_point(&snapshot.display_snapshot)
                                                .row();
                                        let mut end_display_row =
                                            Point::new(hunk.associated_range.end, 0)
                                                .to_display_point(&snapshot.display_snapshot)
                                                .row();
                                        if end_display_row != start_display_row {
                                            end_display_row -= 1;
                                        }
                                        let color = match hunk.status() {
                                            DiffHunkStatus::Added => theme.status().created,
                                            DiffHunkStatus::Modified => theme.status().modified,
                                            DiffHunkStatus::Removed => theme.status().deleted,
                                        };
                                        ColoredRange {
                                            start: start_display_row,
                                            end: end_display_row,
                                            color,
                                        }
                                    });

                                marker_quads.extend(
                                    scrollbar_layout
                                        .marker_quads_for_ranges(marker_row_ranges, Some(0)),
                                );
                            }

                            for (background_highlight_id, (_, background_ranges)) in
                                background_highlights.iter()
                            {
                                let is_search_highlights = *background_highlight_id
                                    == TypeId::of::<BufferSearchHighlights>();
                                let is_symbol_occurrences = *background_highlight_id
                                    == TypeId::of::<DocumentHighlightRead>()
                                    || *background_highlight_id
                                        == TypeId::of::<DocumentHighlightWrite>();
                                if (is_search_highlights && scrollbar_settings.search_results)
                                    || (is_symbol_occurrences && scrollbar_settings.selected_symbol)
                                {
                                    let mut color = theme.status().info;
                                    if is_symbol_occurrences {
                                        color.fade_out(0.5);
                                    }
                                    let marker_row_ranges =
                                        background_ranges.into_iter().map(|range| {
                                            let display_start = range
                                                .start
                                                .to_display_point(&snapshot.display_snapshot);
                                            let display_end = range
                                                .end
                                                .to_display_point(&snapshot.display_snapshot);
                                            ColoredRange {
                                                start: display_start.row(),
                                                end: display_end.row(),
                                                color,
                                            }
                                        });
                                    marker_quads.extend(
                                        scrollbar_layout
                                            .marker_quads_for_ranges(marker_row_ranges, Some(1)),
                                    );
                                }
                            }

                            if scrollbar_settings.diagnostics {
                                let max_point =
                                    snapshot.display_snapshot.buffer_snapshot.max_point();

                                let diagnostics = snapshot
                                    .buffer_snapshot
                                    .diagnostics_in_range::<_, Point>(
                                        Point::zero()..max_point,
                                        false,
                                    )
                                    // We want to sort by severity, in order to paint the most severe diagnostics last.
                                    .sorted_by_key(|diagnostic| {
                                        std::cmp::Reverse(diagnostic.diagnostic.severity)
                                    });

                                let marker_row_ranges = diagnostics.into_iter().map(|diagnostic| {
                                    let start_display = diagnostic
                                        .range
                                        .start
                                        .to_display_point(&snapshot.display_snapshot);
                                    let end_display = diagnostic
                                        .range
                                        .end
                                        .to_display_point(&snapshot.display_snapshot);
                                    let color = match diagnostic.diagnostic.severity {
                                        DiagnosticSeverity::ERROR => theme.status().error,
                                        DiagnosticSeverity::WARNING => theme.status().warning,
                                        DiagnosticSeverity::INFORMATION => theme.status().info,
                                        _ => theme.status().hint,
                                    };
                                    ColoredRange {
                                        start: start_display.row(),
                                        end: end_display.row(),
                                        color,
                                    }
                                });
                                marker_quads.extend(
                                    scrollbar_layout
                                        .marker_quads_for_ranges(marker_row_ranges, Some(2)),
                                );
                            }

                            Arc::from(marker_quads)
                        })
                        .await;

                    editor.update(&mut cx, |editor, cx| {
                        editor.scrollbar_marker_state.markers = scrollbar_markers;
                        editor.scrollbar_marker_state.scrollbar_size = scrollbar_size;
                        editor.scrollbar_marker_state.pending_refresh = None;
                        cx.notify();
                    })?;

                    Ok(())
                }));
        });
    }

    #[allow(clippy::too_many_arguments)]
    fn paint_highlighted_range(
        &self,
        range: Range<DisplayPoint>,
        color: Hsla,
        corner_radius: Pixels,
        line_end_overshoot: Pixels,
        layout: &EditorLayout,
        cx: &mut WindowContext,
    ) {
        let start_row = layout.visible_display_row_range.start;
        let end_row = layout.visible_display_row_range.end;
        if range.start != range.end {
            let row_range = if range.end.column() == 0 {
                cmp::max(range.start.row(), start_row)..cmp::min(range.end.row(), end_row)
            } else {
                cmp::max(range.start.row(), start_row)..cmp::min(range.end.row() + 1, end_row)
            };

            let highlighted_range = HighlightedRange {
                color,
                line_height: layout.position_map.line_height,
                corner_radius,
                start_y: layout.content_origin.y
                    + row_range.start as f32 * layout.position_map.line_height
                    - layout.position_map.scroll_pixel_position.y,
                lines: row_range
                    .into_iter()
                    .map(|row| {
                        let line_layout =
                            &layout.position_map.line_layouts[(row - start_row) as usize].line;
                        HighlightedRangeLine {
                            start_x: if row == range.start.row() {
                                layout.content_origin.x
                                    + line_layout.x_for_index(range.start.column() as usize)
                                    - layout.position_map.scroll_pixel_position.x
                            } else {
                                layout.content_origin.x
                                    - layout.position_map.scroll_pixel_position.x
                            },
                            end_x: if row == range.end.row() {
                                layout.content_origin.x
                                    + line_layout.x_for_index(range.end.column() as usize)
                                    - layout.position_map.scroll_pixel_position.x
                            } else {
                                layout.content_origin.x + line_layout.width + line_end_overshoot
                                    - layout.position_map.scroll_pixel_position.x
                            },
                        }
                    })
                    .collect(),
            };

            highlighted_range.paint(layout.text_hitbox.bounds, cx);
        }
    }

    fn paint_folds(&mut self, layout: &mut EditorLayout, cx: &mut WindowContext) {
        if layout.folds.is_empty() {
            return;
        }

        cx.paint_layer(layout.text_hitbox.bounds, |cx| {
            let fold_corner_radius = 0.15 * layout.position_map.line_height;
            for mut fold in mem::take(&mut layout.folds) {
                fold.hover_element.paint(cx);

                let hover_element = fold.hover_element.downcast_mut::<Stateful<Div>>().unwrap();
                let fold_background = if hover_element.interactivity().active.unwrap() {
                    cx.theme().colors().ghost_element_active
                } else if hover_element.interactivity().hovered.unwrap() {
                    cx.theme().colors().ghost_element_hover
                } else {
                    cx.theme().colors().ghost_element_background
                };

                self.paint_highlighted_range(
                    fold.display_range.clone(),
                    fold_background,
                    fold_corner_radius,
                    fold_corner_radius * 2.,
                    layout,
                    cx,
                );
            }
        })
    }

    fn paint_inline_blame(&mut self, layout: &mut EditorLayout, cx: &mut WindowContext) {
        if let Some(mut inline_blame) = layout.inline_blame.take() {
            cx.paint_layer(layout.text_hitbox.bounds, |cx| {
                inline_blame.paint(cx);
            })
        }
    }

    fn paint_blocks(&mut self, layout: &mut EditorLayout, cx: &mut WindowContext) {
        for mut block in layout.blocks.drain(..) {
            block.element.paint(cx);
        }
    }

    fn paint_mouse_context_menu(&mut self, layout: &mut EditorLayout, cx: &mut WindowContext) {
        if let Some(mouse_context_menu) = layout.mouse_context_menu.as_mut() {
            mouse_context_menu.paint(cx);
        }
    }

    fn paint_scroll_wheel_listener(&mut self, layout: &EditorLayout, cx: &mut WindowContext) {
        cx.on_mouse_event({
            let position_map = layout.position_map.clone();
            let editor = self.editor.clone();
            let hitbox = layout.hitbox.clone();
            let mut delta = ScrollDelta::default();

            // Set a minimum scroll_sensitivity of 0.01 to make sure the user doesn't
            // accidentally turn off their scrolling.
            let scroll_sensitivity = EditorSettings::get_global(cx).scroll_sensitivity.max(0.01);

            move |event: &ScrollWheelEvent, phase, cx| {
                if phase == DispatchPhase::Bubble && hitbox.is_hovered(cx) {
                    delta = delta.coalesce(event.delta);
                    editor.update(cx, |editor, cx| {
                        let position_map: &PositionMap = &position_map;

                        let line_height = position_map.line_height;
                        let max_glyph_width = position_map.em_width;
                        let (delta, axis) = match delta {
                            gpui::ScrollDelta::Pixels(mut pixels) => {
                                //Trackpad
                                let axis = position_map.snapshot.ongoing_scroll.filter(&mut pixels);
                                (pixels, axis)
                            }

                            gpui::ScrollDelta::Lines(lines) => {
                                //Not trackpad
                                let pixels =
                                    point(lines.x * max_glyph_width, lines.y * line_height);
                                (pixels, None)
                            }
                        };

                        let scroll_position = position_map.snapshot.scroll_position();
                        let x = (scroll_position.x * max_glyph_width
                            - (delta.x * scroll_sensitivity))
                            / max_glyph_width;
                        let y = (scroll_position.y * line_height - (delta.y * scroll_sensitivity))
                            / line_height;
                        let scroll_position =
                            point(x, y).clamp(&point(0., 0.), &position_map.scroll_max);
                        editor.scroll(scroll_position, axis, cx);
                        cx.stop_propagation();
                    });
                }
            }
        });
    }

    fn paint_mouse_listeners(&mut self, layout: &EditorLayout, cx: &mut WindowContext) {
        self.paint_scroll_wheel_listener(layout, cx);

        cx.on_mouse_event({
            let position_map = layout.position_map.clone();
            let editor = self.editor.clone();
            let text_hitbox = layout.text_hitbox.clone();
            let gutter_hitbox = layout.gutter_hitbox.clone();

            move |event: &MouseDownEvent, phase, cx| {
                if phase == DispatchPhase::Bubble {
                    match event.button {
                        MouseButton::Left => editor.update(cx, |editor, cx| {
                            Self::mouse_left_down(
                                editor,
                                event,
                                &position_map,
                                &text_hitbox,
                                &gutter_hitbox,
                                cx,
                            );
                        }),
                        MouseButton::Right => editor.update(cx, |editor, cx| {
                            Self::mouse_right_down(editor, event, &position_map, &text_hitbox, cx);
                        }),
                        MouseButton::Middle => editor.update(cx, |editor, cx| {
                            Self::mouse_middle_down(editor, event, &position_map, &text_hitbox, cx);
                        }),
                        _ => {}
                    };
                }
            }
        });

        cx.on_mouse_event({
            let editor = self.editor.clone();
            let position_map = layout.position_map.clone();
            let text_hitbox = layout.text_hitbox.clone();

            move |event: &MouseUpEvent, phase, cx| {
                if phase == DispatchPhase::Bubble {
                    editor.update(cx, |editor, cx| {
                        Self::mouse_up(editor, event, &position_map, &text_hitbox, cx)
                    });
                }
            }
        });
        cx.on_mouse_event({
            let position_map = layout.position_map.clone();
            let editor = self.editor.clone();
            let text_hitbox = layout.text_hitbox.clone();
            let gutter_hitbox = layout.gutter_hitbox.clone();

            move |event: &MouseMoveEvent, phase, cx| {
                if phase == DispatchPhase::Bubble {
                    editor.update(cx, |editor, cx| {
                        if event.pressed_button == Some(MouseButton::Left) {
                            Self::mouse_dragged(
                                editor,
                                event,
                                &position_map,
                                text_hitbox.bounds,
                                cx,
                            )
                        }

                        Self::mouse_moved(
                            editor,
                            event,
                            &position_map,
                            &text_hitbox,
                            &gutter_hitbox,
                            cx,
                        )
                    });
                }
            }
        });
    }

    fn scrollbar_left(&self, bounds: &Bounds<Pixels>) -> Pixels {
        bounds.upper_right().x - self.style.scrollbar_width
    }

    fn column_pixels(&self, column: usize, cx: &WindowContext) -> Pixels {
        let style = &self.style;
        let font_size = style.text.font_size.to_pixels(cx.rem_size());
        let layout = cx
            .text_system()
            .shape_line(
                SharedString::from(" ".repeat(column)),
                font_size,
                &[TextRun {
                    len: column,
                    font: style.text.font(),
                    color: Hsla::default(),
                    background_color: None,
                    underline: None,
                    strikethrough: None,
                }],
            )
            .unwrap();

        layout.width
    }

    fn max_line_number_width(&self, snapshot: &EditorSnapshot, cx: &WindowContext) -> Pixels {
        let digit_count = (snapshot.max_buffer_row() as f32 + 1.).log10().floor() as usize + 1;
        self.column_pixels(digit_count, cx)
    }
}

fn render_inline_blame_entry(
    blame: &gpui::Model<GitBlame>,
    blame_entry: BlameEntry,
    style: &EditorStyle,
    workspace: Option<WeakView<Workspace>>,
    cx: &mut WindowContext<'_>,
) -> AnyElement {
    let relative_timestamp = blame_entry_relative_timestamp(&blame_entry, cx);

    let author = blame_entry.author.as_deref().unwrap_or_default();
    let text = format!("{}, {}", author, relative_timestamp);

    let details = blame.read(cx).details_for_entry(&blame_entry);

    let tooltip = cx.new_view(|_| BlameEntryTooltip::new(blame_entry, details, style, workspace));

    h_flex()
        .id("inline-blame")
        .w_full()
        .font_family(style.text.font().family)
        .text_color(cx.theme().status().hint)
        .line_height(style.text.line_height)
        .child(Icon::new(IconName::FileGit).color(Color::Hint))
        .child(text)
        .gap_2()
        .hoverable_tooltip(move |_| tooltip.clone().into())
        .into_any()
}

fn render_blame_entry(
    ix: usize,
    blame: &gpui::Model<GitBlame>,
    blame_entry: BlameEntry,
    style: &EditorStyle,
    last_used_color: &mut Option<(PlayerColor, Oid)>,
    editor: View<Editor>,
    cx: &mut WindowContext<'_>,
) -> AnyElement {
    let mut sha_color = cx
        .theme()
        .players()
        .color_for_participant(blame_entry.sha.into());
    // If the last color we used is the same as the one we get for this line, but
    // the commit SHAs are different, then we try again to get a different color.
    match *last_used_color {
        Some((color, sha)) if sha != blame_entry.sha && color.cursor == sha_color.cursor => {
            let index: u32 = blame_entry.sha.into();
            sha_color = cx.theme().players().color_for_participant(index + 1);
        }
        _ => {}
    };
    last_used_color.replace((sha_color, blame_entry.sha));

    let relative_timestamp = blame_entry_relative_timestamp(&blame_entry, cx);

    let pretty_commit_id = format!("{}", blame_entry.sha);
    let short_commit_id = pretty_commit_id.chars().take(6).collect::<String>();

    let author_name = blame_entry.author.as_deref().unwrap_or("<no name>");
    let name = util::truncate_and_trailoff(author_name, 20);

    let details = blame.read(cx).details_for_entry(&blame_entry);

    let workspace = editor.read(cx).workspace.as_ref().map(|(w, _)| w.clone());

    let tooltip = cx.new_view(|_| {
        BlameEntryTooltip::new(blame_entry.clone(), details.clone(), style, workspace)
    });

    h_flex()
        .w_full()
        .font_family(style.text.font().family)
        .line_height(style.text.line_height)
        .id(("blame", ix))
        .children([
            div()
                .text_color(sha_color.cursor)
                .child(short_commit_id)
                .mr_2(),
            div()
                .w_full()
                .h_flex()
                .justify_between()
                .text_color(cx.theme().status().hint)
                .child(name)
                .child(relative_timestamp),
        ])
        .on_mouse_down(MouseButton::Right, {
            let blame_entry = blame_entry.clone();
            move |event, cx| {
                deploy_blame_entry_context_menu(&blame_entry, editor.clone(), event.position, cx);
            }
        })
        .hover(|style| style.bg(cx.theme().colors().element_hover))
        .when_some(
            details.and_then(|details| details.permalink),
            |this, url| {
                let url = url.clone();
                this.cursor_pointer().on_click(move |_, cx| {
                    cx.stop_propagation();
                    cx.open_url(url.as_str())
                })
            },
        )
        .hoverable_tooltip(move |_| tooltip.clone().into())
        .into_any()
}

fn deploy_blame_entry_context_menu(
    blame_entry: &BlameEntry,
    editor: View<Editor>,
    position: gpui::Point<Pixels>,
    cx: &mut WindowContext<'_>,
) {
    let context_menu = ContextMenu::build(cx, move |this, _| {
        let sha = format!("{}", blame_entry.sha);
        this.entry("Copy commit SHA", None, move |cx| {
            cx.write_to_clipboard(ClipboardItem::new(sha.clone()));
        })
    });

    editor.update(cx, move |editor, cx| {
        editor.mouse_context_menu = Some(MouseContextMenu::new(position, context_menu, cx));
        cx.notify();
    });
}

#[derive(Debug)]
pub(crate) struct LineWithInvisibles {
    pub line: ShapedLine,
    invisibles: Vec<Invisible>,
}

impl LineWithInvisibles {
    fn from_chunks<'a>(
        chunks: impl Iterator<Item = HighlightedChunk<'a>>,
        text_style: &TextStyle,
        max_line_len: usize,
        max_line_count: usize,
        line_number_layouts: &[Option<ShapedLine>],
        editor_mode: EditorMode,
        cx: &WindowContext,
    ) -> Vec<Self> {
        let mut layouts = Vec::with_capacity(max_line_count);
        let mut line = String::new();
        let mut invisibles = Vec::new();
        let mut styles = Vec::new();
        let mut non_whitespace_added = false;
        let mut row = 0;
        let mut line_exceeded_max_len = false;
        let font_size = text_style.font_size.to_pixels(cx.rem_size());

        for highlighted_chunk in chunks.chain([HighlightedChunk {
            chunk: "\n",
            style: None,
            is_tab: false,
        }]) {
            for (ix, mut line_chunk) in highlighted_chunk.chunk.split('\n').enumerate() {
                if ix > 0 {
                    let shaped_line = cx
                        .text_system()
                        .shape_line(line.clone().into(), font_size, &styles)
                        .unwrap();
                    layouts.push(Self {
                        line: shaped_line,
                        invisibles: std::mem::take(&mut invisibles),
                    });

                    line.clear();
                    styles.clear();
                    row += 1;
                    line_exceeded_max_len = false;
                    non_whitespace_added = false;
                    if row == max_line_count {
                        return layouts;
                    }
                }

                if !line_chunk.is_empty() && !line_exceeded_max_len {
                    let text_style = if let Some(style) = highlighted_chunk.style {
                        Cow::Owned(text_style.clone().highlight(style))
                    } else {
                        Cow::Borrowed(text_style)
                    };

                    if line.len() + line_chunk.len() > max_line_len {
                        let mut chunk_len = max_line_len - line.len();
                        while !line_chunk.is_char_boundary(chunk_len) {
                            chunk_len -= 1;
                        }
                        line_chunk = &line_chunk[..chunk_len];
                        line_exceeded_max_len = true;
                    }

                    styles.push(TextRun {
                        len: line_chunk.len(),
                        font: text_style.font(),
                        color: text_style.color,
                        background_color: text_style.background_color,
                        underline: text_style.underline,
                        strikethrough: text_style.strikethrough,
                    });

                    if editor_mode == EditorMode::Full {
                        // Line wrap pads its contents with fake whitespaces,
                        // avoid printing them
                        let inside_wrapped_string = line_number_layouts
                            .get(row)
                            .and_then(|layout| layout.as_ref())
                            .is_none();
                        if highlighted_chunk.is_tab {
                            if non_whitespace_added || !inside_wrapped_string {
                                invisibles.push(Invisible::Tab {
                                    line_start_offset: line.len(),
                                });
                            }
                        } else {
                            invisibles.extend(
                                line_chunk
                                    .chars()
                                    .enumerate()
                                    .filter(|(_, line_char)| {
                                        let is_whitespace = line_char.is_whitespace();
                                        non_whitespace_added |= !is_whitespace;
                                        is_whitespace
                                            && (non_whitespace_added || !inside_wrapped_string)
                                    })
                                    .map(|(whitespace_index, _)| Invisible::Whitespace {
                                        line_offset: line.len() + whitespace_index,
                                    }),
                            )
                        }
                    }

                    line.push_str(line_chunk);
                }
            }
        }

        layouts
    }

    fn draw(
        &self,
        layout: &EditorLayout,
        row: u32,
        content_origin: gpui::Point<Pixels>,
        whitespace_setting: ShowWhitespaceSetting,
        selection_ranges: &[Range<DisplayPoint>],
        cx: &mut WindowContext,
    ) {
        let line_height = layout.position_map.line_height;
        let line_y =
            line_height * (row as f32 - layout.position_map.scroll_pixel_position.y / line_height);

        let line_origin =
            content_origin + gpui::point(-layout.position_map.scroll_pixel_position.x, line_y);
        self.line.paint(line_origin, line_height, cx).log_err();

        self.draw_invisibles(
            &selection_ranges,
            layout,
            content_origin,
            line_y,
            row,
            line_height,
            whitespace_setting,
            cx,
        );
    }

    #[allow(clippy::too_many_arguments)]
    fn draw_invisibles(
        &self,
        selection_ranges: &[Range<DisplayPoint>],
        layout: &EditorLayout,
        content_origin: gpui::Point<Pixels>,
        line_y: Pixels,
        row: u32,
        line_height: Pixels,
        whitespace_setting: ShowWhitespaceSetting,
        cx: &mut WindowContext,
    ) {
        let allowed_invisibles_regions = match whitespace_setting {
            ShowWhitespaceSetting::None => return,
            ShowWhitespaceSetting::Selection => Some(selection_ranges),
            ShowWhitespaceSetting::All => None,
        };

        for invisible in &self.invisibles {
            let (&token_offset, invisible_symbol) = match invisible {
                Invisible::Tab { line_start_offset } => (line_start_offset, &layout.tab_invisible),
                Invisible::Whitespace { line_offset } => (line_offset, &layout.space_invisible),
            };

            let x_offset = self.line.x_for_index(token_offset);
            let invisible_offset =
                (layout.position_map.em_width - invisible_symbol.width).max(Pixels::ZERO) / 2.0;
            let origin = content_origin
                + gpui::point(
                    x_offset + invisible_offset - layout.position_map.scroll_pixel_position.x,
                    line_y,
                );

            if let Some(allowed_regions) = allowed_invisibles_regions {
                let invisible_point = DisplayPoint::new(row, token_offset as u32);
                if !allowed_regions
                    .iter()
                    .any(|region| region.start <= invisible_point && invisible_point < region.end)
                {
                    continue;
                }
            }
            invisible_symbol.paint(origin, line_height, cx).log_err();
        }
    }
}

#[derive(Debug, Clone, Copy, PartialEq, Eq)]
enum Invisible {
    Tab { line_start_offset: usize },
    Whitespace { line_offset: usize },
}

impl Element for EditorElement {
    type RequestLayoutState = ();
    type PrepaintState = EditorLayout;

    fn request_layout(&mut self, cx: &mut WindowContext) -> (gpui::LayoutId, ()) {
        self.editor.update(cx, |editor, cx| {
            editor.set_style(self.style.clone(), cx);

            let layout_id = match editor.mode {
                EditorMode::SingleLine => {
                    let rem_size = cx.rem_size();
                    let mut style = Style::default();
                    style.size.width = relative(1.).into();
                    style.size.height = self.style.text.line_height_in_pixels(rem_size).into();
                    cx.request_layout(&style, None)
                }
                EditorMode::AutoHeight { max_lines } => {
                    let editor_handle = cx.view().clone();
                    let max_line_number_width =
                        self.max_line_number_width(&editor.snapshot(cx), cx);
                    cx.request_measured_layout(Style::default(), move |known_dimensions, _, cx| {
                        editor_handle
                            .update(cx, |editor, cx| {
                                compute_auto_height_layout(
                                    editor,
                                    max_lines,
                                    max_line_number_width,
                                    known_dimensions,
                                    cx,
                                )
                            })
                            .unwrap_or_default()
                    })
                }
                EditorMode::Full => {
                    let mut style = Style::default();
                    style.size.width = relative(1.).into();
                    style.size.height = relative(1.).into();
                    cx.request_layout(&style, None)
                }
            };

            (layout_id, ())
        })
    }

    fn prepaint(
        &mut self,
        bounds: Bounds<Pixels>,
        _: &mut Self::RequestLayoutState,
        cx: &mut WindowContext,
    ) -> Self::PrepaintState {
        let text_style = TextStyleRefinement {
            font_size: Some(self.style.text.font_size),
            line_height: Some(self.style.text.line_height),
            ..Default::default()
        };
        cx.set_view_id(self.editor.entity_id());
        cx.with_text_style(Some(text_style), |cx| {
            cx.with_content_mask(Some(ContentMask { bounds }), |cx| {
                let mut snapshot = self.editor.update(cx, |editor, cx| editor.snapshot(cx));
                let style = self.style.clone();

                let font_id = cx.text_system().resolve_font(&style.text.font());
                let font_size = style.text.font_size.to_pixels(cx.rem_size());
                let line_height = style.text.line_height_in_pixels(cx.rem_size());
                let em_width = cx
                    .text_system()
                    .typographic_bounds(font_id, font_size, 'm')
                    .unwrap()
                    .size
                    .width;
                let em_advance = cx
                    .text_system()
                    .advance(font_id, font_size, 'm')
                    .unwrap()
                    .width;

                let gutter_dimensions = snapshot.gutter_dimensions(
                    font_id,
                    font_size,
                    em_width,
                    self.max_line_number_width(&snapshot, cx),
                    cx,
                );
                let text_width = bounds.size.width - gutter_dimensions.width;
                let overscroll = size(em_width, px(0.));

                snapshot = self.editor.update(cx, |editor, cx| {
                    editor.last_bounds = Some(bounds);
                    editor.gutter_width = gutter_dimensions.width;
                    editor.set_visible_line_count(bounds.size.height / line_height, cx);

                    let editor_width =
                        text_width - gutter_dimensions.margin - overscroll.width - em_width;
                    let wrap_width = match editor.soft_wrap_mode(cx) {
                        SoftWrap::None => (MAX_LINE_LEN / 2) as f32 * em_advance,
                        SoftWrap::EditorWidth => editor_width,
                        SoftWrap::Column(column) => editor_width.min(column as f32 * em_advance),
                    };

                    if editor.set_wrap_width(Some(wrap_width), cx) {
                        editor.snapshot(cx)
                    } else {
                        snapshot
                    }
                });

                let wrap_guides = self
                    .editor
                    .read(cx)
                    .wrap_guides(cx)
                    .iter()
                    .map(|(guide, active)| (self.column_pixels(*guide, cx), *active))
                    .collect::<SmallVec<[_; 2]>>();

                let hitbox = cx.insert_hitbox(bounds, false);
                let gutter_hitbox = cx.insert_hitbox(
                    Bounds {
                        origin: bounds.origin,
                        size: size(gutter_dimensions.width, bounds.size.height),
                    },
                    false,
                );
                let text_hitbox = cx.insert_hitbox(
                    Bounds {
                        origin: gutter_hitbox.upper_right(),
                        size: size(text_width, bounds.size.height),
                    },
                    false,
                );
                // Offset the content_bounds from the text_bounds by the gutter margin (which
                // is roughly half a character wide) to make hit testing work more like how we want.
                let content_origin =
                    text_hitbox.origin + point(gutter_dimensions.margin, Pixels::ZERO);

                let mut autoscroll_containing_element = false;
                let mut autoscroll_horizontally = false;
                self.editor.update(cx, |editor, cx| {
                    autoscroll_containing_element =
                        editor.autoscroll_requested() || editor.has_pending_selection();
                    autoscroll_horizontally = editor.autoscroll_vertically(bounds, line_height, cx);
                    snapshot = editor.snapshot(cx);
                });

                let mut scroll_position = snapshot.scroll_position();
                // The scroll position is a fractional point, the whole number of which represents
                // the top of the window in terms of display rows.
                let start_row = scroll_position.y as u32;
                let height_in_lines = bounds.size.height / line_height;
                let max_row = snapshot.max_point().row();

                // Add 1 to ensure selections bleed off screen
                let end_row =
                    1 + cmp::min((scroll_position.y + height_in_lines).ceil() as u32, max_row);

                let buffer_rows = snapshot
                    .buffer_rows(start_row)
                    .take((start_row..end_row).len());

                let start_anchor = if start_row == 0 {
                    Anchor::min()
                } else {
                    snapshot.buffer_snapshot.anchor_before(
                        DisplayPoint::new(start_row, 0).to_offset(&snapshot, Bias::Left),
                    )
                };
                let end_anchor = if end_row > max_row {
                    Anchor::max()
                } else {
                    snapshot.buffer_snapshot.anchor_before(
                        DisplayPoint::new(end_row, 0).to_offset(&snapshot, Bias::Right),
                    )
                };

                let highlighted_rows = self
                    .editor
                    .update(cx, |editor, cx| editor.highlighted_display_rows(cx));
                let highlighted_ranges = self.editor.read(cx).background_highlights_in_range(
                    start_anchor..end_anchor,
                    &snapshot.display_snapshot,
                    cx.theme().colors(),
                );

                let redacted_ranges = self.editor.read(cx).redacted_ranges(
                    start_anchor..end_anchor,
                    &snapshot.display_snapshot,
                    cx,
                );

                let (selections, active_rows, newest_selection_head) = self.layout_selections(
                    start_anchor,
                    end_anchor,
                    &snapshot,
                    start_row,
                    end_row,
                    cx,
                );

                let (line_numbers, fold_statuses) = self.layout_line_numbers(
                    start_row..end_row,
                    buffer_rows.clone(),
                    &active_rows,
                    newest_selection_head,
                    &snapshot,
                    cx,
                );

                let display_hunks = self.layout_git_gutters(start_row..end_row, &snapshot);

                let mut max_visible_line_width = Pixels::ZERO;
                let line_layouts =
                    self.layout_lines(start_row..end_row, &line_numbers, &snapshot, cx);
                for line_with_invisibles in &line_layouts {
                    if line_with_invisibles.line.width > max_visible_line_width {
                        max_visible_line_width = line_with_invisibles.line.width;
                    }
                }

                let longest_line_width = layout_line(snapshot.longest_row(), &snapshot, &style, cx)
                    .unwrap()
                    .width;
                let mut scroll_width =
                    longest_line_width.max(max_visible_line_width) + overscroll.width;
                let mut blocks = self.build_blocks(
                    start_row..end_row,
                    &snapshot,
                    &hitbox,
                    &text_hitbox,
                    &mut scroll_width,
                    &gutter_dimensions,
                    em_width,
                    gutter_dimensions.width + gutter_dimensions.margin,
                    line_height,
                    &line_layouts,
                    cx,
                );

                let scroll_pixel_position = point(
                    scroll_position.x * em_width,
                    scroll_position.y * line_height,
                );

                let mut inline_blame = None;
                if let Some(newest_selection_head) = newest_selection_head {
                    let display_row = newest_selection_head.row();
                    if (start_row..end_row).contains(&display_row) {
                        let line_layout = &line_layouts[(display_row - start_row) as usize];
                        inline_blame = self.layout_inline_blame(
                            display_row,
                            &snapshot.display_snapshot,
                            line_layout,
                            em_width,
                            content_origin,
                            scroll_pixel_position,
                            line_height,
                            cx,
                        );
                    }
                }

                let blamed_display_rows = self.layout_blame_entries(
                    buffer_rows,
                    em_width,
                    scroll_position,
                    line_height,
                    &gutter_hitbox,
                    gutter_dimensions.git_blame_entries_width,
                    cx,
                );

                let scroll_max = point(
                    ((scroll_width - text_hitbox.size.width) / em_width).max(0.0),
                    max_row as f32,
                );

                self.editor.update(cx, |editor, cx| {
                    let clamped = editor.scroll_manager.clamp_scroll_left(scroll_max.x);

                    let autoscrolled = if autoscroll_horizontally {
                        editor.autoscroll_horizontally(
                            start_row,
                            text_hitbox.size.width,
                            scroll_width,
                            em_width,
                            &line_layouts,
                            cx,
                        )
                    } else {
                        false
                    };

                    if clamped || autoscrolled {
                        snapshot = editor.snapshot(cx);
                        scroll_position = snapshot.scroll_position();
                    }
                });

                cx.with_element_id(Some("blocks"), |cx| {
                    self.layout_blocks(
                        &mut blocks,
                        &hitbox,
                        line_height,
                        scroll_pixel_position,
                        cx,
                    );
                });

                let cursors = self.collect_cursors(&snapshot, cx);

                let visible_cursors = self.layout_visible_cursors(
                    &snapshot,
                    &selections,
                    start_row..end_row,
                    &line_layouts,
                    &text_hitbox,
                    content_origin,
                    scroll_position,
                    scroll_pixel_position,
                    line_height,
                    em_width,
                    autoscroll_containing_element,
                    cx,
                );

                let scrollbar_layout =
                    self.layout_scrollbar(&snapshot, bounds, scroll_position, height_in_lines, cx);

                let folds = cx.with_element_id(Some("folds"), |cx| {
                    self.layout_folds(
                        &snapshot,
                        content_origin,
                        start_anchor..end_anchor,
                        start_row..end_row,
                        scroll_pixel_position,
                        line_height,
                        &line_layouts,
                        cx,
                    )
                });

                let gutter_settings = EditorSettings::get_global(cx).gutter;

                let mut context_menu_visible = false;
                let mut code_actions_indicator = None;
                if let Some(newest_selection_head) = newest_selection_head {
                    if (start_row..end_row).contains(&newest_selection_head.row()) {
                        context_menu_visible = self.layout_context_menu(
                            line_height,
                            &hitbox,
                            &text_hitbox,
                            content_origin,
                            start_row,
                            scroll_pixel_position,
                            &line_layouts,
                            newest_selection_head,
                            cx,
                        );
                        if gutter_settings.code_actions {
                            code_actions_indicator = self.layout_code_actions_indicator(
                                line_height,
                                newest_selection_head,
                                scroll_pixel_position,
                                &gutter_dimensions,
                                &gutter_hitbox,
                                cx,
                            );
                        }
                    }
                }

                if !context_menu_visible && !cx.has_active_drag() {
                    self.layout_hover_popovers(
                        &snapshot,
                        &hitbox,
                        &text_hitbox,
                        start_row..end_row,
                        content_origin,
                        scroll_pixel_position,
                        &line_layouts,
                        line_height,
                        em_width,
                        cx,
                    );
                }

                let mouse_context_menu = self.layout_mouse_context_menu(cx);

                let fold_indicators = if gutter_settings.folds {
                    cx.with_element_id(Some("gutter_fold_indicators"), |cx| {
                        self.layout_gutter_fold_indicators(
                            fold_statuses,
                            line_height,
                            &gutter_dimensions,
                            gutter_settings,
                            scroll_pixel_position,
                            &gutter_hitbox,
                            cx,
                        )
                    })
                } else {
                    Vec::new()
                };

                let invisible_symbol_font_size = font_size / 2.;
                let tab_invisible = cx
                    .text_system()
                    .shape_line(
                        "→".into(),
                        invisible_symbol_font_size,
                        &[TextRun {
                            len: "→".len(),
                            font: self.style.text.font(),
                            color: cx.theme().colors().editor_invisible,
                            background_color: None,
                            underline: None,
                            strikethrough: None,
                        }],
                    )
                    .unwrap();
                let space_invisible = cx
                    .text_system()
                    .shape_line(
                        "•".into(),
                        invisible_symbol_font_size,
                        &[TextRun {
                            len: "•".len(),
                            font: self.style.text.font(),
                            color: cx.theme().colors().editor_invisible,
                            background_color: None,
                            underline: None,
                            strikethrough: None,
                        }],
                    )
                    .unwrap();

                EditorLayout {
                    mode: snapshot.mode,
                    position_map: Arc::new(PositionMap {
                        size: bounds.size,
                        scroll_pixel_position,
                        scroll_max,
                        line_layouts,
                        line_height,
                        em_width,
                        em_advance,
                        snapshot,
                    }),
                    visible_display_row_range: start_row..end_row,
                    wrap_guides,
                    hitbox,
                    text_hitbox,
                    gutter_hitbox,
                    gutter_dimensions,
                    content_origin,
                    scrollbar_layout,
                    max_row,
                    active_rows,
                    highlighted_rows,
                    highlighted_ranges,
                    redacted_ranges,
                    line_numbers,
                    display_hunks,
                    blamed_display_rows,
                    inline_blame,
                    folds,
                    blocks,
                    cursors,
                    visible_cursors,
                    selections,
                    mouse_context_menu,
                    code_actions_indicator,
                    fold_indicators,
                    tab_invisible,
                    space_invisible,
                }
            })
        })
    }

    fn paint(
        &mut self,
        bounds: Bounds<gpui::Pixels>,
        _: &mut Self::RequestLayoutState,
        layout: &mut Self::PrepaintState,
        cx: &mut WindowContext,
    ) {
        let focus_handle = self.editor.focus_handle(cx);
        let key_context = self.editor.read(cx).key_context(cx);
        cx.set_focus_handle(&focus_handle);
        cx.set_key_context(key_context);
        cx.handle_input(
            &focus_handle,
            ElementInputHandler::new(bounds, self.editor.clone()),
        );
        self.register_actions(cx);
        self.register_key_listeners(cx, layout);

        let text_style = TextStyleRefinement {
            font_size: Some(self.style.text.font_size),
            line_height: Some(self.style.text.line_height),
            ..Default::default()
        };
        cx.with_text_style(Some(text_style), |cx| {
            cx.with_content_mask(Some(ContentMask { bounds }), |cx| {
                self.paint_mouse_listeners(layout, cx);

                self.paint_background(layout, cx);
                if layout.gutter_hitbox.size.width > Pixels::ZERO {
                    self.paint_gutter(layout, cx);
                }
                self.paint_text(layout, cx);

                if !layout.blocks.is_empty() {
                    cx.with_element_id(Some("blocks"), |cx| {
                        self.paint_blocks(layout, cx);
                    });
                }

                self.paint_scrollbar(layout, cx);
                self.paint_mouse_context_menu(layout, cx);
            });
        })
    }
}

impl IntoElement for EditorElement {
    type Element = Self;

    fn into_element(self) -> Self::Element {
        self
    }
}

type BufferRow = u32;

pub struct EditorLayout {
    position_map: Arc<PositionMap>,
    hitbox: Hitbox,
    text_hitbox: Hitbox,
    gutter_hitbox: Hitbox,
    gutter_dimensions: GutterDimensions,
    content_origin: gpui::Point<Pixels>,
    scrollbar_layout: Option<ScrollbarLayout>,
    mode: EditorMode,
    wrap_guides: SmallVec<[(Pixels, bool); 2]>,
    visible_display_row_range: Range<u32>,
    active_rows: BTreeMap<u32, bool>,
    highlighted_rows: BTreeMap<u32, Hsla>,
    line_numbers: Vec<Option<ShapedLine>>,
    display_hunks: Vec<DisplayDiffHunk>,
    blamed_display_rows: Option<Vec<AnyElement>>,
    inline_blame: Option<AnyElement>,
    folds: Vec<FoldLayout>,
    blocks: Vec<BlockLayout>,
    highlighted_ranges: Vec<(Range<DisplayPoint>, Hsla)>,
    redacted_ranges: Vec<Range<DisplayPoint>>,
    cursors: Vec<(Anchor, Hsla)>,
    visible_cursors: Vec<CursorLayout>,
    selections: Vec<(PlayerColor, Vec<SelectionLayout>)>,
    max_row: u32,
    code_actions_indicator: Option<AnyElement>,
    fold_indicators: Vec<Option<AnyElement>>,
    mouse_context_menu: Option<AnyElement>,
    tab_invisible: ShapedLine,
    space_invisible: ShapedLine,
}

impl EditorLayout {
    fn line_end_overshoot(&self) -> Pixels {
        0.15 * self.position_map.line_height
    }
}

struct ColoredRange<T> {
    start: T,
    end: T,
    color: Hsla,
}

#[derive(Clone)]
struct ScrollbarLayout {
    hitbox: Hitbox,
    visible_row_range: Range<f32>,
    visible: bool,
    row_height: Pixels,
    thumb_height: Pixels,
}

impl ScrollbarLayout {
    const BORDER_WIDTH: Pixels = px(1.0);
    const LINE_MARKER_HEIGHT: Pixels = px(2.0);
    const MIN_MARKER_HEIGHT: Pixels = px(5.0);
    const MIN_THUMB_HEIGHT: Pixels = px(20.0);

    fn thumb_bounds(&self) -> Bounds<Pixels> {
        let thumb_top = self.y_for_row(self.visible_row_range.start);
        let thumb_bottom = thumb_top + self.thumb_height;
        Bounds::from_corners(
            point(self.hitbox.left(), thumb_top),
            point(self.hitbox.right(), thumb_bottom),
        )
    }

    fn y_for_row(&self, row: f32) -> Pixels {
        self.hitbox.top() + row * self.row_height
    }

    fn marker_quads_for_ranges(
        &self,
        row_ranges: impl IntoIterator<Item = ColoredRange<u32>>,
        column: Option<usize>,
    ) -> Vec<PaintQuad> {
        struct MinMax {
            min: Pixels,
            max: Pixels,
        }
        let (x_range, height_limit) = if let Some(column) = column {
            let column_width = px(((self.hitbox.size.width - Self::BORDER_WIDTH).0 / 3.0).floor());
            let start = Self::BORDER_WIDTH + (column as f32 * column_width);
            let end = start + column_width;
            (
                Range { start, end },
                MinMax {
                    min: Self::MIN_MARKER_HEIGHT,
                    max: px(f32::MAX),
                },
            )
        } else {
            (
                Range {
                    start: Self::BORDER_WIDTH,
                    end: self.hitbox.size.width,
                },
                MinMax {
                    min: Self::LINE_MARKER_HEIGHT,
                    max: Self::LINE_MARKER_HEIGHT,
                },
            )
        };

        let row_to_y = |row: u32| row as f32 * self.row_height;
        let mut pixel_ranges = row_ranges
            .into_iter()
            .map(|range| {
                let start_y = row_to_y(range.start);
                let end_y = row_to_y(range.end)
                    + self.row_height.max(height_limit.min).min(height_limit.max);
                ColoredRange {
                    start: start_y,
                    end: end_y,
                    color: range.color,
                }
            })
            .peekable();

        let mut quads = Vec::new();
        while let Some(mut pixel_range) = pixel_ranges.next() {
            while let Some(next_pixel_range) = pixel_ranges.peek() {
                if pixel_range.end >= next_pixel_range.start - px(1.0)
                    && pixel_range.color == next_pixel_range.color
                {
                    pixel_range.end = next_pixel_range.end.max(pixel_range.end);
                    pixel_ranges.next();
                } else {
                    break;
                }
            }

            let bounds = Bounds::from_corners(
                point(x_range.start, pixel_range.start),
                point(x_range.end, pixel_range.end),
            );
            quads.push(quad(
                bounds,
                Corners::default(),
                pixel_range.color,
                Edges::default(),
                Hsla::transparent_black(),
            ));
        }

        quads
    }
}

struct FoldLayout {
    display_range: Range<DisplayPoint>,
    hover_element: AnyElement,
}

struct PositionMap {
    size: Size<Pixels>,
    line_height: Pixels,
    scroll_pixel_position: gpui::Point<Pixels>,
    scroll_max: gpui::Point<f32>,
    em_width: Pixels,
    em_advance: Pixels,
    line_layouts: Vec<LineWithInvisibles>,
    snapshot: EditorSnapshot,
}

#[derive(Debug, Copy, Clone)]
pub struct PointForPosition {
    pub previous_valid: DisplayPoint,
    pub next_valid: DisplayPoint,
    pub exact_unclipped: DisplayPoint,
    pub column_overshoot_after_line_end: u32,
}

impl PointForPosition {
    pub fn as_valid(&self) -> Option<DisplayPoint> {
        if self.previous_valid == self.exact_unclipped && self.next_valid == self.exact_unclipped {
            Some(self.previous_valid)
        } else {
            None
        }
    }
}

impl PositionMap {
    fn point_for_position(
        &self,
        text_bounds: Bounds<Pixels>,
        position: gpui::Point<Pixels>,
    ) -> PointForPosition {
        let scroll_position = self.snapshot.scroll_position();
        let position = position - text_bounds.origin;
        let y = position.y.max(px(0.)).min(self.size.height);
        let x = position.x + (scroll_position.x * self.em_width);
        let row = ((y / self.line_height) + scroll_position.y) as u32;

        let (column, x_overshoot_after_line_end) = if let Some(line) = self
            .line_layouts
            .get(row as usize - scroll_position.y as usize)
            .map(|LineWithInvisibles { line, .. }| line)
        {
            if let Some(ix) = line.index_for_x(x) {
                (ix as u32, px(0.))
            } else {
                (line.len as u32, px(0.).max(x - line.width))
            }
        } else {
            (0, x)
        };

        let mut exact_unclipped = DisplayPoint::new(row, column);
        let previous_valid = self.snapshot.clip_point(exact_unclipped, Bias::Left);
        let next_valid = self.snapshot.clip_point(exact_unclipped, Bias::Right);

        let column_overshoot_after_line_end = (x_overshoot_after_line_end / self.em_advance) as u32;
        *exact_unclipped.column_mut() += column_overshoot_after_line_end;
        PointForPosition {
            previous_valid,
            next_valid,
            exact_unclipped,
            column_overshoot_after_line_end,
        }
    }
}

struct BlockLayout {
    row: u32,
    element: AnyElement,
    available_space: Size<AvailableSpace>,
    style: BlockStyle,
}

fn layout_line(
    row: u32,
    snapshot: &EditorSnapshot,
    style: &EditorStyle,
    cx: &WindowContext,
) -> Result<ShapedLine> {
    let mut line = snapshot.line(row);

    if line.len() > MAX_LINE_LEN {
        let mut len = MAX_LINE_LEN;
        while !line.is_char_boundary(len) {
            len -= 1;
        }

        line.truncate(len);
    }

    cx.text_system().shape_line(
        line.into(),
        style.text.font_size.to_pixels(cx.rem_size()),
        &[TextRun {
            len: snapshot.line_len(row) as usize,
            font: style.text.font(),
            color: Hsla::default(),
            background_color: None,
            underline: None,
            strikethrough: None,
        }],
    )
}

pub struct CursorLayout {
    origin: gpui::Point<Pixels>,
    block_width: Pixels,
    line_height: Pixels,
    color: Hsla,
    shape: CursorShape,
    block_text: Option<ShapedLine>,
    cursor_name: Option<AnyElement>,
}

#[derive(Debug)]
pub struct CursorName {
    string: SharedString,
    color: Hsla,
    is_top_row: bool,
}

impl CursorLayout {
    pub fn new(
        origin: gpui::Point<Pixels>,
        block_width: Pixels,
        line_height: Pixels,
        color: Hsla,
        shape: CursorShape,
        block_text: Option<ShapedLine>,
    ) -> CursorLayout {
        CursorLayout {
            origin,
            block_width,
            line_height,
            color,
            shape,
            block_text,
            cursor_name: None,
        }
    }

    pub fn bounding_rect(&self, origin: gpui::Point<Pixels>) -> Bounds<Pixels> {
        Bounds {
            origin: self.origin + origin,
            size: size(self.block_width, self.line_height),
        }
    }

    fn bounds(&self, origin: gpui::Point<Pixels>) -> Bounds<Pixels> {
        match self.shape {
            CursorShape::Bar => Bounds {
                origin: self.origin + origin,
                size: size(px(2.0), self.line_height),
            },
            CursorShape::Block | CursorShape::Hollow => Bounds {
                origin: self.origin + origin,
                size: size(self.block_width, self.line_height),
            },
            CursorShape::Underscore => Bounds {
                origin: self.origin
                    + origin
                    + gpui::Point::new(Pixels::ZERO, self.line_height - px(2.0)),
                size: size(self.block_width, px(2.0)),
            },
        }
    }

    pub fn layout(
        &mut self,
        origin: gpui::Point<Pixels>,
        cursor_name: Option<CursorName>,
        cx: &mut WindowContext,
    ) {
        if let Some(cursor_name) = cursor_name {
            let bounds = self.bounds(origin);
            let text_size = self.line_height / 1.5;

            let name_origin = if cursor_name.is_top_row {
                point(bounds.right() - px(1.), bounds.top())
            } else {
                point(bounds.left(), bounds.top() - text_size / 2. - px(1.))
            };
            let mut name_element = div()
                .bg(self.color)
                .text_size(text_size)
                .px_0p5()
                .line_height(text_size + px(2.))
                .text_color(cursor_name.color)
                .child(cursor_name.string.clone())
                .into_any_element();

            name_element.prepaint_as_root(
                name_origin,
                size(AvailableSpace::MinContent, AvailableSpace::MinContent),
                cx,
            );

            self.cursor_name = Some(name_element);
        }
    }

    pub fn paint(&mut self, origin: gpui::Point<Pixels>, cx: &mut WindowContext) {
        let bounds = self.bounds(origin);

        //Draw background or border quad
        let cursor = if matches!(self.shape, CursorShape::Hollow) {
            outline(bounds, self.color)
        } else {
            fill(bounds, self.color)
        };

        if let Some(name) = &mut self.cursor_name {
            name.paint(cx);
        }

        cx.paint_quad(cursor);

        if let Some(block_text) = &self.block_text {
            block_text
                .paint(self.origin + origin, self.line_height, cx)
                .log_err();
        }
    }

    pub fn shape(&self) -> CursorShape {
        self.shape
    }
}

#[derive(Debug)]
pub struct HighlightedRange {
    pub start_y: Pixels,
    pub line_height: Pixels,
    pub lines: Vec<HighlightedRangeLine>,
    pub color: Hsla,
    pub corner_radius: Pixels,
}

#[derive(Debug)]
pub struct HighlightedRangeLine {
    pub start_x: Pixels,
    pub end_x: Pixels,
}

impl HighlightedRange {
    pub fn paint(&self, bounds: Bounds<Pixels>, cx: &mut WindowContext) {
        if self.lines.len() >= 2 && self.lines[0].start_x > self.lines[1].end_x {
            self.paint_lines(self.start_y, &self.lines[0..1], bounds, cx);
            self.paint_lines(
                self.start_y + self.line_height,
                &self.lines[1..],
                bounds,
                cx,
            );
        } else {
            self.paint_lines(self.start_y, &self.lines, bounds, cx);
        }
    }

    fn paint_lines(
        &self,
        start_y: Pixels,
        lines: &[HighlightedRangeLine],
        _bounds: Bounds<Pixels>,
        cx: &mut WindowContext,
    ) {
        if lines.is_empty() {
            return;
        }

        let first_line = lines.first().unwrap();
        let last_line = lines.last().unwrap();

        let first_top_left = point(first_line.start_x, start_y);
        let first_top_right = point(first_line.end_x, start_y);

        let curve_height = point(Pixels::ZERO, self.corner_radius);
        let curve_width = |start_x: Pixels, end_x: Pixels| {
            let max = (end_x - start_x) / 2.;
            let width = if max < self.corner_radius {
                max
            } else {
                self.corner_radius
            };

            point(width, Pixels::ZERO)
        };

        let top_curve_width = curve_width(first_line.start_x, first_line.end_x);
        let mut path = gpui::Path::new(first_top_right - top_curve_width);
        path.curve_to(first_top_right + curve_height, first_top_right);

        let mut iter = lines.iter().enumerate().peekable();
        while let Some((ix, line)) = iter.next() {
            let bottom_right = point(line.end_x, start_y + (ix + 1) as f32 * self.line_height);

            if let Some((_, next_line)) = iter.peek() {
                let next_top_right = point(next_line.end_x, bottom_right.y);

                match next_top_right.x.partial_cmp(&bottom_right.x).unwrap() {
                    Ordering::Equal => {
                        path.line_to(bottom_right);
                    }
                    Ordering::Less => {
                        let curve_width = curve_width(next_top_right.x, bottom_right.x);
                        path.line_to(bottom_right - curve_height);
                        if self.corner_radius > Pixels::ZERO {
                            path.curve_to(bottom_right - curve_width, bottom_right);
                        }
                        path.line_to(next_top_right + curve_width);
                        if self.corner_radius > Pixels::ZERO {
                            path.curve_to(next_top_right + curve_height, next_top_right);
                        }
                    }
                    Ordering::Greater => {
                        let curve_width = curve_width(bottom_right.x, next_top_right.x);
                        path.line_to(bottom_right - curve_height);
                        if self.corner_radius > Pixels::ZERO {
                            path.curve_to(bottom_right + curve_width, bottom_right);
                        }
                        path.line_to(next_top_right - curve_width);
                        if self.corner_radius > Pixels::ZERO {
                            path.curve_to(next_top_right + curve_height, next_top_right);
                        }
                    }
                }
            } else {
                let curve_width = curve_width(line.start_x, line.end_x);
                path.line_to(bottom_right - curve_height);
                if self.corner_radius > Pixels::ZERO {
                    path.curve_to(bottom_right - curve_width, bottom_right);
                }

                let bottom_left = point(line.start_x, bottom_right.y);
                path.line_to(bottom_left + curve_width);
                if self.corner_radius > Pixels::ZERO {
                    path.curve_to(bottom_left - curve_height, bottom_left);
                }
            }
        }

        if first_line.start_x > last_line.start_x {
            let curve_width = curve_width(last_line.start_x, first_line.start_x);
            let second_top_left = point(last_line.start_x, start_y + self.line_height);
            path.line_to(second_top_left + curve_height);
            if self.corner_radius > Pixels::ZERO {
                path.curve_to(second_top_left + curve_width, second_top_left);
            }
            let first_bottom_left = point(first_line.start_x, second_top_left.y);
            path.line_to(first_bottom_left - curve_width);
            if self.corner_radius > Pixels::ZERO {
                path.curve_to(first_bottom_left - curve_height, first_bottom_left);
            }
        }

        path.line_to(first_top_left + curve_height);
        if self.corner_radius > Pixels::ZERO {
            path.curve_to(first_top_left + top_curve_width, first_top_left);
        }
        path.line_to(first_top_right - top_curve_width);

        cx.paint_path(path, self.color);
    }
}

pub fn scale_vertical_mouse_autoscroll_delta(delta: Pixels) -> f32 {
    (delta.pow(1.5) / 100.0).into()
}

fn scale_horizontal_mouse_autoscroll_delta(delta: Pixels) -> f32 {
    (delta.pow(1.2) / 300.0).into()
}

#[cfg(test)]
mod tests {
    use super::*;
    use crate::{
        display_map::{BlockDisposition, BlockProperties},
        editor_tests::{init_test, update_test_language_settings},
        Editor, MultiBuffer,
    };
    use gpui::{TestAppContext, VisualTestContext};
    use language::language_settings;
    use log::info;
    use std::num::NonZeroU32;
    use util::test::sample_text;

    #[gpui::test]
    fn test_shape_line_numbers(cx: &mut TestAppContext) {
        init_test(cx, |_| {});
        let window = cx.add_window(|cx| {
            let buffer = MultiBuffer::build_simple(&sample_text(6, 6, 'a'), cx);
            Editor::new(EditorMode::Full, buffer, None, cx)
        });

        let editor = window.root(cx).unwrap();
        let style = cx.update(|cx| editor.read(cx).style().unwrap().clone());
        let element = EditorElement::new(&editor, style);
        let snapshot = window.update(cx, |editor, cx| editor.snapshot(cx)).unwrap();

        let layouts = cx
            .update_window(*window, |_, cx| {
                element
                    .layout_line_numbers(
                        0..6,
                        (0..6).map(Some),
                        &Default::default(),
                        Some(DisplayPoint::new(0, 0)),
                        &snapshot,
                        cx,
                    )
                    .0
            })
            .unwrap();
        assert_eq!(layouts.len(), 6);

        let relative_rows =
            element.calculate_relative_line_numbers((0..6).map(Some).collect(), &(0..6), Some(3));
        assert_eq!(relative_rows[&0], 3);
        assert_eq!(relative_rows[&1], 2);
        assert_eq!(relative_rows[&2], 1);
        // current line has no relative number
        assert_eq!(relative_rows[&4], 1);
        assert_eq!(relative_rows[&5], 2);

        // works if cursor is before screen
        let relative_rows =
            element.calculate_relative_line_numbers((0..6).map(Some).collect(), &(3..6), Some(1));
        assert_eq!(relative_rows.len(), 3);
        assert_eq!(relative_rows[&3], 2);
        assert_eq!(relative_rows[&4], 3);
        assert_eq!(relative_rows[&5], 4);

        // works if cursor is after screen
        let relative_rows =
            element.calculate_relative_line_numbers((0..6).map(Some).collect(), &(0..3), Some(6));
        assert_eq!(relative_rows.len(), 3);
        assert_eq!(relative_rows[&0], 5);
        assert_eq!(relative_rows[&1], 4);
        assert_eq!(relative_rows[&2], 3);
    }

    #[gpui::test]
    async fn test_vim_visual_selections(cx: &mut TestAppContext) {
        init_test(cx, |_| {});

        let window = cx.add_window(|cx| {
            let buffer = MultiBuffer::build_simple(&(sample_text(6, 6, 'a') + "\n"), cx);
            Editor::new(EditorMode::Full, buffer, None, cx)
        });
        let cx = &mut VisualTestContext::from_window(*window, cx);
        let editor = window.root(cx).unwrap();
        let style = cx.update(|cx| editor.read(cx).style().unwrap().clone());

        window
            .update(cx, |editor, cx| {
                editor.cursor_shape = CursorShape::Block;
                editor.change_selections(None, cx, |s| {
                    s.select_ranges([
                        Point::new(0, 0)..Point::new(1, 0),
                        Point::new(3, 2)..Point::new(3, 3),
                        Point::new(5, 6)..Point::new(6, 0),
                    ]);
                });
            })
            .unwrap();

        let (_, state) = cx.draw(point(px(500.), px(500.)), size(px(500.), px(500.)), |_| {
            EditorElement::new(&editor, style)
        });

        assert_eq!(state.selections.len(), 1);
        let local_selections = &state.selections[0].1;
        assert_eq!(local_selections.len(), 3);
        // moves cursor back one line
        assert_eq!(local_selections[0].head, DisplayPoint::new(0, 6));
        assert_eq!(
            local_selections[0].range,
            DisplayPoint::new(0, 0)..DisplayPoint::new(1, 0)
        );

        // moves cursor back one column
        assert_eq!(
            local_selections[1].range,
            DisplayPoint::new(3, 2)..DisplayPoint::new(3, 3)
        );
        assert_eq!(local_selections[1].head, DisplayPoint::new(3, 2));

        // leaves cursor on the max point
        assert_eq!(
            local_selections[2].range,
            DisplayPoint::new(5, 6)..DisplayPoint::new(6, 0)
        );
        assert_eq!(local_selections[2].head, DisplayPoint::new(6, 0));

        // active lines does not include 1 (even though the range of the selection does)
        assert_eq!(
            state.active_rows.keys().cloned().collect::<Vec<u32>>(),
            vec![0, 3, 5, 6]
        );

        // multi-buffer support
        // in DisplayPoint coordinates, this is what we're dealing with:
        //  0: [[file
        //  1:   header]]
        //  2: aaaaaa
        //  3: bbbbbb
        //  4: cccccc
        //  5:
        //  6: ...
        //  7: ffffff
        //  8: gggggg
        //  9: hhhhhh
        // 10:
        // 11: [[file
        // 12:   header]]
        // 13: bbbbbb
        // 14: cccccc
        // 15: dddddd
        let window = cx.add_window(|cx| {
            let buffer = MultiBuffer::build_multi(
                [
                    (
                        &(sample_text(8, 6, 'a') + "\n"),
                        vec![
                            Point::new(0, 0)..Point::new(3, 0),
                            Point::new(4, 0)..Point::new(7, 0),
                        ],
                    ),
                    (
                        &(sample_text(8, 6, 'a') + "\n"),
                        vec![Point::new(1, 0)..Point::new(3, 0)],
                    ),
                ],
                cx,
            );
            Editor::new(EditorMode::Full, buffer, None, cx)
        });
        let editor = window.root(cx).unwrap();
        let style = cx.update(|cx| editor.read(cx).style().unwrap().clone());
        let _state = window.update(cx, |editor, cx| {
            editor.cursor_shape = CursorShape::Block;
            editor.change_selections(None, cx, |s| {
                s.select_display_ranges([
                    DisplayPoint::new(4, 0)..DisplayPoint::new(7, 0),
                    DisplayPoint::new(10, 0)..DisplayPoint::new(13, 0),
                ]);
            });
        });

        let (_, state) = cx.draw(point(px(500.), px(500.)), size(px(500.), px(500.)), |_| {
            EditorElement::new(&editor, style)
        });
        assert_eq!(state.selections.len(), 1);
        let local_selections = &state.selections[0].1;
        assert_eq!(local_selections.len(), 2);

        // moves cursor on excerpt boundary back a line
        // and doesn't allow selection to bleed through
        assert_eq!(
            local_selections[0].range,
            DisplayPoint::new(4, 0)..DisplayPoint::new(6, 0)
        );
        assert_eq!(local_selections[0].head, DisplayPoint::new(5, 0));
        // moves cursor on buffer boundary back two lines
        // and doesn't allow selection to bleed through
        assert_eq!(
            local_selections[1].range,
            DisplayPoint::new(10, 0)..DisplayPoint::new(11, 0)
        );
        assert_eq!(local_selections[1].head, DisplayPoint::new(10, 0));
    }

    #[gpui::test]
    fn test_layout_with_placeholder_text_and_blocks(cx: &mut TestAppContext) {
        init_test(cx, |_| {});

        let window = cx.add_window(|cx| {
            let buffer = MultiBuffer::build_simple("", cx);
            Editor::new(EditorMode::Full, buffer, None, cx)
        });
        let cx = &mut VisualTestContext::from_window(*window, cx);
        let editor = window.root(cx).unwrap();
        let style = cx.update(|cx| editor.read(cx).style().unwrap().clone());
        window
            .update(cx, |editor, cx| {
                editor.set_placeholder_text("hello", cx);
                editor.insert_blocks(
                    [BlockProperties {
                        style: BlockStyle::Fixed,
                        disposition: BlockDisposition::Above,
                        height: 3,
                        position: Anchor::min(),
                        render: Box::new(|_| div().into_any()),
                    }],
                    None,
                    cx,
                );

                // Blur the editor so that it displays placeholder text.
                cx.blur();
            })
            .unwrap();

        let (_, state) = cx.draw(point(px(500.), px(500.)), size(px(500.), px(500.)), |_| {
            EditorElement::new(&editor, style)
        });
        assert_eq!(state.position_map.line_layouts.len(), 4);
        assert_eq!(
            state
                .line_numbers
                .iter()
                .map(Option::is_some)
                .collect::<Vec<_>>(),
            &[false, false, false, true]
        );
    }

    #[gpui::test]
    fn test_all_invisibles_drawing(cx: &mut TestAppContext) {
        const TAB_SIZE: u32 = 4;

        let input_text = "\t \t|\t| a b";
        let expected_invisibles = vec![
            Invisible::Tab {
                line_start_offset: 0,
            },
            Invisible::Whitespace {
                line_offset: TAB_SIZE as usize,
            },
            Invisible::Tab {
                line_start_offset: TAB_SIZE as usize + 1,
            },
            Invisible::Tab {
                line_start_offset: TAB_SIZE as usize * 2 + 1,
            },
            Invisible::Whitespace {
                line_offset: TAB_SIZE as usize * 3 + 1,
            },
            Invisible::Whitespace {
                line_offset: TAB_SIZE as usize * 3 + 3,
            },
        ];
        assert_eq!(
            expected_invisibles.len(),
            input_text
                .chars()
                .filter(|initial_char| initial_char.is_whitespace())
                .count(),
            "Hardcoded expected invisibles differ from the actual ones in '{input_text}'"
        );

        init_test(cx, |s| {
            s.defaults.show_whitespaces = Some(ShowWhitespaceSetting::All);
            s.defaults.tab_size = NonZeroU32::new(TAB_SIZE);
        });

        let actual_invisibles =
            collect_invisibles_from_new_editor(cx, EditorMode::Full, &input_text, px(500.0));

        assert_eq!(expected_invisibles, actual_invisibles);
    }

    #[gpui::test]
    fn test_invisibles_dont_appear_in_certain_editors(cx: &mut TestAppContext) {
        init_test(cx, |s| {
            s.defaults.show_whitespaces = Some(ShowWhitespaceSetting::All);
            s.defaults.tab_size = NonZeroU32::new(4);
        });

        for editor_mode_without_invisibles in [
            EditorMode::SingleLine,
            EditorMode::AutoHeight { max_lines: 100 },
        ] {
            let invisibles = collect_invisibles_from_new_editor(
                cx,
                editor_mode_without_invisibles,
                "\t\t\t| | a b",
                px(500.0),
            );
            assert!(invisibles.is_empty(),
                    "For editor mode {editor_mode_without_invisibles:?} no invisibles was expected but got {invisibles:?}");
        }
    }

    #[gpui::test]
    fn test_wrapped_invisibles_drawing(cx: &mut TestAppContext) {
        let tab_size = 4;
        let input_text = "a\tbcd   ".repeat(9);
        let repeated_invisibles = [
            Invisible::Tab {
                line_start_offset: 1,
            },
            Invisible::Whitespace {
                line_offset: tab_size as usize + 3,
            },
            Invisible::Whitespace {
                line_offset: tab_size as usize + 4,
            },
            Invisible::Whitespace {
                line_offset: tab_size as usize + 5,
            },
        ];
        let expected_invisibles = std::iter::once(repeated_invisibles)
            .cycle()
            .take(9)
            .flatten()
            .collect::<Vec<_>>();
        assert_eq!(
            expected_invisibles.len(),
            input_text
                .chars()
                .filter(|initial_char| initial_char.is_whitespace())
                .count(),
            "Hardcoded expected invisibles differ from the actual ones in '{input_text}'"
        );
        info!("Expected invisibles: {expected_invisibles:?}");

        init_test(cx, |_| {});

        // Put the same string with repeating whitespace pattern into editors of various size,
        // take deliberately small steps during resizing, to put all whitespace kinds near the wrap point.
        let resize_step = 10.0;
        let mut editor_width = 200.0;
        while editor_width <= 1000.0 {
            update_test_language_settings(cx, |s| {
                s.defaults.tab_size = NonZeroU32::new(tab_size);
                s.defaults.show_whitespaces = Some(ShowWhitespaceSetting::All);
                s.defaults.preferred_line_length = Some(editor_width as u32);
                s.defaults.soft_wrap = Some(language_settings::SoftWrap::PreferredLineLength);
            });

            let actual_invisibles = collect_invisibles_from_new_editor(
                cx,
                EditorMode::Full,
                &input_text,
                px(editor_width),
            );

            // Whatever the editor size is, ensure it has the same invisible kinds in the same order
            // (no good guarantees about the offsets: wrapping could trigger padding and its tests should check the offsets).
            let mut i = 0;
            for (actual_index, actual_invisible) in actual_invisibles.iter().enumerate() {
                i = actual_index;
                match expected_invisibles.get(i) {
                    Some(expected_invisible) => match (expected_invisible, actual_invisible) {
                        (Invisible::Whitespace { .. }, Invisible::Whitespace { .. })
                        | (Invisible::Tab { .. }, Invisible::Tab { .. }) => {}
                        _ => {
                            panic!("At index {i}, expected invisible {expected_invisible:?} does not match actual {actual_invisible:?} by kind. Actual invisibles: {actual_invisibles:?}")
                        }
                    },
                    None => panic!("Unexpected extra invisible {actual_invisible:?} at index {i}"),
                }
            }
            let missing_expected_invisibles = &expected_invisibles[i + 1..];
            assert!(
                missing_expected_invisibles.is_empty(),
                "Missing expected invisibles after index {i}: {missing_expected_invisibles:?}"
            );

            editor_width += resize_step;
        }
    }

    fn collect_invisibles_from_new_editor(
        cx: &mut TestAppContext,
        editor_mode: EditorMode,
        input_text: &str,
        editor_width: Pixels,
    ) -> Vec<Invisible> {
        info!(
            "Creating editor with mode {editor_mode:?}, width {}px and text '{input_text}'",
            editor_width.0
        );
        let window = cx.add_window(|cx| {
            let buffer = MultiBuffer::build_simple(&input_text, cx);
            Editor::new(editor_mode, buffer, None, cx)
        });
        let cx = &mut VisualTestContext::from_window(*window, cx);
        let editor = window.root(cx).unwrap();
        let style = cx.update(|cx| editor.read(cx).style().unwrap().clone());
        window
            .update(cx, |editor, cx| {
                editor.set_soft_wrap_mode(language_settings::SoftWrap::EditorWidth, cx);
                editor.set_wrap_width(Some(editor_width), cx);
            })
            .unwrap();
        let (_, state) = cx.draw(point(px(500.), px(500.)), size(px(500.), px(500.)), |_| {
            EditorElement::new(&editor, style)
        });
        state
            .position_map
            .line_layouts
            .iter()
            .flat_map(|line_with_invisibles| &line_with_invisibles.invisibles)
            .cloned()
            .collect()
    }
}

pub fn register_action<T: Action>(
    view: &View<Editor>,
    cx: &mut WindowContext,
    listener: impl Fn(&mut Editor, &T, &mut ViewContext<Editor>) + 'static,
) {
    let view = view.clone();
    cx.on_action(TypeId::of::<T>(), move |action, phase, cx| {
        let action = action.downcast_ref().unwrap();
        if phase == DispatchPhase::Bubble {
            view.update(cx, |editor, cx| {
                listener(editor, action, cx);
            })
        }
    })
}

fn compute_auto_height_layout(
    editor: &mut Editor,
    max_lines: usize,
    max_line_number_width: Pixels,
    known_dimensions: Size<Option<Pixels>>,
    cx: &mut ViewContext<Editor>,
) -> Option<Size<Pixels>> {
    let width = known_dimensions.width?;
    if let Some(height) = known_dimensions.height {
        return Some(size(width, height));
    }

    let style = editor.style.as_ref().unwrap();
    let font_id = cx.text_system().resolve_font(&style.text.font());
    let font_size = style.text.font_size.to_pixels(cx.rem_size());
    let line_height = style.text.line_height_in_pixels(cx.rem_size());
    let em_width = cx
        .text_system()
        .typographic_bounds(font_id, font_size, 'm')
        .unwrap()
        .size
        .width;

    let mut snapshot = editor.snapshot(cx);
    let gutter_dimensions =
        snapshot.gutter_dimensions(font_id, font_size, em_width, max_line_number_width, cx);

    editor.gutter_width = gutter_dimensions.width;
    let text_width = width - gutter_dimensions.width;
    let overscroll = size(em_width, px(0.));

    let editor_width = text_width - gutter_dimensions.margin - overscroll.width - em_width;
    if editor.set_wrap_width(Some(editor_width), cx) {
        snapshot = editor.snapshot(cx);
    }

    let scroll_height = Pixels::from(snapshot.max_point().row() + 1) * line_height;
    let height = scroll_height
        .max(line_height)
        .min(line_height * max_lines as f32);

    Some(size(width, height))
}<|MERGE_RESOLUTION|>--- conflicted
+++ resolved
@@ -873,7 +873,7 @@
     fn collect_cursors(
         &self,
         snapshot: &EditorSnapshot,
-        cx: &mut ElementContext,
+        cx: &mut WindowContext,
     ) -> Vec<(Anchor, Hsla)> {
         let editor = self.editor.read(cx);
         let mut cursors = Vec::<(Anchor, Hsla)>::new();
@@ -1354,7 +1354,7 @@
 
     fn get_participant_color(
         participant_index: Option<ParticipantIndex>,
-        cx: &ElementContext,
+        cx: &WindowContext,
     ) -> PlayerColor {
         if let Some(index) = participant_index {
             cx.theme().players().color_for_participant(index.0)
@@ -2517,13 +2517,8 @@
         });
     }
 
-<<<<<<< HEAD
-    fn paint_cursors(&mut self, layout: &mut EditorLayout, cx: &mut ElementContext) {
+    fn paint_cursors(&mut self, layout: &mut EditorLayout, cx: &mut WindowContext) {
         for cursor in &mut layout.visible_cursors {
-=======
-    fn paint_cursors(&mut self, layout: &mut EditorLayout, cx: &mut WindowContext) {
-        for cursor in &mut layout.cursors {
->>>>>>> 1af1a9e8
             cursor.paint(layout.content_origin, cx);
         }
     }
@@ -2666,7 +2661,7 @@
         &self,
         layout: &EditorLayout,
         scrollbar_layout: &ScrollbarLayout,
-        cx: &mut ElementContext,
+        cx: &mut WindowContext,
     ) -> Vec<PaintQuad> {
         const LIMIT: usize = 100;
         if !EditorSettings::get_global(cx).scrollbar.cursors || layout.cursors.len() > LIMIT {
