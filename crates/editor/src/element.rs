--- conflicted
+++ resolved
@@ -85,20 +85,6 @@
 const INLINE_BLAME_PADDING_EM_WIDTHS: f32 = 7.;
 const MIN_SCROLL_THUMB_SIZE: f32 = 25.;
 
-<<<<<<< HEAD
-#[derive(Debug, Clone, PartialEq, Eq)]
-enum DisplayDiffHunk {
-    Folded {
-        display_row: DisplayRow,
-    },
-    Unfolded {
-        diff_base_byte_range: Range<usize>,
-        display_row_range: Range<DisplayRow>,
-        multi_buffer_range: Range<Anchor>,
-        status: DiffHunkStatus,
-    },
-}
-
 /// Determines what kinds of highlights should be applied to a lines background.
 #[derive(Clone, Copy, Default)]
 struct LineHighlightSpec {
@@ -107,8 +93,6 @@
     active_stack_frame: bool,
 }
 
-=======
->>>>>>> e4e758db
 struct SelectionLayout {
     head: DisplayPoint,
     cursor_shape: CursorShape,
@@ -8428,7 +8412,6 @@
                     &BTreeMap::default(),
                     Some(DisplayPoint::new(DisplayRow(0), 0)),
                     &snapshot,
-                    &HashMap::default(),
                     window,
                     cx,
                 )
