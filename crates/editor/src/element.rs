use crate::{
    blame_entry_tooltip::{blame_entry_relative_timestamp, BlameEntryTooltip},
    code_context_menus::{CodeActionsMenu, MENU_ASIDE_MAX_WIDTH, MENU_ASIDE_MIN_WIDTH, MENU_GAP},
    display_map::{
        Block, BlockContext, BlockStyle, DisplaySnapshot, HighlightedChunk, ToDisplayPoint,
    },
    editor_settings::{
        CurrentLineHighlight, DoubleClickInMultibuffer, MultiCursorModifier, ScrollBeyondLastLine,
        ScrollbarDiagnostics, ShowScrollbar,
    },
    git::blame::{CommitDetails, GitBlame},
    hover_popover::{
        self, hover_at, HOVER_POPOVER_GAP, MIN_POPOVER_CHARACTER_WIDTH, MIN_POPOVER_LINE_HEIGHT,
    },
    items::BufferSearchHighlights,
    mouse_context_menu::{self, MenuPosition, MouseContextMenu},
    scroll::{axis_pair, scroll_amount::ScrollAmount, AxisPair},
    BlockId, ChunkReplacement, CursorShape, CustomBlockId, DisplayPoint, DisplayRow,
    DocumentHighlightRead, DocumentHighlightWrite, EditDisplayMode, Editor, EditorMode,
    EditorSettings, EditorSnapshot, EditorStyle, ExpandExcerpts, FocusedBlock, GoToHunk,
    GoToPrevHunk, GutterDimensions, HalfPageDown, HalfPageUp, HandleInput, HoveredCursor,
    InlineCompletion, JumpData, LineDown, LineUp, OpenExcerpts, PageDown, PageUp, Point,
    RevertSelectedHunks, RowExt, RowRangeExt, SelectPhase, Selection, SoftWrap,
    StickyHeaderExcerpt, ToPoint, ToggleFold, CURSORS_VISIBLE_FOR, FILE_HEADER_HEIGHT,
    GIT_BLAME_MAX_AUTHOR_CHARS_DISPLAYED, MAX_LINE_LEN, MULTI_BUFFER_EXCERPT_HEADER_HEIGHT,
};
use client::ParticipantIndex;
use collections::{BTreeMap, HashMap, HashSet};
use diff::DiffHunkStatus;
use file_icons::FileIcons;
use git::{blame::BlameEntry, Oid};
use gpui::{
    anchored, deferred, div, fill, linear_color_stop, linear_gradient, outline, point, px, quad,
    relative, size, svg, transparent_black, Action, AnyElement, App, AvailableSpace, Axis, Bounds,
    ClickEvent, ClipboardItem, ContentMask, Context, Corner, Corners, CursorStyle, DispatchPhase,
    Edges, Element, ElementInputHandler, Entity, FocusHandle, Focusable as _, FontId,
    GlobalElementId, Hitbox, Hsla, InteractiveElement, IntoElement, Keystroke, Length,
    ModifiersChangedEvent, MouseButton, MouseDownEvent, MouseMoveEvent, MouseUpEvent, PaintQuad,
    ParentElement, Pixels, ScrollDelta, ScrollWheelEvent, ShapedLine, SharedString, Size,
    StatefulInteractiveElement, Style, Styled, Subscription, TextRun, TextStyleRefinement,
    WeakEntity, Window,
};
use itertools::Itertools;
use language::{
    language_settings::{
        IndentGuideBackgroundColoring, IndentGuideColoring, IndentGuideSettings,
        ShowWhitespaceSetting,
    },
    ChunkRendererContext,
};
use lsp::DiagnosticSeverity;
use multi_buffer::{
    Anchor, ExcerptId, ExcerptInfo, ExpandExcerptDirection, MultiBufferPoint, MultiBufferRow,
    RowInfo, ToOffset,
};
use project::project_settings::{GitGutterSetting, ProjectSettings};
use settings::Settings;
use smallvec::{smallvec, SmallVec};
use std::{
    any::TypeId,
    borrow::Cow,
    cmp::{self, Ordering},
    fmt::{self, Write},
    iter, mem,
    ops::{Deref, Range},
    rc::Rc,
    sync::Arc,
};
use sum_tree::Bias;
use text::BufferId;
use theme::{ActiveTheme, Appearance, PlayerColor};
use ui::{
    h_flex, prelude::*, ButtonLike, ButtonStyle, ContextMenu, IconButtonShape, KeyBinding, Tooltip,
    POPOVER_Y_PADDING,
};
use unicode_segmentation::UnicodeSegmentation;
use util::{RangeExt, ResultExt};
use workspace::{item::Item, notifications::NotifyTaskExt, Workspace};

const INLINE_BLAME_PADDING_EM_WIDTHS: f32 = 7.;

#[derive(Debug, Clone, PartialEq, Eq)]
enum DisplayDiffHunk {
    Folded {
        display_row: DisplayRow,
    },

    Unfolded {
        diff_base_byte_range: Range<usize>,
        display_row_range: Range<DisplayRow>,
        multi_buffer_range: Range<Anchor>,
        status: DiffHunkStatus,
    },
}

struct SelectionLayout {
    head: DisplayPoint,
    cursor_shape: CursorShape,
    is_newest: bool,
    is_local: bool,
    range: Range<DisplayPoint>,
    active_rows: Range<DisplayRow>,
    user_name: Option<SharedString>,
}

impl SelectionLayout {
    fn new<T: ToPoint + ToDisplayPoint + Clone>(
        selection: Selection<T>,
        line_mode: bool,
        cursor_shape: CursorShape,
        map: &DisplaySnapshot,
        is_newest: bool,
        is_local: bool,
        user_name: Option<SharedString>,
    ) -> Self {
        let point_selection = selection.map(|p| p.to_point(&map.buffer_snapshot));
        let display_selection = point_selection.map(|p| p.to_display_point(map));
        let mut range = display_selection.range();
        let mut head = display_selection.head();
        let mut active_rows = map.prev_line_boundary(point_selection.start).1.row()
            ..map.next_line_boundary(point_selection.end).1.row();

        // vim visual line mode
        if line_mode {
            let point_range = map.expand_to_line(point_selection.range());
            range = point_range.start.to_display_point(map)..point_range.end.to_display_point(map);
        }

        // any vim visual mode (including line mode)
        if (cursor_shape == CursorShape::Block || cursor_shape == CursorShape::Hollow)
            && !range.is_empty()
            && !selection.reversed
        {
            if head.column() > 0 {
                head = map.clip_point(DisplayPoint::new(head.row(), head.column() - 1), Bias::Left)
            } else if head.row().0 > 0 && head != map.max_point() {
                head = map.clip_point(
                    DisplayPoint::new(
                        head.row().previous_row(),
                        map.line_len(head.row().previous_row()),
                    ),
                    Bias::Left,
                );
                // updating range.end is a no-op unless you're cursor is
                // on the newline containing a multi-buffer divider
                // in which case the clip_point may have moved the head up
                // an additional row.
                range.end = DisplayPoint::new(head.row().next_row(), 0);
                active_rows.end = head.row();
            }
        }

        Self {
            head,
            cursor_shape,
            is_newest,
            is_local,
            range,
            active_rows,
            user_name,
        }
    }
}

pub struct EditorElement {
    editor: Entity<Editor>,
    style: EditorStyle,
}

type DisplayRowDelta = u32;

impl EditorElement {
    pub(crate) const SCROLLBAR_WIDTH: Pixels = px(15.);

    pub fn new(editor: &Entity<Editor>, style: EditorStyle) -> Self {
        Self {
            editor: editor.clone(),
            style,
        }
    }

    fn register_actions(&self, window: &mut Window, cx: &mut App) {
        let editor = &self.editor;
        editor.update(cx, |editor, cx| {
            for action in editor.editor_actions.borrow().values() {
                (action)(window, cx)
            }
        });

        crate::rust_analyzer_ext::apply_related_actions(editor, window, cx);
        crate::clangd_ext::apply_related_actions(editor, window, cx);
        register_action(editor, window, Editor::open_context_menu);
        register_action(editor, window, Editor::move_left);
        register_action(editor, window, Editor::move_right);
        register_action(editor, window, Editor::move_down);
        register_action(editor, window, Editor::move_down_by_lines);
        register_action(editor, window, Editor::select_down_by_lines);
        register_action(editor, window, Editor::move_up);
        register_action(editor, window, Editor::move_up_by_lines);
        register_action(editor, window, Editor::select_up_by_lines);
        register_action(editor, window, Editor::select_page_down);
        register_action(editor, window, Editor::select_page_up);
        register_action(editor, window, Editor::cancel);
        register_action(editor, window, Editor::newline);
        register_action(editor, window, Editor::newline_above);
        register_action(editor, window, Editor::newline_below);
        register_action(editor, window, Editor::backspace);
        register_action(editor, window, Editor::delete);
        register_action(editor, window, Editor::tab);
        register_action(editor, window, Editor::tab_prev);
        register_action(editor, window, Editor::indent);
        register_action(editor, window, Editor::outdent);
        register_action(editor, window, Editor::autoindent);
        register_action(editor, window, Editor::delete_line);
        register_action(editor, window, Editor::join_lines);
        register_action(editor, window, Editor::sort_lines_case_sensitive);
        register_action(editor, window, Editor::sort_lines_case_insensitive);
        register_action(editor, window, Editor::reverse_lines);
        register_action(editor, window, Editor::shuffle_lines);
        register_action(editor, window, Editor::convert_to_upper_case);
        register_action(editor, window, Editor::convert_to_lower_case);
        register_action(editor, window, Editor::convert_to_title_case);
        register_action(editor, window, Editor::convert_to_snake_case);
        register_action(editor, window, Editor::convert_to_kebab_case);
        register_action(editor, window, Editor::convert_to_upper_camel_case);
        register_action(editor, window, Editor::convert_to_lower_camel_case);
        register_action(editor, window, Editor::convert_to_opposite_case);
        register_action(editor, window, Editor::delete_to_previous_word_start);
        register_action(editor, window, Editor::delete_to_previous_subword_start);
        register_action(editor, window, Editor::delete_to_next_word_end);
        register_action(editor, window, Editor::delete_to_next_subword_end);
        register_action(editor, window, Editor::delete_to_beginning_of_line);
        register_action(editor, window, Editor::delete_to_end_of_line);
        register_action(editor, window, Editor::cut_to_end_of_line);
        register_action(editor, window, Editor::duplicate_line_up);
        register_action(editor, window, Editor::duplicate_line_down);
        register_action(editor, window, Editor::duplicate_selection);
        register_action(editor, window, Editor::move_line_up);
        register_action(editor, window, Editor::move_line_down);
        register_action(editor, window, Editor::transpose);
        register_action(editor, window, Editor::rewrap);
        register_action(editor, window, Editor::cut);
        register_action(editor, window, Editor::kill_ring_cut);
        register_action(editor, window, Editor::kill_ring_yank);
        register_action(editor, window, Editor::copy);
        register_action(editor, window, Editor::paste);
        register_action(editor, window, Editor::undo);
        register_action(editor, window, Editor::redo);
        register_action(editor, window, Editor::move_page_up);
        register_action(editor, window, Editor::move_page_down);
        register_action(editor, window, Editor::next_screen);
        register_action(editor, window, Editor::scroll_cursor_top);
        register_action(editor, window, Editor::scroll_cursor_center);
        register_action(editor, window, Editor::scroll_cursor_bottom);
        register_action(editor, window, Editor::scroll_cursor_center_top_bottom);
        register_action(editor, window, |editor, _: &LineDown, window, cx| {
            editor.scroll_screen(&ScrollAmount::Line(1.), window, cx)
        });
        register_action(editor, window, |editor, _: &LineUp, window, cx| {
            editor.scroll_screen(&ScrollAmount::Line(-1.), window, cx)
        });
        register_action(editor, window, |editor, _: &HalfPageDown, window, cx| {
            editor.scroll_screen(&ScrollAmount::Page(0.5), window, cx)
        });
        register_action(
            editor,
            window,
            |editor, HandleInput(text): &HandleInput, window, cx| {
                if text.is_empty() {
                    return;
                }
                editor.handle_input(text, window, cx);
            },
        );
        register_action(editor, window, |editor, _: &HalfPageUp, window, cx| {
            editor.scroll_screen(&ScrollAmount::Page(-0.5), window, cx)
        });
        register_action(editor, window, |editor, _: &PageDown, window, cx| {
            editor.scroll_screen(&ScrollAmount::Page(1.), window, cx)
        });
        register_action(editor, window, |editor, _: &PageUp, window, cx| {
            editor.scroll_screen(&ScrollAmount::Page(-1.), window, cx)
        });
        register_action(editor, window, Editor::move_to_previous_word_start);
        register_action(editor, window, Editor::move_to_previous_subword_start);
        register_action(editor, window, Editor::move_to_next_word_end);
        register_action(editor, window, Editor::move_to_next_subword_end);
        register_action(editor, window, Editor::move_to_beginning_of_line);
        register_action(editor, window, Editor::move_to_end_of_line);
        register_action(editor, window, Editor::move_to_start_of_paragraph);
        register_action(editor, window, Editor::move_to_end_of_paragraph);
        register_action(editor, window, Editor::move_to_beginning);
        register_action(editor, window, Editor::move_to_end);
        register_action(editor, window, Editor::select_up);
        register_action(editor, window, Editor::select_down);
        register_action(editor, window, Editor::select_left);
        register_action(editor, window, Editor::select_right);
        register_action(editor, window, Editor::select_to_previous_word_start);
        register_action(editor, window, Editor::select_to_previous_subword_start);
        register_action(editor, window, Editor::select_to_next_word_end);
        register_action(editor, window, Editor::select_to_next_subword_end);
        register_action(editor, window, Editor::select_to_beginning_of_line);
        register_action(editor, window, Editor::select_to_end_of_line);
        register_action(editor, window, Editor::select_to_start_of_paragraph);
        register_action(editor, window, Editor::select_to_end_of_paragraph);
        register_action(editor, window, Editor::select_to_beginning);
        register_action(editor, window, Editor::select_to_end);
        register_action(editor, window, Editor::select_all);
        register_action(editor, window, |editor, action, window, cx| {
            editor.select_all_matches(action, window, cx).log_err();
        });
        register_action(editor, window, Editor::select_line);
        register_action(editor, window, Editor::split_selection_into_lines);
        register_action(editor, window, Editor::add_selection_above);
        register_action(editor, window, Editor::add_selection_below);
        register_action(editor, window, |editor, action, window, cx| {
            editor.select_next(action, window, cx).log_err();
        });
        register_action(editor, window, |editor, action, window, cx| {
            editor.select_previous(action, window, cx).log_err();
        });
        register_action(editor, window, Editor::toggle_comments);
        register_action(editor, window, Editor::select_larger_syntax_node);
        register_action(editor, window, Editor::select_smaller_syntax_node);
        register_action(editor, window, Editor::select_enclosing_symbol);
        register_action(editor, window, Editor::move_to_enclosing_bracket);
        register_action(editor, window, Editor::undo_selection);
        register_action(editor, window, Editor::redo_selection);
        if !editor.read(cx).is_singleton(cx) {
            register_action(editor, window, Editor::expand_excerpts);
            register_action(editor, window, Editor::expand_excerpts_up);
            register_action(editor, window, Editor::expand_excerpts_down);
        }
        register_action(editor, window, Editor::go_to_diagnostic);
        register_action(editor, window, Editor::go_to_prev_diagnostic);
        register_action(editor, window, Editor::go_to_next_hunk);
        register_action(editor, window, Editor::go_to_prev_hunk);
        register_action(editor, window, |editor, action, window, cx| {
            editor
                .go_to_definition(action, window, cx)
                .detach_and_log_err(cx);
        });
        register_action(editor, window, |editor, action, window, cx| {
            editor
                .go_to_definition_split(action, window, cx)
                .detach_and_log_err(cx);
        });
        register_action(editor, window, |editor, action, window, cx| {
            editor
                .go_to_declaration(action, window, cx)
                .detach_and_log_err(cx);
        });
        register_action(editor, window, |editor, action, window, cx| {
            editor
                .go_to_declaration_split(action, window, cx)
                .detach_and_log_err(cx);
        });
        register_action(editor, window, |editor, action, window, cx| {
            editor
                .go_to_implementation(action, window, cx)
                .detach_and_log_err(cx);
        });
        register_action(editor, window, |editor, action, window, cx| {
            editor
                .go_to_implementation_split(action, window, cx)
                .detach_and_log_err(cx);
        });
        register_action(editor, window, |editor, action, window, cx| {
            editor
                .go_to_type_definition(action, window, cx)
                .detach_and_log_err(cx);
        });
        register_action(editor, window, |editor, action, window, cx| {
            editor
                .go_to_type_definition_split(action, window, cx)
                .detach_and_log_err(cx);
        });
        register_action(editor, window, Editor::open_url);
        register_action(editor, window, Editor::open_selected_filename);
        register_action(editor, window, Editor::fold);
        register_action(editor, window, Editor::fold_at_level);
        register_action(editor, window, Editor::fold_all);
        register_action(editor, window, Editor::fold_function_bodies);
        register_action(editor, window, Editor::fold_at);
        register_action(editor, window, Editor::fold_recursive);
        register_action(editor, window, Editor::toggle_fold);
        register_action(editor, window, Editor::toggle_fold_recursive);
        register_action(editor, window, Editor::unfold_lines);
        register_action(editor, window, Editor::unfold_recursive);
        register_action(editor, window, Editor::unfold_all);
        register_action(editor, window, Editor::unfold_at);
        register_action(editor, window, Editor::fold_selected_ranges);
        register_action(editor, window, Editor::set_mark);
        register_action(editor, window, Editor::swap_selection_ends);
        register_action(editor, window, Editor::show_completions);
        register_action(editor, window, Editor::toggle_code_actions);
        register_action(editor, window, Editor::open_excerpts);
        register_action(editor, window, Editor::open_excerpts_in_split);
        register_action(editor, window, Editor::open_proposed_changes_editor);
        register_action(editor, window, Editor::toggle_soft_wrap);
        register_action(editor, window, Editor::toggle_tab_bar);
        register_action(editor, window, Editor::toggle_line_numbers);
        register_action(editor, window, Editor::toggle_relative_line_numbers);
        register_action(editor, window, Editor::toggle_indent_guides);
        register_action(editor, window, Editor::toggle_inlay_hints);
        register_action(editor, window, Editor::toggle_inline_completions);
        register_action(editor, window, hover_popover::hover);
        register_action(editor, window, Editor::reveal_in_finder);
        register_action(editor, window, Editor::copy_path);
        register_action(editor, window, Editor::copy_relative_path);
        register_action(editor, window, Editor::copy_highlight_json);
        register_action(editor, window, Editor::copy_permalink_to_line);
        register_action(editor, window, Editor::open_permalink_to_line);
        register_action(editor, window, Editor::copy_file_location);
        register_action(editor, window, Editor::toggle_git_blame);
        register_action(editor, window, Editor::toggle_git_blame_inline);
        register_action(editor, window, Editor::toggle_selected_diff_hunks);
        register_action(editor, window, Editor::expand_all_diff_hunks);
        register_action(editor, window, |editor, action, window, cx| {
            if let Some(task) = editor.format(action, window, cx) {
                task.detach_and_notify_err(window, cx);
            } else {
                cx.propagate();
            }
        });
        register_action(editor, window, |editor, action, window, cx| {
            if let Some(task) = editor.format_selections(action, window, cx) {
                task.detach_and_notify_err(window, cx);
            } else {
                cx.propagate();
            }
        });
        register_action(editor, window, Editor::restart_language_server);
        register_action(editor, window, Editor::show_character_palette);
        register_action(editor, window, |editor, action, window, cx| {
            if let Some(task) = editor.confirm_completion(action, window, cx) {
                task.detach_and_notify_err(window, cx);
            } else {
                cx.propagate();
            }
        });
        register_action(editor, window, |editor, action, window, cx| {
            if let Some(task) = editor.compose_completion(action, window, cx) {
                task.detach_and_notify_err(window, cx);
            } else {
                cx.propagate();
            }
        });
        register_action(editor, window, |editor, action, window, cx| {
            if let Some(task) = editor.confirm_code_action(action, window, cx) {
                task.detach_and_notify_err(window, cx);
            } else {
                cx.propagate();
            }
        });
        register_action(editor, window, |editor, action, window, cx| {
            if let Some(task) = editor.rename(action, window, cx) {
                task.detach_and_notify_err(window, cx);
            } else {
                cx.propagate();
            }
        });
        register_action(editor, window, |editor, action, window, cx| {
            if let Some(task) = editor.confirm_rename(action, window, cx) {
                task.detach_and_notify_err(window, cx);
            } else {
                cx.propagate();
            }
        });
        register_action(editor, window, |editor, action, window, cx| {
            if let Some(task) = editor.find_all_references(action, window, cx) {
                task.detach_and_log_err(cx);
            } else {
                cx.propagate();
            }
        });
        register_action(editor, window, Editor::show_signature_help);
        register_action(editor, window, Editor::next_inline_completion);
        register_action(editor, window, Editor::previous_inline_completion);
        register_action(editor, window, Editor::show_inline_completion);
        register_action(editor, window, Editor::context_menu_first);
        register_action(editor, window, Editor::context_menu_prev);
        register_action(editor, window, Editor::context_menu_next);
        register_action(editor, window, Editor::context_menu_last);
        register_action(editor, window, Editor::display_cursor_names);
        register_action(editor, window, Editor::unique_lines_case_insensitive);
        register_action(editor, window, Editor::unique_lines_case_sensitive);
        register_action(editor, window, Editor::accept_partial_inline_completion);
        register_action(editor, window, Editor::accept_inline_completion);
        register_action(editor, window, Editor::revert_file);
        register_action(editor, window, Editor::revert_selected_hunks);
        register_action(editor, window, Editor::apply_all_diff_hunks);
        register_action(editor, window, Editor::apply_selected_diff_hunks);
        register_action(editor, window, Editor::open_active_item_in_terminal);
        register_action(editor, window, Editor::reload_file);
        register_action(editor, window, Editor::spawn_nearest_task);
        register_action(editor, window, Editor::insert_uuid_v4);
        register_action(editor, window, Editor::insert_uuid_v7);
        register_action(editor, window, Editor::open_selections_in_multibuffer);
    }

    fn register_key_listeners(&self, window: &mut Window, _: &mut App, layout: &EditorLayout) {
        let position_map = layout.position_map.clone();
        window.on_key_event({
            let editor = self.editor.clone();
            move |event: &ModifiersChangedEvent, phase, window, cx| {
                if phase != DispatchPhase::Bubble {
                    return;
                }
                editor.update(cx, |editor, cx| {
                    if editor.hover_state.focused(window, cx) {
                        return;
                    }
                    Self::modifiers_changed(editor, event, &position_map, window, cx)
                })
            }
        });
    }

    fn modifiers_changed(
        editor: &mut Editor,
        event: &ModifiersChangedEvent,
        position_map: &PositionMap,
        window: &mut Window,
        cx: &mut Context<Editor>,
    ) {
        editor.update_inline_completion_preview(&event.modifiers, window, cx);

        let mouse_position = window.mouse_position();
        if !position_map.text_hitbox.is_hovered(window) {
            return;
        }

        editor.update_hovered_link(
            position_map.point_for_position(mouse_position),
            &position_map.snapshot,
            event.modifiers,
            window,
            cx,
        )
    }

    fn mouse_left_down(
        editor: &mut Editor,
        event: &MouseDownEvent,
        hovered_hunk: Option<Range<Anchor>>,
        position_map: &PositionMap,
        line_numbers: &HashMap<MultiBufferRow, LineNumberLayout>,
        window: &mut Window,
        cx: &mut Context<Editor>,
    ) {
        if window.default_prevented() {
            return;
        }

        let text_hitbox = &position_map.text_hitbox;
        let gutter_hitbox = &position_map.gutter_hitbox;
        let mut click_count = event.click_count;
        let mut modifiers = event.modifiers;

        if let Some(hovered_hunk) = hovered_hunk {
            editor.toggle_diff_hunks_in_ranges(vec![hovered_hunk], cx);
            cx.notify();
            return;
        } else if gutter_hitbox.is_hovered(window) {
            click_count = 3; // Simulate triple-click when clicking the gutter to select lines
        } else if !text_hitbox.is_hovered(window) {
            return;
        }

        let is_singleton = editor.buffer().read(cx).is_singleton();

        if click_count == 2 && !is_singleton {
            match EditorSettings::get_global(cx).double_click_in_multibuffer {
                DoubleClickInMultibuffer::Select => {
                    // do nothing special on double click, all selection logic is below
                }
                DoubleClickInMultibuffer::Open => {
                    if modifiers.alt {
                        // if double click is made with alt, pretend it's a regular double click without opening and alt,
                        // and run the selection logic.
                        modifiers.alt = false;
                    } else {
                        let scroll_position_row =
                            position_map.scroll_pixel_position.y / position_map.line_height;
                        let display_row = (((event.position - gutter_hitbox.bounds.origin).y
                            + position_map.scroll_pixel_position.y)
                            / position_map.line_height)
                            as u32;
                        let multi_buffer_row = position_map
                            .snapshot
                            .display_point_to_point(
                                DisplayPoint::new(DisplayRow(display_row), 0),
                                Bias::Right,
                            )
                            .row;
                        let line_offset_from_top = display_row - scroll_position_row as u32;
                        // if double click is made without alt, open the corresponding excerp
                        editor.open_excerpts_common(
                            Some(JumpData::MultiBufferRow {
                                row: MultiBufferRow(multi_buffer_row),
                                line_offset_from_top,
                            }),
                            false,
                            window,
                            cx,
                        );
                        return;
                    }
                }
            }
        }

        let point_for_position = position_map.point_for_position(event.position);
        let position = point_for_position.previous_valid;
        if modifiers.shift && modifiers.alt {
            editor.select(
                SelectPhase::BeginColumnar {
                    position,
                    reset: false,
                    goal_column: point_for_position.exact_unclipped.column(),
                },
                window,
                cx,
            );
        } else if modifiers.shift && !modifiers.control && !modifiers.alt && !modifiers.secondary()
        {
            editor.select(
                SelectPhase::Extend {
                    position,
                    click_count,
                },
                window,
                cx,
            );
        } else {
            let multi_cursor_setting = EditorSettings::get_global(cx).multi_cursor_modifier;
            let multi_cursor_modifier = match multi_cursor_setting {
                MultiCursorModifier::Alt => modifiers.alt,
                MultiCursorModifier::CmdOrCtrl => modifiers.secondary(),
            };
            editor.select(
                SelectPhase::Begin {
                    position,
                    add: multi_cursor_modifier,
                    click_count,
                },
                window,
                cx,
            );
        }
        cx.stop_propagation();

        if !is_singleton {
            let display_row = (((event.position - gutter_hitbox.bounds.origin).y
                + position_map.scroll_pixel_position.y)
                / position_map.line_height) as u32;
            let multi_buffer_row = position_map
                .snapshot
                .display_point_to_point(DisplayPoint::new(DisplayRow(display_row), 0), Bias::Right)
                .row;
            if line_numbers
                .get(&MultiBufferRow(multi_buffer_row))
                .and_then(|line_number| line_number.hitbox.as_ref())
                .is_some_and(|hitbox| hitbox.contains(&event.position))
            {
                let scroll_position_row =
                    position_map.scroll_pixel_position.y / position_map.line_height;
                let line_offset_from_top = display_row - scroll_position_row as u32;

                editor.open_excerpts_common(
                    Some(JumpData::MultiBufferRow {
                        row: MultiBufferRow(multi_buffer_row),
                        line_offset_from_top,
                    }),
                    modifiers.alt,
                    window,
                    cx,
                );
                cx.stop_propagation();
            }
        }
    }

    fn mouse_right_down(
        editor: &mut Editor,
        event: &MouseDownEvent,
        position_map: &PositionMap,
        window: &mut Window,
        cx: &mut Context<Editor>,
    ) {
        if !position_map.text_hitbox.is_hovered(window) {
            return;
        }
        let point_for_position = position_map.point_for_position(event.position);
        mouse_context_menu::deploy_context_menu(
            editor,
            Some(event.position),
            point_for_position.previous_valid,
            window,
            cx,
        );
        cx.stop_propagation();
    }

    fn mouse_middle_down(
        editor: &mut Editor,
        event: &MouseDownEvent,
        position_map: &PositionMap,
        window: &mut Window,
        cx: &mut Context<Editor>,
    ) {
        if !position_map.text_hitbox.is_hovered(window) || window.default_prevented() {
            return;
        }

        let point_for_position = position_map.point_for_position(event.position);
        let position = point_for_position.previous_valid;

        editor.select(
            SelectPhase::BeginColumnar {
                position,
                reset: true,
                goal_column: point_for_position.exact_unclipped.column(),
            },
            window,
            cx,
        );
    }

    fn mouse_up(
        editor: &mut Editor,
        event: &MouseUpEvent,
        position_map: &PositionMap,
        window: &mut Window,
        cx: &mut Context<Editor>,
    ) {
        let text_hitbox = &position_map.text_hitbox;
        let end_selection = editor.has_pending_selection();
        let pending_nonempty_selections = editor.has_pending_nonempty_selection();

        if end_selection {
            editor.select(SelectPhase::End, window, cx);
        }

        if end_selection && pending_nonempty_selections {
            cx.stop_propagation();
        } else if cfg!(any(target_os = "linux", target_os = "freebsd"))
            && event.button == MouseButton::Middle
        {
            if !text_hitbox.is_hovered(window) || editor.read_only(cx) {
                return;
            }

            #[cfg(any(target_os = "linux", target_os = "freebsd"))]
            if EditorSettings::get_global(cx).middle_click_paste {
                if let Some(text) = cx.read_from_primary().and_then(|item| item.text()) {
                    let point_for_position = position_map.point_for_position(event.position);
                    let position = point_for_position.previous_valid;

                    editor.select(
                        SelectPhase::Begin {
                            position,
                            add: false,
                            click_count: 1,
                        },
                        window,
                        cx,
                    );
                    editor.insert(&text, window, cx);
                }
                cx.stop_propagation()
            }
        }
    }

    fn click(
        editor: &mut Editor,
        event: &ClickEvent,
        position_map: &PositionMap,
        window: &mut Window,
        cx: &mut Context<Editor>,
    ) {
        let text_hitbox = &position_map.text_hitbox;
        let pending_nonempty_selections = editor.has_pending_nonempty_selection();

        let multi_cursor_setting = EditorSettings::get_global(cx).multi_cursor_modifier;
        let multi_cursor_modifier = match multi_cursor_setting {
            MultiCursorModifier::Alt => event.modifiers().secondary(),
            MultiCursorModifier::CmdOrCtrl => event.modifiers().alt,
        };

        if !pending_nonempty_selections && multi_cursor_modifier && text_hitbox.is_hovered(window) {
            let point = position_map.point_for_position(event.up.position);
            editor.handle_click_hovered_link(point, event.modifiers(), window, cx);

            cx.stop_propagation();
        }
    }

    fn mouse_dragged(
        editor: &mut Editor,
        event: &MouseMoveEvent,
        position_map: &PositionMap,
        window: &mut Window,
        cx: &mut Context<Editor>,
    ) {
        if !editor.has_pending_selection() {
            return;
        }

        let text_bounds = position_map.text_hitbox.bounds;
        let point_for_position = position_map.point_for_position(event.position);
        let mut scroll_delta = gpui::Point::<f32>::default();
        let vertical_margin = position_map.line_height.min(text_bounds.size.height / 3.0);
        let top = text_bounds.origin.y + vertical_margin;
        let bottom = text_bounds.bottom_left().y - vertical_margin;
        if event.position.y < top {
            scroll_delta.y = -scale_vertical_mouse_autoscroll_delta(top - event.position.y);
        }
        if event.position.y > bottom {
            scroll_delta.y = scale_vertical_mouse_autoscroll_delta(event.position.y - bottom);
        }

        // We need horizontal width of text
        let style = editor.style.clone().unwrap_or_default();
        let font_id = window.text_system().resolve_font(&style.text.font());
        let font_size = style.text.font_size.to_pixels(window.rem_size());
        let em_width = window.text_system().em_width(font_id, font_size).unwrap();

        let scroll_margin_x = EditorSettings::get_global(cx).horizontal_scroll_margin;

        let scroll_space: Pixels = scroll_margin_x * em_width;

        let left = text_bounds.origin.x + scroll_space;
        let right = text_bounds.top_right().x - scroll_space;

        if event.position.x < left {
            scroll_delta.x = -scale_horizontal_mouse_autoscroll_delta(left - event.position.x);
        }
        if event.position.x > right {
            scroll_delta.x = scale_horizontal_mouse_autoscroll_delta(event.position.x - right);
        }

        editor.select(
            SelectPhase::Update {
                position: point_for_position.previous_valid,
                goal_column: point_for_position.exact_unclipped.column(),
                scroll_delta,
            },
            window,
            cx,
        );
    }

    fn mouse_moved(
        editor: &mut Editor,
        event: &MouseMoveEvent,
        position_map: &PositionMap,
        window: &mut Window,
        cx: &mut Context<Editor>,
    ) {
        let text_hitbox = &position_map.text_hitbox;
        let gutter_hitbox = &position_map.gutter_hitbox;
        let modifiers = event.modifiers;
        let gutter_hovered = gutter_hitbox.is_hovered(window);
        editor.set_gutter_hovered(gutter_hovered, cx);

        // Don't trigger hover popover if mouse is hovering over context menu
        if text_hitbox.is_hovered(window) {
            let point_for_position = position_map.point_for_position(event.position);

            editor.update_hovered_link(
                point_for_position,
                &position_map.snapshot,
                modifiers,
                window,
                cx,
            );

            if let Some(point) = point_for_position.as_valid() {
                let anchor = position_map
                    .snapshot
                    .buffer_snapshot
                    .anchor_before(point.to_offset(&position_map.snapshot, Bias::Left));
                hover_at(editor, Some(anchor), window, cx);
                Self::update_visible_cursor(editor, point, position_map, window, cx);
            } else {
                hover_at(editor, None, window, cx);
            }
        } else {
            editor.hide_hovered_link(cx);
            hover_at(editor, None, window, cx);
            if gutter_hovered {
                cx.stop_propagation();
            }
        }
    }

    fn update_visible_cursor(
        editor: &mut Editor,
        point: DisplayPoint,
        position_map: &PositionMap,
        window: &mut Window,
        cx: &mut Context<Editor>,
    ) {
        let snapshot = &position_map.snapshot;
        let Some(hub) = editor.collaboration_hub() else {
            return;
        };
        let start = snapshot.display_snapshot.clip_point(
            DisplayPoint::new(point.row(), point.column().saturating_sub(1)),
            Bias::Left,
        );
        let end = snapshot.display_snapshot.clip_point(
            DisplayPoint::new(
                point.row(),
                (point.column() + 1).min(snapshot.line_len(point.row())),
            ),
            Bias::Right,
        );

        let range = snapshot
            .buffer_snapshot
            .anchor_at(start.to_point(&snapshot.display_snapshot), Bias::Left)
            ..snapshot
                .buffer_snapshot
                .anchor_at(end.to_point(&snapshot.display_snapshot), Bias::Right);

        let Some(selection) = snapshot.remote_selections_in_range(&range, hub, cx).next() else {
            return;
        };
        let key = crate::HoveredCursor {
            replica_id: selection.replica_id,
            selection_id: selection.selection.id,
        };
        editor.hovered_cursors.insert(
            key.clone(),
            cx.spawn_in(window, |editor, mut cx| async move {
                cx.background_executor().timer(CURSORS_VISIBLE_FOR).await;
                editor
                    .update(&mut cx, |editor, cx| {
                        editor.hovered_cursors.remove(&key);
                        cx.notify();
                    })
                    .ok();
            }),
        );
        cx.notify()
    }

    #[allow(clippy::too_many_arguments)]
    fn layout_selections(
        &self,
        start_anchor: Anchor,
        end_anchor: Anchor,
        local_selections: &[Selection<Point>],
        snapshot: &EditorSnapshot,
        start_row: DisplayRow,
        end_row: DisplayRow,
        window: &mut Window,
        cx: &mut App,
    ) -> (
        Vec<(PlayerColor, Vec<SelectionLayout>)>,
        BTreeMap<DisplayRow, bool>,
        Option<DisplayPoint>,
    ) {
        let mut selections: Vec<(PlayerColor, Vec<SelectionLayout>)> = Vec::new();
        let mut active_rows = BTreeMap::new();
        let mut newest_selection_head = None;
        self.editor.update(cx, |editor, cx| {
            if editor.show_local_selections {
                let mut layouts = Vec::new();
                let newest = editor.selections.newest(cx);
                for selection in local_selections.iter().cloned() {
                    let is_empty = selection.start == selection.end;
                    let is_newest = selection == newest;

                    let layout = SelectionLayout::new(
                        selection,
                        editor.selections.line_mode,
                        editor.cursor_shape,
                        &snapshot.display_snapshot,
                        is_newest,
                        editor.leader_peer_id.is_none(),
                        None,
                    );
                    if is_newest {
                        newest_selection_head = Some(layout.head);
                    }

                    for row in cmp::max(layout.active_rows.start.0, start_row.0)
                        ..=cmp::min(layout.active_rows.end.0, end_row.0)
                    {
                        let contains_non_empty_selection =
                            active_rows.entry(DisplayRow(row)).or_insert(!is_empty);
                        *contains_non_empty_selection |= !is_empty;
                    }
                    layouts.push(layout);
                }

                let player = editor.current_user_player_color(cx);
                selections.push((player, layouts));
            }

            if let Some(collaboration_hub) = &editor.collaboration_hub {
                // When following someone, render the local selections in their color.
                if let Some(leader_id) = editor.leader_peer_id {
                    if let Some(collaborator) = collaboration_hub.collaborators(cx).get(&leader_id)
                    {
                        if let Some(participant_index) = collaboration_hub
                            .user_participant_indices(cx)
                            .get(&collaborator.user_id)
                        {
                            if let Some((local_selection_style, _)) = selections.first_mut() {
                                *local_selection_style = cx
                                    .theme()
                                    .players()
                                    .color_for_participant(participant_index.0);
                            }
                        }
                    }
                }

                let mut remote_selections = HashMap::default();
                for selection in snapshot.remote_selections_in_range(
                    &(start_anchor..end_anchor),
                    collaboration_hub.as_ref(),
                    cx,
                ) {
                    let selection_style =
                        Self::get_participant_color(selection.participant_index, cx);

                    // Don't re-render the leader's selections, since the local selections
                    // match theirs.
                    if Some(selection.peer_id) == editor.leader_peer_id {
                        continue;
                    }
                    let key = HoveredCursor {
                        replica_id: selection.replica_id,
                        selection_id: selection.selection.id,
                    };

                    let is_shown =
                        editor.show_cursor_names || editor.hovered_cursors.contains_key(&key);

                    remote_selections
                        .entry(selection.replica_id)
                        .or_insert((selection_style, Vec::new()))
                        .1
                        .push(SelectionLayout::new(
                            selection.selection,
                            selection.line_mode,
                            selection.cursor_shape,
                            &snapshot.display_snapshot,
                            false,
                            false,
                            if is_shown { selection.user_name } else { None },
                        ));
                }

                selections.extend(remote_selections.into_values());
            } else if !editor.is_focused(window) && editor.show_cursor_when_unfocused {
                let layouts = snapshot
                    .buffer_snapshot
                    .selections_in_range(&(start_anchor..end_anchor), true)
                    .map(move |(_, line_mode, cursor_shape, selection)| {
                        SelectionLayout::new(
                            selection,
                            line_mode,
                            cursor_shape,
                            &snapshot.display_snapshot,
                            false,
                            false,
                            None,
                        )
                    })
                    .collect::<Vec<_>>();
                let player = editor.current_user_player_color(cx);
                selections.push((player, layouts));
            }
        });
        (selections, active_rows, newest_selection_head)
    }

    fn collect_cursors(
        &self,
        snapshot: &EditorSnapshot,
        cx: &mut App,
    ) -> Vec<(DisplayPoint, Hsla)> {
        let editor = self.editor.read(cx);
        let mut cursors = Vec::new();
        let mut skip_local = false;
        let mut add_cursor = |anchor: Anchor, color| {
            cursors.push((anchor.to_display_point(&snapshot.display_snapshot), color));
        };
        // Remote cursors
        if let Some(collaboration_hub) = &editor.collaboration_hub {
            for remote_selection in snapshot.remote_selections_in_range(
                &(Anchor::min()..Anchor::max()),
                collaboration_hub.deref(),
                cx,
            ) {
                let color = Self::get_participant_color(remote_selection.participant_index, cx);
                add_cursor(remote_selection.selection.head(), color.cursor);
                if Some(remote_selection.peer_id) == editor.leader_peer_id {
                    skip_local = true;
                }
            }
        }
        // Local cursors
        if !skip_local {
            let color = cx.theme().players().local().cursor;
            editor.selections.disjoint.iter().for_each(|selection| {
                add_cursor(selection.head(), color);
            });
            if let Some(ref selection) = editor.selections.pending_anchor() {
                add_cursor(selection.head(), color);
            }
        }
        cursors
    }

    #[allow(clippy::too_many_arguments)]
    fn layout_visible_cursors(
        &self,
        snapshot: &EditorSnapshot,
        selections: &[(PlayerColor, Vec<SelectionLayout>)],
        block_start_rows: &HashSet<DisplayRow>,
        visible_display_row_range: Range<DisplayRow>,
        line_layouts: &[LineWithInvisibles],
        text_hitbox: &Hitbox,
        content_origin: gpui::Point<Pixels>,
        scroll_position: gpui::Point<f32>,
        scroll_pixel_position: gpui::Point<Pixels>,
        line_height: Pixels,
        em_width: Pixels,
        em_advance: Pixels,
        autoscroll_containing_element: bool,
        window: &mut Window,
        cx: &mut App,
    ) -> Vec<CursorLayout> {
        let mut autoscroll_bounds = None;
        let cursor_layouts = self.editor.update(cx, |editor, cx| {
            let mut cursors = Vec::new();
            for (player_color, selections) in selections {
                for selection in selections {
                    let cursor_position = selection.head;

                    let in_range = visible_display_row_range.contains(&cursor_position.row());
                    if (selection.is_local && !editor.show_local_cursors(window, cx))
                        || !in_range
                        || block_start_rows.contains(&cursor_position.row())
                    {
                        continue;
                    }

                    let cursor_row_layout = &line_layouts
                        [cursor_position.row().minus(visible_display_row_range.start) as usize];
                    let cursor_column = cursor_position.column() as usize;

                    let cursor_character_x = cursor_row_layout.x_for_index(cursor_column);
                    let mut block_width =
                        cursor_row_layout.x_for_index(cursor_column + 1) - cursor_character_x;
                    if block_width == Pixels::ZERO {
                        block_width = em_advance;
                    }
                    let block_text = if let CursorShape::Block = selection.cursor_shape {
                        snapshot
                            .grapheme_at(cursor_position)
                            .or_else(|| {
                                if cursor_column == 0 {
                                    snapshot.placeholder_text().and_then(|s| {
                                        s.graphemes(true).next().map(|s| s.to_string().into())
                                    })
                                } else {
                                    None
                                }
                            })
                            .and_then(|text| {
                                let len = text.len();

                                let font = cursor_row_layout
                                    .font_id_for_index(cursor_column)
                                    .and_then(|cursor_font_id| {
                                        window.text_system().get_font_for_id(cursor_font_id)
                                    })
                                    .unwrap_or(self.style.text.font());

                                // Invert the text color for the block cursor. Ensure that the text
                                // color is opaque enough to be visible against the background color.
                                //
                                // 0.75 is an arbitrary threshold to determine if the background color is
                                // opaque enough to use as a text color.
                                //
                                // TODO: In the future we should ensure themes have a `text_inverse` color.
                                let color = if cx.theme().colors().editor_background.a < 0.75 {
                                    match cx.theme().appearance {
                                        Appearance::Dark => Hsla::black(),
                                        Appearance::Light => Hsla::white(),
                                    }
                                } else {
                                    cx.theme().colors().editor_background
                                };

                                window
                                    .text_system()
                                    .shape_line(
                                        text,
                                        cursor_row_layout.font_size,
                                        &[TextRun {
                                            len,
                                            font,
                                            color,
                                            background_color: None,
                                            strikethrough: None,
                                            underline: None,
                                        }],
                                    )
                                    .log_err()
                            })
                    } else {
                        None
                    };

                    let x = cursor_character_x - scroll_pixel_position.x;
                    let y = (cursor_position.row().as_f32()
                        - scroll_pixel_position.y / line_height)
                        * line_height;
                    if selection.is_newest {
                        editor.pixel_position_of_newest_cursor = Some(point(
                            text_hitbox.origin.x + x + block_width / 2.,
                            text_hitbox.origin.y + y + line_height / 2.,
                        ));

                        if autoscroll_containing_element {
                            let top = text_hitbox.origin.y
                                + (cursor_position.row().as_f32() - scroll_position.y - 3.).max(0.)
                                    * line_height;
                            let left = text_hitbox.origin.x
                                + (cursor_position.column() as f32 - scroll_position.x - 3.)
                                    .max(0.)
                                    * em_width;

                            let bottom = text_hitbox.origin.y
                                + (cursor_position.row().as_f32() - scroll_position.y + 4.)
                                    * line_height;
                            let right = text_hitbox.origin.x
                                + (cursor_position.column() as f32 - scroll_position.x + 4.)
                                    * em_width;

                            autoscroll_bounds =
                                Some(Bounds::from_corners(point(left, top), point(right, bottom)))
                        }
                    }

                    let mut cursor = CursorLayout {
                        color: player_color.cursor,
                        block_width,
                        origin: point(x, y),
                        line_height,
                        shape: selection.cursor_shape,
                        block_text,
                        cursor_name: None,
                    };
                    let cursor_name = selection.user_name.clone().map(|name| CursorName {
                        string: name,
                        color: self.style.background,
                        is_top_row: cursor_position.row().0 == 0,
                    });
                    cursor.layout(content_origin, cursor_name, window, cx);
                    cursors.push(cursor);
                }
            }
            cursors
        });

        if let Some(bounds) = autoscroll_bounds {
            window.request_autoscroll(bounds);
        }

        cursor_layouts
    }

    fn layout_scrollbars(
        &self,
        snapshot: &EditorSnapshot,
        scrollbar_range_data: ScrollbarRangeData,
        scroll_position: gpui::Point<f32>,
        non_visible_cursors: bool,
        window: &mut Window,
        cx: &mut App,
    ) -> AxisPair<Option<ScrollbarLayout>> {
        let letter_size = scrollbar_range_data.letter_size;
        let text_units_per_page = axis_pair(
            scrollbar_range_data.scrollbar_bounds.size.width / letter_size.width,
            scrollbar_range_data.scrollbar_bounds.size.height / letter_size.height,
        );

        let scrollbar_settings = EditorSettings::get_global(cx).scrollbar;
        let show_scrollbars = self.editor.read(cx).show_scrollbars
            && match scrollbar_settings.show {
                ShowScrollbar::Auto => {
                    let editor = self.editor.read(cx);
                    let is_singleton = editor.is_singleton(cx);
                    // Git
                    (is_singleton && scrollbar_settings.git_diff && snapshot.buffer_snapshot.has_diff_hunks())
                    ||
                    // Buffer Search Results
                    (is_singleton && scrollbar_settings.search_results && editor.has_background_highlights::<BufferSearchHighlights>())
                    ||
                    // Selected Symbol Occurrences
                    (is_singleton && scrollbar_settings.selected_symbol && (editor.has_background_highlights::<DocumentHighlightRead>() || editor.has_background_highlights::<DocumentHighlightWrite>()))
                    ||
                    // Diagnostics
                    (is_singleton && scrollbar_settings.diagnostics != ScrollbarDiagnostics::None && snapshot.buffer_snapshot.has_diagnostics())
                    ||
                    // Cursors out of sight
                    non_visible_cursors
                    ||
                    // Scrollmanager
                    editor.scroll_manager.scrollbars_visible()
                }
                ShowScrollbar::System => self.editor.read(cx).scroll_manager.scrollbars_visible(),
                ShowScrollbar::Always => true,
                ShowScrollbar::Never => false,
            };

        let axes: AxisPair<bool> = scrollbar_settings.axes.into();

        if snapshot.mode != EditorMode::Full {
            return axis_pair(None, None);
        }

        let visible_range = axis_pair(
            axes.horizontal
                .then(|| scroll_position.x..scroll_position.x + text_units_per_page.horizontal),
            axes.vertical
                .then(|| scroll_position.y..scroll_position.y + text_units_per_page.vertical),
        );

        // If a drag took place after we started dragging the scrollbar,
        // cancel the scrollbar drag.
        if cx.has_active_drag() {
            self.editor.update(cx, |editor, cx| {
                editor
                    .scroll_manager
                    .set_is_dragging_scrollbar(Axis::Horizontal, false, cx);
                editor
                    .scroll_manager
                    .set_is_dragging_scrollbar(Axis::Vertical, false, cx);
            });
        }

        let text_bounds = scrollbar_range_data.scrollbar_bounds;

        let track_bounds = axis_pair(
            axes.horizontal.then(|| {
                Bounds::from_corners(
                    point(
                        text_bounds.bottom_left().x,
                        text_bounds.bottom_left().y - self.style.scrollbar_width,
                    ),
                    point(
                        text_bounds.bottom_right().x
                            - if axes.vertical {
                                self.style.scrollbar_width
                            } else {
                                px(0.)
                            },
                        text_bounds.bottom_right().y,
                    ),
                )
            }),
            axes.vertical.then(|| {
                Bounds::from_corners(
                    point(self.scrollbar_left(&text_bounds), text_bounds.origin.y),
                    text_bounds.bottom_right(),
                )
            }),
        );

        let scroll_range_size = scrollbar_range_data.scroll_range.size;
        let total_text_units = axis_pair(
            Some(scroll_range_size.width / letter_size.width),
            Some(scroll_range_size.height / letter_size.height),
        );

        let thumb_size = axis_pair(
            total_text_units
                .horizontal
                .zip(track_bounds.horizontal)
                .and_then(|(total_text_units_x, track_bounds_x)| {
                    if text_units_per_page.horizontal >= total_text_units_x {
                        return None;
                    }

                    let thumb_percent =
                        (text_units_per_page.horizontal / total_text_units_x).min(1.);

                    Some(track_bounds_x.size.width * thumb_percent)
                }),
            total_text_units.vertical.zip(track_bounds.vertical).map(
                |(total_text_units_y, track_bounds_y)| {
                    let thumb_percent = (text_units_per_page.vertical / total_text_units_y).min(1.);

                    track_bounds_y.size.height * thumb_percent
                },
            ),
        );

        // NOTE: Space not taken by track bounds divided by text units not on screen
        let text_unit_size = axis_pair(
            thumb_size
                .horizontal
                .zip(track_bounds.horizontal)
                .zip(total_text_units.horizontal)
                .map(|((thumb_size, track_bounds), total_text_units)| {
                    (track_bounds.size.width - thumb_size)
                        / (total_text_units - text_units_per_page.horizontal).max(0.)
                }),
            thumb_size
                .vertical
                .zip(track_bounds.vertical)
                .zip(total_text_units.vertical)
                .map(|((thumb_size, track_bounds), total_text_units)| {
                    (track_bounds.size.height - thumb_size)
                        / (total_text_units - text_units_per_page.vertical).max(0.)
                }),
        );

        let horizontal_scrollbar = track_bounds
            .horizontal
            .zip(visible_range.horizontal)
            .zip(text_unit_size.horizontal)
            .zip(thumb_size.horizontal)
            .map(
                |(((track_bounds, visible_range), text_unit_size), thumb_size)| ScrollbarLayout {
                    hitbox: window.insert_hitbox(track_bounds, false),
                    visible_range,
                    text_unit_size,
                    visible: show_scrollbars,
                    thumb_size,
                    axis: Axis::Horizontal,
                },
            );

        let vertical_scrollbar = track_bounds
            .vertical
            .zip(visible_range.vertical)
            .zip(text_unit_size.vertical)
            .zip(thumb_size.vertical)
            .map(
                |(((track_bounds, visible_range), text_unit_size), thumb_size)| ScrollbarLayout {
                    hitbox: window.insert_hitbox(track_bounds, false),
                    visible_range,
                    text_unit_size,
                    visible: show_scrollbars,
                    thumb_size,
                    axis: Axis::Vertical,
                },
            );

        axis_pair(horizontal_scrollbar, vertical_scrollbar)
    }

    #[allow(clippy::too_many_arguments)]
    fn prepaint_crease_toggles(
        &self,
        crease_toggles: &mut [Option<AnyElement>],
        line_height: Pixels,
        gutter_dimensions: &GutterDimensions,
        gutter_settings: crate::editor_settings::Gutter,
        scroll_pixel_position: gpui::Point<Pixels>,
        gutter_hitbox: &Hitbox,
        window: &mut Window,
        cx: &mut App,
    ) {
        for (ix, crease_toggle) in crease_toggles.iter_mut().enumerate() {
            if let Some(crease_toggle) = crease_toggle {
                debug_assert!(gutter_settings.folds);
                let available_space = size(
                    AvailableSpace::MinContent,
                    AvailableSpace::Definite(line_height * 0.55),
                );
                let crease_toggle_size = crease_toggle.layout_as_root(available_space, window, cx);

                let position = point(
                    gutter_dimensions.width - gutter_dimensions.right_padding,
                    ix as f32 * line_height - (scroll_pixel_position.y % line_height),
                );
                let centering_offset = point(
                    (gutter_dimensions.fold_area_width() - crease_toggle_size.width) / 2.,
                    (line_height - crease_toggle_size.height) / 2.,
                );
                let origin = gutter_hitbox.origin + position + centering_offset;
                crease_toggle.prepaint_as_root(origin, available_space, window, cx);
            }
        }
    }

    #[allow(clippy::too_many_arguments)]
    fn prepaint_crease_trailers(
        &self,
        trailers: Vec<Option<AnyElement>>,
        lines: &[LineWithInvisibles],
        line_height: Pixels,
        content_origin: gpui::Point<Pixels>,
        scroll_pixel_position: gpui::Point<Pixels>,
        em_width: Pixels,
        window: &mut Window,
        cx: &mut App,
    ) -> Vec<Option<CreaseTrailerLayout>> {
        trailers
            .into_iter()
            .enumerate()
            .map(|(ix, element)| {
                let mut element = element?;
                let available_space = size(
                    AvailableSpace::MinContent,
                    AvailableSpace::Definite(line_height),
                );
                let size = element.layout_as_root(available_space, window, cx);

                let line = &lines[ix];
                let padding = if line.width == Pixels::ZERO {
                    Pixels::ZERO
                } else {
                    4. * em_width
                };
                let position = point(
                    scroll_pixel_position.x + line.width + padding,
                    ix as f32 * line_height - (scroll_pixel_position.y % line_height),
                );
                let centering_offset = point(px(0.), (line_height - size.height) / 2.);
                let origin = content_origin + position + centering_offset;
                element.prepaint_as_root(origin, available_space, window, cx);
                Some(CreaseTrailerLayout {
                    element,
                    bounds: Bounds::new(origin, size),
                })
            })
            .collect()
    }

    // Folds contained in a hunk are ignored apart from shrinking visual size
    // If a fold contains any hunks then that fold line is marked as modified
    fn layout_gutter_diff_hunks(
        &self,
        line_height: Pixels,
        gutter_hitbox: &Hitbox,
        display_rows: Range<DisplayRow>,
        snapshot: &EditorSnapshot,
        window: &mut Window,
        cx: &mut App,
    ) -> Vec<(DisplayDiffHunk, Option<Hitbox>)> {
        let buffer_start = DisplayPoint::new(display_rows.start, 0).to_point(snapshot);
        let buffer_end = DisplayPoint::new(display_rows.end, 0).to_point(snapshot);

        let mut display_hunks = Vec::<(DisplayDiffHunk, Option<Hitbox>)>::new();
        let folded_buffers = self.editor.read(cx).folded_buffers(cx);

        for hunk in snapshot
            .buffer_snapshot
            .diff_hunks_in_range(buffer_start..buffer_end)
        {
            if folded_buffers.contains(&hunk.buffer_id) {
                continue;
            }

            let hunk_start_point = Point::new(hunk.row_range.start.0, 0);
            let hunk_end_point = Point::new(hunk.row_range.end.0, 0);

            let hunk_display_start = snapshot.point_to_display_point(hunk_start_point, Bias::Left);
            let hunk_display_end = snapshot.point_to_display_point(hunk_end_point, Bias::Right);

            let display_hunk = if hunk_display_start.column() != 0 {
                DisplayDiffHunk::Folded {
                    display_row: hunk_display_start.row(),
                }
            } else {
                let mut end_row = hunk_display_end.row();
                if hunk_display_end.column() > 0 {
                    end_row.0 += 1;
                }
                DisplayDiffHunk::Unfolded {
                    status: hunk.status(),
                    diff_base_byte_range: hunk.diff_base_byte_range,
                    display_row_range: hunk_display_start.row()..end_row,
                    multi_buffer_range: Anchor::range_in_buffer(
                        hunk.excerpt_id,
                        hunk.buffer_id,
                        hunk.buffer_range,
                    ),
                }
            };

            display_hunks.push((display_hunk, None));
        }

        let git_gutter_setting = ProjectSettings::get_global(cx)
            .git
            .git_gutter
            .unwrap_or_default();
        if let GitGutterSetting::TrackedFiles = git_gutter_setting {
            for (hunk, hitbox) in &mut display_hunks {
                if matches!(hunk, DisplayDiffHunk::Unfolded { .. }) {
                    let hunk_bounds =
                        Self::diff_hunk_bounds(snapshot, line_height, gutter_hitbox.bounds, hunk);
                    *hitbox = Some(window.insert_hitbox(hunk_bounds, true));
                }
            }
        }

        display_hunks
    }

    #[allow(clippy::too_many_arguments)]
    fn layout_inline_blame(
        &self,
        display_row: DisplayRow,
        row_info: &RowInfo,
        line_layout: &LineWithInvisibles,
        crease_trailer: Option<&CreaseTrailerLayout>,
        em_width: Pixels,
        content_origin: gpui::Point<Pixels>,
        scroll_pixel_position: gpui::Point<Pixels>,
        line_height: Pixels,
        window: &mut Window,
        cx: &mut App,
    ) -> Option<AnyElement> {
        if !self
            .editor
            .update(cx, |editor, cx| editor.render_git_blame_inline(window, cx))
        {
            return None;
        }

        let workspace = self
            .editor
            .read(cx)
            .workspace
            .as_ref()
            .map(|(w, _)| w.clone());

        let editor = self.editor.read(cx);
        let blame = editor.blame.clone()?;
        let padding = {
            const INLINE_BLAME_PADDING_EM_WIDTHS: f32 = 6.;
            const INLINE_ACCEPT_SUGGESTION_EM_WIDTHS: f32 = 14.;

            let mut padding = INLINE_BLAME_PADDING_EM_WIDTHS;

            if let Some(inline_completion) = editor.active_inline_completion.as_ref() {
                match &inline_completion.completion {
                    InlineCompletion::Edit {
<<<<<<< HEAD
                        display_mode: EditDisplayMode::TabAccept { .. },
=======
                        display_mode: EditDisplayMode::TabAccept,
>>>>>>> e689c8c0
                        ..
                    } => padding += INLINE_ACCEPT_SUGGESTION_EM_WIDTHS,
                    _ => {}
                }
            }

            padding * em_width
        };

        let blame_entry = blame
            .update(cx, |blame, cx| {
                blame.blame_for_rows(&[*row_info], cx).next()
            })
            .flatten()?;

        let mut element =
            render_inline_blame_entry(&blame, blame_entry, &self.style, workspace, cx);

        let start_y = content_origin.y
            + line_height * (display_row.as_f32() - scroll_pixel_position.y / line_height);

        let start_x = {
            let line_end = if let Some(crease_trailer) = crease_trailer {
                crease_trailer.bounds.right()
            } else {
                content_origin.x - scroll_pixel_position.x + line_layout.width
            };

            let padded_line_end = line_end + padding;

            let min_column_in_pixels = ProjectSettings::get_global(cx)
                .git
                .inline_blame
                .and_then(|settings| settings.min_column)
                .map(|col| self.column_pixels(col as usize, window, cx))
                .unwrap_or(px(0.));
            let min_start = content_origin.x - scroll_pixel_position.x + min_column_in_pixels;

            cmp::max(padded_line_end, min_start)
        };

        let absolute_offset = point(start_x, start_y);
        element.prepaint_as_root(absolute_offset, AvailableSpace::min_size(), window, cx);

        Some(element)
    }

    #[allow(clippy::too_many_arguments)]
    fn layout_blame_entries(
        &self,
        buffer_rows: &[RowInfo],
        em_width: Pixels,
        scroll_position: gpui::Point<f32>,
        line_height: Pixels,
        gutter_hitbox: &Hitbox,
        max_width: Option<Pixels>,
        window: &mut Window,
        cx: &mut App,
    ) -> Option<Vec<AnyElement>> {
        if !self
            .editor
            .update(cx, |editor, cx| editor.render_git_blame_gutter(cx))
        {
            return None;
        }

        let blame = self.editor.read(cx).blame.clone()?;
        let blamed_rows: Vec<_> = blame.update(cx, |blame, cx| {
            blame.blame_for_rows(buffer_rows, cx).collect()
        });

        let width = if let Some(max_width) = max_width {
            AvailableSpace::Definite(max_width)
        } else {
            AvailableSpace::MaxContent
        };
        let scroll_top = scroll_position.y * line_height;
        let start_x = em_width;

        let mut last_used_color: Option<(PlayerColor, Oid)> = None;

        let shaped_lines = blamed_rows
            .into_iter()
            .enumerate()
            .flat_map(|(ix, blame_entry)| {
                if let Some(blame_entry) = blame_entry {
                    let mut element = render_blame_entry(
                        ix,
                        &blame,
                        blame_entry,
                        &self.style,
                        &mut last_used_color,
                        self.editor.clone(),
                        cx,
                    );

                    let start_y = ix as f32 * line_height - (scroll_top % line_height);
                    let absolute_offset = gutter_hitbox.origin + point(start_x, start_y);

                    element.prepaint_as_root(
                        absolute_offset,
                        size(width, AvailableSpace::MinContent),
                        window,
                        cx,
                    );

                    Some(element)
                } else {
                    None
                }
            })
            .collect();

        Some(shaped_lines)
    }

    #[allow(clippy::too_many_arguments)]
    fn layout_indent_guides(
        &self,
        content_origin: gpui::Point<Pixels>,
        text_origin: gpui::Point<Pixels>,
        visible_buffer_range: Range<MultiBufferRow>,
        scroll_pixel_position: gpui::Point<Pixels>,
        line_height: Pixels,
        snapshot: &DisplaySnapshot,
        window: &mut Window,
        cx: &mut App,
    ) -> Option<Vec<IndentGuideLayout>> {
        let indent_guides = self.editor.update(cx, |editor, cx| {
            editor.indent_guides(visible_buffer_range, snapshot, cx)
        })?;

        let active_indent_guide_indices = self.editor.update(cx, |editor, cx| {
            editor
                .find_active_indent_guide_indices(&indent_guides, snapshot, window, cx)
                .unwrap_or_default()
        });

        Some(
            indent_guides
                .into_iter()
                .enumerate()
                .filter_map(|(i, indent_guide)| {
                    let single_indent_width =
                        self.column_pixels(indent_guide.tab_size as usize, window, cx);
                    let total_width = single_indent_width * indent_guide.depth as f32;
                    let start_x = content_origin.x + total_width - scroll_pixel_position.x;
                    if start_x >= text_origin.x {
                        let (offset_y, length) = Self::calculate_indent_guide_bounds(
                            indent_guide.start_row..indent_guide.end_row,
                            line_height,
                            snapshot,
                        );

                        let start_y = content_origin.y + offset_y - scroll_pixel_position.y;

                        Some(IndentGuideLayout {
                            origin: point(start_x, start_y),
                            length,
                            single_indent_width,
                            depth: indent_guide.depth,
                            active: active_indent_guide_indices.contains(&i),
                            settings: indent_guide.settings,
                        })
                    } else {
                        None
                    }
                })
                .collect(),
        )
    }

    fn calculate_indent_guide_bounds(
        row_range: Range<MultiBufferRow>,
        line_height: Pixels,
        snapshot: &DisplaySnapshot,
    ) -> (gpui::Pixels, gpui::Pixels) {
        let start_point = Point::new(row_range.start.0, 0);
        let end_point = Point::new(row_range.end.0, 0);

        let row_range = start_point.to_display_point(snapshot).row()
            ..end_point.to_display_point(snapshot).row();

        let mut prev_line = start_point;
        prev_line.row = prev_line.row.saturating_sub(1);
        let prev_line = prev_line.to_display_point(snapshot).row();

        let mut cons_line = end_point;
        cons_line.row += 1;
        let cons_line = cons_line.to_display_point(snapshot).row();

        let mut offset_y = row_range.start.0 as f32 * line_height;
        let mut length = (cons_line.0.saturating_sub(row_range.start.0)) as f32 * line_height;

        // If we are at the end of the buffer, ensure that the indent guide extends to the end of the line.
        if row_range.end == cons_line {
            length += line_height;
        }

        // If there is a block (e.g. diagnostic) in between the start of the indent guide and the line above,
        // we want to extend the indent guide to the start of the block.
        let mut block_height = 0;
        let mut block_offset = 0;
        let mut found_excerpt_header = false;
        for (_, block) in snapshot.blocks_in_range(prev_line..row_range.start) {
            if matches!(block, Block::ExcerptBoundary { .. }) {
                found_excerpt_header = true;
                break;
            }
            block_offset += block.height();
            block_height += block.height();
        }
        if !found_excerpt_header {
            offset_y -= block_offset as f32 * line_height;
            length += block_height as f32 * line_height;
        }

        // If there is a block (e.g. diagnostic) at the end of an multibuffer excerpt,
        // we want to ensure that the indent guide stops before the excerpt header.
        let mut block_height = 0;
        let mut found_excerpt_header = false;
        for (_, block) in snapshot.blocks_in_range(row_range.end..cons_line) {
            if matches!(block, Block::ExcerptBoundary { .. }) {
                found_excerpt_header = true;
            }
            block_height += block.height();
        }
        if found_excerpt_header {
            length -= block_height as f32 * line_height;
        }

        (offset_y, length)
    }

    #[allow(clippy::too_many_arguments)]
    fn layout_run_indicators(
        &self,
        line_height: Pixels,
        range: Range<DisplayRow>,
        scroll_pixel_position: gpui::Point<Pixels>,
        gutter_dimensions: &GutterDimensions,
        gutter_hitbox: &Hitbox,
        rows_with_hunk_bounds: &HashMap<DisplayRow, Bounds<Pixels>>,
        snapshot: &EditorSnapshot,
        window: &mut Window,
        cx: &mut App,
    ) -> Vec<AnyElement> {
        self.editor.update(cx, |editor, cx| {
            let active_task_indicator_row =
                if let Some(crate::CodeContextMenu::CodeActions(CodeActionsMenu {
                    deployed_from_indicator,
                    actions,
                    ..
                })) = editor.context_menu.borrow().as_ref()
                {
                    actions
                        .tasks
                        .as_ref()
                        .map(|tasks| tasks.position.to_display_point(snapshot).row())
                        .or(*deployed_from_indicator)
                } else {
                    None
                };

            let offset_range_start = snapshot
                .display_point_to_anchor(DisplayPoint::new(range.start, 0), Bias::Left)
                .to_offset(&snapshot.buffer_snapshot);
            let offset_range_end = snapshot
                .display_point_to_anchor(DisplayPoint::new(range.end, 0), Bias::Right)
                .to_offset(&snapshot.buffer_snapshot);

            editor
                .tasks
                .iter()
                .filter_map(|(_, tasks)| {
                    if tasks.offset.0 < offset_range_start || tasks.offset.0 >= offset_range_end {
                        return None;
                    }
                    let multibuffer_point = tasks.offset.0.to_point(&snapshot.buffer_snapshot);
                    let multibuffer_row = MultiBufferRow(multibuffer_point.row);
                    let buffer_folded = snapshot
                        .buffer_snapshot
                        .buffer_line_for_row(multibuffer_row)
                        .map(|(buffer_snapshot, _)| buffer_snapshot.remote_id())
                        .map(|buffer_id| editor.is_buffer_folded(buffer_id, cx))
                        .unwrap_or(false);
                    if buffer_folded {
                        return None;
                    }

                    if snapshot.is_line_folded(multibuffer_row) {
                        // Skip folded indicators, unless it's the starting line of a fold.
                        if multibuffer_row
                            .0
                            .checked_sub(1)
                            .map_or(false, |previous_row| {
                                snapshot.is_line_folded(MultiBufferRow(previous_row))
                            })
                        {
                            return None;
                        }
                    }
                    let display_row = multibuffer_point.to_display_point(snapshot).row();
                    let button = editor.render_run_indicator(
                        &self.style,
                        Some(display_row) == active_task_indicator_row,
                        display_row,
                        cx,
                    );

                    let button = prepaint_gutter_button(
                        button,
                        display_row,
                        line_height,
                        gutter_dimensions,
                        scroll_pixel_position,
                        gutter_hitbox,
                        rows_with_hunk_bounds,
                        window,
                        cx,
                    );
                    Some(button)
                })
                .collect_vec()
        })
    }

    #[allow(clippy::too_many_arguments)]
    fn layout_code_actions_indicator(
        &self,
        line_height: Pixels,
        newest_selection_head: DisplayPoint,
        scroll_pixel_position: gpui::Point<Pixels>,
        gutter_dimensions: &GutterDimensions,
        gutter_hitbox: &Hitbox,
        rows_with_hunk_bounds: &HashMap<DisplayRow, Bounds<Pixels>>,
        window: &mut Window,
        cx: &mut App,
    ) -> Option<AnyElement> {
        let mut active = false;
        let mut button = None;
        let row = newest_selection_head.row();
        self.editor.update(cx, |editor, cx| {
            if let Some(crate::CodeContextMenu::CodeActions(CodeActionsMenu {
                deployed_from_indicator,
                ..
            })) = editor.context_menu.borrow().as_ref()
            {
                active = deployed_from_indicator.map_or(true, |indicator_row| indicator_row == row);
            };
            button = editor.render_code_actions_indicator(&self.style, row, active, cx);
        });

        let button = prepaint_gutter_button(
            button?,
            row,
            line_height,
            gutter_dimensions,
            scroll_pixel_position,
            gutter_hitbox,
            rows_with_hunk_bounds,
            window,
            cx,
        );

        Some(button)
    }

    fn get_participant_color(participant_index: Option<ParticipantIndex>, cx: &App) -> PlayerColor {
        if let Some(index) = participant_index {
            cx.theme().players().color_for_participant(index.0)
        } else {
            cx.theme().players().absent()
        }
    }

    fn calculate_relative_line_numbers(
        &self,
        snapshot: &EditorSnapshot,
        rows: &Range<DisplayRow>,
        relative_to: Option<DisplayRow>,
    ) -> HashMap<DisplayRow, DisplayRowDelta> {
        let mut relative_rows: HashMap<DisplayRow, DisplayRowDelta> = Default::default();
        let Some(relative_to) = relative_to else {
            return relative_rows;
        };

        let start = rows.start.min(relative_to);
        let end = rows.end.max(relative_to);

        let buffer_rows = snapshot
            .row_infos(start)
            .take(1 + end.minus(start) as usize)
            .collect::<Vec<_>>();

        let head_idx = relative_to.minus(start);
        let mut delta = 1;
        let mut i = head_idx + 1;
        while i < buffer_rows.len() as u32 {
            if buffer_rows[i as usize].buffer_row.is_some() {
                if rows.contains(&DisplayRow(i + start.0)) {
                    relative_rows.insert(DisplayRow(i + start.0), delta);
                }
                delta += 1;
            }
            i += 1;
        }
        delta = 1;
        i = head_idx.min(buffer_rows.len() as u32 - 1);
        while i > 0 && buffer_rows[i as usize].buffer_row.is_none() {
            i -= 1;
        }

        while i > 0 {
            i -= 1;
            if buffer_rows[i as usize].buffer_row.is_some() {
                if rows.contains(&DisplayRow(i + start.0)) {
                    relative_rows.insert(DisplayRow(i + start.0), delta);
                }
                delta += 1;
            }
        }

        relative_rows
    }

    #[allow(clippy::too_many_arguments)]
    fn layout_line_numbers(
        &self,
        gutter_hitbox: Option<&Hitbox>,
        gutter_dimensions: GutterDimensions,
        line_height: Pixels,
        scroll_position: gpui::Point<f32>,
        rows: Range<DisplayRow>,
        buffer_rows: &[RowInfo],
        newest_selection_head: Option<DisplayPoint>,
        snapshot: &EditorSnapshot,
        window: &mut Window,
        cx: &mut App,
    ) -> Arc<HashMap<MultiBufferRow, LineNumberLayout>> {
        let include_line_numbers = snapshot.show_line_numbers.unwrap_or_else(|| {
            EditorSettings::get_global(cx).gutter.line_numbers && snapshot.mode == EditorMode::Full
        });
        if !include_line_numbers {
            return Arc::default();
        }

        let (newest_selection_head, is_relative) = self.editor.update(cx, |editor, cx| {
            let newest_selection_head = newest_selection_head.unwrap_or_else(|| {
                let newest = editor.selections.newest::<Point>(cx);
                SelectionLayout::new(
                    newest,
                    editor.selections.line_mode,
                    editor.cursor_shape,
                    &snapshot.display_snapshot,
                    true,
                    true,
                    None,
                )
                .head
            });
            let is_relative = editor.should_use_relative_line_numbers(cx);
            (newest_selection_head, is_relative)
        });

        let relative_to = if is_relative {
            Some(newest_selection_head.row())
        } else {
            None
        };
        let relative_rows = self.calculate_relative_line_numbers(snapshot, &rows, relative_to);
        let mut line_number = String::new();
        let line_numbers = buffer_rows
            .into_iter()
            .enumerate()
            .flat_map(|(ix, row_info)| {
                let display_row = DisplayRow(rows.start.0 + ix as u32);
                line_number.clear();
                let non_relative_number = row_info.buffer_row? + 1;
                let number = relative_rows
                    .get(&display_row)
                    .unwrap_or(&non_relative_number);
                write!(&mut line_number, "{number}").unwrap();
                if row_info.diff_status == Some(DiffHunkStatus::Removed) {
                    return None;
                }

                let color = cx.theme().colors().editor_line_number;
                let shaped_line = self
                    .shape_line_number(SharedString::from(&line_number), color, window)
                    .log_err()?;
                let scroll_top = scroll_position.y * line_height;
                let line_origin = gutter_hitbox.map(|hitbox| {
                    hitbox.origin
                        + point(
                            hitbox.size.width - shaped_line.width - gutter_dimensions.right_padding,
                            ix as f32 * line_height - (scroll_top % line_height),
                        )
                });

                #[cfg(not(test))]
                let hitbox = line_origin.map(|line_origin| {
                    window.insert_hitbox(
                        Bounds::new(line_origin, size(shaped_line.width, line_height)),
                        false,
                    )
                });
                #[cfg(test)]
                let hitbox = {
                    let _ = line_origin;
                    None
                };

                let multi_buffer_row = DisplayPoint::new(display_row, 0).to_point(snapshot).row;
                let multi_buffer_row = MultiBufferRow(multi_buffer_row);
                let line_number = LineNumberLayout {
                    shaped_line,
                    hitbox,
                    display_row,
                };
                Some((multi_buffer_row, line_number))
            })
            .collect();
        Arc::new(line_numbers)
    }

    fn layout_crease_toggles(
        &self,
        rows: Range<DisplayRow>,
        row_infos: &[RowInfo],
        active_rows: &BTreeMap<DisplayRow, bool>,
        snapshot: &EditorSnapshot,
        window: &mut Window,
        cx: &mut App,
    ) -> Vec<Option<AnyElement>> {
        let include_fold_statuses = EditorSettings::get_global(cx).gutter.folds
            && snapshot.mode == EditorMode::Full
            && self.editor.read(cx).is_singleton(cx);
        if include_fold_statuses {
            row_infos
                .into_iter()
                .enumerate()
                .map(|(ix, info)| {
                    let row = info.multibuffer_row?;
                    let display_row = DisplayRow(rows.start.0 + ix as u32);
                    let active = active_rows.contains_key(&display_row);

                    snapshot.render_crease_toggle(row, active, self.editor.clone(), window, cx)
                })
                .collect()
        } else {
            Vec::new()
        }
    }

    fn layout_crease_trailers(
        &self,
        buffer_rows: impl IntoIterator<Item = RowInfo>,
        snapshot: &EditorSnapshot,
        window: &mut Window,
        cx: &mut App,
    ) -> Vec<Option<AnyElement>> {
        buffer_rows
            .into_iter()
            .map(|row_info| {
                if let Some(row) = row_info.multibuffer_row {
                    snapshot.render_crease_trailer(row, window, cx)
                } else {
                    None
                }
            })
            .collect()
    }

    fn layout_lines(
        rows: Range<DisplayRow>,
        snapshot: &EditorSnapshot,
        style: &EditorStyle,
        editor_width: Pixels,
        is_row_soft_wrapped: impl Copy + Fn(usize) -> bool,
        window: &mut Window,
        cx: &mut App,
    ) -> Vec<LineWithInvisibles> {
        if rows.start >= rows.end {
            return Vec::new();
        }

        // Show the placeholder when the editor is empty
        if snapshot.is_empty() {
            let font_size = style.text.font_size.to_pixels(window.rem_size());
            let placeholder_color = cx.theme().colors().text_placeholder;
            let placeholder_text = snapshot.placeholder_text();

            let placeholder_lines = placeholder_text
                .as_ref()
                .map_or("", AsRef::as_ref)
                .split('\n')
                .skip(rows.start.0 as usize)
                .chain(iter::repeat(""))
                .take(rows.len());
            placeholder_lines
                .filter_map(move |line| {
                    let run = TextRun {
                        len: line.len(),
                        font: style.text.font(),
                        color: placeholder_color,
                        background_color: None,
                        underline: Default::default(),
                        strikethrough: None,
                    };
                    window
                        .text_system()
                        .shape_line(line.to_string().into(), font_size, &[run])
                        .log_err()
                })
                .map(|line| LineWithInvisibles {
                    width: line.width,
                    len: line.len,
                    fragments: smallvec![LineFragment::Text(line)],
                    invisibles: Vec::new(),
                    font_size,
                })
                .collect()
        } else {
            let chunks = snapshot.highlighted_chunks(rows.clone(), true, style);
            LineWithInvisibles::from_chunks(
                chunks,
                &style,
                MAX_LINE_LEN,
                rows.len(),
                snapshot.mode,
                editor_width,
                is_row_soft_wrapped,
                window,
                cx,
            )
        }
    }

    #[allow(clippy::too_many_arguments)]
    fn prepaint_lines(
        &self,
        start_row: DisplayRow,
        line_layouts: &mut [LineWithInvisibles],
        line_height: Pixels,
        scroll_pixel_position: gpui::Point<Pixels>,
        content_origin: gpui::Point<Pixels>,
        window: &mut Window,
        cx: &mut App,
    ) -> SmallVec<[AnyElement; 1]> {
        let mut line_elements = SmallVec::new();
        for (ix, line) in line_layouts.iter_mut().enumerate() {
            let row = start_row + DisplayRow(ix as u32);
            line.prepaint(
                line_height,
                scroll_pixel_position,
                row,
                content_origin,
                &mut line_elements,
                window,
                cx,
            );
        }
        line_elements
    }

    #[allow(clippy::too_many_arguments)]
    fn render_block(
        &self,
        block: &Block,
        available_width: AvailableSpace,
        block_id: BlockId,
        block_row_start: DisplayRow,
        snapshot: &EditorSnapshot,
        text_x: Pixels,
        rows: &Range<DisplayRow>,
        line_layouts: &[LineWithInvisibles],
        gutter_dimensions: &GutterDimensions,
        line_height: Pixels,
        em_width: Pixels,
        text_hitbox: &Hitbox,
        editor_width: Pixels,
        scroll_width: &mut Pixels,
        resized_blocks: &mut HashMap<CustomBlockId, u32>,
        selections: &[Selection<Point>],
        selected_buffer_ids: &Vec<BufferId>,
        is_row_soft_wrapped: impl Copy + Fn(usize) -> bool,
        sticky_header_excerpt_id: Option<ExcerptId>,
        window: &mut Window,
        cx: &mut App,
    ) -> (AnyElement, Size<Pixels>) {
        let mut element = match block {
            Block::Custom(block) => {
                let block_start = block.start().to_point(&snapshot.buffer_snapshot);
                let block_end = block.end().to_point(&snapshot.buffer_snapshot);
                let align_to = block_start.to_display_point(snapshot);
                let anchor_x = text_x
                    + if rows.contains(&align_to.row()) {
                        line_layouts[align_to.row().minus(rows.start) as usize]
                            .x_for_index(align_to.column() as usize)
                    } else {
                        layout_line(
                            align_to.row(),
                            snapshot,
                            &self.style,
                            editor_width,
                            is_row_soft_wrapped,
                            window,
                            cx,
                        )
                        .x_for_index(align_to.column() as usize)
                    };

                let selected = selections
                    .binary_search_by(|selection| {
                        if selection.end <= block_start {
                            Ordering::Less
                        } else if selection.start >= block_end {
                            Ordering::Greater
                        } else {
                            Ordering::Equal
                        }
                    })
                    .is_ok();

                div()
                    .size_full()
                    .child(block.render(&mut BlockContext {
                        window,
                        app: cx,
                        anchor_x,
                        gutter_dimensions,
                        line_height,
                        em_width,
                        block_id,
                        selected,
                        max_width: text_hitbox.size.width.max(*scroll_width),
                        editor_style: &self.style,
                    }))
                    .into_any()
            }

            Block::FoldedBuffer {
                first_excerpt,
                prev_excerpt,
                show_excerpt_controls,
                height,
            } => {
                let selected = selected_buffer_ids.contains(&first_excerpt.buffer_id);
                let mut result = v_flex().id(block_id).w_full();

                if let Some(prev_excerpt) = prev_excerpt {
                    if *show_excerpt_controls {
                        result = result.child(self.render_expand_excerpt_control(
                            block_id,
                            ExpandExcerptDirection::Down,
                            prev_excerpt.id,
                            gutter_dimensions,
                            window,
                            cx,
                        ));
                    }
                }

                let jump_data = header_jump_data(snapshot, block_row_start, *height, first_excerpt);
                result
                    .child(self.render_buffer_header(
                        first_excerpt,
                        true,
                        selected,
                        jump_data,
                        window,
                        cx,
                    ))
                    .into_any_element()
            }

            Block::ExcerptBoundary {
                prev_excerpt,
                next_excerpt,
                show_excerpt_controls,
                height,
                starts_new_buffer,
            } => {
                let color = cx.theme().colors().clone();
                let mut result = v_flex().id(block_id).w_full();

                if let Some(prev_excerpt) = prev_excerpt {
                    if *show_excerpt_controls {
                        result = result.child(self.render_expand_excerpt_control(
                            block_id,
                            ExpandExcerptDirection::Down,
                            prev_excerpt.id,
                            gutter_dimensions,
                            window,
                            cx,
                        ));
                    }
                }

                if let Some(next_excerpt) = next_excerpt {
                    let jump_data =
                        header_jump_data(snapshot, block_row_start, *height, next_excerpt);

                    if *starts_new_buffer {
                        if sticky_header_excerpt_id != Some(next_excerpt.id) {
                            let selected = selected_buffer_ids.contains(&next_excerpt.buffer_id);

                            result = result.child(self.render_buffer_header(
                                next_excerpt,
                                false,
                                selected,
                                jump_data,
                                window,
                                cx,
                            ));
                        } else {
                            result = result
                                .child(div().h(FILE_HEADER_HEIGHT as f32 * window.line_height()));
                        }

                        if *show_excerpt_controls {
                            result = result.child(self.render_expand_excerpt_control(
                                block_id,
                                ExpandExcerptDirection::Up,
                                next_excerpt.id,
                                gutter_dimensions,
                                window,
                                cx,
                            ));
                        }
                    } else {
                        if *show_excerpt_controls {
                            result = result.child(
                                h_flex()
                                    .relative()
                                    .child(
                                        div()
                                            .top(px(0.))
                                            .absolute()
                                            .w_full()
                                            .h_px()
                                            .bg(color.border_variant),
                                    )
                                    .child(self.render_expand_excerpt_control(
                                        block_id,
                                        ExpandExcerptDirection::Up,
                                        next_excerpt.id,
                                        gutter_dimensions,
                                        window,
                                        cx,
                                    )),
                            );
                        }
                    };
                }

                result.into_any()
            }
        };

        // Discover the element's content height, then round up to the nearest multiple of line height.
        let preliminary_size = element.layout_as_root(
            size(available_width, AvailableSpace::MinContent),
            window,
            cx,
        );
        let quantized_height = (preliminary_size.height / line_height).ceil() * line_height;
        let final_size = if preliminary_size.height == quantized_height {
            preliminary_size
        } else {
            element.layout_as_root(size(available_width, quantized_height.into()), window, cx)
        };

        if let BlockId::Custom(custom_block_id) = block_id {
            if block.height() > 0 {
                let element_height_in_lines =
                    ((final_size.height / line_height).ceil() as u32).max(1);
                if element_height_in_lines != block.height() {
                    resized_blocks.insert(custom_block_id, element_height_in_lines);
                }
            }
        }

        (element, final_size)
    }

    fn render_buffer_header(
        &self,
        for_excerpt: &ExcerptInfo,
        is_folded: bool,
        is_selected: bool,
        jump_data: JumpData,
        window: &mut Window,
        cx: &mut App,
    ) -> Div {
        let include_root = self
            .editor
            .read(cx)
            .project
            .as_ref()
            .map(|project| project.read(cx).visible_worktrees(cx).count() > 1)
            .unwrap_or_default();
        let path = for_excerpt.buffer.resolve_file_path(cx, include_root);
        let filename = path
            .as_ref()
            .and_then(|path| Some(path.file_name()?.to_string_lossy().to_string()));
        let parent_path = path.as_ref().and_then(|path| {
            Some(path.parent()?.to_string_lossy().to_string() + std::path::MAIN_SEPARATOR_STR)
        });
        let focus_handle = self.editor.focus_handle(cx);
        let colors = cx.theme().colors();

        div()
            .px_2()
            .pt_2()
            .w_full()
            .h(FILE_HEADER_HEIGHT as f32 * window.line_height())
            .child(
                h_flex()
                    .size_full()
                    .gap_2()
                    .flex_basis(Length::Definite(DefiniteLength::Fraction(0.667)))
                    .pl_0p5()
                    .pr_5()
                    .rounded_md()
                    .shadow_md()
                    .border_1()
                    .map(|div| {
                        let border_color = if is_selected && is_folded {
                            colors.border_focused
                        } else {
                            colors.border
                        };
                        div.border_color(border_color)
                    })
                    .bg(colors.editor_subheader_background)
                    .hover(|style| style.bg(colors.element_hover))
                    .map(|header| {
                        let editor = self.editor.clone();
                        let buffer_id = for_excerpt.buffer_id;
                        let toggle_chevron_icon =
                            FileIcons::get_chevron_icon(!is_folded, cx).map(Icon::from_path);
                        header.child(
                            div()
                                .hover(|style| style.bg(colors.element_selected))
                                .rounded_sm()
                                .child(
                                    ButtonLike::new("toggle-buffer-fold")
                                        .style(ui::ButtonStyle::Transparent)
                                        .size(ButtonSize::Large)
                                        .width(px(30.).into())
                                        .children(toggle_chevron_icon)
                                        .tooltip({
                                            let focus_handle = focus_handle.clone();
                                            move |window, cx| {
                                                Tooltip::for_action_in(
                                                    "Toggle Excerpt Fold",
                                                    &ToggleFold,
                                                    &focus_handle,
                                                    window,
                                                    cx,
                                                )
                                            }
                                        })
                                        .on_click(move |_, _, cx| {
                                            if is_folded {
                                                editor.update(cx, |editor, cx| {
                                                    editor.unfold_buffer(buffer_id, cx);
                                                });
                                            } else {
                                                editor.update(cx, |editor, cx| {
                                                    editor.fold_buffer(buffer_id, cx);
                                                });
                                            }
                                        }),
                                ),
                        )
                    })
                    .children(
                        self.editor
                            .read(cx)
                            .addons
                            .values()
                            .filter_map(|addon| {
                                addon.render_buffer_header_controls(for_excerpt, window, cx)
                            })
                            .take(1),
                    )
                    .child(
                        h_flex()
                            .cursor_pointer()
                            .id("path header block")
                            .size_full()
                            .justify_between()
                            .child(
                                h_flex()
                                    .gap_2()
                                    .child(
                                        filename
                                            .map(SharedString::from)
                                            .unwrap_or_else(|| "untitled".into()),
                                    )
                                    .when_some(parent_path, |then, path| {
                                        then.child(div().child(path).text_color(colors.text_muted))
                                    }),
                            )
                            .when(is_selected, |el| {
                                el.child(
                                    h_flex()
                                        .id("jump-to-file-button")
                                        .gap_2p5()
                                        .child(Label::new("Jump To File"))
                                        .children(
                                            KeyBinding::for_action_in(
                                                &OpenExcerpts,
                                                &focus_handle,
                                                window,
                                            )
                                            .map(|binding| binding.into_any_element()),
                                        ),
                                )
                            })
                            .on_mouse_down(MouseButton::Left, |_, _, cx| cx.stop_propagation())
                            .on_click(window.listener_for(&self.editor, {
                                move |editor, e: &ClickEvent, window, cx| {
                                    editor.open_excerpts_common(
                                        Some(jump_data.clone()),
                                        e.down.modifiers.secondary(),
                                        window,
                                        cx,
                                    );
                                }
                            })),
                    ),
            )
    }

    fn render_expand_excerpt_control(
        &self,
        block_id: BlockId,
        direction: ExpandExcerptDirection,
        excerpt_id: ExcerptId,
        gutter_dimensions: &GutterDimensions,
        window: &Window,
        cx: &mut App,
    ) -> impl IntoElement {
        let color = cx.theme().colors().clone();
        let hover_color = color.border_variant.opacity(0.5);
        let focus_handle = self.editor.focus_handle(cx).clone();

        let icon_offset =
            gutter_dimensions.width - (gutter_dimensions.left_padding + gutter_dimensions.margin);
        let header_height = MULTI_BUFFER_EXCERPT_HEADER_HEIGHT as f32 * window.line_height();
        let group_name = if direction == ExpandExcerptDirection::Down {
            "expand-down"
        } else {
            "expand-up"
        };

        let expand_area = |id: SharedString| {
            h_flex()
                .id(id)
                .w_full()
                .cursor_pointer()
                .block_mouse_down()
                .on_mouse_move(|_, _, cx| cx.stop_propagation())
                .hover(|style| style.bg(hover_color))
                .tooltip({
                    let focus_handle = focus_handle.clone();
                    move |window, cx| {
                        Tooltip::for_action_in(
                            "Expand Excerpt",
                            &ExpandExcerpts { lines: 0 },
                            &focus_handle,
                            window,
                            cx,
                        )
                    }
                })
        };

        expand_area(
            format!(
                "block-{}-{}",
                block_id,
                if direction == ExpandExcerptDirection::Down {
                    "down"
                } else {
                    "up"
                }
            )
            .into(),
        )
        .group(group_name)
        .child(
            h_flex()
                .w(icon_offset)
                .h(header_height)
                .flex_none()
                .justify_end()
                .child(
                    ButtonLike::new("expand-icon")
                        .style(ButtonStyle::Transparent)
                        .child(
                            svg()
                                .path(if direction == ExpandExcerptDirection::Down {
                                    IconName::ArrowDownFromLine.path()
                                } else {
                                    IconName::ArrowUpFromLine.path()
                                })
                                .size(IconSize::XSmall.rems())
                                .text_color(cx.theme().colors().editor_line_number)
                                .group_hover(group_name, |style| {
                                    style.text_color(cx.theme().colors().editor_active_line_number)
                                }),
                        ),
                ),
        )
        .on_click(window.listener_for(&self.editor, {
            move |editor, _, _, cx| {
                editor.expand_excerpt(excerpt_id, direction, cx);
                cx.stop_propagation();
            }
        }))
    }

    #[allow(clippy::too_many_arguments)]
    fn render_blocks(
        &self,
        rows: Range<DisplayRow>,
        snapshot: &EditorSnapshot,
        hitbox: &Hitbox,
        text_hitbox: &Hitbox,
        editor_width: Pixels,
        scroll_width: &mut Pixels,
        gutter_dimensions: &GutterDimensions,
        em_width: Pixels,
        text_x: Pixels,
        line_height: Pixels,
        line_layouts: &[LineWithInvisibles],
        selections: &[Selection<Point>],
        selected_buffer_ids: &Vec<BufferId>,
        is_row_soft_wrapped: impl Copy + Fn(usize) -> bool,
        sticky_header_excerpt_id: Option<ExcerptId>,
        window: &mut Window,
        cx: &mut App,
    ) -> Result<Vec<BlockLayout>, HashMap<CustomBlockId, u32>> {
        let (fixed_blocks, non_fixed_blocks) = snapshot
            .blocks_in_range(rows.clone())
            .partition::<Vec<_>, _>(|(_, block)| block.style() == BlockStyle::Fixed);

        let mut focused_block = self
            .editor
            .update(cx, |editor, _| editor.take_focused_block());
        let mut fixed_block_max_width = Pixels::ZERO;
        let mut blocks = Vec::new();
        let mut resized_blocks = HashMap::default();

        for (row, block) in fixed_blocks {
            let block_id = block.id();

            if focused_block.as_ref().map_or(false, |b| b.id == block_id) {
                focused_block = None;
            }

            let (element, element_size) = self.render_block(
                block,
                AvailableSpace::MinContent,
                block_id,
                row,
                snapshot,
                text_x,
                &rows,
                line_layouts,
                gutter_dimensions,
                line_height,
                em_width,
                text_hitbox,
                editor_width,
                scroll_width,
                &mut resized_blocks,
                selections,
                selected_buffer_ids,
                is_row_soft_wrapped,
                sticky_header_excerpt_id,
                window,
                cx,
            );
            fixed_block_max_width = fixed_block_max_width.max(element_size.width + em_width);
            blocks.push(BlockLayout {
                id: block_id,
                row: Some(row),
                element,
                available_space: size(AvailableSpace::MinContent, element_size.height.into()),
                style: BlockStyle::Fixed,
            });
        }

        for (row, block) in non_fixed_blocks {
            let style = block.style();
            let width = match style {
                BlockStyle::Sticky => hitbox.size.width,
                BlockStyle::Flex => hitbox
                    .size
                    .width
                    .max(fixed_block_max_width)
                    .max(gutter_dimensions.width + *scroll_width),
                BlockStyle::Fixed => unreachable!(),
            };
            let block_id = block.id();

            if focused_block.as_ref().map_or(false, |b| b.id == block_id) {
                focused_block = None;
            }

            let (element, element_size) = self.render_block(
                block,
                width.into(),
                block_id,
                row,
                snapshot,
                text_x,
                &rows,
                line_layouts,
                gutter_dimensions,
                line_height,
                em_width,
                text_hitbox,
                editor_width,
                scroll_width,
                &mut resized_blocks,
                selections,
                selected_buffer_ids,
                is_row_soft_wrapped,
                sticky_header_excerpt_id,
                window,
                cx,
            );

            blocks.push(BlockLayout {
                id: block_id,
                row: Some(row),
                element,
                available_space: size(width.into(), element_size.height.into()),
                style,
            });
        }

        if let Some(focused_block) = focused_block {
            if let Some(focus_handle) = focused_block.focus_handle.upgrade() {
                if focus_handle.is_focused(window) {
                    if let Some(block) = snapshot.block_for_id(focused_block.id) {
                        let style = block.style();
                        let width = match style {
                            BlockStyle::Fixed => AvailableSpace::MinContent,
                            BlockStyle::Flex => AvailableSpace::Definite(
                                hitbox
                                    .size
                                    .width
                                    .max(fixed_block_max_width)
                                    .max(gutter_dimensions.width + *scroll_width),
                            ),
                            BlockStyle::Sticky => AvailableSpace::Definite(hitbox.size.width),
                        };

                        let (element, element_size) = self.render_block(
                            &block,
                            width,
                            focused_block.id,
                            rows.end,
                            snapshot,
                            text_x,
                            &rows,
                            line_layouts,
                            gutter_dimensions,
                            line_height,
                            em_width,
                            text_hitbox,
                            editor_width,
                            scroll_width,
                            &mut resized_blocks,
                            selections,
                            selected_buffer_ids,
                            is_row_soft_wrapped,
                            sticky_header_excerpt_id,
                            window,
                            cx,
                        );

                        blocks.push(BlockLayout {
                            id: block.id(),
                            row: None,
                            element,
                            available_space: size(width, element_size.height.into()),
                            style,
                        });
                    }
                }
            }
        }

        if resized_blocks.is_empty() {
            *scroll_width = (*scroll_width).max(fixed_block_max_width - gutter_dimensions.width);
            Ok(blocks)
        } else {
            Err(resized_blocks)
        }
    }

    /// Returns true if any of the blocks changed size since the previous frame. This will trigger
    /// a restart of rendering for the editor based on the new sizes.
    #[allow(clippy::too_many_arguments)]
    fn layout_blocks(
        &self,
        blocks: &mut Vec<BlockLayout>,
        block_starts: &mut HashSet<DisplayRow>,
        hitbox: &Hitbox,
        line_height: Pixels,
        scroll_pixel_position: gpui::Point<Pixels>,
        window: &mut Window,
        cx: &mut App,
    ) {
        for block in blocks {
            let mut origin = if let Some(row) = block.row {
                block_starts.insert(row);
                hitbox.origin
                    + point(
                        Pixels::ZERO,
                        row.as_f32() * line_height - scroll_pixel_position.y,
                    )
            } else {
                // Position the block outside the visible area
                hitbox.origin + point(Pixels::ZERO, hitbox.size.height)
            };

            if !matches!(block.style, BlockStyle::Sticky) {
                origin += point(-scroll_pixel_position.x, Pixels::ZERO);
            }

            let focus_handle =
                block
                    .element
                    .prepaint_as_root(origin, block.available_space, window, cx);

            if let Some(focus_handle) = focus_handle {
                self.editor.update(cx, |editor, _cx| {
                    editor.set_focused_block(FocusedBlock {
                        id: block.id,
                        focus_handle: focus_handle.downgrade(),
                    });
                });
            }
        }
    }

    #[allow(clippy::too_many_arguments)]
    fn layout_sticky_buffer_header(
        &self,
        StickyHeaderExcerpt {
            excerpt,
            next_excerpt_controls_present,
            next_buffer_row,
        }: StickyHeaderExcerpt<'_>,
        scroll_position: f32,
        line_height: Pixels,
        snapshot: &EditorSnapshot,
        hitbox: &Hitbox,
        selected_buffer_ids: &Vec<BufferId>,
        window: &mut Window,
        cx: &mut App,
    ) -> AnyElement {
        let jump_data = header_jump_data(
            snapshot,
            DisplayRow(scroll_position as u32),
            FILE_HEADER_HEIGHT + MULTI_BUFFER_EXCERPT_HEADER_HEIGHT,
            excerpt,
        );

        let editor_bg_color = cx.theme().colors().editor_background;

        let selected = selected_buffer_ids.contains(&excerpt.buffer_id);

        let mut header = v_flex()
            .relative()
            .child(
                div()
                    .w(hitbox.bounds.size.width)
                    .h(FILE_HEADER_HEIGHT as f32 * line_height)
                    .bg(linear_gradient(
                        0.,
                        linear_color_stop(editor_bg_color.opacity(0.), 0.),
                        linear_color_stop(editor_bg_color, 0.6),
                    ))
                    .absolute()
                    .top_0(),
            )
            .child(
                self.render_buffer_header(excerpt, false, selected, jump_data, window, cx)
                    .into_any_element(),
            )
            .into_any_element();

        let mut origin = hitbox.origin;

        if let Some(next_buffer_row) = next_buffer_row {
            // Push up the sticky header when the excerpt is getting close to the top of the viewport

            let mut max_row = next_buffer_row - FILE_HEADER_HEIGHT * 2;

            if next_excerpt_controls_present {
                max_row -= MULTI_BUFFER_EXCERPT_HEADER_HEIGHT;
            }

            let offset = scroll_position - max_row as f32;

            if offset > 0.0 {
                origin.y -= Pixels(offset) * line_height;
            }
        }

        let size = size(
            AvailableSpace::Definite(hitbox.size.width),
            AvailableSpace::MinContent,
        );

        header.prepaint_as_root(origin, size, window, cx);

        header
    }

    #[allow(clippy::too_many_arguments)]
    fn layout_cursor_popovers(
        &self,
        line_height: Pixels,
        text_hitbox: &Hitbox,
        content_origin: gpui::Point<Pixels>,
        start_row: DisplayRow,
        scroll_pixel_position: gpui::Point<Pixels>,
        line_layouts: &[LineWithInvisibles],
        cursor: DisplayPoint,
        cursor_point: Point,
        style: &EditorStyle,
        window: &mut Window,
        cx: &mut App,
    ) {
        let mut min_menu_height = Pixels::ZERO;
        let mut max_menu_height = Pixels::ZERO;
        let mut height_above_menu = Pixels::ZERO;
        let height_below_menu = Pixels::ZERO;
        let mut edit_prediction_popover_visible = false;
        let mut context_menu_visible = false;

        {
            let editor = self.editor.read(cx);
            if editor.inline_completion_visible_in_cursor_popover(
                editor.has_active_inline_completion(),
                cx,
            ) {
                height_above_menu +=
                    editor.edit_prediction_cursor_popover_height() + POPOVER_Y_PADDING;
                edit_prediction_popover_visible = true;
            }

            if editor.context_menu_visible() {
                if let Some(crate::ContextMenuOrigin::Cursor) = editor.context_menu_origin() {
                    min_menu_height += line_height * 3. + POPOVER_Y_PADDING;
                    max_menu_height += line_height * 12. + POPOVER_Y_PADDING;
                    context_menu_visible = true;
                }
            }
        }

        let visible = edit_prediction_popover_visible || context_menu_visible;
        if !visible {
            return;
        }

        let cursor_row_layout = &line_layouts[cursor.row().minus(start_row) as usize];
        let target_position = content_origin
            + gpui::Point {
                x: cmp::max(
                    px(0.),
                    cursor_row_layout.x_for_index(cursor.column() as usize)
                        - scroll_pixel_position.x,
                ),
                y: cmp::max(
                    px(0.),
                    cursor.row().next_row().as_f32() * line_height - scroll_pixel_position.y,
                ),
            };

        let viewport_bounds =
            Bounds::new(Default::default(), window.viewport_size()).extend(Edges {
                right: -Self::SCROLLBAR_WIDTH - MENU_GAP,
                ..Default::default()
            });

        let min_height = height_above_menu + min_menu_height + height_below_menu;
        let max_height = height_above_menu + max_menu_height + height_below_menu;
        let Some((laid_out_popovers, y_flipped)) = self.layout_popovers_above_or_below_line(
            target_position,
            line_height,
            min_height,
            max_height,
            text_hitbox,
            viewport_bounds,
            window,
            cx,
            |height, max_width_for_stable_x, y_flipped, window, cx| {
                // First layout the menu to get its size - others can be at least this wide.
                let context_menu = if context_menu_visible {
                    let menu_height = if y_flipped {
                        height - height_below_menu
                    } else {
                        height - height_above_menu
                    };
                    let mut element = self
                        .render_context_menu(line_height, menu_height, y_flipped, window, cx)
                        .expect("Visible context menu should always render.");
                    let size = element.layout_as_root(AvailableSpace::min_size(), window, cx);
                    Some((CursorPopoverType::CodeContextMenu, element, size))
                } else {
                    None
                };
                let min_width = context_menu
                    .as_ref()
                    .map_or(px(0.), |(_, _, size)| size.width);
                let max_width = max_width_for_stable_x.max(
                    context_menu
                        .as_ref()
                        .map_or(px(0.), |(_, _, size)| size.width),
                );

                let edit_prediction = if edit_prediction_popover_visible {
                    let accept_keystroke: Option<Keystroke>;

                    // TODO: load modifier from keymap.
                    // `bindings_for_action_in` returns `None` in Linux, and is intermittent on macOS
                    #[cfg(target_os = "macos")]
                    {
                        // let bindings = window.bindings_for_action_in(
                        //     &crate::AcceptInlineCompletion,
                        //     &self.editor.focus_handle(cx),
                        // );

                        // let last_binding = bindings.last();

                        // accept_keystroke = if let Some(binding) = last_binding {
                        //     match &binding.keystrokes() {
                        //         // TODO: no need to clone once this logic works on linux.
                        //         [keystroke] => Some(keystroke.clone()),
                        //         _ => None,
                        //     }
                        // } else {
                        //     None
                        // };
                        accept_keystroke = Some(Keystroke {
                            modifiers: gpui::Modifiers {
                                alt: true,
                                ..Default::default()
                            },
                            key: "tab".to_string(),
                            key_char: None,
                        });
                    }

                    #[cfg(not(target_os = "macos"))]
                    {
                        accept_keystroke = Some(Keystroke {
                            modifiers: gpui::Modifiers {
                                alt: true,
                                ..Default::default()
                            },
                            key: "enter".to_string(),
                            key_char: None,
                        });
                    }

                    self.editor.update(cx, move |editor, cx| {
                        let mut element = editor.render_edit_prediction_cursor_popover(
                            min_width,
                            max_width,
                            cursor_point,
                            style,
                            accept_keystroke.as_ref()?,
                            window,
                            cx,
                        )?;
                        let size = element.layout_as_root(AvailableSpace::min_size(), window, cx);
                        Some((CursorPopoverType::EditPrediction, element, size))
                    })
                } else {
                    None
                };
                vec![edit_prediction, context_menu]
                    .into_iter()
                    .flatten()
                    .collect::<Vec<_>>()
            },
        ) else {
            return;
        };

        let Some((menu_ix, (_, menu_bounds))) = laid_out_popovers
            .iter()
            .find_position(|(x, _)| matches!(x, CursorPopoverType::CodeContextMenu))
        else {
            return;
        };
        let last_ix = laid_out_popovers.len() - 1;
        let menu_is_last = menu_ix == last_ix;
        let first_popover_bounds = laid_out_popovers[0].1;
        let last_popover_bounds = laid_out_popovers[last_ix].1;

        // Bounds to layout the aside around. When y_flipped, the aside goes either above or to the
        // right, and otherwise it goes below or to the right.
        let mut target_bounds = Bounds::from_corners(
            first_popover_bounds.origin,
            last_popover_bounds.bottom_right(),
        );
        target_bounds.size.width = menu_bounds.size.width;

        // Like `target_bounds`, but with the max height it could occupy. Choosing an aside position
        // based on this is preferred for layout stability.
        let mut max_target_bounds = target_bounds;
        max_target_bounds.size.height = max_height;
        if y_flipped {
            max_target_bounds.origin.y -= max_height - target_bounds.size.height;
        }

        // Add spacing around `target_bounds` and `max_target_bounds`.
        let mut extend_amount = Edges::all(MENU_GAP);
        if y_flipped {
            extend_amount.bottom = line_height;
        } else {
            extend_amount.top = line_height;
        }
        let target_bounds = target_bounds.extend(extend_amount);
        let max_target_bounds = max_target_bounds.extend(extend_amount);

        let must_place_above_or_below =
            if y_flipped && !menu_is_last && menu_bounds.size.height < max_menu_height {
                laid_out_popovers[menu_ix + 1..]
                    .iter()
                    .any(|(_, popover_bounds)| popover_bounds.size.width > menu_bounds.size.width)
            } else {
                false
            };

        self.layout_context_menu_aside(
            y_flipped,
            *menu_bounds,
            target_bounds,
            max_target_bounds,
            max_menu_height,
            must_place_above_or_below,
            text_hitbox,
            viewport_bounds,
            window,
            cx,
        );
    }

    #[allow(clippy::too_many_arguments)]
    fn layout_gutter_menu(
        &self,
        line_height: Pixels,
        text_hitbox: &Hitbox,
        content_origin: gpui::Point<Pixels>,
        scroll_pixel_position: gpui::Point<Pixels>,
        gutter_overshoot: Pixels,
        window: &mut Window,
        cx: &mut App,
    ) {
        let editor = self.editor.read(cx);
        if !editor.context_menu_visible() {
            return;
        }
        let Some(crate::ContextMenuOrigin::GutterIndicator(gutter_row)) =
            editor.context_menu_origin()
        else {
            return;
        };
        // Context menu was spawned via a click on a gutter. Ensure it's a bit closer to the
        // indicator than just a plain first column of the text field.
        let target_position = content_origin
            + gpui::Point {
                x: -gutter_overshoot,
                y: gutter_row.next_row().as_f32() * line_height - scroll_pixel_position.y,
            };
        let min_height = line_height * 3. + POPOVER_Y_PADDING;
        let max_height = line_height * 12. + POPOVER_Y_PADDING;
        let viewport_bounds =
            Bounds::new(Default::default(), window.viewport_size()).extend(Edges {
                right: -Self::SCROLLBAR_WIDTH - MENU_GAP,
                ..Default::default()
            });
        self.layout_popovers_above_or_below_line(
            target_position,
            line_height,
            min_height,
            max_height,
            text_hitbox,
            viewport_bounds,
            window,
            cx,
            move |height, _max_width_for_stable_x, y_flipped, window, cx| {
                let mut element = self
                    .render_context_menu(line_height, height, y_flipped, window, cx)
                    .expect("Visible context menu should always render.");
                let size = element.layout_as_root(AvailableSpace::min_size(), window, cx);
                vec![(CursorPopoverType::CodeContextMenu, element, size)]
            },
        );
    }

    #[allow(clippy::too_many_arguments)]
    fn layout_popovers_above_or_below_line(
        &self,
        target_position: gpui::Point<Pixels>,
        line_height: Pixels,
        min_height: Pixels,
        max_height: Pixels,
        text_hitbox: &Hitbox,
        viewport_bounds: Bounds<Pixels>,
        window: &mut Window,
        cx: &mut App,
        make_sized_popovers: impl FnOnce(
            Pixels,
            Pixels,
            bool,
            &mut Window,
            &mut App,
        ) -> Vec<(CursorPopoverType, AnyElement, Size<Pixels>)>,
    ) -> Option<(Vec<(CursorPopoverType, Bounds<Pixels>)>, bool)> {
        // If the max height won't fit below and there is more space above, put it above the line.
        let bottom_y_when_flipped = target_position.y - line_height;
        let available_above = bottom_y_when_flipped - text_hitbox.top();
        let available_below = text_hitbox.bottom() - target_position.y;
        let y_overflows_below = max_height > available_below;
        let mut y_flipped = y_overflows_below && available_above > available_below;
        let mut height = cmp::min(
            max_height,
            if y_flipped {
                available_above
            } else {
                available_below
            },
        );

        // If the min height doesn't fit within text bounds, instead fit within the window.
        if height < min_height {
            let available_above = bottom_y_when_flipped;
            let available_below = viewport_bounds.bottom() - target_position.y;
            if available_below > min_height {
                y_flipped = false;
                height = min_height;
            } else if available_above > min_height {
                y_flipped = true;
                height = min_height;
            } else if available_above > available_below {
                y_flipped = true;
                height = available_above;
            } else {
                y_flipped = false;
                height = available_below;
            }
        }

        let max_width_for_stable_x = viewport_bounds.right() - target_position.x;

        // TODO: Use viewport_bounds.width as a max width so that it doesn't get clipped on the left
        // for very narrow windows.
        let popovers = make_sized_popovers(height, max_width_for_stable_x, y_flipped, window, cx);
        if popovers.is_empty() {
            return None;
        }

        let max_width = popovers
            .iter()
            .map(|(_, _, size)| size.width)
            .max()
            .unwrap_or_default();

        let mut current_position = gpui::Point {
            // Snap the right edge of the list to the right edge of the window if its horizontal bounds
            // overflow. Include space for the scrollbar.
            x: target_position
                .x
                .min((viewport_bounds.right() - max_width).max(Pixels::ZERO)),
            y: if y_flipped {
                bottom_y_when_flipped
            } else {
                target_position.y
            },
        };

        let mut laid_out_popovers = popovers
            .into_iter()
            .map(|(popover_type, element, size)| {
                if y_flipped {
                    current_position.y -= size.height;
                }
                let position = current_position;
                window.defer_draw(element, current_position, 1);
                if !y_flipped {
                    current_position.y += size.height + MENU_GAP;
                } else {
                    current_position.y -= MENU_GAP;
                }
                (popover_type, Bounds::new(position, size))
            })
            .collect::<Vec<_>>();

        if y_flipped {
            laid_out_popovers.reverse();
        }

        Some((laid_out_popovers, y_flipped))
    }

    #[allow(clippy::too_many_arguments)]
    fn layout_context_menu_aside(
        &self,
        y_flipped: bool,
        menu_bounds: Bounds<Pixels>,
        target_bounds: Bounds<Pixels>,
        max_target_bounds: Bounds<Pixels>,
        max_height: Pixels,
        must_place_above_or_below: bool,
        text_hitbox: &Hitbox,
        viewport_bounds: Bounds<Pixels>,
        window: &mut Window,
        cx: &mut App,
    ) {
        let available_within_viewport = target_bounds.space_within(&viewport_bounds);
        let positioned_aside = if available_within_viewport.right >= MENU_ASIDE_MIN_WIDTH
            && !must_place_above_or_below
        {
            let max_width = cmp::min(
                available_within_viewport.right - px(1.),
                MENU_ASIDE_MAX_WIDTH,
            );
            let Some(mut aside) =
                self.render_context_menu_aside(size(max_width, max_height - POPOVER_Y_PADDING), cx)
            else {
                return;
            };
            aside.layout_as_root(AvailableSpace::min_size(), window, cx);
            let right_position = point(target_bounds.right(), menu_bounds.origin.y);
            Some((aside, right_position))
        } else {
            let max_size = size(
                // TODO(mgsloan): Once the menu is bounded by viewport width the bound on viewport
                // won't be needed here.
                cmp::min(
                    cmp::max(menu_bounds.size.width - px(2.), MENU_ASIDE_MIN_WIDTH),
                    viewport_bounds.right(),
                ),
                cmp::min(
                    max_height,
                    cmp::max(
                        available_within_viewport.top,
                        available_within_viewport.bottom,
                    ),
                ) - POPOVER_Y_PADDING,
            );
            let Some(mut aside) = self.render_context_menu_aside(max_size, cx) else {
                return;
            };
            let actual_size = aside.layout_as_root(AvailableSpace::min_size(), window, cx);

            let top_position = point(
                menu_bounds.origin.x,
                target_bounds.top() - actual_size.height,
            );
            let bottom_position = point(menu_bounds.origin.x, target_bounds.bottom());

            let fit_within = |available: Edges<Pixels>, wanted: Size<Pixels>| {
                // Prefer to fit on the same side of the line as the menu, then on the other side of
                // the line.
                if !y_flipped && wanted.height < available.bottom {
                    Some(bottom_position)
                } else if !y_flipped && wanted.height < available.top {
                    Some(top_position)
                } else if y_flipped && wanted.height < available.top {
                    Some(top_position)
                } else if y_flipped && wanted.height < available.bottom {
                    Some(bottom_position)
                } else {
                    None
                }
            };

            // Prefer choosing a direction using max sizes rather than actual size for stability.
            let available_within_text = max_target_bounds.space_within(&text_hitbox.bounds);
            let wanted = size(MENU_ASIDE_MAX_WIDTH, max_height);
            let aside_position = fit_within(available_within_text, wanted)
                // Fallback: fit max size in window.
                .or_else(|| fit_within(max_target_bounds.space_within(&viewport_bounds), wanted))
                // Fallback: fit actual size in window.
                .or_else(|| fit_within(available_within_viewport, actual_size));

            aside_position.map(|position| (aside, position))
        };

        // Skip drawing if it doesn't fit anywhere.
        if let Some((aside, position)) = positioned_aside {
            window.defer_draw(aside, position, 1);
        }
    }

    fn render_context_menu(
        &self,
        line_height: Pixels,
        height: Pixels,
        y_flipped: bool,
        window: &mut Window,
        cx: &mut App,
    ) -> Option<AnyElement> {
        let max_height_in_lines = ((height - POPOVER_Y_PADDING) / line_height).floor() as u32;
        self.editor.update(cx, |editor, cx| {
            editor.render_context_menu(&self.style, max_height_in_lines, y_flipped, window, cx)
        })
    }

    fn render_context_menu_aside(
        &self,
        max_size: Size<Pixels>,

        cx: &mut App,
    ) -> Option<AnyElement> {
        if max_size.width < px(100.) || max_size.height < px(12.) {
            None
        } else {
            self.editor.update(cx, |editor, cx| {
                editor.render_context_menu_aside(&self.style, max_size, cx)
            })
        }
    }

    #[allow(clippy::too_many_arguments)]
    fn layout_inline_completion_popover(
        &self,
        text_bounds: &Bounds<Pixels>,
        editor_snapshot: &EditorSnapshot,
        visible_row_range: Range<DisplayRow>,
        scroll_top: f32,
        scroll_bottom: f32,
        line_layouts: &[LineWithInvisibles],
        line_height: Pixels,
        scroll_pixel_position: gpui::Point<Pixels>,
        newest_selection_head: Option<DisplayPoint>,
        editor_width: Pixels,
        style: &EditorStyle,
        window: &mut Window,
        cx: &mut App,
    ) -> Option<AnyElement> {
        const PADDING_X: Pixels = Pixels(24.);
        const PADDING_Y: Pixels = Pixels(2.);

        let editor = self.editor.read(cx);
        let active_inline_completion = editor.active_inline_completion.as_ref()?;

        if editor.inline_completion_visible_in_cursor_popover(true, cx) {
            return None;
        }

        match &active_inline_completion.completion {
            InlineCompletion::Move { target, .. } => {
                let previewing = false;
                let target_display_point = target.to_display_point(editor_snapshot);
                if target_display_point.row().as_f32() < scroll_top {
                    let mut element = inline_completion_accept_indicator(
                        "Jump to Edit",
                        Some(IconName::ArrowUp),
                        previewing,
                        self.editor.focus_handle(cx),
                        window,
                        cx,
                    )?;
                    let size = element.layout_as_root(AvailableSpace::min_size(), window, cx);
                    let offset = point((text_bounds.size.width - size.width) / 2., PADDING_Y);
                    element.prepaint_at(text_bounds.origin + offset, window, cx);
                    Some(element)
                } else if (target_display_point.row().as_f32() + 1.) > scroll_bottom {
                    let mut element = inline_completion_accept_indicator(
                        "Jump to Edit",
                        Some(IconName::ArrowDown),
                        previewing,
                        self.editor.focus_handle(cx),
                        window,
                        cx,
                    )?;
                    let size = element.layout_as_root(AvailableSpace::min_size(), window, cx);
                    let offset = point(
                        (text_bounds.size.width - size.width) / 2.,
                        text_bounds.size.height - size.height - PADDING_Y,
                    );
                    element.prepaint_at(text_bounds.origin + offset, window, cx);
                    Some(element)
                } else {
                    let mut element = inline_completion_accept_indicator(
                        "Jump to Edit",
                        None,
                        previewing,
                        self.editor.focus_handle(cx),
                        window,
                        cx,
                    )?;

                    let target_line_end = DisplayPoint::new(
                        target_display_point.row(),
                        editor_snapshot.line_len(target_display_point.row()),
                    );
                    let origin = self.editor.update(cx, |editor, _cx| {
                        editor.display_to_pixel_point(target_line_end, editor_snapshot, window)
                    })?;
                    element.prepaint_as_root(
                        text_bounds.origin + origin + point(PADDING_X, px(0.)),
                        AvailableSpace::min_size(),
                        window,
                        cx,
                    );
                    Some(element)
                }
            }
            InlineCompletion::Edit {
                edits,
                edit_preview,
                display_mode,
                snapshot,
            } => {
                if self.editor.read(cx).has_visible_completions_menu() {
                    return None;
                }

                let edit_start = edits
                    .first()
                    .unwrap()
                    .0
                    .start
                    .to_display_point(editor_snapshot);
                let edit_end = edits
                    .last()
                    .unwrap()
                    .0
                    .end
                    .to_display_point(editor_snapshot);

                let is_visible = visible_row_range.contains(&edit_start.row())
                    || visible_row_range.contains(&edit_end.row());
                if !is_visible {
                    return None;
                }

                match display_mode {
<<<<<<< HEAD
                    EditDisplayMode::TabAccept {
                        previewing_from_completions_menu,
                    } => {
                        let previewing = *previewing_from_completions_menu;
=======
                    EditDisplayMode::TabAccept => {
>>>>>>> e689c8c0
                        let range = &edits.first()?.0;
                        let target_display_point = range.end.to_display_point(editor_snapshot);

                        let target_line_end = DisplayPoint::new(
                            target_display_point.row(),
                            editor_snapshot.line_len(target_display_point.row()),
                        );
                        let (previewing_inline_completion, origin) =
                            self.editor.update(cx, |editor, _cx| {
                                Some((
                                    editor.previewing_inline_completion,
                                    editor.display_to_pixel_point(
                                        target_line_end,
                                        editor_snapshot,
                                        window,
                                    )?,
                                ))
                            })?;

                        let mut element = inline_completion_accept_indicator(
                            "Accept",
                            None,
                            previewing_inline_completion,
                            self.editor.focus_handle(cx),
                            window,
                            cx,
                        )?;

                        element.prepaint_as_root(
                            text_bounds.origin + origin + point(PADDING_X, px(0.)),
                            AvailableSpace::min_size(),
                            window,
                            cx,
                        );

                        return Some(element);
                    }
                    EditDisplayMode::Inline => return None,
                    EditDisplayMode::DiffPopover => {}
                }

                let highlighted_edits = crate::inline_completion_edit_text(
                    &snapshot,
                    edits,
                    edit_preview.as_ref()?,
                    false,
                    cx,
                );

                let line_count = highlighted_edits.text.lines().count();

                let longest_row =
                    editor_snapshot.longest_row_in_range(edit_start.row()..edit_end.row() + 1);
                let longest_line_width = if visible_row_range.contains(&longest_row) {
                    line_layouts[(longest_row.0 - visible_row_range.start.0) as usize].width
                } else {
                    layout_line(
                        longest_row,
                        editor_snapshot,
                        style,
                        editor_width,
                        |_| false,
                        window,
                        cx,
                    )
                    .width
                };

                let styled_text = highlighted_edits.to_styled_text(&style.text);

                let mut element = div()
                    .bg(cx.theme().colors().editor_background)
                    .border_1()
                    .border_color(cx.theme().colors().border)
                    .rounded_md()
                    .child(styled_text)
                    .into_any();

                let viewport_bounds = Bounds::new(Default::default(), window.viewport_size())
                    .extend(Edges {
                        right: -Self::SCROLLBAR_WIDTH,
                        ..Default::default()
                    });

                let x_after_longest =
                    text_bounds.origin.x + longest_line_width + PADDING_X - scroll_pixel_position.x;

                let element_bounds = element.layout_as_root(AvailableSpace::min_size(), window, cx);

                // Fully visible if it can be displayed within the window (allow overlapping other
                // panes). However, this is only allowed if the popover starts within text_bounds.
                let is_fully_visible = x_after_longest < text_bounds.right()
                    && x_after_longest + element_bounds.width < viewport_bounds.right();

                let origin = if is_fully_visible {
                    point(
                        x_after_longest,
                        text_bounds.origin.y + edit_start.row().as_f32() * line_height
                            - scroll_pixel_position.y,
                    )
                } else {
                    // Avoid overlapping both the edited rows and the user's cursor.
                    let target_above = DisplayRow(
                        edit_start
                            .row()
                            .0
                            .min(
                                newest_selection_head
                                    .map_or(u32::MAX, |cursor_row| cursor_row.row().0),
                            )
                            .saturating_sub(line_count as u32),
                    );
                    let mut row_target;
                    if visible_row_range.contains(&DisplayRow(target_above.0.saturating_sub(1))) {
                        row_target = target_above;
                    } else {
                        row_target = DisplayRow(
                            edit_end.row().0.max(
                                newest_selection_head.map_or(0, |cursor_row| cursor_row.row().0),
                            ) + 1,
                        );
                        if !visible_row_range.contains(&row_target) {
                            // Not visible, so fallback on displaying immediately below the cursor.
                            if let Some(cursor) = newest_selection_head {
                                row_target = DisplayRow(cursor.row().0 + 1);
                            } else {
                                // Not visible and no cursor visible, so fallback on displaying at the top of the editor.
                                row_target = DisplayRow(0);
                            }
                        }
                    };

                    text_bounds.origin
                        + point(
                            -scroll_pixel_position.x,
                            row_target.as_f32() * line_height - scroll_pixel_position.y,
                        )
                };

                window.defer_draw(element, origin, 1);

                // Do not return an element, since it will already be drawn due to defer_draw.
                None
            }
        }
    }

    fn layout_mouse_context_menu(
        &self,
        editor_snapshot: &EditorSnapshot,
        visible_range: Range<DisplayRow>,
        content_origin: gpui::Point<Pixels>,
        window: &mut Window,
        cx: &mut App,
    ) -> Option<AnyElement> {
        let position = self.editor.update(cx, |editor, _cx| {
            let visible_start_point = editor.display_to_pixel_point(
                DisplayPoint::new(visible_range.start, 0),
                editor_snapshot,
                window,
            )?;
            let visible_end_point = editor.display_to_pixel_point(
                DisplayPoint::new(visible_range.end, 0),
                editor_snapshot,
                window,
            )?;

            let mouse_context_menu = editor.mouse_context_menu.as_ref()?;
            let (source_display_point, position) = match mouse_context_menu.position {
                MenuPosition::PinnedToScreen(point) => (None, point),
                MenuPosition::PinnedToEditor { source, offset } => {
                    let source_display_point = source.to_display_point(editor_snapshot);
                    let source_point = editor.to_pixel_point(source, editor_snapshot, window)?;
                    let position = content_origin + source_point + offset;
                    (Some(source_display_point), position)
                }
            };

            let source_included = source_display_point.map_or(true, |source_display_point| {
                visible_range
                    .to_inclusive()
                    .contains(&source_display_point.row())
            });
            let position_included =
                visible_start_point.y <= position.y && position.y <= visible_end_point.y;
            if !source_included && !position_included {
                None
            } else {
                Some(position)
            }
        })?;

        let mut element = self.editor.update(cx, |editor, _| {
            let mouse_context_menu = editor.mouse_context_menu.as_ref()?;
            let context_menu = mouse_context_menu.context_menu.clone();

            Some(
                deferred(
                    anchored()
                        .position(position)
                        .child(context_menu)
                        .anchor(Corner::TopLeft)
                        .snap_to_window_with_margin(px(8.)),
                )
                .with_priority(1)
                .into_any(),
            )
        })?;

        element.prepaint_as_root(position, AvailableSpace::min_size(), window, cx);
        Some(element)
    }

    #[allow(clippy::too_many_arguments)]
    fn layout_hover_popovers(
        &self,
        snapshot: &EditorSnapshot,
        hitbox: &Hitbox,
        text_hitbox: &Hitbox,
        visible_display_row_range: Range<DisplayRow>,
        content_origin: gpui::Point<Pixels>,
        scroll_pixel_position: gpui::Point<Pixels>,
        line_layouts: &[LineWithInvisibles],
        line_height: Pixels,
        em_width: Pixels,
        window: &mut Window,
        cx: &mut App,
    ) {
        struct MeasuredHoverPopover {
            element: AnyElement,
            size: Size<Pixels>,
            horizontal_offset: Pixels,
        }

        let max_size = size(
            (120. * em_width) // Default size
                .min(hitbox.size.width / 2.) // Shrink to half of the editor width
                .max(MIN_POPOVER_CHARACTER_WIDTH * em_width), // Apply minimum width of 20 characters
            (16. * line_height) // Default size
                .min(hitbox.size.height / 2.) // Shrink to half of the editor height
                .max(MIN_POPOVER_LINE_HEIGHT * line_height), // Apply minimum height of 4 lines
        );

        let hover_popovers = self.editor.update(cx, |editor, cx| {
            editor
                .hover_state
                .render(snapshot, visible_display_row_range.clone(), max_size, cx)
        });
        let Some((position, hover_popovers)) = hover_popovers else {
            return;
        };

        // This is safe because we check on layout whether the required row is available
        let hovered_row_layout =
            &line_layouts[position.row().minus(visible_display_row_range.start) as usize];

        // Compute Hovered Point
        let x =
            hovered_row_layout.x_for_index(position.column() as usize) - scroll_pixel_position.x;
        let y = position.row().as_f32() * line_height - scroll_pixel_position.y;
        let hovered_point = content_origin + point(x, y);

        let mut overall_height = Pixels::ZERO;
        let mut measured_hover_popovers = Vec::new();
        for mut hover_popover in hover_popovers {
            let size = hover_popover.layout_as_root(AvailableSpace::min_size(), window, cx);
            let horizontal_offset =
                (text_hitbox.top_right().x - (hovered_point.x + size.width)).min(Pixels::ZERO);

            overall_height += HOVER_POPOVER_GAP + size.height;

            measured_hover_popovers.push(MeasuredHoverPopover {
                element: hover_popover,
                size,
                horizontal_offset,
            });
        }
        overall_height += HOVER_POPOVER_GAP;

        fn draw_occluder(
            width: Pixels,
            origin: gpui::Point<Pixels>,
            window: &mut Window,
            cx: &mut App,
        ) {
            let mut occlusion = div()
                .size_full()
                .occlude()
                .on_mouse_move(|_, _, cx| cx.stop_propagation())
                .into_any_element();
            occlusion.layout_as_root(size(width, HOVER_POPOVER_GAP).into(), window, cx);
            window.defer_draw(occlusion, origin, 2);
        }

        if hovered_point.y > overall_height {
            // There is enough space above. Render popovers above the hovered point
            let mut current_y = hovered_point.y;
            for (position, popover) in measured_hover_popovers.into_iter().with_position() {
                let size = popover.size;
                let popover_origin = point(
                    hovered_point.x + popover.horizontal_offset,
                    current_y - size.height,
                );

                window.defer_draw(popover.element, popover_origin, 2);
                if position != itertools::Position::Last {
                    let origin = point(popover_origin.x, popover_origin.y - HOVER_POPOVER_GAP);
                    draw_occluder(size.width, origin, window, cx);
                }

                current_y = popover_origin.y - HOVER_POPOVER_GAP;
            }
        } else {
            // There is not enough space above. Render popovers below the hovered point
            let mut current_y = hovered_point.y + line_height;
            for (position, popover) in measured_hover_popovers.into_iter().with_position() {
                let size = popover.size;
                let popover_origin = point(hovered_point.x + popover.horizontal_offset, current_y);

                window.defer_draw(popover.element, popover_origin, 2);
                if position != itertools::Position::Last {
                    let origin = point(popover_origin.x, popover_origin.y + size.height);
                    draw_occluder(size.width, origin, window, cx);
                }

                current_y = popover_origin.y + size.height + HOVER_POPOVER_GAP;
            }
        }
    }

    #[allow(clippy::too_many_arguments)]
    fn layout_diff_hunk_controls(
        &self,
        row_range: Range<DisplayRow>,
        row_infos: &[RowInfo],
        text_hitbox: &Hitbox,
        position_map: &PositionMap,
        newest_cursor_position: Option<DisplayPoint>,
        line_height: Pixels,
        scroll_pixel_position: gpui::Point<Pixels>,
        display_hunks: &[(DisplayDiffHunk, Option<Hitbox>)],
        editor: Entity<Editor>,
        window: &mut Window,
        cx: &mut App,
    ) -> Vec<AnyElement> {
        let point_for_position = position_map.point_for_position(window.mouse_position());

        let mut controls = vec![];

        let active_positions = [
            Some(point_for_position.previous_valid),
            newest_cursor_position,
        ];

        for (hunk, _) in display_hunks {
            if let DisplayDiffHunk::Unfolded {
                display_row_range,
                multi_buffer_range,
                status,
                ..
            } = &hunk
            {
                if display_row_range.start < row_range.start
                    || display_row_range.start >= row_range.end
                {
                    continue;
                }
                let row_ix = (display_row_range.start - row_range.start).0 as usize;
                if row_infos[row_ix].diff_status.is_none() {
                    continue;
                }
                if row_infos[row_ix].diff_status == Some(DiffHunkStatus::Added)
                    && *status != DiffHunkStatus::Added
                {
                    continue;
                }
                if active_positions
                    .iter()
                    .any(|p| p.map_or(false, |p| display_row_range.contains(&p.row())))
                {
                    let y = display_row_range.start.as_f32() * line_height
                        + text_hitbox.bounds.top()
                        - scroll_pixel_position.y;
                    let x = text_hitbox.bounds.right() - px(100.);

                    let mut element = diff_hunk_controls(
                        display_row_range.start.0,
                        multi_buffer_range.clone(),
                        line_height,
                        &editor,
                        cx,
                    );
                    element.prepaint_as_root(
                        gpui::Point::new(x, y),
                        size(px(100.0), line_height).into(),
                        window,
                        cx,
                    );
                    controls.push(element);
                }
            }
        }

        controls
    }

    #[allow(clippy::too_many_arguments)]
    fn layout_signature_help(
        &self,
        hitbox: &Hitbox,
        content_origin: gpui::Point<Pixels>,
        scroll_pixel_position: gpui::Point<Pixels>,
        newest_selection_head: Option<DisplayPoint>,
        start_row: DisplayRow,
        line_layouts: &[LineWithInvisibles],
        line_height: Pixels,
        em_width: Pixels,
        window: &mut Window,
        cx: &mut App,
    ) {
        if !self.editor.focus_handle(cx).is_focused(window) {
            return;
        }
        let Some(newest_selection_head) = newest_selection_head else {
            return;
        };
        let selection_row = newest_selection_head.row();
        if selection_row < start_row {
            return;
        }
        let Some(cursor_row_layout) = line_layouts.get(selection_row.minus(start_row) as usize)
        else {
            return;
        };

        let start_x = cursor_row_layout.x_for_index(newest_selection_head.column() as usize)
            - scroll_pixel_position.x
            + content_origin.x;
        let start_y =
            selection_row.as_f32() * line_height + content_origin.y - scroll_pixel_position.y;

        let max_size = size(
            (120. * em_width) // Default size
                .min(hitbox.size.width / 2.) // Shrink to half of the editor width
                .max(MIN_POPOVER_CHARACTER_WIDTH * em_width), // Apply minimum width of 20 characters
            (16. * line_height) // Default size
                .min(hitbox.size.height / 2.) // Shrink to half of the editor height
                .max(MIN_POPOVER_LINE_HEIGHT * line_height), // Apply minimum height of 4 lines
        );

        let maybe_element = self.editor.update(cx, |editor, cx| {
            if let Some(popover) = editor.signature_help_state.popover_mut() {
                let element = popover.render(
                    &self.style,
                    max_size,
                    editor.workspace.as_ref().map(|(w, _)| w.clone()),
                    cx,
                );
                Some(element)
            } else {
                None
            }
        });
        if let Some(mut element) = maybe_element {
            let window_size = window.viewport_size();
            let size = element.layout_as_root(Size::<AvailableSpace>::default(), window, cx);
            let mut point = point(start_x, start_y - size.height);

            // Adjusting to ensure the popover does not overflow in the X-axis direction.
            if point.x + size.width >= window_size.width {
                point.x = window_size.width - size.width;
            }

            window.defer_draw(element, point, 1)
        }
    }

    fn paint_background(&self, layout: &EditorLayout, window: &mut Window, cx: &mut App) {
        window.paint_layer(layout.hitbox.bounds, |window| {
            let scroll_top = layout.position_map.snapshot.scroll_position().y;
            let gutter_bg = cx.theme().colors().editor_gutter_background;
            window.paint_quad(fill(layout.gutter_hitbox.bounds, gutter_bg));
            window.paint_quad(fill(
                layout.position_map.text_hitbox.bounds,
                self.style.background,
            ));

            if let EditorMode::Full = layout.mode {
                let mut active_rows = layout.active_rows.iter().peekable();
                while let Some((start_row, contains_non_empty_selection)) = active_rows.next() {
                    let mut end_row = start_row.0;
                    while active_rows
                        .peek()
                        .map_or(false, |(active_row, has_selection)| {
                            active_row.0 == end_row + 1
                                && *has_selection == contains_non_empty_selection
                        })
                    {
                        active_rows.next().unwrap();
                        end_row += 1;
                    }

                    if !contains_non_empty_selection {
                        let highlight_h_range =
                            match layout.position_map.snapshot.current_line_highlight {
                                CurrentLineHighlight::Gutter => Some(Range {
                                    start: layout.hitbox.left(),
                                    end: layout.gutter_hitbox.right(),
                                }),
                                CurrentLineHighlight::Line => Some(Range {
                                    start: layout.position_map.text_hitbox.bounds.left(),
                                    end: layout.position_map.text_hitbox.bounds.right(),
                                }),
                                CurrentLineHighlight::All => Some(Range {
                                    start: layout.hitbox.left(),
                                    end: layout.hitbox.right(),
                                }),
                                CurrentLineHighlight::None => None,
                            };
                        if let Some(range) = highlight_h_range {
                            let active_line_bg = cx.theme().colors().editor_active_line_background;
                            let bounds = Bounds {
                                origin: point(
                                    range.start,
                                    layout.hitbox.origin.y
                                        + (start_row.as_f32() - scroll_top)
                                            * layout.position_map.line_height,
                                ),
                                size: size(
                                    range.end - range.start,
                                    layout.position_map.line_height
                                        * (end_row - start_row.0 + 1) as f32,
                                ),
                            };
                            window.paint_quad(fill(bounds, active_line_bg));
                        }
                    }
                }

                let mut paint_highlight =
                    |highlight_row_start: DisplayRow, highlight_row_end: DisplayRow, color| {
                        let origin = point(
                            layout.hitbox.origin.x,
                            layout.hitbox.origin.y
                                + (highlight_row_start.as_f32() - scroll_top)
                                    * layout.position_map.line_height,
                        );
                        let size = size(
                            layout.hitbox.size.width,
                            layout.position_map.line_height
                                * highlight_row_end.next_row().minus(highlight_row_start) as f32,
                        );
                        window.paint_quad(fill(Bounds { origin, size }, color));
                    };

                let mut current_paint: Option<(Hsla, Range<DisplayRow>)> = None;
                for (&new_row, &new_color) in &layout.highlighted_rows {
                    match &mut current_paint {
                        Some((current_color, current_range)) => {
                            let current_color = *current_color;
                            let new_range_started = current_color != new_color
                                || current_range.end.next_row() != new_row;
                            if new_range_started {
                                paint_highlight(
                                    current_range.start,
                                    current_range.end,
                                    current_color,
                                );
                                current_paint = Some((new_color, new_row..new_row));
                                continue;
                            } else {
                                current_range.end = current_range.end.next_row();
                            }
                        }
                        None => current_paint = Some((new_color, new_row..new_row)),
                    };
                }
                if let Some((color, range)) = current_paint {
                    paint_highlight(range.start, range.end, color);
                }

                let scroll_left =
                    layout.position_map.snapshot.scroll_position().x * layout.position_map.em_width;

                for (wrap_position, active) in layout.wrap_guides.iter() {
                    let x = (layout.position_map.text_hitbox.origin.x
                        + *wrap_position
                        + layout.position_map.em_width / 2.)
                        - scroll_left;

                    let show_scrollbars = {
                        let (scrollbar_x, scrollbar_y) = &layout.scrollbars_layout.as_xy();

                        scrollbar_x.as_ref().map_or(false, |sx| sx.visible)
                            || scrollbar_y.as_ref().map_or(false, |sy| sy.visible)
                    };

                    if x < layout.position_map.text_hitbox.origin.x
                        || (show_scrollbars && x > self.scrollbar_left(&layout.hitbox.bounds))
                    {
                        continue;
                    }

                    let color = if *active {
                        cx.theme().colors().editor_active_wrap_guide
                    } else {
                        cx.theme().colors().editor_wrap_guide
                    };
                    window.paint_quad(fill(
                        Bounds {
                            origin: point(x, layout.position_map.text_hitbox.origin.y),
                            size: size(px(1.), layout.position_map.text_hitbox.size.height),
                        },
                        color,
                    ));
                }
            }
        })
    }

    fn paint_indent_guides(
        &mut self,
        layout: &mut EditorLayout,
        window: &mut Window,
        cx: &mut App,
    ) {
        let Some(indent_guides) = &layout.indent_guides else {
            return;
        };

        let faded_color = |color: Hsla, alpha: f32| {
            let mut faded = color;
            faded.a = alpha;
            faded
        };

        for indent_guide in indent_guides {
            let indent_accent_colors = cx.theme().accents().color_for_index(indent_guide.depth);
            let settings = indent_guide.settings;

            // TODO fixed for now, expose them through themes later
            const INDENT_AWARE_ALPHA: f32 = 0.2;
            const INDENT_AWARE_ACTIVE_ALPHA: f32 = 0.4;
            const INDENT_AWARE_BACKGROUND_ALPHA: f32 = 0.1;
            const INDENT_AWARE_BACKGROUND_ACTIVE_ALPHA: f32 = 0.2;

            let line_color = match (settings.coloring, indent_guide.active) {
                (IndentGuideColoring::Disabled, _) => None,
                (IndentGuideColoring::Fixed, false) => {
                    Some(cx.theme().colors().editor_indent_guide)
                }
                (IndentGuideColoring::Fixed, true) => {
                    Some(cx.theme().colors().editor_indent_guide_active)
                }
                (IndentGuideColoring::IndentAware, false) => {
                    Some(faded_color(indent_accent_colors, INDENT_AWARE_ALPHA))
                }
                (IndentGuideColoring::IndentAware, true) => {
                    Some(faded_color(indent_accent_colors, INDENT_AWARE_ACTIVE_ALPHA))
                }
            };

            let background_color = match (settings.background_coloring, indent_guide.active) {
                (IndentGuideBackgroundColoring::Disabled, _) => None,
                (IndentGuideBackgroundColoring::IndentAware, false) => Some(faded_color(
                    indent_accent_colors,
                    INDENT_AWARE_BACKGROUND_ALPHA,
                )),
                (IndentGuideBackgroundColoring::IndentAware, true) => Some(faded_color(
                    indent_accent_colors,
                    INDENT_AWARE_BACKGROUND_ACTIVE_ALPHA,
                )),
            };

            let requested_line_width = if indent_guide.active {
                settings.active_line_width
            } else {
                settings.line_width
            }
            .clamp(1, 10);
            let mut line_indicator_width = 0.;
            if let Some(color) = line_color {
                window.paint_quad(fill(
                    Bounds {
                        origin: indent_guide.origin,
                        size: size(px(requested_line_width as f32), indent_guide.length),
                    },
                    color,
                ));
                line_indicator_width = requested_line_width as f32;
            }

            if let Some(color) = background_color {
                let width = indent_guide.single_indent_width - px(line_indicator_width);
                window.paint_quad(fill(
                    Bounds {
                        origin: point(
                            indent_guide.origin.x + px(line_indicator_width),
                            indent_guide.origin.y,
                        ),
                        size: size(width, indent_guide.length),
                    },
                    color,
                ));
            }
        }
    }

    fn paint_line_numbers(&mut self, layout: &mut EditorLayout, window: &mut Window, cx: &mut App) {
        let is_singleton = self.editor.read(cx).is_singleton(cx);

        let line_height = layout.position_map.line_height;
        window.set_cursor_style(CursorStyle::Arrow, &layout.gutter_hitbox);

        for LineNumberLayout {
            shaped_line,
            hitbox,
            display_row,
        } in layout.line_numbers.values()
        {
            let Some(hitbox) = hitbox else {
                continue;
            };

            let is_active = layout.active_rows.contains_key(&display_row);

            let color = if is_active {
                cx.theme().colors().editor_active_line_number
            } else if !is_singleton && hitbox.is_hovered(window) {
                cx.theme().colors().editor_hover_line_number
            } else {
                cx.theme().colors().editor_line_number
            };

            let Some(line) = self
                .shape_line_number(shaped_line.text.clone(), color, window)
                .log_err()
            else {
                continue;
            };
            let Some(()) = line.paint(hitbox.origin, line_height, window, cx).log_err() else {
                continue;
            };
            // In singleton buffers, we select corresponding lines on the line number click, so use | -like cursor.
            // In multi buffers, we open file at the line number clicked, so use a pointing hand cursor.
            if is_singleton {
                window.set_cursor_style(CursorStyle::IBeam, &hitbox);
            } else {
                window.set_cursor_style(CursorStyle::PointingHand, &hitbox);
            }
        }
    }

    fn paint_diff_hunks(layout: &mut EditorLayout, window: &mut Window, cx: &mut App) {
        if layout.display_hunks.is_empty() {
            return;
        }

        let line_height = layout.position_map.line_height;
        window.paint_layer(layout.gutter_hitbox.bounds, |window| {
            for (hunk, hitbox) in &layout.display_hunks {
                let hunk_to_paint = match hunk {
                    DisplayDiffHunk::Folded { .. } => {
                        let hunk_bounds = Self::diff_hunk_bounds(
                            &layout.position_map.snapshot,
                            line_height,
                            layout.gutter_hitbox.bounds,
                            hunk,
                        );
                        Some((
                            hunk_bounds,
                            cx.theme().status().modified,
                            Corners::all(px(0.)),
                        ))
                    }
                    DisplayDiffHunk::Unfolded {
                        status,
                        display_row_range,
                        ..
                    } => hitbox.as_ref().map(|hunk_hitbox| match status {
                        DiffHunkStatus::Added => (
                            hunk_hitbox.bounds,
                            cx.theme().status().created,
                            Corners::all(px(0.)),
                        ),
                        DiffHunkStatus::Modified => (
                            hunk_hitbox.bounds,
                            cx.theme().status().modified,
                            Corners::all(px(0.)),
                        ),
                        DiffHunkStatus::Removed if !display_row_range.is_empty() => (
                            hunk_hitbox.bounds,
                            cx.theme().status().deleted,
                            Corners::all(px(0.)),
                        ),
                        DiffHunkStatus::Removed => (
                            Bounds::new(
                                point(
                                    hunk_hitbox.origin.x - hunk_hitbox.size.width,
                                    hunk_hitbox.origin.y,
                                ),
                                size(hunk_hitbox.size.width * px(2.), hunk_hitbox.size.height),
                            ),
                            cx.theme().status().deleted,
                            Corners::all(1. * line_height),
                        ),
                    }),
                };

                if let Some((hunk_bounds, background_color, corner_radii)) = hunk_to_paint {
                    window.paint_quad(quad(
                        hunk_bounds,
                        corner_radii,
                        background_color,
                        Edges::default(),
                        transparent_black(),
                    ));
                }
            }
        });
    }

    fn diff_hunk_bounds(
        snapshot: &EditorSnapshot,
        line_height: Pixels,
        gutter_bounds: Bounds<Pixels>,
        hunk: &DisplayDiffHunk,
    ) -> Bounds<Pixels> {
        let scroll_position = snapshot.scroll_position();
        let scroll_top = scroll_position.y * line_height;
        let gutter_strip_width = (0.275 * line_height).floor();

        match hunk {
            DisplayDiffHunk::Folded { display_row, .. } => {
                let start_y = display_row.as_f32() * line_height - scroll_top;
                let end_y = start_y + line_height;
                let highlight_origin = gutter_bounds.origin + point(px(0.), start_y);
                let highlight_size = size(gutter_strip_width, end_y - start_y);
                Bounds::new(highlight_origin, highlight_size)
            }
            DisplayDiffHunk::Unfolded {
                display_row_range,
                status,
                ..
            } => {
                if *status == DiffHunkStatus::Removed && display_row_range.is_empty() {
                    let row = display_row_range.start;

                    let offset = line_height / 2.;
                    let start_y = row.as_f32() * line_height - offset - scroll_top;
                    let end_y = start_y + line_height;

                    let width = (0.35 * line_height).floor();
                    let highlight_origin = gutter_bounds.origin + point(px(0.), start_y);
                    let highlight_size = size(width, end_y - start_y);
                    Bounds::new(highlight_origin, highlight_size)
                } else {
                    let start_row = display_row_range.start;
                    let end_row = display_row_range.end;
                    // If we're in a multibuffer, row range span might include an
                    // excerpt header, so if we were to draw the marker straight away,
                    // the hunk might include the rows of that header.
                    // Making the range inclusive doesn't quite cut it, as we rely on the exclusivity for the soft wrap.
                    // Instead, we simply check whether the range we're dealing with includes
                    // any excerpt headers and if so, we stop painting the diff hunk on the first row of that header.
                    let end_row_in_current_excerpt = snapshot
                        .blocks_in_range(start_row..end_row)
                        .find_map(|(start_row, block)| {
                            if matches!(block, Block::ExcerptBoundary { .. }) {
                                Some(start_row)
                            } else {
                                None
                            }
                        })
                        .unwrap_or(end_row);

                    let start_y = start_row.as_f32() * line_height - scroll_top;
                    let end_y = end_row_in_current_excerpt.as_f32() * line_height - scroll_top;

                    let highlight_origin = gutter_bounds.origin + point(px(0.), start_y);
                    let highlight_size = size(gutter_strip_width, end_y - start_y);
                    Bounds::new(highlight_origin, highlight_size)
                }
            }
        }
    }

    fn paint_gutter_indicators(
        &self,
        layout: &mut EditorLayout,
        window: &mut Window,
        cx: &mut App,
    ) {
        window.paint_layer(layout.gutter_hitbox.bounds, |window| {
            window.with_element_namespace("crease_toggles", |window| {
                for crease_toggle in layout.crease_toggles.iter_mut().flatten() {
                    crease_toggle.paint(window, cx);
                }
            });

            for test_indicator in layout.test_indicators.iter_mut() {
                test_indicator.paint(window, cx);
            }

            if let Some(indicator) = layout.code_actions_indicator.as_mut() {
                indicator.paint(window, cx);
            }
        });
    }

    fn paint_gutter_highlights(
        &self,
        layout: &mut EditorLayout,
        window: &mut Window,
        cx: &mut App,
    ) {
        for (_, hunk_hitbox) in &layout.display_hunks {
            if let Some(hunk_hitbox) = hunk_hitbox {
                window.set_cursor_style(CursorStyle::PointingHand, hunk_hitbox);
            }
        }

        let show_git_gutter = layout
            .position_map
            .snapshot
            .show_git_diff_gutter
            .unwrap_or_else(|| {
                matches!(
                    ProjectSettings::get_global(cx).git.git_gutter,
                    Some(GitGutterSetting::TrackedFiles)
                )
            });
        if show_git_gutter {
            Self::paint_diff_hunks(layout, window, cx)
        }

        let highlight_width = 0.275 * layout.position_map.line_height;
        let highlight_corner_radii = Corners::all(0.05 * layout.position_map.line_height);
        window.paint_layer(layout.gutter_hitbox.bounds, |window| {
            for (range, color) in &layout.highlighted_gutter_ranges {
                let start_row = if range.start.row() < layout.visible_display_row_range.start {
                    layout.visible_display_row_range.start - DisplayRow(1)
                } else {
                    range.start.row()
                };
                let end_row = if range.end.row() > layout.visible_display_row_range.end {
                    layout.visible_display_row_range.end + DisplayRow(1)
                } else {
                    range.end.row()
                };

                let start_y = layout.gutter_hitbox.top()
                    + start_row.0 as f32 * layout.position_map.line_height
                    - layout.position_map.scroll_pixel_position.y;
                let end_y = layout.gutter_hitbox.top()
                    + (end_row.0 + 1) as f32 * layout.position_map.line_height
                    - layout.position_map.scroll_pixel_position.y;
                let bounds = Bounds::from_corners(
                    point(layout.gutter_hitbox.left(), start_y),
                    point(layout.gutter_hitbox.left() + highlight_width, end_y),
                );
                window.paint_quad(fill(bounds, *color).corner_radii(highlight_corner_radii));
            }
        });
    }

    fn paint_blamed_display_rows(
        &self,
        layout: &mut EditorLayout,
        window: &mut Window,
        cx: &mut App,
    ) {
        let Some(blamed_display_rows) = layout.blamed_display_rows.take() else {
            return;
        };

        window.paint_layer(layout.gutter_hitbox.bounds, |window| {
            for mut blame_element in blamed_display_rows.into_iter() {
                blame_element.paint(window, cx);
            }
        })
    }

    fn paint_text(&mut self, layout: &mut EditorLayout, window: &mut Window, cx: &mut App) {
        window.with_content_mask(
            Some(ContentMask {
                bounds: layout.position_map.text_hitbox.bounds,
            }),
            |window| {
                let cursor_style = if self
                    .editor
                    .read(cx)
                    .hovered_link_state
                    .as_ref()
                    .is_some_and(|hovered_link_state| !hovered_link_state.links.is_empty())
                {
                    CursorStyle::PointingHand
                } else {
                    CursorStyle::IBeam
                };
                window.set_cursor_style(cursor_style, &layout.position_map.text_hitbox);

                let invisible_display_ranges = self.paint_highlights(layout, window);
                self.paint_lines(&invisible_display_ranges, layout, window, cx);
                self.paint_redactions(layout, window);
                self.paint_cursors(layout, window, cx);
                self.paint_inline_blame(layout, window, cx);
                self.paint_diff_hunk_controls(layout, window, cx);
                window.with_element_namespace("crease_trailers", |window| {
                    for trailer in layout.crease_trailers.iter_mut().flatten() {
                        trailer.element.paint(window, cx);
                    }
                });
            },
        )
    }

    fn paint_highlights(
        &mut self,
        layout: &mut EditorLayout,
        window: &mut Window,
    ) -> SmallVec<[Range<DisplayPoint>; 32]> {
        window.paint_layer(layout.position_map.text_hitbox.bounds, |window| {
            let mut invisible_display_ranges = SmallVec::<[Range<DisplayPoint>; 32]>::new();
            let line_end_overshoot = 0.15 * layout.position_map.line_height;
            for (range, color) in &layout.highlighted_ranges {
                self.paint_highlighted_range(
                    range.clone(),
                    *color,
                    Pixels::ZERO,
                    line_end_overshoot,
                    layout,
                    window,
                );
            }

            let corner_radius = 0.15 * layout.position_map.line_height;

            for (player_color, selections) in &layout.selections {
                for selection in selections.iter() {
                    self.paint_highlighted_range(
                        selection.range.clone(),
                        player_color.selection,
                        corner_radius,
                        corner_radius * 2.,
                        layout,
                        window,
                    );

                    if selection.is_local && !selection.range.is_empty() {
                        invisible_display_ranges.push(selection.range.clone());
                    }
                }
            }
            invisible_display_ranges
        })
    }

    fn paint_lines(
        &mut self,
        invisible_display_ranges: &[Range<DisplayPoint>],
        layout: &mut EditorLayout,
        window: &mut Window,
        cx: &mut App,
    ) {
        let whitespace_setting = self
            .editor
            .read(cx)
            .buffer
            .read(cx)
            .settings_at(0, cx)
            .show_whitespaces;

        for (ix, line_with_invisibles) in layout.position_map.line_layouts.iter().enumerate() {
            let row = DisplayRow(layout.visible_display_row_range.start.0 + ix as u32);
            line_with_invisibles.draw(
                layout,
                row,
                layout.content_origin,
                whitespace_setting,
                invisible_display_ranges,
                window,
                cx,
            )
        }

        for line_element in &mut layout.line_elements {
            line_element.paint(window, cx);
        }
    }

    fn paint_redactions(&mut self, layout: &EditorLayout, window: &mut Window) {
        if layout.redacted_ranges.is_empty() {
            return;
        }

        let line_end_overshoot = layout.line_end_overshoot();

        // A softer than perfect black
        let redaction_color = gpui::rgb(0x0e1111);

        window.paint_layer(layout.position_map.text_hitbox.bounds, |window| {
            for range in layout.redacted_ranges.iter() {
                self.paint_highlighted_range(
                    range.clone(),
                    redaction_color.into(),
                    Pixels::ZERO,
                    line_end_overshoot,
                    layout,
                    window,
                );
            }
        });
    }

    fn paint_cursors(&mut self, layout: &mut EditorLayout, window: &mut Window, cx: &mut App) {
        for cursor in &mut layout.visible_cursors {
            cursor.paint(layout.content_origin, window, cx);
        }
    }

    fn paint_scrollbars(&mut self, layout: &mut EditorLayout, window: &mut Window, cx: &mut App) {
        let (scrollbar_x, scrollbar_y) = layout.scrollbars_layout.as_xy();

        if let Some(scrollbar_layout) = scrollbar_x {
            let hitbox = scrollbar_layout.hitbox.clone();
            let text_unit_size = scrollbar_layout.text_unit_size;
            let visible_range = scrollbar_layout.visible_range.clone();
            let thumb_bounds = scrollbar_layout.thumb_bounds();

            if scrollbar_layout.visible {
                window.paint_layer(hitbox.bounds, |window| {
                    window.paint_quad(quad(
                        hitbox.bounds,
                        Corners::default(),
                        cx.theme().colors().scrollbar_track_background,
                        Edges {
                            top: Pixels::ZERO,
                            right: Pixels::ZERO,
                            bottom: Pixels::ZERO,
                            left: Pixels::ZERO,
                        },
                        cx.theme().colors().scrollbar_track_border,
                    ));

                    window.paint_quad(quad(
                        thumb_bounds,
                        Corners::default(),
                        cx.theme().colors().scrollbar_thumb_background,
                        Edges {
                            top: Pixels::ZERO,
                            right: Pixels::ZERO,
                            bottom: Pixels::ZERO,
                            left: ScrollbarLayout::BORDER_WIDTH,
                        },
                        cx.theme().colors().scrollbar_thumb_border,
                    ));
                })
            }

            window.set_cursor_style(CursorStyle::Arrow, &hitbox);

            window.on_mouse_event({
                let editor = self.editor.clone();

                // there may be a way to avoid this clone
                let hitbox = hitbox.clone();

                let mut mouse_position = window.mouse_position();
                move |event: &MouseMoveEvent, phase, window, cx| {
                    if phase == DispatchPhase::Capture {
                        return;
                    }

                    editor.update(cx, |editor, cx| {
                        if event.pressed_button == Some(MouseButton::Left)
                            && editor
                                .scroll_manager
                                .is_dragging_scrollbar(Axis::Horizontal)
                        {
                            let x = mouse_position.x;
                            let new_x = event.position.x;
                            if (hitbox.left()..hitbox.right()).contains(&x) {
                                let mut position = editor.scroll_position(cx);

                                position.x += (new_x - x) / text_unit_size;
                                if position.x < 0.0 {
                                    position.x = 0.0;
                                }
                                editor.set_scroll_position(position, window, cx);
                            }

                            cx.stop_propagation();
                        } else {
                            editor.scroll_manager.set_is_dragging_scrollbar(
                                Axis::Horizontal,
                                false,
                                cx,
                            );

                            if hitbox.is_hovered(window) {
                                editor.scroll_manager.show_scrollbar(window, cx);
                            }
                        }
                        mouse_position = event.position;
                    })
                }
            });

            if self
                .editor
                .read(cx)
                .scroll_manager
                .is_dragging_scrollbar(Axis::Horizontal)
            {
                window.on_mouse_event({
                    let editor = self.editor.clone();
                    move |_: &MouseUpEvent, phase, _, cx| {
                        if phase == DispatchPhase::Capture {
                            return;
                        }

                        editor.update(cx, |editor, cx| {
                            editor.scroll_manager.set_is_dragging_scrollbar(
                                Axis::Horizontal,
                                false,
                                cx,
                            );
                            cx.stop_propagation();
                        });
                    }
                });
            } else {
                window.on_mouse_event({
                    let editor = self.editor.clone();

                    move |event: &MouseDownEvent, phase, window, cx| {
                        if phase == DispatchPhase::Capture || !hitbox.is_hovered(window) {
                            return;
                        }

                        editor.update(cx, |editor, cx| {
                            editor.scroll_manager.set_is_dragging_scrollbar(
                                Axis::Horizontal,
                                true,
                                cx,
                            );

                            let x = event.position.x;

                            if x < thumb_bounds.left() || thumb_bounds.right() < x {
                                let center_row =
                                    ((x - hitbox.left()) / text_unit_size).round() as u32;
                                let top_row = center_row.saturating_sub(
                                    (visible_range.end - visible_range.start) as u32 / 2,
                                );

                                let mut position = editor.scroll_position(cx);
                                position.x = top_row as f32;

                                editor.set_scroll_position(position, window, cx);
                            } else {
                                editor.scroll_manager.show_scrollbar(window, cx);
                            }

                            cx.stop_propagation();
                        });
                    }
                });
            }
        }

        if let Some(scrollbar_layout) = scrollbar_y {
            let hitbox = scrollbar_layout.hitbox.clone();
            let text_unit_size = scrollbar_layout.text_unit_size;
            let visible_range = scrollbar_layout.visible_range.clone();
            let thumb_bounds = scrollbar_layout.thumb_bounds();

            if scrollbar_layout.visible {
                window.paint_layer(hitbox.bounds, |window| {
                    window.paint_quad(quad(
                        hitbox.bounds,
                        Corners::default(),
                        cx.theme().colors().scrollbar_track_background,
                        Edges {
                            top: Pixels::ZERO,
                            right: Pixels::ZERO,
                            bottom: Pixels::ZERO,
                            left: ScrollbarLayout::BORDER_WIDTH,
                        },
                        cx.theme().colors().scrollbar_track_border,
                    ));

                    let fast_markers =
                        self.collect_fast_scrollbar_markers(layout, &scrollbar_layout, cx);
                    // Refresh slow scrollbar markers in the background. Below, we paint whatever markers have already been computed.
                    self.refresh_slow_scrollbar_markers(layout, &scrollbar_layout, window, cx);

                    let markers = self.editor.read(cx).scrollbar_marker_state.markers.clone();
                    for marker in markers.iter().chain(&fast_markers) {
                        let mut marker = marker.clone();
                        marker.bounds.origin += hitbox.origin;
                        window.paint_quad(marker);
                    }

                    window.paint_quad(quad(
                        thumb_bounds,
                        Corners::default(),
                        cx.theme().colors().scrollbar_thumb_background,
                        Edges {
                            top: Pixels::ZERO,
                            right: Pixels::ZERO,
                            bottom: Pixels::ZERO,
                            left: ScrollbarLayout::BORDER_WIDTH,
                        },
                        cx.theme().colors().scrollbar_thumb_border,
                    ));
                });
            }

            window.set_cursor_style(CursorStyle::Arrow, &hitbox);

            window.on_mouse_event({
                let editor = self.editor.clone();

                let hitbox = hitbox.clone();

                let mut mouse_position = window.mouse_position();
                move |event: &MouseMoveEvent, phase, window, cx| {
                    if phase == DispatchPhase::Capture {
                        return;
                    }

                    editor.update(cx, |editor, cx| {
                        if event.pressed_button == Some(MouseButton::Left)
                            && editor.scroll_manager.is_dragging_scrollbar(Axis::Vertical)
                        {
                            let y = mouse_position.y;
                            let new_y = event.position.y;
                            if (hitbox.top()..hitbox.bottom()).contains(&y) {
                                let mut position = editor.scroll_position(cx);
                                position.y += (new_y - y) / text_unit_size;
                                if position.y < 0.0 {
                                    position.y = 0.0;
                                }
                                editor.set_scroll_position(position, window, cx);
                            }
                        } else {
                            editor.scroll_manager.set_is_dragging_scrollbar(
                                Axis::Vertical,
                                false,
                                cx,
                            );

                            if hitbox.is_hovered(window) {
                                editor.scroll_manager.show_scrollbar(window, cx);
                            }
                        }
                        mouse_position = event.position;
                    })
                }
            });

            if self
                .editor
                .read(cx)
                .scroll_manager
                .is_dragging_scrollbar(Axis::Vertical)
            {
                window.on_mouse_event({
                    let editor = self.editor.clone();
                    move |_: &MouseUpEvent, phase, _, cx| {
                        if phase == DispatchPhase::Capture {
                            return;
                        }

                        editor.update(cx, |editor, cx| {
                            editor.scroll_manager.set_is_dragging_scrollbar(
                                Axis::Vertical,
                                false,
                                cx,
                            );
                            cx.stop_propagation();
                        });
                    }
                });
            } else {
                window.on_mouse_event({
                    let editor = self.editor.clone();

                    move |event: &MouseDownEvent, phase, window, cx| {
                        if phase == DispatchPhase::Capture || !hitbox.is_hovered(window) {
                            return;
                        }

                        editor.update(cx, |editor, cx| {
                            editor.scroll_manager.set_is_dragging_scrollbar(
                                Axis::Vertical,
                                true,
                                cx,
                            );

                            let y = event.position.y;
                            if y < thumb_bounds.top() || thumb_bounds.bottom() < y {
                                let center_row =
                                    ((y - hitbox.top()) / text_unit_size).round() as u32;
                                let top_row = center_row.saturating_sub(
                                    (visible_range.end - visible_range.start) as u32 / 2,
                                );
                                let mut position = editor.scroll_position(cx);
                                position.y = top_row as f32;
                                editor.set_scroll_position(position, window, cx);
                            } else {
                                editor.scroll_manager.show_scrollbar(window, cx);
                            }

                            cx.stop_propagation();
                        });
                    }
                });
            }
        }
    }

    fn collect_fast_scrollbar_markers(
        &self,
        layout: &EditorLayout,
        scrollbar_layout: &ScrollbarLayout,
        cx: &mut App,
    ) -> Vec<PaintQuad> {
        const LIMIT: usize = 100;
        if !EditorSettings::get_global(cx).scrollbar.cursors || layout.cursors.len() > LIMIT {
            return vec![];
        }
        let cursor_ranges = layout
            .cursors
            .iter()
            .map(|(point, color)| ColoredRange {
                start: point.row(),
                end: point.row(),
                color: *color,
            })
            .collect_vec();
        scrollbar_layout.marker_quads_for_ranges(cursor_ranges, None)
    }

    fn refresh_slow_scrollbar_markers(
        &self,
        layout: &EditorLayout,
        scrollbar_layout: &ScrollbarLayout,
        window: &mut Window,
        cx: &mut App,
    ) {
        self.editor.update(cx, |editor, cx| {
            if !editor.is_singleton(cx)
                || !editor
                    .scrollbar_marker_state
                    .should_refresh(scrollbar_layout.hitbox.size)
            {
                return;
            }

            let scrollbar_layout = scrollbar_layout.clone();
            let background_highlights = editor.background_highlights.clone();
            let snapshot = layout.position_map.snapshot.clone();
            let theme = cx.theme().clone();
            let scrollbar_settings = EditorSettings::get_global(cx).scrollbar;

            editor.scrollbar_marker_state.dirty = false;
            editor.scrollbar_marker_state.pending_refresh =
                Some(cx.spawn_in(window, |editor, mut cx| async move {
                    let scrollbar_size = scrollbar_layout.hitbox.size;
                    let scrollbar_markers = cx
                        .background_executor()
                        .spawn(async move {
                            let max_point = snapshot.display_snapshot.buffer_snapshot.max_point();
                            let mut marker_quads = Vec::new();
                            if scrollbar_settings.git_diff {
                                let marker_row_ranges =
                                    snapshot.buffer_snapshot.diff_hunks().map(|hunk| {
                                        let start_display_row =
                                            MultiBufferPoint::new(hunk.row_range.start.0, 0)
                                                .to_display_point(&snapshot.display_snapshot)
                                                .row();
                                        let mut end_display_row =
                                            MultiBufferPoint::new(hunk.row_range.end.0, 0)
                                                .to_display_point(&snapshot.display_snapshot)
                                                .row();
                                        if end_display_row != start_display_row {
                                            end_display_row.0 -= 1;
                                        }
                                        let color = match &hunk.status() {
                                            DiffHunkStatus::Added => theme.status().created,
                                            DiffHunkStatus::Modified => theme.status().modified,
                                            DiffHunkStatus::Removed => theme.status().deleted,
                                        };
                                        ColoredRange {
                                            start: start_display_row,
                                            end: end_display_row,
                                            color,
                                        }
                                    });

                                marker_quads.extend(
                                    scrollbar_layout
                                        .marker_quads_for_ranges(marker_row_ranges, Some(0)),
                                );
                            }

                            for (background_highlight_id, (_, background_ranges)) in
                                background_highlights.iter()
                            {
                                let is_search_highlights = *background_highlight_id
                                    == TypeId::of::<BufferSearchHighlights>();
                                let is_symbol_occurrences = *background_highlight_id
                                    == TypeId::of::<DocumentHighlightRead>()
                                    || *background_highlight_id
                                        == TypeId::of::<DocumentHighlightWrite>();
                                if (is_search_highlights && scrollbar_settings.search_results)
                                    || (is_symbol_occurrences && scrollbar_settings.selected_symbol)
                                {
                                    let mut color = theme.status().info;
                                    if is_symbol_occurrences {
                                        color.fade_out(0.5);
                                    }
                                    let marker_row_ranges = background_ranges.iter().map(|range| {
                                        let display_start = range
                                            .start
                                            .to_display_point(&snapshot.display_snapshot);
                                        let display_end =
                                            range.end.to_display_point(&snapshot.display_snapshot);
                                        ColoredRange {
                                            start: display_start.row(),
                                            end: display_end.row(),
                                            color,
                                        }
                                    });
                                    marker_quads.extend(
                                        scrollbar_layout
                                            .marker_quads_for_ranges(marker_row_ranges, Some(1)),
                                    );
                                }
                            }

                            if scrollbar_settings.diagnostics != ScrollbarDiagnostics::None {
                                let diagnostics = snapshot
                                    .buffer_snapshot
                                    .diagnostics_in_range::<Point>(Point::zero()..max_point)
                                    // Don't show diagnostics the user doesn't care about
                                    .filter(|diagnostic| {
                                        match (
                                            scrollbar_settings.diagnostics,
                                            diagnostic.diagnostic.severity,
                                        ) {
                                            (ScrollbarDiagnostics::All, _) => true,
                                            (
                                                ScrollbarDiagnostics::Error,
                                                DiagnosticSeverity::ERROR,
                                            ) => true,
                                            (
                                                ScrollbarDiagnostics::Warning,
                                                DiagnosticSeverity::ERROR
                                                | DiagnosticSeverity::WARNING,
                                            ) => true,
                                            (
                                                ScrollbarDiagnostics::Information,
                                                DiagnosticSeverity::ERROR
                                                | DiagnosticSeverity::WARNING
                                                | DiagnosticSeverity::INFORMATION,
                                            ) => true,
                                            (_, _) => false,
                                        }
                                    })
                                    // We want to sort by severity, in order to paint the most severe diagnostics last.
                                    .sorted_by_key(|diagnostic| {
                                        std::cmp::Reverse(diagnostic.diagnostic.severity)
                                    });

                                let marker_row_ranges = diagnostics.into_iter().map(|diagnostic| {
                                    let start_display = diagnostic
                                        .range
                                        .start
                                        .to_display_point(&snapshot.display_snapshot);
                                    let end_display = diagnostic
                                        .range
                                        .end
                                        .to_display_point(&snapshot.display_snapshot);
                                    let color = match diagnostic.diagnostic.severity {
                                        DiagnosticSeverity::ERROR => theme.status().error,
                                        DiagnosticSeverity::WARNING => theme.status().warning,
                                        DiagnosticSeverity::INFORMATION => theme.status().info,
                                        _ => theme.status().hint,
                                    };
                                    ColoredRange {
                                        start: start_display.row(),
                                        end: end_display.row(),
                                        color,
                                    }
                                });
                                marker_quads.extend(
                                    scrollbar_layout
                                        .marker_quads_for_ranges(marker_row_ranges, Some(2)),
                                );
                            }

                            Arc::from(marker_quads)
                        })
                        .await;

                    editor.update(&mut cx, |editor, cx| {
                        editor.scrollbar_marker_state.markers = scrollbar_markers;
                        editor.scrollbar_marker_state.scrollbar_size = scrollbar_size;
                        editor.scrollbar_marker_state.pending_refresh = None;
                        cx.notify();
                    })?;

                    Ok(())
                }));
        });
    }

    #[allow(clippy::too_many_arguments)]
    fn paint_highlighted_range(
        &self,
        range: Range<DisplayPoint>,
        color: Hsla,
        corner_radius: Pixels,
        line_end_overshoot: Pixels,
        layout: &EditorLayout,
        window: &mut Window,
    ) {
        let start_row = layout.visible_display_row_range.start;
        let end_row = layout.visible_display_row_range.end;
        if range.start != range.end {
            let row_range = if range.end.column() == 0 {
                cmp::max(range.start.row(), start_row)..cmp::min(range.end.row(), end_row)
            } else {
                cmp::max(range.start.row(), start_row)
                    ..cmp::min(range.end.row().next_row(), end_row)
            };

            let highlighted_range = HighlightedRange {
                color,
                line_height: layout.position_map.line_height,
                corner_radius,
                start_y: layout.content_origin.y
                    + row_range.start.as_f32() * layout.position_map.line_height
                    - layout.position_map.scroll_pixel_position.y,
                lines: row_range
                    .iter_rows()
                    .map(|row| {
                        let line_layout =
                            &layout.position_map.line_layouts[row.minus(start_row) as usize];
                        HighlightedRangeLine {
                            start_x: if row == range.start.row() {
                                layout.content_origin.x
                                    + line_layout.x_for_index(range.start.column() as usize)
                                    - layout.position_map.scroll_pixel_position.x
                            } else {
                                layout.content_origin.x
                                    - layout.position_map.scroll_pixel_position.x
                            },
                            end_x: if row == range.end.row() {
                                layout.content_origin.x
                                    + line_layout.x_for_index(range.end.column() as usize)
                                    - layout.position_map.scroll_pixel_position.x
                            } else {
                                layout.content_origin.x + line_layout.width + line_end_overshoot
                                    - layout.position_map.scroll_pixel_position.x
                            },
                        }
                    })
                    .collect(),
            };

            highlighted_range.paint(layout.position_map.text_hitbox.bounds, window);
        }
    }

    fn paint_inline_blame(&mut self, layout: &mut EditorLayout, window: &mut Window, cx: &mut App) {
        if let Some(mut inline_blame) = layout.inline_blame.take() {
            window.paint_layer(layout.position_map.text_hitbox.bounds, |window| {
                inline_blame.paint(window, cx);
            })
        }
    }

    fn paint_diff_hunk_controls(
        &mut self,
        layout: &mut EditorLayout,
        window: &mut Window,
        cx: &mut App,
    ) {
        for mut diff_hunk_control in layout.diff_hunk_controls.drain(..) {
            diff_hunk_control.paint(window, cx);
        }
    }

    fn paint_blocks(&mut self, layout: &mut EditorLayout, window: &mut Window, cx: &mut App) {
        for mut block in layout.blocks.drain(..) {
            block.element.paint(window, cx);
        }
    }

    fn paint_inline_completion_popover(
        &mut self,
        layout: &mut EditorLayout,
        window: &mut Window,
        cx: &mut App,
    ) {
        if let Some(inline_completion_popover) = layout.inline_completion_popover.as_mut() {
            inline_completion_popover.paint(window, cx);
        }
    }

    fn paint_mouse_context_menu(
        &mut self,
        layout: &mut EditorLayout,
        window: &mut Window,
        cx: &mut App,
    ) {
        if let Some(mouse_context_menu) = layout.mouse_context_menu.as_mut() {
            mouse_context_menu.paint(window, cx);
        }
    }

    fn paint_scroll_wheel_listener(
        &mut self,
        layout: &EditorLayout,
        window: &mut Window,
        cx: &mut App,
    ) {
        window.on_mouse_event({
            let position_map = layout.position_map.clone();
            let editor = self.editor.clone();
            let hitbox = layout.hitbox.clone();
            let mut delta = ScrollDelta::default();

            // Set a minimum scroll_sensitivity of 0.01 to make sure the user doesn't
            // accidentally turn off their scrolling.
            let scroll_sensitivity = EditorSettings::get_global(cx).scroll_sensitivity.max(0.01);

            move |event: &ScrollWheelEvent, phase, window, cx| {
                if phase == DispatchPhase::Bubble && hitbox.is_hovered(window) {
                    delta = delta.coalesce(event.delta);
                    editor.update(cx, |editor, cx| {
                        let position_map: &PositionMap = &position_map;

                        let line_height = position_map.line_height;
                        let max_glyph_width = position_map.em_width;
                        let (delta, axis) = match delta {
                            gpui::ScrollDelta::Pixels(mut pixels) => {
                                //Trackpad
                                let axis = position_map.snapshot.ongoing_scroll.filter(&mut pixels);
                                (pixels, axis)
                            }

                            gpui::ScrollDelta::Lines(lines) => {
                                //Not trackpad
                                let pixels =
                                    point(lines.x * max_glyph_width, lines.y * line_height);
                                (pixels, None)
                            }
                        };

                        let current_scroll_position = position_map.snapshot.scroll_position();
                        let x = (current_scroll_position.x * max_glyph_width
                            - (delta.x * scroll_sensitivity))
                            / max_glyph_width;
                        let y = (current_scroll_position.y * line_height
                            - (delta.y * scroll_sensitivity))
                            / line_height;
                        let mut scroll_position =
                            point(x, y).clamp(&point(0., 0.), &position_map.scroll_max);
                        let forbid_vertical_scroll = editor.scroll_manager.forbid_vertical_scroll();
                        if forbid_vertical_scroll {
                            scroll_position.y = current_scroll_position.y;
                        }

                        if scroll_position != current_scroll_position {
                            editor.scroll(scroll_position, axis, window, cx);
                            cx.stop_propagation();
                        } else if y < 0. {
                            // Due to clamping, we may fail to detect cases of overscroll to the top;
                            // We want the scroll manager to get an update in such cases and detect the change of direction
                            // on the next frame.
                            cx.notify();
                        }
                    });
                }
            }
        });
    }

    fn paint_mouse_listeners(&mut self, layout: &EditorLayout, window: &mut Window, cx: &mut App) {
        self.paint_scroll_wheel_listener(layout, window, cx);

        window.on_mouse_event({
            let position_map = layout.position_map.clone();
            let editor = self.editor.clone();
            let multi_buffer_range =
                layout
                    .display_hunks
                    .iter()
                    .find_map(|(hunk, hunk_hitbox)| match hunk {
                        DisplayDiffHunk::Folded { .. } => None,
                        DisplayDiffHunk::Unfolded {
                            multi_buffer_range, ..
                        } => {
                            if hunk_hitbox
                                .as_ref()
                                .map(|hitbox| hitbox.is_hovered(window))
                                .unwrap_or(false)
                            {
                                Some(multi_buffer_range.clone())
                            } else {
                                None
                            }
                        }
                    });
            let line_numbers = layout.line_numbers.clone();

            move |event: &MouseDownEvent, phase, window, cx| {
                if phase == DispatchPhase::Bubble {
                    match event.button {
                        MouseButton::Left => editor.update(cx, |editor, cx| {
                            let pending_mouse_down = editor
                                .pending_mouse_down
                                .get_or_insert_with(Default::default)
                                .clone();

                            *pending_mouse_down.borrow_mut() = Some(event.clone());

                            Self::mouse_left_down(
                                editor,
                                event,
                                multi_buffer_range.clone(),
                                &position_map,
                                line_numbers.as_ref(),
                                window,
                                cx,
                            );
                        }),
                        MouseButton::Right => editor.update(cx, |editor, cx| {
                            Self::mouse_right_down(editor, event, &position_map, window, cx);
                        }),
                        MouseButton::Middle => editor.update(cx, |editor, cx| {
                            Self::mouse_middle_down(editor, event, &position_map, window, cx);
                        }),
                        _ => {}
                    };
                }
            }
        });

        window.on_mouse_event({
            let editor = self.editor.clone();
            let position_map = layout.position_map.clone();

            move |event: &MouseUpEvent, phase, window, cx| {
                if phase == DispatchPhase::Bubble {
                    editor.update(cx, |editor, cx| {
                        Self::mouse_up(editor, event, &position_map, window, cx)
                    });
                }
            }
        });

        window.on_mouse_event({
            let editor = self.editor.clone();
            let position_map = layout.position_map.clone();
            let mut captured_mouse_down = None;

            move |event: &MouseUpEvent, phase, window, cx| match phase {
                // Clear the pending mouse down during the capture phase,
                // so that it happens even if another event handler stops
                // propagation.
                DispatchPhase::Capture => editor.update(cx, |editor, _cx| {
                    let pending_mouse_down = editor
                        .pending_mouse_down
                        .get_or_insert_with(Default::default)
                        .clone();

                    let mut pending_mouse_down = pending_mouse_down.borrow_mut();
                    if pending_mouse_down.is_some() && position_map.text_hitbox.is_hovered(window) {
                        captured_mouse_down = pending_mouse_down.take();
                        window.refresh();
                    }
                }),
                // Fire click handlers during the bubble phase.
                DispatchPhase::Bubble => editor.update(cx, |editor, cx| {
                    if let Some(mouse_down) = captured_mouse_down.take() {
                        let event = ClickEvent {
                            down: mouse_down,
                            up: event.clone(),
                        };
                        Self::click(editor, &event, &position_map, window, cx);
                    }
                }),
            }
        });

        window.on_mouse_event({
            let position_map = layout.position_map.clone();
            let editor = self.editor.clone();

            move |event: &MouseMoveEvent, phase, window, cx| {
                if phase == DispatchPhase::Bubble {
                    editor.update(cx, |editor, cx| {
                        if editor.hover_state.focused(window, cx) {
                            return;
                        }
                        if event.pressed_button == Some(MouseButton::Left)
                            || event.pressed_button == Some(MouseButton::Middle)
                        {
                            Self::mouse_dragged(editor, event, &position_map, window, cx)
                        }

                        Self::mouse_moved(editor, event, &position_map, window, cx)
                    });
                }
            }
        });
    }

    fn scrollbar_left(&self, bounds: &Bounds<Pixels>) -> Pixels {
        bounds.top_right().x - self.style.scrollbar_width
    }

    fn column_pixels(&self, column: usize, window: &mut Window, _: &mut App) -> Pixels {
        let style = &self.style;
        let font_size = style.text.font_size.to_pixels(window.rem_size());
        let layout = window
            .text_system()
            .shape_line(
                SharedString::from(" ".repeat(column)),
                font_size,
                &[TextRun {
                    len: column,
                    font: style.text.font(),
                    color: Hsla::default(),
                    background_color: None,
                    underline: None,
                    strikethrough: None,
                }],
            )
            .unwrap();

        layout.width
    }

    fn max_line_number_width(
        &self,
        snapshot: &EditorSnapshot,
        window: &mut Window,
        cx: &mut App,
    ) -> Pixels {
        let digit_count = (snapshot.widest_line_number() as f32).log10().floor() as usize + 1;
        self.column_pixels(digit_count, window, cx)
    }

    fn shape_line_number(
        &self,
        text: SharedString,
        color: Hsla,
        window: &mut Window,
    ) -> anyhow::Result<ShapedLine> {
        let run = TextRun {
            len: text.len(),
            font: self.style.text.font(),
            color,
            background_color: None,
            underline: None,
            strikethrough: None,
        };
        window.text_system().shape_line(
            text,
            self.style.text.font_size.to_pixels(window.rem_size()),
            &[run],
        )
    }
}

fn header_jump_data(
    snapshot: &EditorSnapshot,
    block_row_start: DisplayRow,
    height: u32,
    for_excerpt: &ExcerptInfo,
) -> JumpData {
    let range = &for_excerpt.range;
    let buffer = &for_excerpt.buffer;
    let jump_anchor = range
        .primary
        .as_ref()
        .map_or(range.context.start, |primary| primary.start);

    let excerpt_start = range.context.start;
    let jump_position = language::ToPoint::to_point(&jump_anchor, buffer);
    let rows_from_excerpt_start = if jump_anchor == excerpt_start {
        0
    } else {
        let excerpt_start_point = language::ToPoint::to_point(&excerpt_start, buffer);
        jump_position.row.saturating_sub(excerpt_start_point.row)
    };

    let line_offset_from_top = (block_row_start.0 + height + rows_from_excerpt_start)
        .saturating_sub(
            snapshot
                .scroll_anchor
                .scroll_position(&snapshot.display_snapshot)
                .y as u32,
        );

    JumpData::MultiBufferPoint {
        excerpt_id: for_excerpt.id,
        anchor: jump_anchor,
        position: jump_position,
        line_offset_from_top,
    }
}

fn inline_completion_accept_indicator(
    label: impl Into<SharedString>,
    icon: Option<IconName>,
    previewing: bool,
    focus_handle: FocusHandle,
    window: &Window,
    cx: &App,
) -> Option<AnyElement> {
    let use_hardcoded_linux_bindings;

    #[cfg(target_os = "macos")]
    {
        use_hardcoded_linux_bindings = false;
    }

    #[cfg(not(target_os = "macos"))]
    {
        use_hardcoded_linux_bindings = true;
    }

    let accept_keystroke = if use_hardcoded_linux_bindings {
        if previewing {
            Keystroke {
                modifiers: Default::default(),
                key: "enter".to_string(),
                key_char: None,
            }
        } else {
            Keystroke {
                modifiers: Default::default(),
                key: "tab".to_string(),
                key_char: None,
            }
        }
    } else {
        let bindings = window.bindings_for_action_in(&crate::AcceptInlineCompletion, &focus_handle);
        if let Some(keystroke) = bindings
            .last()
            .and_then(|binding| binding.keystrokes().first())
        {
            // TODO: clone unnecessary once `use_hardcoded_linux_bindings` is removed.
            keystroke.clone()
        } else {
            return None;
        }
    };

    let accept_key = h_flex()
        .px_0p5()
        .font(theme::ThemeSettings::get_global(cx).buffer_font.clone())
        .text_size(TextSize::XSmall.rems(cx))
        .text_color(cx.theme().colors().text)
        .gap_1()
        .when(!previewing, |parent| {
            parent.children(ui::render_modifiers(
                &accept_keystroke.modifiers,
                PlatformStyle::platform(),
                Some(Color::Default),
                None,
                false,
            ))
        })
        .child(accept_keystroke.key.clone());

    let padding_right = if icon.is_some() { px(4.) } else { px(8.) };

    Some(
        h_flex()
            .py_0p5()
            .pl_1()
            .pr(padding_right)
            .gap_1()
            .bg(cx.theme().colors().text_accent.opacity(0.15))
            .border_1()
            .border_color(cx.theme().colors().text_accent.opacity(0.8))
            .rounded_md()
            .shadow_sm()
            .child(accept_key)
            .child(Label::new(label).size(LabelSize::Small))
            .when_some(icon, |element, icon| {
                element.child(
                    div()
                        .mt(px(1.5))
                        .child(Icon::new(icon).size(IconSize::Small)),
                )
            })
            .into_any(),
    )
}

#[allow(clippy::too_many_arguments)]
fn prepaint_gutter_button(
    button: IconButton,
    row: DisplayRow,
    line_height: Pixels,
    gutter_dimensions: &GutterDimensions,
    scroll_pixel_position: gpui::Point<Pixels>,
    gutter_hitbox: &Hitbox,
    rows_with_hunk_bounds: &HashMap<DisplayRow, Bounds<Pixels>>,
    window: &mut Window,
    cx: &mut App,
) -> AnyElement {
    let mut button = button.into_any_element();
    let available_space = size(
        AvailableSpace::MinContent,
        AvailableSpace::Definite(line_height),
    );
    let indicator_size = button.layout_as_root(available_space, window, cx);

    let blame_width = gutter_dimensions.git_blame_entries_width;
    let gutter_width = rows_with_hunk_bounds
        .get(&row)
        .map(|bounds| bounds.size.width);
    let left_offset = blame_width.max(gutter_width).unwrap_or_default();

    let mut x = left_offset;
    let available_width = gutter_dimensions.margin + gutter_dimensions.left_padding
        - indicator_size.width
        - left_offset;
    x += available_width / 2.;

    let mut y = row.as_f32() * line_height - scroll_pixel_position.y;
    y += (line_height - indicator_size.height) / 2.;

    button.prepaint_as_root(
        gutter_hitbox.origin + point(x, y),
        available_space,
        window,
        cx,
    );
    button
}

fn render_inline_blame_entry(
    blame: &gpui::Entity<GitBlame>,
    blame_entry: BlameEntry,
    style: &EditorStyle,
    workspace: Option<WeakEntity<Workspace>>,
    cx: &mut App,
) -> AnyElement {
    let relative_timestamp = blame_entry_relative_timestamp(&blame_entry);

    let author = blame_entry.author.as_deref().unwrap_or_default();
    let summary_enabled = ProjectSettings::get_global(cx)
        .git
        .show_inline_commit_summary();

    let text = match blame_entry.summary.as_ref() {
        Some(summary) if summary_enabled => {
            format!("{}, {} - {}", author, relative_timestamp, summary)
        }
        _ => format!("{}, {}", author, relative_timestamp),
    };

    let details = blame.read(cx).details_for_entry(&blame_entry);

    let tooltip = cx.new(|_| BlameEntryTooltip::new(blame_entry, details, style, workspace));

    h_flex()
        .id("inline-blame")
        .w_full()
        .font_family(style.text.font().family)
        .text_color(cx.theme().status().hint)
        .line_height(style.text.line_height)
        .child(Icon::new(IconName::FileGit).color(Color::Hint))
        .child(text)
        .gap_2()
        .hoverable_tooltip(move |_, _| tooltip.clone().into())
        .into_any()
}

fn render_blame_entry(
    ix: usize,
    blame: &gpui::Entity<GitBlame>,
    blame_entry: BlameEntry,
    style: &EditorStyle,
    last_used_color: &mut Option<(PlayerColor, Oid)>,
    editor: Entity<Editor>,
    cx: &mut App,
) -> AnyElement {
    let mut sha_color = cx
        .theme()
        .players()
        .color_for_participant(blame_entry.sha.into());
    // If the last color we used is the same as the one we get for this line, but
    // the commit SHAs are different, then we try again to get a different color.
    match *last_used_color {
        Some((color, sha)) if sha != blame_entry.sha && color.cursor == sha_color.cursor => {
            let index: u32 = blame_entry.sha.into();
            sha_color = cx.theme().players().color_for_participant(index + 1);
        }
        _ => {}
    };
    last_used_color.replace((sha_color, blame_entry.sha));

    let relative_timestamp = blame_entry_relative_timestamp(&blame_entry);

    let short_commit_id = blame_entry.sha.display_short();

    let author_name = blame_entry.author.as_deref().unwrap_or("<no name>");
    let name = util::truncate_and_trailoff(author_name, GIT_BLAME_MAX_AUTHOR_CHARS_DISPLAYED);

    let details = blame.read(cx).details_for_entry(&blame_entry);

    let workspace = editor.read(cx).workspace.as_ref().map(|(w, _)| w.clone());

    let tooltip =
        cx.new(|_| BlameEntryTooltip::new(blame_entry.clone(), details.clone(), style, workspace));

    h_flex()
        .w_full()
        .justify_between()
        .font_family(style.text.font().family)
        .line_height(style.text.line_height)
        .id(("blame", ix))
        .text_color(cx.theme().status().hint)
        .pr_2()
        .gap_2()
        .child(
            h_flex()
                .items_center()
                .gap_2()
                .child(div().text_color(sha_color.cursor).child(short_commit_id))
                .child(name),
        )
        .child(relative_timestamp)
        .on_mouse_down(MouseButton::Right, {
            let blame_entry = blame_entry.clone();
            let details = details.clone();
            move |event, window, cx| {
                deploy_blame_entry_context_menu(
                    &blame_entry,
                    details.as_ref(),
                    editor.clone(),
                    event.position,
                    window,
                    cx,
                );
            }
        })
        .hover(|style| style.bg(cx.theme().colors().element_hover))
        .when_some(
            details.and_then(|details| details.permalink),
            |this, url| {
                let url = url.clone();
                this.cursor_pointer().on_click(move |_, _, cx| {
                    cx.stop_propagation();
                    cx.open_url(url.as_str())
                })
            },
        )
        .hoverable_tooltip(move |_, _| tooltip.clone().into())
        .into_any()
}

fn deploy_blame_entry_context_menu(
    blame_entry: &BlameEntry,
    details: Option<&CommitDetails>,
    editor: Entity<Editor>,
    position: gpui::Point<Pixels>,
    window: &mut Window,
    cx: &mut App,
) {
    let context_menu = ContextMenu::build(window, cx, move |menu, _, _| {
        let sha = format!("{}", blame_entry.sha);
        menu.on_blur_subscription(Subscription::new(|| {}))
            .entry("Copy commit SHA", None, move |_, cx| {
                cx.write_to_clipboard(ClipboardItem::new_string(sha.clone()));
            })
            .when_some(
                details.and_then(|details| details.permalink.clone()),
                |this, url| {
                    this.entry("Open permalink", None, move |_, cx| {
                        cx.open_url(url.as_str())
                    })
                },
            )
    });

    editor.update(cx, move |editor, cx| {
        editor.mouse_context_menu = Some(MouseContextMenu::new(
            MenuPosition::PinnedToScreen(position),
            context_menu,
            window,
            cx,
        ));
        cx.notify();
    });
}

#[derive(Debug)]
pub(crate) struct LineWithInvisibles {
    fragments: SmallVec<[LineFragment; 1]>,
    invisibles: Vec<Invisible>,
    len: usize,
    width: Pixels,
    font_size: Pixels,
}

#[allow(clippy::large_enum_variant)]
enum LineFragment {
    Text(ShapedLine),
    Element {
        element: Option<AnyElement>,
        size: Size<Pixels>,
        len: usize,
    },
}

impl fmt::Debug for LineFragment {
    fn fmt(&self, f: &mut fmt::Formatter) -> fmt::Result {
        match self {
            LineFragment::Text(shaped_line) => f.debug_tuple("Text").field(shaped_line).finish(),
            LineFragment::Element { size, len, .. } => f
                .debug_struct("Element")
                .field("size", size)
                .field("len", len)
                .finish(),
        }
    }
}

impl LineWithInvisibles {
    #[allow(clippy::too_many_arguments)]
    fn from_chunks<'a>(
        chunks: impl Iterator<Item = HighlightedChunk<'a>>,
        editor_style: &EditorStyle,
        max_line_len: usize,
        max_line_count: usize,
        editor_mode: EditorMode,
        text_width: Pixels,
        is_row_soft_wrapped: impl Copy + Fn(usize) -> bool,
        window: &mut Window,
        cx: &mut App,
    ) -> Vec<Self> {
        let text_style = &editor_style.text;
        let mut layouts = Vec::with_capacity(max_line_count);
        let mut fragments: SmallVec<[LineFragment; 1]> = SmallVec::new();
        let mut line = String::new();
        let mut invisibles = Vec::new();
        let mut width = Pixels::ZERO;
        let mut len = 0;
        let mut styles = Vec::new();
        let mut non_whitespace_added = false;
        let mut row = 0;
        let mut line_exceeded_max_len = false;
        let font_size = text_style.font_size.to_pixels(window.rem_size());

        let ellipsis = SharedString::from("⋯");

        for highlighted_chunk in chunks.chain([HighlightedChunk {
            text: "\n",
            style: None,
            is_tab: false,
            replacement: None,
        }]) {
            if let Some(replacement) = highlighted_chunk.replacement {
                if !line.is_empty() {
                    let shaped_line = window
                        .text_system()
                        .shape_line(line.clone().into(), font_size, &styles)
                        .unwrap();
                    width += shaped_line.width;
                    len += shaped_line.len;
                    fragments.push(LineFragment::Text(shaped_line));
                    line.clear();
                    styles.clear();
                }

                match replacement {
                    ChunkReplacement::Renderer(renderer) => {
                        let available_width = if renderer.constrain_width {
                            let chunk = if highlighted_chunk.text == ellipsis.as_ref() {
                                ellipsis.clone()
                            } else {
                                SharedString::from(Arc::from(highlighted_chunk.text))
                            };
                            let shaped_line = window
                                .text_system()
                                .shape_line(
                                    chunk,
                                    font_size,
                                    &[text_style.to_run(highlighted_chunk.text.len())],
                                )
                                .unwrap();
                            AvailableSpace::Definite(shaped_line.width)
                        } else {
                            AvailableSpace::MinContent
                        };

                        let mut element = (renderer.render)(&mut ChunkRendererContext {
                            context: cx,
                            window,
                            max_width: text_width,
                        });
                        let line_height = text_style.line_height_in_pixels(window.rem_size());
                        let size = element.layout_as_root(
                            size(available_width, AvailableSpace::Definite(line_height)),
                            window,
                            cx,
                        );

                        width += size.width;
                        len += highlighted_chunk.text.len();
                        fragments.push(LineFragment::Element {
                            element: Some(element),
                            size,
                            len: highlighted_chunk.text.len(),
                        });
                    }
                    ChunkReplacement::Str(x) => {
                        let text_style = if let Some(style) = highlighted_chunk.style {
                            Cow::Owned(text_style.clone().highlight(style))
                        } else {
                            Cow::Borrowed(text_style)
                        };

                        let run = TextRun {
                            len: x.len(),
                            font: text_style.font(),
                            color: text_style.color,
                            background_color: text_style.background_color,
                            underline: text_style.underline,
                            strikethrough: text_style.strikethrough,
                        };
                        let line_layout = window
                            .text_system()
                            .shape_line(x, font_size, &[run])
                            .unwrap()
                            .with_len(highlighted_chunk.text.len());

                        width += line_layout.width;
                        len += highlighted_chunk.text.len();
                        fragments.push(LineFragment::Text(line_layout))
                    }
                }
            } else {
                for (ix, mut line_chunk) in highlighted_chunk.text.split('\n').enumerate() {
                    if ix > 0 {
                        let shaped_line = window
                            .text_system()
                            .shape_line(line.clone().into(), font_size, &styles)
                            .unwrap();
                        width += shaped_line.width;
                        len += shaped_line.len;
                        fragments.push(LineFragment::Text(shaped_line));
                        layouts.push(Self {
                            width: mem::take(&mut width),
                            len: mem::take(&mut len),
                            fragments: mem::take(&mut fragments),
                            invisibles: std::mem::take(&mut invisibles),
                            font_size,
                        });

                        line.clear();
                        styles.clear();
                        row += 1;
                        line_exceeded_max_len = false;
                        non_whitespace_added = false;
                        if row == max_line_count {
                            return layouts;
                        }
                    }

                    if !line_chunk.is_empty() && !line_exceeded_max_len {
                        let text_style = if let Some(style) = highlighted_chunk.style {
                            Cow::Owned(text_style.clone().highlight(style))
                        } else {
                            Cow::Borrowed(text_style)
                        };

                        if line.len() + line_chunk.len() > max_line_len {
                            let mut chunk_len = max_line_len - line.len();
                            while !line_chunk.is_char_boundary(chunk_len) {
                                chunk_len -= 1;
                            }
                            line_chunk = &line_chunk[..chunk_len];
                            line_exceeded_max_len = true;
                        }

                        styles.push(TextRun {
                            len: line_chunk.len(),
                            font: text_style.font(),
                            color: text_style.color,
                            background_color: text_style.background_color,
                            underline: text_style.underline,
                            strikethrough: text_style.strikethrough,
                        });

                        if editor_mode == EditorMode::Full {
                            // Line wrap pads its contents with fake whitespaces,
                            // avoid printing them
                            let is_soft_wrapped = is_row_soft_wrapped(row);
                            if highlighted_chunk.is_tab {
                                if non_whitespace_added || !is_soft_wrapped {
                                    invisibles.push(Invisible::Tab {
                                        line_start_offset: line.len(),
                                        line_end_offset: line.len() + line_chunk.len(),
                                    });
                                }
                            } else {
                                invisibles.extend(line_chunk.char_indices().filter_map(
                                    |(index, c)| {
                                        let is_whitespace = c.is_whitespace();
                                        non_whitespace_added |= !is_whitespace;
                                        if is_whitespace
                                            && (non_whitespace_added || !is_soft_wrapped)
                                        {
                                            Some(Invisible::Whitespace {
                                                line_offset: line.len() + index,
                                            })
                                        } else {
                                            None
                                        }
                                    },
                                ))
                            }
                        }

                        line.push_str(line_chunk);
                    }
                }
            }
        }

        layouts
    }

    #[allow(clippy::too_many_arguments)]
    fn prepaint(
        &mut self,
        line_height: Pixels,
        scroll_pixel_position: gpui::Point<Pixels>,
        row: DisplayRow,
        content_origin: gpui::Point<Pixels>,
        line_elements: &mut SmallVec<[AnyElement; 1]>,
        window: &mut Window,
        cx: &mut App,
    ) {
        let line_y = line_height * (row.as_f32() - scroll_pixel_position.y / line_height);
        let mut fragment_origin = content_origin + gpui::point(-scroll_pixel_position.x, line_y);
        for fragment in &mut self.fragments {
            match fragment {
                LineFragment::Text(line) => {
                    fragment_origin.x += line.width;
                }
                LineFragment::Element { element, size, .. } => {
                    let mut element = element
                        .take()
                        .expect("you can't prepaint LineWithInvisibles twice");

                    // Center the element vertically within the line.
                    let mut element_origin = fragment_origin;
                    element_origin.y += (line_height - size.height) / 2.;
                    element.prepaint_at(element_origin, window, cx);
                    line_elements.push(element);

                    fragment_origin.x += size.width;
                }
            }
        }
    }

    #[allow(clippy::too_many_arguments)]
    fn draw(
        &self,
        layout: &EditorLayout,
        row: DisplayRow,
        content_origin: gpui::Point<Pixels>,
        whitespace_setting: ShowWhitespaceSetting,
        selection_ranges: &[Range<DisplayPoint>],
        window: &mut Window,
        cx: &mut App,
    ) {
        let line_height = layout.position_map.line_height;
        let line_y = line_height
            * (row.as_f32() - layout.position_map.scroll_pixel_position.y / line_height);

        let mut fragment_origin =
            content_origin + gpui::point(-layout.position_map.scroll_pixel_position.x, line_y);

        for fragment in &self.fragments {
            match fragment {
                LineFragment::Text(line) => {
                    line.paint(fragment_origin, line_height, window, cx)
                        .log_err();
                    fragment_origin.x += line.width;
                }
                LineFragment::Element { size, .. } => {
                    fragment_origin.x += size.width;
                }
            }
        }

        self.draw_invisibles(
            selection_ranges,
            layout,
            content_origin,
            line_y,
            row,
            line_height,
            whitespace_setting,
            window,
            cx,
        );
    }

    #[allow(clippy::too_many_arguments)]
    fn draw_invisibles(
        &self,
        selection_ranges: &[Range<DisplayPoint>],
        layout: &EditorLayout,
        content_origin: gpui::Point<Pixels>,
        line_y: Pixels,
        row: DisplayRow,
        line_height: Pixels,
        whitespace_setting: ShowWhitespaceSetting,
        window: &mut Window,
        cx: &mut App,
    ) {
        let extract_whitespace_info = |invisible: &Invisible| {
            let (token_offset, token_end_offset, invisible_symbol) = match invisible {
                Invisible::Tab {
                    line_start_offset,
                    line_end_offset,
                } => (*line_start_offset, *line_end_offset, &layout.tab_invisible),
                Invisible::Whitespace { line_offset } => {
                    (*line_offset, line_offset + 1, &layout.space_invisible)
                }
            };

            let x_offset = self.x_for_index(token_offset);
            let invisible_offset =
                (layout.position_map.em_width - invisible_symbol.width).max(Pixels::ZERO) / 2.0;
            let origin = content_origin
                + gpui::point(
                    x_offset + invisible_offset - layout.position_map.scroll_pixel_position.x,
                    line_y,
                );

            (
                [token_offset, token_end_offset],
                Box::new(move |window: &mut Window, cx: &mut App| {
                    invisible_symbol
                        .paint(origin, line_height, window, cx)
                        .log_err();
                }),
            )
        };

        let invisible_iter = self.invisibles.iter().map(extract_whitespace_info);
        match whitespace_setting {
            ShowWhitespaceSetting::None => (),
            ShowWhitespaceSetting::All => invisible_iter.for_each(|(_, paint)| paint(window, cx)),
            ShowWhitespaceSetting::Selection => invisible_iter.for_each(|([start, _], paint)| {
                let invisible_point = DisplayPoint::new(row, start as u32);
                if !selection_ranges
                    .iter()
                    .any(|region| region.start <= invisible_point && invisible_point < region.end)
                {
                    return;
                }

                paint(window, cx);
            }),

            // For a whitespace to be on a boundary, any of the following conditions need to be met:
            // - It is a tab
            // - It is adjacent to an edge (start or end)
            // - It is adjacent to a whitespace (left or right)
            ShowWhitespaceSetting::Boundary => {
                // We'll need to keep track of the last invisible we've seen and then check if we are adjacent to it for some of
                // the above cases.
                // Note: We zip in the original `invisibles` to check for tab equality
                let mut last_seen: Option<(bool, usize, Box<dyn Fn(&mut Window, &mut App)>)> = None;
                for (([start, end], paint), invisible) in
                    invisible_iter.zip_eq(self.invisibles.iter())
                {
                    let should_render = match (&last_seen, invisible) {
                        (_, Invisible::Tab { .. }) => true,
                        (Some((_, last_end, _)), _) => *last_end == start,
                        _ => false,
                    };

                    if should_render || start == 0 || end == self.len {
                        paint(window, cx);

                        // Since we are scanning from the left, we will skip over the first available whitespace that is part
                        // of a boundary between non-whitespace segments, so we correct by manually redrawing it if needed.
                        if let Some((should_render_last, last_end, paint_last)) = last_seen {
                            // Note that we need to make sure that the last one is actually adjacent
                            if !should_render_last && last_end == start {
                                paint_last(window, cx);
                            }
                        }
                    }

                    // Manually render anything within a selection
                    let invisible_point = DisplayPoint::new(row, start as u32);
                    if selection_ranges.iter().any(|region| {
                        region.start <= invisible_point && invisible_point < region.end
                    }) {
                        paint(window, cx);
                    }

                    last_seen = Some((should_render, end, paint));
                }
            }
        }
    }

    pub fn x_for_index(&self, index: usize) -> Pixels {
        let mut fragment_start_x = Pixels::ZERO;
        let mut fragment_start_index = 0;

        for fragment in &self.fragments {
            match fragment {
                LineFragment::Text(shaped_line) => {
                    let fragment_end_index = fragment_start_index + shaped_line.len;
                    if index < fragment_end_index {
                        return fragment_start_x
                            + shaped_line.x_for_index(index - fragment_start_index);
                    }
                    fragment_start_x += shaped_line.width;
                    fragment_start_index = fragment_end_index;
                }
                LineFragment::Element { len, size, .. } => {
                    let fragment_end_index = fragment_start_index + len;
                    if index < fragment_end_index {
                        return fragment_start_x;
                    }
                    fragment_start_x += size.width;
                    fragment_start_index = fragment_end_index;
                }
            }
        }

        fragment_start_x
    }

    pub fn index_for_x(&self, x: Pixels) -> Option<usize> {
        let mut fragment_start_x = Pixels::ZERO;
        let mut fragment_start_index = 0;

        for fragment in &self.fragments {
            match fragment {
                LineFragment::Text(shaped_line) => {
                    let fragment_end_x = fragment_start_x + shaped_line.width;
                    if x < fragment_end_x {
                        return Some(
                            fragment_start_index + shaped_line.index_for_x(x - fragment_start_x)?,
                        );
                    }
                    fragment_start_x = fragment_end_x;
                    fragment_start_index += shaped_line.len;
                }
                LineFragment::Element { len, size, .. } => {
                    let fragment_end_x = fragment_start_x + size.width;
                    if x < fragment_end_x {
                        return Some(fragment_start_index);
                    }
                    fragment_start_index += len;
                    fragment_start_x = fragment_end_x;
                }
            }
        }

        None
    }

    pub fn font_id_for_index(&self, index: usize) -> Option<FontId> {
        let mut fragment_start_index = 0;

        for fragment in &self.fragments {
            match fragment {
                LineFragment::Text(shaped_line) => {
                    let fragment_end_index = fragment_start_index + shaped_line.len;
                    if index < fragment_end_index {
                        return shaped_line.font_id_for_index(index - fragment_start_index);
                    }
                    fragment_start_index = fragment_end_index;
                }
                LineFragment::Element { len, .. } => {
                    let fragment_end_index = fragment_start_index + len;
                    if index < fragment_end_index {
                        return None;
                    }
                    fragment_start_index = fragment_end_index;
                }
            }
        }

        None
    }
}

#[derive(Debug, Clone, Copy, PartialEq, Eq)]
enum Invisible {
    /// A tab character
    ///
    /// A tab character is internally represented by spaces (configured by the user's tab width)
    /// aligned to the nearest column, so it's necessary to store the start and end offset for
    /// adjacency checks.
    Tab {
        line_start_offset: usize,
        line_end_offset: usize,
    },
    Whitespace {
        line_offset: usize,
    },
}

impl EditorElement {
    /// Returns the rem size to use when rendering the [`EditorElement`].
    ///
    /// This allows UI elements to scale based on the `buffer_font_size`.
    fn rem_size(&self, cx: &mut App) -> Option<Pixels> {
        match self.editor.read(cx).mode {
            EditorMode::Full => {
                let buffer_font_size = self.style.text.font_size;
                match buffer_font_size {
                    AbsoluteLength::Pixels(pixels) => {
                        let rem_size_scale = {
                            // Our default UI font size is 14px on a 16px base scale.
                            // This means the default UI font size is 0.875rems.
                            let default_font_size_scale = 14. / ui::BASE_REM_SIZE_IN_PX;

                            // We then determine the delta between a single rem and the default font
                            // size scale.
                            let default_font_size_delta = 1. - default_font_size_scale;

                            // Finally, we add this delta to 1rem to get the scale factor that
                            // should be used to scale up the UI.
                            1. + default_font_size_delta
                        };

                        Some(pixels * rem_size_scale)
                    }
                    AbsoluteLength::Rems(rems) => {
                        Some(rems.to_pixels(ui::BASE_REM_SIZE_IN_PX.into()))
                    }
                }
            }
            // We currently use single-line and auto-height editors in UI contexts,
            // so we don't want to scale everything with the buffer font size, as it
            // ends up looking off.
            EditorMode::SingleLine { .. } | EditorMode::AutoHeight { .. } => None,
        }
    }
}

impl Element for EditorElement {
    type RequestLayoutState = ();
    type PrepaintState = EditorLayout;

    fn id(&self) -> Option<ElementId> {
        None
    }

    fn request_layout(
        &mut self,
        _: Option<&GlobalElementId>,
        window: &mut Window,
        cx: &mut App,
    ) -> (gpui::LayoutId, ()) {
        let rem_size = self.rem_size(cx);
        window.with_rem_size(rem_size, |window| {
            self.editor.update(cx, |editor, cx| {
                editor.set_style(self.style.clone(), window, cx);

                let layout_id = match editor.mode {
                    EditorMode::SingleLine { auto_width } => {
                        let rem_size = window.rem_size();

                        let height = self.style.text.line_height_in_pixels(rem_size);
                        if auto_width {
                            let editor_handle = cx.entity().clone();
                            let style = self.style.clone();
                            window.request_measured_layout(
                                Style::default(),
                                move |_, _, window, cx| {
                                    let editor_snapshot = editor_handle
                                        .update(cx, |editor, cx| editor.snapshot(window, cx));
                                    let line = Self::layout_lines(
                                        DisplayRow(0)..DisplayRow(1),
                                        &editor_snapshot,
                                        &style,
                                        px(f32::MAX),
                                        |_| false, // Single lines never soft wrap
                                        window,
                                        cx,
                                    )
                                    .pop()
                                    .unwrap();

                                    let font_id =
                                        window.text_system().resolve_font(&style.text.font());
                                    let font_size =
                                        style.text.font_size.to_pixels(window.rem_size());
                                    let em_width =
                                        window.text_system().em_width(font_id, font_size).unwrap();

                                    size(line.width + em_width, height)
                                },
                            )
                        } else {
                            let mut style = Style::default();
                            style.size.height = height.into();
                            style.size.width = relative(1.).into();
                            window.request_layout(style, None, cx)
                        }
                    }
                    EditorMode::AutoHeight { max_lines } => {
                        let editor_handle = cx.entity().clone();
                        let max_line_number_width =
                            self.max_line_number_width(&editor.snapshot(window, cx), window, cx);
                        window.request_measured_layout(
                            Style::default(),
                            move |known_dimensions, available_space, window, cx| {
                                editor_handle
                                    .update(cx, |editor, cx| {
                                        compute_auto_height_layout(
                                            editor,
                                            max_lines,
                                            max_line_number_width,
                                            known_dimensions,
                                            available_space.width,
                                            window,
                                            cx,
                                        )
                                    })
                                    .unwrap_or_default()
                            },
                        )
                    }
                    EditorMode::Full => {
                        let mut style = Style::default();
                        style.size.width = relative(1.).into();
                        style.size.height = relative(1.).into();
                        window.request_layout(style, None, cx)
                    }
                };

                (layout_id, ())
            })
        })
    }

    fn prepaint(
        &mut self,
        _: Option<&GlobalElementId>,
        bounds: Bounds<Pixels>,
        _: &mut Self::RequestLayoutState,
        window: &mut Window,
        cx: &mut App,
    ) -> Self::PrepaintState {
        let text_style = TextStyleRefinement {
            font_size: Some(self.style.text.font_size),
            line_height: Some(self.style.text.line_height),
            ..Default::default()
        };
        let focus_handle = self.editor.focus_handle(cx);
        window.set_view_id(self.editor.entity_id());
        window.set_focus_handle(&focus_handle, cx);

        let rem_size = self.rem_size(cx);
        window.with_rem_size(rem_size, |window| {
            window.with_text_style(Some(text_style), |window| {
                window.with_content_mask(Some(ContentMask { bounds }), |window| {
                    let mut snapshot = self
                        .editor
                        .update(cx, |editor, cx| editor.snapshot(window, cx));
                    let style = self.style.clone();

                    let font_id = window.text_system().resolve_font(&style.text.font());
                    let font_size = style.text.font_size.to_pixels(window.rem_size());
                    let line_height = style.text.line_height_in_pixels(window.rem_size());
                    let em_width = window.text_system().em_width(font_id, font_size).unwrap();
                    let em_advance = window.text_system().em_advance(font_id, font_size).unwrap();

                    let letter_size = size(em_width, line_height);

                    let gutter_dimensions = snapshot
                        .gutter_dimensions(
                            font_id,
                            font_size,
                            self.max_line_number_width(&snapshot, window, cx),
                            cx,
                        )
                        .unwrap_or_default();
                    let text_width = bounds.size.width - gutter_dimensions.width;

                    let editor_width = text_width - gutter_dimensions.margin - em_width;

                    snapshot = self.editor.update(cx, |editor, cx| {
                        editor.last_bounds = Some(bounds);
                        editor.gutter_dimensions = gutter_dimensions;
                        editor.set_visible_line_count(bounds.size.height / line_height, window, cx);

                        if matches!(editor.mode, EditorMode::AutoHeight { .. }) {
                            snapshot
                        } else {
                            let wrap_width = match editor.soft_wrap_mode(cx) {
                                SoftWrap::GitDiff => None,
                                SoftWrap::None => Some((MAX_LINE_LEN / 2) as f32 * em_advance),
                                SoftWrap::EditorWidth => Some(editor_width),
                                SoftWrap::Column(column) => Some(column as f32 * em_advance),
                                SoftWrap::Bounded(column) => {
                                    Some(editor_width.min(column as f32 * em_advance))
                                }
                            };

                            if editor.set_wrap_width(wrap_width, cx) {
                                editor.snapshot(window, cx)
                            } else {
                                snapshot
                            }
                        }
                    });

                    let wrap_guides = self
                        .editor
                        .read(cx)
                        .wrap_guides(cx)
                        .iter()
                        .map(|(guide, active)| (self.column_pixels(*guide, window, cx), *active))
                        .collect::<SmallVec<[_; 2]>>();

                    let hitbox = window.insert_hitbox(bounds, false);
                    let gutter_hitbox =
                        window.insert_hitbox(gutter_bounds(bounds, gutter_dimensions), false);
                    let text_hitbox = window.insert_hitbox(
                        Bounds {
                            origin: gutter_hitbox.top_right(),
                            size: size(text_width, bounds.size.height),
                        },
                        false,
                    );
                    // Offset the content_bounds from the text_bounds by the gutter margin (which
                    // is roughly half a character wide) to make hit testing work more like how we want.
                    let content_origin =
                        text_hitbox.origin + point(gutter_dimensions.margin, Pixels::ZERO);

                    let scrollbar_bounds =
                        Bounds::from_corners(content_origin, bounds.bottom_right());

                    let height_in_lines = scrollbar_bounds.size.height / line_height;

                    // NOTE: The max row number in the current file, minus one
                    let max_row = snapshot.max_point().row().as_f32();

                    // NOTE: The max scroll position for the top of the window
                    let max_scroll_top = if matches!(snapshot.mode, EditorMode::AutoHeight { .. }) {
                        (max_row - height_in_lines + 1.).max(0.)
                    } else {
                        let settings = EditorSettings::get_global(cx);
                        match settings.scroll_beyond_last_line {
                            ScrollBeyondLastLine::OnePage => max_row,
                            ScrollBeyondLastLine::Off => (max_row - height_in_lines + 1.).max(0.),
                            ScrollBeyondLastLine::VerticalScrollMargin => {
                                (max_row - height_in_lines + 1. + settings.vertical_scroll_margin)
                                    .max(0.)
                            }
                        }
                    };

                    // TODO: Autoscrolling for both axes
                    let mut autoscroll_request = None;
                    let mut autoscroll_containing_element = false;
                    let mut autoscroll_horizontally = false;
                    self.editor.update(cx, |editor, cx| {
                        autoscroll_request = editor.autoscroll_request();
                        autoscroll_containing_element =
                            autoscroll_request.is_some() || editor.has_pending_selection();
                        // TODO: Is this horizontal or vertical?!
                        autoscroll_horizontally = editor.autoscroll_vertically(
                            bounds,
                            line_height,
                            max_scroll_top,
                            window,
                            cx,
                        );
                        snapshot = editor.snapshot(window, cx);
                    });

                    let mut scroll_position = snapshot.scroll_position();
                    // The scroll position is a fractional point, the whole number of which represents
                    // the top of the window in terms of display rows.
                    let start_row = DisplayRow(scroll_position.y as u32);
                    let max_row = snapshot.max_point().row();
                    let end_row = cmp::min(
                        (scroll_position.y + height_in_lines).ceil() as u32,
                        max_row.next_row().0,
                    );
                    let end_row = DisplayRow(end_row);

                    let row_infos = snapshot
                        .row_infos(start_row)
                        .take((start_row..end_row).len())
                        .collect::<Vec<RowInfo>>();
                    let is_row_soft_wrapped = |row: usize| {
                        row_infos
                            .get(row)
                            .map_or(true, |info| info.buffer_row.is_none())
                    };

                    let start_anchor = if start_row == Default::default() {
                        Anchor::min()
                    } else {
                        snapshot.buffer_snapshot.anchor_before(
                            DisplayPoint::new(start_row, 0).to_offset(&snapshot, Bias::Left),
                        )
                    };
                    let end_anchor = if end_row > max_row {
                        Anchor::max()
                    } else {
                        snapshot.buffer_snapshot.anchor_before(
                            DisplayPoint::new(end_row, 0).to_offset(&snapshot, Bias::Right),
                        )
                    };

                    let mut highlighted_rows = self
                        .editor
                        .update(cx, |editor, cx| editor.highlighted_display_rows(window, cx));

                    for (ix, row_info) in row_infos.iter().enumerate() {
                        let color = match row_info.diff_status {
                            Some(DiffHunkStatus::Added) => style.status.created_background,
                            Some(DiffHunkStatus::Removed) => style.status.deleted_background,
                            _ => continue,
                        };
                        highlighted_rows
                            .entry(start_row + DisplayRow(ix as u32))
                            .or_insert(color);
                    }

                    let highlighted_ranges = self.editor.read(cx).background_highlights_in_range(
                        start_anchor..end_anchor,
                        &snapshot.display_snapshot,
                        cx.theme().colors(),
                    );
                    let highlighted_gutter_ranges =
                        self.editor.read(cx).gutter_highlights_in_range(
                            start_anchor..end_anchor,
                            &snapshot.display_snapshot,
                            cx,
                        );

                    let redacted_ranges = self.editor.read(cx).redacted_ranges(
                        start_anchor..end_anchor,
                        &snapshot.display_snapshot,
                        cx,
                    );

                    let (local_selections, selected_buffer_ids): (
                        Vec<Selection<Point>>,
                        Vec<BufferId>,
                    ) = self.editor.update(cx, |editor, cx| {
                        let all_selections = editor.selections.all::<Point>(cx);
                        let selected_buffer_ids = if editor.is_singleton(cx) {
                            Vec::new()
                        } else {
                            let mut selected_buffer_ids = Vec::with_capacity(all_selections.len());

                            for selection in all_selections {
                                for buffer_id in snapshot
                                    .buffer_snapshot
                                    .buffer_ids_for_range(selection.range())
                                {
                                    if selected_buffer_ids.last() != Some(&buffer_id) {
                                        selected_buffer_ids.push(buffer_id);
                                    }
                                }
                            }

                            selected_buffer_ids
                        };

                        let mut selections = editor
                            .selections
                            .disjoint_in_range(start_anchor..end_anchor, cx);
                        selections.extend(editor.selections.pending(cx));

                        (selections, selected_buffer_ids)
                    });

                    let (selections, active_rows, newest_selection_head) = self.layout_selections(
                        start_anchor,
                        end_anchor,
                        &local_selections,
                        &snapshot,
                        start_row,
                        end_row,
                        window,
                        cx,
                    );

                    let line_numbers = self.layout_line_numbers(
                        Some(&gutter_hitbox),
                        gutter_dimensions,
                        line_height,
                        scroll_position,
                        start_row..end_row,
                        &row_infos,
                        newest_selection_head,
                        &snapshot,
                        window,
                        cx,
                    );

                    let mut crease_toggles =
                        window.with_element_namespace("crease_toggles", |window| {
                            self.layout_crease_toggles(
                                start_row..end_row,
                                &row_infos,
                                &active_rows,
                                &snapshot,
                                window,
                                cx,
                            )
                        });
                    let crease_trailers =
                        window.with_element_namespace("crease_trailers", |window| {
                            self.layout_crease_trailers(
                                row_infos.iter().copied(),
                                &snapshot,
                                window,
                                cx,
                            )
                        });

                    let display_hunks = self.layout_gutter_diff_hunks(
                        line_height,
                        &gutter_hitbox,
                        start_row..end_row,
                        &snapshot,
                        window,
                        cx,
                    );

                    let mut line_layouts = Self::layout_lines(
                        start_row..end_row,
                        &snapshot,
                        &self.style,
                        editor_width,
                        is_row_soft_wrapped,
                        window,
                        cx,
                    );

                    let longest_line_blame_width = self
                        .editor
                        .update(cx, |editor, cx| {
                            if !editor.show_git_blame_inline {
                                return None;
                            }
                            let blame = editor.blame.as_ref()?;
                            let blame_entry = blame
                                .update(cx, |blame, cx| {
                                    let row_infos =
                                        snapshot.row_infos(snapshot.longest_row()).next()?;
                                    blame.blame_for_rows(&[row_infos], cx).next()
                                })
                                .flatten()?;
                            let workspace = editor.workspace.as_ref().map(|(w, _)| w.to_owned());
                            let mut element = render_inline_blame_entry(
                                blame,
                                blame_entry,
                                &style,
                                workspace,
                                cx,
                            );
                            let inline_blame_padding = INLINE_BLAME_PADDING_EM_WIDTHS * em_advance;
                            Some(
                                element
                                    .layout_as_root(AvailableSpace::min_size(), window, cx)
                                    .width
                                    + inline_blame_padding,
                            )
                        })
                        .unwrap_or(Pixels::ZERO);

                    let longest_line_width = layout_line(
                        snapshot.longest_row(),
                        &snapshot,
                        &style,
                        editor_width,
                        is_row_soft_wrapped,
                        window,
                        cx,
                    )
                    .width;

                    let scrollbar_range_data = ScrollbarRangeData::new(
                        scrollbar_bounds,
                        letter_size,
                        &snapshot,
                        longest_line_width,
                        longest_line_blame_width,
                        &style,
                        cx,
                    );

                    let scroll_range_bounds = scrollbar_range_data.scroll_range;
                    let mut scroll_width = scroll_range_bounds.size.width;

                    let sticky_header_excerpt = if snapshot.buffer_snapshot.show_headers() {
                        snapshot.sticky_header_excerpt(start_row)
                    } else {
                        None
                    };
                    let sticky_header_excerpt_id =
                        sticky_header_excerpt.as_ref().map(|top| top.excerpt.id);

                    let blocks = window.with_element_namespace("blocks", |window| {
                        self.render_blocks(
                            start_row..end_row,
                            &snapshot,
                            &hitbox,
                            &text_hitbox,
                            editor_width,
                            &mut scroll_width,
                            &gutter_dimensions,
                            em_width,
                            gutter_dimensions.full_width(),
                            line_height,
                            &line_layouts,
                            &local_selections,
                            &selected_buffer_ids,
                            is_row_soft_wrapped,
                            sticky_header_excerpt_id,
                            window,
                            cx,
                        )
                    });
                    let mut blocks = match blocks {
                        Ok(blocks) => blocks,
                        Err(resized_blocks) => {
                            self.editor.update(cx, |editor, cx| {
                                editor.resize_blocks(resized_blocks, autoscroll_request, cx)
                            });
                            return self.prepaint(None, bounds, &mut (), window, cx);
                        }
                    };

                    let sticky_buffer_header = sticky_header_excerpt.map(|sticky_header_excerpt| {
                        window.with_element_namespace("blocks", |window| {
                            self.layout_sticky_buffer_header(
                                sticky_header_excerpt,
                                scroll_position.y,
                                line_height,
                                &snapshot,
                                &hitbox,
                                &selected_buffer_ids,
                                window,
                                cx,
                            )
                        })
                    });

                    let start_buffer_row =
                        MultiBufferRow(start_anchor.to_point(&snapshot.buffer_snapshot).row);
                    let end_buffer_row =
                        MultiBufferRow(end_anchor.to_point(&snapshot.buffer_snapshot).row);

                    let scroll_max = point(
                        ((scroll_width - scrollbar_bounds.size.width) / em_width).max(0.0),
                        max_row.as_f32(),
                    );

                    self.editor.update(cx, |editor, cx| {
                        let clamped = editor.scroll_manager.clamp_scroll_left(scroll_max.x);

                        let autoscrolled = if autoscroll_horizontally {
                            editor.autoscroll_horizontally(
                                start_row,
                                editor_width - (letter_size.width / 2.0),
                                scroll_width,
                                em_width,
                                &line_layouts,
                                cx,
                            )
                        } else {
                            false
                        };

                        if clamped || autoscrolled {
                            snapshot = editor.snapshot(window, cx);
                            scroll_position = snapshot.scroll_position();
                        }
                    });

                    let scroll_pixel_position = point(
                        scroll_position.x * em_width,
                        scroll_position.y * line_height,
                    );

                    let indent_guides = self.layout_indent_guides(
                        content_origin,
                        text_hitbox.origin,
                        start_buffer_row..end_buffer_row,
                        scroll_pixel_position,
                        line_height,
                        &snapshot,
                        window,
                        cx,
                    );

                    let crease_trailers =
                        window.with_element_namespace("crease_trailers", |window| {
                            self.prepaint_crease_trailers(
                                crease_trailers,
                                &line_layouts,
                                line_height,
                                content_origin,
                                scroll_pixel_position,
                                em_width,
                                window,
                                cx,
                            )
                        });

                    let mut inline_blame = None;
                    if let Some(newest_selection_head) = newest_selection_head {
                        let display_row = newest_selection_head.row();
                        if (start_row..end_row).contains(&display_row) {
                            let line_ix = display_row.minus(start_row) as usize;
                            let row_info = &row_infos[line_ix];
                            let line_layout = &line_layouts[line_ix];
                            let crease_trailer_layout = crease_trailers[line_ix].as_ref();
                            inline_blame = self.layout_inline_blame(
                                display_row,
                                row_info,
                                line_layout,
                                crease_trailer_layout,
                                em_width,
                                content_origin,
                                scroll_pixel_position,
                                line_height,
                                window,
                                cx,
                            );
                        }
                    }

                    let blamed_display_rows = self.layout_blame_entries(
                        &row_infos,
                        em_width,
                        scroll_position,
                        line_height,
                        &gutter_hitbox,
                        gutter_dimensions.git_blame_entries_width,
                        window,
                        cx,
                    );

                    let scroll_max = point(
                        ((scroll_width - scrollbar_bounds.size.width) / em_width).max(0.0),
                        max_scroll_top,
                    );

                    self.editor.update(cx, |editor, cx| {
                        let clamped = editor.scroll_manager.clamp_scroll_left(scroll_max.x);

                        let autoscrolled = if autoscroll_horizontally {
                            editor.autoscroll_horizontally(
                                start_row,
                                editor_width - (letter_size.width / 2.0),
                                scroll_width,
                                em_width,
                                &line_layouts,
                                cx,
                            )
                        } else {
                            false
                        };

                        if clamped || autoscrolled {
                            snapshot = editor.snapshot(window, cx);
                            scroll_position = snapshot.scroll_position();
                        }
                    });

                    let line_elements = self.prepaint_lines(
                        start_row,
                        &mut line_layouts,
                        line_height,
                        scroll_pixel_position,
                        content_origin,
                        window,
                        cx,
                    );

                    let mut block_start_rows = HashSet::default();

                    window.with_element_namespace("blocks", |window| {
                        self.layout_blocks(
                            &mut blocks,
                            &mut block_start_rows,
                            &hitbox,
                            line_height,
                            scroll_pixel_position,
                            window,
                            cx,
                        );
                    });

                    let cursors = self.collect_cursors(&snapshot, cx);
                    let visible_row_range = start_row..end_row;
                    let non_visible_cursors = cursors
                        .iter()
                        .any(move |c| !visible_row_range.contains(&c.0.row()));

                    let visible_cursors = self.layout_visible_cursors(
                        &snapshot,
                        &selections,
                        &block_start_rows,
                        start_row..end_row,
                        &line_layouts,
                        &text_hitbox,
                        content_origin,
                        scroll_position,
                        scroll_pixel_position,
                        line_height,
                        em_width,
                        em_advance,
                        autoscroll_containing_element,
                        window,
                        cx,
                    );

                    let scrollbars_layout = self.layout_scrollbars(
                        &snapshot,
                        scrollbar_range_data,
                        scroll_position,
                        non_visible_cursors,
                        window,
                        cx,
                    );

                    let gutter_settings = EditorSettings::get_global(cx).gutter;

                    let rows_with_hunk_bounds = display_hunks
                        .iter()
                        .filter_map(|(hunk, hitbox)| Some((hunk, hitbox.as_ref()?.bounds)))
                        .fold(
                            HashMap::default(),
                            |mut rows_with_hunk_bounds, (hunk, bounds)| {
                                match hunk {
                                    DisplayDiffHunk::Folded { display_row } => {
                                        rows_with_hunk_bounds.insert(*display_row, bounds);
                                    }
                                    DisplayDiffHunk::Unfolded {
                                        display_row_range, ..
                                    } => {
                                        for display_row in display_row_range.iter_rows() {
                                            rows_with_hunk_bounds.insert(display_row, bounds);
                                        }
                                    }
                                }
                                rows_with_hunk_bounds
                            },
                        );
                    let mut code_actions_indicator = None;
                    if let Some(newest_selection_head) = newest_selection_head {
                        let newest_selection_point =
                            newest_selection_head.to_point(&snapshot.display_snapshot);

                        if (start_row..end_row).contains(&newest_selection_head.row()) {
                            self.layout_cursor_popovers(
                                line_height,
                                &text_hitbox,
                                content_origin,
                                start_row,
                                scroll_pixel_position,
                                &line_layouts,
                                newest_selection_head,
                                newest_selection_point,
                                &style,
                                window,
                                cx,
                            );

                            let show_code_actions = snapshot
                                .show_code_actions
                                .unwrap_or(gutter_settings.code_actions);
                            if show_code_actions {
                                let newest_selection_point =
                                    newest_selection_head.to_point(&snapshot.display_snapshot);
                                if !snapshot
                                    .is_line_folded(MultiBufferRow(newest_selection_point.row))
                                {
                                    let buffer = snapshot.buffer_snapshot.buffer_line_for_row(
                                        MultiBufferRow(newest_selection_point.row),
                                    );
                                    if let Some((buffer, range)) = buffer {
                                        let buffer_id = buffer.remote_id();
                                        let row = range.start.row;
                                        let has_test_indicator = self
                                            .editor
                                            .read(cx)
                                            .tasks
                                            .contains_key(&(buffer_id, row));

                                        if !has_test_indicator {
                                            code_actions_indicator = self
                                                .layout_code_actions_indicator(
                                                    line_height,
                                                    newest_selection_head,
                                                    scroll_pixel_position,
                                                    &gutter_dimensions,
                                                    &gutter_hitbox,
                                                    &rows_with_hunk_bounds,
                                                    window,
                                                    cx,
                                                );
                                        }
                                    }
                                }
                            }
                        }
                    }

                    self.layout_gutter_menu(
                        line_height,
                        &text_hitbox,
                        content_origin,
                        scroll_pixel_position,
                        gutter_dimensions.width - gutter_dimensions.left_padding,
                        window,
                        cx,
                    );

                    let test_indicators = if gutter_settings.runnables {
                        self.layout_run_indicators(
                            line_height,
                            start_row..end_row,
                            scroll_pixel_position,
                            &gutter_dimensions,
                            &gutter_hitbox,
                            &rows_with_hunk_bounds,
                            &snapshot,
                            window,
                            cx,
                        )
                    } else {
                        Vec::new()
                    };

                    self.layout_signature_help(
                        &hitbox,
                        content_origin,
                        scroll_pixel_position,
                        newest_selection_head,
                        start_row,
                        &line_layouts,
                        line_height,
                        em_width,
                        window,
                        cx,
                    );

                    if !cx.has_active_drag() {
                        self.layout_hover_popovers(
                            &snapshot,
                            &hitbox,
                            &text_hitbox,
                            start_row..end_row,
                            content_origin,
                            scroll_pixel_position,
                            &line_layouts,
                            line_height,
                            em_width,
                            window,
                            cx,
                        );
                    }

                    let inline_completion_popover = self.layout_inline_completion_popover(
                        &text_hitbox.bounds,
                        &snapshot,
                        start_row..end_row,
                        scroll_position.y,
                        scroll_position.y + height_in_lines,
                        &line_layouts,
                        line_height,
                        scroll_pixel_position,
                        newest_selection_head,
                        editor_width,
                        &style,
                        window,
                        cx,
                    );

                    let mouse_context_menu = self.layout_mouse_context_menu(
                        &snapshot,
                        start_row..end_row,
                        content_origin,
                        window,
                        cx,
                    );

                    window.with_element_namespace("crease_toggles", |window| {
                        self.prepaint_crease_toggles(
                            &mut crease_toggles,
                            line_height,
                            &gutter_dimensions,
                            gutter_settings,
                            scroll_pixel_position,
                            &gutter_hitbox,
                            window,
                            cx,
                        )
                    });

                    let invisible_symbol_font_size = font_size / 2.;
                    let tab_invisible = window
                        .text_system()
                        .shape_line(
                            "→".into(),
                            invisible_symbol_font_size,
                            &[TextRun {
                                len: "→".len(),
                                font: self.style.text.font(),
                                color: cx.theme().colors().editor_invisible,
                                background_color: None,
                                underline: None,
                                strikethrough: None,
                            }],
                        )
                        .unwrap();
                    let space_invisible = window
                        .text_system()
                        .shape_line(
                            "•".into(),
                            invisible_symbol_font_size,
                            &[TextRun {
                                len: "•".len(),
                                font: self.style.text.font(),
                                color: cx.theme().colors().editor_invisible,
                                background_color: None,
                                underline: None,
                                strikethrough: None,
                            }],
                        )
                        .unwrap();

                    let mode = snapshot.mode;

                    let position_map = Rc::new(PositionMap {
                        size: bounds.size,
                        scroll_pixel_position,
                        scroll_max,
                        line_layouts,
                        line_height,
                        em_width,
                        em_advance,
                        snapshot,
                        gutter_hitbox: gutter_hitbox.clone(),
                        text_hitbox: text_hitbox.clone(),
                    });

                    self.editor.update(cx, |editor, _| {
                        editor.last_position_map = Some(position_map.clone())
                    });

                    let hunk_controls = self.layout_diff_hunk_controls(
                        start_row..end_row,
                        &row_infos,
                        &text_hitbox,
                        &position_map,
                        newest_selection_head,
                        line_height,
                        scroll_pixel_position,
                        &display_hunks,
                        self.editor.clone(),
                        window,
                        cx,
                    );

                    EditorLayout {
                        mode,
                        position_map,
                        visible_display_row_range: start_row..end_row,
                        wrap_guides,
                        indent_guides,
                        hitbox,
                        gutter_hitbox,
                        display_hunks,
                        content_origin,
                        scrollbars_layout,
                        active_rows,
                        highlighted_rows,
                        highlighted_ranges,
                        highlighted_gutter_ranges,
                        redacted_ranges,
                        line_elements,
                        line_numbers,
                        blamed_display_rows,
                        inline_blame,
                        blocks,
                        cursors,
                        visible_cursors,
                        selections,
                        inline_completion_popover,
                        diff_hunk_controls: hunk_controls,
                        mouse_context_menu,
                        test_indicators,
                        code_actions_indicator,
                        crease_toggles,
                        crease_trailers,
                        tab_invisible,
                        space_invisible,
                        sticky_buffer_header,
                    }
                })
            })
        })
    }

    fn paint(
        &mut self,
        _: Option<&GlobalElementId>,
        bounds: Bounds<gpui::Pixels>,
        _: &mut Self::RequestLayoutState,
        layout: &mut Self::PrepaintState,
        window: &mut Window,
        cx: &mut App,
    ) {
        let focus_handle = self.editor.focus_handle(cx);
        let key_context = self
            .editor
            .update(cx, |editor, cx| editor.key_context(window, cx));

        window.set_key_context(key_context);
        window.handle_input(
            &focus_handle,
            ElementInputHandler::new(bounds, self.editor.clone()),
            cx,
        );
        self.register_actions(window, cx);
        self.register_key_listeners(window, cx, layout);

        let text_style = TextStyleRefinement {
            font_size: Some(self.style.text.font_size),
            line_height: Some(self.style.text.line_height),
            ..Default::default()
        };
        let rem_size = self.rem_size(cx);
        window.with_rem_size(rem_size, |window| {
            window.with_text_style(Some(text_style), |window| {
                window.with_content_mask(Some(ContentMask { bounds }), |window| {
                    self.paint_mouse_listeners(layout, window, cx);
                    self.paint_background(layout, window, cx);
                    self.paint_indent_guides(layout, window, cx);

                    if layout.gutter_hitbox.size.width > Pixels::ZERO {
                        self.paint_blamed_display_rows(layout, window, cx);
                        self.paint_line_numbers(layout, window, cx);
                    }

                    self.paint_text(layout, window, cx);

                    if layout.gutter_hitbox.size.width > Pixels::ZERO {
                        self.paint_gutter_highlights(layout, window, cx);
                        self.paint_gutter_indicators(layout, window, cx);
                    }

                    if !layout.blocks.is_empty() {
                        window.with_element_namespace("blocks", |window| {
                            self.paint_blocks(layout, window, cx);
                        });
                    }

                    window.with_element_namespace("blocks", |window| {
                        if let Some(mut sticky_header) = layout.sticky_buffer_header.take() {
                            sticky_header.paint(window, cx)
                        }
                    });

                    self.paint_scrollbars(layout, window, cx);
                    self.paint_inline_completion_popover(layout, window, cx);
                    self.paint_mouse_context_menu(layout, window, cx);
                });
            })
        })
    }
}

pub(super) fn gutter_bounds(
    editor_bounds: Bounds<Pixels>,
    gutter_dimensions: GutterDimensions,
) -> Bounds<Pixels> {
    Bounds {
        origin: editor_bounds.origin,
        size: size(gutter_dimensions.width, editor_bounds.size.height),
    }
}

struct ScrollbarRangeData {
    scrollbar_bounds: Bounds<Pixels>,
    scroll_range: Bounds<Pixels>,
    letter_size: Size<Pixels>,
}

impl ScrollbarRangeData {
    pub fn new(
        scrollbar_bounds: Bounds<Pixels>,
        letter_size: Size<Pixels>,
        snapshot: &EditorSnapshot,
        longest_line_width: Pixels,
        longest_line_blame_width: Pixels,
        style: &EditorStyle,

        cx: &mut App,
    ) -> ScrollbarRangeData {
        // TODO: Simplify this function down, it requires a lot of parameters
        let max_row = snapshot.max_point().row();
        let text_bounds_size = size(longest_line_width, max_row.0 as f32 * letter_size.height);

        let scrollbar_width = style.scrollbar_width;

        let settings = EditorSettings::get_global(cx);
        let scroll_beyond_last_line: Pixels = match settings.scroll_beyond_last_line {
            ScrollBeyondLastLine::OnePage => px(scrollbar_bounds.size.height / letter_size.height),
            ScrollBeyondLastLine::Off => px(1.),
            ScrollBeyondLastLine::VerticalScrollMargin => px(1.0 + settings.vertical_scroll_margin),
        };

        let overscroll = size(
            scrollbar_width + (letter_size.width / 2.0) + longest_line_blame_width,
            letter_size.height * scroll_beyond_last_line,
        );

        let scroll_range = Bounds {
            origin: scrollbar_bounds.origin,
            size: text_bounds_size + overscroll,
        };

        ScrollbarRangeData {
            scrollbar_bounds,
            scroll_range,
            letter_size,
        }
    }
}

impl IntoElement for EditorElement {
    type Element = Self;

    fn into_element(self) -> Self::Element {
        self
    }
}

pub struct EditorLayout {
    position_map: Rc<PositionMap>,
    hitbox: Hitbox,
    gutter_hitbox: Hitbox,
    content_origin: gpui::Point<Pixels>,
    scrollbars_layout: AxisPair<Option<ScrollbarLayout>>,
    mode: EditorMode,
    wrap_guides: SmallVec<[(Pixels, bool); 2]>,
    indent_guides: Option<Vec<IndentGuideLayout>>,
    visible_display_row_range: Range<DisplayRow>,
    active_rows: BTreeMap<DisplayRow, bool>,
    highlighted_rows: BTreeMap<DisplayRow, Hsla>,
    line_elements: SmallVec<[AnyElement; 1]>,
    line_numbers: Arc<HashMap<MultiBufferRow, LineNumberLayout>>,
    display_hunks: Vec<(DisplayDiffHunk, Option<Hitbox>)>,
    blamed_display_rows: Option<Vec<AnyElement>>,
    inline_blame: Option<AnyElement>,
    blocks: Vec<BlockLayout>,
    highlighted_ranges: Vec<(Range<DisplayPoint>, Hsla)>,
    highlighted_gutter_ranges: Vec<(Range<DisplayPoint>, Hsla)>,
    redacted_ranges: Vec<Range<DisplayPoint>>,
    cursors: Vec<(DisplayPoint, Hsla)>,
    visible_cursors: Vec<CursorLayout>,
    selections: Vec<(PlayerColor, Vec<SelectionLayout>)>,
    code_actions_indicator: Option<AnyElement>,
    test_indicators: Vec<AnyElement>,
    crease_toggles: Vec<Option<AnyElement>>,
    diff_hunk_controls: Vec<AnyElement>,
    crease_trailers: Vec<Option<CreaseTrailerLayout>>,
    inline_completion_popover: Option<AnyElement>,
    mouse_context_menu: Option<AnyElement>,
    tab_invisible: ShapedLine,
    space_invisible: ShapedLine,
    sticky_buffer_header: Option<AnyElement>,
}

impl EditorLayout {
    fn line_end_overshoot(&self) -> Pixels {
        0.15 * self.position_map.line_height
    }
}

struct LineNumberLayout {
    shaped_line: ShapedLine,
    hitbox: Option<Hitbox>,
    display_row: DisplayRow,
}

struct ColoredRange<T> {
    start: T,
    end: T,
    color: Hsla,
}

#[derive(Clone)]
struct ScrollbarLayout {
    hitbox: Hitbox,
    visible_range: Range<f32>,
    visible: bool,
    text_unit_size: Pixels,
    thumb_size: Pixels,
    axis: Axis,
}

impl ScrollbarLayout {
    const BORDER_WIDTH: Pixels = px(1.0);
    const LINE_MARKER_HEIGHT: Pixels = px(2.0);
    const MIN_MARKER_HEIGHT: Pixels = px(5.0);
    // const MIN_THUMB_HEIGHT: Pixels = px(20.0);

    fn thumb_bounds(&self) -> Bounds<Pixels> {
        match self.axis {
            Axis::Vertical => {
                let thumb_top = self.y_for_row(self.visible_range.start);
                let thumb_bottom = thumb_top + self.thumb_size;
                Bounds::from_corners(
                    point(self.hitbox.left(), thumb_top),
                    point(self.hitbox.right(), thumb_bottom),
                )
            }
            Axis::Horizontal => {
                let thumb_left =
                    self.hitbox.left() + self.visible_range.start * self.text_unit_size;
                let thumb_right = thumb_left + self.thumb_size;
                Bounds::from_corners(
                    point(thumb_left, self.hitbox.top()),
                    point(thumb_right, self.hitbox.bottom()),
                )
            }
        }
    }

    fn y_for_row(&self, row: f32) -> Pixels {
        self.hitbox.top() + row * self.text_unit_size
    }

    fn marker_quads_for_ranges(
        &self,
        row_ranges: impl IntoIterator<Item = ColoredRange<DisplayRow>>,
        column: Option<usize>,
    ) -> Vec<PaintQuad> {
        struct MinMax {
            min: Pixels,
            max: Pixels,
        }
        let (x_range, height_limit) = if let Some(column) = column {
            let column_width = px(((self.hitbox.size.width - Self::BORDER_WIDTH).0 / 3.0).floor());
            let start = Self::BORDER_WIDTH + (column as f32 * column_width);
            let end = start + column_width;
            (
                Range { start, end },
                MinMax {
                    min: Self::MIN_MARKER_HEIGHT,
                    max: px(f32::MAX),
                },
            )
        } else {
            (
                Range {
                    start: Self::BORDER_WIDTH,
                    end: self.hitbox.size.width,
                },
                MinMax {
                    min: Self::LINE_MARKER_HEIGHT,
                    max: Self::LINE_MARKER_HEIGHT,
                },
            )
        };

        let row_to_y = |row: DisplayRow| row.as_f32() * self.text_unit_size;
        let mut pixel_ranges = row_ranges
            .into_iter()
            .map(|range| {
                let start_y = row_to_y(range.start);
                let end_y = row_to_y(range.end)
                    + self
                        .text_unit_size
                        .max(height_limit.min)
                        .min(height_limit.max);
                ColoredRange {
                    start: start_y,
                    end: end_y,
                    color: range.color,
                }
            })
            .peekable();

        let mut quads = Vec::new();
        while let Some(mut pixel_range) = pixel_ranges.next() {
            while let Some(next_pixel_range) = pixel_ranges.peek() {
                if pixel_range.end >= next_pixel_range.start - px(1.0)
                    && pixel_range.color == next_pixel_range.color
                {
                    pixel_range.end = next_pixel_range.end.max(pixel_range.end);
                    pixel_ranges.next();
                } else {
                    break;
                }
            }

            let bounds = Bounds::from_corners(
                point(x_range.start, pixel_range.start),
                point(x_range.end, pixel_range.end),
            );
            quads.push(quad(
                bounds,
                Corners::default(),
                pixel_range.color,
                Edges::default(),
                Hsla::transparent_black(),
            ));
        }

        quads
    }
}

struct CreaseTrailerLayout {
    element: AnyElement,
    bounds: Bounds<Pixels>,
}

pub(crate) struct PositionMap {
    pub size: Size<Pixels>,
    pub line_height: Pixels,
    pub scroll_pixel_position: gpui::Point<Pixels>,
    pub scroll_max: gpui::Point<f32>,
    pub em_width: Pixels,
    pub em_advance: Pixels,
    pub line_layouts: Vec<LineWithInvisibles>,
    pub snapshot: EditorSnapshot,
    pub text_hitbox: Hitbox,
    pub gutter_hitbox: Hitbox,
}

#[derive(Debug, Copy, Clone)]
pub struct PointForPosition {
    pub previous_valid: DisplayPoint,
    pub next_valid: DisplayPoint,
    pub exact_unclipped: DisplayPoint,
    pub column_overshoot_after_line_end: u32,
}

impl PointForPosition {
    pub fn as_valid(&self) -> Option<DisplayPoint> {
        if self.previous_valid == self.exact_unclipped && self.next_valid == self.exact_unclipped {
            Some(self.previous_valid)
        } else {
            None
        }
    }
}

impl PositionMap {
    pub(crate) fn point_for_position(&self, position: gpui::Point<Pixels>) -> PointForPosition {
        let text_bounds = self.text_hitbox.bounds;
        let scroll_position = self.snapshot.scroll_position();
        let position = position - text_bounds.origin;
        let y = position.y.max(px(0.)).min(self.size.height);
        let x = position.x + (scroll_position.x * self.em_width);
        let row = ((y / self.line_height) + scroll_position.y) as u32;

        let (column, x_overshoot_after_line_end) = if let Some(line) = self
            .line_layouts
            .get(row as usize - scroll_position.y as usize)
        {
            if let Some(ix) = line.index_for_x(x) {
                (ix as u32, px(0.))
            } else {
                (line.len as u32, px(0.).max(x - line.width))
            }
        } else {
            (0, x)
        };

        let mut exact_unclipped = DisplayPoint::new(DisplayRow(row), column);
        let previous_valid = self.snapshot.clip_point(exact_unclipped, Bias::Left);
        let next_valid = self.snapshot.clip_point(exact_unclipped, Bias::Right);

        let column_overshoot_after_line_end = (x_overshoot_after_line_end / self.em_advance) as u32;
        *exact_unclipped.column_mut() += column_overshoot_after_line_end;
        PointForPosition {
            previous_valid,
            next_valid,
            exact_unclipped,
            column_overshoot_after_line_end,
        }
    }
}

struct BlockLayout {
    id: BlockId,
    row: Option<DisplayRow>,
    element: AnyElement,
    available_space: Size<AvailableSpace>,
    style: BlockStyle,
}

fn layout_line(
    row: DisplayRow,
    snapshot: &EditorSnapshot,
    style: &EditorStyle,
    text_width: Pixels,
    is_row_soft_wrapped: impl Copy + Fn(usize) -> bool,
    window: &mut Window,
    cx: &mut App,
) -> LineWithInvisibles {
    let chunks = snapshot.highlighted_chunks(row..row + DisplayRow(1), true, style);
    LineWithInvisibles::from_chunks(
        chunks,
        &style,
        MAX_LINE_LEN,
        1,
        snapshot.mode,
        text_width,
        is_row_soft_wrapped,
        window,
        cx,
    )
    .pop()
    .unwrap()
}

#[derive(Debug)]
pub struct IndentGuideLayout {
    origin: gpui::Point<Pixels>,
    length: Pixels,
    single_indent_width: Pixels,
    depth: u32,
    active: bool,
    settings: IndentGuideSettings,
}

pub struct CursorLayout {
    origin: gpui::Point<Pixels>,
    block_width: Pixels,
    line_height: Pixels,
    color: Hsla,
    shape: CursorShape,
    block_text: Option<ShapedLine>,
    cursor_name: Option<AnyElement>,
}

#[derive(Debug)]
pub struct CursorName {
    string: SharedString,
    color: Hsla,
    is_top_row: bool,
}

impl CursorLayout {
    pub fn new(
        origin: gpui::Point<Pixels>,
        block_width: Pixels,
        line_height: Pixels,
        color: Hsla,
        shape: CursorShape,
        block_text: Option<ShapedLine>,
    ) -> CursorLayout {
        CursorLayout {
            origin,
            block_width,
            line_height,
            color,
            shape,
            block_text,
            cursor_name: None,
        }
    }

    pub fn bounding_rect(&self, origin: gpui::Point<Pixels>) -> Bounds<Pixels> {
        Bounds {
            origin: self.origin + origin,
            size: size(self.block_width, self.line_height),
        }
    }

    fn bounds(&self, origin: gpui::Point<Pixels>) -> Bounds<Pixels> {
        match self.shape {
            CursorShape::Bar => Bounds {
                origin: self.origin + origin,
                size: size(px(2.0), self.line_height),
            },
            CursorShape::Block | CursorShape::Hollow => Bounds {
                origin: self.origin + origin,
                size: size(self.block_width, self.line_height),
            },
            CursorShape::Underline => Bounds {
                origin: self.origin
                    + origin
                    + gpui::Point::new(Pixels::ZERO, self.line_height - px(2.0)),
                size: size(self.block_width, px(2.0)),
            },
        }
    }

    pub fn layout(
        &mut self,
        origin: gpui::Point<Pixels>,
        cursor_name: Option<CursorName>,
        window: &mut Window,
        cx: &mut App,
    ) {
        if let Some(cursor_name) = cursor_name {
            let bounds = self.bounds(origin);
            let text_size = self.line_height / 1.5;

            let name_origin = if cursor_name.is_top_row {
                point(bounds.right() - px(1.), bounds.top())
            } else {
                match self.shape {
                    CursorShape::Bar => point(
                        bounds.right() - px(2.),
                        bounds.top() - text_size / 2. - px(1.),
                    ),
                    _ => point(
                        bounds.right() - px(1.),
                        bounds.top() - text_size / 2. - px(1.),
                    ),
                }
            };
            let mut name_element = div()
                .bg(self.color)
                .text_size(text_size)
                .px_0p5()
                .line_height(text_size + px(2.))
                .text_color(cursor_name.color)
                .child(cursor_name.string.clone())
                .into_any_element();

            name_element.prepaint_as_root(name_origin, AvailableSpace::min_size(), window, cx);

            self.cursor_name = Some(name_element);
        }
    }

    pub fn paint(&mut self, origin: gpui::Point<Pixels>, window: &mut Window, cx: &mut App) {
        let bounds = self.bounds(origin);

        //Draw background or border quad
        let cursor = if matches!(self.shape, CursorShape::Hollow) {
            outline(bounds, self.color)
        } else {
            fill(bounds, self.color)
        };

        if let Some(name) = &mut self.cursor_name {
            name.paint(window, cx);
        }

        window.paint_quad(cursor);

        if let Some(block_text) = &self.block_text {
            block_text
                .paint(self.origin + origin, self.line_height, window, cx)
                .log_err();
        }
    }

    pub fn shape(&self) -> CursorShape {
        self.shape
    }
}

#[derive(Debug)]
pub struct HighlightedRange {
    pub start_y: Pixels,
    pub line_height: Pixels,
    pub lines: Vec<HighlightedRangeLine>,
    pub color: Hsla,
    pub corner_radius: Pixels,
}

#[derive(Debug)]
pub struct HighlightedRangeLine {
    pub start_x: Pixels,
    pub end_x: Pixels,
}

impl HighlightedRange {
    pub fn paint(&self, bounds: Bounds<Pixels>, window: &mut Window) {
        if self.lines.len() >= 2 && self.lines[0].start_x > self.lines[1].end_x {
            self.paint_lines(self.start_y, &self.lines[0..1], bounds, window);
            self.paint_lines(
                self.start_y + self.line_height,
                &self.lines[1..],
                bounds,
                window,
            );
        } else {
            self.paint_lines(self.start_y, &self.lines, bounds, window);
        }
    }

    fn paint_lines(
        &self,
        start_y: Pixels,
        lines: &[HighlightedRangeLine],
        _bounds: Bounds<Pixels>,
        window: &mut Window,
    ) {
        if lines.is_empty() {
            return;
        }

        let first_line = lines.first().unwrap();
        let last_line = lines.last().unwrap();

        let first_top_left = point(first_line.start_x, start_y);
        let first_top_right = point(first_line.end_x, start_y);

        let curve_height = point(Pixels::ZERO, self.corner_radius);
        let curve_width = |start_x: Pixels, end_x: Pixels| {
            let max = (end_x - start_x) / 2.;
            let width = if max < self.corner_radius {
                max
            } else {
                self.corner_radius
            };

            point(width, Pixels::ZERO)
        };

        let top_curve_width = curve_width(first_line.start_x, first_line.end_x);
        let mut builder = gpui::PathBuilder::fill();
        builder.move_to(first_top_right - top_curve_width);
        builder.curve_to(first_top_right + curve_height, first_top_right);

        let mut iter = lines.iter().enumerate().peekable();
        while let Some((ix, line)) = iter.next() {
            let bottom_right = point(line.end_x, start_y + (ix + 1) as f32 * self.line_height);

            if let Some((_, next_line)) = iter.peek() {
                let next_top_right = point(next_line.end_x, bottom_right.y);

                match next_top_right.x.partial_cmp(&bottom_right.x).unwrap() {
                    Ordering::Equal => {
                        builder.line_to(bottom_right);
                    }
                    Ordering::Less => {
                        let curve_width = curve_width(next_top_right.x, bottom_right.x);
                        builder.line_to(bottom_right - curve_height);
                        if self.corner_radius > Pixels::ZERO {
                            builder.curve_to(bottom_right - curve_width, bottom_right);
                        }
                        builder.line_to(next_top_right + curve_width);
                        if self.corner_radius > Pixels::ZERO {
                            builder.curve_to(next_top_right + curve_height, next_top_right);
                        }
                    }
                    Ordering::Greater => {
                        let curve_width = curve_width(bottom_right.x, next_top_right.x);
                        builder.line_to(bottom_right - curve_height);
                        if self.corner_radius > Pixels::ZERO {
                            builder.curve_to(bottom_right + curve_width, bottom_right);
                        }
                        builder.line_to(next_top_right - curve_width);
                        if self.corner_radius > Pixels::ZERO {
                            builder.curve_to(next_top_right + curve_height, next_top_right);
                        }
                    }
                }
            } else {
                let curve_width = curve_width(line.start_x, line.end_x);
                builder.line_to(bottom_right - curve_height);
                if self.corner_radius > Pixels::ZERO {
                    builder.curve_to(bottom_right - curve_width, bottom_right);
                }

                let bottom_left = point(line.start_x, bottom_right.y);
                builder.line_to(bottom_left + curve_width);
                if self.corner_radius > Pixels::ZERO {
                    builder.curve_to(bottom_left - curve_height, bottom_left);
                }
            }
        }

        if first_line.start_x > last_line.start_x {
            let curve_width = curve_width(last_line.start_x, first_line.start_x);
            let second_top_left = point(last_line.start_x, start_y + self.line_height);
            builder.line_to(second_top_left + curve_height);
            if self.corner_radius > Pixels::ZERO {
                builder.curve_to(second_top_left + curve_width, second_top_left);
            }
            let first_bottom_left = point(first_line.start_x, second_top_left.y);
            builder.line_to(first_bottom_left - curve_width);
            if self.corner_radius > Pixels::ZERO {
                builder.curve_to(first_bottom_left - curve_height, first_bottom_left);
            }
        }

        builder.line_to(first_top_left + curve_height);
        if self.corner_radius > Pixels::ZERO {
            builder.curve_to(first_top_left + top_curve_width, first_top_left);
        }
        builder.line_to(first_top_right - top_curve_width);

        if let Ok(path) = builder.build() {
            window.paint_path(path, self.color);
        }
    }
}

enum CursorPopoverType {
    CodeContextMenu,
    EditPrediction,
}

pub fn scale_vertical_mouse_autoscroll_delta(delta: Pixels) -> f32 {
    (delta.pow(1.5) / 100.0).into()
}

fn scale_horizontal_mouse_autoscroll_delta(delta: Pixels) -> f32 {
    (delta.pow(1.2) / 300.0).into()
}

pub fn register_action<T: Action>(
    editor: &Entity<Editor>,
    window: &mut Window,
    listener: impl Fn(&mut Editor, &T, &mut Window, &mut Context<Editor>) + 'static,
) {
    let editor = editor.clone();
    window.on_action(TypeId::of::<T>(), move |action, phase, window, cx| {
        let action = action.downcast_ref().unwrap();
        if phase == DispatchPhase::Bubble {
            editor.update(cx, |editor, cx| {
                listener(editor, action, window, cx);
            })
        }
    })
}

fn compute_auto_height_layout(
    editor: &mut Editor,
    max_lines: usize,
    max_line_number_width: Pixels,
    known_dimensions: Size<Option<Pixels>>,
    available_width: AvailableSpace,
    window: &mut Window,
    cx: &mut Context<Editor>,
) -> Option<Size<Pixels>> {
    let width = known_dimensions.width.or({
        if let AvailableSpace::Definite(available_width) = available_width {
            Some(available_width)
        } else {
            None
        }
    })?;
    if let Some(height) = known_dimensions.height {
        return Some(size(width, height));
    }

    let style = editor.style.as_ref().unwrap();
    let font_id = window.text_system().resolve_font(&style.text.font());
    let font_size = style.text.font_size.to_pixels(window.rem_size());
    let line_height = style.text.line_height_in_pixels(window.rem_size());
    let em_width = window.text_system().em_width(font_id, font_size).unwrap();

    let mut snapshot = editor.snapshot(window, cx);
    let gutter_dimensions = snapshot
        .gutter_dimensions(font_id, font_size, max_line_number_width, cx)
        .unwrap_or_default();

    editor.gutter_dimensions = gutter_dimensions;
    let text_width = width - gutter_dimensions.width;
    let overscroll = size(em_width, px(0.));

    let editor_width = text_width - gutter_dimensions.margin - overscroll.width - em_width;
    if editor.set_wrap_width(Some(editor_width), cx) {
        snapshot = editor.snapshot(window, cx);
    }

    let scroll_height = Pixels::from(snapshot.max_point().row().next_row().0) * line_height;
    let height = scroll_height
        .max(line_height)
        .min(line_height * max_lines as f32);

    Some(size(width, height))
}

#[cfg(test)]
mod tests {
    use super::*;
    use crate::{
        display_map::{BlockPlacement, BlockProperties},
        editor_tests::{init_test, update_test_language_settings},
        Editor, MultiBuffer,
    };
    use gpui::{TestAppContext, VisualTestContext};
    use language::language_settings;
    use log::info;
    use similar::DiffableStr;
    use std::num::NonZeroU32;
    use util::test::sample_text;

    #[gpui::test]
    fn test_shape_line_numbers(cx: &mut TestAppContext) {
        init_test(cx, |_| {});
        let window = cx.add_window(|window, cx| {
            let buffer = MultiBuffer::build_simple(&sample_text(6, 6, 'a'), cx);
            Editor::new(EditorMode::Full, buffer, None, true, window, cx)
        });

        let editor = window.root(cx).unwrap();
        let style = cx.update(|cx| editor.read(cx).style().unwrap().clone());
        let line_height = window
            .update(cx, |_, window, _| {
                style.text.line_height_in_pixels(window.rem_size())
            })
            .unwrap();
        let element = EditorElement::new(&editor, style);
        let snapshot = window
            .update(cx, |editor, window, cx| editor.snapshot(window, cx))
            .unwrap();

        let layouts = cx
            .update_window(*window, |_, window, cx| {
                element.layout_line_numbers(
                    None,
                    GutterDimensions {
                        left_padding: Pixels::ZERO,
                        right_padding: Pixels::ZERO,
                        width: px(30.0),
                        margin: Pixels::ZERO,
                        git_blame_entries_width: None,
                    },
                    line_height,
                    gpui::Point::default(),
                    DisplayRow(0)..DisplayRow(6),
                    &(0..6)
                        .map(|row| RowInfo {
                            buffer_row: Some(row),
                            ..Default::default()
                        })
                        .collect::<Vec<_>>(),
                    Some(DisplayPoint::new(DisplayRow(0), 0)),
                    &snapshot,
                    window,
                    cx,
                )
            })
            .unwrap();
        assert_eq!(layouts.len(), 6);

        let relative_rows = window
            .update(cx, |editor, window, cx| {
                let snapshot = editor.snapshot(window, cx);
                element.calculate_relative_line_numbers(
                    &snapshot,
                    &(DisplayRow(0)..DisplayRow(6)),
                    Some(DisplayRow(3)),
                )
            })
            .unwrap();
        assert_eq!(relative_rows[&DisplayRow(0)], 3);
        assert_eq!(relative_rows[&DisplayRow(1)], 2);
        assert_eq!(relative_rows[&DisplayRow(2)], 1);
        // current line has no relative number
        assert_eq!(relative_rows[&DisplayRow(4)], 1);
        assert_eq!(relative_rows[&DisplayRow(5)], 2);

        // works if cursor is before screen
        let relative_rows = window
            .update(cx, |editor, window, cx| {
                let snapshot = editor.snapshot(window, cx);
                element.calculate_relative_line_numbers(
                    &snapshot,
                    &(DisplayRow(3)..DisplayRow(6)),
                    Some(DisplayRow(1)),
                )
            })
            .unwrap();
        assert_eq!(relative_rows.len(), 3);
        assert_eq!(relative_rows[&DisplayRow(3)], 2);
        assert_eq!(relative_rows[&DisplayRow(4)], 3);
        assert_eq!(relative_rows[&DisplayRow(5)], 4);

        // works if cursor is after screen
        let relative_rows = window
            .update(cx, |editor, window, cx| {
                let snapshot = editor.snapshot(window, cx);
                element.calculate_relative_line_numbers(
                    &snapshot,
                    &(DisplayRow(0)..DisplayRow(3)),
                    Some(DisplayRow(6)),
                )
            })
            .unwrap();
        assert_eq!(relative_rows.len(), 3);
        assert_eq!(relative_rows[&DisplayRow(0)], 5);
        assert_eq!(relative_rows[&DisplayRow(1)], 4);
        assert_eq!(relative_rows[&DisplayRow(2)], 3);
    }

    #[gpui::test]
    async fn test_vim_visual_selections(cx: &mut TestAppContext) {
        init_test(cx, |_| {});

        let window = cx.add_window(|window, cx| {
            let buffer = MultiBuffer::build_simple(&(sample_text(6, 6, 'a') + "\n"), cx);
            Editor::new(EditorMode::Full, buffer, None, true, window, cx)
        });
        let cx = &mut VisualTestContext::from_window(*window, cx);
        let editor = window.root(cx).unwrap();
        let style = cx.update(|_, cx| editor.read(cx).style().unwrap().clone());

        window
            .update(cx, |editor, window, cx| {
                editor.cursor_shape = CursorShape::Block;
                editor.change_selections(None, window, cx, |s| {
                    s.select_ranges([
                        Point::new(0, 0)..Point::new(1, 0),
                        Point::new(3, 2)..Point::new(3, 3),
                        Point::new(5, 6)..Point::new(6, 0),
                    ]);
                });
            })
            .unwrap();

        let (_, state) = cx.draw(
            point(px(500.), px(500.)),
            size(px(500.), px(500.)),
            |_, _| EditorElement::new(&editor, style),
        );

        assert_eq!(state.selections.len(), 1);
        let local_selections = &state.selections[0].1;
        assert_eq!(local_selections.len(), 3);
        // moves cursor back one line
        assert_eq!(
            local_selections[0].head,
            DisplayPoint::new(DisplayRow(0), 6)
        );
        assert_eq!(
            local_selections[0].range,
            DisplayPoint::new(DisplayRow(0), 0)..DisplayPoint::new(DisplayRow(1), 0)
        );

        // moves cursor back one column
        assert_eq!(
            local_selections[1].range,
            DisplayPoint::new(DisplayRow(3), 2)..DisplayPoint::new(DisplayRow(3), 3)
        );
        assert_eq!(
            local_selections[1].head,
            DisplayPoint::new(DisplayRow(3), 2)
        );

        // leaves cursor on the max point
        assert_eq!(
            local_selections[2].range,
            DisplayPoint::new(DisplayRow(5), 6)..DisplayPoint::new(DisplayRow(6), 0)
        );
        assert_eq!(
            local_selections[2].head,
            DisplayPoint::new(DisplayRow(6), 0)
        );

        // active lines does not include 1 (even though the range of the selection does)
        assert_eq!(
            state.active_rows.keys().cloned().collect::<Vec<_>>(),
            vec![DisplayRow(0), DisplayRow(3), DisplayRow(5), DisplayRow(6)]
        );

        // multi-buffer support
        // in DisplayPoint coordinates, this is what we're dealing with:
        //  0: [[file
        //  1:   header
        //  2:   section]]
        //  3: aaaaaa
        //  4: bbbbbb
        //  5: cccccc
        //  6:
        //  7: [[footer]]
        //  8: [[header]]
        //  9: ffffff
        // 10: gggggg
        // 11: hhhhhh
        // 12:
        // 13: [[footer]]
        // 14: [[file
        // 15:   header
        // 16:   section]]
        // 17: bbbbbb
        // 18: cccccc
        // 19: dddddd
        // 20: [[footer]]
        let window = cx.add_window(|window, cx| {
            let buffer = MultiBuffer::build_multi(
                [
                    (
                        &(sample_text(8, 6, 'a') + "\n"),
                        vec![
                            Point::new(0, 0)..Point::new(3, 0),
                            Point::new(4, 0)..Point::new(7, 0),
                        ],
                    ),
                    (
                        &(sample_text(8, 6, 'a') + "\n"),
                        vec![Point::new(1, 0)..Point::new(3, 0)],
                    ),
                ],
                cx,
            );
            Editor::new(EditorMode::Full, buffer, None, true, window, cx)
        });
        let editor = window.root(cx).unwrap();
        let style = cx.update(|_, cx| editor.read(cx).style().unwrap().clone());
        let _state = window.update(cx, |editor, window, cx| {
            editor.cursor_shape = CursorShape::Block;
            editor.change_selections(None, window, cx, |s| {
                s.select_display_ranges([
                    DisplayPoint::new(DisplayRow(4), 0)..DisplayPoint::new(DisplayRow(7), 0),
                    DisplayPoint::new(DisplayRow(10), 0)..DisplayPoint::new(DisplayRow(13), 0),
                ]);
            });
        });

        let (_, state) = cx.draw(
            point(px(500.), px(500.)),
            size(px(500.), px(500.)),
            |_, _| EditorElement::new(&editor, style),
        );
        assert_eq!(state.selections.len(), 1);
        let local_selections = &state.selections[0].1;
        assert_eq!(local_selections.len(), 2);

        // moves cursor on excerpt boundary back a line
        // and doesn't allow selection to bleed through
        assert_eq!(
            local_selections[0].range,
            DisplayPoint::new(DisplayRow(4), 0)..DisplayPoint::new(DisplayRow(7), 0)
        );
        assert_eq!(
            local_selections[0].head,
            DisplayPoint::new(DisplayRow(6), 0)
        );
        // moves cursor on buffer boundary back two lines
        // and doesn't allow selection to bleed through
        assert_eq!(
            local_selections[1].range,
            DisplayPoint::new(DisplayRow(10), 0)..DisplayPoint::new(DisplayRow(13), 0)
        );
        assert_eq!(
            local_selections[1].head,
            DisplayPoint::new(DisplayRow(12), 0)
        );
    }

    #[gpui::test]
    fn test_layout_with_placeholder_text_and_blocks(cx: &mut TestAppContext) {
        init_test(cx, |_| {});

        let window = cx.add_window(|window, cx| {
            let buffer = MultiBuffer::build_simple("", cx);
            Editor::new(EditorMode::Full, buffer, None, true, window, cx)
        });
        let cx = &mut VisualTestContext::from_window(*window, cx);
        let editor = window.root(cx).unwrap();
        let style = cx.update(|_, cx| editor.read(cx).style().unwrap().clone());
        window
            .update(cx, |editor, window, cx| {
                editor.set_placeholder_text("hello", cx);
                editor.insert_blocks(
                    [BlockProperties {
                        style: BlockStyle::Fixed,
                        placement: BlockPlacement::Above(Anchor::min()),
                        height: 3,
                        render: Arc::new(|cx| div().h(3. * cx.window.line_height()).into_any()),
                        priority: 0,
                    }],
                    None,
                    cx,
                );

                // Blur the editor so that it displays placeholder text.
                window.blur();
            })
            .unwrap();

        let (_, state) = cx.draw(
            point(px(500.), px(500.)),
            size(px(500.), px(500.)),
            |_, _| EditorElement::new(&editor, style),
        );
        assert_eq!(state.position_map.line_layouts.len(), 4);
        assert_eq!(state.line_numbers.len(), 1);
        assert_eq!(
            state
                .line_numbers
                .get(&MultiBufferRow(0))
                .and_then(|line_number| line_number.shaped_line.text.as_str()),
            Some("1")
        );
    }

    #[gpui::test]
    fn test_all_invisibles_drawing(cx: &mut TestAppContext) {
        const TAB_SIZE: u32 = 4;

        let input_text = "\t \t|\t| a b";
        let expected_invisibles = vec![
            Invisible::Tab {
                line_start_offset: 0,
                line_end_offset: TAB_SIZE as usize,
            },
            Invisible::Whitespace {
                line_offset: TAB_SIZE as usize,
            },
            Invisible::Tab {
                line_start_offset: TAB_SIZE as usize + 1,
                line_end_offset: TAB_SIZE as usize * 2,
            },
            Invisible::Tab {
                line_start_offset: TAB_SIZE as usize * 2 + 1,
                line_end_offset: TAB_SIZE as usize * 3,
            },
            Invisible::Whitespace {
                line_offset: TAB_SIZE as usize * 3 + 1,
            },
            Invisible::Whitespace {
                line_offset: TAB_SIZE as usize * 3 + 3,
            },
        ];
        assert_eq!(
            expected_invisibles.len(),
            input_text
                .chars()
                .filter(|initial_char| initial_char.is_whitespace())
                .count(),
            "Hardcoded expected invisibles differ from the actual ones in '{input_text}'"
        );

        for show_line_numbers in [true, false] {
            init_test(cx, |s| {
                s.defaults.show_whitespaces = Some(ShowWhitespaceSetting::All);
                s.defaults.tab_size = NonZeroU32::new(TAB_SIZE);
            });

            let actual_invisibles = collect_invisibles_from_new_editor(
                cx,
                EditorMode::Full,
                input_text,
                px(500.0),
                show_line_numbers,
            );

            assert_eq!(expected_invisibles, actual_invisibles);
        }
    }

    #[gpui::test]
    fn test_invisibles_dont_appear_in_certain_editors(cx: &mut TestAppContext) {
        init_test(cx, |s| {
            s.defaults.show_whitespaces = Some(ShowWhitespaceSetting::All);
            s.defaults.tab_size = NonZeroU32::new(4);
        });

        for editor_mode_without_invisibles in [
            EditorMode::SingleLine { auto_width: false },
            EditorMode::AutoHeight { max_lines: 100 },
        ] {
            for show_line_numbers in [true, false] {
                let invisibles = collect_invisibles_from_new_editor(
                    cx,
                    editor_mode_without_invisibles,
                    "\t\t\t| | a b",
                    px(500.0),
                    show_line_numbers,
                );
                assert!(invisibles.is_empty(),
                    "For editor mode {editor_mode_without_invisibles:?} no invisibles was expected but got {invisibles:?}");
            }
        }
    }

    #[gpui::test]
    fn test_wrapped_invisibles_drawing(cx: &mut TestAppContext) {
        let tab_size = 4;
        let input_text = "a\tbcd     ".repeat(9);
        let repeated_invisibles = [
            Invisible::Tab {
                line_start_offset: 1,
                line_end_offset: tab_size as usize,
            },
            Invisible::Whitespace {
                line_offset: tab_size as usize + 3,
            },
            Invisible::Whitespace {
                line_offset: tab_size as usize + 4,
            },
            Invisible::Whitespace {
                line_offset: tab_size as usize + 5,
            },
            Invisible::Whitespace {
                line_offset: tab_size as usize + 6,
            },
            Invisible::Whitespace {
                line_offset: tab_size as usize + 7,
            },
        ];
        let expected_invisibles = std::iter::once(repeated_invisibles)
            .cycle()
            .take(9)
            .flatten()
            .collect::<Vec<_>>();
        assert_eq!(
            expected_invisibles.len(),
            input_text
                .chars()
                .filter(|initial_char| initial_char.is_whitespace())
                .count(),
            "Hardcoded expected invisibles differ from the actual ones in '{input_text}'"
        );
        info!("Expected invisibles: {expected_invisibles:?}");

        init_test(cx, |_| {});

        // Put the same string with repeating whitespace pattern into editors of various size,
        // take deliberately small steps during resizing, to put all whitespace kinds near the wrap point.
        let resize_step = 10.0;
        let mut editor_width = 200.0;
        while editor_width <= 1000.0 {
            for show_line_numbers in [true, false] {
                update_test_language_settings(cx, |s| {
                    s.defaults.tab_size = NonZeroU32::new(tab_size);
                    s.defaults.show_whitespaces = Some(ShowWhitespaceSetting::All);
                    s.defaults.preferred_line_length = Some(editor_width as u32);
                    s.defaults.soft_wrap = Some(language_settings::SoftWrap::PreferredLineLength);
                });

                let actual_invisibles = collect_invisibles_from_new_editor(
                    cx,
                    EditorMode::Full,
                    &input_text,
                    px(editor_width),
                    show_line_numbers,
                );

                // Whatever the editor size is, ensure it has the same invisible kinds in the same order
                // (no good guarantees about the offsets: wrapping could trigger padding and its tests should check the offsets).
                let mut i = 0;
                for (actual_index, actual_invisible) in actual_invisibles.iter().enumerate() {
                    i = actual_index;
                    match expected_invisibles.get(i) {
                        Some(expected_invisible) => match (expected_invisible, actual_invisible) {
                            (Invisible::Whitespace { .. }, Invisible::Whitespace { .. })
                            | (Invisible::Tab { .. }, Invisible::Tab { .. }) => {}
                            _ => {
                                panic!("At index {i}, expected invisible {expected_invisible:?} does not match actual {actual_invisible:?} by kind. Actual invisibles: {actual_invisibles:?}")
                            }
                        },
                        None => {
                            panic!("Unexpected extra invisible {actual_invisible:?} at index {i}")
                        }
                    }
                }
                let missing_expected_invisibles = &expected_invisibles[i + 1..];
                assert!(
                    missing_expected_invisibles.is_empty(),
                    "Missing expected invisibles after index {i}: {missing_expected_invisibles:?}"
                );

                editor_width += resize_step;
            }
        }
    }

    fn collect_invisibles_from_new_editor(
        cx: &mut TestAppContext,
        editor_mode: EditorMode,
        input_text: &str,
        editor_width: Pixels,
        show_line_numbers: bool,
    ) -> Vec<Invisible> {
        info!(
            "Creating editor with mode {editor_mode:?}, width {}px and text '{input_text}'",
            editor_width.0
        );
        let window = cx.add_window(|window, cx| {
            let buffer = MultiBuffer::build_simple(input_text, cx);
            Editor::new(editor_mode, buffer, None, true, window, cx)
        });
        let cx = &mut VisualTestContext::from_window(*window, cx);
        let editor = window.root(cx).unwrap();

        let style = cx.update(|_, cx| editor.read(cx).style().unwrap().clone());
        window
            .update(cx, |editor, _, cx| {
                editor.set_soft_wrap_mode(language_settings::SoftWrap::EditorWidth, cx);
                editor.set_wrap_width(Some(editor_width), cx);
                editor.set_show_line_numbers(show_line_numbers, cx);
            })
            .unwrap();
        let (_, state) = cx.draw(
            point(px(500.), px(500.)),
            size(px(500.), px(500.)),
            |_, _| EditorElement::new(&editor, style),
        );
        state
            .position_map
            .line_layouts
            .iter()
            .flat_map(|line_with_invisibles| &line_with_invisibles.invisibles)
            .cloned()
            .collect()
    }
}

fn diff_hunk_controls(
    row: u32,
    hunk_range: Range<Anchor>,
    line_height: Pixels,
    editor: &Entity<Editor>,
    cx: &mut App,
) -> AnyElement {
    h_flex()
        .h(line_height)
        .mr_1()
        .gap_1()
        .px_1()
        .pb_1()
        .border_b_1()
        .border_color(cx.theme().colors().border_variant)
        .rounded_b_lg()
        .bg(cx.theme().colors().editor_background)
        .gap_1()
        .child(
            IconButton::new(("next-hunk", row as u64), IconName::ArrowDown)
                .shape(IconButtonShape::Square)
                .icon_size(IconSize::Small)
                // .disabled(!has_multiple_hunks)
                .tooltip({
                    let focus_handle = editor.focus_handle(cx);
                    move |window, cx| {
                        Tooltip::for_action_in("Next Hunk", &GoToHunk, &focus_handle, window, cx)
                    }
                })
                .on_click({
                    let editor = editor.clone();
                    move |_event, window, cx| {
                        editor.update(cx, |editor, cx| {
                            let snapshot = editor.snapshot(window, cx);
                            let position = hunk_range.end.to_point(&snapshot.buffer_snapshot);
                            editor.go_to_hunk_after_position(&snapshot, position, window, cx);
                            editor.expand_selected_diff_hunks(cx);
                        });
                    }
                }),
        )
        .child(
            IconButton::new(("prev-hunk", row as u64), IconName::ArrowUp)
                .shape(IconButtonShape::Square)
                .icon_size(IconSize::Small)
                // .disabled(!has_multiple_hunks)
                .tooltip({
                    let focus_handle = editor.focus_handle(cx);
                    move |window, cx| {
                        Tooltip::for_action_in(
                            "Previous Hunk",
                            &GoToPrevHunk,
                            &focus_handle,
                            window,
                            cx,
                        )
                    }
                })
                .on_click({
                    let editor = editor.clone();
                    move |_event, window, cx| {
                        editor.update(cx, |editor, cx| {
                            let snapshot = editor.snapshot(window, cx);
                            let point = hunk_range.start.to_point(&snapshot.buffer_snapshot);
                            editor.go_to_hunk_before_position(&snapshot, point, window, cx);
                            editor.expand_selected_diff_hunks(cx);
                        });
                    }
                }),
        )
        .child(
            IconButton::new("discard", IconName::Undo)
                .shape(IconButtonShape::Square)
                .icon_size(IconSize::Small)
                .tooltip({
                    let focus_handle = editor.focus_handle(cx);
                    move |window, cx| {
                        Tooltip::for_action_in(
                            "Discard Hunk",
                            &RevertSelectedHunks,
                            &focus_handle,
                            window,
                            cx,
                        )
                    }
                })
                .on_click({
                    let editor = editor.clone();
                    move |_event, window, cx| {
                        editor.update(cx, |editor, cx| {
                            let snapshot = editor.snapshot(window, cx);
                            let point = hunk_range.start.to_point(&snapshot.buffer_snapshot);
                            editor.revert_hunks_in_ranges([point..point].into_iter(), window, cx);
                        });
                    }
                }),
        )
        .into_any_element()
}<|MERGE_RESOLUTION|>--- conflicted
+++ resolved
@@ -1654,11 +1654,7 @@
             if let Some(inline_completion) = editor.active_inline_completion.as_ref() {
                 match &inline_completion.completion {
                     InlineCompletion::Edit {
-<<<<<<< HEAD
-                        display_mode: EditDisplayMode::TabAccept { .. },
-=======
                         display_mode: EditDisplayMode::TabAccept,
->>>>>>> e689c8c0
                         ..
                     } => padding += INLINE_ACCEPT_SUGGESTION_EM_WIDTHS,
                     _ => {}
@@ -3717,14 +3713,7 @@
                 }
 
                 match display_mode {
-<<<<<<< HEAD
-                    EditDisplayMode::TabAccept {
-                        previewing_from_completions_menu,
-                    } => {
-                        let previewing = *previewing_from_completions_menu;
-=======
                     EditDisplayMode::TabAccept => {
->>>>>>> e689c8c0
                         let range = &edits.first()?.0;
                         let target_display_point = range.end.to_display_point(editor_snapshot);
 
