use crate::{
    blame_entry_tooltip::{blame_entry_relative_timestamp, BlameEntryTooltip},
    display_map::{
        Block, BlockContext, BlockStyle, DisplaySnapshot, HighlightedChunk, ToDisplayPoint,
    },
    editor_settings::{
        CurrentLineHighlight, DoubleClickInMultibuffer, MultiCursorModifier, ScrollBeyondLastLine,
        ShowScrollbar,
    },
    git::{
        blame::{CommitDetails, GitBlame},
        diff_hunk_to_display, DisplayDiffHunk,
    },
    hover_popover::{
        self, hover_at, HOVER_POPOVER_GAP, MIN_POPOVER_CHARACTER_WIDTH, MIN_POPOVER_LINE_HEIGHT,
    },
    hunk_diff::ExpandedHunk,
    hunk_status,
    items::BufferSearchHighlights,
    mouse_context_menu::MenuPosition,
    mouse_context_menu::{self, MouseContextMenu},
    scroll::scroll_amount::ScrollAmount,
    BlockId, CodeActionsMenu, CursorShape, DisplayPoint, DisplayRow, DocumentHighlightRead,
    DocumentHighlightWrite, Editor, EditorMode, EditorSettings, EditorSnapshot, EditorStyle,
    ExpandExcerpts, FocusedBlock, GutterDimensions, HalfPageDown, HalfPageUp, HoveredCursor,
    HoveredHunk, LineDown, LineUp, OpenExcerpts, PageDown, PageUp, Point, RangeToAnchorExt, RowExt,
    RowRangeExt, SelectPhase, Selection, SoftWrap, ToPoint, CURSORS_VISIBLE_FOR, MAX_LINE_LEN,
};
use client::ParticipantIndex;
use collections::{BTreeMap, HashMap};
use git::{blame::BlameEntry, diff::DiffHunkStatus, Oid};
use gpui::Subscription;
use gpui::{
    anchored, deferred, div, fill, outline, point, px, quad, relative, size, svg,
    transparent_black, Action, AnchorCorner, AnyElement, AvailableSpace, Bounds, ClipboardItem,
    ContentMask, Corners, CursorStyle, DispatchPhase, Edges, Element, ElementInputHandler, Entity,
    EntityId, FontId, GlobalElementId, Hitbox, Hsla, InteractiveElement, IntoElement, Length,
    ModifiersChangedEvent, MouseButton, MouseDownEvent, MouseMoveEvent, MouseUpEvent, PaintQuad,
    ParentElement, Pixels, ScrollDelta, ScrollWheelEvent, ShapedLine, SharedString, Size,
    StatefulInteractiveElement, Style, Styled, TextRun, TextStyle, TextStyleRefinement, View,
    ViewContext, WeakView, WindowContext,
};
use itertools::Itertools;
use language::language_settings::{
    IndentGuideBackgroundColoring, IndentGuideColoring, IndentGuideSettings, ShowWhitespaceSetting,
};
use lsp::DiagnosticSeverity;
use multi_buffer::{Anchor, MultiBufferPoint, MultiBufferRow};
use project::{
    project_settings::{GitGutterSetting, ProjectSettings},
    ProjectPath,
};
use settings::Settings;
use smallvec::{smallvec, SmallVec};
use std::{
    any::TypeId,
    borrow::Cow,
    cmp::{self, Ordering},
    fmt::{self, Write},
    iter, mem,
    ops::{Deref, Range},
    sync::Arc,
};
use sum_tree::Bias;
use theme::{ActiveTheme, PlayerColor};
use ui::prelude::*;
use ui::{h_flex, ButtonLike, ButtonStyle, ContextMenu, Tooltip};
use util::RangeExt;
use util::ResultExt;
use workspace::{item::Item, Workspace};

struct SelectionLayout {
    head: DisplayPoint,
    cursor_shape: CursorShape,
    is_newest: bool,
    is_local: bool,
    range: Range<DisplayPoint>,
    active_rows: Range<DisplayRow>,
    user_name: Option<SharedString>,
}

impl SelectionLayout {
    fn new<T: ToPoint + ToDisplayPoint + Clone>(
        selection: Selection<T>,
        line_mode: bool,
        cursor_shape: CursorShape,
        map: &DisplaySnapshot,
        is_newest: bool,
        is_local: bool,
        user_name: Option<SharedString>,
    ) -> Self {
        let point_selection = selection.map(|p| p.to_point(&map.buffer_snapshot));
        let display_selection = point_selection.map(|p| p.to_display_point(map));
        let mut range = display_selection.range();
        let mut head = display_selection.head();
        let mut active_rows = map.prev_line_boundary(point_selection.start).1.row()
            ..map.next_line_boundary(point_selection.end).1.row();

        // vim visual line mode
        if line_mode {
            let point_range = map.expand_to_line(point_selection.range());
            range = point_range.start.to_display_point(map)..point_range.end.to_display_point(map);
        }

        // any vim visual mode (including line mode)
        if (cursor_shape == CursorShape::Block || cursor_shape == CursorShape::Hollow)
            && !range.is_empty()
            && !selection.reversed
        {
            if head.column() > 0 {
                head = map.clip_point(DisplayPoint::new(head.row(), head.column() - 1), Bias::Left)
            } else if head.row().0 > 0 && head != map.max_point() {
                head = map.clip_point(
                    DisplayPoint::new(
                        head.row().previous_row(),
                        map.line_len(head.row().previous_row()),
                    ),
                    Bias::Left,
                );
                // updating range.end is a no-op unless you're cursor is
                // on the newline containing a multi-buffer divider
                // in which case the clip_point may have moved the head up
                // an additional row.
                range.end = DisplayPoint::new(head.row().next_row(), 0);
                active_rows.end = head.row();
            }
        }

        Self {
            head,
            cursor_shape,
            is_newest,
            is_local,
            range,
            active_rows,
            user_name,
        }
    }
}

pub struct EditorElement {
    editor: View<Editor>,
    style: EditorStyle,
}

type DisplayRowDelta = u32;

impl EditorElement {
    pub(crate) const SCROLLBAR_WIDTH: Pixels = px(13.);

    pub fn new(editor: &View<Editor>, style: EditorStyle) -> Self {
        Self {
            editor: editor.clone(),
            style,
        }
    }

    fn register_actions(&self, cx: &mut WindowContext) {
        let view = &self.editor;
        view.update(cx, |editor, cx| {
            for action in editor.editor_actions.borrow().values() {
                (action)(cx)
            }
        });

        crate::rust_analyzer_ext::apply_related_actions(view, cx);
        register_action(view, cx, Editor::move_left);
        register_action(view, cx, Editor::move_right);
        register_action(view, cx, Editor::move_down);
        register_action(view, cx, Editor::move_down_by_lines);
        register_action(view, cx, Editor::select_down_by_lines);
        register_action(view, cx, Editor::move_up);
        register_action(view, cx, Editor::move_up_by_lines);
        register_action(view, cx, Editor::select_up_by_lines);
        register_action(view, cx, Editor::select_page_down);
        register_action(view, cx, Editor::select_page_up);
        register_action(view, cx, Editor::cancel);
        register_action(view, cx, Editor::newline);
        register_action(view, cx, Editor::newline_above);
        register_action(view, cx, Editor::newline_below);
        register_action(view, cx, Editor::backspace);
        register_action(view, cx, Editor::delete);
        register_action(view, cx, Editor::tab);
        register_action(view, cx, Editor::tab_prev);
        register_action(view, cx, Editor::indent);
        register_action(view, cx, Editor::outdent);
        register_action(view, cx, Editor::delete_line);
        register_action(view, cx, Editor::join_lines);
        register_action(view, cx, Editor::sort_lines_case_sensitive);
        register_action(view, cx, Editor::sort_lines_case_insensitive);
        register_action(view, cx, Editor::reverse_lines);
        register_action(view, cx, Editor::shuffle_lines);
        register_action(view, cx, Editor::convert_to_upper_case);
        register_action(view, cx, Editor::convert_to_lower_case);
        register_action(view, cx, Editor::convert_to_title_case);
        register_action(view, cx, Editor::convert_to_snake_case);
        register_action(view, cx, Editor::convert_to_kebab_case);
        register_action(view, cx, Editor::convert_to_upper_camel_case);
        register_action(view, cx, Editor::convert_to_lower_camel_case);
        register_action(view, cx, Editor::convert_to_opposite_case);
        register_action(view, cx, Editor::delete_to_previous_word_start);
        register_action(view, cx, Editor::delete_to_previous_subword_start);
        register_action(view, cx, Editor::delete_to_next_word_end);
        register_action(view, cx, Editor::delete_to_next_subword_end);
        register_action(view, cx, Editor::delete_to_beginning_of_line);
        register_action(view, cx, Editor::delete_to_end_of_line);
        register_action(view, cx, Editor::cut_to_end_of_line);
        register_action(view, cx, Editor::duplicate_line_up);
        register_action(view, cx, Editor::duplicate_line_down);
        register_action(view, cx, Editor::move_line_up);
        register_action(view, cx, Editor::move_line_down);
        register_action(view, cx, Editor::transpose);
        register_action(view, cx, Editor::cut);
        register_action(view, cx, Editor::copy);
        register_action(view, cx, Editor::paste);
        register_action(view, cx, Editor::undo);
        register_action(view, cx, Editor::redo);
        register_action(view, cx, Editor::move_page_up);
        register_action(view, cx, Editor::move_page_down);
        register_action(view, cx, Editor::next_screen);
        register_action(view, cx, Editor::scroll_cursor_top);
        register_action(view, cx, Editor::scroll_cursor_center);
        register_action(view, cx, Editor::scroll_cursor_bottom);
        register_action(view, cx, |editor, _: &LineDown, cx| {
            editor.scroll_screen(&ScrollAmount::Line(1.), cx)
        });
        register_action(view, cx, |editor, _: &LineUp, cx| {
            editor.scroll_screen(&ScrollAmount::Line(-1.), cx)
        });
        register_action(view, cx, |editor, _: &HalfPageDown, cx| {
            editor.scroll_screen(&ScrollAmount::Page(0.5), cx)
        });
        register_action(view, cx, |editor, _: &HalfPageUp, cx| {
            editor.scroll_screen(&ScrollAmount::Page(-0.5), cx)
        });
        register_action(view, cx, |editor, _: &PageDown, cx| {
            editor.scroll_screen(&ScrollAmount::Page(1.), cx)
        });
        register_action(view, cx, |editor, _: &PageUp, cx| {
            editor.scroll_screen(&ScrollAmount::Page(-1.), cx)
        });
        register_action(view, cx, Editor::move_to_previous_word_start);
        register_action(view, cx, Editor::move_to_previous_subword_start);
        register_action(view, cx, Editor::move_to_next_word_end);
        register_action(view, cx, Editor::move_to_next_subword_end);
        register_action(view, cx, Editor::move_to_beginning_of_line);
        register_action(view, cx, Editor::move_to_end_of_line);
        register_action(view, cx, Editor::move_to_start_of_paragraph);
        register_action(view, cx, Editor::move_to_end_of_paragraph);
        register_action(view, cx, Editor::move_to_beginning);
        register_action(view, cx, Editor::move_to_end);
        register_action(view, cx, Editor::select_up);
        register_action(view, cx, Editor::select_down);
        register_action(view, cx, Editor::select_left);
        register_action(view, cx, Editor::select_right);
        register_action(view, cx, Editor::select_to_previous_word_start);
        register_action(view, cx, Editor::select_to_previous_subword_start);
        register_action(view, cx, Editor::select_to_next_word_end);
        register_action(view, cx, Editor::select_to_next_subword_end);
        register_action(view, cx, Editor::select_to_beginning_of_line);
        register_action(view, cx, Editor::select_to_end_of_line);
        register_action(view, cx, Editor::select_to_start_of_paragraph);
        register_action(view, cx, Editor::select_to_end_of_paragraph);
        register_action(view, cx, Editor::select_to_beginning);
        register_action(view, cx, Editor::select_to_end);
        register_action(view, cx, Editor::select_all);
        register_action(view, cx, |editor, action, cx| {
            editor.select_all_matches(action, cx).log_err();
        });
        register_action(view, cx, Editor::select_line);
        register_action(view, cx, Editor::split_selection_into_lines);
        register_action(view, cx, Editor::add_selection_above);
        register_action(view, cx, Editor::add_selection_below);
        register_action(view, cx, |editor, action, cx| {
            editor.select_next(action, cx).log_err();
        });
        register_action(view, cx, |editor, action, cx| {
            editor.select_previous(action, cx).log_err();
        });
        register_action(view, cx, Editor::toggle_comments);
        register_action(view, cx, Editor::select_larger_syntax_node);
        register_action(view, cx, Editor::select_smaller_syntax_node);
        register_action(view, cx, Editor::select_enclosing_symbol);
        register_action(view, cx, Editor::move_to_enclosing_bracket);
        register_action(view, cx, Editor::undo_selection);
        register_action(view, cx, Editor::redo_selection);
        if !view.read(cx).is_singleton(cx) {
            register_action(view, cx, Editor::expand_excerpts);
            register_action(view, cx, Editor::expand_excerpts_up);
            register_action(view, cx, Editor::expand_excerpts_down);
        }
        register_action(view, cx, Editor::go_to_diagnostic);
        register_action(view, cx, Editor::go_to_prev_diagnostic);
        register_action(view, cx, Editor::go_to_hunk);
        register_action(view, cx, Editor::go_to_prev_hunk);
        register_action(view, cx, |editor, a, cx| {
            editor.go_to_definition(a, cx).detach_and_log_err(cx);
        });
        register_action(view, cx, |editor, a, cx| {
            editor.go_to_definition_split(a, cx).detach_and_log_err(cx);
        });
        register_action(view, cx, |editor, a, cx| {
            editor.go_to_implementation(a, cx).detach_and_log_err(cx);
        });
        register_action(view, cx, |editor, a, cx| {
            editor
                .go_to_implementation_split(a, cx)
                .detach_and_log_err(cx);
        });
        register_action(view, cx, |editor, a, cx| {
            editor.go_to_type_definition(a, cx).detach_and_log_err(cx);
        });
        register_action(view, cx, |editor, a, cx| {
            editor
                .go_to_type_definition_split(a, cx)
                .detach_and_log_err(cx);
        });
        register_action(view, cx, Editor::open_url);
        register_action(view, cx, Editor::fold);
        register_action(view, cx, Editor::fold_at);
        register_action(view, cx, Editor::unfold_lines);
        register_action(view, cx, Editor::unfold_at);
        register_action(view, cx, Editor::fold_selected_ranges);
        register_action(view, cx, Editor::show_completions);
        register_action(view, cx, Editor::toggle_code_actions);
        register_action(view, cx, Editor::open_excerpts);
        register_action(view, cx, Editor::open_excerpts_in_split);
        register_action(view, cx, Editor::toggle_soft_wrap);
        register_action(view, cx, Editor::toggle_tab_bar);
        register_action(view, cx, Editor::toggle_line_numbers);
        register_action(view, cx, Editor::toggle_indent_guides);
        register_action(view, cx, Editor::toggle_inlay_hints);
        register_action(view, cx, hover_popover::hover);
        register_action(view, cx, Editor::reveal_in_finder);
        register_action(view, cx, Editor::copy_path);
        register_action(view, cx, Editor::copy_relative_path);
        register_action(view, cx, Editor::copy_highlight_json);
        register_action(view, cx, Editor::copy_permalink_to_line);
        register_action(view, cx, Editor::open_permalink_to_line);
        register_action(view, cx, Editor::toggle_git_blame);
        register_action(view, cx, Editor::toggle_git_blame_inline);
        register_action(view, cx, Editor::toggle_hunk_diff);
        register_action(view, cx, Editor::expand_all_hunk_diffs);
        register_action(view, cx, |editor, action, cx| {
            if let Some(task) = editor.format(action, cx) {
                task.detach_and_log_err(cx);
            } else {
                cx.propagate();
            }
        });
        register_action(view, cx, Editor::restart_language_server);
        register_action(view, cx, Editor::cancel_language_server_work);
        register_action(view, cx, Editor::show_character_palette);
        register_action(view, cx, |editor, action, cx| {
            if let Some(task) = editor.confirm_completion(action, cx) {
                task.detach_and_log_err(cx);
            } else {
                cx.propagate();
            }
        });
        register_action(view, cx, |editor, action, cx| {
            if let Some(task) = editor.confirm_code_action(action, cx) {
                task.detach_and_log_err(cx);
            } else {
                cx.propagate();
            }
        });
        register_action(view, cx, |editor, action, cx| {
            if let Some(task) = editor.rename(action, cx) {
                task.detach_and_log_err(cx);
            } else {
                cx.propagate();
            }
        });
        register_action(view, cx, |editor, action, cx| {
            if let Some(task) = editor.confirm_rename(action, cx) {
                task.detach_and_log_err(cx);
            } else {
                cx.propagate();
            }
        });
        register_action(view, cx, |editor, action, cx| {
            if let Some(task) = editor.find_all_references(action, cx) {
                task.detach_and_log_err(cx);
            } else {
                cx.propagate();
            }
        });
        register_action(view, cx, Editor::show_signature_help);
        register_action(view, cx, Editor::next_inline_completion);
        register_action(view, cx, Editor::previous_inline_completion);
        register_action(view, cx, Editor::show_inline_completion);
        register_action(view, cx, Editor::context_menu_first);
        register_action(view, cx, Editor::context_menu_prev);
        register_action(view, cx, Editor::context_menu_next);
        register_action(view, cx, Editor::context_menu_last);
        register_action(view, cx, Editor::display_cursor_names);
        register_action(view, cx, Editor::unique_lines_case_insensitive);
        register_action(view, cx, Editor::unique_lines_case_sensitive);
        register_action(view, cx, Editor::accept_partial_inline_completion);
        register_action(view, cx, Editor::accept_inline_completion);
        register_action(view, cx, Editor::revert_selected_hunks);
        register_action(view, cx, Editor::open_active_item_in_terminal)
    }

    fn register_key_listeners(&self, cx: &mut WindowContext, layout: &EditorLayout) {
        let position_map = layout.position_map.clone();
        cx.on_key_event({
            let editor = self.editor.clone();
            let text_hitbox = layout.text_hitbox.clone();
            move |event: &ModifiersChangedEvent, phase, cx| {
                if phase != DispatchPhase::Bubble {
                    return;
                }
                editor.update(cx, |editor, cx| {
                    if editor.hover_state.focused(cx) {
                        return;
                    }
                    Self::modifiers_changed(editor, event, &position_map, &text_hitbox, cx)
                })
            }
        });
    }

    fn modifiers_changed(
        editor: &mut Editor,
        event: &ModifiersChangedEvent,
        position_map: &PositionMap,
        text_hitbox: &Hitbox,
        cx: &mut ViewContext<Editor>,
    ) {
        let mouse_position = cx.mouse_position();
        if !text_hitbox.is_hovered(cx) {
            return;
        }

        editor.update_hovered_link(
            position_map.point_for_position(text_hitbox.bounds, mouse_position),
            &position_map.snapshot,
            event.modifiers,
            cx,
        )
    }

    fn mouse_left_down(
        editor: &mut Editor,
        event: &MouseDownEvent,
        hovered_hunk: Option<HoveredHunk>,
        position_map: &PositionMap,
        text_hitbox: &Hitbox,
        gutter_hitbox: &Hitbox,
        cx: &mut ViewContext<Editor>,
    ) {
        if cx.default_prevented() {
            return;
        }

        let mut click_count = event.click_count;
        let mut modifiers = event.modifiers;

        if let Some(hovered_hunk) = hovered_hunk {
            if modifiers.control || modifiers.platform {
                editor.toggle_hovered_hunk(&hovered_hunk, cx);
            } else {
                let display_range = hovered_hunk
                    .multi_buffer_range
                    .clone()
                    .to_display_points(&position_map.snapshot);
                let hunk_bounds = Self::diff_hunk_bounds(
                    &position_map.snapshot,
                    position_map.line_height,
                    gutter_hitbox.bounds,
                    &DisplayDiffHunk::Unfolded {
                        diff_base_byte_range: hovered_hunk.diff_base_byte_range.clone(),
                        display_row_range: display_range.start.row()..display_range.end.row(),
                        multi_buffer_range: hovered_hunk.multi_buffer_range.clone(),
                        status: hovered_hunk.status,
                    },
                );
                if hunk_bounds.contains(&event.position) {
                    editor.open_hunk_context_menu(hovered_hunk, event.position, cx);
                }
            }
            cx.notify();
            return;
        } else if gutter_hitbox.is_hovered(cx) {
            click_count = 3; // Simulate triple-click when clicking the gutter to select lines
        } else if !text_hitbox.is_hovered(cx) {
            return;
        }

        if click_count == 2 && !editor.buffer().read(cx).is_singleton() {
            match EditorSettings::get_global(cx).double_click_in_multibuffer {
                DoubleClickInMultibuffer::Select => {
                    // do nothing special on double click, all selection logic is below
                }
                DoubleClickInMultibuffer::Open => {
                    if modifiers.alt {
                        // if double click is made with alt, pretend it's a regular double click without opening and alt,
                        // and run the selection logic.
                        modifiers.alt = false;
                    } else {
                        // if double click is made without alt, open the corresponding excerp
                        editor.open_excerpts(&OpenExcerpts, cx);
                        return;
                    }
                }
            }
        }

        let point_for_position =
            position_map.point_for_position(text_hitbox.bounds, event.position);
        let position = point_for_position.previous_valid;
        if modifiers.shift && modifiers.alt {
            editor.select(
                SelectPhase::BeginColumnar {
                    position,
                    reset: false,
                    goal_column: point_for_position.exact_unclipped.column(),
                },
                cx,
            );
        } else if modifiers.shift && !modifiers.control && !modifiers.alt && !modifiers.secondary()
        {
            editor.select(
                SelectPhase::Extend {
                    position,
                    click_count,
                },
                cx,
            );
        } else {
            let multi_cursor_setting = EditorSettings::get_global(cx).multi_cursor_modifier;
            let multi_cursor_modifier = match multi_cursor_setting {
                MultiCursorModifier::Alt => modifiers.alt,
                MultiCursorModifier::CmdOrCtrl => modifiers.secondary(),
            };
            editor.select(
                SelectPhase::Begin {
                    position,
                    add: multi_cursor_modifier,
                    click_count,
                },
                cx,
            );
        }

        cx.stop_propagation();
    }

    fn mouse_right_down(
        editor: &mut Editor,
        event: &MouseDownEvent,
        position_map: &PositionMap,
        text_hitbox: &Hitbox,
        cx: &mut ViewContext<Editor>,
    ) {
        if !text_hitbox.is_hovered(cx) {
            return;
        }
        let point_for_position =
            position_map.point_for_position(text_hitbox.bounds, event.position);
        mouse_context_menu::deploy_context_menu(
            editor,
            event.position,
            point_for_position.previous_valid,
            cx,
        );
        cx.stop_propagation();
    }

    fn mouse_middle_down(
        editor: &mut Editor,
        event: &MouseDownEvent,
        position_map: &PositionMap,
        text_hitbox: &Hitbox,
        cx: &mut ViewContext<Editor>,
    ) {
        if !text_hitbox.is_hovered(cx) || cx.default_prevented() {
            return;
        }

        let point_for_position =
            position_map.point_for_position(text_hitbox.bounds, event.position);
        let position = point_for_position.previous_valid;

        editor.select(
            SelectPhase::BeginColumnar {
                position,
                reset: true,
                goal_column: point_for_position.exact_unclipped.column(),
            },
            cx,
        );
    }

    fn mouse_up(
        editor: &mut Editor,
        event: &MouseUpEvent,
        position_map: &PositionMap,
        text_hitbox: &Hitbox,
        cx: &mut ViewContext<Editor>,
    ) {
        let end_selection = editor.has_pending_selection();
        let pending_nonempty_selections = editor.has_pending_nonempty_selection();

        if end_selection {
            editor.select(SelectPhase::End, cx);
        }

        let multi_cursor_setting = EditorSettings::get_global(cx).multi_cursor_modifier;
        let multi_cursor_modifier = match multi_cursor_setting {
            MultiCursorModifier::Alt => event.modifiers.secondary(),
            MultiCursorModifier::CmdOrCtrl => event.modifiers.alt,
        };

        if !pending_nonempty_selections && multi_cursor_modifier && text_hitbox.is_hovered(cx) {
            let point = position_map.point_for_position(text_hitbox.bounds, event.position);
            editor.handle_click_hovered_link(point, event.modifiers, cx);

            cx.stop_propagation();
        } else if end_selection && pending_nonempty_selections {
            cx.stop_propagation();
        } else if cfg!(target_os = "linux") && event.button == MouseButton::Middle {
            if !text_hitbox.is_hovered(cx) || editor.read_only(cx) {
                return;
            }

            #[cfg(target_os = "linux")]
            if let Some(item) = cx.read_from_primary() {
                let point_for_position =
                    position_map.point_for_position(text_hitbox.bounds, event.position);
                let position = point_for_position.previous_valid;

                editor.select(
                    SelectPhase::Begin {
                        position,
                        add: false,
                        click_count: 1,
                    },
                    cx,
                );
                editor.insert(item.text(), cx);
            }
            cx.stop_propagation()
        }
    }

    fn mouse_dragged(
        editor: &mut Editor,
        event: &MouseMoveEvent,
        position_map: &PositionMap,
        text_bounds: Bounds<Pixels>,
        cx: &mut ViewContext<Editor>,
    ) {
        if !editor.has_pending_selection() {
            return;
        }

        let point_for_position = position_map.point_for_position(text_bounds, event.position);
        let mut scroll_delta = gpui::Point::<f32>::default();
        let vertical_margin = position_map.line_height.min(text_bounds.size.height / 3.0);
        let top = text_bounds.origin.y + vertical_margin;
        let bottom = text_bounds.lower_left().y - vertical_margin;
        if event.position.y < top {
            scroll_delta.y = -scale_vertical_mouse_autoscroll_delta(top - event.position.y);
        }
        if event.position.y > bottom {
            scroll_delta.y = scale_vertical_mouse_autoscroll_delta(event.position.y - bottom);
        }

        let horizontal_margin = position_map.line_height.min(text_bounds.size.width / 3.0);
        let left = text_bounds.origin.x + horizontal_margin;
        let right = text_bounds.upper_right().x - horizontal_margin;
        if event.position.x < left {
            scroll_delta.x = -scale_horizontal_mouse_autoscroll_delta(left - event.position.x);
        }
        if event.position.x > right {
            scroll_delta.x = scale_horizontal_mouse_autoscroll_delta(event.position.x - right);
        }

        editor.select(
            SelectPhase::Update {
                position: point_for_position.previous_valid,
                goal_column: point_for_position.exact_unclipped.column(),
                scroll_delta,
            },
            cx,
        );
    }

    fn mouse_moved(
        editor: &mut Editor,
        event: &MouseMoveEvent,
        position_map: &PositionMap,
        text_hitbox: &Hitbox,
        gutter_hitbox: &Hitbox,
        cx: &mut ViewContext<Editor>,
    ) {
        let modifiers = event.modifiers;
        let gutter_hovered = gutter_hitbox.is_hovered(cx);
        editor.set_gutter_hovered(gutter_hovered, cx);

        // Don't trigger hover popover if mouse is hovering over context menu
        if text_hitbox.is_hovered(cx) {
            let point_for_position =
                position_map.point_for_position(text_hitbox.bounds, event.position);

            editor.update_hovered_link(point_for_position, &position_map.snapshot, modifiers, cx);

            if let Some(point) = point_for_position.as_valid() {
                let anchor = position_map
                    .snapshot
                    .buffer_snapshot
                    .anchor_before(point.to_offset(&position_map.snapshot, Bias::Left));
                hover_at(editor, Some(anchor), cx);
                Self::update_visible_cursor(editor, point, position_map, cx);
            } else {
                hover_at(editor, None, cx);
            }
        } else {
            editor.hide_hovered_link(cx);
            hover_at(editor, None, cx);
            if gutter_hovered {
                cx.stop_propagation();
            }
        }
    }

    fn update_visible_cursor(
        editor: &mut Editor,
        point: DisplayPoint,
        position_map: &PositionMap,
        cx: &mut ViewContext<Editor>,
    ) {
        let snapshot = &position_map.snapshot;
        let Some(hub) = editor.collaboration_hub() else {
            return;
        };
        let start = snapshot.display_snapshot.clip_point(
            DisplayPoint::new(point.row(), point.column().saturating_sub(1)),
            Bias::Left,
        );
        let end = snapshot.display_snapshot.clip_point(
            DisplayPoint::new(
                point.row(),
                (point.column() + 1).min(snapshot.line_len(point.row())),
            ),
            Bias::Right,
        );

        let range = snapshot
            .buffer_snapshot
            .anchor_at(start.to_point(&snapshot.display_snapshot), Bias::Left)
            ..snapshot
                .buffer_snapshot
                .anchor_at(end.to_point(&snapshot.display_snapshot), Bias::Right);

        let Some(selection) = snapshot.remote_selections_in_range(&range, hub, cx).next() else {
            return;
        };
        let key = crate::HoveredCursor {
            replica_id: selection.replica_id,
            selection_id: selection.selection.id,
        };
        editor.hovered_cursors.insert(
            key.clone(),
            cx.spawn(|editor, mut cx| async move {
                cx.background_executor().timer(CURSORS_VISIBLE_FOR).await;
                editor
                    .update(&mut cx, |editor, cx| {
                        editor.hovered_cursors.remove(&key);
                        cx.notify();
                    })
                    .ok();
            }),
        );
        cx.notify()
    }

    fn layout_selections(
        &self,
        start_anchor: Anchor,
        end_anchor: Anchor,
        snapshot: &EditorSnapshot,
        start_row: DisplayRow,
        end_row: DisplayRow,
        cx: &mut WindowContext,
    ) -> (
        Vec<(PlayerColor, Vec<SelectionLayout>)>,
        BTreeMap<DisplayRow, bool>,
        Option<DisplayPoint>,
    ) {
        let mut selections: Vec<(PlayerColor, Vec<SelectionLayout>)> = Vec::new();
        let mut active_rows = BTreeMap::new();
        let mut newest_selection_head = None;
        let editor = self.editor.read(cx);

        if editor.show_local_selections {
            let mut local_selections: Vec<Selection<Point>> = editor
                .selections
                .disjoint_in_range(start_anchor..end_anchor, cx);
            local_selections.extend(editor.selections.pending(cx));
            let mut layouts = Vec::new();
            let newest = editor.selections.newest(cx);
            for selection in local_selections.drain(..) {
                let is_empty = selection.start == selection.end;
                let is_newest = selection == newest;

                let layout = SelectionLayout::new(
                    selection,
                    editor.selections.line_mode,
                    editor.cursor_shape,
                    &snapshot.display_snapshot,
                    is_newest,
                    editor.leader_peer_id.is_none(),
                    None,
                );
                if is_newest {
                    newest_selection_head = Some(layout.head);
                }

                for row in cmp::max(layout.active_rows.start.0, start_row.0)
                    ..=cmp::min(layout.active_rows.end.0, end_row.0)
                {
                    let contains_non_empty_selection =
                        active_rows.entry(DisplayRow(row)).or_insert(!is_empty);
                    *contains_non_empty_selection |= !is_empty;
                }
                layouts.push(layout);
            }

            let player = if editor.read_only(cx) {
                cx.theme().players().read_only()
            } else {
                self.style.local_player
            };

            selections.push((player, layouts));
        }

        if let Some(collaboration_hub) = &editor.collaboration_hub {
            // When following someone, render the local selections in their color.
            if let Some(leader_id) = editor.leader_peer_id {
                if let Some(collaborator) = collaboration_hub.collaborators(cx).get(&leader_id) {
                    if let Some(participant_index) = collaboration_hub
                        .user_participant_indices(cx)
                        .get(&collaborator.user_id)
                    {
                        if let Some((local_selection_style, _)) = selections.first_mut() {
                            *local_selection_style = cx
                                .theme()
                                .players()
                                .color_for_participant(participant_index.0);
                        }
                    }
                }
            }

            let mut remote_selections = HashMap::default();
            for selection in snapshot.remote_selections_in_range(
                &(start_anchor..end_anchor),
                collaboration_hub.as_ref(),
                cx,
            ) {
                let selection_style = Self::get_participant_color(selection.participant_index, cx);

                // Don't re-render the leader's selections, since the local selections
                // match theirs.
                if Some(selection.peer_id) == editor.leader_peer_id {
                    continue;
                }
                let key = HoveredCursor {
                    replica_id: selection.replica_id,
                    selection_id: selection.selection.id,
                };

                let is_shown =
                    editor.show_cursor_names || editor.hovered_cursors.contains_key(&key);

                remote_selections
                    .entry(selection.replica_id)
                    .or_insert((selection_style, Vec::new()))
                    .1
                    .push(SelectionLayout::new(
                        selection.selection,
                        selection.line_mode,
                        selection.cursor_shape,
                        &snapshot.display_snapshot,
                        false,
                        false,
                        if is_shown { selection.user_name } else { None },
                    ));
            }

            selections.extend(remote_selections.into_values());
        } else if !editor.is_focused(cx) && editor.show_cursor_when_unfocused {
            let player = if editor.read_only(cx) {
                cx.theme().players().read_only()
            } else {
                self.style.local_player
            };
            let layouts = snapshot
                .buffer_snapshot
                .selections_in_range(&(start_anchor..end_anchor), true)
                .map(move |(_, line_mode, cursor_shape, selection)| {
                    SelectionLayout::new(
                        selection,
                        line_mode,
                        cursor_shape,
                        &snapshot.display_snapshot,
                        false,
                        false,
                        None,
                    )
                })
                .collect::<Vec<_>>();
            selections.push((player, layouts));
        }
        (selections, active_rows, newest_selection_head)
    }

    fn collect_cursors(
        &self,
        snapshot: &EditorSnapshot,
        cx: &mut WindowContext,
    ) -> Vec<(DisplayPoint, Hsla)> {
        let editor = self.editor.read(cx);
        let mut cursors = Vec::new();
        let mut skip_local = false;
        let mut add_cursor = |anchor: Anchor, color| {
            cursors.push((anchor.to_display_point(&snapshot.display_snapshot), color));
        };
        // Remote cursors
        if let Some(collaboration_hub) = &editor.collaboration_hub {
            for remote_selection in snapshot.remote_selections_in_range(
                &(Anchor::min()..Anchor::max()),
                collaboration_hub.deref(),
                cx,
            ) {
                let color = Self::get_participant_color(remote_selection.participant_index, cx);
                add_cursor(remote_selection.selection.head(), color.cursor);
                if Some(remote_selection.peer_id) == editor.leader_peer_id {
                    skip_local = true;
                }
            }
        }
        // Local cursors
        if !skip_local {
            let color = cx.theme().players().local().cursor;
            editor.selections.disjoint.iter().for_each(|selection| {
                add_cursor(selection.head(), color);
            });
            if let Some(ref selection) = editor.selections.pending_anchor() {
                add_cursor(selection.head(), color);
            }
        }
        cursors
    }

    #[allow(clippy::too_many_arguments)]
    fn layout_visible_cursors(
        &self,
        snapshot: &EditorSnapshot,
        selections: &[(PlayerColor, Vec<SelectionLayout>)],
        visible_display_row_range: Range<DisplayRow>,
        line_layouts: &[LineWithInvisibles],
        text_hitbox: &Hitbox,
        content_origin: gpui::Point<Pixels>,
        scroll_position: gpui::Point<f32>,
        scroll_pixel_position: gpui::Point<Pixels>,
        line_height: Pixels,
        em_width: Pixels,
        autoscroll_containing_element: bool,
        cx: &mut WindowContext,
    ) -> Vec<CursorLayout> {
        let mut autoscroll_bounds = None;
        let cursor_layouts = self.editor.update(cx, |editor, cx| {
            let mut cursors = Vec::new();
            for (player_color, selections) in selections {
                for selection in selections {
                    let cursor_position = selection.head;

                    let in_range = visible_display_row_range.contains(&cursor_position.row());
                    if (selection.is_local && !editor.show_local_cursors(cx)) || !in_range {
                        continue;
                    }

                    let cursor_row_layout = &line_layouts
                        [cursor_position.row().minus(visible_display_row_range.start) as usize];
                    let cursor_column = cursor_position.column() as usize;

                    let cursor_character_x = cursor_row_layout.x_for_index(cursor_column);
                    let mut block_width =
                        cursor_row_layout.x_for_index(cursor_column + 1) - cursor_character_x;
                    if block_width == Pixels::ZERO {
                        block_width = em_width;
                    }
                    let block_text = if let CursorShape::Block = selection.cursor_shape {
                        snapshot.display_chars_at(cursor_position).next().and_then(
                            |(character, _)| {
                                let text = if character == '\n' {
                                    SharedString::from(" ")
                                } else {
                                    SharedString::from(character.to_string())
                                };
                                let len = text.len();

                                let font = cursor_row_layout
                                    .font_id_for_index(cursor_column)
                                    .and_then(|cursor_font_id| {
                                        cx.text_system().get_font_for_id(cursor_font_id)
                                    })
                                    .unwrap_or(self.style.text.font());

                                cx.text_system()
                                    .shape_line(
                                        text,
                                        cursor_row_layout.font_size,
                                        &[TextRun {
                                            len,
                                            font,
                                            color: self.style.background,
                                            background_color: None,
                                            strikethrough: None,
                                            underline: None,
                                        }],
                                    )
                                    .log_err()
                            },
                        )
                    } else {
                        None
                    };

                    let x = cursor_character_x - scroll_pixel_position.x;
                    let y = (cursor_position.row().as_f32()
                        - scroll_pixel_position.y / line_height)
                        * line_height;
                    if selection.is_newest {
                        editor.pixel_position_of_newest_cursor = Some(point(
                            text_hitbox.origin.x + x + block_width / 2.,
                            text_hitbox.origin.y + y + line_height / 2.,
                        ));

                        if autoscroll_containing_element {
                            let top = text_hitbox.origin.y
                                + (cursor_position.row().as_f32() - scroll_position.y - 3.).max(0.)
                                    * line_height;
                            let left = text_hitbox.origin.x
                                + (cursor_position.column() as f32 - scroll_position.x - 3.)
                                    .max(0.)
                                    * em_width;

                            let bottom = text_hitbox.origin.y
                                + (cursor_position.row().as_f32() - scroll_position.y + 4.)
                                    * line_height;
                            let right = text_hitbox.origin.x
                                + (cursor_position.column() as f32 - scroll_position.x + 4.)
                                    * em_width;

                            autoscroll_bounds =
                                Some(Bounds::from_corners(point(left, top), point(right, bottom)))
                        }
                    }

                    let mut cursor = CursorLayout {
                        color: player_color.cursor,
                        block_width,
                        origin: point(x, y),
                        line_height,
                        shape: selection.cursor_shape,
                        block_text,
                        cursor_name: None,
                    };
                    let cursor_name = selection.user_name.clone().map(|name| CursorName {
                        string: name,
                        color: self.style.background,
                        is_top_row: cursor_position.row().0 == 0,
                    });
                    cursor.layout(content_origin, cursor_name, cx);
                    cursors.push(cursor);
                }
            }
            cursors
        });

        if let Some(bounds) = autoscroll_bounds {
            cx.request_autoscroll(bounds);
        }

        cursor_layouts
    }

    fn layout_scrollbar(
        &self,
        snapshot: &EditorSnapshot,
        bounds: Bounds<Pixels>,
        scroll_position: gpui::Point<f32>,
        rows_per_page: f32,
        non_visible_cursors: bool,
        cx: &mut WindowContext,
    ) -> Option<ScrollbarLayout> {
        let scrollbar_settings = EditorSettings::get_global(cx).scrollbar;
        let show_scrollbars = match scrollbar_settings.show {
            ShowScrollbar::Auto => {
                let editor = self.editor.read(cx);
                let is_singleton = editor.is_singleton(cx);
                // Git
                (is_singleton && scrollbar_settings.git_diff && snapshot.buffer_snapshot.has_git_diffs())
                    ||
                    // Buffer Search Results
                    (is_singleton && scrollbar_settings.search_results && editor.has_background_highlights::<BufferSearchHighlights>())
                    ||
                    // Selected Symbol Occurrences
                    (is_singleton && scrollbar_settings.selected_symbol && (editor.has_background_highlights::<DocumentHighlightRead>() || editor.has_background_highlights::<DocumentHighlightWrite>()))
                    ||
                    // Diagnostics
                    (is_singleton && scrollbar_settings.diagnostics && snapshot.buffer_snapshot.has_diagnostics())
                    ||
                    // Cursors out of sight
                    non_visible_cursors
                    ||
                    // Scrollmanager
                    editor.scroll_manager.scrollbars_visible()
            }
            ShowScrollbar::System => self.editor.read(cx).scroll_manager.scrollbars_visible(),
            ShowScrollbar::Always => true,
            ShowScrollbar::Never => false,
        };
        if snapshot.mode != EditorMode::Full {
            return None;
        }

        let visible_row_range = scroll_position.y..scroll_position.y + rows_per_page;

        // If a drag took place after we started dragging the scrollbar,
        // cancel the scrollbar drag.
        if cx.has_active_drag() {
            self.editor.update(cx, |editor, cx| {
                editor.scroll_manager.set_is_dragging_scrollbar(false, cx);
            });
        }

        let track_bounds = Bounds::from_corners(
            point(self.scrollbar_left(&bounds), bounds.origin.y),
            point(bounds.lower_right().x, bounds.lower_left().y),
        );

        let settings = EditorSettings::get_global(cx);
        let scroll_beyond_last_line: f32 = match settings.scroll_beyond_last_line {
            ScrollBeyondLastLine::OnePage => rows_per_page,
            ScrollBeyondLastLine::Off => 1.0,
            ScrollBeyondLastLine::VerticalScrollMargin => 1.0 + settings.vertical_scroll_margin,
        };
        let total_rows =
            (snapshot.max_point().row().as_f32() + scroll_beyond_last_line).max(rows_per_page);
        let height = bounds.size.height;
        let px_per_row = height / total_rows;
        let thumb_height = (rows_per_page * px_per_row).max(ScrollbarLayout::MIN_THUMB_HEIGHT);
        let row_height = (height - thumb_height) / (total_rows - rows_per_page).max(0.);

        Some(ScrollbarLayout {
            hitbox: cx.insert_hitbox(track_bounds, false),
            visible_row_range,
            row_height,
            visible: show_scrollbars,
            thumb_height,
        })
    }

    #[allow(clippy::too_many_arguments)]
    fn prepaint_gutter_fold_toggles(
        &self,
        toggles: &mut [Option<AnyElement>],
        line_height: Pixels,
        gutter_dimensions: &GutterDimensions,
        gutter_settings: crate::editor_settings::Gutter,
        scroll_pixel_position: gpui::Point<Pixels>,
        gutter_hitbox: &Hitbox,
        cx: &mut WindowContext,
    ) {
        for (ix, fold_indicator) in toggles.iter_mut().enumerate() {
            if let Some(fold_indicator) = fold_indicator {
                debug_assert!(gutter_settings.folds);
                let available_space = size(
                    AvailableSpace::MinContent,
                    AvailableSpace::Definite(line_height * 0.55),
                );
                let fold_indicator_size = fold_indicator.layout_as_root(available_space, cx);

                let position = point(
                    gutter_dimensions.width - gutter_dimensions.right_padding,
                    ix as f32 * line_height - (scroll_pixel_position.y % line_height),
                );
                let centering_offset = point(
                    (gutter_dimensions.fold_area_width() - fold_indicator_size.width) / 2.,
                    (line_height - fold_indicator_size.height) / 2.,
                );
                let origin = gutter_hitbox.origin + position + centering_offset;
                fold_indicator.prepaint_as_root(origin, available_space, cx);
            }
        }
    }

    #[allow(clippy::too_many_arguments)]
    fn prepaint_crease_trailers(
        &self,
        trailers: Vec<Option<AnyElement>>,
        lines: &[LineWithInvisibles],
        line_height: Pixels,
        content_origin: gpui::Point<Pixels>,
        scroll_pixel_position: gpui::Point<Pixels>,
        em_width: Pixels,
        cx: &mut WindowContext,
    ) -> Vec<Option<CreaseTrailerLayout>> {
        trailers
            .into_iter()
            .enumerate()
            .map(|(ix, element)| {
                let mut element = element?;
                let available_space = size(
                    AvailableSpace::MinContent,
                    AvailableSpace::Definite(line_height),
                );
                let size = element.layout_as_root(available_space, cx);

                let line = &lines[ix];
                let padding = if line.width == Pixels::ZERO {
                    Pixels::ZERO
                } else {
                    4. * em_width
                };
                let position = point(
                    scroll_pixel_position.x + line.width + padding,
                    ix as f32 * line_height - (scroll_pixel_position.y % line_height),
                );
                let centering_offset = point(px(0.), (line_height - size.height) / 2.);
                let origin = content_origin + position + centering_offset;
                element.prepaint_as_root(origin, available_space, cx);
                Some(CreaseTrailerLayout {
                    element,
                    bounds: Bounds::new(origin, size),
                })
            })
            .collect()
    }

    // Folds contained in a hunk are ignored apart from shrinking visual size
    // If a fold contains any hunks then that fold line is marked as modified
    fn layout_git_gutters(
        &self,
        line_height: Pixels,
        gutter_hitbox: &Hitbox,
        display_rows: Range<DisplayRow>,
        snapshot: &EditorSnapshot,
        cx: &mut WindowContext,
    ) -> Vec<(DisplayDiffHunk, Option<Hitbox>)> {
        let buffer_snapshot = &snapshot.buffer_snapshot;

        let buffer_start_row = MultiBufferRow(
            DisplayPoint::new(display_rows.start, 0)
                .to_point(snapshot)
                .row,
        );
        let buffer_end_row = MultiBufferRow(
            DisplayPoint::new(display_rows.end, 0)
                .to_point(snapshot)
                .row,
        );

        let git_gutter_setting = ProjectSettings::get_global(cx)
            .git
            .git_gutter
            .unwrap_or_default();
        let display_hunks = buffer_snapshot
            .git_diff_hunks_in_range(buffer_start_row..buffer_end_row)
            .map(|hunk| diff_hunk_to_display(&hunk, snapshot))
            .dedup()
            .map(|hunk| match git_gutter_setting {
                GitGutterSetting::TrackedFiles => {
                    let hitbox = match hunk {
                        DisplayDiffHunk::Unfolded { .. } => {
                            let hunk_bounds = Self::diff_hunk_bounds(
                                &snapshot,
                                line_height,
                                gutter_hitbox.bounds,
                                &hunk,
                            );
                            Some(cx.insert_hitbox(hunk_bounds, true))
                        }
                        DisplayDiffHunk::Folded { .. } => None,
                    };
                    (hunk, hitbox)
                }
                GitGutterSetting::Hide => (hunk, None),
            })
            .collect();
        display_hunks
    }

    #[allow(clippy::too_many_arguments)]
    fn layout_inline_blame(
        &self,
        display_row: DisplayRow,
        display_snapshot: &DisplaySnapshot,
        line_layout: &LineWithInvisibles,
        crease_trailer: Option<&CreaseTrailerLayout>,
        em_width: Pixels,
        content_origin: gpui::Point<Pixels>,
        scroll_pixel_position: gpui::Point<Pixels>,
        line_height: Pixels,
        cx: &mut WindowContext,
    ) -> Option<AnyElement> {
        if !self
            .editor
            .update(cx, |editor, cx| editor.render_git_blame_inline(cx))
        {
            return None;
        }

        let workspace = self
            .editor
            .read(cx)
            .workspace
            .as_ref()
            .map(|(w, _)| w.clone());

        let display_point = DisplayPoint::new(display_row, 0);
        let buffer_row = MultiBufferRow(display_point.to_point(display_snapshot).row);

        let blame = self.editor.read(cx).blame.clone()?;
        let blame_entry = blame
            .update(cx, |blame, cx| {
                blame.blame_for_rows([Some(buffer_row)], cx).next()
            })
            .flatten()?;

        let mut element =
            render_inline_blame_entry(&blame, blame_entry, &self.style, workspace, cx);

        let start_y = content_origin.y
            + line_height * (display_row.as_f32() - scroll_pixel_position.y / line_height);

        let start_x = {
            const INLINE_BLAME_PADDING_EM_WIDTHS: f32 = 6.;

            let line_end = if let Some(crease_trailer) = crease_trailer {
                crease_trailer.bounds.right()
            } else {
                content_origin.x - scroll_pixel_position.x + line_layout.width
            };
            let padded_line_end = line_end + em_width * INLINE_BLAME_PADDING_EM_WIDTHS;

            let min_column_in_pixels = ProjectSettings::get_global(cx)
                .git
                .inline_blame
                .and_then(|settings| settings.min_column)
                .map(|col| self.column_pixels(col as usize, cx))
                .unwrap_or(px(0.));
            let min_start = content_origin.x - scroll_pixel_position.x + min_column_in_pixels;

            cmp::max(padded_line_end, min_start)
        };

        let absolute_offset = point(start_x, start_y);
        element.prepaint_as_root(absolute_offset, AvailableSpace::min_size(), cx);

        Some(element)
    }

    #[allow(clippy::too_many_arguments)]
    fn layout_blame_entries(
        &self,
        buffer_rows: impl Iterator<Item = Option<MultiBufferRow>>,
        em_width: Pixels,
        scroll_position: gpui::Point<f32>,
        line_height: Pixels,
        gutter_hitbox: &Hitbox,
        max_width: Option<Pixels>,
        cx: &mut WindowContext,
    ) -> Option<Vec<AnyElement>> {
        if !self
            .editor
            .update(cx, |editor, cx| editor.render_git_blame_gutter(cx))
        {
            return None;
        }

        let blame = self.editor.read(cx).blame.clone()?;
        let blamed_rows: Vec<_> = blame.update(cx, |blame, cx| {
            blame.blame_for_rows(buffer_rows, cx).collect()
        });

        let width = if let Some(max_width) = max_width {
            AvailableSpace::Definite(max_width)
        } else {
            AvailableSpace::MaxContent
        };
        let scroll_top = scroll_position.y * line_height;
        let start_x = em_width * 1;

        let mut last_used_color: Option<(PlayerColor, Oid)> = None;

        let shaped_lines = blamed_rows
            .into_iter()
            .enumerate()
            .flat_map(|(ix, blame_entry)| {
                if let Some(blame_entry) = blame_entry {
                    let mut element = render_blame_entry(
                        ix,
                        &blame,
                        blame_entry,
                        &self.style,
                        &mut last_used_color,
                        self.editor.clone(),
                        cx,
                    );

                    let start_y = ix as f32 * line_height - (scroll_top % line_height);
                    let absolute_offset = gutter_hitbox.origin + point(start_x, start_y);

                    element.prepaint_as_root(
                        absolute_offset,
                        size(width, AvailableSpace::MinContent),
                        cx,
                    );

                    Some(element)
                } else {
                    None
                }
            })
            .collect();

        Some(shaped_lines)
    }

    #[allow(clippy::too_many_arguments)]
    fn layout_indent_guides(
        &self,
        content_origin: gpui::Point<Pixels>,
        text_origin: gpui::Point<Pixels>,
        visible_buffer_range: Range<MultiBufferRow>,
        scroll_pixel_position: gpui::Point<Pixels>,
        line_height: Pixels,
        snapshot: &DisplaySnapshot,
        cx: &mut WindowContext,
    ) -> Option<Vec<IndentGuideLayout>> {
        let indent_guides = self.editor.update(cx, |editor, cx| {
            editor.indent_guides(visible_buffer_range, snapshot, cx)
        })?;

        let active_indent_guide_indices = self.editor.update(cx, |editor, cx| {
            editor
                .find_active_indent_guide_indices(&indent_guides, snapshot, cx)
                .unwrap_or_default()
        });

        Some(
            indent_guides
                .into_iter()
                .enumerate()
                .filter_map(|(i, indent_guide)| {
                    let single_indent_width =
                        self.column_pixels(indent_guide.tab_size as usize, cx);
                    let total_width = single_indent_width * indent_guide.depth as f32;
                    let start_x = content_origin.x + total_width - scroll_pixel_position.x;
                    if start_x >= text_origin.x {
                        let (offset_y, length) = Self::calculate_indent_guide_bounds(
                            indent_guide.multibuffer_row_range.clone(),
                            line_height,
                            snapshot,
                        );

                        let start_y = content_origin.y + offset_y - scroll_pixel_position.y;

                        Some(IndentGuideLayout {
                            origin: point(start_x, start_y),
                            length,
                            single_indent_width,
                            depth: indent_guide.depth,
                            active: active_indent_guide_indices.contains(&i),
                            settings: indent_guide.settings,
                        })
                    } else {
                        None
                    }
                })
                .collect(),
        )
    }

    fn calculate_indent_guide_bounds(
        row_range: Range<MultiBufferRow>,
        line_height: Pixels,
        snapshot: &DisplaySnapshot,
    ) -> (gpui::Pixels, gpui::Pixels) {
        let start_point = Point::new(row_range.start.0, 0);
        let end_point = Point::new(row_range.end.0, 0);

        let row_range = start_point.to_display_point(snapshot).row()
            ..end_point.to_display_point(snapshot).row();

        let mut prev_line = start_point;
        prev_line.row = prev_line.row.saturating_sub(1);
        let prev_line = prev_line.to_display_point(snapshot).row();

        let mut cons_line = end_point;
        cons_line.row += 1;
        let cons_line = cons_line.to_display_point(snapshot).row();

        let mut offset_y = row_range.start.0 as f32 * line_height;
        let mut length = (cons_line.0.saturating_sub(row_range.start.0)) as f32 * line_height;

        // If we are at the end of the buffer, ensure that the indent guide extends to the end of the line.
        if row_range.end == cons_line {
            length += line_height;
        }

        // If there is a block (e.g. diagnostic) in between the start of the indent guide and the line above,
        // we want to extend the indent guide to the start of the block.
        let mut block_height = 0;
        let mut block_offset = 0;
        let mut found_excerpt_header = false;
        for (_, block) in snapshot.blocks_in_range(prev_line..row_range.start) {
            if matches!(block, Block::ExcerptHeader { .. }) {
                found_excerpt_header = true;
                break;
            }
            block_offset += block.height();
            block_height += block.height();
        }
        if !found_excerpt_header {
            offset_y -= block_offset as f32 * line_height;
            length += block_height as f32 * line_height;
        }

        // If there is a block (e.g. diagnostic) at the end of an multibuffer excerpt,
        // we want to ensure that the indent guide stops before the excerpt header.
        let mut block_height = 0;
        let mut found_excerpt_header = false;
        for (_, block) in snapshot.blocks_in_range(row_range.end..cons_line) {
            if matches!(block, Block::ExcerptHeader { .. }) {
                found_excerpt_header = true;
            }
            block_height += block.height();
        }
        if found_excerpt_header {
            length -= block_height as f32 * line_height;
        }

        (offset_y, length)
    }

    fn layout_run_indicators(
        &self,
        line_height: Pixels,
        scroll_pixel_position: gpui::Point<Pixels>,
        gutter_dimensions: &GutterDimensions,
        gutter_hitbox: &Hitbox,
        snapshot: &EditorSnapshot,
        cx: &mut WindowContext,
    ) -> Vec<AnyElement> {
        self.editor.update(cx, |editor, cx| {
            let active_task_indicator_row =
                if let Some(crate::ContextMenu::CodeActions(CodeActionsMenu {
                    deployed_from_indicator,
                    actions,
                    ..
                })) = editor.context_menu.read().as_ref()
                {
                    actions
                        .tasks
                        .as_ref()
                        .map(|tasks| tasks.position.to_display_point(snapshot).row())
                        .or_else(|| *deployed_from_indicator)
                } else {
                    None
                };
            editor
                .tasks
                .iter()
                .filter_map(|(_, tasks)| {
                    let multibuffer_point = tasks.offset.0.to_point(&snapshot.buffer_snapshot);
                    let multibuffer_row = MultiBufferRow(multibuffer_point.row);
                    if snapshot.is_line_folded(multibuffer_row) {
                        return None;
                    }
                    let display_row = multibuffer_point.to_display_point(snapshot).row();
                    let button = editor.render_run_indicator(
                        &self.style,
                        Some(display_row) == active_task_indicator_row,
                        display_row,
                        cx,
                    );

                    let button = prepaint_gutter_button(
                        button,
                        display_row,
                        line_height,
                        gutter_dimensions,
                        scroll_pixel_position,
                        gutter_hitbox,
                        cx,
                    );
                    Some(button)
                })
                .collect_vec()
        })
    }

    fn layout_code_actions_indicator(
        &self,
        line_height: Pixels,
        newest_selection_head: DisplayPoint,
        scroll_pixel_position: gpui::Point<Pixels>,
        gutter_dimensions: &GutterDimensions,
        gutter_hitbox: &Hitbox,
        cx: &mut WindowContext,
    ) -> Option<AnyElement> {
        let mut active = false;
        let mut button = None;
        let row = newest_selection_head.row();
        self.editor.update(cx, |editor, cx| {
            if let Some(crate::ContextMenu::CodeActions(CodeActionsMenu {
                deployed_from_indicator,
                ..
            })) = editor.context_menu.read().as_ref()
            {
                active = deployed_from_indicator.map_or(true, |indicator_row| indicator_row == row);
            };
            button = editor.render_code_actions_indicator(&self.style, row, active, cx);
        });

        let button = prepaint_gutter_button(
            button?,
            row,
            line_height,
            gutter_dimensions,
            scroll_pixel_position,
            gutter_hitbox,
            cx,
        );

        Some(button)
    }

    fn get_participant_color(
        participant_index: Option<ParticipantIndex>,
        cx: &WindowContext,
    ) -> PlayerColor {
        if let Some(index) = participant_index {
            cx.theme().players().color_for_participant(index.0)
        } else {
            cx.theme().players().absent()
        }
    }

    fn calculate_relative_line_numbers(
        &self,
        snapshot: &EditorSnapshot,
        rows: &Range<DisplayRow>,
        relative_to: Option<DisplayRow>,
    ) -> HashMap<DisplayRow, DisplayRowDelta> {
        let mut relative_rows: HashMap<DisplayRow, DisplayRowDelta> = Default::default();
        let Some(relative_to) = relative_to else {
            return relative_rows;
        };

        let start = rows.start.min(relative_to);
        let end = rows.end.max(relative_to);

        let buffer_rows = snapshot
            .buffer_rows(start)
            .take(1 + end.minus(start) as usize)
            .collect::<Vec<_>>();

        let head_idx = relative_to.minus(start);
        let mut delta = 1;
        let mut i = head_idx + 1;
        while i < buffer_rows.len() as u32 {
            if buffer_rows[i as usize].is_some() {
                if rows.contains(&DisplayRow(i + start.0)) {
                    relative_rows.insert(DisplayRow(i + start.0), delta);
                }
                delta += 1;
            }
            i += 1;
        }
        delta = 1;
        i = head_idx.min(buffer_rows.len() as u32 - 1);
        while i > 0 && buffer_rows[i as usize].is_none() {
            i -= 1;
        }

        while i > 0 {
            i -= 1;
            if buffer_rows[i as usize].is_some() {
                if rows.contains(&DisplayRow(i + start.0)) {
                    relative_rows.insert(DisplayRow(i + start.0), delta);
                }
                delta += 1;
            }
        }

        relative_rows
    }

    fn layout_line_numbers(
        &self,
        rows: Range<DisplayRow>,
        buffer_rows: impl Iterator<Item = Option<MultiBufferRow>>,
        active_rows: &BTreeMap<DisplayRow, bool>,
        newest_selection_head: Option<DisplayPoint>,
        snapshot: &EditorSnapshot,
        cx: &mut WindowContext,
    ) -> Vec<Option<ShapedLine>> {
        let include_line_numbers = snapshot.show_line_numbers.unwrap_or_else(|| {
            EditorSettings::get_global(cx).gutter.line_numbers && snapshot.mode == EditorMode::Full
        });
        if !include_line_numbers {
            return Vec::new();
        }

        let editor = self.editor.read(cx);
        let newest_selection_head = newest_selection_head.unwrap_or_else(|| {
            let newest = editor.selections.newest::<Point>(cx);
            SelectionLayout::new(
                newest,
                editor.selections.line_mode,
                editor.cursor_shape,
                &snapshot.display_snapshot,
                true,
                true,
                None,
            )
            .head
        });
        let font_size = self.style.text.font_size.to_pixels(cx.rem_size());

        let is_relative = EditorSettings::get_global(cx).relative_line_numbers;
        let relative_to = if is_relative {
            Some(newest_selection_head.row())
        } else {
            None
        };
        let relative_rows = self.calculate_relative_line_numbers(snapshot, &rows, relative_to);
        let mut line_number = String::new();
        buffer_rows
            .into_iter()
            .enumerate()
            .map(|(ix, multibuffer_row)| {
                let multibuffer_row = multibuffer_row?;
                let display_row = DisplayRow(rows.start.0 + ix as u32);
                let color = if active_rows.contains_key(&display_row) {
                    cx.theme().colors().editor_active_line_number
                } else {
                    cx.theme().colors().editor_line_number
                };
                line_number.clear();
                let default_number = multibuffer_row.0 + 1;
                let number = relative_rows
                    .get(&DisplayRow(ix as u32 + rows.start.0))
                    .unwrap_or(&default_number);
                write!(&mut line_number, "{number}").unwrap();
                let run = TextRun {
                    len: line_number.len(),
                    font: self.style.text.font(),
                    color,
                    background_color: None,
                    underline: None,
                    strikethrough: None,
                };
                let shaped_line = cx
                    .text_system()
                    .shape_line(line_number.clone().into(), font_size, &[run])
                    .unwrap();
                Some(shaped_line)
            })
            .collect()
    }

    fn layout_gutter_fold_toggles(
        &self,
        rows: Range<DisplayRow>,
        buffer_rows: impl IntoIterator<Item = Option<MultiBufferRow>>,
        active_rows: &BTreeMap<DisplayRow, bool>,
        snapshot: &EditorSnapshot,
        cx: &mut WindowContext,
    ) -> Vec<Option<AnyElement>> {
        let include_fold_statuses = EditorSettings::get_global(cx).gutter.folds
            && snapshot.mode == EditorMode::Full
            && self.editor.read(cx).is_singleton(cx);
        if include_fold_statuses {
            buffer_rows
                .into_iter()
                .enumerate()
                .map(|(ix, row)| {
                    if let Some(multibuffer_row) = row {
                        let display_row = DisplayRow(rows.start.0 + ix as u32);
                        let active = active_rows.contains_key(&display_row);
                        snapshot.render_fold_toggle(
                            multibuffer_row,
                            active,
                            self.editor.clone(),
                            cx,
                        )
                    } else {
                        None
                    }
                })
                .collect()
        } else {
            Vec::new()
        }
    }

    fn layout_crease_trailers(
        &self,
        buffer_rows: impl IntoIterator<Item = Option<MultiBufferRow>>,
        snapshot: &EditorSnapshot,
        cx: &mut WindowContext,
    ) -> Vec<Option<AnyElement>> {
        buffer_rows
            .into_iter()
            .map(|row| {
                if let Some(multibuffer_row) = row {
                    snapshot.render_crease_trailer(multibuffer_row, cx)
                } else {
                    None
                }
            })
            .collect()
    }

    fn layout_lines(
        rows: Range<DisplayRow>,
        line_number_layouts: &[Option<ShapedLine>],
        snapshot: &EditorSnapshot,
        style: &EditorStyle,
        cx: &mut WindowContext,
    ) -> Vec<LineWithInvisibles> {
        if rows.start >= rows.end {
            return Vec::new();
        }

        // Show the placeholder when the editor is empty
        if snapshot.is_empty() {
            let font_size = style.text.font_size.to_pixels(cx.rem_size());
            let placeholder_color = cx.theme().colors().text_placeholder;
            let placeholder_text = snapshot.placeholder_text();

            let placeholder_lines = placeholder_text
                .as_ref()
                .map_or("", AsRef::as_ref)
                .split('\n')
                .skip(rows.start.0 as usize)
                .chain(iter::repeat(""))
                .take(rows.len());
            placeholder_lines
                .filter_map(move |line| {
                    let run = TextRun {
                        len: line.len(),
                        font: style.text.font(),
                        color: placeholder_color,
                        background_color: None,
                        underline: Default::default(),
                        strikethrough: None,
                    };
                    cx.text_system()
                        .shape_line(line.to_string().into(), font_size, &[run])
                        .log_err()
                })
                .map(|line| LineWithInvisibles {
                    width: line.width,
                    len: line.len,
                    fragments: smallvec![LineFragment::Text(line)],
                    invisibles: Vec::new(),
                    font_size,
                })
                .collect()
        } else {
            let chunks = snapshot.highlighted_chunks(rows.clone(), true, style);
            LineWithInvisibles::from_chunks(
                chunks,
                &style.text,
                MAX_LINE_LEN,
                rows.len(),
                line_number_layouts,
                snapshot.mode,
                cx,
            )
        }
    }

    fn prepaint_lines(
        &self,
        start_row: DisplayRow,
        line_layouts: &mut [LineWithInvisibles],
        line_height: Pixels,
        scroll_pixel_position: gpui::Point<Pixels>,
        content_origin: gpui::Point<Pixels>,
        cx: &mut WindowContext,
    ) -> SmallVec<[AnyElement; 1]> {
        let mut line_elements = SmallVec::new();
        for (ix, line) in line_layouts.iter_mut().enumerate() {
            let row = start_row + DisplayRow(ix as u32);
            line.prepaint(
                line_height,
                scroll_pixel_position,
                row,
                content_origin,
                &mut line_elements,
                cx,
            );
        }
        line_elements
    }

    #[allow(clippy::too_many_arguments)]
    fn render_block(
        &self,
        block: &Block,
        available_space: Size<AvailableSpace>,
        block_id: BlockId,
        block_row_start: DisplayRow,
        snapshot: &EditorSnapshot,
        text_x: Pixels,
        rows: &Range<DisplayRow>,
        line_layouts: &[LineWithInvisibles],
        gutter_dimensions: &GutterDimensions,
        line_height: Pixels,
        em_width: Pixels,
        text_hitbox: &Hitbox,
        scroll_width: &mut Pixels,
        cx: &mut WindowContext,
    ) -> (AnyElement, Size<Pixels>) {
        let mut element = match block {
            Block::Custom(block) => {
                let align_to = block
                    .position()
                    .to_point(&snapshot.buffer_snapshot)
                    .to_display_point(snapshot);
                let anchor_x = text_x
                    + if rows.contains(&align_to.row()) {
                        line_layouts[align_to.row().minus(rows.start) as usize]
                            .x_for_index(align_to.column() as usize)
                    } else {
                        layout_line(align_to.row(), snapshot, &self.style, cx)
                            .x_for_index(align_to.column() as usize)
                    };

                block.render(&mut BlockContext {
                    context: cx,
                    anchor_x,
                    gutter_dimensions,
                    line_height,
                    em_width,
                    block_id,
                    max_width: text_hitbox.size.width.max(*scroll_width),
                    editor_style: &self.style,
                })
            }

            Block::ExcerptHeader {
                buffer,
                range,
                starts_new_buffer,
                height,
                id,
                show_excerpt_controls,
                ..
            } => {
                let include_root = self
                    .editor
                    .read(cx)
                    .project
                    .as_ref()
                    .map(|project| project.read(cx).visible_worktrees(cx).count() > 1)
                    .unwrap_or_default();

                #[derive(Clone)]
                struct JumpData {
                    position: Point,
                    anchor: text::Anchor,
                    path: ProjectPath,
                    line_offset_from_top: u32,
                }

                let jump_data = project::File::from_dyn(buffer.file()).map(|file| {
                    let jump_path = ProjectPath {
                        worktree_id: file.worktree_id(cx),
                        path: file.path.clone(),
                    };
                    let jump_anchor = range
                        .primary
                        .as_ref()
                        .map_or(range.context.start, |primary| primary.start);

                    let excerpt_start = range.context.start;
                    let jump_position = language::ToPoint::to_point(&jump_anchor, buffer);
                    let offset_from_excerpt_start = if jump_anchor == excerpt_start {
                        0
                    } else {
                        let excerpt_start_row =
                            language::ToPoint::to_point(&jump_anchor, buffer).row;
                        jump_position.row - excerpt_start_row
                    };

                    let line_offset_from_top =
                        block_row_start.0 + *height as u32 + offset_from_excerpt_start
                            - snapshot
                                .scroll_anchor
                                .scroll_position(&snapshot.display_snapshot)
                                .y as u32;

                    JumpData {
                        position: jump_position,
                        anchor: jump_anchor,
                        path: jump_path,
                        line_offset_from_top,
                    }
                });

                let icon_offset = gutter_dimensions.width
                    - (gutter_dimensions.left_padding + gutter_dimensions.margin);

                let element = if *starts_new_buffer {
                    let path = buffer.resolve_file_path(cx, include_root);
                    let mut filename = None;
                    let mut parent_path = None;
                    // Can't use .and_then() because `.file_name()` and `.parent()` return references :(
                    if let Some(path) = path {
                        filename = path.file_name().map(|f| f.to_string_lossy().to_string());
                        parent_path = path
                            .parent()
                            .map(|p| SharedString::from(p.to_string_lossy().to_string() + "/"));
                    }

                    let header_padding = px(6.0);

                    v_flex()
                        .id(("path excerpt header", EntityId::from(block_id)))
                        .size_full()
                        .p(header_padding)
                        .child(
                            h_flex()
                                .flex_basis(Length::Definite(DefiniteLength::Fraction(0.667)))
                                .id("path header block")
                                .pl(gpui::px(12.))
                                .pr(gpui::px(8.))
                                .rounded_md()
                                .shadow_md()
                                .border_1()
                                .border_color(cx.theme().colors().border)
                                .bg(cx.theme().colors().editor_subheader_background)
                                .justify_between()
                                .hover(|style| style.bg(cx.theme().colors().element_hover))
                                .child(
                                    h_flex().gap_3().child(
                                        h_flex()
                                            .gap_2()
                                            .child(
                                                filename
                                                    .map(SharedString::from)
                                                    .unwrap_or_else(|| "untitled".into()),
                                            )
                                            .when_some(parent_path, |then, path| {
                                                then.child(
                                                    div()
                                                        .child(path)
                                                        .text_color(cx.theme().colors().text_muted),
                                                )
                                            }),
                                    ),
                                )
                                .when_some(jump_data.clone(), |el, jump_data| {
                                    el.child(Icon::new(IconName::ArrowUpRight))
                                        .cursor_pointer()
                                        .tooltip(|cx| {
                                            Tooltip::for_action("Jump to File", &OpenExcerpts, cx)
                                        })
                                        .on_mouse_down(MouseButton::Left, |_, cx| {
                                            cx.stop_propagation()
                                        })
                                        .on_click(cx.listener_for(&self.editor, {
                                            move |editor, _, cx| {
                                                editor.jump(
                                                    jump_data.path.clone(),
                                                    jump_data.position,
                                                    jump_data.anchor,
                                                    jump_data.line_offset_from_top,
                                                    cx,
                                                );
                                            }
                                        }))
                                }),
                        )
                        .children(show_excerpt_controls.then(|| {
                            h_flex()
                                .flex_basis(Length::Definite(DefiniteLength::Fraction(0.333)))
                                .pt_1()
                                .justify_end()
                                .flex_none()
                                .w(icon_offset - header_padding)
                                .child(
                                    ButtonLike::new("expand-icon")
                                        .style(ButtonStyle::Transparent)
                                        .child(
                                            svg()
                                                .path(IconName::ArrowUpFromLine.path())
                                                .size(IconSize::XSmall.rems())
                                                .text_color(cx.theme().colors().editor_line_number)
                                                .group("")
                                                .hover(|style| {
                                                    style.text_color(
                                                        cx.theme()
                                                            .colors()
                                                            .editor_active_line_number,
                                                    )
                                                }),
                                        )
                                        .on_click(cx.listener_for(&self.editor, {
                                            let id = *id;
                                            move |editor, _, cx| {
                                                editor.expand_excerpt(
                                                    id,
                                                    multi_buffer::ExpandExcerptDirection::Up,
                                                    cx,
                                                );
                                            }
                                        }))
                                        .tooltip({
                                            move |cx| {
                                                Tooltip::for_action(
                                                    "Expand Excerpt",
                                                    &ExpandExcerpts { lines: 0 },
                                                    cx,
                                                )
                                            }
                                        }),
                                )
                        }))
                } else {
                    v_flex()
                        .id(("excerpt header", EntityId::from(block_id)))
                        .size_full()
                        .child(
                            div()
                                .flex()
                                .v_flex()
                                .justify_start()
                                .id("jump to collapsed context")
                                .w(relative(1.0))
                                .h_full()
                                .child(
                                    div()
                                        .h_px()
                                        .w_full()
                                        .bg(cx.theme().colors().border_variant)
                                        .group_hover("excerpt-jump-action", |style| {
                                            style.bg(cx.theme().colors().border)
                                        }),
                                ),
                        )
                        .child(
                            h_flex()
                                .justify_end()
                                .flex_none()
                                .w(icon_offset)
                                .h_full()
                                .child(
                                    show_excerpt_controls
                                        .then(|| {
                                            ButtonLike::new("expand-icon")
                                                .style(ButtonStyle::Transparent)
                                                .child(
                                                    svg()
                                                        .path(IconName::ArrowUpFromLine.path())
                                                        .size(IconSize::XSmall.rems())
                                                        .text_color(
                                                            cx.theme().colors().editor_line_number,
                                                        )
                                                        .group("")
                                                        .hover(|style| {
                                                            style.text_color(
                                                                cx.theme()
                                                                    .colors()
                                                                    .editor_active_line_number,
                                                            )
                                                        }),
                                                )
                                                .on_click(cx.listener_for(&self.editor, {
                                                    let id = *id;
                                                    move |editor, _, cx| {
                                                        editor.expand_excerpt(
                                                        id,
                                                        multi_buffer::ExpandExcerptDirection::Up,
                                                        cx,
                                                    );
                                                    }
                                                }))
                                                .tooltip({
                                                    move |cx| {
                                                        Tooltip::for_action(
                                                            "Expand Excerpt",
                                                            &ExpandExcerpts { lines: 0 },
                                                            cx,
                                                        )
                                                    }
                                                })
                                        })
                                        .unwrap_or_else(|| {
                                            ButtonLike::new("jump-icon")
                                                .style(ButtonStyle::Transparent)
                                                .child(
                                                    svg()
                                                        .path(IconName::ArrowUpRight.path())
                                                        .size(IconSize::XSmall.rems())
                                                        .text_color(
                                                            cx.theme().colors().border_variant,
                                                        )
                                                        .group("excerpt-jump-action")
                                                        .group_hover(
                                                            "excerpt-jump-action",
                                                            |style| {
                                                                style.text_color(
                                                                    cx.theme().colors().border,
                                                                )
                                                            },
                                                        ),
                                                )
                                                .when_some(jump_data.clone(), |this, jump_data| {
                                                    this.on_click(cx.listener_for(&self.editor, {
                                                        let path = jump_data.path.clone();
                                                        move |editor, _, cx| {
                                                            cx.stop_propagation();

                                                            editor.jump(
                                                                path.clone(),
                                                                jump_data.position,
                                                                jump_data.anchor,
                                                                jump_data.line_offset_from_top,
                                                                cx,
                                                            );
                                                        }
                                                    }))
                                                    .tooltip(move |cx| {
                                                        Tooltip::for_action(
                                                            format!(
                                                                "Jump to {}:L{}",
                                                                jump_data.path.path.display(),
                                                                jump_data.position.row + 1
                                                            ),
                                                            &OpenExcerpts,
                                                            cx,
                                                        )
                                                    })
                                                })
                                        }),
                                ),
                        )
                        .group("excerpt-jump-action")
                        .cursor_pointer()
                        .when_some(jump_data.clone(), |this, jump_data| {
                            this.on_click(cx.listener_for(&self.editor, {
                                let path = jump_data.path.clone();
                                move |editor, _, cx| {
                                    cx.stop_propagation();

                                    editor.jump(
                                        path.clone(),
                                        jump_data.position,
                                        jump_data.anchor,
                                        jump_data.line_offset_from_top,
                                        cx,
                                    );
                                }
                            }))
                            .tooltip(move |cx| {
                                Tooltip::for_action(
                                    format!(
                                        "Jump to {}:L{}",
                                        jump_data.path.path.display(),
                                        jump_data.position.row + 1
                                    ),
                                    &OpenExcerpts,
                                    cx,
                                )
                            })
                        })
                };
                element.into_any()
            }

            Block::ExcerptFooter { id, .. } => {
                let element = v_flex()
                    .id(("excerpt footer", EntityId::from(block_id)))
                    .size_full()
                    .child(
                        h_flex()
                            .justify_end()
                            .flex_none()
                            .w(gutter_dimensions.width
                                - (gutter_dimensions.left_padding + gutter_dimensions.margin))
                            .h_full()
                            .child(
                                ButtonLike::new("expand-icon")
                                    .style(ButtonStyle::Transparent)
                                    .child(
                                        svg()
                                            .path(IconName::ArrowDownFromLine.path())
                                            .size(IconSize::XSmall.rems())
                                            .text_color(cx.theme().colors().editor_line_number)
                                            .group("")
                                            .hover(|style| {
                                                style.text_color(
                                                    cx.theme().colors().editor_active_line_number,
                                                )
                                            }),
                                    )
                                    .on_click(cx.listener_for(&self.editor, {
                                        let id = *id;
                                        move |editor, _, cx| {
                                            editor.expand_excerpt(
                                                id,
                                                multi_buffer::ExpandExcerptDirection::Down,
                                                cx,
                                            );
                                        }
                                    }))
                                    .tooltip({
                                        move |cx| {
                                            Tooltip::for_action(
                                                "Expand Excerpt",
                                                &ExpandExcerpts { lines: 0 },
                                                cx,
                                            )
                                        }
                                    }),
                            ),
                    );
                element.into_any()
            }
        };

        let size = element.layout_as_root(available_space, cx);
        (element, size)
    }

    #[allow(clippy::too_many_arguments)]
    fn render_blocks(
        &self,
        rows: Range<DisplayRow>,
        snapshot: &EditorSnapshot,
        hitbox: &Hitbox,
        text_hitbox: &Hitbox,
        scroll_width: &mut Pixels,
        gutter_dimensions: &GutterDimensions,
        em_width: Pixels,
        text_x: Pixels,
        line_height: Pixels,
        line_layouts: &[LineWithInvisibles],
        cx: &mut WindowContext,
    ) -> Vec<BlockLayout> {
        let (fixed_blocks, non_fixed_blocks) = snapshot
            .blocks_in_range(rows.clone())
            .partition::<Vec<_>, _>(|(_, block)| block.style() == BlockStyle::Fixed);

        let mut focused_block = self
            .editor
            .update(cx, |editor, _| editor.take_focused_block());
        let mut fixed_block_max_width = Pixels::ZERO;
        let mut blocks = Vec::new();
        for (row, block) in fixed_blocks {
            let available_space = size(
                AvailableSpace::MinContent,
                AvailableSpace::Definite(block.height() as f32 * line_height),
            );
            let block_id = block.id();

            if focused_block.as_ref().map_or(false, |b| b.id == block_id) {
                focused_block = None;
            }

            let (element, element_size) = self.render_block(
                block,
                available_space,
                block_id,
                row,
                snapshot,
                text_x,
                &rows,
                line_layouts,
                gutter_dimensions,
                line_height,
                em_width,
                text_hitbox,
                scroll_width,
                cx,
            );
            fixed_block_max_width = fixed_block_max_width.max(element_size.width + em_width);
            blocks.push(BlockLayout {
                id: block_id,
                row,
                element,
                available_space,
                style: BlockStyle::Fixed,
            });
        }
        for (row, block) in non_fixed_blocks {
            let style = block.style();
            let width = match style {
                BlockStyle::Sticky => hitbox.size.width,
                BlockStyle::Flex => hitbox
                    .size
                    .width
                    .max(fixed_block_max_width)
                    .max(gutter_dimensions.width + *scroll_width),
                BlockStyle::Fixed => unreachable!(),
            };
            let available_space = size(
                AvailableSpace::Definite(width),
                AvailableSpace::Definite(block.height() as f32 * line_height),
            );
            let block_id = block.id();

            if focused_block.as_ref().map_or(false, |b| b.id == block_id) {
                focused_block = None;
            }

            let (element, _) = self.render_block(
                block,
                available_space,
                block_id,
                row,
                snapshot,
                text_x,
                &rows,
                line_layouts,
                gutter_dimensions,
                line_height,
                em_width,
                text_hitbox,
                scroll_width,
                cx,
            );
            blocks.push(BlockLayout {
                id: block_id,
                row,
                element,
                available_space,
                style,
            });
        }

        if let Some(focused_block) = focused_block {
            if let Some(focus_handle) = focused_block.focus_handle.upgrade() {
                if focus_handle.is_focused(cx) {
                    if let Some(block) = snapshot.block_for_id(focused_block.id) {
                        let style = block.style();
                        let width = match style {
                            BlockStyle::Fixed => AvailableSpace::MinContent,
                            BlockStyle::Flex => AvailableSpace::Definite(
                                hitbox
                                    .size
                                    .width
                                    .max(fixed_block_max_width)
                                    .max(gutter_dimensions.width + *scroll_width),
                            ),
                            BlockStyle::Sticky => AvailableSpace::Definite(hitbox.size.width),
                        };
                        let available_space = size(
                            width,
                            AvailableSpace::Definite(block.height() as f32 * line_height),
                        );

                        let (element, _) = self.render_block(
                            &block,
                            available_space,
                            focused_block.id,
                            rows.end,
                            snapshot,
                            text_x,
                            &rows,
                            line_layouts,
                            gutter_dimensions,
                            line_height,
                            em_width,
                            text_hitbox,
                            scroll_width,
                            cx,
                        );

                        blocks.push(BlockLayout {
                            id: block.id(),
                            row: rows.end,
                            element,
                            available_space,
                            style,
                        });
                    }
                }
            }
        }

        *scroll_width = (*scroll_width).max(fixed_block_max_width - gutter_dimensions.width);
        blocks
    }

    fn layout_blocks(
        &self,
        blocks: &mut Vec<BlockLayout>,
        hitbox: &Hitbox,
        line_height: Pixels,
        scroll_pixel_position: gpui::Point<Pixels>,
        cx: &mut WindowContext,
    ) {
        for block in blocks {
            let mut origin = hitbox.origin
                + point(
                    Pixels::ZERO,
                    block.row.as_f32() * line_height - scroll_pixel_position.y,
                );
            if !matches!(block.style, BlockStyle::Sticky) {
                origin += point(-scroll_pixel_position.x, Pixels::ZERO);
            }

            let focus_handle = block
                .element
                .prepaint_as_root(origin, block.available_space, cx);

            if let Some(focus_handle) = focus_handle {
                self.editor.update(cx, |editor, _cx| {
                    editor.set_focused_block(FocusedBlock {
                        id: block.id,
                        focus_handle: focus_handle.downgrade(),
                    });
                });
            }
        }
    }

    #[allow(clippy::too_many_arguments)]
    fn layout_overlays(
        &self,
        content_origin: gpui::Point<Pixels>,
        line_height: Pixels,
        visible_display_row_range: Range<DisplayRow>,
        scroll_pixel_position: gpui::Point<Pixels>,
        line_layouts: &[LineWithInvisibles],
        text_style: &TextStyle,
        cx: &mut WindowContext,
    ) {
        let overlay_map = self
            .editor
            .update(cx, |editor, _| mem::take(&mut editor.overlay_map));
        let overlays = overlay_map
            .iter()
            .flat_map(|(_, list)| list.iter())
            .filter_map(|overlay| overlay.render(text_style, visible_display_row_range.clone()));
        let available_space = size(AvailableSpace::MinContent, AvailableSpace::MinContent);

        for (anchor, mut overlay) in overlays {
            let _overlay_size = overlay.layout_as_root(available_space, cx);

            let hovered_row_layout =
                &line_layouts[anchor.row().minus(visible_display_row_range.start) as usize];

            let x =
                hovered_row_layout.x_for_index(anchor.column() as usize) - scroll_pixel_position.x;
            let y = anchor.row().as_f32() * line_height - scroll_pixel_position.y;
            let origin = content_origin + point(x, y);

            cx.defer_draw(overlay, origin, 1);
        }

        self.editor
            .update(cx, move |editor, _| editor.overlay_map = overlay_map);
    }

    #[allow(clippy::too_many_arguments)]
    fn layout_context_menu(
        &self,
        line_height: Pixels,
        hitbox: &Hitbox,
        text_hitbox: &Hitbox,
        content_origin: gpui::Point<Pixels>,
        start_row: DisplayRow,
        scroll_pixel_position: gpui::Point<Pixels>,
        line_layouts: &[LineWithInvisibles],
        newest_selection_head: DisplayPoint,
        gutter_overshoot: Pixels,
        cx: &mut WindowContext,
    ) -> bool {
        let max_height = cmp::min(
            12. * line_height,
            cmp::max(3. * line_height, (hitbox.size.height - line_height) / 2.),
        );
        let Some((position, mut context_menu)) = self.editor.update(cx, |editor, cx| {
            if editor.context_menu_visible() {
                editor.render_context_menu(newest_selection_head, &self.style, max_height, cx)
            } else {
                None
            }
        }) else {
            return false;
        };

        let context_menu_size = context_menu.layout_as_root(AvailableSpace::min_size(), cx);

        let (x, y) = match position {
            crate::ContextMenuOrigin::EditorPoint(point) => {
                let cursor_row_layout = &line_layouts[point.row().minus(start_row) as usize];
                let x = cursor_row_layout.x_for_index(point.column() as usize)
                    - scroll_pixel_position.x;
                let y = point.row().next_row().as_f32() * line_height - scroll_pixel_position.y;
                (x, y)
            }
            crate::ContextMenuOrigin::GutterIndicator(row) => {
                // Context menu was spawned via a click on a gutter. Ensure it's a bit closer to the indicator than just a plain first column of the
                // text field.
                let x = -gutter_overshoot;
                let y = row.next_row().as_f32() * line_height - scroll_pixel_position.y;
                (x, y)
            }
        };

        let mut list_origin = content_origin + point(x, y);
        let list_width = context_menu_size.width;
        let list_height = context_menu_size.height;

        // Snap the right edge of the list to the right edge of the window if
        // its horizontal bounds overflow.
        if list_origin.x + list_width > cx.viewport_size().width {
            list_origin.x = (cx.viewport_size().width - list_width).max(Pixels::ZERO);
        }

        if list_origin.y + list_height > text_hitbox.lower_right().y {
            list_origin.y -= line_height + list_height;
        }

        cx.defer_draw(context_menu, list_origin, 1);
        true
    }

    fn layout_mouse_context_menu(
        &self,
        editor_snapshot: &EditorSnapshot,
        visible_range: Range<DisplayRow>,
        cx: &mut WindowContext,
    ) -> Option<AnyElement> {
        let position = self.editor.update(cx, |editor, cx| {
            let visible_start_point = editor.display_to_pixel_point(
                DisplayPoint::new(visible_range.start, 0),
                editor_snapshot,
                cx,
            )?;
            let visible_end_point = editor.display_to_pixel_point(
                DisplayPoint::new(visible_range.end, 0),
                editor_snapshot,
                cx,
            )?;

            let mouse_context_menu = editor.mouse_context_menu.as_ref()?;
            let (source_display_point, position) = match mouse_context_menu.position {
                MenuPosition::PinnedToScreen(point) => (None, point),
                MenuPosition::PinnedToEditor {
                    source,
                    offset_x,
                    offset_y,
                } => {
                    let source_display_point = source.to_display_point(editor_snapshot);
                    let mut source_point = editor.to_pixel_point(source, editor_snapshot, cx)?;
                    source_point.x += offset_x;
                    source_point.y += offset_y;
                    (Some(source_display_point), source_point)
                }
            };

            let source_included = source_display_point.map_or(true, |source_display_point| {
                visible_range
                    .to_inclusive()
                    .contains(&source_display_point.row())
            });
            let position_included =
                visible_start_point.y <= position.y && position.y <= visible_end_point.y;
            if !source_included && !position_included {
                None
            } else {
                Some(position)
            }
        })?;

        let mut element = self.editor.update(cx, |editor, _| {
            let mouse_context_menu = editor.mouse_context_menu.as_ref()?;
            let context_menu = mouse_context_menu.context_menu.clone();

            Some(
                deferred(
                    anchored()
                        .position(position)
                        .child(context_menu)
                        .anchor(AnchorCorner::TopLeft)
                        .snap_to_window(),
                )
                .with_priority(1)
                .into_any(),
            )
        })?;

        element.prepaint_as_root(position, AvailableSpace::min_size(), cx);
        Some(element)
    }

    #[allow(clippy::too_many_arguments)]
    fn layout_hover_popovers(
        &self,
        snapshot: &EditorSnapshot,
        hitbox: &Hitbox,
        text_hitbox: &Hitbox,
        visible_display_row_range: Range<DisplayRow>,
        content_origin: gpui::Point<Pixels>,
        scroll_pixel_position: gpui::Point<Pixels>,
        line_layouts: &[LineWithInvisibles],
        line_height: Pixels,
        em_width: Pixels,
        cx: &mut WindowContext,
    ) {
        struct MeasuredHoverPopover {
            element: AnyElement,
            size: Size<Pixels>,
            horizontal_offset: Pixels,
        }

        let max_size = size(
            (120. * em_width) // Default size
                .min(hitbox.size.width / 2.) // Shrink to half of the editor width
                .max(MIN_POPOVER_CHARACTER_WIDTH * em_width), // Apply minimum width of 20 characters
            (16. * line_height) // Default size
                .min(hitbox.size.height / 2.) // Shrink to half of the editor height
                .max(MIN_POPOVER_LINE_HEIGHT * line_height), // Apply minimum height of 4 lines
        );

        let hover_popovers = self.editor.update(cx, |editor, cx| {
            editor.hover_state.render(
                &snapshot,
                &self.style,
                visible_display_row_range.clone(),
                max_size,
                editor.workspace.as_ref().map(|(w, _)| w.clone()),
                cx,
            )
        });
        let Some((position, hover_popovers)) = hover_popovers else {
            return;
        };

        // This is safe because we check on layout whether the required row is available
        let hovered_row_layout =
            &line_layouts[position.row().minus(visible_display_row_range.start) as usize];

        // Compute Hovered Point
        let x =
            hovered_row_layout.x_for_index(position.column() as usize) - scroll_pixel_position.x;
        let y = position.row().as_f32() * line_height - scroll_pixel_position.y;
        let hovered_point = content_origin + point(x, y);

        let mut overall_height = Pixels::ZERO;
        let mut measured_hover_popovers = Vec::new();
        for mut hover_popover in hover_popovers {
            let size = hover_popover.layout_as_root(AvailableSpace::min_size(), cx);
            let horizontal_offset =
                (text_hitbox.upper_right().x - (hovered_point.x + size.width)).min(Pixels::ZERO);

            overall_height += HOVER_POPOVER_GAP + size.height;

            measured_hover_popovers.push(MeasuredHoverPopover {
                element: hover_popover,
                size,
                horizontal_offset,
            });
        }
        overall_height += HOVER_POPOVER_GAP;

        fn draw_occluder(width: Pixels, origin: gpui::Point<Pixels>, cx: &mut WindowContext) {
            let mut occlusion = div()
                .size_full()
                .occlude()
                .on_mouse_move(|_, cx| cx.stop_propagation())
                .into_any_element();
            occlusion.layout_as_root(size(width, HOVER_POPOVER_GAP).into(), cx);
            cx.defer_draw(occlusion, origin, 2);
        }

        if hovered_point.y > overall_height {
            // There is enough space above. Render popovers above the hovered point
            let mut current_y = hovered_point.y;
            for (position, popover) in measured_hover_popovers.into_iter().with_position() {
                let size = popover.size;
                let popover_origin = point(
                    hovered_point.x + popover.horizontal_offset,
                    current_y - size.height,
                );

                cx.defer_draw(popover.element, popover_origin, 2);
                if position != itertools::Position::Last {
                    let origin = point(popover_origin.x, popover_origin.y - HOVER_POPOVER_GAP);
                    draw_occluder(size.width, origin, cx);
                }

                current_y = popover_origin.y - HOVER_POPOVER_GAP;
            }
        } else {
            // There is not enough space above. Render popovers below the hovered point
            let mut current_y = hovered_point.y + line_height;
            for (position, popover) in measured_hover_popovers.into_iter().with_position() {
                let size = popover.size;
                let popover_origin = point(hovered_point.x + popover.horizontal_offset, current_y);

                cx.defer_draw(popover.element, popover_origin, 2);
                if position != itertools::Position::Last {
                    let origin = point(popover_origin.x, popover_origin.y + size.height);
                    draw_occluder(size.width, origin, cx);
                }

                current_y = popover_origin.y + size.height + HOVER_POPOVER_GAP;
            }
        }
    }

    #[allow(clippy::too_many_arguments)]
    fn layout_signature_help(
        &self,
        hitbox: &Hitbox,
        content_origin: gpui::Point<Pixels>,
        scroll_pixel_position: gpui::Point<Pixels>,
        newest_selection_head: Option<DisplayPoint>,
        start_row: DisplayRow,
        line_layouts: &[LineWithInvisibles],
        line_height: Pixels,
        em_width: Pixels,
        cx: &mut WindowContext,
    ) {
        let Some(newest_selection_head) = newest_selection_head else {
            return;
        };
        let selection_row = newest_selection_head.row();
        if selection_row < start_row {
            return;
        }
        let Some(cursor_row_layout) = line_layouts.get(selection_row.minus(start_row) as usize)
        else {
            return;
        };

        let start_x = cursor_row_layout.x_for_index(newest_selection_head.column() as usize)
            - scroll_pixel_position.x
            + content_origin.x;
        let start_y =
            selection_row.as_f32() * line_height + content_origin.y - scroll_pixel_position.y;

        let max_size = size(
            (120. * em_width) // Default size
                .min(hitbox.size.width / 2.) // Shrink to half of the editor width
                .max(MIN_POPOVER_CHARACTER_WIDTH * em_width), // Apply minimum width of 20 characters
            (16. * line_height) // Default size
                .min(hitbox.size.height / 2.) // Shrink to half of the editor height
                .max(MIN_POPOVER_LINE_HEIGHT * line_height), // Apply minimum height of 4 lines
        );

        let maybe_element = self.editor.update(cx, |editor, cx| {
            if let Some(popover) = editor.signature_help_state.popover_mut() {
                let element = popover.render(
                    &self.style,
                    max_size,
                    editor.workspace.as_ref().map(|(w, _)| w.clone()),
                    cx,
                );
                Some(element)
            } else {
                None
            }
        });
        if let Some(mut element) = maybe_element {
            let window_size = cx.viewport_size();
            let size = element.layout_as_root(Size::<AvailableSpace>::default(), cx);
            let mut point = point(start_x, start_y - size.height);

            // Adjusting to ensure the popover does not overflow in the X-axis direction.
            if point.x + size.width >= window_size.width {
                point.x = window_size.width - size.width;
            }

            cx.defer_draw(element, point, 1)
        }
    }

    fn paint_background(&self, layout: &EditorLayout, cx: &mut WindowContext) {
        cx.paint_layer(layout.hitbox.bounds, |cx| {
            let scroll_top = layout.position_map.snapshot.scroll_position().y;
            let gutter_bg = cx.theme().colors().editor_gutter_background;
            cx.paint_quad(fill(layout.gutter_hitbox.bounds, gutter_bg));
            cx.paint_quad(fill(layout.text_hitbox.bounds, self.style.background));

            if let EditorMode::Full = layout.mode {
                let mut active_rows = layout.active_rows.iter().peekable();
                while let Some((start_row, contains_non_empty_selection)) = active_rows.next() {
                    let mut end_row = start_row.0;
                    while active_rows
                        .peek()
                        .map_or(false, |(active_row, has_selection)| {
                            active_row.0 == end_row + 1
                                && *has_selection == contains_non_empty_selection
                        })
                    {
                        active_rows.next().unwrap();
                        end_row += 1;
                    }

                    if !contains_non_empty_selection {
                        let highlight_h_range =
                            match layout.position_map.snapshot.current_line_highlight {
                                CurrentLineHighlight::Gutter => Some(Range {
                                    start: layout.hitbox.left(),
                                    end: layout.gutter_hitbox.right(),
                                }),
                                CurrentLineHighlight::Line => Some(Range {
                                    start: layout.text_hitbox.bounds.left(),
                                    end: layout.text_hitbox.bounds.right(),
                                }),
                                CurrentLineHighlight::All => Some(Range {
                                    start: layout.hitbox.left(),
                                    end: layout.hitbox.right(),
                                }),
                                CurrentLineHighlight::None => None,
                            };
                        if let Some(range) = highlight_h_range {
                            let active_line_bg = cx.theme().colors().editor_active_line_background;
                            let bounds = Bounds {
                                origin: point(
                                    range.start,
                                    layout.hitbox.origin.y
                                        + (start_row.as_f32() - scroll_top)
                                            * layout.position_map.line_height,
                                ),
                                size: size(
                                    range.end - range.start,
                                    layout.position_map.line_height
                                        * (end_row - start_row.0 + 1) as f32,
                                ),
                            };
                            cx.paint_quad(fill(bounds, active_line_bg));
                        }
                    }
                }

                let mut paint_highlight =
                    |highlight_row_start: DisplayRow, highlight_row_end: DisplayRow, color| {
                        let origin = point(
                            layout.hitbox.origin.x,
                            layout.hitbox.origin.y
                                + (highlight_row_start.as_f32() - scroll_top)
                                    * layout.position_map.line_height,
                        );
                        let size = size(
                            layout.hitbox.size.width,
                            layout.position_map.line_height
                                * highlight_row_end.next_row().minus(highlight_row_start) as f32,
                        );
                        cx.paint_quad(fill(Bounds { origin, size }, color));
                    };

                let mut current_paint: Option<(Hsla, Range<DisplayRow>)> = None;
                for (&new_row, &new_color) in &layout.highlighted_rows {
                    match &mut current_paint {
                        Some((current_color, current_range)) => {
                            let current_color = *current_color;
                            let new_range_started = current_color != new_color
                                || current_range.end.next_row() != new_row;
                            if new_range_started {
                                paint_highlight(
                                    current_range.start,
                                    current_range.end,
                                    current_color,
                                );
                                current_paint = Some((new_color, new_row..new_row));
                                continue;
                            } else {
                                current_range.end = current_range.end.next_row();
                            }
                        }
                        None => current_paint = Some((new_color, new_row..new_row)),
                    };
                }
                if let Some((color, range)) = current_paint {
                    paint_highlight(range.start, range.end, color);
                }

                let scroll_left =
                    layout.position_map.snapshot.scroll_position().x * layout.position_map.em_width;

                for (wrap_position, active) in layout.wrap_guides.iter() {
                    let x = (layout.text_hitbox.origin.x
                        + *wrap_position
                        + layout.position_map.em_width / 2.)
                        - scroll_left;

                    let show_scrollbars = layout
                        .scrollbar_layout
                        .as_ref()
                        .map_or(false, |scrollbar| scrollbar.visible);
                    if x < layout.text_hitbox.origin.x
                        || (show_scrollbars && x > self.scrollbar_left(&layout.hitbox.bounds))
                    {
                        continue;
                    }

                    let color = if *active {
                        cx.theme().colors().editor_active_wrap_guide
                    } else {
                        cx.theme().colors().editor_wrap_guide
                    };
                    cx.paint_quad(fill(
                        Bounds {
                            origin: point(x, layout.text_hitbox.origin.y),
                            size: size(px(1.), layout.text_hitbox.size.height),
                        },
                        color,
                    ));
                }
            }
        })
    }

    fn paint_indent_guides(&mut self, layout: &mut EditorLayout, cx: &mut WindowContext) {
        let Some(indent_guides) = &layout.indent_guides else {
            return;
        };

        let faded_color = |color: Hsla, alpha: f32| {
            let mut faded = color;
            faded.a = alpha;
            faded
        };

        for indent_guide in indent_guides {
            let indent_accent_colors = cx.theme().accents().color_for_index(indent_guide.depth);
            let settings = indent_guide.settings;

            // TODO fixed for now, expose them through themes later
            const INDENT_AWARE_ALPHA: f32 = 0.2;
            const INDENT_AWARE_ACTIVE_ALPHA: f32 = 0.4;
            const INDENT_AWARE_BACKGROUND_ALPHA: f32 = 0.1;
            const INDENT_AWARE_BACKGROUND_ACTIVE_ALPHA: f32 = 0.2;

            let line_color = match (settings.coloring, indent_guide.active) {
                (IndentGuideColoring::Disabled, _) => None,
                (IndentGuideColoring::Fixed, false) => {
                    Some(cx.theme().colors().editor_indent_guide)
                }
                (IndentGuideColoring::Fixed, true) => {
                    Some(cx.theme().colors().editor_indent_guide_active)
                }
                (IndentGuideColoring::IndentAware, false) => {
                    Some(faded_color(indent_accent_colors, INDENT_AWARE_ALPHA))
                }
                (IndentGuideColoring::IndentAware, true) => {
                    Some(faded_color(indent_accent_colors, INDENT_AWARE_ACTIVE_ALPHA))
                }
            };

            let background_color = match (settings.background_coloring, indent_guide.active) {
                (IndentGuideBackgroundColoring::Disabled, _) => None,
                (IndentGuideBackgroundColoring::IndentAware, false) => Some(faded_color(
                    indent_accent_colors,
                    INDENT_AWARE_BACKGROUND_ALPHA,
                )),
                (IndentGuideBackgroundColoring::IndentAware, true) => Some(faded_color(
                    indent_accent_colors,
                    INDENT_AWARE_BACKGROUND_ACTIVE_ALPHA,
                )),
            };

            let requested_line_width = if indent_guide.active {
                settings.active_line_width
            } else {
                settings.line_width
            }
            .clamp(1, 10);
            let mut line_indicator_width = 0.;
            if let Some(color) = line_color {
                cx.paint_quad(fill(
                    Bounds {
                        origin: indent_guide.origin,
                        size: size(px(requested_line_width as f32), indent_guide.length),
                    },
                    color,
                ));
                line_indicator_width = requested_line_width as f32;
            }

            if let Some(color) = background_color {
                let width = indent_guide.single_indent_width - px(line_indicator_width);
                cx.paint_quad(fill(
                    Bounds {
                        origin: point(
                            indent_guide.origin.x + px(line_indicator_width),
                            indent_guide.origin.y,
                        ),
                        size: size(width, indent_guide.length),
                    },
                    color,
                ));
            }
        }
    }

    fn paint_line_numbers(&mut self, layout: &mut EditorLayout, cx: &mut WindowContext) {
        let line_height = layout.position_map.line_height;
        let scroll_position = layout.position_map.snapshot.scroll_position();
        let scroll_top = scroll_position.y * line_height;

        cx.set_cursor_style(CursorStyle::Arrow, &layout.gutter_hitbox);

        for (ix, line) in layout.line_numbers.iter().enumerate() {
            if let Some(line) = line {
                let line_origin = layout.gutter_hitbox.origin
                    + point(
                        layout.gutter_hitbox.size.width
                            - line.width
                            - layout.gutter_dimensions.right_padding,
                        ix as f32 * line_height - (scroll_top % line_height),
                    );

                line.paint(line_origin, line_height, cx).log_err();
            }
        }
    }

    fn paint_diff_hunks(layout: &mut EditorLayout, cx: &mut WindowContext) {
        if layout.display_hunks.is_empty() {
            return;
        }

        let line_height = layout.position_map.line_height;
        cx.paint_layer(layout.gutter_hitbox.bounds, |cx| {
            for (hunk, hitbox) in &layout.display_hunks {
                let hunk_to_paint = match hunk {
                    DisplayDiffHunk::Folded { .. } => {
                        let hunk_bounds = Self::diff_hunk_bounds(
                            &layout.position_map.snapshot,
                            line_height,
                            layout.gutter_hitbox.bounds,
                            &hunk,
                        );
                        Some((
                            hunk_bounds,
                            cx.theme().status().modified,
                            Corners::all(1. * line_height),
                        ))
                    }
                    DisplayDiffHunk::Unfolded { status, .. } => {
                        hitbox.as_ref().map(|hunk_hitbox| match status {
                            DiffHunkStatus::Added => (
                                hunk_hitbox.bounds,
                                cx.theme().status().created,
                                Corners::all(0.05 * line_height),
                            ),
                            DiffHunkStatus::Modified => (
                                hunk_hitbox.bounds,
                                cx.theme().status().modified,
                                Corners::all(0.05 * line_height),
                            ),
                            DiffHunkStatus::Removed => (
                                Bounds::new(
                                    point(
                                        hunk_hitbox.origin.x - hunk_hitbox.size.width,
                                        hunk_hitbox.origin.y,
                                    ),
                                    size(hunk_hitbox.size.width * px(2.), hunk_hitbox.size.height),
                                ),
                                cx.theme().status().deleted,
                                Corners::all(1. * line_height),
                            ),
                        })
                    }
                };

                if let Some((hunk_bounds, background_color, corner_radii)) = hunk_to_paint {
                    cx.paint_quad(quad(
                        hunk_bounds,
                        corner_radii,
                        background_color,
                        Edges::default(),
                        transparent_black(),
                    ));
                }
            }
        });
    }

    fn diff_hunk_bounds(
        snapshot: &EditorSnapshot,
        line_height: Pixels,
        gutter_bounds: Bounds<Pixels>,
        hunk: &DisplayDiffHunk,
    ) -> Bounds<Pixels> {
        let scroll_position = snapshot.scroll_position();
        let scroll_top = scroll_position.y * line_height;

        match hunk {
            DisplayDiffHunk::Folded { display_row, .. } => {
                let start_y = display_row.as_f32() * line_height - scroll_top;
                let end_y = start_y + line_height;

                let width = 0.275 * line_height;
                let highlight_origin = gutter_bounds.origin + point(px(0.), start_y);
                let highlight_size = size(width, end_y - start_y);
                Bounds::new(highlight_origin, highlight_size)
            }
            DisplayDiffHunk::Unfolded {
                display_row_range,
                status,
                ..
            } => match status {
                DiffHunkStatus::Added | DiffHunkStatus::Modified => {
                    let start_row = display_row_range.start;
                    let end_row = display_row_range.end;
                    // If we're in a multibuffer, row range span might include an
                    // excerpt header, so if we were to draw the marker straight away,
                    // the hunk might include the rows of that header.
                    // Making the range inclusive doesn't quite cut it, as we rely on the exclusivity for the soft wrap.
                    // Instead, we simply check whether the range we're dealing with includes
                    // any excerpt headers and if so, we stop painting the diff hunk on the first row of that header.
                    let end_row_in_current_excerpt = snapshot
                        .blocks_in_range(start_row..end_row)
                        .find_map(|(start_row, block)| {
                            if matches!(block, Block::ExcerptHeader { .. }) {
                                Some(start_row)
                            } else {
                                None
                            }
                        })
                        .unwrap_or(end_row);

                    let start_y = start_row.as_f32() * line_height - scroll_top;
                    let end_y = end_row_in_current_excerpt.as_f32() * line_height - scroll_top;

                    let width = 0.275 * line_height;
                    let highlight_origin = gutter_bounds.origin + point(px(0.), start_y);
                    let highlight_size = size(width, end_y - start_y);
                    Bounds::new(highlight_origin, highlight_size)
                }
                DiffHunkStatus::Removed => {
                    let row = display_row_range.start;

                    let offset = line_height / 2.;
                    let start_y = row.as_f32() * line_height - offset - scroll_top;
                    let end_y = start_y + line_height;

                    let width = 0.35 * line_height;
                    let highlight_origin = gutter_bounds.origin + point(px(0.), start_y);
                    let highlight_size = size(width, end_y - start_y);
                    Bounds::new(highlight_origin, highlight_size)
                }
            },
        }
    }

    fn paint_gutter_indicators(&self, layout: &mut EditorLayout, cx: &mut WindowContext) {
        cx.paint_layer(layout.gutter_hitbox.bounds, |cx| {
            cx.with_element_namespace("gutter_fold_toggles", |cx| {
                for fold_indicator in layout.gutter_fold_toggles.iter_mut().flatten() {
                    fold_indicator.paint(cx);
                }
            });

            for test_indicator in layout.test_indicators.iter_mut() {
                test_indicator.paint(cx);
            }
            for close_indicator in layout.close_indicators.iter_mut() {
                close_indicator.paint(cx);
            }

            if let Some(indicator) = layout.code_actions_indicator.as_mut() {
                indicator.paint(cx);
            }
        });
    }

    fn paint_gutter_highlights(&self, layout: &mut EditorLayout, cx: &mut WindowContext) {
        for (_, hunk_hitbox) in &layout.display_hunks {
            if let Some(hunk_hitbox) = hunk_hitbox {
                cx.set_cursor_style(CursorStyle::PointingHand, hunk_hitbox);
            }
        }

        let show_git_gutter = layout
            .position_map
            .snapshot
            .show_git_diff_gutter
            .unwrap_or_else(|| {
                matches!(
                    ProjectSettings::get_global(cx).git.git_gutter,
                    Some(GitGutterSetting::TrackedFiles)
                )
            });
        if show_git_gutter {
            Self::paint_diff_hunks(layout, cx)
        }

        let highlight_width = 0.275 * layout.position_map.line_height;
        let highlight_corner_radii = Corners::all(0.05 * layout.position_map.line_height);
        cx.paint_layer(layout.gutter_hitbox.bounds, |cx| {
            for (range, color) in &layout.highlighted_gutter_ranges {
                let start_row = if range.start.row() < layout.visible_display_row_range.start {
                    layout.visible_display_row_range.start - DisplayRow(1)
                } else {
                    range.start.row()
                };
                let end_row = if range.end.row() > layout.visible_display_row_range.end {
                    layout.visible_display_row_range.end + DisplayRow(1)
                } else {
                    range.end.row()
                };

                let start_y = layout.gutter_hitbox.top()
                    + start_row.0 as f32 * layout.position_map.line_height
                    - layout.position_map.scroll_pixel_position.y;
                let end_y = layout.gutter_hitbox.top()
                    + (end_row.0 + 1) as f32 * layout.position_map.line_height
                    - layout.position_map.scroll_pixel_position.y;
                let bounds = Bounds::from_corners(
                    point(layout.gutter_hitbox.left(), start_y),
                    point(layout.gutter_hitbox.left() + highlight_width, end_y),
                );
                cx.paint_quad(fill(bounds, *color).corner_radii(highlight_corner_radii));
            }
        });
    }

    fn paint_blamed_display_rows(&self, layout: &mut EditorLayout, cx: &mut WindowContext) {
        let Some(blamed_display_rows) = layout.blamed_display_rows.take() else {
            return;
        };

        cx.paint_layer(layout.gutter_hitbox.bounds, |cx| {
            for mut blame_element in blamed_display_rows.into_iter() {
                blame_element.paint(cx);
            }
        })
    }

    fn paint_text(&mut self, layout: &mut EditorLayout, cx: &mut WindowContext) {
        cx.with_content_mask(
            Some(ContentMask {
                bounds: layout.text_hitbox.bounds,
            }),
            |cx| {
                let cursor_style = if self
                    .editor
                    .read(cx)
                    .hovered_link_state
                    .as_ref()
                    .is_some_and(|hovered_link_state| !hovered_link_state.links.is_empty())
                {
                    CursorStyle::PointingHand
                } else {
                    CursorStyle::IBeam
                };
                cx.set_cursor_style(cursor_style, &layout.text_hitbox);

                let invisible_display_ranges = self.paint_highlights(layout, cx);
                self.paint_lines(&invisible_display_ranges, layout, cx);
                self.paint_redactions(layout, cx);
                self.paint_cursors(layout, cx);
                self.paint_inline_blame(layout, cx);
                cx.with_element_namespace("crease_trailers", |cx| {
                    for trailer in layout.crease_trailers.iter_mut().flatten() {
                        trailer.element.paint(cx);
                    }
                });
            },
        )
    }

    fn paint_highlights(
        &mut self,
        layout: &mut EditorLayout,
        cx: &mut WindowContext,
    ) -> SmallVec<[Range<DisplayPoint>; 32]> {
        cx.paint_layer(layout.text_hitbox.bounds, |cx| {
            let mut invisible_display_ranges = SmallVec::<[Range<DisplayPoint>; 32]>::new();
            let line_end_overshoot = 0.15 * layout.position_map.line_height;
            for (range, color) in &layout.highlighted_ranges {
                self.paint_highlighted_range(
                    range.clone(),
                    *color,
                    Pixels::ZERO,
                    line_end_overshoot,
                    layout,
                    cx,
                );
            }

            let corner_radius = 0.15 * layout.position_map.line_height;

            for (player_color, selections) in &layout.selections {
                for selection in selections.into_iter() {
                    self.paint_highlighted_range(
                        selection.range.clone(),
                        player_color.selection,
                        corner_radius,
                        corner_radius * 2.,
                        layout,
                        cx,
                    );

                    if selection.is_local && !selection.range.is_empty() {
                        invisible_display_ranges.push(selection.range.clone());
                    }
                }
            }
            invisible_display_ranges
        })
    }

    fn paint_lines(
        &mut self,
        invisible_display_ranges: &[Range<DisplayPoint>],
        layout: &mut EditorLayout,
        cx: &mut WindowContext,
    ) {
        let whitespace_setting = self
            .editor
            .read(cx)
            .buffer
            .read(cx)
            .settings_at(0, cx)
            .show_whitespaces;

        for (ix, line_with_invisibles) in layout.position_map.line_layouts.iter().enumerate() {
            let row = DisplayRow(layout.visible_display_row_range.start.0 + ix as u32);
            line_with_invisibles.draw(
                layout,
                row,
                layout.content_origin,
                whitespace_setting,
                invisible_display_ranges,
                cx,
            )
        }

        for line_element in &mut layout.line_elements {
            line_element.paint(cx);
        }
    }

    fn paint_redactions(&mut self, layout: &EditorLayout, cx: &mut WindowContext) {
        if layout.redacted_ranges.is_empty() {
            return;
        }

        let line_end_overshoot = layout.line_end_overshoot();

        // A softer than perfect black
        let redaction_color = gpui::rgb(0x0e1111);

        cx.paint_layer(layout.text_hitbox.bounds, |cx| {
            for range in layout.redacted_ranges.iter() {
                self.paint_highlighted_range(
                    range.clone(),
                    redaction_color.into(),
                    Pixels::ZERO,
                    line_end_overshoot,
                    layout,
                    cx,
                );
            }
        });
    }

    fn paint_cursors(&mut self, layout: &mut EditorLayout, cx: &mut WindowContext) {
        for cursor in &mut layout.visible_cursors {
            cursor.paint(layout.content_origin, cx);
        }
    }

    fn paint_scrollbar(&mut self, layout: &mut EditorLayout, cx: &mut WindowContext) {
        let Some(scrollbar_layout) = layout.scrollbar_layout.as_ref() else {
            return;
        };

        let thumb_bounds = scrollbar_layout.thumb_bounds();
        if scrollbar_layout.visible {
            cx.paint_layer(scrollbar_layout.hitbox.bounds, |cx| {
                cx.paint_quad(quad(
                    scrollbar_layout.hitbox.bounds,
                    Corners::default(),
                    cx.theme().colors().scrollbar_track_background,
                    Edges {
                        top: Pixels::ZERO,
                        right: Pixels::ZERO,
                        bottom: Pixels::ZERO,
                        left: ScrollbarLayout::BORDER_WIDTH,
                    },
                    cx.theme().colors().scrollbar_track_border,
                ));

                let fast_markers =
                    self.collect_fast_scrollbar_markers(layout, scrollbar_layout, cx);
                // Refresh slow scrollbar markers in the background. Below, we paint whatever markers have already been computed.
                self.refresh_slow_scrollbar_markers(layout, scrollbar_layout, cx);

                let markers = self.editor.read(cx).scrollbar_marker_state.markers.clone();
                for marker in markers.iter().chain(&fast_markers) {
                    let mut marker = marker.clone();
                    marker.bounds.origin += scrollbar_layout.hitbox.origin;
                    cx.paint_quad(marker);
                }

                cx.paint_quad(quad(
                    thumb_bounds,
                    Corners::default(),
                    cx.theme().colors().scrollbar_thumb_background,
                    Edges {
                        top: Pixels::ZERO,
                        right: Pixels::ZERO,
                        bottom: Pixels::ZERO,
                        left: ScrollbarLayout::BORDER_WIDTH,
                    },
                    cx.theme().colors().scrollbar_thumb_border,
                ));
            });
        }

        cx.set_cursor_style(CursorStyle::Arrow, &scrollbar_layout.hitbox);

        let row_height = scrollbar_layout.row_height;
        let row_range = scrollbar_layout.visible_row_range.clone();

        cx.on_mouse_event({
            let editor = self.editor.clone();
            let hitbox = scrollbar_layout.hitbox.clone();
            let mut mouse_position = cx.mouse_position();
            move |event: &MouseMoveEvent, phase, cx| {
                if phase == DispatchPhase::Capture {
                    return;
                }

                editor.update(cx, |editor, cx| {
                    if event.pressed_button == Some(MouseButton::Left)
                        && editor.scroll_manager.is_dragging_scrollbar()
                    {
                        let y = mouse_position.y;
                        let new_y = event.position.y;
                        if (hitbox.top()..hitbox.bottom()).contains(&y) {
                            let mut position = editor.scroll_position(cx);
                            position.y += (new_y - y) / row_height;
                            if position.y < 0.0 {
                                position.y = 0.0;
                            }
                            editor.set_scroll_position(position, cx);
                        }

                        cx.stop_propagation();
                    } else {
                        editor.scroll_manager.set_is_dragging_scrollbar(false, cx);
                        if hitbox.is_hovered(cx) {
                            editor.scroll_manager.show_scrollbar(cx);
                        }
                    }
                    mouse_position = event.position;
                })
            }
        });

        if self.editor.read(cx).scroll_manager.is_dragging_scrollbar() {
            cx.on_mouse_event({
                let editor = self.editor.clone();
                move |_: &MouseUpEvent, phase, cx| {
                    if phase == DispatchPhase::Capture {
                        return;
                    }

                    editor.update(cx, |editor, cx| {
                        editor.scroll_manager.set_is_dragging_scrollbar(false, cx);
                        cx.stop_propagation();
                    });
                }
            });
        } else {
            cx.on_mouse_event({
                let editor = self.editor.clone();
                let hitbox = scrollbar_layout.hitbox.clone();
                move |event: &MouseDownEvent, phase, cx| {
                    if phase == DispatchPhase::Capture || !hitbox.is_hovered(cx) {
                        return;
                    }

                    editor.update(cx, |editor, cx| {
                        editor.scroll_manager.set_is_dragging_scrollbar(true, cx);

                        let y = event.position.y;
                        if y < thumb_bounds.top() || thumb_bounds.bottom() < y {
                            let center_row = ((y - hitbox.top()) / row_height).round() as u32;
                            let top_row = center_row
                                .saturating_sub((row_range.end - row_range.start) as u32 / 2);
                            let mut position = editor.scroll_position(cx);
                            position.y = top_row as f32;
                            editor.set_scroll_position(position, cx);
                        } else {
                            editor.scroll_manager.show_scrollbar(cx);
                        }

                        cx.stop_propagation();
                    });
                }
            });
        }
    }

    fn collect_fast_scrollbar_markers(
        &self,
        layout: &EditorLayout,
        scrollbar_layout: &ScrollbarLayout,
        cx: &mut WindowContext,
    ) -> Vec<PaintQuad> {
        const LIMIT: usize = 100;
        if !EditorSettings::get_global(cx).scrollbar.cursors || layout.cursors.len() > LIMIT {
            return vec![];
        }
        let cursor_ranges = layout
            .cursors
            .iter()
            .map(|(point, color)| ColoredRange {
                start: point.row(),
                end: point.row(),
                color: *color,
            })
            .collect_vec();
        scrollbar_layout.marker_quads_for_ranges(cursor_ranges, None)
    }

    fn refresh_slow_scrollbar_markers(
        &self,
        layout: &EditorLayout,
        scrollbar_layout: &ScrollbarLayout,
        cx: &mut WindowContext,
    ) {
        self.editor.update(cx, |editor, cx| {
            if !editor.is_singleton(cx)
                || !editor
                    .scrollbar_marker_state
                    .should_refresh(scrollbar_layout.hitbox.size)
            {
                return;
            }

            let scrollbar_layout = scrollbar_layout.clone();
            let background_highlights = editor.background_highlights.clone();
            let snapshot = layout.position_map.snapshot.clone();
            let theme = cx.theme().clone();
            let scrollbar_settings = EditorSettings::get_global(cx).scrollbar;

            editor.scrollbar_marker_state.dirty = false;
            editor.scrollbar_marker_state.pending_refresh =
                Some(cx.spawn(|editor, mut cx| async move {
                    let scrollbar_size = scrollbar_layout.hitbox.size;
                    let scrollbar_markers = cx
                        .background_executor()
                        .spawn(async move {
                            let max_point = snapshot.display_snapshot.buffer_snapshot.max_point();
                            let mut marker_quads = Vec::new();
                            if scrollbar_settings.git_diff {
                                let marker_row_ranges = snapshot
                                    .buffer_snapshot
                                    .git_diff_hunks_in_range(
                                        MultiBufferRow::MIN..MultiBufferRow::MAX,
                                    )
                                    .map(|hunk| {
                                        let start_display_row =
                                            MultiBufferPoint::new(hunk.associated_range.start.0, 0)
                                                .to_display_point(&snapshot.display_snapshot)
                                                .row();
                                        let mut end_display_row =
                                            MultiBufferPoint::new(hunk.associated_range.end.0, 0)
                                                .to_display_point(&snapshot.display_snapshot)
                                                .row();
                                        if end_display_row != start_display_row {
                                            end_display_row.0 -= 1;
                                        }
                                        let color = match hunk_status(&hunk) {
                                            DiffHunkStatus::Added => theme.status().created,
                                            DiffHunkStatus::Modified => theme.status().modified,
                                            DiffHunkStatus::Removed => theme.status().deleted,
                                        };
                                        ColoredRange {
                                            start: start_display_row,
                                            end: end_display_row,
                                            color,
                                        }
                                    });

                                marker_quads.extend(
                                    scrollbar_layout
                                        .marker_quads_for_ranges(marker_row_ranges, Some(0)),
                                );
                            }

                            for (background_highlight_id, (_, background_ranges)) in
                                background_highlights.iter()
                            {
                                let is_search_highlights = *background_highlight_id
                                    == TypeId::of::<BufferSearchHighlights>();
                                let is_symbol_occurrences = *background_highlight_id
                                    == TypeId::of::<DocumentHighlightRead>()
                                    || *background_highlight_id
                                        == TypeId::of::<DocumentHighlightWrite>();
                                if (is_search_highlights && scrollbar_settings.search_results)
                                    || (is_symbol_occurrences && scrollbar_settings.selected_symbol)
                                {
                                    let mut color = theme.status().info;
                                    if is_symbol_occurrences {
                                        color.fade_out(0.5);
                                    }
                                    let marker_row_ranges =
                                        background_ranges.into_iter().map(|range| {
                                            let display_start = range
                                                .start
                                                .to_display_point(&snapshot.display_snapshot);
                                            let display_end = range
                                                .end
                                                .to_display_point(&snapshot.display_snapshot);
                                            ColoredRange {
                                                start: display_start.row(),
                                                end: display_end.row(),
                                                color,
                                            }
                                        });
                                    marker_quads.extend(
                                        scrollbar_layout
                                            .marker_quads_for_ranges(marker_row_ranges, Some(1)),
                                    );
                                }
                            }

                            if scrollbar_settings.diagnostics {
                                let diagnostics = snapshot
                                    .buffer_snapshot
                                    .diagnostics_in_range::<_, Point>(
                                        Point::zero()..max_point,
                                        false,
                                    )
                                    // We want to sort by severity, in order to paint the most severe diagnostics last.
                                    .sorted_by_key(|diagnostic| {
                                        std::cmp::Reverse(diagnostic.diagnostic.severity)
                                    });

                                let marker_row_ranges = diagnostics.into_iter().map(|diagnostic| {
                                    let start_display = diagnostic
                                        .range
                                        .start
                                        .to_display_point(&snapshot.display_snapshot);
                                    let end_display = diagnostic
                                        .range
                                        .end
                                        .to_display_point(&snapshot.display_snapshot);
                                    let color = match diagnostic.diagnostic.severity {
                                        DiagnosticSeverity::ERROR => theme.status().error,
                                        DiagnosticSeverity::WARNING => theme.status().warning,
                                        DiagnosticSeverity::INFORMATION => theme.status().info,
                                        _ => theme.status().hint,
                                    };
                                    ColoredRange {
                                        start: start_display.row(),
                                        end: end_display.row(),
                                        color,
                                    }
                                });
                                marker_quads.extend(
                                    scrollbar_layout
                                        .marker_quads_for_ranges(marker_row_ranges, Some(2)),
                                );
                            }

                            Arc::from(marker_quads)
                        })
                        .await;

                    editor.update(&mut cx, |editor, cx| {
                        editor.scrollbar_marker_state.markers = scrollbar_markers;
                        editor.scrollbar_marker_state.scrollbar_size = scrollbar_size;
                        editor.scrollbar_marker_state.pending_refresh = None;
                        cx.notify();
                    })?;

                    Ok(())
                }));
        });
    }

    #[allow(clippy::too_many_arguments)]
    fn paint_highlighted_range(
        &self,
        range: Range<DisplayPoint>,
        color: Hsla,
        corner_radius: Pixels,
        line_end_overshoot: Pixels,
        layout: &EditorLayout,
        cx: &mut WindowContext,
    ) {
        let start_row = layout.visible_display_row_range.start;
        let end_row = layout.visible_display_row_range.end;
        if range.start != range.end {
            let row_range = if range.end.column() == 0 {
                cmp::max(range.start.row(), start_row)..cmp::min(range.end.row(), end_row)
            } else {
                cmp::max(range.start.row(), start_row)
                    ..cmp::min(range.end.row().next_row(), end_row)
            };

            let highlighted_range = HighlightedRange {
                color,
                line_height: layout.position_map.line_height,
                corner_radius,
                start_y: layout.content_origin.y
                    + row_range.start.as_f32() * layout.position_map.line_height
                    - layout.position_map.scroll_pixel_position.y,
                lines: row_range
                    .iter_rows()
                    .map(|row| {
                        let line_layout =
                            &layout.position_map.line_layouts[row.minus(start_row) as usize];
                        HighlightedRangeLine {
                            start_x: if row == range.start.row() {
                                layout.content_origin.x
                                    + line_layout.x_for_index(range.start.column() as usize)
                                    - layout.position_map.scroll_pixel_position.x
                            } else {
                                layout.content_origin.x
                                    - layout.position_map.scroll_pixel_position.x
                            },
                            end_x: if row == range.end.row() {
                                layout.content_origin.x
                                    + line_layout.x_for_index(range.end.column() as usize)
                                    - layout.position_map.scroll_pixel_position.x
                            } else {
                                layout.content_origin.x + line_layout.width + line_end_overshoot
                                    - layout.position_map.scroll_pixel_position.x
                            },
                        }
                    })
                    .collect(),
            };

            highlighted_range.paint(layout.text_hitbox.bounds, cx);
        }
    }

    fn paint_inline_blame(&mut self, layout: &mut EditorLayout, cx: &mut WindowContext) {
        if let Some(mut inline_blame) = layout.inline_blame.take() {
            cx.paint_layer(layout.text_hitbox.bounds, |cx| {
                inline_blame.paint(cx);
            })
        }
    }

    fn paint_blocks(&mut self, layout: &mut EditorLayout, cx: &mut WindowContext) {
        for mut block in layout.blocks.drain(..) {
            block.element.paint(cx);
        }
    }

    fn paint_mouse_context_menu(&mut self, layout: &mut EditorLayout, cx: &mut WindowContext) {
        if let Some(mouse_context_menu) = layout.mouse_context_menu.as_mut() {
            mouse_context_menu.paint(cx);
        }
    }

    fn paint_scroll_wheel_listener(&mut self, layout: &EditorLayout, cx: &mut WindowContext) {
        cx.on_mouse_event({
            let position_map = layout.position_map.clone();
            let editor = self.editor.clone();
            let hitbox = layout.hitbox.clone();
            let mut delta = ScrollDelta::default();

            // Set a minimum scroll_sensitivity of 0.01 to make sure the user doesn't
            // accidentally turn off their scrolling.
            let scroll_sensitivity = EditorSettings::get_global(cx).scroll_sensitivity.max(0.01);

            move |event: &ScrollWheelEvent, phase, cx| {
                if phase == DispatchPhase::Bubble && hitbox.is_hovered(cx) {
                    delta = delta.coalesce(event.delta);
                    editor.update(cx, |editor, cx| {
                        let position_map: &PositionMap = &position_map;

                        let line_height = position_map.line_height;
                        let max_glyph_width = position_map.em_width;
                        let (delta, axis) = match delta {
                            gpui::ScrollDelta::Pixels(mut pixels) => {
                                //Trackpad
                                let axis = position_map.snapshot.ongoing_scroll.filter(&mut pixels);
                                (pixels, axis)
                            }

                            gpui::ScrollDelta::Lines(lines) => {
                                //Not trackpad
                                let pixels =
                                    point(lines.x * max_glyph_width, lines.y * line_height);
                                (pixels, None)
                            }
                        };

                        let current_scroll_position = position_map.snapshot.scroll_position();
                        let x = (current_scroll_position.x * max_glyph_width
                            - (delta.x * scroll_sensitivity))
                            / max_glyph_width;
                        let y = (current_scroll_position.y * line_height
                            - (delta.y * scroll_sensitivity))
                            / line_height;
                        let mut scroll_position =
                            point(x, y).clamp(&point(0., 0.), &position_map.scroll_max);
                        let forbid_vertical_scroll = editor.scroll_manager.forbid_vertical_scroll();
                        if forbid_vertical_scroll {
                            scroll_position.y = current_scroll_position.y;
                        }

                        if scroll_position != current_scroll_position {
                            editor.scroll(scroll_position, axis, cx);
                            cx.stop_propagation();
                        } else if y < 0. {
                            // Due to clamping, we may fail to detect cases of overscroll to the top;
                            // We want the scroll manager to get an update in such cases and detect the change of direction
                            // on the next frame.
                            cx.notify();
                        }
                    });
                }
            }
        });
    }

    fn paint_mouse_listeners(
        &mut self,
        layout: &EditorLayout,
        hovered_hunk: Option<HoveredHunk>,
        cx: &mut WindowContext,
    ) {
        self.paint_scroll_wheel_listener(layout, cx);

        cx.on_mouse_event({
            let position_map = layout.position_map.clone();
            let editor = self.editor.clone();
            let text_hitbox = layout.text_hitbox.clone();
            let gutter_hitbox = layout.gutter_hitbox.clone();

            move |event: &MouseDownEvent, phase, cx| {
                if phase == DispatchPhase::Bubble {
                    match event.button {
                        MouseButton::Left => editor.update(cx, |editor, cx| {
                            Self::mouse_left_down(
                                editor,
                                event,
                                hovered_hunk.clone(),
                                &position_map,
                                &text_hitbox,
                                &gutter_hitbox,
                                cx,
                            );
                        }),
                        MouseButton::Right => editor.update(cx, |editor, cx| {
                            Self::mouse_right_down(editor, event, &position_map, &text_hitbox, cx);
                        }),
                        MouseButton::Middle => editor.update(cx, |editor, cx| {
                            Self::mouse_middle_down(editor, event, &position_map, &text_hitbox, cx);
                        }),
                        _ => {}
                    };
                }
            }
        });

        cx.on_mouse_event({
            let editor = self.editor.clone();
            let position_map = layout.position_map.clone();
            let text_hitbox = layout.text_hitbox.clone();

            move |event: &MouseUpEvent, phase, cx| {
                if phase == DispatchPhase::Bubble {
                    editor.update(cx, |editor, cx| {
                        Self::mouse_up(editor, event, &position_map, &text_hitbox, cx)
                    });
                }
            }
        });
        cx.on_mouse_event({
            let position_map = layout.position_map.clone();
            let editor = self.editor.clone();
            let text_hitbox = layout.text_hitbox.clone();
            let gutter_hitbox = layout.gutter_hitbox.clone();

            move |event: &MouseMoveEvent, phase, cx| {
                if phase == DispatchPhase::Bubble {
                    editor.update(cx, |editor, cx| {
                        if editor.hover_state.focused(cx) {
                            return;
                        }
                        if event.pressed_button == Some(MouseButton::Left)
                            || event.pressed_button == Some(MouseButton::Middle)
                        {
                            Self::mouse_dragged(
                                editor,
                                event,
                                &position_map,
                                text_hitbox.bounds,
                                cx,
                            )
                        }

                        Self::mouse_moved(
                            editor,
                            event,
                            &position_map,
                            &text_hitbox,
                            &gutter_hitbox,
                            cx,
                        )
                    });
                }
            }
        });
    }

    fn scrollbar_left(&self, bounds: &Bounds<Pixels>) -> Pixels {
        bounds.upper_right().x - self.style.scrollbar_width
    }

    fn column_pixels(&self, column: usize, cx: &WindowContext) -> Pixels {
        let style = &self.style;
        let font_size = style.text.font_size.to_pixels(cx.rem_size());
        let layout = cx
            .text_system()
            .shape_line(
                SharedString::from(" ".repeat(column)),
                font_size,
                &[TextRun {
                    len: column,
                    font: style.text.font(),
                    color: Hsla::default(),
                    background_color: None,
                    underline: None,
                    strikethrough: None,
                }],
            )
            .unwrap();

        layout.width
    }

    fn max_line_number_width(&self, snapshot: &EditorSnapshot, cx: &WindowContext) -> Pixels {
        let digit_count = snapshot
            .max_buffer_row()
            .next_row()
            .as_f32()
            .log10()
            .floor() as usize
            + 1;
        self.column_pixels(digit_count, cx)
    }

    fn layout_hunk_diff_close_indicators(
        &self,
        expanded_hunks_by_rows: HashMap<DisplayRow, ExpandedHunk>,
        line_height: Pixels,
        scroll_pixel_position: gpui::Point<Pixels>,
        gutter_dimensions: &GutterDimensions,
        gutter_hitbox: &Hitbox,
        cx: &mut WindowContext,
    ) -> Vec<AnyElement> {
        self.editor.update(cx, |editor, cx| {
            expanded_hunks_by_rows
                .into_iter()
                .map(|(display_row, hunk)| {
                    let button = editor.render_close_hunk_diff_button(
                        HoveredHunk {
                            multi_buffer_range: hunk.hunk_range,
                            status: hunk.status,
                            diff_base_byte_range: hunk.diff_base_byte_range,
                        },
                        display_row,
                        cx,
                    );

                    prepaint_gutter_button(
                        button,
                        display_row,
                        line_height,
                        gutter_dimensions,
                        scroll_pixel_position,
                        gutter_hitbox,
                        cx,
                    )
                })
                .collect()
        })
    }
}

fn prepaint_gutter_button(
    button: IconButton,
    row: DisplayRow,
    line_height: Pixels,
    gutter_dimensions: &GutterDimensions,
    scroll_pixel_position: gpui::Point<Pixels>,
    gutter_hitbox: &Hitbox,
    cx: &mut WindowContext<'_>,
) -> AnyElement {
    let mut button = button.into_any_element();
    let available_space = size(
        AvailableSpace::MinContent,
        AvailableSpace::Definite(line_height),
    );
    let indicator_size = button.layout_as_root(available_space, cx);

    let blame_width = gutter_dimensions
        .git_blame_entries_width
        .unwrap_or(Pixels::ZERO);

    let mut x = blame_width;
    let available_width = gutter_dimensions.margin + gutter_dimensions.left_padding
        - indicator_size.width
        - blame_width;
    x += available_width / 2.;

    let mut y = row.as_f32() * line_height - scroll_pixel_position.y;
    y += (line_height - indicator_size.height) / 2.;

    button.prepaint_as_root(gutter_hitbox.origin + point(x, y), available_space, cx);
    button
}

fn render_inline_blame_entry(
    blame: &gpui::Model<GitBlame>,
    blame_entry: BlameEntry,
    style: &EditorStyle,
    workspace: Option<WeakView<Workspace>>,
    cx: &mut WindowContext<'_>,
) -> AnyElement {
    let relative_timestamp = blame_entry_relative_timestamp(&blame_entry);

    let author = blame_entry.author.as_deref().unwrap_or_default();
    let text = format!("{}, {}", author, relative_timestamp);

    let details = blame.read(cx).details_for_entry(&blame_entry);

    let tooltip = cx.new_view(|_| BlameEntryTooltip::new(blame_entry, details, style, workspace));

    h_flex()
        .id("inline-blame")
        .w_full()
        .font_family(style.text.font().family)
        .text_color(cx.theme().status().hint)
        .line_height(style.text.line_height)
        .child(Icon::new(IconName::FileGit).color(Color::Hint))
        .child(text)
        .gap_2()
        .hoverable_tooltip(move |_| tooltip.clone().into())
        .into_any()
}

fn render_blame_entry(
    ix: usize,
    blame: &gpui::Model<GitBlame>,
    blame_entry: BlameEntry,
    style: &EditorStyle,
    last_used_color: &mut Option<(PlayerColor, Oid)>,
    editor: View<Editor>,
    cx: &mut WindowContext<'_>,
) -> AnyElement {
    let mut sha_color = cx
        .theme()
        .players()
        .color_for_participant(blame_entry.sha.into());
    // If the last color we used is the same as the one we get for this line, but
    // the commit SHAs are different, then we try again to get a different color.
    match *last_used_color {
        Some((color, sha)) if sha != blame_entry.sha && color.cursor == sha_color.cursor => {
            let index: u32 = blame_entry.sha.into();
            sha_color = cx.theme().players().color_for_participant(index + 1);
        }
        _ => {}
    };
    last_used_color.replace((sha_color, blame_entry.sha));

    let relative_timestamp = blame_entry_relative_timestamp(&blame_entry);

    let short_commit_id = blame_entry.sha.display_short();

    let author_name = blame_entry.author.as_deref().unwrap_or("<no name>");
    let name = util::truncate_and_trailoff(author_name, 20);

    let details = blame.read(cx).details_for_entry(&blame_entry);

    let workspace = editor.read(cx).workspace.as_ref().map(|(w, _)| w.clone());

    let tooltip = cx.new_view(|_| {
        BlameEntryTooltip::new(blame_entry.clone(), details.clone(), style, workspace)
    });

    h_flex()
        .w_full()
        .font_family(style.text.font().family)
        .line_height(style.text.line_height)
        .id(("blame", ix))
        .children([
            div()
                .text_color(sha_color.cursor)
                .child(short_commit_id)
                .mr_2(),
            div()
                .w_full()
                .h_flex()
                .justify_between()
                .text_color(cx.theme().status().hint)
                .child(name)
                .child(relative_timestamp),
        ])
        .on_mouse_down(MouseButton::Right, {
            let blame_entry = blame_entry.clone();
            let details = details.clone();
            move |event, cx| {
                deploy_blame_entry_context_menu(
                    &blame_entry,
                    details.as_ref(),
                    editor.clone(),
                    event.position,
                    cx,
                );
            }
        })
        .hover(|style| style.bg(cx.theme().colors().element_hover))
        .when_some(
            details.and_then(|details| details.permalink),
            |this, url| {
                let url = url.clone();
                this.cursor_pointer().on_click(move |_, cx| {
                    cx.stop_propagation();
                    cx.open_url(url.as_str())
                })
            },
        )
        .hoverable_tooltip(move |_| tooltip.clone().into())
        .into_any()
}

fn deploy_blame_entry_context_menu(
    blame_entry: &BlameEntry,
    details: Option<&CommitDetails>,
    editor: View<Editor>,
    position: gpui::Point<Pixels>,
    cx: &mut WindowContext<'_>,
) {
    let context_menu = ContextMenu::build(cx, move |menu, _| {
        let sha = format!("{}", blame_entry.sha);
        menu.on_blur_subscription(Subscription::new(|| {}))
            .entry("Copy commit SHA", None, move |cx| {
                cx.write_to_clipboard(ClipboardItem::new(sha.clone()));
            })
            .when_some(
                details.and_then(|details| details.permalink.clone()),
                |this, url| this.entry("Open permalink", None, move |cx| cx.open_url(url.as_str())),
            )
    });

    editor.update(cx, move |editor, cx| {
        editor.mouse_context_menu = Some(MouseContextMenu::pinned_to_screen(
            position,
            context_menu,
            cx,
        ));
        cx.notify();
    });
}

#[derive(Debug)]
pub(crate) struct LineWithInvisibles {
    fragments: SmallVec<[LineFragment; 1]>,
    invisibles: Vec<Invisible>,
    len: usize,
    width: Pixels,
    font_size: Pixels,
}

#[allow(clippy::large_enum_variant)]
enum LineFragment {
    Text(ShapedLine),
    Element {
        element: Option<AnyElement>,
        size: Size<Pixels>,
        len: usize,
    },
}

impl fmt::Debug for LineFragment {
    fn fmt(&self, f: &mut fmt::Formatter) -> fmt::Result {
        match self {
            LineFragment::Text(shaped_line) => f.debug_tuple("Text").field(shaped_line).finish(),
            LineFragment::Element { size, len, .. } => f
                .debug_struct("Element")
                .field("size", size)
                .field("len", len)
                .finish(),
        }
    }
}

impl LineWithInvisibles {
    fn from_chunks<'a>(
        chunks: impl Iterator<Item = HighlightedChunk<'a>>,
        text_style: &TextStyle,
        max_line_len: usize,
        max_line_count: usize,
        line_number_layouts: &[Option<ShapedLine>],
        editor_mode: EditorMode,
        cx: &mut WindowContext,
    ) -> Vec<Self> {
        let mut layouts = Vec::with_capacity(max_line_count);
        let mut fragments: SmallVec<[LineFragment; 1]> = SmallVec::new();
        let mut line = String::new();
        let mut invisibles = Vec::new();
        let mut width = Pixels::ZERO;
        let mut len = 0;
        let mut styles = Vec::new();
        let mut non_whitespace_added = false;
        let mut row = 0;
        let mut line_exceeded_max_len = false;
        let font_size = text_style.font_size.to_pixels(cx.rem_size());

        let ellipsis = SharedString::from("⋯");

        for highlighted_chunk in chunks.chain([HighlightedChunk {
            text: "\n",
            style: None,
            is_tab: false,
            renderer: None,
        }]) {
            if let Some(renderer) = highlighted_chunk.renderer {
                if !line.is_empty() {
                    let shaped_line = cx
                        .text_system()
                        .shape_line(line.clone().into(), font_size, &styles)
                        .unwrap();
                    width += shaped_line.width;
                    len += shaped_line.len;
                    fragments.push(LineFragment::Text(shaped_line));
                    line.clear();
                    styles.clear();
                }

                let available_width = if renderer.constrain_width {
                    let chunk = if highlighted_chunk.text == ellipsis.as_ref() {
                        ellipsis.clone()
                    } else {
                        SharedString::from(Arc::from(highlighted_chunk.text))
                    };
                    let shaped_line = cx
                        .text_system()
                        .shape_line(
                            chunk,
                            font_size,
                            &[text_style.to_run(highlighted_chunk.text.len())],
                        )
                        .unwrap();
                    AvailableSpace::Definite(shaped_line.width)
                } else {
                    AvailableSpace::MinContent
                };

                let mut element = (renderer.render)(cx);
                let line_height = text_style.line_height_in_pixels(cx.rem_size());
                let size = element.layout_as_root(
                    size(available_width, AvailableSpace::Definite(line_height)),
                    cx,
                );

                width += size.width;
                len += highlighted_chunk.text.len();
                fragments.push(LineFragment::Element {
                    element: Some(element),
                    size,
                    len: highlighted_chunk.text.len(),
                });
            } else {
                for (ix, mut line_chunk) in highlighted_chunk.text.split('\n').enumerate() {
                    if ix > 0 {
                        let shaped_line = cx
                            .text_system()
                            .shape_line(line.clone().into(), font_size, &styles)
                            .unwrap();
                        width += shaped_line.width;
                        len += shaped_line.len;
                        fragments.push(LineFragment::Text(shaped_line));
                        layouts.push(Self {
                            width: mem::take(&mut width),
                            len: mem::take(&mut len),
                            fragments: mem::take(&mut fragments),
                            invisibles: std::mem::take(&mut invisibles),
                            font_size,
                        });

                        line.clear();
                        styles.clear();
                        row += 1;
                        line_exceeded_max_len = false;
                        non_whitespace_added = false;
                        if row == max_line_count {
                            return layouts;
                        }
                    }

                    if !line_chunk.is_empty() && !line_exceeded_max_len {
                        let text_style = if let Some(style) = highlighted_chunk.style {
                            Cow::Owned(text_style.clone().highlight(style))
                        } else {
                            Cow::Borrowed(text_style)
                        };

                        if line.len() + line_chunk.len() > max_line_len {
                            let mut chunk_len = max_line_len - line.len();
                            while !line_chunk.is_char_boundary(chunk_len) {
                                chunk_len -= 1;
                            }
                            line_chunk = &line_chunk[..chunk_len];
                            line_exceeded_max_len = true;
                        }

                        styles.push(TextRun {
                            len: line_chunk.len(),
                            font: text_style.font(),
                            color: text_style.color,
                            background_color: text_style.background_color,
                            underline: text_style.underline,
                            strikethrough: text_style.strikethrough,
                        });

                        if editor_mode == EditorMode::Full {
                            // Line wrap pads its contents with fake whitespaces,
                            // avoid printing them
                            let inside_wrapped_string = line_number_layouts
                                .get(row)
                                .and_then(|layout| layout.as_ref())
                                .is_none();
                            if highlighted_chunk.is_tab {
                                if non_whitespace_added || !inside_wrapped_string {
                                    invisibles.push(Invisible::Tab {
                                        line_start_offset: line.len(),
                                        line_end_offset: line.len() + line_chunk.len(),
                                    });
                                }
                            } else {
                                invisibles.extend(
                                    line_chunk
                                        .bytes()
                                        .enumerate()
                                        .filter(|(_, line_byte)| {
                                            let is_whitespace =
                                                (*line_byte as char).is_whitespace();
                                            non_whitespace_added |= !is_whitespace;
                                            is_whitespace
                                                && (non_whitespace_added || !inside_wrapped_string)
                                        })
                                        .map(|(whitespace_index, _)| Invisible::Whitespace {
                                            line_offset: line.len() + whitespace_index,
                                        }),
                                )
                            }
                        }

                        line.push_str(line_chunk);
                    }
                }
            }
        }

        layouts
    }

    fn prepaint(
        &mut self,
        line_height: Pixels,
        scroll_pixel_position: gpui::Point<Pixels>,
        row: DisplayRow,
        content_origin: gpui::Point<Pixels>,
        line_elements: &mut SmallVec<[AnyElement; 1]>,
        cx: &mut WindowContext,
    ) {
        let line_y = line_height * (row.as_f32() - scroll_pixel_position.y / line_height);
        let mut fragment_origin = content_origin + gpui::point(-scroll_pixel_position.x, line_y);
        for fragment in &mut self.fragments {
            match fragment {
                LineFragment::Text(line) => {
                    fragment_origin.x += line.width;
                }
                LineFragment::Element { element, size, .. } => {
                    let mut element = element
                        .take()
                        .expect("you can't prepaint LineWithInvisibles twice");

                    // Center the element vertically within the line.
                    let mut element_origin = fragment_origin;
                    element_origin.y += (line_height - size.height) / 2.;
                    element.prepaint_at(element_origin, cx);
                    line_elements.push(element);

                    fragment_origin.x += size.width;
                }
            }
        }
    }

    fn draw(
        &self,
        layout: &EditorLayout,
        row: DisplayRow,
        content_origin: gpui::Point<Pixels>,
        whitespace_setting: ShowWhitespaceSetting,
        selection_ranges: &[Range<DisplayPoint>],
        cx: &mut WindowContext,
    ) {
        let line_height = layout.position_map.line_height;
        let line_y = line_height
            * (row.as_f32() - layout.position_map.scroll_pixel_position.y / line_height);

        let mut fragment_origin =
            content_origin + gpui::point(-layout.position_map.scroll_pixel_position.x, line_y);

        for fragment in &self.fragments {
            match fragment {
                LineFragment::Text(line) => {
                    line.paint(fragment_origin, line_height, cx).log_err();
                    fragment_origin.x += line.width;
                }
                LineFragment::Element { size, .. } => {
                    fragment_origin.x += size.width;
                }
            }
        }

        self.draw_invisibles(
            &selection_ranges,
            layout,
            content_origin,
            line_y,
            row,
            line_height,
            whitespace_setting,
            cx,
        );
    }

    #[allow(clippy::too_many_arguments)]
    fn draw_invisibles(
        &self,
        selection_ranges: &[Range<DisplayPoint>],
        layout: &EditorLayout,
        content_origin: gpui::Point<Pixels>,
        line_y: Pixels,
        row: DisplayRow,
        line_height: Pixels,
        whitespace_setting: ShowWhitespaceSetting,
        cx: &mut WindowContext,
    ) {
        let extract_whitespace_info = |invisible: &Invisible| {
            let (token_offset, token_end_offset, invisible_symbol) = match invisible {
                Invisible::Tab {
                    line_start_offset,
                    line_end_offset,
                } => (*line_start_offset, *line_end_offset, &layout.tab_invisible),
                Invisible::Whitespace { line_offset } => {
                    (*line_offset, line_offset + 1, &layout.space_invisible)
                }
            };

            let x_offset = self.x_for_index(token_offset);
            let invisible_offset =
                (layout.position_map.em_width - invisible_symbol.width).max(Pixels::ZERO) / 2.0;
            let origin = content_origin
                + gpui::point(
                    x_offset + invisible_offset - layout.position_map.scroll_pixel_position.x,
                    line_y,
                );

            (
                [token_offset, token_end_offset],
                Box::new(move |cx: &mut WindowContext| {
                    invisible_symbol.paint(origin, line_height, cx).log_err();
                }),
            )
        };

        let invisible_iter = self.invisibles.iter().map(extract_whitespace_info);
        match whitespace_setting {
            ShowWhitespaceSetting::None => return,
            ShowWhitespaceSetting::All => invisible_iter.for_each(|(_, paint)| paint(cx)),
            ShowWhitespaceSetting::Selection => invisible_iter.for_each(|([start, _], paint)| {
                let invisible_point = DisplayPoint::new(row, start as u32);
                if !selection_ranges
                    .iter()
                    .any(|region| region.start <= invisible_point && invisible_point < region.end)
                {
                    return;
                }

                paint(cx);
            }),

            // For a whitespace to be on a boundary, any of the following conditions need to be met:
            // - It is a tab
            // - It is adjacent to an edge (start or end)
            // - It is adjacent to a whitespace (left or right)
            ShowWhitespaceSetting::Boundary => {
                // We'll need to keep track of the last invisible we've seen and then check if we are adjacent to it for some of
                // the above cases.
                // Note: We zip in the original `invisibles` to check for tab equality
                let mut last_seen: Option<(bool, usize, Box<dyn Fn(&mut WindowContext)>)> = None;
                for (([start, end], paint), invisible) in
                    invisible_iter.zip_eq(self.invisibles.iter())
                {
                    let should_render = match (&last_seen, invisible) {
                        (_, Invisible::Tab { .. }) => true,
                        (Some((_, last_end, _)), _) => *last_end == start,
                        _ => false,
                    };

                    if should_render || start == 0 || end == self.len {
                        paint(cx);

                        // Since we are scanning from the left, we will skip over the first available whitespace that is part
                        // of a boundary between non-whitespace segments, so we correct by manually redrawing it if needed.
                        if let Some((should_render_last, last_end, paint_last)) = last_seen {
                            // Note that we need to make sure that the last one is actually adjacent
                            if !should_render_last && last_end == start {
                                paint_last(cx);
                            }
                        }
                    }

                    // Manually render anything within a selection
                    let invisible_point = DisplayPoint::new(row, start as u32);
                    if selection_ranges.iter().any(|region| {
                        region.start <= invisible_point && invisible_point < region.end
                    }) {
                        paint(cx);
                    }

                    last_seen = Some((should_render, end, paint));
                }
            }
        };
    }

    pub fn x_for_index(&self, index: usize) -> Pixels {
        let mut fragment_start_x = Pixels::ZERO;
        let mut fragment_start_index = 0;

        for fragment in &self.fragments {
            match fragment {
                LineFragment::Text(shaped_line) => {
                    let fragment_end_index = fragment_start_index + shaped_line.len;
                    if index < fragment_end_index {
                        return fragment_start_x
                            + shaped_line.x_for_index(index - fragment_start_index);
                    }
                    fragment_start_x += shaped_line.width;
                    fragment_start_index = fragment_end_index;
                }
                LineFragment::Element { len, size, .. } => {
                    let fragment_end_index = fragment_start_index + len;
                    if index < fragment_end_index {
                        return fragment_start_x;
                    }
                    fragment_start_x += size.width;
                    fragment_start_index = fragment_end_index;
                }
            }
        }

        fragment_start_x
    }

    pub fn index_for_x(&self, x: Pixels) -> Option<usize> {
        let mut fragment_start_x = Pixels::ZERO;
        let mut fragment_start_index = 0;

        for fragment in &self.fragments {
            match fragment {
                LineFragment::Text(shaped_line) => {
                    let fragment_end_x = fragment_start_x + shaped_line.width;
                    if x < fragment_end_x {
                        return Some(
                            fragment_start_index + shaped_line.index_for_x(x - fragment_start_x)?,
                        );
                    }
                    fragment_start_x = fragment_end_x;
                    fragment_start_index += shaped_line.len;
                }
                LineFragment::Element { len, size, .. } => {
                    let fragment_end_x = fragment_start_x + size.width;
                    if x < fragment_end_x {
                        return Some(fragment_start_index);
                    }
                    fragment_start_index += len;
                    fragment_start_x = fragment_end_x;
                }
            }
        }

        None
    }

    pub fn font_id_for_index(&self, index: usize) -> Option<FontId> {
        let mut fragment_start_index = 0;

        for fragment in &self.fragments {
            match fragment {
                LineFragment::Text(shaped_line) => {
                    let fragment_end_index = fragment_start_index + shaped_line.len;
                    if index < fragment_end_index {
                        return shaped_line.font_id_for_index(index - fragment_start_index);
                    }
                    fragment_start_index = fragment_end_index;
                }
                LineFragment::Element { len, .. } => {
                    let fragment_end_index = fragment_start_index + len;
                    if index < fragment_end_index {
                        return None;
                    }
                    fragment_start_index = fragment_end_index;
                }
            }
        }

        None
    }
}

#[derive(Debug, Clone, Copy, PartialEq, Eq)]
enum Invisible {
    /// A tab character
    ///
    /// A tab character is internally represented by spaces (configured by the user's tab width)
    /// aligned to the nearest column, so it's necessary to store the start and end offset for
    /// adjacency checks.
    Tab {
        line_start_offset: usize,
        line_end_offset: usize,
    },
    Whitespace {
        line_offset: usize,
    },
}

impl EditorElement {
    /// Returns the rem size to use when rendering the [`EditorElement`].
    ///
    /// This allows UI elements to scale based on the `buffer_font_size`.
    fn rem_size(&self, cx: &WindowContext) -> Option<Pixels> {
        match self.editor.read(cx).mode {
            EditorMode::Full => {
                let buffer_font_size = self.style.text.font_size;
                match buffer_font_size {
                    AbsoluteLength::Pixels(pixels) => {
                        let rem_size_scale = {
                            // Our default UI font size is 14px on a 16px base scale.
                            // This means the default UI font size is 0.875rems.
                            let default_font_size_scale = 14. / ui::BASE_REM_SIZE_IN_PX;

                            // We then determine the delta between a single rem and the default font
                            // size scale.
                            let default_font_size_delta = 1. - default_font_size_scale;

                            // Finally, we add this delta to 1rem to get the scale factor that
                            // should be used to scale up the UI.
                            1. + default_font_size_delta
                        };

                        Some(pixels * rem_size_scale)
                    }
                    AbsoluteLength::Rems(rems) => {
                        Some(rems.to_pixels(ui::BASE_REM_SIZE_IN_PX.into()))
                    }
                }
            }
            // We currently use single-line and auto-height editors in UI contexts,
            // so we don't want to scale everything with the buffer font size, as it
            // ends up looking off.
            EditorMode::SingleLine { .. } | EditorMode::AutoHeight { .. } => None,
        }
    }
}

impl Element for EditorElement {
    type RequestLayoutState = ();
    type PrepaintState = EditorLayout;

    fn id(&self) -> Option<ElementId> {
        None
    }

    fn request_layout(
        &mut self,
        _: Option<&GlobalElementId>,
        cx: &mut WindowContext,
    ) -> (gpui::LayoutId, ()) {
        let rem_size = self.rem_size(cx);
        cx.with_rem_size(rem_size, |cx| {
            self.editor.update(cx, |editor, cx| {
                editor.set_style(self.style.clone(), cx);

                let layout_id = match editor.mode {
                    EditorMode::SingleLine { auto_width } => {
                        let rem_size = cx.rem_size();

                        let height = self.style.text.line_height_in_pixels(rem_size);
                        if auto_width {
                            let editor_handle = cx.view().clone();
                            let style = self.style.clone();
                            cx.request_measured_layout(Style::default(), move |_, _, cx| {
                                let editor_snapshot =
                                    editor_handle.update(cx, |editor, cx| editor.snapshot(cx));
                                let line = Self::layout_lines(
                                    DisplayRow(0)..DisplayRow(1),
                                    &[],
                                    &editor_snapshot,
                                    &style,
                                    cx,
                                )
                                .pop()
                                .unwrap();

                                let font_id = cx.text_system().resolve_font(&style.text.font());
                                let font_size = style.text.font_size.to_pixels(cx.rem_size());
                                let em_width = cx
                                    .text_system()
                                    .typographic_bounds(font_id, font_size, 'm')
                                    .unwrap()
                                    .size
                                    .width;

                                size(line.width + em_width, height)
                            })
                        } else {
                            let mut style = Style::default();
                            style.size.height = height.into();
                            style.size.width = relative(1.).into();
                            cx.request_layout(style, None)
                        }
                    }
                    EditorMode::AutoHeight { max_lines } => {
                        let editor_handle = cx.view().clone();
                        let max_line_number_width =
                            self.max_line_number_width(&editor.snapshot(cx), cx);
                        cx.request_measured_layout(
                            Style::default(),
                            move |known_dimensions, available_space, cx| {
                                editor_handle
                                    .update(cx, |editor, cx| {
                                        compute_auto_height_layout(
                                            editor,
                                            max_lines,
                                            max_line_number_width,
                                            known_dimensions,
                                            available_space.width,
                                            cx,
                                        )
                                    })
                                    .unwrap_or_default()
                            },
                        )
                    }
                    EditorMode::Full => {
                        let mut style = Style::default();
                        style.size.width = relative(1.).into();
                        style.size.height = relative(1.).into();
                        cx.request_layout(style, None)
                    }
                };

                (layout_id, ())
            })
        })
    }

    fn prepaint(
        &mut self,
        _: Option<&GlobalElementId>,
        bounds: Bounds<Pixels>,
        _: &mut Self::RequestLayoutState,
        cx: &mut WindowContext,
    ) -> Self::PrepaintState {
        let text_style = TextStyleRefinement {
            font_size: Some(self.style.text.font_size),
            line_height: Some(self.style.text.line_height),
            ..Default::default()
        };
        let focus_handle = self.editor.focus_handle(cx);
        cx.set_view_id(self.editor.entity_id());
        cx.set_focus_handle(&focus_handle);

        let rem_size = self.rem_size(cx);
        cx.with_rem_size(rem_size, |cx| {
            cx.with_text_style(Some(text_style), |cx| {
                cx.with_content_mask(Some(ContentMask { bounds }), |cx| {
                    let mut snapshot = self.editor.update(cx, |editor, cx| editor.snapshot(cx));
                    let style = self.style.clone();

                    let font_id = cx.text_system().resolve_font(&style.text.font());
                    let font_size = style.text.font_size.to_pixels(cx.rem_size());
                    let line_height = style.text.line_height_in_pixels(cx.rem_size());
                    let em_width = cx
                        .text_system()
                        .typographic_bounds(font_id, font_size, 'm')
                        .unwrap()
                        .size
                        .width;
                    let em_advance = cx
                        .text_system()
                        .advance(font_id, font_size, 'm')
                        .unwrap()
                        .width;

                    let gutter_dimensions = snapshot.gutter_dimensions(
                        font_id,
                        font_size,
                        em_width,
                        self.max_line_number_width(&snapshot, cx),
                        cx,
                    );
                    let text_width = bounds.size.width - gutter_dimensions.width;

                    let right_margin = if snapshot.mode == EditorMode::Full {
                        EditorElement::SCROLLBAR_WIDTH
                    } else {
                        px(0.)
                    };
                    let overscroll = size(em_width + right_margin, px(0.));

                    snapshot = self.editor.update(cx, |editor, cx| {
                        editor.last_bounds = Some(bounds);
                        editor.gutter_dimensions = gutter_dimensions;
                        editor.set_visible_line_count(bounds.size.height / line_height, cx);

                        let editor_width =
                            text_width - gutter_dimensions.margin - overscroll.width - em_width;
                        let wrap_width = match editor.soft_wrap_mode(cx) {
                            SoftWrap::None => None,
                            SoftWrap::PreferLine => Some((MAX_LINE_LEN / 2) as f32 * em_advance),
                            SoftWrap::EditorWidth => Some(editor_width),
                            SoftWrap::Column(column) => {
                                Some(editor_width.min(column as f32 * em_advance))
                            }
                        };

                        if editor.set_wrap_width(wrap_width, cx) {
                            editor.snapshot(cx)
                        } else {
                            snapshot
                        }
                    });

                    let wrap_guides = self
                        .editor
                        .read(cx)
                        .wrap_guides(cx)
                        .iter()
                        .map(|(guide, active)| (self.column_pixels(*guide, cx), *active))
                        .collect::<SmallVec<[_; 2]>>();

                    let hitbox = cx.insert_hitbox(bounds, false);
                    let gutter_hitbox = cx.insert_hitbox(
                        Bounds {
                            origin: bounds.origin,
                            size: size(gutter_dimensions.width, bounds.size.height),
                        },
                        false,
                    );
                    let text_hitbox = cx.insert_hitbox(
                        Bounds {
                            origin: gutter_hitbox.upper_right(),
                            size: size(text_width, bounds.size.height),
                        },
                        false,
                    );
                    // Offset the content_bounds from the text_bounds by the gutter margin (which
                    // is roughly half a character wide) to make hit testing work more like how we want.
                    let content_origin =
                        text_hitbox.origin + point(gutter_dimensions.margin, Pixels::ZERO);

                    let height_in_lines = bounds.size.height / line_height;
                    let max_row = snapshot.max_point().row().as_f32();
                    let max_scroll_top = if matches!(snapshot.mode, EditorMode::AutoHeight { .. }) {
                        (max_row - height_in_lines + 1.).max(0.)
                    } else {
                        let settings = EditorSettings::get_global(cx);
                        match settings.scroll_beyond_last_line {
                            ScrollBeyondLastLine::OnePage => max_row,
                            ScrollBeyondLastLine::Off => (max_row - height_in_lines + 1.).max(0.),
                            ScrollBeyondLastLine::VerticalScrollMargin => {
                                (max_row - height_in_lines + 1. + settings.vertical_scroll_margin)
                                    .max(0.)
                            }
                        }
                    };

                    let mut autoscroll_containing_element = false;
                    let mut autoscroll_horizontally = false;
                    self.editor.update(cx, |editor, cx| {
                        autoscroll_containing_element =
                            editor.autoscroll_requested() || editor.has_pending_selection();
                        autoscroll_horizontally =
                            editor.autoscroll_vertically(bounds, line_height, max_scroll_top, cx);
                        snapshot = editor.snapshot(cx);
                    });

                    let mut scroll_position = snapshot.scroll_position();
                    // The scroll position is a fractional point, the whole number of which represents
                    // the top of the window in terms of display rows.
                    let start_row = DisplayRow(scroll_position.y as u32);
                    let max_row = snapshot.max_point().row();
                    let end_row = cmp::min(
                        (scroll_position.y + height_in_lines).ceil() as u32,
                        max_row.next_row().0,
                    );
                    let end_row = DisplayRow(end_row);

                    let buffer_rows = snapshot
                        .buffer_rows(start_row)
                        .take((start_row..end_row).len())
                        .collect::<Vec<_>>();

                    let start_anchor = if start_row == Default::default() {
                        Anchor::min()
                    } else {
                        snapshot.buffer_snapshot.anchor_before(
                            DisplayPoint::new(start_row, 0).to_offset(&snapshot, Bias::Left),
                        )
                    };
                    let end_anchor = if end_row > max_row {
                        Anchor::max()
                    } else {
                        snapshot.buffer_snapshot.anchor_before(
                            DisplayPoint::new(end_row, 0).to_offset(&snapshot, Bias::Right),
                        )
                    };

                    let highlighted_rows = self
                        .editor
                        .update(cx, |editor, cx| editor.highlighted_display_rows(cx));
                    let highlighted_ranges = self.editor.read(cx).background_highlights_in_range(
                        start_anchor..end_anchor,
                        &snapshot.display_snapshot,
                        cx.theme().colors(),
                    );
                    let highlighted_gutter_ranges =
                        self.editor.read(cx).gutter_highlights_in_range(
                            start_anchor..end_anchor,
                            &snapshot.display_snapshot,
                            cx,
                        );

                    let redacted_ranges = self.editor.read(cx).redacted_ranges(
                        start_anchor..end_anchor,
                        &snapshot.display_snapshot,
                        cx,
                    );

                    let (selections, active_rows, newest_selection_head) = self.layout_selections(
                        start_anchor,
                        end_anchor,
                        &snapshot,
                        start_row,
                        end_row,
                        cx,
                    );

                    let line_numbers = self.layout_line_numbers(
                        start_row..end_row,
                        buffer_rows.iter().copied(),
                        &active_rows,
                        newest_selection_head,
                        &snapshot,
                        cx,
                    );

                    let mut gutter_fold_toggles =
                        cx.with_element_namespace("gutter_fold_toggles", |cx| {
                            self.layout_gutter_fold_toggles(
                                start_row..end_row,
                                buffer_rows.iter().copied(),
                                &active_rows,
                                &snapshot,
                                cx,
                            )
                        });
                    let crease_trailers = cx.with_element_namespace("crease_trailers", |cx| {
                        self.layout_crease_trailers(buffer_rows.iter().copied(), &snapshot, cx)
                    });

                    let display_hunks = self.layout_git_gutters(
                        line_height,
                        &gutter_hitbox,
                        start_row..end_row,
                        &snapshot,
                        cx,
                    );

                    let mut max_visible_line_width = Pixels::ZERO;
                    let mut line_layouts = Self::layout_lines(
                        start_row..end_row,
                        &line_numbers,
                        &snapshot,
                        &self.style,
                        cx,
                    );
                    for line_with_invisibles in &line_layouts {
                        if line_with_invisibles.width > max_visible_line_width {
                            max_visible_line_width = line_with_invisibles.width;
                        }
                    }

                    let longest_line_width =
                        layout_line(snapshot.longest_row(), &snapshot, &style, cx).width;
                    let mut scroll_width =
                        longest_line_width.max(max_visible_line_width) + overscroll.width;

                    let mut blocks = cx.with_element_namespace("blocks", |cx| {
                        self.render_blocks(
                            start_row..end_row,
                            &snapshot,
                            &hitbox,
                            &text_hitbox,
                            &mut scroll_width,
                            &gutter_dimensions,
                            em_width,
                            gutter_dimensions.full_width(),
                            line_height,
                            &line_layouts,
                            cx,
                        )
                    });

                    let start_buffer_row =
                        MultiBufferRow(start_anchor.to_point(&snapshot.buffer_snapshot).row);
                    let end_buffer_row =
                        MultiBufferRow(end_anchor.to_point(&snapshot.buffer_snapshot).row);

                    let scroll_max = point(
                        ((scroll_width - text_hitbox.size.width) / em_width).max(0.0),
                        max_row.as_f32(),
                    );

                    self.editor.update(cx, |editor, cx| {
                        let clamped = editor.scroll_manager.clamp_scroll_left(scroll_max.x);

                        let autoscrolled = if autoscroll_horizontally {
                            editor.autoscroll_horizontally(
                                start_row,
                                text_hitbox.size.width,
                                scroll_width,
                                em_width,
                                &line_layouts,
                                cx,
                            )
                        } else {
                            false
                        };

                        if clamped || autoscrolled {
                            snapshot = editor.snapshot(cx);
                            scroll_position = snapshot.scroll_position();
                        }
                    });

                    let scroll_pixel_position = point(
                        scroll_position.x * em_width,
                        scroll_position.y * line_height,
                    );

                    let indent_guides = self.layout_indent_guides(
                        content_origin,
                        text_hitbox.origin,
                        start_buffer_row..end_buffer_row,
                        scroll_pixel_position,
                        line_height,
                        &snapshot,
                        cx,
                    );

                    let crease_trailers = cx.with_element_namespace("crease_trailers", |cx| {
                        self.prepaint_crease_trailers(
                            crease_trailers,
                            &line_layouts,
                            line_height,
                            content_origin,
                            scroll_pixel_position,
                            em_width,
                            cx,
                        )
                    });

                    let mut inline_blame = None;
                    if let Some(newest_selection_head) = newest_selection_head {
                        let display_row = newest_selection_head.row();
                        if (start_row..end_row).contains(&display_row) {
                            let line_ix = display_row.minus(start_row) as usize;
                            let line_layout = &line_layouts[line_ix];
                            let crease_trailer_layout = crease_trailers[line_ix].as_ref();
                            inline_blame = self.layout_inline_blame(
                                display_row,
                                &snapshot.display_snapshot,
                                line_layout,
                                crease_trailer_layout,
                                em_width,
                                content_origin,
                                scroll_pixel_position,
                                line_height,
                                cx,
                            );
                        }
                    }

                    let blamed_display_rows = self.layout_blame_entries(
                        buffer_rows.into_iter(),
                        em_width,
                        scroll_position,
                        line_height,
                        &gutter_hitbox,
                        gutter_dimensions.git_blame_entries_width,
                        cx,
                    );

                    let scroll_max = point(
                        ((scroll_width - text_hitbox.size.width) / em_width).max(0.0),
                        max_scroll_top,
                    );

                    self.editor.update(cx, |editor, cx| {
                        let clamped = editor.scroll_manager.clamp_scroll_left(scroll_max.x);

                        let autoscrolled = if autoscroll_horizontally {
                            editor.autoscroll_horizontally(
                                start_row,
                                text_hitbox.size.width,
                                scroll_width,
                                em_width,
                                &line_layouts,
                                cx,
                            )
                        } else {
                            false
                        };

                        if clamped || autoscrolled {
                            snapshot = editor.snapshot(cx);
                            scroll_position = snapshot.scroll_position();
                        }
                    });

                    let line_elements = self.prepaint_lines(
                        start_row,
                        &mut line_layouts,
                        line_height,
                        scroll_pixel_position,
                        content_origin,
                        cx,
                    );

                    cx.with_element_namespace("blocks", |cx| {
                        self.layout_blocks(
                            &mut blocks,
                            &hitbox,
                            line_height,
                            scroll_pixel_position,
                            cx,
                        );
                    });

                    let cursors = self.collect_cursors(&snapshot, cx);
                    let visible_row_range = start_row..end_row;
                    let non_visible_cursors = cursors
                        .iter()
                        .any(move |c| !visible_row_range.contains(&c.0.row()));

                    let visible_cursors = self.layout_visible_cursors(
                        &snapshot,
                        &selections,
                        start_row..end_row,
                        &line_layouts,
                        &text_hitbox,
                        content_origin,
                        scroll_position,
                        scroll_pixel_position,
                        line_height,
                        em_width,
                        autoscroll_containing_element,
                        cx,
                    );

                    let scrollbar_layout = self.layout_scrollbar(
                        &snapshot,
                        bounds,
                        scroll_position,
                        height_in_lines,
                        non_visible_cursors,
                        cx,
                    );

                    let gutter_settings = EditorSettings::get_global(cx).gutter;

                    let expanded_add_hunks_by_rows = self.editor.update(cx, |editor, _| {
                        editor
                            .expanded_hunks
                            .hunks(false)
                            .filter(|hunk| hunk.status == DiffHunkStatus::Added)
                            .map(|expanded_hunk| {
                                let start_row = expanded_hunk
                                    .hunk_range
                                    .start
                                    .to_display_point(&snapshot)
                                    .row();
                                (start_row, expanded_hunk.clone())
                            })
                            .collect::<HashMap<_, _>>()
                    });

                    let mut _context_menu_visible = false;
                    let mut code_actions_indicator = None;
                    if let Some(newest_selection_head) = newest_selection_head {
                        if (start_row..end_row).contains(&newest_selection_head.row()) {
                            _context_menu_visible = self.layout_context_menu(
                                line_height,
                                &hitbox,
                                &text_hitbox,
                                content_origin,
                                start_row,
                                scroll_pixel_position,
                                &line_layouts,
                                newest_selection_head,
                                gutter_dimensions.width - gutter_dimensions.left_padding,
                                cx,
                            );

                            let show_code_actions = snapshot
                                .show_code_actions
                                .unwrap_or_else(|| gutter_settings.code_actions);
                            if show_code_actions {
                                let newest_selection_point =
                                    newest_selection_head.to_point(&snapshot.display_snapshot);
                                let newest_selection_display_row =
                                    newest_selection_point.to_display_point(&snapshot).row();
                                if !expanded_add_hunks_by_rows
                                    .contains_key(&newest_selection_display_row)
                                {
                                    let buffer = snapshot.buffer_snapshot.buffer_line_for_row(
                                        MultiBufferRow(newest_selection_point.row),
                                    );
                                    if let Some((buffer, range)) = buffer {
                                        let buffer_id = buffer.remote_id();
                                        let row = range.start.row;
                                        let has_test_indicator = self
                                            .editor
                                            .read(cx)
                                            .tasks
                                            .contains_key(&(buffer_id, row));

                                        if !has_test_indicator {
                                            code_actions_indicator = self
                                                .layout_code_actions_indicator(
                                                    line_height,
                                                    newest_selection_head,
                                                    scroll_pixel_position,
                                                    &gutter_dimensions,
                                                    &gutter_hitbox,
                                                    cx,
                                                );
                                        }
                                    }
                                }
                            }
                        }
                    }

                    let test_indicators = if gutter_settings.runnables {
                        self.layout_run_indicators(
                            line_height,
                            scroll_pixel_position,
                            &gutter_dimensions,
                            &gutter_hitbox,
                            &snapshot,
                            cx,
                        )
                    } else {
                        Vec::new()
                    };

                    let close_indicators = self.layout_hunk_diff_close_indicators(
                        expanded_add_hunks_by_rows,
                        line_height,
                        scroll_pixel_position,
                        &gutter_dimensions,
                        &gutter_hitbox,
                        cx,
                    );

                    self.layout_signature_help(
                        &hitbox,
                        content_origin,
                        scroll_pixel_position,
                        newest_selection_head,
                        start_row,
                        &line_layouts,
                        line_height,
                        em_width,
                        cx,
                    );

                    if !cx.has_active_drag() {
                        self.layout_hover_popovers(
                            &snapshot,
                            &hitbox,
                            &text_hitbox,
                            start_row..end_row,
                            content_origin,
                            scroll_pixel_position,
                            &line_layouts,
                            line_height,
                            em_width,
                            cx,
                        );
                    }

<<<<<<< HEAD
                    self.layout_overlays(
                        content_origin,
                        line_height,
                        start_row..end_row,
                        scroll_pixel_position,
                        &line_layouts,
                        &style.text,
                        cx,
                    );

                    let mouse_context_menu = self.layout_mouse_context_menu(cx);
=======
                    let mouse_context_menu =
                        self.layout_mouse_context_menu(&snapshot, start_row..end_row, cx);
>>>>>>> 4ba430b1

                    cx.with_element_namespace("gutter_fold_toggles", |cx| {
                        self.prepaint_gutter_fold_toggles(
                            &mut gutter_fold_toggles,
                            line_height,
                            &gutter_dimensions,
                            gutter_settings,
                            scroll_pixel_position,
                            &gutter_hitbox,
                            cx,
                        )
                    });

                    let invisible_symbol_font_size = font_size / 2.;
                    let tab_invisible = cx
                        .text_system()
                        .shape_line(
                            "→".into(),
                            invisible_symbol_font_size,
                            &[TextRun {
                                len: "→".len(),
                                font: self.style.text.font(),
                                color: cx.theme().colors().editor_invisible,
                                background_color: None,
                                underline: None,
                                strikethrough: None,
                            }],
                        )
                        .unwrap();
                    let space_invisible = cx
                        .text_system()
                        .shape_line(
                            "•".into(),
                            invisible_symbol_font_size,
                            &[TextRun {
                                len: "•".len(),
                                font: self.style.text.font(),
                                color: cx.theme().colors().editor_invisible,
                                background_color: None,
                                underline: None,
                                strikethrough: None,
                            }],
                        )
                        .unwrap();

                    EditorLayout {
                        mode: snapshot.mode,
                        position_map: Arc::new(PositionMap {
                            size: bounds.size,
                            scroll_pixel_position,
                            scroll_max,
                            line_layouts,
                            line_height,
                            em_width,
                            em_advance,
                            snapshot,
                        }),
                        visible_display_row_range: start_row..end_row,
                        wrap_guides,
                        indent_guides,
                        hitbox,
                        text_hitbox,
                        gutter_hitbox,
                        gutter_dimensions,
                        display_hunks,
                        content_origin,
                        scrollbar_layout,
                        active_rows,
                        highlighted_rows,
                        highlighted_ranges,
                        highlighted_gutter_ranges,
                        redacted_ranges,
                        line_elements,
                        line_numbers,
                        blamed_display_rows,
                        inline_blame,
                        blocks,
                        cursors,
                        visible_cursors,
                        selections,
                        mouse_context_menu,
                        test_indicators,
                        close_indicators,
                        code_actions_indicator,
                        gutter_fold_toggles,
                        crease_trailers,
                        tab_invisible,
                        space_invisible,
                    }
                })
            })
        })
    }

    fn paint(
        &mut self,
        _: Option<&GlobalElementId>,
        bounds: Bounds<gpui::Pixels>,
        _: &mut Self::RequestLayoutState,
        layout: &mut Self::PrepaintState,
        cx: &mut WindowContext,
    ) {
        let focus_handle = self.editor.focus_handle(cx);
        let key_context = self.editor.read(cx).key_context(cx);
        cx.set_key_context(key_context);
        cx.handle_input(
            &focus_handle,
            ElementInputHandler::new(bounds, self.editor.clone()),
        );
        self.register_actions(cx);
        self.register_key_listeners(cx, layout);

        let text_style = TextStyleRefinement {
            font_size: Some(self.style.text.font_size),
            line_height: Some(self.style.text.line_height),
            ..Default::default()
        };
        let mouse_position = cx.mouse_position();
        let hovered_hunk = layout
            .display_hunks
            .iter()
            .find_map(|(hunk, hunk_hitbox)| match hunk {
                DisplayDiffHunk::Folded { .. } => None,
                DisplayDiffHunk::Unfolded {
                    diff_base_byte_range,
                    multi_buffer_range,
                    status,
                    ..
                } => {
                    if hunk_hitbox
                        .as_ref()
                        .map(|hitbox| hitbox.contains(&mouse_position))
                        .unwrap_or(false)
                    {
                        Some(HoveredHunk {
                            status: *status,
                            multi_buffer_range: multi_buffer_range.clone(),
                            diff_base_byte_range: diff_base_byte_range.clone(),
                        })
                    } else {
                        None
                    }
                }
            });
        let rem_size = self.rem_size(cx);
        cx.with_rem_size(rem_size, |cx| {
            cx.with_text_style(Some(text_style), |cx| {
                cx.with_content_mask(Some(ContentMask { bounds }), |cx| {
                    self.paint_mouse_listeners(layout, hovered_hunk, cx);
                    self.paint_background(layout, cx);
                    self.paint_indent_guides(layout, cx);

                    if layout.gutter_hitbox.size.width > Pixels::ZERO {
                        self.paint_blamed_display_rows(layout, cx);
                        self.paint_line_numbers(layout, cx);
                    }

                    self.paint_text(layout, cx);

                    if !layout.blocks.is_empty() {
                        cx.with_element_namespace("blocks", |cx| {
                            self.paint_blocks(layout, cx);
                        });
                    }

                    if layout.gutter_hitbox.size.width > Pixels::ZERO {
                        self.paint_gutter_highlights(layout, cx);
                        self.paint_gutter_indicators(layout, cx);
                    }

                    self.paint_scrollbar(layout, cx);
                    self.paint_mouse_context_menu(layout, cx);
                });
            })
        })
    }
}

impl IntoElement for EditorElement {
    type Element = Self;

    fn into_element(self) -> Self::Element {
        self
    }
}

pub struct EditorLayout {
    position_map: Arc<PositionMap>,
    hitbox: Hitbox,
    text_hitbox: Hitbox,
    gutter_hitbox: Hitbox,
    gutter_dimensions: GutterDimensions,
    content_origin: gpui::Point<Pixels>,
    scrollbar_layout: Option<ScrollbarLayout>,
    mode: EditorMode,
    wrap_guides: SmallVec<[(Pixels, bool); 2]>,
    indent_guides: Option<Vec<IndentGuideLayout>>,
    visible_display_row_range: Range<DisplayRow>,
    active_rows: BTreeMap<DisplayRow, bool>,
    highlighted_rows: BTreeMap<DisplayRow, Hsla>,
    line_elements: SmallVec<[AnyElement; 1]>,
    line_numbers: Vec<Option<ShapedLine>>,
    display_hunks: Vec<(DisplayDiffHunk, Option<Hitbox>)>,
    blamed_display_rows: Option<Vec<AnyElement>>,
    inline_blame: Option<AnyElement>,
    blocks: Vec<BlockLayout>,
    highlighted_ranges: Vec<(Range<DisplayPoint>, Hsla)>,
    highlighted_gutter_ranges: Vec<(Range<DisplayPoint>, Hsla)>,
    redacted_ranges: Vec<Range<DisplayPoint>>,
    cursors: Vec<(DisplayPoint, Hsla)>,
    visible_cursors: Vec<CursorLayout>,
    selections: Vec<(PlayerColor, Vec<SelectionLayout>)>,
    code_actions_indicator: Option<AnyElement>,
    test_indicators: Vec<AnyElement>,
    close_indicators: Vec<AnyElement>,
    gutter_fold_toggles: Vec<Option<AnyElement>>,
    crease_trailers: Vec<Option<CreaseTrailerLayout>>,
    mouse_context_menu: Option<AnyElement>,
    tab_invisible: ShapedLine,
    space_invisible: ShapedLine,
}

impl EditorLayout {
    fn line_end_overshoot(&self) -> Pixels {
        0.15 * self.position_map.line_height
    }
}

struct ColoredRange<T> {
    start: T,
    end: T,
    color: Hsla,
}

#[derive(Clone)]
struct ScrollbarLayout {
    hitbox: Hitbox,
    visible_row_range: Range<f32>,
    visible: bool,
    row_height: Pixels,
    thumb_height: Pixels,
}

impl ScrollbarLayout {
    const BORDER_WIDTH: Pixels = px(1.0);
    const LINE_MARKER_HEIGHT: Pixels = px(2.0);
    const MIN_MARKER_HEIGHT: Pixels = px(5.0);
    const MIN_THUMB_HEIGHT: Pixels = px(20.0);

    fn thumb_bounds(&self) -> Bounds<Pixels> {
        let thumb_top = self.y_for_row(self.visible_row_range.start);
        let thumb_bottom = thumb_top + self.thumb_height;
        Bounds::from_corners(
            point(self.hitbox.left(), thumb_top),
            point(self.hitbox.right(), thumb_bottom),
        )
    }

    fn y_for_row(&self, row: f32) -> Pixels {
        self.hitbox.top() + row * self.row_height
    }

    fn marker_quads_for_ranges(
        &self,
        row_ranges: impl IntoIterator<Item = ColoredRange<DisplayRow>>,
        column: Option<usize>,
    ) -> Vec<PaintQuad> {
        struct MinMax {
            min: Pixels,
            max: Pixels,
        }
        let (x_range, height_limit) = if let Some(column) = column {
            let column_width = px(((self.hitbox.size.width - Self::BORDER_WIDTH).0 / 3.0).floor());
            let start = Self::BORDER_WIDTH + (column as f32 * column_width);
            let end = start + column_width;
            (
                Range { start, end },
                MinMax {
                    min: Self::MIN_MARKER_HEIGHT,
                    max: px(f32::MAX),
                },
            )
        } else {
            (
                Range {
                    start: Self::BORDER_WIDTH,
                    end: self.hitbox.size.width,
                },
                MinMax {
                    min: Self::LINE_MARKER_HEIGHT,
                    max: Self::LINE_MARKER_HEIGHT,
                },
            )
        };

        let row_to_y = |row: DisplayRow| row.as_f32() * self.row_height;
        let mut pixel_ranges = row_ranges
            .into_iter()
            .map(|range| {
                let start_y = row_to_y(range.start);
                let end_y = row_to_y(range.end)
                    + self.row_height.max(height_limit.min).min(height_limit.max);
                ColoredRange {
                    start: start_y,
                    end: end_y,
                    color: range.color,
                }
            })
            .peekable();

        let mut quads = Vec::new();
        while let Some(mut pixel_range) = pixel_ranges.next() {
            while let Some(next_pixel_range) = pixel_ranges.peek() {
                if pixel_range.end >= next_pixel_range.start - px(1.0)
                    && pixel_range.color == next_pixel_range.color
                {
                    pixel_range.end = next_pixel_range.end.max(pixel_range.end);
                    pixel_ranges.next();
                } else {
                    break;
                }
            }

            let bounds = Bounds::from_corners(
                point(x_range.start, pixel_range.start),
                point(x_range.end, pixel_range.end),
            );
            quads.push(quad(
                bounds,
                Corners::default(),
                pixel_range.color,
                Edges::default(),
                Hsla::transparent_black(),
            ));
        }

        quads
    }
}

struct CreaseTrailerLayout {
    element: AnyElement,
    bounds: Bounds<Pixels>,
}

struct PositionMap {
    size: Size<Pixels>,
    line_height: Pixels,
    scroll_pixel_position: gpui::Point<Pixels>,
    scroll_max: gpui::Point<f32>,
    em_width: Pixels,
    em_advance: Pixels,
    line_layouts: Vec<LineWithInvisibles>,
    snapshot: EditorSnapshot,
}

#[derive(Debug, Copy, Clone)]
pub struct PointForPosition {
    pub previous_valid: DisplayPoint,
    pub next_valid: DisplayPoint,
    pub exact_unclipped: DisplayPoint,
    pub column_overshoot_after_line_end: u32,
}

impl PointForPosition {
    pub fn as_valid(&self) -> Option<DisplayPoint> {
        if self.previous_valid == self.exact_unclipped && self.next_valid == self.exact_unclipped {
            Some(self.previous_valid)
        } else {
            None
        }
    }
}

impl PositionMap {
    fn point_for_position(
        &self,
        text_bounds: Bounds<Pixels>,
        position: gpui::Point<Pixels>,
    ) -> PointForPosition {
        let scroll_position = self.snapshot.scroll_position();
        let position = position - text_bounds.origin;
        let y = position.y.max(px(0.)).min(self.size.height);
        let x = position.x + (scroll_position.x * self.em_width);
        let row = ((y / self.line_height) + scroll_position.y) as u32;

        let (column, x_overshoot_after_line_end) = if let Some(line) = self
            .line_layouts
            .get(row as usize - scroll_position.y as usize)
        {
            if let Some(ix) = line.index_for_x(x) {
                (ix as u32, px(0.))
            } else {
                (line.len as u32, px(0.).max(x - line.width))
            }
        } else {
            (0, x)
        };

        let mut exact_unclipped = DisplayPoint::new(DisplayRow(row), column);
        let previous_valid = self.snapshot.clip_point(exact_unclipped, Bias::Left);
        let next_valid = self.snapshot.clip_point(exact_unclipped, Bias::Right);

        let column_overshoot_after_line_end = (x_overshoot_after_line_end / self.em_advance) as u32;
        *exact_unclipped.column_mut() += column_overshoot_after_line_end;
        PointForPosition {
            previous_valid,
            next_valid,
            exact_unclipped,
            column_overshoot_after_line_end,
        }
    }
}

struct BlockLayout {
    id: BlockId,
    row: DisplayRow,
    element: AnyElement,
    available_space: Size<AvailableSpace>,
    style: BlockStyle,
}

fn layout_line(
    row: DisplayRow,
    snapshot: &EditorSnapshot,
    style: &EditorStyle,
    cx: &mut WindowContext,
) -> LineWithInvisibles {
    let chunks = snapshot.highlighted_chunks(row..row + DisplayRow(1), true, style);
    LineWithInvisibles::from_chunks(chunks, &style.text, MAX_LINE_LEN, 1, &[], snapshot.mode, cx)
        .pop()
        .unwrap()
}

#[derive(Debug)]
pub struct IndentGuideLayout {
    origin: gpui::Point<Pixels>,
    length: Pixels,
    single_indent_width: Pixels,
    depth: u32,
    active: bool,
    settings: IndentGuideSettings,
}

pub struct CursorLayout {
    origin: gpui::Point<Pixels>,
    block_width: Pixels,
    line_height: Pixels,
    color: Hsla,
    shape: CursorShape,
    block_text: Option<ShapedLine>,
    cursor_name: Option<AnyElement>,
}

#[derive(Debug)]
pub struct CursorName {
    string: SharedString,
    color: Hsla,
    is_top_row: bool,
}

impl CursorLayout {
    pub fn new(
        origin: gpui::Point<Pixels>,
        block_width: Pixels,
        line_height: Pixels,
        color: Hsla,
        shape: CursorShape,
        block_text: Option<ShapedLine>,
    ) -> CursorLayout {
        CursorLayout {
            origin,
            block_width,
            line_height,
            color,
            shape,
            block_text,
            cursor_name: None,
        }
    }

    pub fn bounding_rect(&self, origin: gpui::Point<Pixels>) -> Bounds<Pixels> {
        Bounds {
            origin: self.origin + origin,
            size: size(self.block_width, self.line_height),
        }
    }

    fn bounds(&self, origin: gpui::Point<Pixels>) -> Bounds<Pixels> {
        match self.shape {
            CursorShape::Bar => Bounds {
                origin: self.origin + origin,
                size: size(px(2.0), self.line_height),
            },
            CursorShape::Block | CursorShape::Hollow => Bounds {
                origin: self.origin + origin,
                size: size(self.block_width, self.line_height),
            },
            CursorShape::Underscore => Bounds {
                origin: self.origin
                    + origin
                    + gpui::Point::new(Pixels::ZERO, self.line_height - px(2.0)),
                size: size(self.block_width, px(2.0)),
            },
        }
    }

    pub fn layout(
        &mut self,
        origin: gpui::Point<Pixels>,
        cursor_name: Option<CursorName>,
        cx: &mut WindowContext,
    ) {
        if let Some(cursor_name) = cursor_name {
            let bounds = self.bounds(origin);
            let text_size = self.line_height / 1.5;

            let name_origin = if cursor_name.is_top_row {
                point(bounds.right() - px(1.), bounds.top())
            } else {
                point(bounds.left(), bounds.top() - text_size / 2. - px(1.))
            };
            let mut name_element = div()
                .bg(self.color)
                .text_size(text_size)
                .px_0p5()
                .line_height(text_size + px(2.))
                .text_color(cursor_name.color)
                .child(cursor_name.string.clone())
                .into_any_element();

            name_element.prepaint_as_root(name_origin, AvailableSpace::min_size(), cx);

            self.cursor_name = Some(name_element);
        }
    }

    pub fn paint(&mut self, origin: gpui::Point<Pixels>, cx: &mut WindowContext) {
        let bounds = self.bounds(origin);

        //Draw background or border quad
        let cursor = if matches!(self.shape, CursorShape::Hollow) {
            outline(bounds, self.color)
        } else {
            fill(bounds, self.color)
        };

        if let Some(name) = &mut self.cursor_name {
            name.paint(cx);
        }

        cx.paint_quad(cursor);

        if let Some(block_text) = &self.block_text {
            block_text
                .paint(self.origin + origin, self.line_height, cx)
                .log_err();
        }
    }

    pub fn shape(&self) -> CursorShape {
        self.shape
    }
}

#[derive(Debug)]
pub struct HighlightedRange {
    pub start_y: Pixels,
    pub line_height: Pixels,
    pub lines: Vec<HighlightedRangeLine>,
    pub color: Hsla,
    pub corner_radius: Pixels,
}

#[derive(Debug)]
pub struct HighlightedRangeLine {
    pub start_x: Pixels,
    pub end_x: Pixels,
}

impl HighlightedRange {
    pub fn paint(&self, bounds: Bounds<Pixels>, cx: &mut WindowContext) {
        if self.lines.len() >= 2 && self.lines[0].start_x > self.lines[1].end_x {
            self.paint_lines(self.start_y, &self.lines[0..1], bounds, cx);
            self.paint_lines(
                self.start_y + self.line_height,
                &self.lines[1..],
                bounds,
                cx,
            );
        } else {
            self.paint_lines(self.start_y, &self.lines, bounds, cx);
        }
    }

    fn paint_lines(
        &self,
        start_y: Pixels,
        lines: &[HighlightedRangeLine],
        _bounds: Bounds<Pixels>,
        cx: &mut WindowContext,
    ) {
        if lines.is_empty() {
            return;
        }

        let first_line = lines.first().unwrap();
        let last_line = lines.last().unwrap();

        let first_top_left = point(first_line.start_x, start_y);
        let first_top_right = point(first_line.end_x, start_y);

        let curve_height = point(Pixels::ZERO, self.corner_radius);
        let curve_width = |start_x: Pixels, end_x: Pixels| {
            let max = (end_x - start_x) / 2.;
            let width = if max < self.corner_radius {
                max
            } else {
                self.corner_radius
            };

            point(width, Pixels::ZERO)
        };

        let top_curve_width = curve_width(first_line.start_x, first_line.end_x);
        let mut path = gpui::Path::new(first_top_right - top_curve_width);
        path.curve_to(first_top_right + curve_height, first_top_right);

        let mut iter = lines.iter().enumerate().peekable();
        while let Some((ix, line)) = iter.next() {
            let bottom_right = point(line.end_x, start_y + (ix + 1) as f32 * self.line_height);

            if let Some((_, next_line)) = iter.peek() {
                let next_top_right = point(next_line.end_x, bottom_right.y);

                match next_top_right.x.partial_cmp(&bottom_right.x).unwrap() {
                    Ordering::Equal => {
                        path.line_to(bottom_right);
                    }
                    Ordering::Less => {
                        let curve_width = curve_width(next_top_right.x, bottom_right.x);
                        path.line_to(bottom_right - curve_height);
                        if self.corner_radius > Pixels::ZERO {
                            path.curve_to(bottom_right - curve_width, bottom_right);
                        }
                        path.line_to(next_top_right + curve_width);
                        if self.corner_radius > Pixels::ZERO {
                            path.curve_to(next_top_right + curve_height, next_top_right);
                        }
                    }
                    Ordering::Greater => {
                        let curve_width = curve_width(bottom_right.x, next_top_right.x);
                        path.line_to(bottom_right - curve_height);
                        if self.corner_radius > Pixels::ZERO {
                            path.curve_to(bottom_right + curve_width, bottom_right);
                        }
                        path.line_to(next_top_right - curve_width);
                        if self.corner_radius > Pixels::ZERO {
                            path.curve_to(next_top_right + curve_height, next_top_right);
                        }
                    }
                }
            } else {
                let curve_width = curve_width(line.start_x, line.end_x);
                path.line_to(bottom_right - curve_height);
                if self.corner_radius > Pixels::ZERO {
                    path.curve_to(bottom_right - curve_width, bottom_right);
                }

                let bottom_left = point(line.start_x, bottom_right.y);
                path.line_to(bottom_left + curve_width);
                if self.corner_radius > Pixels::ZERO {
                    path.curve_to(bottom_left - curve_height, bottom_left);
                }
            }
        }

        if first_line.start_x > last_line.start_x {
            let curve_width = curve_width(last_line.start_x, first_line.start_x);
            let second_top_left = point(last_line.start_x, start_y + self.line_height);
            path.line_to(second_top_left + curve_height);
            if self.corner_radius > Pixels::ZERO {
                path.curve_to(second_top_left + curve_width, second_top_left);
            }
            let first_bottom_left = point(first_line.start_x, second_top_left.y);
            path.line_to(first_bottom_left - curve_width);
            if self.corner_radius > Pixels::ZERO {
                path.curve_to(first_bottom_left - curve_height, first_bottom_left);
            }
        }

        path.line_to(first_top_left + curve_height);
        if self.corner_radius > Pixels::ZERO {
            path.curve_to(first_top_left + top_curve_width, first_top_left);
        }
        path.line_to(first_top_right - top_curve_width);

        cx.paint_path(path, self.color);
    }
}

pub fn scale_vertical_mouse_autoscroll_delta(delta: Pixels) -> f32 {
    (delta.pow(1.5) / 100.0).into()
}

fn scale_horizontal_mouse_autoscroll_delta(delta: Pixels) -> f32 {
    (delta.pow(1.2) / 300.0).into()
}

#[cfg(test)]
mod tests {
    use super::*;
    use crate::{
        display_map::{BlockDisposition, BlockProperties},
        editor_tests::{init_test, update_test_language_settings},
        Editor, MultiBuffer,
    };
    use gpui::{TestAppContext, VisualTestContext};
    use language::language_settings;
    use log::info;
    use std::num::NonZeroU32;
    use ui::Context;
    use util::test::sample_text;

    #[gpui::test]
    fn test_shape_line_numbers(cx: &mut TestAppContext) {
        init_test(cx, |_| {});
        let window = cx.add_window(|cx| {
            let buffer = MultiBuffer::build_simple(&sample_text(6, 6, 'a'), cx);
            Editor::new(EditorMode::Full, buffer, None, true, cx)
        });

        let editor = window.root(cx).unwrap();
        let style = cx.update(|cx| editor.read(cx).style().unwrap().clone());
        let element = EditorElement::new(&editor, style);
        let snapshot = window.update(cx, |editor, cx| editor.snapshot(cx)).unwrap();

        let layouts = cx
            .update_window(*window, |_, cx| {
                element.layout_line_numbers(
                    DisplayRow(0)..DisplayRow(6),
                    (0..6).map(MultiBufferRow).map(Some),
                    &Default::default(),
                    Some(DisplayPoint::new(DisplayRow(0), 0)),
                    &snapshot,
                    cx,
                )
            })
            .unwrap();
        assert_eq!(layouts.len(), 6);

        let relative_rows = window
            .update(cx, |editor, cx| {
                let snapshot = editor.snapshot(cx);
                element.calculate_relative_line_numbers(
                    &snapshot,
                    &(DisplayRow(0)..DisplayRow(6)),
                    Some(DisplayRow(3)),
                )
            })
            .unwrap();
        assert_eq!(relative_rows[&DisplayRow(0)], 3);
        assert_eq!(relative_rows[&DisplayRow(1)], 2);
        assert_eq!(relative_rows[&DisplayRow(2)], 1);
        // current line has no relative number
        assert_eq!(relative_rows[&DisplayRow(4)], 1);
        assert_eq!(relative_rows[&DisplayRow(5)], 2);

        // works if cursor is before screen
        let relative_rows = window
            .update(cx, |editor, cx| {
                let snapshot = editor.snapshot(cx);
                element.calculate_relative_line_numbers(
                    &snapshot,
                    &(DisplayRow(3)..DisplayRow(6)),
                    Some(DisplayRow(1)),
                )
            })
            .unwrap();
        assert_eq!(relative_rows.len(), 3);
        assert_eq!(relative_rows[&DisplayRow(3)], 2);
        assert_eq!(relative_rows[&DisplayRow(4)], 3);
        assert_eq!(relative_rows[&DisplayRow(5)], 4);

        // works if cursor is after screen
        let relative_rows = window
            .update(cx, |editor, cx| {
                let snapshot = editor.snapshot(cx);
                element.calculate_relative_line_numbers(
                    &snapshot,
                    &(DisplayRow(0)..DisplayRow(3)),
                    Some(DisplayRow(6)),
                )
            })
            .unwrap();
        assert_eq!(relative_rows.len(), 3);
        assert_eq!(relative_rows[&DisplayRow(0)], 5);
        assert_eq!(relative_rows[&DisplayRow(1)], 4);
        assert_eq!(relative_rows[&DisplayRow(2)], 3);
    }

    #[gpui::test]
    async fn test_vim_visual_selections(cx: &mut TestAppContext) {
        init_test(cx, |_| {});

        let window = cx.add_window(|cx| {
            let buffer = MultiBuffer::build_simple(&(sample_text(6, 6, 'a') + "\n"), cx);
            Editor::new(EditorMode::Full, buffer, None, true, cx)
        });
        let cx = &mut VisualTestContext::from_window(*window, cx);
        let editor = window.root(cx).unwrap();
        let style = cx.update(|cx| editor.read(cx).style().unwrap().clone());

        window
            .update(cx, |editor, cx| {
                editor.cursor_shape = CursorShape::Block;
                editor.change_selections(None, cx, |s| {
                    s.select_ranges([
                        Point::new(0, 0)..Point::new(1, 0),
                        Point::new(3, 2)..Point::new(3, 3),
                        Point::new(5, 6)..Point::new(6, 0),
                    ]);
                });
            })
            .unwrap();

        let (_, state) = cx.draw(point(px(500.), px(500.)), size(px(500.), px(500.)), |_| {
            EditorElement::new(&editor, style)
        });

        assert_eq!(state.selections.len(), 1);
        let local_selections = &state.selections[0].1;
        assert_eq!(local_selections.len(), 3);
        // moves cursor back one line
        assert_eq!(
            local_selections[0].head,
            DisplayPoint::new(DisplayRow(0), 6)
        );
        assert_eq!(
            local_selections[0].range,
            DisplayPoint::new(DisplayRow(0), 0)..DisplayPoint::new(DisplayRow(1), 0)
        );

        // moves cursor back one column
        assert_eq!(
            local_selections[1].range,
            DisplayPoint::new(DisplayRow(3), 2)..DisplayPoint::new(DisplayRow(3), 3)
        );
        assert_eq!(
            local_selections[1].head,
            DisplayPoint::new(DisplayRow(3), 2)
        );

        // leaves cursor on the max point
        assert_eq!(
            local_selections[2].range,
            DisplayPoint::new(DisplayRow(5), 6)..DisplayPoint::new(DisplayRow(6), 0)
        );
        assert_eq!(
            local_selections[2].head,
            DisplayPoint::new(DisplayRow(6), 0)
        );

        // active lines does not include 1 (even though the range of the selection does)
        assert_eq!(
            state.active_rows.keys().cloned().collect::<Vec<_>>(),
            vec![DisplayRow(0), DisplayRow(3), DisplayRow(5), DisplayRow(6)]
        );

        // multi-buffer support
        // in DisplayPoint coordinates, this is what we're dealing with:
        //  0: [[file
        //  1:   header
        //  2:   section]]
        //  3: aaaaaa
        //  4: bbbbbb
        //  5: cccccc
        //  6:
        //  7: [[footer]]
        //  8: [[header]]
        //  9: ffffff
        // 10: gggggg
        // 11: hhhhhh
        // 12:
        // 13: [[footer]]
        // 14: [[file
        // 15:   header
        // 16:   section]]
        // 17: bbbbbb
        // 18: cccccc
        // 19: dddddd
        // 20: [[footer]]
        let window = cx.add_window(|cx| {
            let buffer = MultiBuffer::build_multi(
                [
                    (
                        &(sample_text(8, 6, 'a') + "\n"),
                        vec![
                            Point::new(0, 0)..Point::new(3, 0),
                            Point::new(4, 0)..Point::new(7, 0),
                        ],
                    ),
                    (
                        &(sample_text(8, 6, 'a') + "\n"),
                        vec![Point::new(1, 0)..Point::new(3, 0)],
                    ),
                ],
                cx,
            );
            Editor::new(EditorMode::Full, buffer, None, true, cx)
        });
        let editor = window.root(cx).unwrap();
        let style = cx.update(|cx| editor.read(cx).style().unwrap().clone());
        let _state = window.update(cx, |editor, cx| {
            editor.cursor_shape = CursorShape::Block;
            editor.change_selections(None, cx, |s| {
                s.select_display_ranges([
                    DisplayPoint::new(DisplayRow(4), 0)..DisplayPoint::new(DisplayRow(7), 0),
                    DisplayPoint::new(DisplayRow(10), 0)..DisplayPoint::new(DisplayRow(13), 0),
                ]);
            });
        });

        let (_, state) = cx.draw(point(px(500.), px(500.)), size(px(500.), px(500.)), |_| {
            EditorElement::new(&editor, style)
        });
        assert_eq!(state.selections.len(), 1);
        let local_selections = &state.selections[0].1;
        assert_eq!(local_selections.len(), 2);

        // moves cursor on excerpt boundary back a line
        // and doesn't allow selection to bleed through
        assert_eq!(
            local_selections[0].range,
            DisplayPoint::new(DisplayRow(4), 0)..DisplayPoint::new(DisplayRow(7), 0)
        );
        assert_eq!(
            local_selections[0].head,
            DisplayPoint::new(DisplayRow(6), 0)
        );
        // moves cursor on buffer boundary back two lines
        // and doesn't allow selection to bleed through
        assert_eq!(
            local_selections[1].range,
            DisplayPoint::new(DisplayRow(10), 0)..DisplayPoint::new(DisplayRow(13), 0)
        );
        assert_eq!(
            local_selections[1].head,
            DisplayPoint::new(DisplayRow(12), 0)
        );
    }

    #[gpui::test]
    fn test_layout_with_placeholder_text_and_blocks(cx: &mut TestAppContext) {
        init_test(cx, |_| {});

        let window = cx.add_window(|cx| {
            let buffer = MultiBuffer::build_simple("", cx);
            Editor::new(EditorMode::Full, buffer, None, true, cx)
        });
        let cx = &mut VisualTestContext::from_window(*window, cx);
        let editor = window.root(cx).unwrap();
        let style = cx.update(|cx| editor.read(cx).style().unwrap().clone());
        window
            .update(cx, |editor, cx| {
                editor.set_placeholder_text("hello", cx);
                editor.insert_blocks(
                    [BlockProperties {
                        style: BlockStyle::Fixed,
                        disposition: BlockDisposition::Above,
                        height: 3,
                        position: Anchor::min(),
                        render: Box::new(|_| div().into_any()),
                    }],
                    None,
                    cx,
                );

                // Blur the editor so that it displays placeholder text.
                cx.blur();
            })
            .unwrap();

        let (_, state) = cx.draw(point(px(500.), px(500.)), size(px(500.), px(500.)), |_| {
            EditorElement::new(&editor, style)
        });
        assert_eq!(state.position_map.line_layouts.len(), 4);
        assert_eq!(
            state
                .line_numbers
                .iter()
                .map(Option::is_some)
                .collect::<Vec<_>>(),
            &[false, false, false, true]
        );
    }

    #[gpui::test]
    fn test_all_invisibles_drawing(cx: &mut TestAppContext) {
        const TAB_SIZE: u32 = 4;

        let input_text = "\t \t|\t| a b";
        let expected_invisibles = vec![
            Invisible::Tab {
                line_start_offset: 0,
                line_end_offset: TAB_SIZE as usize,
            },
            Invisible::Whitespace {
                line_offset: TAB_SIZE as usize,
            },
            Invisible::Tab {
                line_start_offset: TAB_SIZE as usize + 1,
                line_end_offset: TAB_SIZE as usize * 2,
            },
            Invisible::Tab {
                line_start_offset: TAB_SIZE as usize * 2 + 1,
                line_end_offset: TAB_SIZE as usize * 3,
            },
            Invisible::Whitespace {
                line_offset: TAB_SIZE as usize * 3 + 1,
            },
            Invisible::Whitespace {
                line_offset: TAB_SIZE as usize * 3 + 3,
            },
        ];
        assert_eq!(
            expected_invisibles.len(),
            input_text
                .chars()
                .filter(|initial_char| initial_char.is_whitespace())
                .count(),
            "Hardcoded expected invisibles differ from the actual ones in '{input_text}'"
        );

        init_test(cx, |s| {
            s.defaults.show_whitespaces = Some(ShowWhitespaceSetting::All);
            s.defaults.tab_size = NonZeroU32::new(TAB_SIZE);
        });

        let actual_invisibles =
            collect_invisibles_from_new_editor(cx, EditorMode::Full, &input_text, px(500.0));

        assert_eq!(expected_invisibles, actual_invisibles);
    }

    #[gpui::test]
    fn test_invisibles_dont_appear_in_certain_editors(cx: &mut TestAppContext) {
        init_test(cx, |s| {
            s.defaults.show_whitespaces = Some(ShowWhitespaceSetting::All);
            s.defaults.tab_size = NonZeroU32::new(4);
        });

        for editor_mode_without_invisibles in [
            EditorMode::SingleLine { auto_width: false },
            EditorMode::AutoHeight { max_lines: 100 },
        ] {
            let invisibles = collect_invisibles_from_new_editor(
                cx,
                editor_mode_without_invisibles,
                "\t\t\t| | a b",
                px(500.0),
            );
            assert!(invisibles.is_empty(),
                    "For editor mode {editor_mode_without_invisibles:?} no invisibles was expected but got {invisibles:?}");
        }
    }

    #[gpui::test]
    fn test_wrapped_invisibles_drawing(cx: &mut TestAppContext) {
        let tab_size = 4;
        let input_text = "a\tbcd     ".repeat(9);
        let repeated_invisibles = [
            Invisible::Tab {
                line_start_offset: 1,
                line_end_offset: tab_size as usize,
            },
            Invisible::Whitespace {
                line_offset: tab_size as usize + 3,
            },
            Invisible::Whitespace {
                line_offset: tab_size as usize + 4,
            },
            Invisible::Whitespace {
                line_offset: tab_size as usize + 5,
            },
            Invisible::Whitespace {
                line_offset: tab_size as usize + 6,
            },
            Invisible::Whitespace {
                line_offset: tab_size as usize + 7,
            },
        ];
        let expected_invisibles = std::iter::once(repeated_invisibles)
            .cycle()
            .take(9)
            .flatten()
            .collect::<Vec<_>>();
        assert_eq!(
            expected_invisibles.len(),
            input_text
                .chars()
                .filter(|initial_char| initial_char.is_whitespace())
                .count(),
            "Hardcoded expected invisibles differ from the actual ones in '{input_text}'"
        );
        info!("Expected invisibles: {expected_invisibles:?}");

        init_test(cx, |_| {});

        // Put the same string with repeating whitespace pattern into editors of various size,
        // take deliberately small steps during resizing, to put all whitespace kinds near the wrap point.
        let resize_step = 10.0;
        let mut editor_width = 200.0;
        while editor_width <= 1000.0 {
            update_test_language_settings(cx, |s| {
                s.defaults.tab_size = NonZeroU32::new(tab_size);
                s.defaults.show_whitespaces = Some(ShowWhitespaceSetting::All);
                s.defaults.preferred_line_length = Some(editor_width as u32);
                s.defaults.soft_wrap = Some(language_settings::SoftWrap::PreferredLineLength);
            });

            let actual_invisibles = collect_invisibles_from_new_editor(
                cx,
                EditorMode::Full,
                &input_text,
                px(editor_width),
            );

            // Whatever the editor size is, ensure it has the same invisible kinds in the same order
            // (no good guarantees about the offsets: wrapping could trigger padding and its tests should check the offsets).
            let mut i = 0;
            for (actual_index, actual_invisible) in actual_invisibles.iter().enumerate() {
                i = actual_index;
                match expected_invisibles.get(i) {
                    Some(expected_invisible) => match (expected_invisible, actual_invisible) {
                        (Invisible::Whitespace { .. }, Invisible::Whitespace { .. })
                        | (Invisible::Tab { .. }, Invisible::Tab { .. }) => {}
                        _ => {
                            panic!("At index {i}, expected invisible {expected_invisible:?} does not match actual {actual_invisible:?} by kind. Actual invisibles: {actual_invisibles:?}")
                        }
                    },
                    None => panic!("Unexpected extra invisible {actual_invisible:?} at index {i}"),
                }
            }
            let missing_expected_invisibles = &expected_invisibles[i + 1..];
            assert!(
                missing_expected_invisibles.is_empty(),
                "Missing expected invisibles after index {i}: {missing_expected_invisibles:?}"
            );

            editor_width += resize_step;
        }
    }

    fn collect_invisibles_from_new_editor(
        cx: &mut TestAppContext,
        editor_mode: EditorMode,
        input_text: &str,
        editor_width: Pixels,
    ) -> Vec<Invisible> {
        info!(
            "Creating editor with mode {editor_mode:?}, width {}px and text '{input_text}'",
            editor_width.0
        );
        let window = cx.add_window(|cx| {
            let buffer = MultiBuffer::build_simple(&input_text, cx);
            Editor::new(editor_mode, buffer, None, true, cx)
        });
        let cx = &mut VisualTestContext::from_window(*window, cx);
        let editor = window.root(cx).unwrap();
        let style = cx.update(|cx| editor.read(cx).style().unwrap().clone());
        window
            .update(cx, |editor, cx| {
                editor.set_soft_wrap_mode(language_settings::SoftWrap::EditorWidth, cx);
                editor.set_wrap_width(Some(editor_width), cx);
            })
            .unwrap();
        let (_, state) = cx.draw(point(px(500.), px(500.)), size(px(500.), px(500.)), |_| {
            EditorElement::new(&editor, style)
        });
        state
            .position_map
            .line_layouts
            .iter()
            .flat_map(|line_with_invisibles| &line_with_invisibles.invisibles)
            .cloned()
            .collect()
    }
}

pub fn register_action<T: Action>(
    view: &View<Editor>,
    cx: &mut WindowContext,
    listener: impl Fn(&mut Editor, &T, &mut ViewContext<Editor>) + 'static,
) {
    let view = view.clone();
    cx.on_action(TypeId::of::<T>(), move |action, phase, cx| {
        let action = action.downcast_ref().unwrap();
        if phase == DispatchPhase::Bubble {
            view.update(cx, |editor, cx| {
                listener(editor, action, cx);
            })
        }
    })
}

fn compute_auto_height_layout(
    editor: &mut Editor,
    max_lines: usize,
    max_line_number_width: Pixels,
    known_dimensions: Size<Option<Pixels>>,
    available_width: AvailableSpace,
    cx: &mut ViewContext<Editor>,
) -> Option<Size<Pixels>> {
    let width = known_dimensions.width.or_else(|| {
        if let AvailableSpace::Definite(available_width) = available_width {
            Some(available_width)
        } else {
            None
        }
    })?;
    if let Some(height) = known_dimensions.height {
        return Some(size(width, height));
    }

    let style = editor.style.as_ref().unwrap();
    let font_id = cx.text_system().resolve_font(&style.text.font());
    let font_size = style.text.font_size.to_pixels(cx.rem_size());
    let line_height = style.text.line_height_in_pixels(cx.rem_size());
    let em_width = cx
        .text_system()
        .typographic_bounds(font_id, font_size, 'm')
        .unwrap()
        .size
        .width;

    let mut snapshot = editor.snapshot(cx);
    let gutter_dimensions =
        snapshot.gutter_dimensions(font_id, font_size, em_width, max_line_number_width, cx);

    editor.gutter_dimensions = gutter_dimensions;
    let text_width = width - gutter_dimensions.width;
    let overscroll = size(em_width, px(0.));

    let editor_width = text_width - gutter_dimensions.margin - overscroll.width - em_width;
    if editor.set_wrap_width(Some(editor_width), cx) {
        snapshot = editor.snapshot(cx);
    }

    let scroll_height = Pixels::from(snapshot.max_point().row().next_row().0) * line_height;
    let height = scroll_height
        .max(line_height)
        .min(line_height * max_lines as f32);

    Some(size(width, height))
}<|MERGE_RESOLUTION|>--- conflicted
+++ resolved
@@ -5442,7 +5442,6 @@
                         );
                     }
 
-<<<<<<< HEAD
                     self.layout_overlays(
                         content_origin,
                         line_height,
@@ -5453,11 +5452,8 @@
                         cx,
                     );
 
-                    let mouse_context_menu = self.layout_mouse_context_menu(cx);
-=======
                     let mouse_context_menu =
                         self.layout_mouse_context_menu(&snapshot, start_row..end_row, cx);
->>>>>>> 4ba430b1
 
                     cx.with_element_namespace("gutter_fold_toggles", |cx| {
                         self.prepaint_gutter_fold_toggles(
