--- conflicted
+++ resolved
@@ -4,18 +4,13 @@
         BlockContext, BlockStyle, DisplaySnapshot, FoldStatus, HighlightedChunk, ToDisplayPoint,
         TransformBlock,
     },
-<<<<<<< HEAD
     editor_settings::{
         CurrentLineHighlight, DoubleClickInMultibuffer, MultiCursorModifier, ShowScrollbar,
     },
-    git::{blame::GitBlame, diff_hunk_to_display, DisplayDiffHunk},
-=======
-    editor_settings::{DoubleClickInMultibuffer, MultiCursorModifier, ShowScrollbar},
     git::{
         blame::{CommitDetails, GitBlame},
         diff_hunk_to_display, DisplayDiffHunk,
     },
->>>>>>> cf97b995
     hover_popover::{
         self, hover_at, HOVER_POPOVER_GAP, MIN_POPOVER_CHARACTER_WIDTH, MIN_POPOVER_LINE_HEIGHT,
     },
