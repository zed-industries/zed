--- conflicted
+++ resolved
@@ -49,8 +49,8 @@
 };
 use lsp::DiagnosticSeverity;
 use multi_buffer::{
-    Anchor, AnchorRangeExt, ExcerptInfo, ExpandExcerptDirection, MultiBufferPoint, MultiBufferRow,
-    MultiBufferSnapshot, ToOffset,
+    Anchor, AnchorRangeExt, ExcerptId, ExcerptInfo, ExpandExcerptDirection, MultiBufferPoint,
+    MultiBufferRow, MultiBufferSnapshot, ToOffset,
 };
 use project::project_settings::{GitGutterSetting, ProjectSettings};
 use settings::Settings;
@@ -2257,11 +2257,6 @@
         sticky_header_excerpt_id: Option<ExcerptId>,
         cx: &mut WindowContext,
     ) -> (AnyElement, Size<Pixels>) {
-<<<<<<< HEAD
-        let header_padding = px(6.0);
-
-=======
->>>>>>> 45c71411
         let mut element = match block {
             Block::Custom(block) => {
                 let block_start = block.start().to_point(&snapshot.buffer_snapshot);
@@ -2438,16 +2433,6 @@
                         header_jump_data(snapshot, block_row_start, *height, next_excerpt);
 
                     if *starts_new_buffer {
-<<<<<<< HEAD
-                        result = result.child(self.render_buffer_header(
-                            next_excerpt,
-                            header_padding,
-                            false,
-                            false,
-                            jump_data,
-                            cx,
-                        ));
-=======
                         if sticky_header_excerpt_id != Some(next_excerpt.id) {
                             result = result.child(self.render_buffer_header(
                                 next_excerpt,
@@ -2460,7 +2445,6 @@
                             result =
                                 result.child(div().h(FILE_HEADER_HEIGHT as f32 * cx.line_height()));
                         }
->>>>>>> 45c71411
 
                         if *show_excerpt_controls {
                             let group_name = "expand-up-first";
@@ -2979,7 +2963,8 @@
         hitbox: &Hitbox,
         cx: &mut WindowContext,
     ) -> AnyElement {
-        let jump_data = jump_data(snapshot, DisplayRow(0), FILE_HEADER_HEIGHT, excerpt, cx);
+        // let jump_data = jump_data(snapshot, DisplayRow(0), FILE_HEADER_HEIGHT, excerpt, cx);
+        let jump_data = header_jump_data(snapshot, DisplayRow(0), FILE_HEADER_HEIGHT, excerpt);
 
         let editor_bg_color = cx.theme().colors().editor_background;
 
@@ -5115,14 +5100,7 @@
         let excerpt_start_row = language::ToPoint::to_point(&jump_anchor, buffer).row;
         jump_position.row - excerpt_start_row
     };
-<<<<<<< HEAD
-    let line_offset_from_top = block_row_start.0 + height + offset_from_excerpt_start
-        - snapshot
-            .scroll_anchor
-            .scroll_position(&snapshot.display_snapshot)
-            .y as u32;
-    JumpData::MultiBufferPoint {
-=======
+
     let line_offset_from_top = block_row_start.0
         + height
         + offset_from_excerpt_start.saturating_sub(
@@ -5131,8 +5109,8 @@
                 .scroll_position(&snapshot.display_snapshot)
                 .y as u32,
         );
-    JumpData {
->>>>>>> 45c71411
+
+    JumpData::MultiBufferPoint {
         excerpt_id: for_excerpt.id,
         anchor: jump_anchor,
         position: language::ToPoint::to_point(&jump_anchor, buffer),
