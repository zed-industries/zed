use crate::{
    blame_entry_tooltip::{blame_entry_relative_timestamp, BlameEntryTooltip},
    display_map::{
        BlockContext, BlockStyle, DisplaySnapshot, FoldStatus, HighlightedChunk, ToDisplayPoint,
        TransformBlock,
    },
    editor_settings::{DoubleClickInMultibuffer, MultiCursorModifier, ShowScrollbar},
    git::{blame::GitBlame, diff_hunk_to_display, DisplayDiffHunk},
    hover_popover::{
        self, hover_at, HOVER_POPOVER_GAP, MIN_POPOVER_CHARACTER_WIDTH, MIN_POPOVER_LINE_HEIGHT,
    },
    items::BufferSearchHighlights,
    mouse_context_menu::{self, MouseContextMenu},
    scroll::scroll_amount::ScrollAmount,
    CodeActionsMenu, CursorShape, DisplayPoint, DocumentHighlightRead, DocumentHighlightWrite,
    Editor, EditorMode, EditorSettings, EditorSnapshot, EditorStyle, ExpandExcerpts,
    GutterDimensions, HalfPageDown, HalfPageUp, HoveredCursor, HunkToExpand, LineDown, LineUp,
    OpenExcerpts, PageDown, PageUp, Point, SelectPhase, Selection, SoftWrap, ToPoint,
    CURSORS_VISIBLE_FOR, MAX_LINE_LEN,
};
use anyhow::Result;
use client::ParticipantIndex;
use collections::{BTreeMap, HashMap, HashSet};
use git::{blame::BlameEntry, diff::DiffHunkStatus, Oid};
use gpui::{
    anchored, deferred, div, fill, outline, point, px, quad, relative, size, svg,
    transparent_black, Action, AnchorCorner, AnyElement, AvailableSpace, Bounds, ClipboardItem,
    ContentMask, Corners, CursorStyle, DispatchPhase, Edges, Element, ElementInputHandler, Entity,
    GlobalElementId, Hitbox, Hsla, InteractiveElement, IntoElement, ModifiersChangedEvent,
    MouseButton, MouseDownEvent, MouseMoveEvent, MouseUpEvent, PaintQuad, ParentElement, Pixels,
    ScrollDelta, ScrollWheelEvent, ShapedLine, SharedString, Size, Stateful,
    StatefulInteractiveElement, Style, Styled, TextRun, TextStyle, TextStyleRefinement, View,
    ViewContext, WeakView, WindowContext,
};
use itertools::Itertools;
use language::language_settings::ShowWhitespaceSetting;
use lsp::DiagnosticSeverity;
use multi_buffer::Anchor;
use project::{
    project_settings::{GitGutterSetting, ProjectSettings},
    ProjectPath,
};
use settings::Settings;
use smallvec::SmallVec;
use std::{
    any::TypeId,
    borrow::Cow,
    cmp::{self, max, Ordering},
    fmt::Write,
    iter, mem,
    ops::{Deref, Range},
    sync::Arc,
};
use sum_tree::Bias;
use theme::{ActiveTheme, PlayerColor};
use ui::prelude::*;
use ui::{h_flex, ButtonLike, ButtonStyle, ContextMenu, Tooltip};
use util::ResultExt;
use workspace::{item::Item, Workspace};

struct SelectionLayout {
    head: DisplayPoint,
    cursor_shape: CursorShape,
    is_newest: bool,
    is_local: bool,
    range: Range<DisplayPoint>,
    active_rows: Range<u32>,
    user_name: Option<SharedString>,
}

impl SelectionLayout {
    fn new<T: ToPoint + ToDisplayPoint + Clone>(
        selection: Selection<T>,
        line_mode: bool,
        cursor_shape: CursorShape,
        map: &DisplaySnapshot,
        is_newest: bool,
        is_local: bool,
        user_name: Option<SharedString>,
    ) -> Self {
        let point_selection = selection.map(|p| p.to_point(&map.buffer_snapshot));
        let display_selection = point_selection.map(|p| p.to_display_point(map));
        let mut range = display_selection.range();
        let mut head = display_selection.head();
        let mut active_rows = map.prev_line_boundary(point_selection.start).1.row()
            ..map.next_line_boundary(point_selection.end).1.row();

        // vim visual line mode
        if line_mode {
            let point_range = map.expand_to_line(point_selection.range());
            range = point_range.start.to_display_point(map)..point_range.end.to_display_point(map);
        }

        // any vim visual mode (including line mode)
        if (cursor_shape == CursorShape::Block || cursor_shape == CursorShape::Hollow)
            && !range.is_empty()
            && !selection.reversed
        {
            if head.column() > 0 {
                head = map.clip_point(DisplayPoint::new(head.row(), head.column() - 1), Bias::Left)
            } else if head.row() > 0 && head != map.max_point() {
                head = map.clip_point(
                    DisplayPoint::new(head.row() - 1, map.line_len(head.row() - 1)),
                    Bias::Left,
                );
                // updating range.end is a no-op unless you're cursor is
                // on the newline containing a multi-buffer divider
                // in which case the clip_point may have moved the head up
                // an additional row.
                range.end = DisplayPoint::new(head.row() + 1, 0);
                active_rows.end = head.row();
            }
        }

        Self {
            head,
            cursor_shape,
            is_newest,
            is_local,
            range,
            active_rows,
            user_name,
        }
    }
}

pub struct EditorElement {
    editor: View<Editor>,
    style: EditorStyle,
}

impl EditorElement {
    pub fn new(editor: &View<Editor>, style: EditorStyle) -> Self {
        Self {
            editor: editor.clone(),
            style,
        }
    }

    fn register_actions(&self, cx: &mut WindowContext) {
        let view = &self.editor;
        view.update(cx, |editor, cx| {
            for action in editor.editor_actions.iter() {
                (action)(cx)
            }
        });

        crate::rust_analyzer_ext::apply_related_actions(view, cx);
        register_action(view, cx, Editor::move_left);
        register_action(view, cx, Editor::move_right);
        register_action(view, cx, Editor::move_down);
        register_action(view, cx, Editor::move_down_by_lines);
        register_action(view, cx, Editor::select_down_by_lines);
        register_action(view, cx, Editor::move_up);
        register_action(view, cx, Editor::move_up_by_lines);
        register_action(view, cx, Editor::select_up_by_lines);
        register_action(view, cx, Editor::cancel);
        register_action(view, cx, Editor::newline);
        register_action(view, cx, Editor::newline_above);
        register_action(view, cx, Editor::newline_below);
        register_action(view, cx, Editor::backspace);
        register_action(view, cx, Editor::delete);
        register_action(view, cx, Editor::tab);
        register_action(view, cx, Editor::tab_prev);
        register_action(view, cx, Editor::indent);
        register_action(view, cx, Editor::outdent);
        register_action(view, cx, Editor::delete_line);
        register_action(view, cx, Editor::join_lines);
        register_action(view, cx, Editor::sort_lines_case_sensitive);
        register_action(view, cx, Editor::sort_lines_case_insensitive);
        register_action(view, cx, Editor::reverse_lines);
        register_action(view, cx, Editor::shuffle_lines);
        register_action(view, cx, Editor::convert_to_upper_case);
        register_action(view, cx, Editor::convert_to_lower_case);
        register_action(view, cx, Editor::convert_to_title_case);
        register_action(view, cx, Editor::convert_to_snake_case);
        register_action(view, cx, Editor::convert_to_kebab_case);
        register_action(view, cx, Editor::convert_to_upper_camel_case);
        register_action(view, cx, Editor::convert_to_lower_camel_case);
        register_action(view, cx, Editor::convert_to_opposite_case);
        register_action(view, cx, Editor::delete_to_previous_word_start);
        register_action(view, cx, Editor::delete_to_previous_subword_start);
        register_action(view, cx, Editor::delete_to_next_word_end);
        register_action(view, cx, Editor::delete_to_next_subword_end);
        register_action(view, cx, Editor::delete_to_beginning_of_line);
        register_action(view, cx, Editor::delete_to_end_of_line);
        register_action(view, cx, Editor::cut_to_end_of_line);
        register_action(view, cx, Editor::duplicate_line_up);
        register_action(view, cx, Editor::duplicate_line_down);
        register_action(view, cx, Editor::move_line_up);
        register_action(view, cx, Editor::move_line_down);
        register_action(view, cx, Editor::transpose);
        register_action(view, cx, Editor::cut);
        register_action(view, cx, Editor::copy);
        register_action(view, cx, Editor::paste);
        register_action(view, cx, Editor::undo);
        register_action(view, cx, Editor::redo);
        register_action(view, cx, Editor::move_page_up);
        register_action(view, cx, Editor::move_page_down);
        register_action(view, cx, Editor::next_screen);
        register_action(view, cx, Editor::scroll_cursor_top);
        register_action(view, cx, Editor::scroll_cursor_center);
        register_action(view, cx, Editor::scroll_cursor_bottom);
        register_action(view, cx, |editor, _: &LineDown, cx| {
            editor.scroll_screen(&ScrollAmount::Line(1.), cx)
        });
        register_action(view, cx, |editor, _: &LineUp, cx| {
            editor.scroll_screen(&ScrollAmount::Line(-1.), cx)
        });
        register_action(view, cx, |editor, _: &HalfPageDown, cx| {
            editor.scroll_screen(&ScrollAmount::Page(0.5), cx)
        });
        register_action(view, cx, |editor, _: &HalfPageUp, cx| {
            editor.scroll_screen(&ScrollAmount::Page(-0.5), cx)
        });
        register_action(view, cx, |editor, _: &PageDown, cx| {
            editor.scroll_screen(&ScrollAmount::Page(1.), cx)
        });
        register_action(view, cx, |editor, _: &PageUp, cx| {
            editor.scroll_screen(&ScrollAmount::Page(-1.), cx)
        });
        register_action(view, cx, Editor::move_to_previous_word_start);
        register_action(view, cx, Editor::move_to_previous_subword_start);
        register_action(view, cx, Editor::move_to_next_word_end);
        register_action(view, cx, Editor::move_to_next_subword_end);
        register_action(view, cx, Editor::move_to_beginning_of_line);
        register_action(view, cx, Editor::move_to_end_of_line);
        register_action(view, cx, Editor::move_to_start_of_paragraph);
        register_action(view, cx, Editor::move_to_end_of_paragraph);
        register_action(view, cx, Editor::move_to_beginning);
        register_action(view, cx, Editor::move_to_end);
        register_action(view, cx, Editor::select_up);
        register_action(view, cx, Editor::select_down);
        register_action(view, cx, Editor::select_left);
        register_action(view, cx, Editor::select_right);
        register_action(view, cx, Editor::select_to_previous_word_start);
        register_action(view, cx, Editor::select_to_previous_subword_start);
        register_action(view, cx, Editor::select_to_next_word_end);
        register_action(view, cx, Editor::select_to_next_subword_end);
        register_action(view, cx, Editor::select_to_beginning_of_line);
        register_action(view, cx, Editor::select_to_end_of_line);
        register_action(view, cx, Editor::select_to_start_of_paragraph);
        register_action(view, cx, Editor::select_to_end_of_paragraph);
        register_action(view, cx, Editor::select_to_beginning);
        register_action(view, cx, Editor::select_to_end);
        register_action(view, cx, Editor::select_all);
        register_action(view, cx, |editor, action, cx| {
            editor.select_all_matches(action, cx).log_err();
        });
        register_action(view, cx, Editor::select_line);
        register_action(view, cx, Editor::split_selection_into_lines);
        register_action(view, cx, Editor::add_selection_above);
        register_action(view, cx, Editor::add_selection_below);
        register_action(view, cx, |editor, action, cx| {
            editor.select_next(action, cx).log_err();
        });
        register_action(view, cx, |editor, action, cx| {
            editor.select_previous(action, cx).log_err();
        });
        register_action(view, cx, Editor::toggle_comments);
        register_action(view, cx, Editor::select_larger_syntax_node);
        register_action(view, cx, Editor::select_smaller_syntax_node);
        register_action(view, cx, Editor::move_to_enclosing_bracket);
        register_action(view, cx, Editor::undo_selection);
        register_action(view, cx, Editor::redo_selection);
        if !view.read(cx).is_singleton(cx) {
            register_action(view, cx, Editor::expand_excerpts);
        }
        register_action(view, cx, Editor::go_to_diagnostic);
        register_action(view, cx, Editor::go_to_prev_diagnostic);
        register_action(view, cx, Editor::go_to_hunk);
        register_action(view, cx, Editor::go_to_prev_hunk);
        register_action(view, cx, |editor, a, cx| {
            editor.go_to_definition(a, cx).detach_and_log_err(cx);
        });
        register_action(view, cx, |editor, a, cx| {
            editor.go_to_definition_split(a, cx).detach_and_log_err(cx);
        });
        register_action(view, cx, |editor, a, cx| {
            editor.go_to_implementation(a, cx).detach_and_log_err(cx);
        });
        register_action(view, cx, |editor, a, cx| {
            editor
                .go_to_implementation_split(a, cx)
                .detach_and_log_err(cx);
        });
        register_action(view, cx, |editor, a, cx| {
            editor.go_to_type_definition(a, cx).detach_and_log_err(cx);
        });
        register_action(view, cx, |editor, a, cx| {
            editor
                .go_to_type_definition_split(a, cx)
                .detach_and_log_err(cx);
        });
        register_action(view, cx, Editor::open_url);
        register_action(view, cx, Editor::fold);
        register_action(view, cx, Editor::fold_at);
        register_action(view, cx, Editor::unfold_lines);
        register_action(view, cx, Editor::unfold_at);
        register_action(view, cx, Editor::fold_selected_ranges);
        register_action(view, cx, Editor::show_completions);
        register_action(view, cx, Editor::toggle_code_actions);
        register_action(view, cx, Editor::open_excerpts);
        register_action(view, cx, Editor::open_excerpts_in_split);
        register_action(view, cx, Editor::toggle_soft_wrap);
        register_action(view, cx, Editor::toggle_line_numbers);
        register_action(view, cx, Editor::toggle_inlay_hints);
        register_action(view, cx, hover_popover::hover);
        register_action(view, cx, Editor::reveal_in_finder);
        register_action(view, cx, Editor::copy_path);
        register_action(view, cx, Editor::copy_relative_path);
        register_action(view, cx, Editor::copy_highlight_json);
        register_action(view, cx, Editor::copy_permalink_to_line);
        register_action(view, cx, Editor::open_permalink_to_line);
        register_action(view, cx, Editor::toggle_git_blame);
        register_action(view, cx, Editor::toggle_git_blame_inline);
        register_action(view, cx, Editor::toggle_hunk_diff);
        register_action(view, cx, Editor::expand_all_hunk_diffs);
        register_action(view, cx, |editor, action, cx| {
            if let Some(task) = editor.format(action, cx) {
                task.detach_and_log_err(cx);
            } else {
                cx.propagate();
            }
        });
        register_action(view, cx, Editor::restart_language_server);
        register_action(view, cx, Editor::show_character_palette);
        register_action(view, cx, |editor, action, cx| {
            if let Some(task) = editor.confirm_completion(action, cx) {
                task.detach_and_log_err(cx);
            } else {
                cx.propagate();
            }
        });
        register_action(view, cx, |editor, action, cx| {
            if let Some(task) = editor.confirm_code_action(action, cx) {
                task.detach_and_log_err(cx);
            } else {
                cx.propagate();
            }
        });
        register_action(view, cx, |editor, action, cx| {
            if let Some(task) = editor.rename(action, cx) {
                task.detach_and_log_err(cx);
            } else {
                cx.propagate();
            }
        });
        register_action(view, cx, |editor, action, cx| {
            if let Some(task) = editor.confirm_rename(action, cx) {
                task.detach_and_log_err(cx);
            } else {
                cx.propagate();
            }
        });
        register_action(view, cx, |editor, action, cx| {
            if let Some(task) = editor.find_all_references(action, cx) {
                task.detach_and_log_err(cx);
            } else {
                cx.propagate();
            }
        });
        register_action(view, cx, Editor::next_inline_completion);
        register_action(view, cx, Editor::previous_inline_completion);
        register_action(view, cx, Editor::show_inline_completion);
        register_action(view, cx, Editor::context_menu_first);
        register_action(view, cx, Editor::context_menu_prev);
        register_action(view, cx, Editor::context_menu_next);
        register_action(view, cx, Editor::context_menu_last);
        register_action(view, cx, Editor::display_cursor_names);
        register_action(view, cx, Editor::unique_lines_case_insensitive);
        register_action(view, cx, Editor::unique_lines_case_sensitive);
        register_action(view, cx, Editor::accept_partial_inline_completion);
        register_action(view, cx, Editor::revert_selected_hunks);
        register_action(view, cx, Editor::open_active_item_in_terminal)
    }

    fn register_key_listeners(&self, cx: &mut WindowContext, layout: &EditorLayout) {
        let position_map = layout.position_map.clone();
        cx.on_key_event({
            let editor = self.editor.clone();
            let text_hitbox = layout.text_hitbox.clone();
            move |event: &ModifiersChangedEvent, phase, cx| {
                if phase != DispatchPhase::Bubble {
                    return;
                }

                editor.update(cx, |editor, cx| {
                    Self::modifiers_changed(editor, event, &position_map, &text_hitbox, cx)
                })
            }
        });
    }

    fn modifiers_changed(
        editor: &mut Editor,
        event: &ModifiersChangedEvent,
        position_map: &PositionMap,
        text_hitbox: &Hitbox,
        cx: &mut ViewContext<Editor>,
    ) {
        let mouse_position = cx.mouse_position();
        if !text_hitbox.is_hovered(cx) {
            return;
        }

        editor.update_hovered_link(
            position_map.point_for_position(text_hitbox.bounds, mouse_position),
            &position_map.snapshot,
            event.modifiers,
            cx,
        )
    }

    fn mouse_left_down(
        editor: &mut Editor,
        event: &MouseDownEvent,
        hovered_hunk: Option<&HunkToExpand>,
        position_map: &PositionMap,
        text_hitbox: &Hitbox,
        gutter_hitbox: &Hitbox,
        cx: &mut ViewContext<Editor>,
    ) {
        if cx.default_prevented() {
            return;
        }

        let mut click_count = event.click_count;
        let mut modifiers = event.modifiers;

        if let Some(hovered_hunk) = hovered_hunk {
            editor.expand_diff_hunk(None, hovered_hunk, cx);
            cx.notify();
            return;
        } else if gutter_hitbox.is_hovered(cx) {
            click_count = 3; // Simulate triple-click when clicking the gutter to select lines
        } else if !text_hitbox.is_hovered(cx) {
            return;
        }

        if click_count == 2 && !editor.buffer().read(cx).is_singleton() {
            match EditorSettings::get_global(cx).double_click_in_multibuffer {
                DoubleClickInMultibuffer::Select => {
                    // do nothing special on double click, all selection logic is below
                }
                DoubleClickInMultibuffer::Open => {
                    if modifiers.alt {
                        // if double click is made with alt, pretend it's a regular double click without opening and alt,
                        // and run the selection logic.
                        modifiers.alt = false;
                    } else {
                        // if double click is made without alt, open the corresponding excerp
                        editor.open_excerpts(&OpenExcerpts, cx);
                        return;
                    }
                }
            }
        }

        let point_for_position =
            position_map.point_for_position(text_hitbox.bounds, event.position);
        let position = point_for_position.previous_valid;
        if modifiers.shift && modifiers.alt {
            editor.select(
                SelectPhase::BeginColumnar {
                    position,
                    goal_column: point_for_position.exact_unclipped.column(),
                },
                cx,
            );
        } else if modifiers.shift && !modifiers.control && !modifiers.alt && !modifiers.secondary()
        {
            editor.select(
                SelectPhase::Extend {
                    position,
                    click_count,
                },
                cx,
            );
        } else {
            let multi_cursor_setting = EditorSettings::get_global(cx).multi_cursor_modifier;
            let multi_cursor_modifier = match multi_cursor_setting {
                MultiCursorModifier::Alt => modifiers.alt,
                MultiCursorModifier::CmdOrCtrl => modifiers.secondary(),
            };
            editor.select(
                SelectPhase::Begin {
                    position,
                    add: multi_cursor_modifier,
                    click_count,
                },
                cx,
            );
        }

        cx.stop_propagation();
    }

    fn mouse_right_down(
        editor: &mut Editor,
        event: &MouseDownEvent,
        position_map: &PositionMap,
        text_hitbox: &Hitbox,
        cx: &mut ViewContext<Editor>,
    ) {
        if !text_hitbox.is_hovered(cx) {
            return;
        }
        let point_for_position =
            position_map.point_for_position(text_hitbox.bounds, event.position);
        mouse_context_menu::deploy_context_menu(
            editor,
            event.position,
            point_for_position.previous_valid,
            cx,
        );
        cx.stop_propagation();
    }

    fn mouse_middle_down(
        editor: &mut Editor,
        event: &MouseDownEvent,
        position_map: &PositionMap,
        text_hitbox: &Hitbox,
        cx: &mut ViewContext<Editor>,
    ) {
        if !text_hitbox.is_hovered(cx) || editor.read_only(cx) {
            return;
        }

        if let Some(item) = cx.read_from_primary() {
            let point_for_position =
                position_map.point_for_position(text_hitbox.bounds, event.position);
            let position = point_for_position.previous_valid;

            editor.select(
                SelectPhase::Begin {
                    position,
                    add: false,
                    click_count: 1,
                },
                cx,
            );
            editor.insert(item.text(), cx);
        }
    }

    fn mouse_up(
        editor: &mut Editor,
        event: &MouseUpEvent,
        position_map: &PositionMap,
        text_hitbox: &Hitbox,
        cx: &mut ViewContext<Editor>,
    ) {
        let end_selection = editor.has_pending_selection();
        let pending_nonempty_selections = editor.has_pending_nonempty_selection();

        if end_selection {
            editor.select(SelectPhase::End, cx);
        }

        let multi_cursor_setting = EditorSettings::get_global(cx).multi_cursor_modifier;
        let multi_cursor_modifier = match multi_cursor_setting {
            MultiCursorModifier::Alt => event.modifiers.secondary(),
            MultiCursorModifier::CmdOrCtrl => event.modifiers.alt,
        };

        if !pending_nonempty_selections && multi_cursor_modifier && text_hitbox.is_hovered(cx) {
            let point = position_map.point_for_position(text_hitbox.bounds, event.position);
            editor.handle_click_hovered_link(point, event.modifiers, cx);

            cx.stop_propagation();
        } else if end_selection {
            cx.stop_propagation();
        }
    }

    fn mouse_dragged(
        editor: &mut Editor,
        event: &MouseMoveEvent,
        position_map: &PositionMap,
        text_bounds: Bounds<Pixels>,
        cx: &mut ViewContext<Editor>,
    ) {
        if !editor.has_pending_selection() {
            return;
        }

        let point_for_position = position_map.point_for_position(text_bounds, event.position);
        let mut scroll_delta = gpui::Point::<f32>::default();
        let vertical_margin = position_map.line_height.min(text_bounds.size.height / 3.0);
        let top = text_bounds.origin.y + vertical_margin;
        let bottom = text_bounds.lower_left().y - vertical_margin;
        if event.position.y < top {
            scroll_delta.y = -scale_vertical_mouse_autoscroll_delta(top - event.position.y);
        }
        if event.position.y > bottom {
            scroll_delta.y = scale_vertical_mouse_autoscroll_delta(event.position.y - bottom);
        }

        let horizontal_margin = position_map.line_height.min(text_bounds.size.width / 3.0);
        let left = text_bounds.origin.x + horizontal_margin;
        let right = text_bounds.upper_right().x - horizontal_margin;
        if event.position.x < left {
            scroll_delta.x = -scale_horizontal_mouse_autoscroll_delta(left - event.position.x);
        }
        if event.position.x > right {
            scroll_delta.x = scale_horizontal_mouse_autoscroll_delta(event.position.x - right);
        }

        editor.select(
            SelectPhase::Update {
                position: point_for_position.previous_valid,
                goal_column: point_for_position.exact_unclipped.column(),
                scroll_delta,
            },
            cx,
        );
    }

    fn mouse_moved(
        editor: &mut Editor,
        event: &MouseMoveEvent,
        position_map: &PositionMap,
        text_hitbox: &Hitbox,
        gutter_hitbox: &Hitbox,
        cx: &mut ViewContext<Editor>,
    ) {
        let modifiers = event.modifiers;
        let gutter_hovered = gutter_hitbox.is_hovered(cx);
        editor.set_gutter_hovered(gutter_hovered, cx);

        // Don't trigger hover popover if mouse is hovering over context menu
        if text_hitbox.is_hovered(cx) {
            let point_for_position =
                position_map.point_for_position(text_hitbox.bounds, event.position);

            editor.update_hovered_link(point_for_position, &position_map.snapshot, modifiers, cx);

            if let Some(point) = point_for_position.as_valid() {
                let anchor = position_map
                    .snapshot
                    .buffer_snapshot
                    .anchor_before(point.to_offset(&position_map.snapshot, Bias::Left));
                hover_at(editor, Some(anchor), cx);
                Self::update_visible_cursor(editor, point, position_map, cx);
            } else {
                hover_at(editor, None, cx);
            }
        } else {
            editor.hide_hovered_link(cx);
            hover_at(editor, None, cx);
            if gutter_hovered {
                cx.stop_propagation();
            }
        }
    }

    fn update_visible_cursor(
        editor: &mut Editor,
        point: DisplayPoint,
        position_map: &PositionMap,
        cx: &mut ViewContext<Editor>,
    ) {
        let snapshot = &position_map.snapshot;
        let Some(hub) = editor.collaboration_hub() else {
            return;
        };
        let range = DisplayPoint::new(point.row(), point.column().saturating_sub(1))
            ..DisplayPoint::new(
                point.row(),
                (point.column() + 1).min(snapshot.line_len(point.row())),
            );

        let range = snapshot
            .buffer_snapshot
            .anchor_at(range.start.to_point(&snapshot.display_snapshot), Bias::Left)
            ..snapshot
                .buffer_snapshot
                .anchor_at(range.end.to_point(&snapshot.display_snapshot), Bias::Right);

        let Some(selection) = snapshot.remote_selections_in_range(&range, hub, cx).next() else {
            return;
        };
        let key = crate::HoveredCursor {
            replica_id: selection.replica_id,
            selection_id: selection.selection.id,
        };
        editor.hovered_cursors.insert(
            key.clone(),
            cx.spawn(|editor, mut cx| async move {
                cx.background_executor().timer(CURSORS_VISIBLE_FOR).await;
                editor
                    .update(&mut cx, |editor, cx| {
                        editor.hovered_cursors.remove(&key);
                        cx.notify();
                    })
                    .ok();
            }),
        );
        cx.notify()
    }

    fn layout_selections(
        &self,
        start_anchor: Anchor,
        end_anchor: Anchor,
        snapshot: &EditorSnapshot,
        start_row: u32,
        end_row: u32,
        cx: &mut WindowContext,
    ) -> (
        Vec<(PlayerColor, Vec<SelectionLayout>)>,
        BTreeMap<u32, bool>,
        Option<DisplayPoint>,
    ) {
        let mut selections: Vec<(PlayerColor, Vec<SelectionLayout>)> = Vec::new();
        let mut active_rows = BTreeMap::new();
        let mut newest_selection_head = None;
        let editor = self.editor.read(cx);

        if editor.show_local_selections {
            let mut local_selections: Vec<Selection<Point>> = editor
                .selections
                .disjoint_in_range(start_anchor..end_anchor, cx);
            local_selections.extend(editor.selections.pending(cx));
            let mut layouts = Vec::new();
            let newest = editor.selections.newest(cx);
            for selection in local_selections.drain(..) {
                let is_empty = selection.start == selection.end;
                let is_newest = selection == newest;

                let layout = SelectionLayout::new(
                    selection,
                    editor.selections.line_mode,
                    editor.cursor_shape,
                    &snapshot.display_snapshot,
                    is_newest,
                    editor.leader_peer_id.is_none(),
                    None,
                );
                if is_newest {
                    newest_selection_head = Some(layout.head);
                }

                for row in cmp::max(layout.active_rows.start, start_row)
                    ..=cmp::min(layout.active_rows.end, end_row)
                {
                    let contains_non_empty_selection = active_rows.entry(row).or_insert(!is_empty);
                    *contains_non_empty_selection |= !is_empty;
                }
                layouts.push(layout);
            }

            let player = if editor.read_only(cx) {
                cx.theme().players().read_only()
            } else {
                self.style.local_player
            };

            selections.push((player, layouts));
        }

        if let Some(collaboration_hub) = &editor.collaboration_hub {
            // When following someone, render the local selections in their color.
            if let Some(leader_id) = editor.leader_peer_id {
                if let Some(collaborator) = collaboration_hub.collaborators(cx).get(&leader_id) {
                    if let Some(participant_index) = collaboration_hub
                        .user_participant_indices(cx)
                        .get(&collaborator.user_id)
                    {
                        if let Some((local_selection_style, _)) = selections.first_mut() {
                            *local_selection_style = cx
                                .theme()
                                .players()
                                .color_for_participant(participant_index.0);
                        }
                    }
                }
            }

            let mut remote_selections = HashMap::default();
            for selection in snapshot.remote_selections_in_range(
                &(start_anchor..end_anchor),
                collaboration_hub.as_ref(),
                cx,
            ) {
                let selection_style = Self::get_participant_color(selection.participant_index, cx);

                // Don't re-render the leader's selections, since the local selections
                // match theirs.
                if Some(selection.peer_id) == editor.leader_peer_id {
                    continue;
                }
                let key = HoveredCursor {
                    replica_id: selection.replica_id,
                    selection_id: selection.selection.id,
                };

                let is_shown =
                    editor.show_cursor_names || editor.hovered_cursors.contains_key(&key);

                remote_selections
                    .entry(selection.replica_id)
                    .or_insert((selection_style, Vec::new()))
                    .1
                    .push(SelectionLayout::new(
                        selection.selection,
                        selection.line_mode,
                        selection.cursor_shape,
                        &snapshot.display_snapshot,
                        false,
                        false,
                        if is_shown { selection.user_name } else { None },
                    ));
            }

            selections.extend(remote_selections.into_values());
        }
        (selections, active_rows, newest_selection_head)
    }

    #[allow(clippy::too_many_arguments)]
    fn layout_folds(
        &self,
        snapshot: &EditorSnapshot,
        content_origin: gpui::Point<Pixels>,
        visible_anchor_range: Range<Anchor>,
        visible_display_row_range: Range<u32>,
        scroll_pixel_position: gpui::Point<Pixels>,
        line_height: Pixels,
        line_layouts: &[LineWithInvisibles],
        cx: &mut WindowContext,
    ) -> Vec<FoldLayout> {
        snapshot
            .folds_in_range(visible_anchor_range.clone())
            .filter_map(|fold| {
                let fold_range = fold.range.clone();
                let display_range = fold.range.start.to_display_point(&snapshot)
                    ..fold.range.end.to_display_point(&snapshot);
                debug_assert_eq!(display_range.start.row(), display_range.end.row());
                let row = display_range.start.row();
                debug_assert!(row < visible_display_row_range.end);
                let line_layout = line_layouts
                    .get((row - visible_display_row_range.start) as usize)
                    .map(|l| &l.line)?;

                let start_x = content_origin.x
                    + line_layout.x_for_index(display_range.start.column() as usize)
                    - scroll_pixel_position.x;
                let start_y = content_origin.y + row as f32 * line_height - scroll_pixel_position.y;
                let end_x = content_origin.x
                    + line_layout.x_for_index(display_range.end.column() as usize)
                    - scroll_pixel_position.x;

                let fold_bounds = Bounds {
                    origin: point(start_x, start_y),
                    size: size(end_x - start_x, line_height),
                };

                let mut hover_element = div()
                    .id(fold.id)
                    .size_full()
                    .cursor_pointer()
                    .on_mouse_down(MouseButton::Left, |_, cx| cx.stop_propagation())
                    .on_click(
                        cx.listener_for(&self.editor, move |editor: &mut Editor, _, cx| {
                            editor.unfold_ranges(
                                [fold_range.start..fold_range.end],
                                true,
                                false,
                                cx,
                            );
                            cx.stop_propagation();
                        }),
                    )
                    .into_any();
                hover_element.prepaint_as_root(fold_bounds.origin, fold_bounds.size.into(), cx);
                Some(FoldLayout {
                    display_range,
                    hover_element,
                })
            })
            .collect()
    }

    fn collect_cursors(
        &self,
        snapshot: &EditorSnapshot,
        cx: &mut WindowContext,
    ) -> Vec<(DisplayPoint, Hsla)> {
        let editor = self.editor.read(cx);
        let mut cursors = Vec::new();
        let mut skip_local = false;
        let mut add_cursor = |anchor: Anchor, color| {
            cursors.push((anchor.to_display_point(&snapshot.display_snapshot), color));
        };
        // Remote cursors
        if let Some(collaboration_hub) = &editor.collaboration_hub {
            for remote_selection in snapshot.remote_selections_in_range(
                &(Anchor::min()..Anchor::max()),
                collaboration_hub.deref(),
                cx,
            ) {
                let color = Self::get_participant_color(remote_selection.participant_index, cx);
                add_cursor(remote_selection.selection.head(), color.cursor);
                if Some(remote_selection.peer_id) == editor.leader_peer_id {
                    skip_local = true;
                }
            }
        }
        // Local cursors
        if !skip_local {
            let color = cx.theme().players().local().cursor;
            editor.selections.disjoint.iter().for_each(|selection| {
                add_cursor(selection.head(), color);
            });
            if let Some(ref selection) = editor.selections.pending_anchor() {
                add_cursor(selection.head(), color);
            }
        }
        cursors
    }

    #[allow(clippy::too_many_arguments)]
    fn layout_visible_cursors(
        &self,
        snapshot: &EditorSnapshot,
        selections: &[(PlayerColor, Vec<SelectionLayout>)],
        visible_display_row_range: Range<u32>,
        line_layouts: &[LineWithInvisibles],
        text_hitbox: &Hitbox,
        content_origin: gpui::Point<Pixels>,
        scroll_position: gpui::Point<f32>,
        scroll_pixel_position: gpui::Point<Pixels>,
        line_height: Pixels,
        em_width: Pixels,
        autoscroll_containing_element: bool,
        cx: &mut WindowContext,
    ) -> Vec<CursorLayout> {
        let mut autoscroll_bounds = None;
        let cursor_layouts = self.editor.update(cx, |editor, cx| {
            let mut cursors = Vec::new();
            for (player_color, selections) in selections {
                for selection in selections {
                    let cursor_position = selection.head;

                    let in_range = visible_display_row_range.contains(&cursor_position.row());
                    if (selection.is_local && !editor.show_local_cursors(cx)) || !in_range {
                        continue;
                    }

                    let cursor_row_layout = &line_layouts
                        [(cursor_position.row() - visible_display_row_range.start) as usize]
                        .line;
                    let cursor_column = cursor_position.column() as usize;

                    let cursor_character_x = cursor_row_layout.x_for_index(cursor_column);
                    let mut block_width =
                        cursor_row_layout.x_for_index(cursor_column + 1) - cursor_character_x;
                    if block_width == Pixels::ZERO {
                        block_width = em_width;
                    }
                    let block_text = if let CursorShape::Block = selection.cursor_shape {
                        snapshot.display_chars_at(cursor_position).next().and_then(
                            |(character, _)| {
                                let text = if character == '\n' {
                                    SharedString::from(" ")
                                } else {
                                    SharedString::from(character.to_string())
                                };
                                let len = text.len();

                                let font = cursor_row_layout
                                    .font_id_for_index(cursor_column)
                                    .and_then(|cursor_font_id| {
                                        cx.text_system().get_font_for_id(cursor_font_id)
                                    })
                                    .unwrap_or(self.style.text.font());

                                cx.text_system()
                                    .shape_line(
                                        text,
                                        cursor_row_layout.font_size,
                                        &[TextRun {
                                            len,
                                            font,
                                            color: self.style.background,
                                            background_color: None,
                                            strikethrough: None,
                                            underline: None,
                                        }],
                                    )
                                    .log_err()
                            },
                        )
                    } else {
                        None
                    };

                    let x = cursor_character_x - scroll_pixel_position.x;
                    let y = (cursor_position.row() as f32 - scroll_pixel_position.y / line_height)
                        * line_height;
                    if selection.is_newest {
                        editor.pixel_position_of_newest_cursor = Some(point(
                            text_hitbox.origin.x + x + block_width / 2.,
                            text_hitbox.origin.y + y + line_height / 2.,
                        ));

                        if autoscroll_containing_element {
                            let top = text_hitbox.origin.y
                                + (cursor_position.row() as f32 - scroll_position.y - 3.).max(0.)
                                    * line_height;
                            let left = text_hitbox.origin.x
                                + (cursor_position.column() as f32 - scroll_position.x - 3.)
                                    .max(0.)
                                    * em_width;

                            let bottom = text_hitbox.origin.y
                                + (cursor_position.row() as f32 - scroll_position.y + 4.)
                                    * line_height;
                            let right = text_hitbox.origin.x
                                + (cursor_position.column() as f32 - scroll_position.x + 4.)
                                    * em_width;

                            autoscroll_bounds =
                                Some(Bounds::from_corners(point(left, top), point(right, bottom)))
                        }
                    }

                    let mut cursor = CursorLayout {
                        color: player_color.cursor,
                        block_width,
                        origin: point(x, y),
                        line_height,
                        shape: selection.cursor_shape,
                        block_text,
                        cursor_name: None,
                    };
                    let cursor_name = selection.user_name.clone().map(|name| CursorName {
                        string: name,
                        color: self.style.background,
                        is_top_row: cursor_position.row() == 0,
                    });
                    cursor.layout(content_origin, cursor_name, cx);
                    cursors.push(cursor);
                }
            }
            cursors
        });

        if let Some(bounds) = autoscroll_bounds {
            cx.request_autoscroll(bounds);
        }

        cursor_layouts
    }

    fn layout_scrollbar(
        &self,
        snapshot: &EditorSnapshot,
        bounds: Bounds<Pixels>,
        scroll_position: gpui::Point<f32>,
        rows_per_page: f32,
        non_visible_cursors: bool,
        cx: &mut WindowContext,
    ) -> Option<ScrollbarLayout> {
        let scrollbar_settings = EditorSettings::get_global(cx).scrollbar;
        let show_scrollbars = match scrollbar_settings.show {
            ShowScrollbar::Auto => {
                let editor = self.editor.read(cx);
                let is_singleton = editor.is_singleton(cx);
                // Git
                (is_singleton && scrollbar_settings.git_diff && snapshot.buffer_snapshot.has_git_diffs())
                    ||
                    // Buffer Search Results
                    (is_singleton && scrollbar_settings.search_results && editor.has_background_highlights::<BufferSearchHighlights>())
                    ||
                    // Selected Symbol Occurrences
                    (is_singleton && scrollbar_settings.selected_symbol && (editor.has_background_highlights::<DocumentHighlightRead>() || editor.has_background_highlights::<DocumentHighlightWrite>()))
                    ||
                    // Diagnostics
                    (is_singleton && scrollbar_settings.diagnostics && snapshot.buffer_snapshot.has_diagnostics())
                    ||
                    // Cursors out of sight
                    non_visible_cursors
                    ||
                    // Scrollmanager
                    editor.scroll_manager.scrollbars_visible()
            }
            ShowScrollbar::System => self.editor.read(cx).scroll_manager.scrollbars_visible(),
            ShowScrollbar::Always => true,
            ShowScrollbar::Never => false,
        };
        if snapshot.mode != EditorMode::Full {
            return None;
        }

        let visible_row_range = scroll_position.y..scroll_position.y + rows_per_page;

        // If a drag took place after we started dragging the scrollbar,
        // cancel the scrollbar drag.
        if cx.has_active_drag() {
            self.editor.update(cx, |editor, cx| {
                editor.scroll_manager.set_is_dragging_scrollbar(false, cx);
            });
        }

        let track_bounds = Bounds::from_corners(
            point(self.scrollbar_left(&bounds), bounds.origin.y),
            point(bounds.lower_right().x, bounds.lower_left().y),
        );

        let height = bounds.size.height;
        let total_rows = snapshot.max_point().row() as f32 + rows_per_page;
        let px_per_row = height / total_rows;
        let thumb_height = (rows_per_page * px_per_row).max(ScrollbarLayout::MIN_THUMB_HEIGHT);
        let row_height = (height - thumb_height) / snapshot.max_point().row() as f32;

        Some(ScrollbarLayout {
            hitbox: cx.insert_hitbox(track_bounds, false),
            visible_row_range,
            row_height,
            visible: show_scrollbars,
            thumb_height,
        })
    }

    #[allow(clippy::too_many_arguments)]
    fn layout_gutter_fold_indicators(
        &self,
        fold_statuses: Vec<Option<(FoldStatus, u32, bool)>>,
        line_height: Pixels,
        gutter_dimensions: &GutterDimensions,
        gutter_settings: crate::editor_settings::Gutter,
        scroll_pixel_position: gpui::Point<Pixels>,
        gutter_hitbox: &Hitbox,
        cx: &mut WindowContext,
    ) -> Vec<Option<AnyElement>> {
        let mut indicators = self.editor.update(cx, |editor, cx| {
            editor.render_fold_indicators(
                fold_statuses,
                &self.style,
                editor.gutter_hovered,
                line_height,
                gutter_dimensions.margin,
                cx,
            )
        });

        for (ix, fold_indicator) in indicators.iter_mut().enumerate() {
            if let Some(fold_indicator) = fold_indicator {
                debug_assert!(gutter_settings.folds);
                let available_space = size(
                    AvailableSpace::MinContent,
                    AvailableSpace::Definite(line_height * 0.55),
                );
                let fold_indicator_size = fold_indicator.layout_as_root(available_space, cx);

                let position = point(
                    gutter_dimensions.width - gutter_dimensions.right_padding,
                    ix as f32 * line_height - (scroll_pixel_position.y % line_height),
                );
                let centering_offset = point(
                    (gutter_dimensions.right_padding + gutter_dimensions.margin
                        - fold_indicator_size.width)
                        / 2.,
                    (line_height - fold_indicator_size.height) / 2.,
                );
                let origin = gutter_hitbox.origin + position + centering_offset;
                fold_indicator.prepaint_as_root(origin, available_space, cx);
            }
        }

        indicators
    }

    // Folds contained in a hunk are ignored apart from shrinking visual size
    // If a fold contains any hunks then that fold line is marked as modified
    fn layout_git_gutters(
        &self,
        line_height: Pixels,
        gutter_hitbox: &Hitbox,
        display_rows: Range<u32>,
        snapshot: &EditorSnapshot,
        cx: &mut WindowContext,
    ) -> Vec<(DisplayDiffHunk, Option<Hitbox>)> {
        let buffer_snapshot = &snapshot.buffer_snapshot;

        let buffer_start_row = DisplayPoint::new(display_rows.start, 0)
            .to_point(snapshot)
            .row;
        let buffer_end_row = DisplayPoint::new(display_rows.end, 0)
            .to_point(snapshot)
            .row;

        let expanded_hunk_display_rows = self.editor.update(cx, |editor, _| {
            editor
                .expanded_hunks
                .hunks(false)
                .map(|expanded_hunk| {
                    let start_row = expanded_hunk
                        .hunk_range
                        .start
                        .to_display_point(snapshot)
                        .row();
                    let end_row = expanded_hunk
                        .hunk_range
                        .end
                        .to_display_point(snapshot)
                        .row();
                    (start_row, end_row)
                })
                .collect::<HashMap<_, _>>()
        });

        buffer_snapshot
            .git_diff_hunks_in_range(buffer_start_row..buffer_end_row)
            .map(|hunk| diff_hunk_to_display(&hunk, snapshot))
            .dedup()
            .map(|hunk| {
                let hitbox = if let DisplayDiffHunk::Unfolded {
                    display_row_range, ..
                } = &hunk
                {
                    let was_expanded = expanded_hunk_display_rows
                        .get(&display_row_range.start)
                        .map(|expanded_end_row| expanded_end_row == &display_row_range.end)
                        .unwrap_or(false);
                    if was_expanded {
                        None
                    } else {
                        let hunk_bounds = Self::diff_hunk_bounds(
                            &snapshot,
                            line_height,
                            gutter_hitbox.bounds,
                            &hunk,
                        );
                        Some(cx.insert_hitbox(hunk_bounds, true))
                    }
                } else {
                    None
                };
                (hunk, hitbox)
            })
            .collect()
    }

    #[allow(clippy::too_many_arguments)]
    fn layout_inline_blame(
        &self,
        display_row: u32,
        display_snapshot: &DisplaySnapshot,
        line_layout: &LineWithInvisibles,
        em_width: Pixels,
        content_origin: gpui::Point<Pixels>,
        scroll_pixel_position: gpui::Point<Pixels>,
        line_height: Pixels,
        cx: &mut WindowContext,
    ) -> Option<AnyElement> {
        if !self
            .editor
            .update(cx, |editor, cx| editor.render_git_blame_inline(cx))
        {
            return None;
        }

        let workspace = self
            .editor
            .read(cx)
            .workspace
            .as_ref()
            .map(|(w, _)| w.clone());

        let display_point = DisplayPoint::new(display_row, 0);
        let buffer_row = display_point.to_point(display_snapshot).row;

        let blame = self.editor.read(cx).blame.clone()?;
        let blame_entry = blame
            .update(cx, |blame, cx| {
                blame.blame_for_rows([Some(buffer_row)], cx).next()
            })
            .flatten()?;

        let mut element =
            render_inline_blame_entry(&blame, blame_entry, &self.style, workspace, cx);

        let start_y = content_origin.y
            + line_height * (display_row as f32 - scroll_pixel_position.y / line_height);

        let start_x = {
            const INLINE_BLAME_PADDING_EM_WIDTHS: f32 = 6.;

            let padded_line_width =
                line_layout.line.width + (em_width * INLINE_BLAME_PADDING_EM_WIDTHS);

            let min_column = ProjectSettings::get_global(cx)
                .git
                .inline_blame
                .and_then(|settings| settings.min_column)
                .map(|col| self.column_pixels(col as usize, cx))
                .unwrap_or(px(0.));

            (content_origin.x - scroll_pixel_position.x) + max(padded_line_width, min_column)
        };

        let absolute_offset = point(start_x, start_y);
        let available_space = size(AvailableSpace::MinContent, AvailableSpace::MinContent);

        element.prepaint_as_root(absolute_offset, available_space, cx);

        Some(element)
    }

    #[allow(clippy::too_many_arguments)]
    fn layout_blame_entries(
        &self,
        buffer_rows: impl Iterator<Item = Option<u32>>,
        em_width: Pixels,
        scroll_position: gpui::Point<f32>,
        line_height: Pixels,
        gutter_hitbox: &Hitbox,
        max_width: Option<Pixels>,
        cx: &mut WindowContext,
    ) -> Option<Vec<AnyElement>> {
        if !self
            .editor
            .update(cx, |editor, cx| editor.render_git_blame_gutter(cx))
        {
            return None;
        }

        let blame = self.editor.read(cx).blame.clone()?;
        let blamed_rows: Vec<_> = blame.update(cx, |blame, cx| {
            blame.blame_for_rows(buffer_rows, cx).collect()
        });

        let width = if let Some(max_width) = max_width {
            AvailableSpace::Definite(max_width)
        } else {
            AvailableSpace::MaxContent
        };
        let scroll_top = scroll_position.y * line_height;
        let start_x = em_width * 1;

        let mut last_used_color: Option<(PlayerColor, Oid)> = None;

        let shaped_lines = blamed_rows
            .into_iter()
            .enumerate()
            .flat_map(|(ix, blame_entry)| {
                if let Some(blame_entry) = blame_entry {
                    let mut element = render_blame_entry(
                        ix,
                        &blame,
                        blame_entry,
                        &self.style,
                        &mut last_used_color,
                        self.editor.clone(),
                        cx,
                    );

                    let start_y = ix as f32 * line_height - (scroll_top % line_height);
                    let absolute_offset = gutter_hitbox.origin + point(start_x, start_y);

                    element.prepaint_as_root(
                        absolute_offset,
                        size(width, AvailableSpace::MinContent),
                        cx,
                    );

                    Some(element)
                } else {
                    None
                }
            })
            .collect();

        Some(shaped_lines)
    }

    fn layout_run_indicators(
        &self,
        line_height: Pixels,
        scroll_pixel_position: gpui::Point<Pixels>,
        gutter_dimensions: &GutterDimensions,
        gutter_hitbox: &Hitbox,
        snapshot: &EditorSnapshot,
        cx: &mut WindowContext,
    ) -> Vec<AnyElement> {
        self.editor.update(cx, |editor, cx| {
            let active_task_indicator_row =
                if let Some(crate::ContextMenu::CodeActions(CodeActionsMenu {
                    deployed_from_indicator,
                    actions,
                    ..
                })) = editor.context_menu.read().as_ref()
                {
                    actions
                        .tasks
                        .as_ref()
                        .map(|tasks| tasks.position.row)
                        .or_else(|| *deployed_from_indicator)
                } else {
                    None
                };
            editor
                .tasks
<<<<<<< HEAD
                .iter()
                .map(|((_, row), (multibuffer_offset, _))| {
                    let display_row = snapshot
                        .buffer_snapshot
                        .offset_to_point(*multibuffer_offset)
                        .to_display_point(&snapshot.display_snapshot)
                        .row();
=======
                .keys()
                .filter_map(|row| {
                    if snapshot.is_line_folded(*row) {
                        return None;
                    }
>>>>>>> fdcedf15
                    let button = editor.render_run_indicator(
                        &self.style,
                        Some(*row) == active_task_indicator_row,
                        display_row,
                        cx,
                    );

                    let button = prepaint_gutter_button(
                        button,
                        display_row,
                        line_height,
                        gutter_dimensions,
                        scroll_pixel_position,
                        gutter_hitbox,
                        cx,
                    );
                    Some(button)
                })
                .collect_vec()
        })
    }

    fn layout_code_actions_indicator(
        &self,
        line_height: Pixels,
        newest_selection_head: DisplayPoint,
        scroll_pixel_position: gpui::Point<Pixels>,
        gutter_dimensions: &GutterDimensions,
        gutter_hitbox: &Hitbox,
        cx: &mut WindowContext,
    ) -> Option<AnyElement> {
        let mut active = false;
        let mut button = None;
        let row = newest_selection_head.row();
        self.editor.update(cx, |editor, cx| {
            if let Some(crate::ContextMenu::CodeActions(CodeActionsMenu {
                deployed_from_indicator,
                ..
            })) = editor.context_menu.read().as_ref()
            {
                active = deployed_from_indicator.map_or(true, |indicator_row| indicator_row == row);
            };
            button = editor.render_code_actions_indicator(&self.style, row, active, cx);
        });

        let button = prepaint_gutter_button(
            button?,
            row,
            line_height,
            gutter_dimensions,
            scroll_pixel_position,
            gutter_hitbox,
            cx,
        );

        Some(button)
    }

    fn get_participant_color(
        participant_index: Option<ParticipantIndex>,
        cx: &WindowContext,
    ) -> PlayerColor {
        if let Some(index) = participant_index {
            cx.theme().players().color_for_participant(index.0)
        } else {
            cx.theme().players().absent()
        }
    }

    fn calculate_relative_line_numbers(
        &self,
        snapshot: &EditorSnapshot,
        rows: &Range<u32>,
        relative_to: Option<u32>,
    ) -> HashMap<u32, u32> {
        let mut relative_rows: HashMap<u32, u32> = Default::default();
        let Some(relative_to) = relative_to else {
            return relative_rows;
        };

        let start = rows.start.min(relative_to);
        let end = rows.end.max(relative_to);

        let buffer_rows = snapshot
            .buffer_rows(start)
            .take(1 + (end - start) as usize)
            .collect::<Vec<_>>();

        let head_idx = relative_to - start;
        let mut delta = 1;
        let mut i = head_idx + 1;
        while i < buffer_rows.len() as u32 {
            if buffer_rows[i as usize].is_some() {
                if rows.contains(&(i + start)) {
                    relative_rows.insert(i + start, delta);
                }
                delta += 1;
            }
            i += 1;
        }
        delta = 1;
        i = head_idx.min(buffer_rows.len() as u32 - 1);
        while i > 0 && buffer_rows[i as usize].is_none() {
            i -= 1;
        }

        while i > 0 {
            i -= 1;
            if buffer_rows[i as usize].is_some() {
                if rows.contains(&(i + start)) {
                    relative_rows.insert(i + start, delta);
                }
                delta += 1;
            }
        }

        relative_rows
    }

    fn layout_line_numbers(
        &self,
        rows: Range<u32>,
        buffer_rows: impl Iterator<Item = Option<u32>>,
        active_rows: &BTreeMap<u32, bool>,
        newest_selection_head: Option<DisplayPoint>,
        snapshot: &EditorSnapshot,
        cx: &WindowContext,
    ) -> (
        Vec<Option<ShapedLine>>,
        Vec<Option<(FoldStatus, BufferRow, bool)>>,
    ) {
        let editor = self.editor.read(cx);
        let is_singleton = editor.is_singleton(cx);
        let newest_selection_head = newest_selection_head.unwrap_or_else(|| {
            let newest = editor.selections.newest::<Point>(cx);
            SelectionLayout::new(
                newest,
                editor.selections.line_mode,
                editor.cursor_shape,
                &snapshot.display_snapshot,
                true,
                true,
                None,
            )
            .head
        });
        let font_size = self.style.text.font_size.to_pixels(cx.rem_size());
        let include_line_numbers =
            EditorSettings::get_global(cx).gutter.line_numbers && snapshot.mode == EditorMode::Full;
        let include_fold_statuses =
            EditorSettings::get_global(cx).gutter.folds && snapshot.mode == EditorMode::Full;
        let mut shaped_line_numbers = Vec::with_capacity(rows.len());
        let mut fold_statuses = Vec::with_capacity(rows.len());
        let mut line_number = String::new();
        let is_relative = EditorSettings::get_global(cx).relative_line_numbers;
        let relative_to = if is_relative {
            Some(newest_selection_head.row())
        } else {
            None
        };

        let relative_rows = self.calculate_relative_line_numbers(snapshot, &rows, relative_to);

        for (ix, row) in buffer_rows.into_iter().enumerate() {
            let display_row = rows.start + ix as u32;
            let (active, color) = if active_rows.contains_key(&display_row) {
                (true, cx.theme().colors().editor_active_line_number)
            } else {
                (false, cx.theme().colors().editor_line_number)
            };
            if let Some(buffer_row) = row {
                if include_line_numbers {
                    line_number.clear();
                    let default_number = buffer_row + 1;
                    let number = relative_rows
                        .get(&(ix as u32 + rows.start))
                        .unwrap_or(&default_number);
                    write!(&mut line_number, "{}", number).unwrap();
                    let run = TextRun {
                        len: line_number.len(),
                        font: self.style.text.font(),
                        color,
                        background_color: None,
                        underline: None,
                        strikethrough: None,
                    };
                    let shaped_line = cx
                        .text_system()
                        .shape_line(line_number.clone().into(), font_size, &[run])
                        .unwrap();
                    shaped_line_numbers.push(Some(shaped_line));
                }
                if include_fold_statuses {
                    fold_statuses.push(
                        is_singleton
                            .then(|| {
                                snapshot
                                    .fold_for_line(buffer_row)
                                    .map(|fold_status| (fold_status, buffer_row, active))
                            })
                            .flatten(),
                    )
                }
            } else {
                fold_statuses.push(None);
                shaped_line_numbers.push(None);
            }
        }

        (shaped_line_numbers, fold_statuses)
    }

    fn layout_lines(
        &self,
        rows: Range<u32>,
        line_number_layouts: &[Option<ShapedLine>],
        snapshot: &EditorSnapshot,
        cx: &WindowContext,
    ) -> Vec<LineWithInvisibles> {
        if rows.start >= rows.end {
            return Vec::new();
        }

        // Show the placeholder when the editor is empty
        if snapshot.is_empty() {
            let font_size = self.style.text.font_size.to_pixels(cx.rem_size());
            let placeholder_color = cx.theme().colors().text_placeholder;
            let placeholder_text = snapshot.placeholder_text();

            let placeholder_lines = placeholder_text
                .as_ref()
                .map_or("", AsRef::as_ref)
                .split('\n')
                .skip(rows.start as usize)
                .chain(iter::repeat(""))
                .take(rows.len());
            placeholder_lines
                .filter_map(move |line| {
                    let run = TextRun {
                        len: line.len(),
                        font: self.style.text.font(),
                        color: placeholder_color,
                        background_color: None,
                        underline: Default::default(),
                        strikethrough: None,
                    };
                    cx.text_system()
                        .shape_line(line.to_string().into(), font_size, &[run])
                        .log_err()
                })
                .map(|line| LineWithInvisibles {
                    line,
                    invisibles: Vec::new(),
                })
                .collect()
        } else {
            let chunks = snapshot.highlighted_chunks(rows.clone(), true, &self.style);
            LineWithInvisibles::from_chunks(
                chunks,
                &self.style.text,
                MAX_LINE_LEN,
                rows.len(),
                line_number_layouts,
                snapshot.mode,
                cx,
            )
        }
    }

    #[allow(clippy::too_many_arguments)]
    fn build_blocks(
        &self,
        rows: Range<u32>,
        snapshot: &EditorSnapshot,
        hitbox: &Hitbox,
        text_hitbox: &Hitbox,
        scroll_width: &mut Pixels,
        gutter_dimensions: &GutterDimensions,
        em_width: Pixels,
        text_x: Pixels,
        line_height: Pixels,
        line_layouts: &[LineWithInvisibles],
        cx: &mut WindowContext,
    ) -> Vec<BlockLayout> {
        let mut block_id = 0;
        let (fixed_blocks, non_fixed_blocks) = snapshot
            .blocks_in_range(rows.clone())
            .partition::<Vec<_>, _>(|(_, block)| match block {
                TransformBlock::ExcerptHeader { .. } => false,
                TransformBlock::Custom(block) => block.style() == BlockStyle::Fixed,
            });

        let render_block = |block: &TransformBlock,
                            available_space: Size<AvailableSpace>,
                            block_id: usize,
                            block_row_start: u32,
                            cx: &mut WindowContext| {
            let mut element = match block {
                TransformBlock::Custom(block) => {
                    let align_to = block
                        .position()
                        .to_point(&snapshot.buffer_snapshot)
                        .to_display_point(snapshot);
                    let anchor_x = text_x
                        + if rows.contains(&align_to.row()) {
                            line_layouts[(align_to.row() - rows.start) as usize]
                                .line
                                .x_for_index(align_to.column() as usize)
                        } else {
                            layout_line(align_to.row(), snapshot, &self.style, cx)
                                .unwrap()
                                .x_for_index(align_to.column() as usize)
                        };

                    block.render(&mut BlockContext {
                        context: cx,
                        anchor_x,
                        gutter_dimensions,
                        line_height,
                        em_width,
                        block_id,
                        max_width: text_hitbox.size.width.max(*scroll_width),
                        editor_style: &self.style,
                    })
                }

                TransformBlock::ExcerptHeader {
                    buffer,
                    range,
                    starts_new_buffer,
                    height,
                    id,
                    ..
                } => {
                    let include_root = self
                        .editor
                        .read(cx)
                        .project
                        .as_ref()
                        .map(|project| project.read(cx).visible_worktrees(cx).count() > 1)
                        .unwrap_or_default();

                    #[derive(Clone)]
                    struct JumpData {
                        position: Point,
                        anchor: text::Anchor,
                        path: ProjectPath,
                        line_offset_from_top: u32,
                    }

                    let jump_data = project::File::from_dyn(buffer.file()).map(|file| {
                        let jump_path = ProjectPath {
                            worktree_id: file.worktree_id(cx),
                            path: file.path.clone(),
                        };
                        let jump_anchor = range
                            .primary
                            .as_ref()
                            .map_or(range.context.start, |primary| primary.start);

                        let excerpt_start = range.context.start;
                        let jump_position = language::ToPoint::to_point(&jump_anchor, buffer);
                        let offset_from_excerpt_start = if jump_anchor == excerpt_start {
                            0
                        } else {
                            let excerpt_start_row =
                                language::ToPoint::to_point(&jump_anchor, buffer).row;
                            jump_position.row - excerpt_start_row
                        };

                        let line_offset_from_top =
                            block_row_start + *height as u32 + offset_from_excerpt_start
                                - snapshot
                                    .scroll_anchor
                                    .scroll_position(&snapshot.display_snapshot)
                                    .y as u32;

                        JumpData {
                            position: jump_position,
                            anchor: jump_anchor,
                            path: jump_path,
                            line_offset_from_top,
                        }
                    });

                    let element = if *starts_new_buffer {
                        let path = buffer.resolve_file_path(cx, include_root);
                        let mut filename = None;
                        let mut parent_path = None;
                        // Can't use .and_then() because `.file_name()` and `.parent()` return references :(
                        if let Some(path) = path {
                            filename = path.file_name().map(|f| f.to_string_lossy().to_string());
                            parent_path = path
                                .parent()
                                .map(|p| SharedString::from(p.to_string_lossy().to_string() + "/"));
                        }

                        v_flex()
                            .id(("path header container", block_id))
                            .size_full()
                            .justify_center()
                            .p(gpui::px(6.))
                            .child(
                                h_flex()
                                    .id("path header block")
                                    .size_full()
                                    .pl(gpui::px(12.))
                                    .pr(gpui::px(8.))
                                    .rounded_md()
                                    .shadow_md()
                                    .border_1()
                                    .border_color(cx.theme().colors().border)
                                    .bg(cx.theme().colors().editor_subheader_background)
                                    .justify_between()
                                    .hover(|style| style.bg(cx.theme().colors().element_hover))
                                    .child(
                                        h_flex().gap_3().child(
                                            h_flex()
                                                .gap_2()
                                                .child(
                                                    filename
                                                        .map(SharedString::from)
                                                        .unwrap_or_else(|| "untitled".into()),
                                                )
                                                .when_some(parent_path, |then, path| {
                                                    then.child(
                                                        div().child(path).text_color(
                                                            cx.theme().colors().text_muted,
                                                        ),
                                                    )
                                                }),
                                        ),
                                    )
                                    .when_some(jump_data.clone(), |this, jump_data| {
                                        this.cursor_pointer()
                                            .tooltip(|cx| {
                                                Tooltip::for_action(
                                                    "Jump to File",
                                                    &OpenExcerpts,
                                                    cx,
                                                )
                                            })
                                            .on_mouse_down(MouseButton::Left, |_, cx| {
                                                cx.stop_propagation()
                                            })
                                            .on_click(cx.listener_for(&self.editor, {
                                                move |editor, _, cx| {
                                                    editor.jump(
                                                        jump_data.path.clone(),
                                                        jump_data.position,
                                                        jump_data.anchor,
                                                        jump_data.line_offset_from_top,
                                                        cx,
                                                    );
                                                }
                                            }))
                                    }),
                            )
                    } else {
                        v_flex()
                            .id(("collapsed context", block_id))
                            .size_full()
                            .child(
                                div()
                                    .flex()
                                    .v_flex()
                                    .justify_start()
                                    .id("jump to collapsed context")
                                    .w(relative(1.0))
                                    .h_full()
                                    .child(
                                        div()
                                            .h_px()
                                            .w_full()
                                            .bg(cx.theme().colors().border_variant)
                                            .group_hover("excerpt-jump-action", |style| {
                                                style.bg(cx.theme().colors().border)
                                            }),
                                    ),
                            )
                            .child(
                                h_flex()
                                    .justify_end()
                                    .flex_none()
                                    .w(
                                        gutter_dimensions.width - (gutter_dimensions.left_padding), // + gutter_dimensions.right_padding)
                                    )
                                    .h_full()
                                    .child(
                                        ButtonLike::new("expand-icon")
                                            .style(ButtonStyle::Transparent)
                                            .child(
                                                svg()
                                                    .path(IconName::ExpandVertical.path())
                                                    .size(IconSize::XSmall.rems())
                                                    .text_color(
                                                        cx.theme().colors().editor_line_number,
                                                    )
                                                    .group("")
                                                    .hover(|style| {
                                                        style.text_color(
                                                            cx.theme()
                                                                .colors()
                                                                .editor_active_line_number,
                                                        )
                                                    }),
                                            )
                                            .on_click(cx.listener_for(&self.editor, {
                                                let id = *id;
                                                move |editor, _, cx| {
                                                    editor.expand_excerpt(id, cx);
                                                }
                                            }))
                                            .tooltip({
                                                move |cx| {
                                                    Tooltip::for_action(
                                                        "Expand Excerpt",
                                                        &ExpandExcerpts { lines: 0 },
                                                        cx,
                                                    )
                                                }
                                            }),
                                    ),
                            )
                            .group("excerpt-jump-action")
                            .cursor_pointer()
                            .when_some(jump_data.clone(), |this, jump_data| {
                                this.on_click(cx.listener_for(&self.editor, {
                                    let path = jump_data.path.clone();
                                    move |editor, _, cx| {
                                        cx.stop_propagation();

                                        editor.jump(
                                            path.clone(),
                                            jump_data.position,
                                            jump_data.anchor,
                                            jump_data.line_offset_from_top,
                                            cx,
                                        );
                                    }
                                }))
                                .tooltip(move |cx| {
                                    Tooltip::for_action(
                                        format!(
                                            "Jump to {}:L{}",
                                            jump_data.path.path.display(),
                                            jump_data.position.row + 1
                                        ),
                                        &OpenExcerpts,
                                        cx,
                                    )
                                })
                            })
                    };
                    element.into_any()
                }
            };

            let size = element.layout_as_root(available_space, cx);
            (element, size)
        };

        let mut fixed_block_max_width = Pixels::ZERO;
        let mut blocks = Vec::new();
        for (row, block) in fixed_blocks {
            let available_space = size(
                AvailableSpace::MinContent,
                AvailableSpace::Definite(block.height() as f32 * line_height),
            );
            let (element, element_size) = render_block(block, available_space, block_id, row, cx);
            block_id += 1;
            fixed_block_max_width = fixed_block_max_width.max(element_size.width + em_width);
            blocks.push(BlockLayout {
                row,
                element,
                available_space,
                style: BlockStyle::Fixed,
            });
        }
        for (row, block) in non_fixed_blocks {
            let style = match block {
                TransformBlock::Custom(block) => block.style(),
                TransformBlock::ExcerptHeader { .. } => BlockStyle::Sticky,
            };
            let width = match style {
                BlockStyle::Sticky => hitbox.size.width,
                BlockStyle::Flex => hitbox
                    .size
                    .width
                    .max(fixed_block_max_width)
                    .max(gutter_dimensions.width + *scroll_width),
                BlockStyle::Fixed => unreachable!(),
            };
            let available_space = size(
                AvailableSpace::Definite(width),
                AvailableSpace::Definite(block.height() as f32 * line_height),
            );
            let (element, _) = render_block(block, available_space, block_id, row, cx);
            block_id += 1;
            blocks.push(BlockLayout {
                row,
                element,
                available_space,
                style,
            });
        }

        *scroll_width = (*scroll_width).max(fixed_block_max_width - gutter_dimensions.width);
        blocks
    }

    fn layout_blocks(
        &self,
        blocks: &mut Vec<BlockLayout>,
        hitbox: &Hitbox,
        line_height: Pixels,
        scroll_pixel_position: gpui::Point<Pixels>,
        cx: &mut WindowContext,
    ) {
        for block in blocks {
            let mut origin = hitbox.origin
                + point(
                    Pixels::ZERO,
                    block.row as f32 * line_height - scroll_pixel_position.y,
                );
            if !matches!(block.style, BlockStyle::Sticky) {
                origin += point(-scroll_pixel_position.x, Pixels::ZERO);
            }
            block
                .element
                .prepaint_as_root(origin, block.available_space, cx);
        }
    }

    #[allow(clippy::too_many_arguments)]
    fn layout_context_menu(
        &self,
        line_height: Pixels,
        hitbox: &Hitbox,
        text_hitbox: &Hitbox,
        content_origin: gpui::Point<Pixels>,
        start_row: u32,
        scroll_pixel_position: gpui::Point<Pixels>,
        line_layouts: &[LineWithInvisibles],
        newest_selection_head: DisplayPoint,
        gutter_overshoot: Pixels,
        cx: &mut WindowContext,
    ) -> bool {
        let max_height = cmp::min(
            12. * line_height,
            cmp::max(3. * line_height, (hitbox.size.height - line_height) / 2.),
        );
        let Some((position, mut context_menu)) = self.editor.update(cx, |editor, cx| {
            if editor.context_menu_visible() {
                editor.render_context_menu(newest_selection_head, &self.style, max_height, cx)
            } else {
                None
            }
        }) else {
            return false;
        };

        let available_space = size(AvailableSpace::MinContent, AvailableSpace::MinContent);
        let context_menu_size = context_menu.layout_as_root(available_space, cx);

        let (x, y) = match position {
            crate::ContextMenuOrigin::EditorPoint(point) => {
                let cursor_row_layout = &line_layouts[(point.row() - start_row) as usize].line;
                let x = cursor_row_layout.x_for_index(point.column() as usize)
                    - scroll_pixel_position.x;
                let y = (point.row() + 1) as f32 * line_height - scroll_pixel_position.y;
                (x, y)
            }
            crate::ContextMenuOrigin::GutterIndicator(row) => {
                // Context menu was spawned via a click on a gutter. Ensure it's a bit closer to the indicator than just a plain first column of the
                // text field.
                let snapshot = self.editor.update(cx, |this, cx| this.snapshot(cx));
                let row = Point::new(row, 0)
                    .to_display_point(&snapshot.display_snapshot)
                    .row();
                let x = -gutter_overshoot;
                let y = (row + 1) as f32 * line_height - scroll_pixel_position.y;
                (x, y)
            }
        };

        let mut list_origin = content_origin + point(x, y);
        let list_width = context_menu_size.width;
        let list_height = context_menu_size.height;

        // Snap the right edge of the list to the right edge of the window if
        // its horizontal bounds overflow.
        if list_origin.x + list_width > cx.viewport_size().width {
            list_origin.x = (cx.viewport_size().width - list_width).max(Pixels::ZERO);
        }

        if list_origin.y + list_height > text_hitbox.lower_right().y {
            list_origin.y -= line_height + list_height;
        }

        cx.defer_draw(context_menu, list_origin, 1);
        true
    }

    fn layout_mouse_context_menu(&self, cx: &mut WindowContext) -> Option<AnyElement> {
        let mouse_context_menu = self.editor.read(cx).mouse_context_menu.as_ref()?;
        let mut element = deferred(
            anchored()
                .position(mouse_context_menu.position)
                .child(mouse_context_menu.context_menu.clone())
                .anchor(AnchorCorner::TopLeft)
                .snap_to_window(),
        )
        .with_priority(1)
        .into_any();

        element.prepaint_as_root(gpui::Point::default(), AvailableSpace::min_size(), cx);
        Some(element)
    }

    #[allow(clippy::too_many_arguments)]
    fn layout_hover_popovers(
        &self,
        snapshot: &EditorSnapshot,
        hitbox: &Hitbox,
        text_hitbox: &Hitbox,
        visible_display_row_range: Range<u32>,
        content_origin: gpui::Point<Pixels>,
        scroll_pixel_position: gpui::Point<Pixels>,
        line_layouts: &[LineWithInvisibles],
        line_height: Pixels,
        em_width: Pixels,
        cx: &mut WindowContext,
    ) {
        struct MeasuredHoverPopover {
            element: AnyElement,
            size: Size<Pixels>,
            horizontal_offset: Pixels,
        }

        let max_size = size(
            (120. * em_width) // Default size
                .min(hitbox.size.width / 2.) // Shrink to half of the editor width
                .max(MIN_POPOVER_CHARACTER_WIDTH * em_width), // Apply minimum width of 20 characters
            (16. * line_height) // Default size
                .min(hitbox.size.height / 2.) // Shrink to half of the editor height
                .max(MIN_POPOVER_LINE_HEIGHT * line_height), // Apply minimum height of 4 lines
        );

        let hover_popovers = self.editor.update(cx, |editor, cx| {
            editor.hover_state.render(
                &snapshot,
                &self.style,
                visible_display_row_range.clone(),
                max_size,
                editor.workspace.as_ref().map(|(w, _)| w.clone()),
                cx,
            )
        });
        let Some((position, hover_popovers)) = hover_popovers else {
            return;
        };

        let available_space = size(AvailableSpace::MinContent, AvailableSpace::MinContent);

        // This is safe because we check on layout whether the required row is available
        let hovered_row_layout =
            &line_layouts[(position.row() - visible_display_row_range.start) as usize].line;

        // Compute Hovered Point
        let x =
            hovered_row_layout.x_for_index(position.column() as usize) - scroll_pixel_position.x;
        let y = position.row() as f32 * line_height - scroll_pixel_position.y;
        let hovered_point = content_origin + point(x, y);

        let mut overall_height = Pixels::ZERO;
        let mut measured_hover_popovers = Vec::new();
        for mut hover_popover in hover_popovers {
            let size = hover_popover.layout_as_root(available_space, cx);
            let horizontal_offset =
                (text_hitbox.upper_right().x - (hovered_point.x + size.width)).min(Pixels::ZERO);

            overall_height += HOVER_POPOVER_GAP + size.height;

            measured_hover_popovers.push(MeasuredHoverPopover {
                element: hover_popover,
                size,
                horizontal_offset,
            });
        }
        overall_height += HOVER_POPOVER_GAP;

        fn draw_occluder(width: Pixels, origin: gpui::Point<Pixels>, cx: &mut WindowContext) {
            let mut occlusion = div()
                .size_full()
                .occlude()
                .on_mouse_move(|_, cx| cx.stop_propagation())
                .into_any_element();
            occlusion.layout_as_root(size(width, HOVER_POPOVER_GAP).into(), cx);
            cx.defer_draw(occlusion, origin, 2);
        }

        if hovered_point.y > overall_height {
            // There is enough space above. Render popovers above the hovered point
            let mut current_y = hovered_point.y;
            for (position, popover) in measured_hover_popovers.into_iter().with_position() {
                let size = popover.size;
                let popover_origin = point(
                    hovered_point.x + popover.horizontal_offset,
                    current_y - size.height,
                );

                cx.defer_draw(popover.element, popover_origin, 2);
                if position != itertools::Position::Last {
                    let origin = point(popover_origin.x, popover_origin.y - HOVER_POPOVER_GAP);
                    draw_occluder(size.width, origin, cx);
                }

                current_y = popover_origin.y - HOVER_POPOVER_GAP;
            }
        } else {
            // There is not enough space above. Render popovers below the hovered point
            let mut current_y = hovered_point.y + line_height;
            for (position, popover) in measured_hover_popovers.into_iter().with_position() {
                let size = popover.size;
                let popover_origin = point(hovered_point.x + popover.horizontal_offset, current_y);

                cx.defer_draw(popover.element, popover_origin, 2);
                if position != itertools::Position::Last {
                    let origin = point(popover_origin.x, popover_origin.y + size.height);
                    draw_occluder(size.width, origin, cx);
                }

                current_y = popover_origin.y + size.height + HOVER_POPOVER_GAP;
            }
        }
    }

    fn paint_background(&self, layout: &EditorLayout, cx: &mut WindowContext) {
        cx.paint_layer(layout.hitbox.bounds, |cx| {
            let scroll_top = layout.position_map.snapshot.scroll_position().y;
            let gutter_bg = cx.theme().colors().editor_gutter_background;
            cx.paint_quad(fill(layout.gutter_hitbox.bounds, gutter_bg));
            cx.paint_quad(fill(layout.text_hitbox.bounds, self.style.background));

            if let EditorMode::Full = layout.mode {
                let mut active_rows = layout.active_rows.iter().peekable();
                while let Some((start_row, contains_non_empty_selection)) = active_rows.next() {
                    let mut end_row = *start_row;
                    while active_rows.peek().map_or(false, |r| {
                        *r.0 == end_row + 1 && r.1 == contains_non_empty_selection
                    }) {
                        active_rows.next().unwrap();
                        end_row += 1;
                    }

                    if !contains_non_empty_selection {
                        let origin = point(
                            layout.hitbox.origin.x,
                            layout.hitbox.origin.y
                                + (*start_row as f32 - scroll_top)
                                    * layout.position_map.line_height,
                        );
                        let size = size(
                            layout.hitbox.size.width,
                            layout.position_map.line_height * (end_row - start_row + 1) as f32,
                        );
                        let active_line_bg = cx.theme().colors().editor_active_line_background;
                        cx.paint_quad(fill(Bounds { origin, size }, active_line_bg));
                    }
                }

                let mut paint_highlight =
                    |highlight_row_start: u32, highlight_row_end: u32, color| {
                        let origin = point(
                            layout.hitbox.origin.x,
                            layout.hitbox.origin.y
                                + (highlight_row_start as f32 - scroll_top)
                                    * layout.position_map.line_height,
                        );
                        let size = size(
                            layout.hitbox.size.width,
                            layout.position_map.line_height
                                * (highlight_row_end + 1 - highlight_row_start) as f32,
                        );
                        cx.paint_quad(fill(Bounds { origin, size }, color));
                    };

                let mut current_paint: Option<(Hsla, Range<u32>)> = None;
                for (&new_row, &new_color) in &layout.highlighted_rows {
                    match &mut current_paint {
                        Some((current_color, current_range)) => {
                            let current_color = *current_color;
                            let new_range_started =
                                current_color != new_color || current_range.end + 1 != new_row;
                            if new_range_started {
                                paint_highlight(
                                    current_range.start,
                                    current_range.end,
                                    current_color,
                                );
                                current_paint = Some((new_color, new_row..new_row));
                                continue;
                            } else {
                                current_range.end += 1;
                            }
                        }
                        None => current_paint = Some((new_color, new_row..new_row)),
                    };
                }
                if let Some((color, range)) = current_paint {
                    paint_highlight(range.start, range.end, color);
                }

                let scroll_left =
                    layout.position_map.snapshot.scroll_position().x * layout.position_map.em_width;

                for (wrap_position, active) in layout.wrap_guides.iter() {
                    let x = (layout.text_hitbox.origin.x
                        + *wrap_position
                        + layout.position_map.em_width / 2.)
                        - scroll_left;

                    let show_scrollbars = layout
                        .scrollbar_layout
                        .as_ref()
                        .map_or(false, |scrollbar| scrollbar.visible);
                    if x < layout.text_hitbox.origin.x
                        || (show_scrollbars && x > self.scrollbar_left(&layout.hitbox.bounds))
                    {
                        continue;
                    }

                    let color = if *active {
                        cx.theme().colors().editor_active_wrap_guide
                    } else {
                        cx.theme().colors().editor_wrap_guide
                    };
                    cx.paint_quad(fill(
                        Bounds {
                            origin: point(x, layout.text_hitbox.origin.y),
                            size: size(px(1.), layout.text_hitbox.size.height),
                        },
                        color,
                    ));
                }
            }
        })
    }

    fn paint_gutter(&mut self, layout: &mut EditorLayout, cx: &mut WindowContext) {
        let line_height = layout.position_map.line_height;

        let scroll_position = layout.position_map.snapshot.scroll_position();
        let scroll_top = scroll_position.y * line_height;

        cx.set_cursor_style(CursorStyle::Arrow, &layout.gutter_hitbox);
        for (_, hunk_hitbox) in &layout.display_hunks {
            if let Some(hunk_hitbox) = hunk_hitbox {
                cx.set_cursor_style(CursorStyle::PointingHand, hunk_hitbox);
            }
        }

        let show_git_gutter = matches!(
            ProjectSettings::get_global(cx).git.git_gutter,
            Some(GitGutterSetting::TrackedFiles)
        );
        if show_git_gutter {
            Self::paint_diff_hunks(layout.gutter_hitbox.bounds, layout, cx)
        }

        if layout.blamed_display_rows.is_some() {
            self.paint_blamed_display_rows(layout, cx);
        }

        for (ix, line) in layout.line_numbers.iter().enumerate() {
            if let Some(line) = line {
                let line_origin = layout.gutter_hitbox.origin
                    + point(
                        layout.gutter_hitbox.size.width
                            - line.width
                            - layout.gutter_dimensions.right_padding,
                        ix as f32 * line_height - (scroll_top % line_height),
                    );

                line.paint(line_origin, line_height, cx).log_err();
            }
        }

        cx.paint_layer(layout.gutter_hitbox.bounds, |cx| {
            cx.with_element_namespace("gutter_fold_indicators", |cx| {
                for fold_indicator in layout.fold_indicators.iter_mut().flatten() {
                    fold_indicator.paint(cx);
                }
            });

            for test_indicators in layout.test_indicators.iter_mut() {
                test_indicators.paint(cx);
            }

            if let Some(indicator) = layout.code_actions_indicator.as_mut() {
                indicator.paint(cx);
            }
        });
    }

    fn paint_diff_hunks(
        gutter_bounds: Bounds<Pixels>,
        layout: &EditorLayout,
        cx: &mut WindowContext,
    ) {
        if layout.display_hunks.is_empty() {
            return;
        }

        let line_height = layout.position_map.line_height;
        cx.paint_layer(layout.gutter_hitbox.bounds, |cx| {
            for (hunk, hitbox) in &layout.display_hunks {
                let hunk_to_paint = match hunk {
                    DisplayDiffHunk::Folded { .. } => {
                        let hunk_bounds = Self::diff_hunk_bounds(
                            &layout.position_map.snapshot,
                            line_height,
                            gutter_bounds,
                            &hunk,
                        );
                        Some((
                            hunk_bounds,
                            cx.theme().status().modified,
                            Corners::all(1. * line_height),
                        ))
                    }
                    DisplayDiffHunk::Unfolded { status, .. } => {
                        hitbox.as_ref().map(|hunk_hitbox| match status {
                            DiffHunkStatus::Added => (
                                hunk_hitbox.bounds,
                                cx.theme().status().created,
                                Corners::all(0.05 * line_height),
                            ),
                            DiffHunkStatus::Modified => (
                                hunk_hitbox.bounds,
                                cx.theme().status().modified,
                                Corners::all(0.05 * line_height),
                            ),
                            DiffHunkStatus::Removed => (
                                hunk_hitbox.bounds,
                                cx.theme().status().deleted,
                                Corners::all(1. * line_height),
                            ),
                        })
                    }
                };

                if let Some((hunk_bounds, background_color, corner_radii)) = hunk_to_paint {
                    cx.paint_quad(quad(
                        hunk_bounds,
                        corner_radii,
                        background_color,
                        Edges::default(),
                        transparent_black(),
                    ));
                }
            }
        });
    }

    fn diff_hunk_bounds(
        snapshot: &EditorSnapshot,
        line_height: Pixels,
        bounds: Bounds<Pixels>,
        hunk: &DisplayDiffHunk,
    ) -> Bounds<Pixels> {
        let scroll_position = snapshot.scroll_position();
        let scroll_top = scroll_position.y * line_height;

        match hunk {
            DisplayDiffHunk::Folded { display_row, .. } => {
                let start_y = *display_row as f32 * line_height - scroll_top;
                let end_y = start_y + line_height;

                let width = 0.275 * line_height;
                let highlight_origin = bounds.origin + point(-width, start_y);
                let highlight_size = size(width * 2., end_y - start_y);
                Bounds::new(highlight_origin, highlight_size)
            }
            DisplayDiffHunk::Unfolded {
                display_row_range,
                status,
                ..
            } => match status {
                DiffHunkStatus::Added | DiffHunkStatus::Modified => {
                    let start_row = display_row_range.start;
                    let end_row = display_row_range.end;
                    // If we're in a multibuffer, row range span might include an
                    // excerpt header, so if we were to draw the marker straight away,
                    // the hunk might include the rows of that header.
                    // Making the range inclusive doesn't quite cut it, as we rely on the exclusivity for the soft wrap.
                    // Instead, we simply check whether the range we're dealing with includes
                    // any excerpt headers and if so, we stop painting the diff hunk on the first row of that header.
                    let end_row_in_current_excerpt = snapshot
                        .blocks_in_range(start_row..end_row)
                        .find_map(|(start_row, block)| {
                            if matches!(block, TransformBlock::ExcerptHeader { .. }) {
                                Some(start_row)
                            } else {
                                None
                            }
                        })
                        .unwrap_or(end_row);

                    let start_y = start_row as f32 * line_height - scroll_top;
                    let end_y = end_row_in_current_excerpt as f32 * line_height - scroll_top;

                    let width = 0.275 * line_height;
                    let highlight_origin = bounds.origin + point(-width, start_y);
                    let highlight_size = size(width * 2., end_y - start_y);
                    Bounds::new(highlight_origin, highlight_size)
                }
                DiffHunkStatus::Removed => {
                    let row = display_row_range.start;

                    let offset = line_height / 2.;
                    let start_y = row as f32 * line_height - offset - scroll_top;
                    let end_y = start_y + line_height;

                    let width = 0.35 * line_height;
                    let highlight_origin = bounds.origin + point(-width, start_y);
                    let highlight_size = size(width * 2., end_y - start_y);
                    Bounds::new(highlight_origin, highlight_size)
                }
            },
        }
    }

    fn paint_blamed_display_rows(&self, layout: &mut EditorLayout, cx: &mut WindowContext) {
        let Some(blamed_display_rows) = layout.blamed_display_rows.take() else {
            return;
        };

        cx.paint_layer(layout.gutter_hitbox.bounds, |cx| {
            for mut blame_element in blamed_display_rows.into_iter() {
                blame_element.paint(cx);
            }
        })
    }

    fn paint_text(&mut self, layout: &mut EditorLayout, cx: &mut WindowContext) {
        cx.with_content_mask(
            Some(ContentMask {
                bounds: layout.text_hitbox.bounds,
            }),
            |cx| {
                let cursor_style = if self
                    .editor
                    .read(cx)
                    .hovered_link_state
                    .as_ref()
                    .is_some_and(|hovered_link_state| !hovered_link_state.links.is_empty())
                {
                    CursorStyle::PointingHand
                } else {
                    CursorStyle::IBeam
                };
                cx.set_cursor_style(cursor_style, &layout.text_hitbox);

                cx.with_element_namespace("folds", |cx| self.paint_folds(layout, cx));
                let invisible_display_ranges = self.paint_highlights(layout, cx);
                self.paint_lines(&invisible_display_ranges, layout, cx);
                self.paint_redactions(layout, cx);
                self.paint_cursors(layout, cx);
                self.paint_inline_blame(layout, cx);
            },
        )
    }

    fn paint_highlights(
        &mut self,
        layout: &mut EditorLayout,
        cx: &mut WindowContext,
    ) -> SmallVec<[Range<DisplayPoint>; 32]> {
        cx.paint_layer(layout.text_hitbox.bounds, |cx| {
            let mut invisible_display_ranges = SmallVec::<[Range<DisplayPoint>; 32]>::new();
            let line_end_overshoot = 0.15 * layout.position_map.line_height;
            for (range, color) in &layout.highlighted_ranges {
                self.paint_highlighted_range(
                    range.clone(),
                    *color,
                    Pixels::ZERO,
                    line_end_overshoot,
                    layout,
                    cx,
                );
            }

            let corner_radius = 0.15 * layout.position_map.line_height;

            for (player_color, selections) in &layout.selections {
                for selection in selections.into_iter() {
                    self.paint_highlighted_range(
                        selection.range.clone(),
                        player_color.selection,
                        corner_radius,
                        corner_radius * 2.,
                        layout,
                        cx,
                    );

                    if selection.is_local && !selection.range.is_empty() {
                        invisible_display_ranges.push(selection.range.clone());
                    }
                }
            }
            invisible_display_ranges
        })
    }

    fn paint_lines(
        &mut self,
        invisible_display_ranges: &[Range<DisplayPoint>],
        layout: &EditorLayout,
        cx: &mut WindowContext,
    ) {
        let whitespace_setting = self
            .editor
            .read(cx)
            .buffer
            .read(cx)
            .settings_at(0, cx)
            .show_whitespaces;

        for (ix, line_with_invisibles) in layout.position_map.line_layouts.iter().enumerate() {
            let row = layout.visible_display_row_range.start + ix as u32;
            line_with_invisibles.draw(
                layout,
                row,
                layout.content_origin,
                whitespace_setting,
                invisible_display_ranges,
                cx,
            )
        }
    }

    fn paint_redactions(&mut self, layout: &EditorLayout, cx: &mut WindowContext) {
        if layout.redacted_ranges.is_empty() {
            return;
        }

        let line_end_overshoot = layout.line_end_overshoot();

        // A softer than perfect black
        let redaction_color = gpui::rgb(0x0e1111);

        cx.paint_layer(layout.text_hitbox.bounds, |cx| {
            for range in layout.redacted_ranges.iter() {
                self.paint_highlighted_range(
                    range.clone(),
                    redaction_color.into(),
                    Pixels::ZERO,
                    line_end_overshoot,
                    layout,
                    cx,
                );
            }
        });
    }

    fn paint_cursors(&mut self, layout: &mut EditorLayout, cx: &mut WindowContext) {
        for cursor in &mut layout.visible_cursors {
            cursor.paint(layout.content_origin, cx);
        }
    }

    fn paint_scrollbar(&mut self, layout: &mut EditorLayout, cx: &mut WindowContext) {
        let Some(scrollbar_layout) = layout.scrollbar_layout.as_ref() else {
            return;
        };

        let thumb_bounds = scrollbar_layout.thumb_bounds();
        if scrollbar_layout.visible {
            cx.paint_layer(scrollbar_layout.hitbox.bounds, |cx| {
                cx.paint_quad(quad(
                    scrollbar_layout.hitbox.bounds,
                    Corners::default(),
                    cx.theme().colors().scrollbar_track_background,
                    Edges {
                        top: Pixels::ZERO,
                        right: Pixels::ZERO,
                        bottom: Pixels::ZERO,
                        left: ScrollbarLayout::BORDER_WIDTH,
                    },
                    cx.theme().colors().scrollbar_track_border,
                ));

                let fast_markers =
                    self.collect_fast_scrollbar_markers(layout, scrollbar_layout, cx);
                // Refresh slow scrollbar markers in the background. Below, we paint whatever markers have already been computed.
                self.refresh_slow_scrollbar_markers(layout, scrollbar_layout, cx);

                let markers = self.editor.read(cx).scrollbar_marker_state.markers.clone();
                for marker in markers.iter().chain(&fast_markers) {
                    let mut marker = marker.clone();
                    marker.bounds.origin += scrollbar_layout.hitbox.origin;
                    cx.paint_quad(marker);
                }

                cx.paint_quad(quad(
                    thumb_bounds,
                    Corners::default(),
                    cx.theme().colors().scrollbar_thumb_background,
                    Edges {
                        top: Pixels::ZERO,
                        right: Pixels::ZERO,
                        bottom: Pixels::ZERO,
                        left: ScrollbarLayout::BORDER_WIDTH,
                    },
                    cx.theme().colors().scrollbar_thumb_border,
                ));
            });
        }

        cx.set_cursor_style(CursorStyle::Arrow, &scrollbar_layout.hitbox);

        let row_height = scrollbar_layout.row_height;
        let row_range = scrollbar_layout.visible_row_range.clone();

        cx.on_mouse_event({
            let editor = self.editor.clone();
            let hitbox = scrollbar_layout.hitbox.clone();
            let mut mouse_position = cx.mouse_position();
            move |event: &MouseMoveEvent, phase, cx| {
                if phase == DispatchPhase::Capture {
                    return;
                }

                editor.update(cx, |editor, cx| {
                    if event.pressed_button == Some(MouseButton::Left)
                        && editor.scroll_manager.is_dragging_scrollbar()
                    {
                        let y = mouse_position.y;
                        let new_y = event.position.y;
                        if (hitbox.top()..hitbox.bottom()).contains(&y) {
                            let mut position = editor.scroll_position(cx);
                            position.y += (new_y - y) / row_height;
                            if position.y < 0.0 {
                                position.y = 0.0;
                            }
                            editor.set_scroll_position(position, cx);
                        }

                        cx.stop_propagation();
                    } else {
                        editor.scroll_manager.set_is_dragging_scrollbar(false, cx);
                        if hitbox.is_hovered(cx) {
                            editor.scroll_manager.show_scrollbar(cx);
                        }
                    }
                    mouse_position = event.position;
                })
            }
        });

        if self.editor.read(cx).scroll_manager.is_dragging_scrollbar() {
            cx.on_mouse_event({
                let editor = self.editor.clone();
                move |_: &MouseUpEvent, phase, cx| {
                    if phase == DispatchPhase::Capture {
                        return;
                    }

                    editor.update(cx, |editor, cx| {
                        editor.scroll_manager.set_is_dragging_scrollbar(false, cx);
                        cx.stop_propagation();
                    });
                }
            });
        } else {
            cx.on_mouse_event({
                let editor = self.editor.clone();
                let hitbox = scrollbar_layout.hitbox.clone();
                move |event: &MouseDownEvent, phase, cx| {
                    if phase == DispatchPhase::Capture || !hitbox.is_hovered(cx) {
                        return;
                    }

                    editor.update(cx, |editor, cx| {
                        editor.scroll_manager.set_is_dragging_scrollbar(true, cx);

                        let y = event.position.y;
                        if y < thumb_bounds.top() || thumb_bounds.bottom() < y {
                            let center_row = ((y - hitbox.top()) / row_height).round() as u32;
                            let top_row = center_row
                                .saturating_sub((row_range.end - row_range.start) as u32 / 2);
                            let mut position = editor.scroll_position(cx);
                            position.y = top_row as f32;
                            editor.set_scroll_position(position, cx);
                        } else {
                            editor.scroll_manager.show_scrollbar(cx);
                        }

                        cx.stop_propagation();
                    });
                }
            });
        }
    }

    fn collect_fast_scrollbar_markers(
        &self,
        layout: &EditorLayout,
        scrollbar_layout: &ScrollbarLayout,
        cx: &mut WindowContext,
    ) -> Vec<PaintQuad> {
        const LIMIT: usize = 100;
        if !EditorSettings::get_global(cx).scrollbar.cursors || layout.cursors.len() > LIMIT {
            return vec![];
        }
        let cursor_ranges = layout
            .cursors
            .iter()
            .map(|(point, color)| ColoredRange {
                start: point.row(),
                end: point.row(),
                color: *color,
            })
            .collect_vec();
        scrollbar_layout.marker_quads_for_ranges(cursor_ranges, None)
    }

    fn refresh_slow_scrollbar_markers(
        &self,
        layout: &EditorLayout,
        scrollbar_layout: &ScrollbarLayout,
        cx: &mut WindowContext,
    ) {
        self.editor.update(cx, |editor, cx| {
            if !editor.is_singleton(cx)
                || !editor
                    .scrollbar_marker_state
                    .should_refresh(scrollbar_layout.hitbox.size)
            {
                return;
            }

            let scrollbar_layout = scrollbar_layout.clone();
            let background_highlights = editor.background_highlights.clone();
            let snapshot = layout.position_map.snapshot.clone();
            let theme = cx.theme().clone();
            let scrollbar_settings = EditorSettings::get_global(cx).scrollbar;
            let max_row = layout.max_row;

            editor.scrollbar_marker_state.dirty = false;
            editor.scrollbar_marker_state.pending_refresh =
                Some(cx.spawn(|editor, mut cx| async move {
                    let scrollbar_size = scrollbar_layout.hitbox.size;
                    let scrollbar_markers = cx
                        .background_executor()
                        .spawn(async move {
                            let mut marker_quads = Vec::new();

                            if scrollbar_settings.git_diff {
                                let marker_row_ranges = snapshot
                                    .buffer_snapshot
                                    .git_diff_hunks_in_range(0..max_row)
                                    .map(|hunk| {
                                        let start_display_row =
                                            Point::new(hunk.associated_range.start, 0)
                                                .to_display_point(&snapshot.display_snapshot)
                                                .row();
                                        let mut end_display_row =
                                            Point::new(hunk.associated_range.end, 0)
                                                .to_display_point(&snapshot.display_snapshot)
                                                .row();
                                        if end_display_row != start_display_row {
                                            end_display_row -= 1;
                                        }
                                        let color = match hunk.status() {
                                            DiffHunkStatus::Added => theme.status().created,
                                            DiffHunkStatus::Modified => theme.status().modified,
                                            DiffHunkStatus::Removed => theme.status().deleted,
                                        };
                                        ColoredRange {
                                            start: start_display_row,
                                            end: end_display_row,
                                            color,
                                        }
                                    });

                                marker_quads.extend(
                                    scrollbar_layout
                                        .marker_quads_for_ranges(marker_row_ranges, Some(0)),
                                );
                            }

                            for (background_highlight_id, (_, background_ranges)) in
                                background_highlights.iter()
                            {
                                let is_search_highlights = *background_highlight_id
                                    == TypeId::of::<BufferSearchHighlights>();
                                let is_symbol_occurrences = *background_highlight_id
                                    == TypeId::of::<DocumentHighlightRead>()
                                    || *background_highlight_id
                                        == TypeId::of::<DocumentHighlightWrite>();
                                if (is_search_highlights && scrollbar_settings.search_results)
                                    || (is_symbol_occurrences && scrollbar_settings.selected_symbol)
                                {
                                    let mut color = theme.status().info;
                                    if is_symbol_occurrences {
                                        color.fade_out(0.5);
                                    }
                                    let marker_row_ranges =
                                        background_ranges.into_iter().map(|range| {
                                            let display_start = range
                                                .start
                                                .to_display_point(&snapshot.display_snapshot);
                                            let display_end = range
                                                .end
                                                .to_display_point(&snapshot.display_snapshot);
                                            ColoredRange {
                                                start: display_start.row(),
                                                end: display_end.row(),
                                                color,
                                            }
                                        });
                                    marker_quads.extend(
                                        scrollbar_layout
                                            .marker_quads_for_ranges(marker_row_ranges, Some(1)),
                                    );
                                }
                            }

                            if scrollbar_settings.diagnostics {
                                let max_point =
                                    snapshot.display_snapshot.buffer_snapshot.max_point();

                                let diagnostics = snapshot
                                    .buffer_snapshot
                                    .diagnostics_in_range::<_, Point>(
                                        Point::zero()..max_point,
                                        false,
                                    )
                                    // We want to sort by severity, in order to paint the most severe diagnostics last.
                                    .sorted_by_key(|diagnostic| {
                                        std::cmp::Reverse(diagnostic.diagnostic.severity)
                                    });

                                let marker_row_ranges = diagnostics.into_iter().map(|diagnostic| {
                                    let start_display = diagnostic
                                        .range
                                        .start
                                        .to_display_point(&snapshot.display_snapshot);
                                    let end_display = diagnostic
                                        .range
                                        .end
                                        .to_display_point(&snapshot.display_snapshot);
                                    let color = match diagnostic.diagnostic.severity {
                                        DiagnosticSeverity::ERROR => theme.status().error,
                                        DiagnosticSeverity::WARNING => theme.status().warning,
                                        DiagnosticSeverity::INFORMATION => theme.status().info,
                                        _ => theme.status().hint,
                                    };
                                    ColoredRange {
                                        start: start_display.row(),
                                        end: end_display.row(),
                                        color,
                                    }
                                });
                                marker_quads.extend(
                                    scrollbar_layout
                                        .marker_quads_for_ranges(marker_row_ranges, Some(2)),
                                );
                            }

                            Arc::from(marker_quads)
                        })
                        .await;

                    editor.update(&mut cx, |editor, cx| {
                        editor.scrollbar_marker_state.markers = scrollbar_markers;
                        editor.scrollbar_marker_state.scrollbar_size = scrollbar_size;
                        editor.scrollbar_marker_state.pending_refresh = None;
                        cx.notify();
                    })?;

                    Ok(())
                }));
        });
    }

    #[allow(clippy::too_many_arguments)]
    fn paint_highlighted_range(
        &self,
        range: Range<DisplayPoint>,
        color: Hsla,
        corner_radius: Pixels,
        line_end_overshoot: Pixels,
        layout: &EditorLayout,
        cx: &mut WindowContext,
    ) {
        let start_row = layout.visible_display_row_range.start;
        let end_row = layout.visible_display_row_range.end;
        if range.start != range.end {
            let row_range = if range.end.column() == 0 {
                cmp::max(range.start.row(), start_row)..cmp::min(range.end.row(), end_row)
            } else {
                cmp::max(range.start.row(), start_row)..cmp::min(range.end.row() + 1, end_row)
            };

            let highlighted_range = HighlightedRange {
                color,
                line_height: layout.position_map.line_height,
                corner_radius,
                start_y: layout.content_origin.y
                    + row_range.start as f32 * layout.position_map.line_height
                    - layout.position_map.scroll_pixel_position.y,
                lines: row_range
                    .into_iter()
                    .map(|row| {
                        let line_layout =
                            &layout.position_map.line_layouts[(row - start_row) as usize].line;
                        HighlightedRangeLine {
                            start_x: if row == range.start.row() {
                                layout.content_origin.x
                                    + line_layout.x_for_index(range.start.column() as usize)
                                    - layout.position_map.scroll_pixel_position.x
                            } else {
                                layout.content_origin.x
                                    - layout.position_map.scroll_pixel_position.x
                            },
                            end_x: if row == range.end.row() {
                                layout.content_origin.x
                                    + line_layout.x_for_index(range.end.column() as usize)
                                    - layout.position_map.scroll_pixel_position.x
                            } else {
                                layout.content_origin.x + line_layout.width + line_end_overshoot
                                    - layout.position_map.scroll_pixel_position.x
                            },
                        }
                    })
                    .collect(),
            };

            highlighted_range.paint(layout.text_hitbox.bounds, cx);
        }
    }

    fn paint_folds(&mut self, layout: &mut EditorLayout, cx: &mut WindowContext) {
        if layout.folds.is_empty() {
            return;
        }

        cx.paint_layer(layout.text_hitbox.bounds, |cx| {
            let fold_corner_radius = 0.15 * layout.position_map.line_height;
            for mut fold in mem::take(&mut layout.folds) {
                fold.hover_element.paint(cx);

                let hover_element = fold.hover_element.downcast_mut::<Stateful<Div>>().unwrap();
                let fold_background = if hover_element.interactivity().active.unwrap() {
                    cx.theme().colors().ghost_element_active
                } else if hover_element.interactivity().hovered.unwrap() {
                    cx.theme().colors().ghost_element_hover
                } else {
                    cx.theme().colors().ghost_element_background
                };

                self.paint_highlighted_range(
                    fold.display_range.clone(),
                    fold_background,
                    fold_corner_radius,
                    fold_corner_radius * 2.,
                    layout,
                    cx,
                );
            }
        })
    }

    fn paint_inline_blame(&mut self, layout: &mut EditorLayout, cx: &mut WindowContext) {
        if let Some(mut inline_blame) = layout.inline_blame.take() {
            cx.paint_layer(layout.text_hitbox.bounds, |cx| {
                inline_blame.paint(cx);
            })
        }
    }

    fn paint_blocks(&mut self, layout: &mut EditorLayout, cx: &mut WindowContext) {
        for mut block in layout.blocks.drain(..) {
            block.element.paint(cx);
        }
    }

    fn paint_mouse_context_menu(&mut self, layout: &mut EditorLayout, cx: &mut WindowContext) {
        if let Some(mouse_context_menu) = layout.mouse_context_menu.as_mut() {
            mouse_context_menu.paint(cx);
        }
    }

    fn paint_scroll_wheel_listener(&mut self, layout: &EditorLayout, cx: &mut WindowContext) {
        cx.on_mouse_event({
            let position_map = layout.position_map.clone();
            let editor = self.editor.clone();
            let hitbox = layout.hitbox.clone();
            let mut delta = ScrollDelta::default();

            // Set a minimum scroll_sensitivity of 0.01 to make sure the user doesn't
            // accidentally turn off their scrolling.
            let scroll_sensitivity = EditorSettings::get_global(cx).scroll_sensitivity.max(0.01);

            move |event: &ScrollWheelEvent, phase, cx| {
                if phase == DispatchPhase::Bubble && hitbox.is_hovered(cx) {
                    delta = delta.coalesce(event.delta);
                    editor.update(cx, |editor, cx| {
                        let position_map: &PositionMap = &position_map;

                        let line_height = position_map.line_height;
                        let max_glyph_width = position_map.em_width;
                        let (delta, axis) = match delta {
                            gpui::ScrollDelta::Pixels(mut pixels) => {
                                //Trackpad
                                let axis = position_map.snapshot.ongoing_scroll.filter(&mut pixels);
                                (pixels, axis)
                            }

                            gpui::ScrollDelta::Lines(lines) => {
                                //Not trackpad
                                let pixels =
                                    point(lines.x * max_glyph_width, lines.y * line_height);
                                (pixels, None)
                            }
                        };

                        let current_scroll_position = position_map.snapshot.scroll_position();
                        let x = (current_scroll_position.x * max_glyph_width
                            - (delta.x * scroll_sensitivity))
                            / max_glyph_width;
                        let y = (current_scroll_position.y * line_height
                            - (delta.y * scroll_sensitivity))
                            / line_height;
                        let mut scroll_position =
                            point(x, y).clamp(&point(0., 0.), &position_map.scroll_max);
                        let forbid_vertical_scroll = editor.scroll_manager.forbid_vertical_scroll();
                        if forbid_vertical_scroll {
                            scroll_position.y = current_scroll_position.y;
                            if scroll_position == current_scroll_position {
                                return;
                            }
                        }
                        editor.scroll(scroll_position, axis, cx);
                        cx.stop_propagation();
                    });
                }
            }
        });
    }

    fn paint_mouse_listeners(
        &mut self,
        layout: &EditorLayout,
        hovered_hunk: Option<HunkToExpand>,
        cx: &mut WindowContext,
    ) {
        self.paint_scroll_wheel_listener(layout, cx);

        cx.on_mouse_event({
            let position_map = layout.position_map.clone();
            let editor = self.editor.clone();
            let text_hitbox = layout.text_hitbox.clone();
            let gutter_hitbox = layout.gutter_hitbox.clone();

            move |event: &MouseDownEvent, phase, cx| {
                if phase == DispatchPhase::Bubble {
                    match event.button {
                        MouseButton::Left => editor.update(cx, |editor, cx| {
                            Self::mouse_left_down(
                                editor,
                                event,
                                hovered_hunk.as_ref(),
                                &position_map,
                                &text_hitbox,
                                &gutter_hitbox,
                                cx,
                            );
                        }),
                        MouseButton::Right => editor.update(cx, |editor, cx| {
                            Self::mouse_right_down(editor, event, &position_map, &text_hitbox, cx);
                        }),
                        MouseButton::Middle => editor.update(cx, |editor, cx| {
                            Self::mouse_middle_down(editor, event, &position_map, &text_hitbox, cx);
                        }),
                        _ => {}
                    };
                }
            }
        });

        cx.on_mouse_event({
            let editor = self.editor.clone();
            let position_map = layout.position_map.clone();
            let text_hitbox = layout.text_hitbox.clone();

            move |event: &MouseUpEvent, phase, cx| {
                if phase == DispatchPhase::Bubble {
                    editor.update(cx, |editor, cx| {
                        Self::mouse_up(editor, event, &position_map, &text_hitbox, cx)
                    });
                }
            }
        });
        cx.on_mouse_event({
            let position_map = layout.position_map.clone();
            let editor = self.editor.clone();
            let text_hitbox = layout.text_hitbox.clone();
            let gutter_hitbox = layout.gutter_hitbox.clone();

            move |event: &MouseMoveEvent, phase, cx| {
                if phase == DispatchPhase::Bubble {
                    editor.update(cx, |editor, cx| {
                        if event.pressed_button == Some(MouseButton::Left) {
                            Self::mouse_dragged(
                                editor,
                                event,
                                &position_map,
                                text_hitbox.bounds,
                                cx,
                            )
                        }

                        Self::mouse_moved(
                            editor,
                            event,
                            &position_map,
                            &text_hitbox,
                            &gutter_hitbox,
                            cx,
                        )
                    });
                }
            }
        });
    }

    fn scrollbar_left(&self, bounds: &Bounds<Pixels>) -> Pixels {
        bounds.upper_right().x - self.style.scrollbar_width
    }

    fn column_pixels(&self, column: usize, cx: &WindowContext) -> Pixels {
        let style = &self.style;
        let font_size = style.text.font_size.to_pixels(cx.rem_size());
        let layout = cx
            .text_system()
            .shape_line(
                SharedString::from(" ".repeat(column)),
                font_size,
                &[TextRun {
                    len: column,
                    font: style.text.font(),
                    color: Hsla::default(),
                    background_color: None,
                    underline: None,
                    strikethrough: None,
                }],
            )
            .unwrap();

        layout.width
    }

    fn max_line_number_width(&self, snapshot: &EditorSnapshot, cx: &WindowContext) -> Pixels {
        let digit_count = (snapshot.max_buffer_row() as f32 + 1.).log10().floor() as usize + 1;
        self.column_pixels(digit_count, cx)
    }
}

fn prepaint_gutter_button(
    button: IconButton,
    row: u32,
    line_height: Pixels,
    gutter_dimensions: &GutterDimensions,
    scroll_pixel_position: gpui::Point<Pixels>,
    gutter_hitbox: &Hitbox,
    cx: &mut WindowContext<'_>,
) -> AnyElement {
    let mut button = button.into_any_element();
    let available_space = size(
        AvailableSpace::MinContent,
        AvailableSpace::Definite(line_height),
    );
    let indicator_size = button.layout_as_root(available_space, cx);

    let blame_width = gutter_dimensions
        .git_blame_entries_width
        .unwrap_or(Pixels::ZERO);

    let mut x = blame_width;
    let available_width = gutter_dimensions.margin + gutter_dimensions.left_padding
        - indicator_size.width
        - blame_width;
    x += available_width / 2.;

    let mut y = row as f32 * line_height - scroll_pixel_position.y;
    y += (line_height - indicator_size.height) / 2.;

    button.prepaint_as_root(gutter_hitbox.origin + point(x, y), available_space, cx);
    button
}

fn render_inline_blame_entry(
    blame: &gpui::Model<GitBlame>,
    blame_entry: BlameEntry,
    style: &EditorStyle,
    workspace: Option<WeakView<Workspace>>,
    cx: &mut WindowContext<'_>,
) -> AnyElement {
    let relative_timestamp = blame_entry_relative_timestamp(&blame_entry, cx);

    let author = blame_entry.author.as_deref().unwrap_or_default();
    let text = format!("{}, {}", author, relative_timestamp);

    let details = blame.read(cx).details_for_entry(&blame_entry);

    let tooltip = cx.new_view(|_| BlameEntryTooltip::new(blame_entry, details, style, workspace));

    h_flex()
        .id("inline-blame")
        .w_full()
        .font_family(style.text.font().family)
        .text_color(cx.theme().status().hint)
        .line_height(style.text.line_height)
        .child(Icon::new(IconName::FileGit).color(Color::Hint))
        .child(text)
        .gap_2()
        .hoverable_tooltip(move |_| tooltip.clone().into())
        .into_any()
}

fn render_blame_entry(
    ix: usize,
    blame: &gpui::Model<GitBlame>,
    blame_entry: BlameEntry,
    style: &EditorStyle,
    last_used_color: &mut Option<(PlayerColor, Oid)>,
    editor: View<Editor>,
    cx: &mut WindowContext<'_>,
) -> AnyElement {
    let mut sha_color = cx
        .theme()
        .players()
        .color_for_participant(blame_entry.sha.into());
    // If the last color we used is the same as the one we get for this line, but
    // the commit SHAs are different, then we try again to get a different color.
    match *last_used_color {
        Some((color, sha)) if sha != blame_entry.sha && color.cursor == sha_color.cursor => {
            let index: u32 = blame_entry.sha.into();
            sha_color = cx.theme().players().color_for_participant(index + 1);
        }
        _ => {}
    };
    last_used_color.replace((sha_color, blame_entry.sha));

    let relative_timestamp = blame_entry_relative_timestamp(&blame_entry, cx);

    let short_commit_id = blame_entry.sha.display_short();

    let author_name = blame_entry.author.as_deref().unwrap_or("<no name>");
    let name = util::truncate_and_trailoff(author_name, 20);

    let details = blame.read(cx).details_for_entry(&blame_entry);

    let workspace = editor.read(cx).workspace.as_ref().map(|(w, _)| w.clone());

    let tooltip = cx.new_view(|_| {
        BlameEntryTooltip::new(blame_entry.clone(), details.clone(), style, workspace)
    });

    h_flex()
        .w_full()
        .font_family(style.text.font().family)
        .line_height(style.text.line_height)
        .id(("blame", ix))
        .children([
            div()
                .text_color(sha_color.cursor)
                .child(short_commit_id)
                .mr_2(),
            div()
                .w_full()
                .h_flex()
                .justify_between()
                .text_color(cx.theme().status().hint)
                .child(name)
                .child(relative_timestamp),
        ])
        .on_mouse_down(MouseButton::Right, {
            let blame_entry = blame_entry.clone();
            move |event, cx| {
                deploy_blame_entry_context_menu(&blame_entry, editor.clone(), event.position, cx);
            }
        })
        .hover(|style| style.bg(cx.theme().colors().element_hover))
        .when_some(
            details.and_then(|details| details.permalink),
            |this, url| {
                let url = url.clone();
                this.cursor_pointer().on_click(move |_, cx| {
                    cx.stop_propagation();
                    cx.open_url(url.as_str())
                })
            },
        )
        .hoverable_tooltip(move |_| tooltip.clone().into())
        .into_any()
}

fn deploy_blame_entry_context_menu(
    blame_entry: &BlameEntry,
    editor: View<Editor>,
    position: gpui::Point<Pixels>,
    cx: &mut WindowContext<'_>,
) {
    let context_menu = ContextMenu::build(cx, move |this, _| {
        let sha = format!("{}", blame_entry.sha);
        this.entry("Copy commit SHA", None, move |cx| {
            cx.write_to_clipboard(ClipboardItem::new(sha.clone()));
        })
    });

    editor.update(cx, move |editor, cx| {
        editor.mouse_context_menu = Some(MouseContextMenu::new(position, context_menu, cx));
        cx.notify();
    });
}

#[derive(Debug)]
pub(crate) struct LineWithInvisibles {
    pub line: ShapedLine,
    invisibles: Vec<Invisible>,
}

impl LineWithInvisibles {
    fn from_chunks<'a>(
        chunks: impl Iterator<Item = HighlightedChunk<'a>>,
        text_style: &TextStyle,
        max_line_len: usize,
        max_line_count: usize,
        line_number_layouts: &[Option<ShapedLine>],
        editor_mode: EditorMode,
        cx: &WindowContext,
    ) -> Vec<Self> {
        let mut layouts = Vec::with_capacity(max_line_count);
        let mut line = String::new();
        let mut invisibles = Vec::new();
        let mut styles = Vec::new();
        let mut non_whitespace_added = false;
        let mut row = 0;
        let mut line_exceeded_max_len = false;
        let font_size = text_style.font_size.to_pixels(cx.rem_size());

        for highlighted_chunk in chunks.chain([HighlightedChunk {
            chunk: "\n",
            style: None,
            is_tab: false,
        }]) {
            for (ix, mut line_chunk) in highlighted_chunk.chunk.split('\n').enumerate() {
                if ix > 0 {
                    let shaped_line = cx
                        .text_system()
                        .shape_line(line.clone().into(), font_size, &styles)
                        .unwrap();
                    layouts.push(Self {
                        line: shaped_line,
                        invisibles: std::mem::take(&mut invisibles),
                    });

                    line.clear();
                    styles.clear();
                    row += 1;
                    line_exceeded_max_len = false;
                    non_whitespace_added = false;
                    if row == max_line_count {
                        return layouts;
                    }
                }

                if !line_chunk.is_empty() && !line_exceeded_max_len {
                    let text_style = if let Some(style) = highlighted_chunk.style {
                        Cow::Owned(text_style.clone().highlight(style))
                    } else {
                        Cow::Borrowed(text_style)
                    };

                    if line.len() + line_chunk.len() > max_line_len {
                        let mut chunk_len = max_line_len - line.len();
                        while !line_chunk.is_char_boundary(chunk_len) {
                            chunk_len -= 1;
                        }
                        line_chunk = &line_chunk[..chunk_len];
                        line_exceeded_max_len = true;
                    }

                    styles.push(TextRun {
                        len: line_chunk.len(),
                        font: text_style.font(),
                        color: text_style.color,
                        background_color: text_style.background_color,
                        underline: text_style.underline,
                        strikethrough: text_style.strikethrough,
                    });

                    if editor_mode == EditorMode::Full {
                        // Line wrap pads its contents with fake whitespaces,
                        // avoid printing them
                        let inside_wrapped_string = line_number_layouts
                            .get(row)
                            .and_then(|layout| layout.as_ref())
                            .is_none();
                        if highlighted_chunk.is_tab {
                            if non_whitespace_added || !inside_wrapped_string {
                                invisibles.push(Invisible::Tab {
                                    line_start_offset: line.len(),
                                });
                            }
                        } else {
                            invisibles.extend(
                                line_chunk
                                    .chars()
                                    .enumerate()
                                    .filter(|(_, line_char)| {
                                        let is_whitespace = line_char.is_whitespace();
                                        non_whitespace_added |= !is_whitespace;
                                        is_whitespace
                                            && (non_whitespace_added || !inside_wrapped_string)
                                    })
                                    .map(|(whitespace_index, _)| Invisible::Whitespace {
                                        line_offset: line.len() + whitespace_index,
                                    }),
                            )
                        }
                    }

                    line.push_str(line_chunk);
                }
            }
        }

        layouts
    }

    fn draw(
        &self,
        layout: &EditorLayout,
        row: u32,
        content_origin: gpui::Point<Pixels>,
        whitespace_setting: ShowWhitespaceSetting,
        selection_ranges: &[Range<DisplayPoint>],
        cx: &mut WindowContext,
    ) {
        let line_height = layout.position_map.line_height;
        let line_y =
            line_height * (row as f32 - layout.position_map.scroll_pixel_position.y / line_height);

        let line_origin =
            content_origin + gpui::point(-layout.position_map.scroll_pixel_position.x, line_y);
        self.line.paint(line_origin, line_height, cx).log_err();

        self.draw_invisibles(
            &selection_ranges,
            layout,
            content_origin,
            line_y,
            row,
            line_height,
            whitespace_setting,
            cx,
        );
    }

    #[allow(clippy::too_many_arguments)]
    fn draw_invisibles(
        &self,
        selection_ranges: &[Range<DisplayPoint>],
        layout: &EditorLayout,
        content_origin: gpui::Point<Pixels>,
        line_y: Pixels,
        row: u32,
        line_height: Pixels,
        whitespace_setting: ShowWhitespaceSetting,
        cx: &mut WindowContext,
    ) {
        let allowed_invisibles_regions = match whitespace_setting {
            ShowWhitespaceSetting::None => return,
            ShowWhitespaceSetting::Selection => Some(selection_ranges),
            ShowWhitespaceSetting::All => None,
        };

        for invisible in &self.invisibles {
            let (&token_offset, invisible_symbol) = match invisible {
                Invisible::Tab { line_start_offset } => (line_start_offset, &layout.tab_invisible),
                Invisible::Whitespace { line_offset } => (line_offset, &layout.space_invisible),
            };

            let x_offset = self.line.x_for_index(token_offset);
            let invisible_offset =
                (layout.position_map.em_width - invisible_symbol.width).max(Pixels::ZERO) / 2.0;
            let origin = content_origin
                + gpui::point(
                    x_offset + invisible_offset - layout.position_map.scroll_pixel_position.x,
                    line_y,
                );

            if let Some(allowed_regions) = allowed_invisibles_regions {
                let invisible_point = DisplayPoint::new(row, token_offset as u32);
                if !allowed_regions
                    .iter()
                    .any(|region| region.start <= invisible_point && invisible_point < region.end)
                {
                    continue;
                }
            }
            invisible_symbol.paint(origin, line_height, cx).log_err();
        }
    }
}

#[derive(Debug, Clone, Copy, PartialEq, Eq)]
enum Invisible {
    Tab { line_start_offset: usize },
    Whitespace { line_offset: usize },
}

impl Element for EditorElement {
    type RequestLayoutState = ();
    type PrepaintState = EditorLayout;

    fn id(&self) -> Option<ElementId> {
        None
    }

    fn request_layout(
        &mut self,
        _: Option<&GlobalElementId>,
        cx: &mut WindowContext,
    ) -> (gpui::LayoutId, ()) {
        self.editor.update(cx, |editor, cx| {
            editor.set_style(self.style.clone(), cx);

            let layout_id = match editor.mode {
                EditorMode::SingleLine => {
                    let rem_size = cx.rem_size();
                    let mut style = Style::default();
                    style.size.width = relative(1.).into();
                    style.size.height = self.style.text.line_height_in_pixels(rem_size).into();
                    cx.request_layout(style, None)
                }
                EditorMode::AutoHeight { max_lines } => {
                    let editor_handle = cx.view().clone();
                    let max_line_number_width =
                        self.max_line_number_width(&editor.snapshot(cx), cx);
                    cx.request_measured_layout(Style::default(), move |known_dimensions, _, cx| {
                        editor_handle
                            .update(cx, |editor, cx| {
                                compute_auto_height_layout(
                                    editor,
                                    max_lines,
                                    max_line_number_width,
                                    known_dimensions,
                                    cx,
                                )
                            })
                            .unwrap_or_default()
                    })
                }
                EditorMode::Full => {
                    let mut style = Style::default();
                    style.size.width = relative(1.).into();
                    style.size.height = relative(1.).into();
                    cx.request_layout(style, None)
                }
            };

            (layout_id, ())
        })
    }

    fn prepaint(
        &mut self,
        _: Option<&GlobalElementId>,
        bounds: Bounds<Pixels>,
        _: &mut Self::RequestLayoutState,
        cx: &mut WindowContext,
    ) -> Self::PrepaintState {
        let text_style = TextStyleRefinement {
            font_size: Some(self.style.text.font_size),
            line_height: Some(self.style.text.line_height),
            ..Default::default()
        };
        cx.set_view_id(self.editor.entity_id());
        cx.with_text_style(Some(text_style), |cx| {
            cx.with_content_mask(Some(ContentMask { bounds }), |cx| {
                let mut snapshot = self.editor.update(cx, |editor, cx| editor.snapshot(cx));
                let style = self.style.clone();

                let font_id = cx.text_system().resolve_font(&style.text.font());
                let font_size = style.text.font_size.to_pixels(cx.rem_size());
                let line_height = style.text.line_height_in_pixels(cx.rem_size());
                let em_width = cx
                    .text_system()
                    .typographic_bounds(font_id, font_size, 'm')
                    .unwrap()
                    .size
                    .width;
                let em_advance = cx
                    .text_system()
                    .advance(font_id, font_size, 'm')
                    .unwrap()
                    .width;

                let gutter_dimensions = snapshot.gutter_dimensions(
                    font_id,
                    font_size,
                    em_width,
                    self.max_line_number_width(&snapshot, cx),
                    cx,
                );
                let text_width = bounds.size.width - gutter_dimensions.width;
                let overscroll = size(em_width, px(0.));

                snapshot = self.editor.update(cx, |editor, cx| {
                    editor.last_bounds = Some(bounds);
                    editor.gutter_dimensions = gutter_dimensions;
                    editor.set_visible_line_count(bounds.size.height / line_height, cx);

                    let editor_width =
                        text_width - gutter_dimensions.margin - overscroll.width - em_width;
                    let wrap_width = match editor.soft_wrap_mode(cx) {
                        SoftWrap::None => None,
                        SoftWrap::PreferLine => Some((MAX_LINE_LEN / 2) as f32 * em_advance),
                        SoftWrap::EditorWidth => Some(editor_width),
                        SoftWrap::Column(column) => {
                            Some(editor_width.min(column as f32 * em_advance))
                        }
                    };

                    if editor.set_wrap_width(wrap_width, cx) {
                        editor.snapshot(cx)
                    } else {
                        snapshot
                    }
                });

                let wrap_guides = self
                    .editor
                    .read(cx)
                    .wrap_guides(cx)
                    .iter()
                    .map(|(guide, active)| (self.column_pixels(*guide, cx), *active))
                    .collect::<SmallVec<[_; 2]>>();

                let hitbox = cx.insert_hitbox(bounds, false);
                let gutter_hitbox = cx.insert_hitbox(
                    Bounds {
                        origin: bounds.origin,
                        size: size(gutter_dimensions.width, bounds.size.height),
                    },
                    false,
                );
                let text_hitbox = cx.insert_hitbox(
                    Bounds {
                        origin: gutter_hitbox.upper_right(),
                        size: size(text_width, bounds.size.height),
                    },
                    false,
                );
                // Offset the content_bounds from the text_bounds by the gutter margin (which
                // is roughly half a character wide) to make hit testing work more like how we want.
                let content_origin =
                    text_hitbox.origin + point(gutter_dimensions.margin, Pixels::ZERO);

                let mut autoscroll_containing_element = false;
                let mut autoscroll_horizontally = false;
                self.editor.update(cx, |editor, cx| {
                    autoscroll_containing_element =
                        editor.autoscroll_requested() || editor.has_pending_selection();
                    autoscroll_horizontally = editor.autoscroll_vertically(bounds, line_height, cx);
                    snapshot = editor.snapshot(cx);
                });

                let mut scroll_position = snapshot.scroll_position();
                // The scroll position is a fractional point, the whole number of which represents
                // the top of the window in terms of display rows.
                let start_row = scroll_position.y as u32;
                let height_in_lines = bounds.size.height / line_height;
                let max_row = snapshot.max_point().row();
                let end_row = cmp::min(
                    (scroll_position.y + height_in_lines).ceil() as u32,
                    max_row + 1,
                );

                let buffer_rows = snapshot
                    .buffer_rows(start_row)
                    .take((start_row..end_row).len());

                let start_anchor = if start_row == 0 {
                    Anchor::min()
                } else {
                    snapshot.buffer_snapshot.anchor_before(
                        DisplayPoint::new(start_row, 0).to_offset(&snapshot, Bias::Left),
                    )
                };
                let end_anchor = if end_row > max_row {
                    Anchor::max()
                } else {
                    snapshot.buffer_snapshot.anchor_before(
                        DisplayPoint::new(end_row, 0).to_offset(&snapshot, Bias::Right),
                    )
                };

                let highlighted_rows = self.editor.update(cx, |editor, cx| {
                    editor.highlighted_display_rows(HashSet::default(), cx)
                });
                let highlighted_ranges = self.editor.read(cx).background_highlights_in_range(
                    start_anchor..end_anchor,
                    &snapshot.display_snapshot,
                    cx.theme().colors(),
                );

                let redacted_ranges = self.editor.read(cx).redacted_ranges(
                    start_anchor..end_anchor,
                    &snapshot.display_snapshot,
                    cx,
                );

                let (selections, active_rows, newest_selection_head) = self.layout_selections(
                    start_anchor,
                    end_anchor,
                    &snapshot,
                    start_row,
                    end_row,
                    cx,
                );

                let (line_numbers, fold_statuses) = self.layout_line_numbers(
                    start_row..end_row,
                    buffer_rows.clone(),
                    &active_rows,
                    newest_selection_head,
                    &snapshot,
                    cx,
                );

                let display_hunks = self.layout_git_gutters(
                    line_height,
                    &gutter_hitbox,
                    start_row..end_row,
                    &snapshot,
                    cx,
                );

                let mut max_visible_line_width = Pixels::ZERO;
                let line_layouts =
                    self.layout_lines(start_row..end_row, &line_numbers, &snapshot, cx);
                for line_with_invisibles in &line_layouts {
                    if line_with_invisibles.line.width > max_visible_line_width {
                        max_visible_line_width = line_with_invisibles.line.width;
                    }
                }

                let longest_line_width = layout_line(snapshot.longest_row(), &snapshot, &style, cx)
                    .unwrap()
                    .width;
                let mut scroll_width =
                    longest_line_width.max(max_visible_line_width) + overscroll.width;

                let mut blocks = cx.with_element_namespace("blocks", |cx| {
                    self.build_blocks(
                        start_row..end_row,
                        &snapshot,
                        &hitbox,
                        &text_hitbox,
                        &mut scroll_width,
                        &gutter_dimensions,
                        em_width,
                        gutter_dimensions.width + gutter_dimensions.margin,
                        line_height,
                        &line_layouts,
                        cx,
                    )
                });

                let scroll_pixel_position = point(
                    scroll_position.x * em_width,
                    scroll_position.y * line_height,
                );

                let mut inline_blame = None;
                if let Some(newest_selection_head) = newest_selection_head {
                    let display_row = newest_selection_head.row();
                    if (start_row..end_row).contains(&display_row) {
                        let line_layout = &line_layouts[(display_row - start_row) as usize];
                        inline_blame = self.layout_inline_blame(
                            display_row,
                            &snapshot.display_snapshot,
                            line_layout,
                            em_width,
                            content_origin,
                            scroll_pixel_position,
                            line_height,
                            cx,
                        );
                    }
                }

                let blamed_display_rows = self.layout_blame_entries(
                    buffer_rows,
                    em_width,
                    scroll_position,
                    line_height,
                    &gutter_hitbox,
                    gutter_dimensions.git_blame_entries_width,
                    cx,
                );

                let scroll_max = point(
                    ((scroll_width - text_hitbox.size.width) / em_width).max(0.0),
                    max_row as f32,
                );

                self.editor.update(cx, |editor, cx| {
                    let clamped = editor.scroll_manager.clamp_scroll_left(scroll_max.x);

                    let autoscrolled = if autoscroll_horizontally {
                        editor.autoscroll_horizontally(
                            start_row,
                            text_hitbox.size.width,
                            scroll_width,
                            em_width,
                            &line_layouts,
                            cx,
                        )
                    } else {
                        false
                    };

                    if clamped || autoscrolled {
                        snapshot = editor.snapshot(cx);
                        scroll_position = snapshot.scroll_position();
                    }
                });

                cx.with_element_namespace("blocks", |cx| {
                    self.layout_blocks(
                        &mut blocks,
                        &hitbox,
                        line_height,
                        scroll_pixel_position,
                        cx,
                    );
                });

                let cursors = self.collect_cursors(&snapshot, cx);
                let visible_row_range = start_row..end_row;
                let non_visible_cursors = cursors
                    .iter()
                    .any(move |c| !visible_row_range.contains(&c.0.row()));

                let visible_cursors = self.layout_visible_cursors(
                    &snapshot,
                    &selections,
                    start_row..end_row,
                    &line_layouts,
                    &text_hitbox,
                    content_origin,
                    scroll_position,
                    scroll_pixel_position,
                    line_height,
                    em_width,
                    autoscroll_containing_element,
                    cx,
                );

                let scrollbar_layout = self.layout_scrollbar(
                    &snapshot,
                    bounds,
                    scroll_position,
                    height_in_lines,
                    non_visible_cursors,
                    cx,
                );

                let folds = cx.with_element_namespace("folds", |cx| {
                    self.layout_folds(
                        &snapshot,
                        content_origin,
                        start_anchor..end_anchor,
                        start_row..end_row,
                        scroll_pixel_position,
                        line_height,
                        &line_layouts,
                        cx,
                    )
                });

                let gutter_settings = EditorSettings::get_global(cx).gutter;

                let mut context_menu_visible = false;
                let mut code_actions_indicator = None;
                if let Some(newest_selection_head) = newest_selection_head {
                    if (start_row..end_row).contains(&newest_selection_head.row()) {
                        context_menu_visible = self.layout_context_menu(
                            line_height,
                            &hitbox,
                            &text_hitbox,
                            content_origin,
                            start_row,
                            scroll_pixel_position,
                            &line_layouts,
                            newest_selection_head,
                            gutter_dimensions.width - gutter_dimensions.left_padding,
                            cx,
                        );
                        if gutter_settings.code_actions {
                            let newest_selection_point =
                                newest_selection_head.to_point(&snapshot.display_snapshot);
                            let buffer = snapshot
                                .buffer_snapshot
                                .buffer_line_for_row(newest_selection_point.row);
                            if let Some((buffer, range)) = buffer {
                                let buffer_id = buffer.remote_id();
                                let row = range.start.row;
                                let has_test_indicator =
                                    self.editor.read(cx).tasks.contains_key(&(buffer_id, row));

                                if !has_test_indicator {
                                    code_actions_indicator = self.layout_code_actions_indicator(
                                        line_height,
                                        newest_selection_head,
                                        scroll_pixel_position,
                                        &gutter_dimensions,
                                        &gutter_hitbox,
                                        cx,
                                    );
                                }
                            }
                        }
                    }
                }

                let test_indicators = self.layout_run_indicators(
                    line_height,
                    scroll_pixel_position,
                    &gutter_dimensions,
                    &gutter_hitbox,
                    &snapshot,
                    cx,
                );

                if !context_menu_visible && !cx.has_active_drag() {
                    self.layout_hover_popovers(
                        &snapshot,
                        &hitbox,
                        &text_hitbox,
                        start_row..end_row,
                        content_origin,
                        scroll_pixel_position,
                        &line_layouts,
                        line_height,
                        em_width,
                        cx,
                    );
                }

                let mouse_context_menu = self.layout_mouse_context_menu(cx);

                let fold_indicators = if gutter_settings.folds {
                    cx.with_element_namespace("gutter_fold_indicators", |cx| {
                        self.layout_gutter_fold_indicators(
                            fold_statuses,
                            line_height,
                            &gutter_dimensions,
                            gutter_settings,
                            scroll_pixel_position,
                            &gutter_hitbox,
                            cx,
                        )
                    })
                } else {
                    Vec::new()
                };

                let invisible_symbol_font_size = font_size / 2.;
                let tab_invisible = cx
                    .text_system()
                    .shape_line(
                        "→".into(),
                        invisible_symbol_font_size,
                        &[TextRun {
                            len: "→".len(),
                            font: self.style.text.font(),
                            color: cx.theme().colors().editor_invisible,
                            background_color: None,
                            underline: None,
                            strikethrough: None,
                        }],
                    )
                    .unwrap();
                let space_invisible = cx
                    .text_system()
                    .shape_line(
                        "•".into(),
                        invisible_symbol_font_size,
                        &[TextRun {
                            len: "•".len(),
                            font: self.style.text.font(),
                            color: cx.theme().colors().editor_invisible,
                            background_color: None,
                            underline: None,
                            strikethrough: None,
                        }],
                    )
                    .unwrap();

                EditorLayout {
                    mode: snapshot.mode,
                    position_map: Arc::new(PositionMap {
                        size: bounds.size,
                        scroll_pixel_position,
                        scroll_max,
                        line_layouts,
                        line_height,
                        em_width,
                        em_advance,
                        snapshot,
                    }),
                    visible_display_row_range: start_row..end_row,
                    wrap_guides,
                    hitbox,
                    text_hitbox,
                    gutter_hitbox,
                    gutter_dimensions,
                    content_origin,
                    scrollbar_layout,
                    max_row,
                    active_rows,
                    highlighted_rows,
                    highlighted_ranges,
                    redacted_ranges,
                    line_numbers,
                    display_hunks,
                    blamed_display_rows,
                    inline_blame,
                    folds,
                    blocks,
                    cursors,
                    visible_cursors,
                    selections,
                    mouse_context_menu,
                    test_indicators,
                    code_actions_indicator,
                    fold_indicators,
                    tab_invisible,
                    space_invisible,
                }
            })
        })
    }

    fn paint(
        &mut self,
        _: Option<&GlobalElementId>,
        bounds: Bounds<gpui::Pixels>,
        _: &mut Self::RequestLayoutState,
        layout: &mut Self::PrepaintState,
        cx: &mut WindowContext,
    ) {
        let focus_handle = self.editor.focus_handle(cx);
        let key_context = self.editor.read(cx).key_context(cx);
        cx.set_focus_handle(&focus_handle);
        cx.set_key_context(key_context);
        cx.handle_input(
            &focus_handle,
            ElementInputHandler::new(bounds, self.editor.clone()),
        );
        self.register_actions(cx);
        self.register_key_listeners(cx, layout);

        let text_style = TextStyleRefinement {
            font_size: Some(self.style.text.font_size),
            line_height: Some(self.style.text.line_height),
            ..Default::default()
        };
        let mouse_position = cx.mouse_position();
        let hovered_hunk = layout
            .display_hunks
            .iter()
            .find_map(|(hunk, hunk_hitbox)| match hunk {
                DisplayDiffHunk::Folded { .. } => None,
                DisplayDiffHunk::Unfolded {
                    diff_base_byte_range,
                    multi_buffer_range,
                    status,
                    ..
                } => {
                    if hunk_hitbox
                        .as_ref()
                        .map(|hitbox| hitbox.contains(&mouse_position))
                        .unwrap_or(false)
                    {
                        Some(HunkToExpand {
                            status: *status,
                            multi_buffer_range: multi_buffer_range.clone(),
                            diff_base_byte_range: diff_base_byte_range.clone(),
                        })
                    } else {
                        None
                    }
                }
            });
        cx.with_text_style(Some(text_style), |cx| {
            cx.with_content_mask(Some(ContentMask { bounds }), |cx| {
                self.paint_mouse_listeners(layout, hovered_hunk, cx);
                self.paint_background(layout, cx);
                if layout.gutter_hitbox.size.width > Pixels::ZERO {
                    self.paint_gutter(layout, cx)
                }

                self.paint_text(layout, cx);

                if !layout.blocks.is_empty() {
                    cx.with_element_namespace("blocks", |cx| {
                        self.paint_blocks(layout, cx);
                    });
                }

                self.paint_scrollbar(layout, cx);
                self.paint_mouse_context_menu(layout, cx);
            });
        })
    }
}

impl IntoElement for EditorElement {
    type Element = Self;

    fn into_element(self) -> Self::Element {
        self
    }
}

type BufferRow = u32;

pub struct EditorLayout {
    position_map: Arc<PositionMap>,
    hitbox: Hitbox,
    text_hitbox: Hitbox,
    gutter_hitbox: Hitbox,
    gutter_dimensions: GutterDimensions,
    content_origin: gpui::Point<Pixels>,
    scrollbar_layout: Option<ScrollbarLayout>,
    mode: EditorMode,
    wrap_guides: SmallVec<[(Pixels, bool); 2]>,
    visible_display_row_range: Range<u32>,
    active_rows: BTreeMap<u32, bool>,
    highlighted_rows: BTreeMap<u32, Hsla>,
    line_numbers: Vec<Option<ShapedLine>>,
    display_hunks: Vec<(DisplayDiffHunk, Option<Hitbox>)>,
    blamed_display_rows: Option<Vec<AnyElement>>,
    inline_blame: Option<AnyElement>,
    folds: Vec<FoldLayout>,
    blocks: Vec<BlockLayout>,
    highlighted_ranges: Vec<(Range<DisplayPoint>, Hsla)>,
    redacted_ranges: Vec<Range<DisplayPoint>>,
    cursors: Vec<(DisplayPoint, Hsla)>,
    visible_cursors: Vec<CursorLayout>,
    selections: Vec<(PlayerColor, Vec<SelectionLayout>)>,
    max_row: u32,
    code_actions_indicator: Option<AnyElement>,
    test_indicators: Vec<AnyElement>,
    fold_indicators: Vec<Option<AnyElement>>,
    mouse_context_menu: Option<AnyElement>,
    tab_invisible: ShapedLine,
    space_invisible: ShapedLine,
}

impl EditorLayout {
    fn line_end_overshoot(&self) -> Pixels {
        0.15 * self.position_map.line_height
    }
}

struct ColoredRange<T> {
    start: T,
    end: T,
    color: Hsla,
}

#[derive(Clone)]
struct ScrollbarLayout {
    hitbox: Hitbox,
    visible_row_range: Range<f32>,
    visible: bool,
    row_height: Pixels,
    thumb_height: Pixels,
}

impl ScrollbarLayout {
    const BORDER_WIDTH: Pixels = px(1.0);
    const LINE_MARKER_HEIGHT: Pixels = px(2.0);
    const MIN_MARKER_HEIGHT: Pixels = px(5.0);
    const MIN_THUMB_HEIGHT: Pixels = px(20.0);

    fn thumb_bounds(&self) -> Bounds<Pixels> {
        let thumb_top = self.y_for_row(self.visible_row_range.start);
        let thumb_bottom = thumb_top + self.thumb_height;
        Bounds::from_corners(
            point(self.hitbox.left(), thumb_top),
            point(self.hitbox.right(), thumb_bottom),
        )
    }

    fn y_for_row(&self, row: f32) -> Pixels {
        self.hitbox.top() + row * self.row_height
    }

    fn marker_quads_for_ranges(
        &self,
        row_ranges: impl IntoIterator<Item = ColoredRange<u32>>,
        column: Option<usize>,
    ) -> Vec<PaintQuad> {
        struct MinMax {
            min: Pixels,
            max: Pixels,
        }
        let (x_range, height_limit) = if let Some(column) = column {
            let column_width = px(((self.hitbox.size.width - Self::BORDER_WIDTH).0 / 3.0).floor());
            let start = Self::BORDER_WIDTH + (column as f32 * column_width);
            let end = start + column_width;
            (
                Range { start, end },
                MinMax {
                    min: Self::MIN_MARKER_HEIGHT,
                    max: px(f32::MAX),
                },
            )
        } else {
            (
                Range {
                    start: Self::BORDER_WIDTH,
                    end: self.hitbox.size.width,
                },
                MinMax {
                    min: Self::LINE_MARKER_HEIGHT,
                    max: Self::LINE_MARKER_HEIGHT,
                },
            )
        };

        let row_to_y = |row: u32| row as f32 * self.row_height;
        let mut pixel_ranges = row_ranges
            .into_iter()
            .map(|range| {
                let start_y = row_to_y(range.start);
                let end_y = row_to_y(range.end)
                    + self.row_height.max(height_limit.min).min(height_limit.max);
                ColoredRange {
                    start: start_y,
                    end: end_y,
                    color: range.color,
                }
            })
            .peekable();

        let mut quads = Vec::new();
        while let Some(mut pixel_range) = pixel_ranges.next() {
            while let Some(next_pixel_range) = pixel_ranges.peek() {
                if pixel_range.end >= next_pixel_range.start - px(1.0)
                    && pixel_range.color == next_pixel_range.color
                {
                    pixel_range.end = next_pixel_range.end.max(pixel_range.end);
                    pixel_ranges.next();
                } else {
                    break;
                }
            }

            let bounds = Bounds::from_corners(
                point(x_range.start, pixel_range.start),
                point(x_range.end, pixel_range.end),
            );
            quads.push(quad(
                bounds,
                Corners::default(),
                pixel_range.color,
                Edges::default(),
                Hsla::transparent_black(),
            ));
        }

        quads
    }
}

struct FoldLayout {
    display_range: Range<DisplayPoint>,
    hover_element: AnyElement,
}

struct PositionMap {
    size: Size<Pixels>,
    line_height: Pixels,
    scroll_pixel_position: gpui::Point<Pixels>,
    scroll_max: gpui::Point<f32>,
    em_width: Pixels,
    em_advance: Pixels,
    line_layouts: Vec<LineWithInvisibles>,
    snapshot: EditorSnapshot,
}

#[derive(Debug, Copy, Clone)]
pub struct PointForPosition {
    pub previous_valid: DisplayPoint,
    pub next_valid: DisplayPoint,
    pub exact_unclipped: DisplayPoint,
    pub column_overshoot_after_line_end: u32,
}

impl PointForPosition {
    pub fn as_valid(&self) -> Option<DisplayPoint> {
        if self.previous_valid == self.exact_unclipped && self.next_valid == self.exact_unclipped {
            Some(self.previous_valid)
        } else {
            None
        }
    }
}

impl PositionMap {
    fn point_for_position(
        &self,
        text_bounds: Bounds<Pixels>,
        position: gpui::Point<Pixels>,
    ) -> PointForPosition {
        let scroll_position = self.snapshot.scroll_position();
        let position = position - text_bounds.origin;
        let y = position.y.max(px(0.)).min(self.size.height);
        let x = position.x + (scroll_position.x * self.em_width);
        let row = ((y / self.line_height) + scroll_position.y) as u32;

        let (column, x_overshoot_after_line_end) = if let Some(line) = self
            .line_layouts
            .get(row as usize - scroll_position.y as usize)
            .map(|LineWithInvisibles { line, .. }| line)
        {
            if let Some(ix) = line.index_for_x(x) {
                (ix as u32, px(0.))
            } else {
                (line.len as u32, px(0.).max(x - line.width))
            }
        } else {
            (0, x)
        };

        let mut exact_unclipped = DisplayPoint::new(row, column);
        let previous_valid = self.snapshot.clip_point(exact_unclipped, Bias::Left);
        let next_valid = self.snapshot.clip_point(exact_unclipped, Bias::Right);

        let column_overshoot_after_line_end = (x_overshoot_after_line_end / self.em_advance) as u32;
        *exact_unclipped.column_mut() += column_overshoot_after_line_end;
        PointForPosition {
            previous_valid,
            next_valid,
            exact_unclipped,
            column_overshoot_after_line_end,
        }
    }
}

struct BlockLayout {
    row: u32,
    element: AnyElement,
    available_space: Size<AvailableSpace>,
    style: BlockStyle,
}

fn layout_line(
    row: u32,
    snapshot: &EditorSnapshot,
    style: &EditorStyle,
    cx: &WindowContext,
) -> Result<ShapedLine> {
    let mut line = snapshot.line(row);

    let len = {
        let line_len = line.len();
        if line_len > MAX_LINE_LEN {
            let mut len = MAX_LINE_LEN;
            while !line.is_char_boundary(len) {
                len -= 1;
            }

            line.truncate(len);
            len
        } else {
            line_len
        }
    };

    cx.text_system().shape_line(
        line.into(),
        style.text.font_size.to_pixels(cx.rem_size()),
        &[TextRun {
            len,
            font: style.text.font(),
            color: Hsla::default(),
            background_color: None,
            underline: None,
            strikethrough: None,
        }],
    )
}

pub struct CursorLayout {
    origin: gpui::Point<Pixels>,
    block_width: Pixels,
    line_height: Pixels,
    color: Hsla,
    shape: CursorShape,
    block_text: Option<ShapedLine>,
    cursor_name: Option<AnyElement>,
}

#[derive(Debug)]
pub struct CursorName {
    string: SharedString,
    color: Hsla,
    is_top_row: bool,
}

impl CursorLayout {
    pub fn new(
        origin: gpui::Point<Pixels>,
        block_width: Pixels,
        line_height: Pixels,
        color: Hsla,
        shape: CursorShape,
        block_text: Option<ShapedLine>,
    ) -> CursorLayout {
        CursorLayout {
            origin,
            block_width,
            line_height,
            color,
            shape,
            block_text,
            cursor_name: None,
        }
    }

    pub fn bounding_rect(&self, origin: gpui::Point<Pixels>) -> Bounds<Pixels> {
        Bounds {
            origin: self.origin + origin,
            size: size(self.block_width, self.line_height),
        }
    }

    fn bounds(&self, origin: gpui::Point<Pixels>) -> Bounds<Pixels> {
        match self.shape {
            CursorShape::Bar => Bounds {
                origin: self.origin + origin,
                size: size(px(2.0), self.line_height),
            },
            CursorShape::Block | CursorShape::Hollow => Bounds {
                origin: self.origin + origin,
                size: size(self.block_width, self.line_height),
            },
            CursorShape::Underscore => Bounds {
                origin: self.origin
                    + origin
                    + gpui::Point::new(Pixels::ZERO, self.line_height - px(2.0)),
                size: size(self.block_width, px(2.0)),
            },
        }
    }

    pub fn layout(
        &mut self,
        origin: gpui::Point<Pixels>,
        cursor_name: Option<CursorName>,
        cx: &mut WindowContext,
    ) {
        if let Some(cursor_name) = cursor_name {
            let bounds = self.bounds(origin);
            let text_size = self.line_height / 1.5;

            let name_origin = if cursor_name.is_top_row {
                point(bounds.right() - px(1.), bounds.top())
            } else {
                point(bounds.left(), bounds.top() - text_size / 2. - px(1.))
            };
            let mut name_element = div()
                .bg(self.color)
                .text_size(text_size)
                .px_0p5()
                .line_height(text_size + px(2.))
                .text_color(cursor_name.color)
                .child(cursor_name.string.clone())
                .into_any_element();

            name_element.prepaint_as_root(
                name_origin,
                size(AvailableSpace::MinContent, AvailableSpace::MinContent),
                cx,
            );

            self.cursor_name = Some(name_element);
        }
    }

    pub fn paint(&mut self, origin: gpui::Point<Pixels>, cx: &mut WindowContext) {
        let bounds = self.bounds(origin);

        //Draw background or border quad
        let cursor = if matches!(self.shape, CursorShape::Hollow) {
            outline(bounds, self.color)
        } else {
            fill(bounds, self.color)
        };

        if let Some(name) = &mut self.cursor_name {
            name.paint(cx);
        }

        cx.paint_quad(cursor);

        if let Some(block_text) = &self.block_text {
            block_text
                .paint(self.origin + origin, self.line_height, cx)
                .log_err();
        }
    }

    pub fn shape(&self) -> CursorShape {
        self.shape
    }
}

#[derive(Debug)]
pub struct HighlightedRange {
    pub start_y: Pixels,
    pub line_height: Pixels,
    pub lines: Vec<HighlightedRangeLine>,
    pub color: Hsla,
    pub corner_radius: Pixels,
}

#[derive(Debug)]
pub struct HighlightedRangeLine {
    pub start_x: Pixels,
    pub end_x: Pixels,
}

impl HighlightedRange {
    pub fn paint(&self, bounds: Bounds<Pixels>, cx: &mut WindowContext) {
        if self.lines.len() >= 2 && self.lines[0].start_x > self.lines[1].end_x {
            self.paint_lines(self.start_y, &self.lines[0..1], bounds, cx);
            self.paint_lines(
                self.start_y + self.line_height,
                &self.lines[1..],
                bounds,
                cx,
            );
        } else {
            self.paint_lines(self.start_y, &self.lines, bounds, cx);
        }
    }

    fn paint_lines(
        &self,
        start_y: Pixels,
        lines: &[HighlightedRangeLine],
        _bounds: Bounds<Pixels>,
        cx: &mut WindowContext,
    ) {
        if lines.is_empty() {
            return;
        }

        let first_line = lines.first().unwrap();
        let last_line = lines.last().unwrap();

        let first_top_left = point(first_line.start_x, start_y);
        let first_top_right = point(first_line.end_x, start_y);

        let curve_height = point(Pixels::ZERO, self.corner_radius);
        let curve_width = |start_x: Pixels, end_x: Pixels| {
            let max = (end_x - start_x) / 2.;
            let width = if max < self.corner_radius {
                max
            } else {
                self.corner_radius
            };

            point(width, Pixels::ZERO)
        };

        let top_curve_width = curve_width(first_line.start_x, first_line.end_x);
        let mut path = gpui::Path::new(first_top_right - top_curve_width);
        path.curve_to(first_top_right + curve_height, first_top_right);

        let mut iter = lines.iter().enumerate().peekable();
        while let Some((ix, line)) = iter.next() {
            let bottom_right = point(line.end_x, start_y + (ix + 1) as f32 * self.line_height);

            if let Some((_, next_line)) = iter.peek() {
                let next_top_right = point(next_line.end_x, bottom_right.y);

                match next_top_right.x.partial_cmp(&bottom_right.x).unwrap() {
                    Ordering::Equal => {
                        path.line_to(bottom_right);
                    }
                    Ordering::Less => {
                        let curve_width = curve_width(next_top_right.x, bottom_right.x);
                        path.line_to(bottom_right - curve_height);
                        if self.corner_radius > Pixels::ZERO {
                            path.curve_to(bottom_right - curve_width, bottom_right);
                        }
                        path.line_to(next_top_right + curve_width);
                        if self.corner_radius > Pixels::ZERO {
                            path.curve_to(next_top_right + curve_height, next_top_right);
                        }
                    }
                    Ordering::Greater => {
                        let curve_width = curve_width(bottom_right.x, next_top_right.x);
                        path.line_to(bottom_right - curve_height);
                        if self.corner_radius > Pixels::ZERO {
                            path.curve_to(bottom_right + curve_width, bottom_right);
                        }
                        path.line_to(next_top_right - curve_width);
                        if self.corner_radius > Pixels::ZERO {
                            path.curve_to(next_top_right + curve_height, next_top_right);
                        }
                    }
                }
            } else {
                let curve_width = curve_width(line.start_x, line.end_x);
                path.line_to(bottom_right - curve_height);
                if self.corner_radius > Pixels::ZERO {
                    path.curve_to(bottom_right - curve_width, bottom_right);
                }

                let bottom_left = point(line.start_x, bottom_right.y);
                path.line_to(bottom_left + curve_width);
                if self.corner_radius > Pixels::ZERO {
                    path.curve_to(bottom_left - curve_height, bottom_left);
                }
            }
        }

        if first_line.start_x > last_line.start_x {
            let curve_width = curve_width(last_line.start_x, first_line.start_x);
            let second_top_left = point(last_line.start_x, start_y + self.line_height);
            path.line_to(second_top_left + curve_height);
            if self.corner_radius > Pixels::ZERO {
                path.curve_to(second_top_left + curve_width, second_top_left);
            }
            let first_bottom_left = point(first_line.start_x, second_top_left.y);
            path.line_to(first_bottom_left - curve_width);
            if self.corner_radius > Pixels::ZERO {
                path.curve_to(first_bottom_left - curve_height, first_bottom_left);
            }
        }

        path.line_to(first_top_left + curve_height);
        if self.corner_radius > Pixels::ZERO {
            path.curve_to(first_top_left + top_curve_width, first_top_left);
        }
        path.line_to(first_top_right - top_curve_width);

        cx.paint_path(path, self.color);
    }
}

pub fn scale_vertical_mouse_autoscroll_delta(delta: Pixels) -> f32 {
    (delta.pow(1.5) / 100.0).into()
}

fn scale_horizontal_mouse_autoscroll_delta(delta: Pixels) -> f32 {
    (delta.pow(1.2) / 300.0).into()
}

#[cfg(test)]
mod tests {
    use super::*;
    use crate::{
        display_map::{BlockDisposition, BlockProperties},
        editor_tests::{init_test, update_test_language_settings},
        Editor, MultiBuffer,
    };
    use gpui::{TestAppContext, VisualTestContext};
    use language::language_settings;
    use log::info;
    use std::num::NonZeroU32;
    use ui::Context;
    use util::test::sample_text;

    #[gpui::test]
    fn test_shape_line_numbers(cx: &mut TestAppContext) {
        init_test(cx, |_| {});
        let window = cx.add_window(|cx| {
            let buffer = MultiBuffer::build_simple(&sample_text(6, 6, 'a'), cx);
            Editor::new(EditorMode::Full, buffer, None, cx)
        });

        let editor = window.root(cx).unwrap();
        let style = cx.update(|cx| editor.read(cx).style().unwrap().clone());
        let element = EditorElement::new(&editor, style);
        let snapshot = window.update(cx, |editor, cx| editor.snapshot(cx)).unwrap();

        let layouts = cx
            .update_window(*window, |_, cx| {
                element
                    .layout_line_numbers(
                        0..6,
                        (0..6).map(Some),
                        &Default::default(),
                        Some(DisplayPoint::new(0, 0)),
                        &snapshot,
                        cx,
                    )
                    .0
            })
            .unwrap();
        assert_eq!(layouts.len(), 6);

        let relative_rows = window
            .update(cx, |editor, cx| {
                let snapshot = editor.snapshot(cx);
                element.calculate_relative_line_numbers(&snapshot, &(0..6), Some(3))
            })
            .unwrap();
        assert_eq!(relative_rows[&0], 3);
        assert_eq!(relative_rows[&1], 2);
        assert_eq!(relative_rows[&2], 1);
        // current line has no relative number
        assert_eq!(relative_rows[&4], 1);
        assert_eq!(relative_rows[&5], 2);

        // works if cursor is before screen
        let relative_rows = window
            .update(cx, |editor, cx| {
                let snapshot = editor.snapshot(cx);
                element.calculate_relative_line_numbers(&snapshot, &(3..6), Some(1))
            })
            .unwrap();
        assert_eq!(relative_rows.len(), 3);
        assert_eq!(relative_rows[&3], 2);
        assert_eq!(relative_rows[&4], 3);
        assert_eq!(relative_rows[&5], 4);

        // works if cursor is after screen
        let relative_rows = window
            .update(cx, |editor, cx| {
                let snapshot = editor.snapshot(cx);
                element.calculate_relative_line_numbers(&snapshot, &(0..3), Some(6))
            })
            .unwrap();
        assert_eq!(relative_rows.len(), 3);
        assert_eq!(relative_rows[&0], 5);
        assert_eq!(relative_rows[&1], 4);
        assert_eq!(relative_rows[&2], 3);
    }

    #[gpui::test]
    async fn test_vim_visual_selections(cx: &mut TestAppContext) {
        init_test(cx, |_| {});

        let window = cx.add_window(|cx| {
            let buffer = MultiBuffer::build_simple(&(sample_text(6, 6, 'a') + "\n"), cx);
            Editor::new(EditorMode::Full, buffer, None, cx)
        });
        let cx = &mut VisualTestContext::from_window(*window, cx);
        let editor = window.root(cx).unwrap();
        let style = cx.update(|cx| editor.read(cx).style().unwrap().clone());

        window
            .update(cx, |editor, cx| {
                editor.cursor_shape = CursorShape::Block;
                editor.change_selections(None, cx, |s| {
                    s.select_ranges([
                        Point::new(0, 0)..Point::new(1, 0),
                        Point::new(3, 2)..Point::new(3, 3),
                        Point::new(5, 6)..Point::new(6, 0),
                    ]);
                });
            })
            .unwrap();

        let (_, state) = cx.draw(point(px(500.), px(500.)), size(px(500.), px(500.)), |_| {
            EditorElement::new(&editor, style)
        });

        assert_eq!(state.selections.len(), 1);
        let local_selections = &state.selections[0].1;
        assert_eq!(local_selections.len(), 3);
        // moves cursor back one line
        assert_eq!(local_selections[0].head, DisplayPoint::new(0, 6));
        assert_eq!(
            local_selections[0].range,
            DisplayPoint::new(0, 0)..DisplayPoint::new(1, 0)
        );

        // moves cursor back one column
        assert_eq!(
            local_selections[1].range,
            DisplayPoint::new(3, 2)..DisplayPoint::new(3, 3)
        );
        assert_eq!(local_selections[1].head, DisplayPoint::new(3, 2));

        // leaves cursor on the max point
        assert_eq!(
            local_selections[2].range,
            DisplayPoint::new(5, 6)..DisplayPoint::new(6, 0)
        );
        assert_eq!(local_selections[2].head, DisplayPoint::new(6, 0));

        // active lines does not include 1 (even though the range of the selection does)
        assert_eq!(
            state.active_rows.keys().cloned().collect::<Vec<u32>>(),
            vec![0, 3, 5, 6]
        );

        // multi-buffer support
        // in DisplayPoint coordinates, this is what we're dealing with:
        //  0: [[file
        //  1:   header]]
        //  2: aaaaaa
        //  3: bbbbbb
        //  4: cccccc
        //  5:
        //  6: ...
        //  7: ffffff
        //  8: gggggg
        //  9: hhhhhh
        // 10:
        // 11: [[file
        // 12:   header]]
        // 13: bbbbbb
        // 14: cccccc
        // 15: dddddd
        let window = cx.add_window(|cx| {
            let buffer = MultiBuffer::build_multi(
                [
                    (
                        &(sample_text(8, 6, 'a') + "\n"),
                        vec![
                            Point::new(0, 0)..Point::new(3, 0),
                            Point::new(4, 0)..Point::new(7, 0),
                        ],
                    ),
                    (
                        &(sample_text(8, 6, 'a') + "\n"),
                        vec![Point::new(1, 0)..Point::new(3, 0)],
                    ),
                ],
                cx,
            );
            Editor::new(EditorMode::Full, buffer, None, cx)
        });
        let editor = window.root(cx).unwrap();
        let style = cx.update(|cx| editor.read(cx).style().unwrap().clone());
        let _state = window.update(cx, |editor, cx| {
            editor.cursor_shape = CursorShape::Block;
            editor.change_selections(None, cx, |s| {
                s.select_display_ranges([
                    DisplayPoint::new(4, 0)..DisplayPoint::new(7, 0),
                    DisplayPoint::new(10, 0)..DisplayPoint::new(13, 0),
                ]);
            });
        });

        let (_, state) = cx.draw(point(px(500.), px(500.)), size(px(500.), px(500.)), |_| {
            EditorElement::new(&editor, style)
        });
        assert_eq!(state.selections.len(), 1);
        let local_selections = &state.selections[0].1;
        assert_eq!(local_selections.len(), 2);

        // moves cursor on excerpt boundary back a line
        // and doesn't allow selection to bleed through
        assert_eq!(
            local_selections[0].range,
            DisplayPoint::new(4, 0)..DisplayPoint::new(6, 0)
        );
        assert_eq!(local_selections[0].head, DisplayPoint::new(5, 0));
        // moves cursor on buffer boundary back two lines
        // and doesn't allow selection to bleed through
        assert_eq!(
            local_selections[1].range,
            DisplayPoint::new(10, 0)..DisplayPoint::new(11, 0)
        );
        assert_eq!(local_selections[1].head, DisplayPoint::new(10, 0));
    }

    #[gpui::test]
    fn test_layout_with_placeholder_text_and_blocks(cx: &mut TestAppContext) {
        init_test(cx, |_| {});

        let window = cx.add_window(|cx| {
            let buffer = MultiBuffer::build_simple("", cx);
            Editor::new(EditorMode::Full, buffer, None, cx)
        });
        let cx = &mut VisualTestContext::from_window(*window, cx);
        let editor = window.root(cx).unwrap();
        let style = cx.update(|cx| editor.read(cx).style().unwrap().clone());
        window
            .update(cx, |editor, cx| {
                editor.set_placeholder_text("hello", cx);
                editor.insert_blocks(
                    [BlockProperties {
                        style: BlockStyle::Fixed,
                        disposition: BlockDisposition::Above,
                        height: 3,
                        position: Anchor::min(),
                        render: Box::new(|_| div().into_any()),
                    }],
                    None,
                    cx,
                );

                // Blur the editor so that it displays placeholder text.
                cx.blur();
            })
            .unwrap();

        let (_, state) = cx.draw(point(px(500.), px(500.)), size(px(500.), px(500.)), |_| {
            EditorElement::new(&editor, style)
        });
        assert_eq!(state.position_map.line_layouts.len(), 4);
        assert_eq!(
            state
                .line_numbers
                .iter()
                .map(Option::is_some)
                .collect::<Vec<_>>(),
            &[false, false, false, true]
        );
    }

    #[gpui::test]
    fn test_all_invisibles_drawing(cx: &mut TestAppContext) {
        const TAB_SIZE: u32 = 4;

        let input_text = "\t \t|\t| a b";
        let expected_invisibles = vec![
            Invisible::Tab {
                line_start_offset: 0,
            },
            Invisible::Whitespace {
                line_offset: TAB_SIZE as usize,
            },
            Invisible::Tab {
                line_start_offset: TAB_SIZE as usize + 1,
            },
            Invisible::Tab {
                line_start_offset: TAB_SIZE as usize * 2 + 1,
            },
            Invisible::Whitespace {
                line_offset: TAB_SIZE as usize * 3 + 1,
            },
            Invisible::Whitespace {
                line_offset: TAB_SIZE as usize * 3 + 3,
            },
        ];
        assert_eq!(
            expected_invisibles.len(),
            input_text
                .chars()
                .filter(|initial_char| initial_char.is_whitespace())
                .count(),
            "Hardcoded expected invisibles differ from the actual ones in '{input_text}'"
        );

        init_test(cx, |s| {
            s.defaults.show_whitespaces = Some(ShowWhitespaceSetting::All);
            s.defaults.tab_size = NonZeroU32::new(TAB_SIZE);
        });

        let actual_invisibles =
            collect_invisibles_from_new_editor(cx, EditorMode::Full, &input_text, px(500.0));

        assert_eq!(expected_invisibles, actual_invisibles);
    }

    #[gpui::test]
    fn test_invisibles_dont_appear_in_certain_editors(cx: &mut TestAppContext) {
        init_test(cx, |s| {
            s.defaults.show_whitespaces = Some(ShowWhitespaceSetting::All);
            s.defaults.tab_size = NonZeroU32::new(4);
        });

        for editor_mode_without_invisibles in [
            EditorMode::SingleLine,
            EditorMode::AutoHeight { max_lines: 100 },
        ] {
            let invisibles = collect_invisibles_from_new_editor(
                cx,
                editor_mode_without_invisibles,
                "\t\t\t| | a b",
                px(500.0),
            );
            assert!(invisibles.is_empty(),
                    "For editor mode {editor_mode_without_invisibles:?} no invisibles was expected but got {invisibles:?}");
        }
    }

    #[gpui::test]
    fn test_wrapped_invisibles_drawing(cx: &mut TestAppContext) {
        let tab_size = 4;
        let input_text = "a\tbcd   ".repeat(9);
        let repeated_invisibles = [
            Invisible::Tab {
                line_start_offset: 1,
            },
            Invisible::Whitespace {
                line_offset: tab_size as usize + 3,
            },
            Invisible::Whitespace {
                line_offset: tab_size as usize + 4,
            },
            Invisible::Whitespace {
                line_offset: tab_size as usize + 5,
            },
        ];
        let expected_invisibles = std::iter::once(repeated_invisibles)
            .cycle()
            .take(9)
            .flatten()
            .collect::<Vec<_>>();
        assert_eq!(
            expected_invisibles.len(),
            input_text
                .chars()
                .filter(|initial_char| initial_char.is_whitespace())
                .count(),
            "Hardcoded expected invisibles differ from the actual ones in '{input_text}'"
        );
        info!("Expected invisibles: {expected_invisibles:?}");

        init_test(cx, |_| {});

        // Put the same string with repeating whitespace pattern into editors of various size,
        // take deliberately small steps during resizing, to put all whitespace kinds near the wrap point.
        let resize_step = 10.0;
        let mut editor_width = 200.0;
        while editor_width <= 1000.0 {
            update_test_language_settings(cx, |s| {
                s.defaults.tab_size = NonZeroU32::new(tab_size);
                s.defaults.show_whitespaces = Some(ShowWhitespaceSetting::All);
                s.defaults.preferred_line_length = Some(editor_width as u32);
                s.defaults.soft_wrap = Some(language_settings::SoftWrap::PreferredLineLength);
            });

            let actual_invisibles = collect_invisibles_from_new_editor(
                cx,
                EditorMode::Full,
                &input_text,
                px(editor_width),
            );

            // Whatever the editor size is, ensure it has the same invisible kinds in the same order
            // (no good guarantees about the offsets: wrapping could trigger padding and its tests should check the offsets).
            let mut i = 0;
            for (actual_index, actual_invisible) in actual_invisibles.iter().enumerate() {
                i = actual_index;
                match expected_invisibles.get(i) {
                    Some(expected_invisible) => match (expected_invisible, actual_invisible) {
                        (Invisible::Whitespace { .. }, Invisible::Whitespace { .. })
                        | (Invisible::Tab { .. }, Invisible::Tab { .. }) => {}
                        _ => {
                            panic!("At index {i}, expected invisible {expected_invisible:?} does not match actual {actual_invisible:?} by kind. Actual invisibles: {actual_invisibles:?}")
                        }
                    },
                    None => panic!("Unexpected extra invisible {actual_invisible:?} at index {i}"),
                }
            }
            let missing_expected_invisibles = &expected_invisibles[i + 1..];
            assert!(
                missing_expected_invisibles.is_empty(),
                "Missing expected invisibles after index {i}: {missing_expected_invisibles:?}"
            );

            editor_width += resize_step;
        }
    }

    fn collect_invisibles_from_new_editor(
        cx: &mut TestAppContext,
        editor_mode: EditorMode,
        input_text: &str,
        editor_width: Pixels,
    ) -> Vec<Invisible> {
        info!(
            "Creating editor with mode {editor_mode:?}, width {}px and text '{input_text}'",
            editor_width.0
        );
        let window = cx.add_window(|cx| {
            let buffer = MultiBuffer::build_simple(&input_text, cx);
            Editor::new(editor_mode, buffer, None, cx)
        });
        let cx = &mut VisualTestContext::from_window(*window, cx);
        let editor = window.root(cx).unwrap();
        let style = cx.update(|cx| editor.read(cx).style().unwrap().clone());
        window
            .update(cx, |editor, cx| {
                editor.set_soft_wrap_mode(language_settings::SoftWrap::EditorWidth, cx);
                editor.set_wrap_width(Some(editor_width), cx);
            })
            .unwrap();
        let (_, state) = cx.draw(point(px(500.), px(500.)), size(px(500.), px(500.)), |_| {
            EditorElement::new(&editor, style)
        });
        state
            .position_map
            .line_layouts
            .iter()
            .flat_map(|line_with_invisibles| &line_with_invisibles.invisibles)
            .cloned()
            .collect()
    }
}

pub fn register_action<T: Action>(
    view: &View<Editor>,
    cx: &mut WindowContext,
    listener: impl Fn(&mut Editor, &T, &mut ViewContext<Editor>) + 'static,
) {
    let view = view.clone();
    cx.on_action(TypeId::of::<T>(), move |action, phase, cx| {
        let action = action.downcast_ref().unwrap();
        if phase == DispatchPhase::Bubble {
            view.update(cx, |editor, cx| {
                listener(editor, action, cx);
            })
        }
    })
}

fn compute_auto_height_layout(
    editor: &mut Editor,
    max_lines: usize,
    max_line_number_width: Pixels,
    known_dimensions: Size<Option<Pixels>>,
    cx: &mut ViewContext<Editor>,
) -> Option<Size<Pixels>> {
    let width = known_dimensions.width?;
    if let Some(height) = known_dimensions.height {
        return Some(size(width, height));
    }

    let style = editor.style.as_ref().unwrap();
    let font_id = cx.text_system().resolve_font(&style.text.font());
    let font_size = style.text.font_size.to_pixels(cx.rem_size());
    let line_height = style.text.line_height_in_pixels(cx.rem_size());
    let em_width = cx
        .text_system()
        .typographic_bounds(font_id, font_size, 'm')
        .unwrap()
        .size
        .width;

    let mut snapshot = editor.snapshot(cx);
    let gutter_dimensions =
        snapshot.gutter_dimensions(font_id, font_size, em_width, max_line_number_width, cx);

    editor.gutter_dimensions = gutter_dimensions;
    let text_width = width - gutter_dimensions.width;
    let overscroll = size(em_width, px(0.));

    let editor_width = text_width - gutter_dimensions.margin - overscroll.width - em_width;
    if editor.set_wrap_width(Some(editor_width), cx) {
        snapshot = editor.snapshot(cx);
    }

    let scroll_height = Pixels::from(snapshot.max_point().row() + 1) * line_height;
    let height = scroll_height
        .max(line_height)
        .min(line_height * max_lines as f32);

    Some(size(width, height))
}<|MERGE_RESOLUTION|>--- conflicted
+++ resolved
@@ -1406,21 +1406,17 @@
                 };
             editor
                 .tasks
-<<<<<<< HEAD
                 .iter()
-                .map(|((_, row), (multibuffer_offset, _))| {
+                .filter_map(|((_, row), (multibuffer_offset, _))| {
+                    if snapshot.is_line_folded(*row) {
+                        return None;
+                    }
                     let display_row = snapshot
                         .buffer_snapshot
                         .offset_to_point(*multibuffer_offset)
                         .to_display_point(&snapshot.display_snapshot)
                         .row();
-=======
-                .keys()
-                .filter_map(|row| {
-                    if snapshot.is_line_folded(*row) {
-                        return None;
-                    }
->>>>>>> fdcedf15
+
                     let button = editor.render_run_indicator(
                         &self.style,
                         Some(*row) == active_task_indicator_row,
