use crate::{
    code_context_menus::{CodeActionsMenu, MENU_ASIDE_MAX_WIDTH, MENU_ASIDE_MIN_WIDTH, MENU_GAP},
    commit_tooltip::{blame_entry_relative_timestamp, CommitTooltip, ParsedCommitMessage},
    display_map::{
        Block, BlockContext, BlockStyle, DisplaySnapshot, HighlightedChunk, ToDisplayPoint,
    },
    editor_settings::{
        CurrentLineHighlight, DoubleClickInMultibuffer, MultiCursorModifier, ScrollBeyondLastLine,
        ScrollbarDiagnostics, ShowScrollbar,
    },
    git::blame::GitBlame,
    hover_popover::{
        self, hover_at, HOVER_POPOVER_GAP, MIN_POPOVER_CHARACTER_WIDTH, MIN_POPOVER_LINE_HEIGHT,
    },
    inlay_hint_settings,
    items::BufferSearchHighlights,
    mouse_context_menu::{self, MenuPosition, MouseContextMenu},
    scroll::{axis_pair, scroll_amount::ScrollAmount, AxisPair},
    BlockId, ChunkReplacement, CursorShape, CustomBlockId, DisplayDiffHunk, DisplayPoint,
    DisplayRow, DocumentHighlightRead, DocumentHighlightWrite, EditDisplayMode, Editor, EditorMode,
    EditorSettings, EditorSnapshot, EditorStyle, ExpandExcerpts, FocusedBlock, GoToHunk,
    GoToPreviousHunk, GutterDimensions, HalfPageDown, HalfPageUp, HandleInput, HoveredCursor,
    InlayHintRefreshReason, InlineCompletion, JumpData, LineDown, LineHighlight, LineUp,
    OpenExcerpts, PageDown, PageUp, Point, RowExt, RowRangeExt, SelectPhase, SelectedTextHighlight,
    Selection, SoftWrap, StickyHeaderExcerpt, ToPoint, ToggleFold, COLUMNAR_SELECTION_MODIFIERS,
    CURSORS_VISIBLE_FOR, FILE_HEADER_HEIGHT, GIT_BLAME_MAX_AUTHOR_CHARS_DISPLAYED, MAX_LINE_LEN,
    MULTI_BUFFER_EXCERPT_HEADER_HEIGHT,
};
use buffer_diff::{DiffHunkStatus, DiffHunkStatusKind};
use client::ParticipantIndex;
use collections::{BTreeMap, HashMap, HashSet};
use feature_flags::{Debugger, FeatureFlagAppExt};
use file_icons::FileIcons;
use git::{blame::BlameEntry, status::FileStatus, Oid};
use gpui::{
    anchored, deferred, div, fill, linear_color_stop, linear_gradient, outline, pattern_slash,
    point, px, quad, relative, size, solid_background, svg, transparent_black, Action, AnyElement,
    App, AvailableSpace, Axis, Bounds, ClickEvent, ClipboardItem, ContentMask, Context, Corner,
    Corners, CursorStyle, DispatchPhase, Edges, Element, ElementInputHandler, Entity,
    Focusable as _, FontId, GlobalElementId, Hitbox, Hsla, InteractiveElement, IntoElement,
    Keystroke, Length, ModifiersChangedEvent, MouseButton, MouseDownEvent, MouseMoveEvent,
    MouseUpEvent, PaintQuad, ParentElement, Pixels, ScrollDelta, ScrollWheelEvent, ShapedLine,
    SharedString, Size, StatefulInteractiveElement, Style, Styled, Subscription, TextRun,
    TextStyleRefinement, Window,
};
use inline_completion::Direction;
use itertools::Itertools;
use language::{
    language_settings::{
        IndentGuideBackgroundColoring, IndentGuideColoring, IndentGuideSettings,
        ShowWhitespaceSetting,
    },
    ChunkRendererContext,
};
use lsp::DiagnosticSeverity;
use multi_buffer::{
    Anchor, ExcerptId, ExcerptInfo, ExpandExcerptDirection, MultiBufferPoint, MultiBufferRow,
    RowInfo,
};
<<<<<<< HEAD
use project::{
    debugger::breakpoint_store::{Breakpoint, BreakpointKind},
    project_settings::{self, GitGutterSetting, ProjectSettings},
};
=======
use project::project_settings::{self, GitGutterSetting, GitHunkStyleSetting, ProjectSettings};
>>>>>>> e298301b
use settings::Settings;
use smallvec::{smallvec, SmallVec};
use std::{
    any::TypeId,
    borrow::Cow,
    cmp::{self, Ordering},
    fmt::{self, Write},
    iter, mem,
    ops::{Deref, Range},
    rc::Rc,
    sync::Arc,
};
use sum_tree::Bias;
use text::BufferId;
use theme::{ActiveTheme, Appearance, BufferLineHeight, PlayerColor};
use ui::{
    h_flex, prelude::*, ButtonLike, ButtonStyle, ContextMenu, IconButtonShape, KeyBinding, Tooltip,
    POPOVER_Y_PADDING,
};
use unicode_segmentation::UnicodeSegmentation;
use util::{debug_panic, RangeExt, ResultExt};
use workspace::{item::Item, notifications::NotifyTaskExt};

const INLINE_BLAME_PADDING_EM_WIDTHS: f32 = 7.;
const MIN_SCROLL_THUMB_SIZE: f32 = 25.;

/// Determines what kinds of highlights should be applied to a lines background.
#[derive(Clone, Copy, Default)]
struct LineHighlightSpec {
    selection: bool,
    breakpoint: bool,
    _active_stack_frame: bool,
}

struct SelectionLayout {
    head: DisplayPoint,
    cursor_shape: CursorShape,
    is_newest: bool,
    is_local: bool,
    range: Range<DisplayPoint>,
    active_rows: Range<DisplayRow>,
    user_name: Option<SharedString>,
}

impl SelectionLayout {
    fn new<T: ToPoint + ToDisplayPoint + Clone>(
        selection: Selection<T>,
        line_mode: bool,
        cursor_shape: CursorShape,
        map: &DisplaySnapshot,
        is_newest: bool,
        is_local: bool,
        user_name: Option<SharedString>,
    ) -> Self {
        let point_selection = selection.map(|p| p.to_point(&map.buffer_snapshot));
        let display_selection = point_selection.map(|p| p.to_display_point(map));
        let mut range = display_selection.range();
        let mut head = display_selection.head();
        let mut active_rows = map.prev_line_boundary(point_selection.start).1.row()
            ..map.next_line_boundary(point_selection.end).1.row();

        // vim visual line mode
        if line_mode {
            let point_range = map.expand_to_line(point_selection.range());
            range = point_range.start.to_display_point(map)..point_range.end.to_display_point(map);
        }

        // any vim visual mode (including line mode)
        if (cursor_shape == CursorShape::Block || cursor_shape == CursorShape::Hollow)
            && !range.is_empty()
            && !selection.reversed
        {
            if head.column() > 0 {
                head = map.clip_point(DisplayPoint::new(head.row(), head.column() - 1), Bias::Left)
            } else if head.row().0 > 0 && head != map.max_point() {
                head = map.clip_point(
                    DisplayPoint::new(
                        head.row().previous_row(),
                        map.line_len(head.row().previous_row()),
                    ),
                    Bias::Left,
                );
                // updating range.end is a no-op unless you're cursor is
                // on the newline containing a multi-buffer divider
                // in which case the clip_point may have moved the head up
                // an additional row.
                range.end = DisplayPoint::new(head.row().next_row(), 0);
                active_rows.end = head.row();
            }
        }

        Self {
            head,
            cursor_shape,
            is_newest,
            is_local,
            range,
            active_rows,
            user_name,
        }
    }
}

pub struct EditorElement {
    editor: Entity<Editor>,
    style: EditorStyle,
}

type DisplayRowDelta = u32;

impl EditorElement {
    pub(crate) const SCROLLBAR_WIDTH: Pixels = px(15.);

    pub fn new(editor: &Entity<Editor>, style: EditorStyle) -> Self {
        Self {
            editor: editor.clone(),
            style,
        }
    }

    fn register_actions(&self, window: &mut Window, cx: &mut App) {
        let editor = &self.editor;
        editor.update(cx, |editor, cx| {
            for action in editor.editor_actions.borrow().values() {
                (action)(window, cx)
            }
        });

        crate::rust_analyzer_ext::apply_related_actions(editor, window, cx);
        crate::clangd_ext::apply_related_actions(editor, window, cx);
        register_action(editor, window, Editor::open_context_menu);
        register_action(editor, window, Editor::move_left);
        register_action(editor, window, Editor::move_right);
        register_action(editor, window, Editor::move_down);
        register_action(editor, window, Editor::move_down_by_lines);
        register_action(editor, window, Editor::select_down_by_lines);
        register_action(editor, window, Editor::move_up);
        register_action(editor, window, Editor::move_up_by_lines);
        register_action(editor, window, Editor::select_up_by_lines);
        register_action(editor, window, Editor::select_page_down);
        register_action(editor, window, Editor::select_page_up);
        register_action(editor, window, Editor::cancel);
        register_action(editor, window, Editor::newline);
        register_action(editor, window, Editor::newline_above);
        register_action(editor, window, Editor::newline_below);
        register_action(editor, window, Editor::backspace);
        register_action(editor, window, Editor::delete);
        register_action(editor, window, Editor::tab);
        register_action(editor, window, Editor::backtab);
        register_action(editor, window, Editor::indent);
        register_action(editor, window, Editor::outdent);
        register_action(editor, window, Editor::autoindent);
        register_action(editor, window, Editor::delete_line);
        register_action(editor, window, Editor::join_lines);
        register_action(editor, window, Editor::sort_lines_case_sensitive);
        register_action(editor, window, Editor::sort_lines_case_insensitive);
        register_action(editor, window, Editor::reverse_lines);
        register_action(editor, window, Editor::shuffle_lines);
        register_action(editor, window, Editor::convert_to_upper_case);
        register_action(editor, window, Editor::convert_to_lower_case);
        register_action(editor, window, Editor::convert_to_title_case);
        register_action(editor, window, Editor::convert_to_snake_case);
        register_action(editor, window, Editor::convert_to_kebab_case);
        register_action(editor, window, Editor::convert_to_upper_camel_case);
        register_action(editor, window, Editor::convert_to_lower_camel_case);
        register_action(editor, window, Editor::convert_to_opposite_case);
        register_action(editor, window, Editor::delete_to_previous_word_start);
        register_action(editor, window, Editor::delete_to_previous_subword_start);
        register_action(editor, window, Editor::delete_to_next_word_end);
        register_action(editor, window, Editor::delete_to_next_subword_end);
        register_action(editor, window, Editor::delete_to_beginning_of_line);
        register_action(editor, window, Editor::delete_to_end_of_line);
        register_action(editor, window, Editor::cut_to_end_of_line);
        register_action(editor, window, Editor::duplicate_line_up);
        register_action(editor, window, Editor::duplicate_line_down);
        register_action(editor, window, Editor::duplicate_selection);
        register_action(editor, window, Editor::move_line_up);
        register_action(editor, window, Editor::move_line_down);
        register_action(editor, window, Editor::transpose);
        register_action(editor, window, Editor::rewrap);
        register_action(editor, window, Editor::cut);
        register_action(editor, window, Editor::kill_ring_cut);
        register_action(editor, window, Editor::kill_ring_yank);
        register_action(editor, window, Editor::copy);
        register_action(editor, window, Editor::paste);
        register_action(editor, window, Editor::undo);
        register_action(editor, window, Editor::redo);
        register_action(editor, window, Editor::move_page_up);
        register_action(editor, window, Editor::move_page_down);
        register_action(editor, window, Editor::next_screen);
        register_action(editor, window, Editor::scroll_cursor_top);
        register_action(editor, window, Editor::scroll_cursor_center);
        register_action(editor, window, Editor::scroll_cursor_bottom);
        register_action(editor, window, Editor::scroll_cursor_center_top_bottom);
        register_action(editor, window, |editor, _: &LineDown, window, cx| {
            editor.scroll_screen(&ScrollAmount::Line(1.), window, cx)
        });
        register_action(editor, window, |editor, _: &LineUp, window, cx| {
            editor.scroll_screen(&ScrollAmount::Line(-1.), window, cx)
        });
        register_action(editor, window, |editor, _: &HalfPageDown, window, cx| {
            editor.scroll_screen(&ScrollAmount::Page(0.5), window, cx)
        });
        register_action(
            editor,
            window,
            |editor, HandleInput(text): &HandleInput, window, cx| {
                if text.is_empty() {
                    return;
                }
                editor.handle_input(text, window, cx);
            },
        );
        register_action(editor, window, |editor, _: &HalfPageUp, window, cx| {
            editor.scroll_screen(&ScrollAmount::Page(-0.5), window, cx)
        });
        register_action(editor, window, |editor, _: &PageDown, window, cx| {
            editor.scroll_screen(&ScrollAmount::Page(1.), window, cx)
        });
        register_action(editor, window, |editor, _: &PageUp, window, cx| {
            editor.scroll_screen(&ScrollAmount::Page(-1.), window, cx)
        });
        register_action(editor, window, Editor::move_to_previous_word_start);
        register_action(editor, window, Editor::move_to_previous_subword_start);
        register_action(editor, window, Editor::move_to_next_word_end);
        register_action(editor, window, Editor::move_to_next_subword_end);
        register_action(editor, window, Editor::move_to_beginning_of_line);
        register_action(editor, window, Editor::move_to_end_of_line);
        register_action(editor, window, Editor::move_to_start_of_paragraph);
        register_action(editor, window, Editor::move_to_end_of_paragraph);
        register_action(editor, window, Editor::move_to_beginning);
        register_action(editor, window, Editor::move_to_end);
        register_action(editor, window, Editor::move_to_start_of_excerpt);
        register_action(editor, window, Editor::move_to_start_of_next_excerpt);
        register_action(editor, window, Editor::move_to_end_of_excerpt);
        register_action(editor, window, Editor::move_to_end_of_previous_excerpt);
        register_action(editor, window, Editor::select_up);
        register_action(editor, window, Editor::select_down);
        register_action(editor, window, Editor::select_left);
        register_action(editor, window, Editor::select_right);
        register_action(editor, window, Editor::select_to_previous_word_start);
        register_action(editor, window, Editor::select_to_previous_subword_start);
        register_action(editor, window, Editor::select_to_next_word_end);
        register_action(editor, window, Editor::select_to_next_subword_end);
        register_action(editor, window, Editor::select_to_beginning_of_line);
        register_action(editor, window, Editor::select_to_end_of_line);
        register_action(editor, window, Editor::select_to_start_of_paragraph);
        register_action(editor, window, Editor::select_to_end_of_paragraph);
        register_action(editor, window, Editor::select_to_start_of_excerpt);
        register_action(editor, window, Editor::select_to_start_of_next_excerpt);
        register_action(editor, window, Editor::select_to_end_of_excerpt);
        register_action(editor, window, Editor::select_to_end_of_previous_excerpt);
        register_action(editor, window, Editor::select_to_beginning);
        register_action(editor, window, Editor::select_to_end);
        register_action(editor, window, Editor::select_all);
        register_action(editor, window, |editor, action, window, cx| {
            editor.select_all_matches(action, window, cx).log_err();
        });
        register_action(editor, window, Editor::select_line);
        register_action(editor, window, Editor::split_selection_into_lines);
        register_action(editor, window, Editor::add_selection_above);
        register_action(editor, window, Editor::add_selection_below);
        register_action(editor, window, |editor, action, window, cx| {
            editor.select_next(action, window, cx).log_err();
        });
        register_action(editor, window, |editor, action, window, cx| {
            editor.select_previous(action, window, cx).log_err();
        });
        register_action(editor, window, Editor::toggle_comments);
        register_action(editor, window, Editor::select_larger_syntax_node);
        register_action(editor, window, Editor::select_smaller_syntax_node);
        register_action(editor, window, Editor::select_enclosing_symbol);
        register_action(editor, window, Editor::move_to_enclosing_bracket);
        register_action(editor, window, Editor::undo_selection);
        register_action(editor, window, Editor::redo_selection);
        if !editor.read(cx).is_singleton(cx) {
            register_action(editor, window, Editor::expand_excerpts);
            register_action(editor, window, Editor::expand_excerpts_up);
            register_action(editor, window, Editor::expand_excerpts_down);
        }
        register_action(editor, window, Editor::go_to_diagnostic);
        register_action(editor, window, Editor::go_to_prev_diagnostic);
        register_action(editor, window, Editor::go_to_next_hunk);
        register_action(editor, window, Editor::go_to_prev_hunk);
        register_action(editor, window, |editor, action, window, cx| {
            editor
                .go_to_definition(action, window, cx)
                .detach_and_log_err(cx);
        });
        register_action(editor, window, |editor, action, window, cx| {
            editor
                .go_to_definition_split(action, window, cx)
                .detach_and_log_err(cx);
        });
        register_action(editor, window, |editor, action, window, cx| {
            editor
                .go_to_declaration(action, window, cx)
                .detach_and_log_err(cx);
        });
        register_action(editor, window, |editor, action, window, cx| {
            editor
                .go_to_declaration_split(action, window, cx)
                .detach_and_log_err(cx);
        });
        register_action(editor, window, |editor, action, window, cx| {
            editor
                .go_to_implementation(action, window, cx)
                .detach_and_log_err(cx);
        });
        register_action(editor, window, |editor, action, window, cx| {
            editor
                .go_to_implementation_split(action, window, cx)
                .detach_and_log_err(cx);
        });
        register_action(editor, window, |editor, action, window, cx| {
            editor
                .go_to_type_definition(action, window, cx)
                .detach_and_log_err(cx);
        });
        register_action(editor, window, |editor, action, window, cx| {
            editor
                .go_to_type_definition_split(action, window, cx)
                .detach_and_log_err(cx);
        });
        register_action(editor, window, Editor::open_url);
        register_action(editor, window, Editor::open_selected_filename);
        register_action(editor, window, Editor::fold);
        register_action(editor, window, Editor::fold_at_level);
        register_action(editor, window, Editor::fold_all);
        register_action(editor, window, Editor::fold_function_bodies);
        register_action(editor, window, Editor::fold_at);
        register_action(editor, window, Editor::fold_recursive);
        register_action(editor, window, Editor::toggle_fold);
        register_action(editor, window, Editor::toggle_fold_recursive);
        register_action(editor, window, Editor::unfold_lines);
        register_action(editor, window, Editor::unfold_recursive);
        register_action(editor, window, Editor::unfold_all);
        register_action(editor, window, Editor::unfold_at);
        register_action(editor, window, Editor::fold_selected_ranges);
        register_action(editor, window, Editor::set_mark);
        register_action(editor, window, Editor::swap_selection_ends);
        register_action(editor, window, Editor::show_completions);
        register_action(editor, window, Editor::toggle_code_actions);
        register_action(editor, window, Editor::open_excerpts);
        register_action(editor, window, Editor::open_excerpts_in_split);
        register_action(editor, window, Editor::open_proposed_changes_editor);
        register_action(editor, window, Editor::toggle_soft_wrap);
        register_action(editor, window, Editor::toggle_tab_bar);
        register_action(editor, window, Editor::toggle_line_numbers);
        register_action(editor, window, Editor::toggle_relative_line_numbers);
        register_action(editor, window, Editor::toggle_indent_guides);
        register_action(editor, window, Editor::toggle_inlay_hints);
        register_action(editor, window, Editor::toggle_edit_predictions);
        register_action(editor, window, Editor::toggle_inline_diagnostics);
        register_action(editor, window, hover_popover::hover);
        register_action(editor, window, Editor::reveal_in_finder);
        register_action(editor, window, Editor::copy_path);
        register_action(editor, window, Editor::copy_relative_path);
        register_action(editor, window, Editor::copy_file_name);
        register_action(editor, window, Editor::copy_file_name_without_extension);
        register_action(editor, window, Editor::copy_highlight_json);
        register_action(editor, window, Editor::copy_permalink_to_line);
        register_action(editor, window, Editor::open_permalink_to_line);
        register_action(editor, window, Editor::copy_file_location);
        register_action(editor, window, Editor::toggle_git_blame);
        register_action(editor, window, Editor::toggle_git_blame_inline);
        register_action(editor, window, Editor::toggle_selected_diff_hunks);
        register_action(editor, window, Editor::toggle_staged_selected_diff_hunks);
        register_action(editor, window, Editor::stage_and_next);
        register_action(editor, window, Editor::unstage_and_next);
        register_action(editor, window, Editor::expand_all_diff_hunks);

        register_action(editor, window, |editor, action, window, cx| {
            if let Some(task) = editor.format(action, window, cx) {
                task.detach_and_notify_err(window, cx);
            } else {
                cx.propagate();
            }
        });
        register_action(editor, window, |editor, action, window, cx| {
            if let Some(task) = editor.format_selections(action, window, cx) {
                task.detach_and_notify_err(window, cx);
            } else {
                cx.propagate();
            }
        });
        register_action(editor, window, |editor, action, window, cx| {
            if let Some(task) = editor.organize_imports(action, window, cx) {
                task.detach_and_notify_err(window, cx);
            } else {
                cx.propagate();
            }
        });
        register_action(editor, window, Editor::restart_language_server);
        register_action(editor, window, Editor::show_character_palette);
        register_action(editor, window, |editor, action, window, cx| {
            if let Some(task) = editor.confirm_completion(action, window, cx) {
                task.detach_and_notify_err(window, cx);
            } else {
                cx.propagate();
            }
        });
        register_action(editor, window, |editor, action, window, cx| {
            if let Some(task) = editor.compose_completion(action, window, cx) {
                task.detach_and_notify_err(window, cx);
            } else {
                cx.propagate();
            }
        });
        register_action(editor, window, |editor, action, window, cx| {
            if let Some(task) = editor.confirm_code_action(action, window, cx) {
                task.detach_and_notify_err(window, cx);
            } else {
                cx.propagate();
            }
        });
        register_action(editor, window, |editor, action, window, cx| {
            if let Some(task) = editor.rename(action, window, cx) {
                task.detach_and_notify_err(window, cx);
            } else {
                cx.propagate();
            }
        });
        register_action(editor, window, |editor, action, window, cx| {
            if let Some(task) = editor.confirm_rename(action, window, cx) {
                task.detach_and_notify_err(window, cx);
            } else {
                cx.propagate();
            }
        });
        register_action(editor, window, |editor, action, window, cx| {
            if let Some(task) = editor.find_all_references(action, window, cx) {
                task.detach_and_log_err(cx);
            } else {
                cx.propagate();
            }
        });
        register_action(editor, window, Editor::show_signature_help);
        register_action(editor, window, Editor::next_edit_prediction);
        register_action(editor, window, Editor::previous_edit_prediction);
        register_action(editor, window, Editor::show_inline_completion);
        register_action(editor, window, Editor::context_menu_first);
        register_action(editor, window, Editor::context_menu_prev);
        register_action(editor, window, Editor::context_menu_next);
        register_action(editor, window, Editor::context_menu_last);
        register_action(editor, window, Editor::display_cursor_names);
        register_action(editor, window, Editor::unique_lines_case_insensitive);
        register_action(editor, window, Editor::unique_lines_case_sensitive);
        register_action(editor, window, Editor::accept_partial_inline_completion);
        register_action(editor, window, Editor::accept_edit_prediction);
        register_action(editor, window, Editor::restore_file);
        register_action(editor, window, Editor::git_restore);
        register_action(editor, window, Editor::apply_all_diff_hunks);
        register_action(editor, window, Editor::apply_selected_diff_hunks);
        register_action(editor, window, Editor::open_active_item_in_terminal);
        register_action(editor, window, Editor::reload_file);
        register_action(editor, window, Editor::spawn_nearest_task);
        register_action(editor, window, Editor::insert_uuid_v4);
        register_action(editor, window, Editor::insert_uuid_v7);
        register_action(editor, window, Editor::open_selections_in_multibuffer);
        if cx.has_flag::<Debugger>() {
            register_action(editor, window, Editor::toggle_breakpoint);
            register_action(editor, window, Editor::edit_log_breakpoint);
        }
    }

    fn register_key_listeners(&self, window: &mut Window, _: &mut App, layout: &EditorLayout) {
        let position_map = layout.position_map.clone();
        window.on_key_event({
            let editor = self.editor.clone();
            move |event: &ModifiersChangedEvent, phase, window, cx| {
                if phase != DispatchPhase::Bubble {
                    return;
                }
                editor.update(cx, |editor, cx| {
                    let inlay_hint_settings = inlay_hint_settings(
                        editor.selections.newest_anchor().head(),
                        &editor.buffer.read(cx).snapshot(cx),
                        cx,
                    );

                    if let Some(inlay_modifiers) = inlay_hint_settings
                        .toggle_on_modifiers_press
                        .as_ref()
                        .filter(|modifiers| modifiers.modified())
                    {
                        editor.refresh_inlay_hints(
                            InlayHintRefreshReason::ModifiersChanged(
                                inlay_modifiers == &event.modifiers,
                            ),
                            cx,
                        );
                    }

                    if editor.hover_state.focused(window, cx) {
                        return;
                    }

                    editor.handle_modifiers_changed(event.modifiers, &position_map, window, cx);
                })
            }
        });
    }

    fn mouse_left_down(
        editor: &mut Editor,
        event: &MouseDownEvent,
        hovered_hunk: Option<Range<Anchor>>,
        position_map: &PositionMap,
        line_numbers: &HashMap<MultiBufferRow, LineNumberLayout>,
        window: &mut Window,
        cx: &mut Context<Editor>,
    ) {
        if window.default_prevented() {
            return;
        }

        let text_hitbox = &position_map.text_hitbox;
        let gutter_hitbox = &position_map.gutter_hitbox;
        let mut click_count = event.click_count;
        let mut modifiers = event.modifiers;

        if let Some(hovered_hunk) = hovered_hunk {
            editor.toggle_single_diff_hunk(hovered_hunk, cx);
            cx.notify();
            return;
        } else if gutter_hitbox.is_hovered(window) {
            click_count = 3; // Simulate triple-click when clicking the gutter to select lines
        } else if !text_hitbox.is_hovered(window) {
            return;
        }

        let is_singleton = editor.buffer().read(cx).is_singleton();

        if click_count == 2 && !is_singleton {
            match EditorSettings::get_global(cx).double_click_in_multibuffer {
                DoubleClickInMultibuffer::Select => {
                    // do nothing special on double click, all selection logic is below
                }
                DoubleClickInMultibuffer::Open => {
                    if modifiers.alt {
                        // if double click is made with alt, pretend it's a regular double click without opening and alt,
                        // and run the selection logic.
                        modifiers.alt = false;
                    } else {
                        let scroll_position_row =
                            position_map.scroll_pixel_position.y / position_map.line_height;
                        let display_row = (((event.position - gutter_hitbox.bounds.origin).y
                            + position_map.scroll_pixel_position.y)
                            / position_map.line_height)
                            as u32;
                        let multi_buffer_row = position_map
                            .snapshot
                            .display_point_to_point(
                                DisplayPoint::new(DisplayRow(display_row), 0),
                                Bias::Right,
                            )
                            .row;
                        let line_offset_from_top = display_row - scroll_position_row as u32;
                        // if double click is made without alt, open the corresponding excerp
                        editor.open_excerpts_common(
                            Some(JumpData::MultiBufferRow {
                                row: MultiBufferRow(multi_buffer_row),
                                line_offset_from_top,
                            }),
                            false,
                            window,
                            cx,
                        );
                        return;
                    }
                }
            }
        }

        let point_for_position = position_map.point_for_position(event.position);
        let position = point_for_position.previous_valid;
        if modifiers == COLUMNAR_SELECTION_MODIFIERS {
            editor.select(
                SelectPhase::BeginColumnar {
                    position,
                    reset: false,
                    goal_column: point_for_position.exact_unclipped.column(),
                },
                window,
                cx,
            );
        } else if modifiers.shift && !modifiers.control && !modifiers.alt && !modifiers.secondary()
        {
            editor.select(
                SelectPhase::Extend {
                    position,
                    click_count,
                },
                window,
                cx,
            );
        } else {
            let multi_cursor_setting = EditorSettings::get_global(cx).multi_cursor_modifier;
            let multi_cursor_modifier = match multi_cursor_setting {
                MultiCursorModifier::Alt => modifiers.alt,
                MultiCursorModifier::CmdOrCtrl => modifiers.secondary(),
            };
            editor.select(
                SelectPhase::Begin {
                    position,
                    add: multi_cursor_modifier,
                    click_count,
                },
                window,
                cx,
            );
        }
        cx.stop_propagation();

        if !is_singleton {
            let display_row = (((event.position - gutter_hitbox.bounds.origin).y
                + position_map.scroll_pixel_position.y)
                / position_map.line_height) as u32;
            let multi_buffer_row = position_map
                .snapshot
                .display_point_to_point(DisplayPoint::new(DisplayRow(display_row), 0), Bias::Right)
                .row;
            if line_numbers
                .get(&MultiBufferRow(multi_buffer_row))
                .and_then(|line_number| line_number.hitbox.as_ref())
                .is_some_and(|hitbox| hitbox.contains(&event.position))
            {
                let scroll_position_row =
                    position_map.scroll_pixel_position.y / position_map.line_height;
                let line_offset_from_top = display_row - scroll_position_row as u32;

                editor.open_excerpts_common(
                    Some(JumpData::MultiBufferRow {
                        row: MultiBufferRow(multi_buffer_row),
                        line_offset_from_top,
                    }),
                    modifiers.alt,
                    window,
                    cx,
                );
                cx.stop_propagation();
            }
        }
    }

    fn mouse_right_down(
        editor: &mut Editor,
        event: &MouseDownEvent,
        position_map: &PositionMap,
        window: &mut Window,
        cx: &mut Context<Editor>,
    ) {
        if !position_map.text_hitbox.is_hovered(window) {
            return;
        }
        let point_for_position = position_map.point_for_position(event.position);
        mouse_context_menu::deploy_context_menu(
            editor,
            Some(event.position),
            point_for_position.previous_valid,
            window,
            cx,
        );
        cx.stop_propagation();
    }

    fn mouse_middle_down(
        editor: &mut Editor,
        event: &MouseDownEvent,
        position_map: &PositionMap,
        window: &mut Window,
        cx: &mut Context<Editor>,
    ) {
        if !position_map.text_hitbox.is_hovered(window) || window.default_prevented() {
            return;
        }

        let point_for_position = position_map.point_for_position(event.position);
        let position = point_for_position.previous_valid;

        editor.select(
            SelectPhase::BeginColumnar {
                position,
                reset: true,
                goal_column: point_for_position.exact_unclipped.column(),
            },
            window,
            cx,
        );
    }

    fn mouse_up(
        editor: &mut Editor,
        event: &MouseUpEvent,
        position_map: &PositionMap,
        window: &mut Window,
        cx: &mut Context<Editor>,
    ) {
        let text_hitbox = &position_map.text_hitbox;
        let end_selection = editor.has_pending_selection();
        let pending_nonempty_selections = editor.has_pending_nonempty_selection();

        if end_selection {
            editor.select(SelectPhase::End, window, cx);
        }

        if end_selection && pending_nonempty_selections {
            cx.stop_propagation();
        } else if cfg!(any(target_os = "linux", target_os = "freebsd"))
            && event.button == MouseButton::Middle
        {
            if !text_hitbox.is_hovered(window) || editor.read_only(cx) {
                return;
            }

            #[cfg(any(target_os = "linux", target_os = "freebsd"))]
            if EditorSettings::get_global(cx).middle_click_paste {
                if let Some(text) = cx.read_from_primary().and_then(|item| item.text()) {
                    let point_for_position = position_map.point_for_position(event.position);
                    let position = point_for_position.previous_valid;

                    editor.select(
                        SelectPhase::Begin {
                            position,
                            add: false,
                            click_count: 1,
                        },
                        window,
                        cx,
                    );
                    editor.insert(&text, window, cx);
                }
                cx.stop_propagation()
            }
        }
    }

    fn click(
        editor: &mut Editor,
        event: &ClickEvent,
        position_map: &PositionMap,
        window: &mut Window,
        cx: &mut Context<Editor>,
    ) {
        let text_hitbox = &position_map.text_hitbox;
        let pending_nonempty_selections = editor.has_pending_nonempty_selection();

        let multi_cursor_setting = EditorSettings::get_global(cx).multi_cursor_modifier;
        let multi_cursor_modifier = match multi_cursor_setting {
            MultiCursorModifier::Alt => event.modifiers().secondary(),
            MultiCursorModifier::CmdOrCtrl => event.modifiers().alt,
        };

        if !pending_nonempty_selections && multi_cursor_modifier && text_hitbox.is_hovered(window) {
            let point = position_map.point_for_position(event.up.position);
            editor.handle_click_hovered_link(point, event.modifiers(), window, cx);

            cx.stop_propagation();
        }
    }

    fn mouse_dragged(
        editor: &mut Editor,
        event: &MouseMoveEvent,
        position_map: &PositionMap,
        window: &mut Window,
        cx: &mut Context<Editor>,
    ) {
        if !editor.has_pending_selection() {
            return;
        }

        let text_bounds = position_map.text_hitbox.bounds;
        let point_for_position = position_map.point_for_position(event.position);
        let mut scroll_delta = gpui::Point::<f32>::default();
        let vertical_margin = position_map.line_height.min(text_bounds.size.height / 3.0);
        let top = text_bounds.origin.y + vertical_margin;
        let bottom = text_bounds.bottom_left().y - vertical_margin;
        if event.position.y < top {
            scroll_delta.y = -scale_vertical_mouse_autoscroll_delta(top - event.position.y);
        }
        if event.position.y > bottom {
            scroll_delta.y = scale_vertical_mouse_autoscroll_delta(event.position.y - bottom);
        }

        // We need horizontal width of text
        let style = editor.style.clone().unwrap_or_default();
        let font_id = window.text_system().resolve_font(&style.text.font());
        let font_size = style.text.font_size.to_pixels(window.rem_size());
        let em_width = window.text_system().em_width(font_id, font_size).unwrap();

        let scroll_margin_x = EditorSettings::get_global(cx).horizontal_scroll_margin;

        let scroll_space: Pixels = scroll_margin_x * em_width;

        let left = text_bounds.origin.x + scroll_space;
        let right = text_bounds.top_right().x - scroll_space;

        if event.position.x < left {
            scroll_delta.x = -scale_horizontal_mouse_autoscroll_delta(left - event.position.x);
        }
        if event.position.x > right {
            scroll_delta.x = scale_horizontal_mouse_autoscroll_delta(event.position.x - right);
        }

        editor.select(
            SelectPhase::Update {
                position: point_for_position.previous_valid,
                goal_column: point_for_position.exact_unclipped.column(),
                scroll_delta,
            },
            window,
            cx,
        );
    }

    fn mouse_moved(
        editor: &mut Editor,
        event: &MouseMoveEvent,
        position_map: &PositionMap,
        window: &mut Window,
        cx: &mut Context<Editor>,
    ) {
        let text_hitbox = &position_map.text_hitbox;
        let gutter_hitbox = &position_map.gutter_hitbox;
        let modifiers = event.modifiers;
        let gutter_hovered = gutter_hitbox.is_hovered(window);
        editor.set_gutter_hovered(gutter_hovered, cx);

        if gutter_hovered {
            editor.gutter_breakpoint_indicator = Some(
                position_map
                    .point_for_position(event.position)
                    .previous_valid,
            );
        } else {
            editor.gutter_breakpoint_indicator = None;
        }

        cx.notify();

        // Don't trigger hover popover if mouse is hovering over context menu
        if text_hitbox.is_hovered(window) {
            let point_for_position = position_map.point_for_position(event.position);

            editor.update_hovered_link(
                point_for_position,
                &position_map.snapshot,
                modifiers,
                window,
                cx,
            );

            if let Some(point) = point_for_position.as_valid() {
                let anchor = position_map
                    .snapshot
                    .buffer_snapshot
                    .anchor_before(point.to_offset(&position_map.snapshot, Bias::Left));
                hover_at(editor, Some(anchor), window, cx);
                Self::update_visible_cursor(editor, point, position_map, window, cx);
            } else {
                hover_at(editor, None, window, cx);
            }
        } else {
            editor.hide_hovered_link(cx);
            hover_at(editor, None, window, cx);
            if gutter_hovered {
                cx.stop_propagation();
            }
        }
    }

    fn update_visible_cursor(
        editor: &mut Editor,
        point: DisplayPoint,
        position_map: &PositionMap,
        window: &mut Window,
        cx: &mut Context<Editor>,
    ) {
        let snapshot = &position_map.snapshot;
        let Some(hub) = editor.collaboration_hub() else {
            return;
        };
        let start = snapshot.display_snapshot.clip_point(
            DisplayPoint::new(point.row(), point.column().saturating_sub(1)),
            Bias::Left,
        );
        let end = snapshot.display_snapshot.clip_point(
            DisplayPoint::new(
                point.row(),
                (point.column() + 1).min(snapshot.line_len(point.row())),
            ),
            Bias::Right,
        );

        let range = snapshot
            .buffer_snapshot
            .anchor_at(start.to_point(&snapshot.display_snapshot), Bias::Left)
            ..snapshot
                .buffer_snapshot
                .anchor_at(end.to_point(&snapshot.display_snapshot), Bias::Right);

        let Some(selection) = snapshot.remote_selections_in_range(&range, hub, cx).next() else {
            return;
        };
        let key = crate::HoveredCursor {
            replica_id: selection.replica_id,
            selection_id: selection.selection.id,
        };
        editor.hovered_cursors.insert(
            key.clone(),
            cx.spawn_in(window, |editor, mut cx| async move {
                cx.background_executor().timer(CURSORS_VISIBLE_FOR).await;
                editor
                    .update(&mut cx, |editor, cx| {
                        editor.hovered_cursors.remove(&key);
                        cx.notify();
                    })
                    .ok();
            }),
        );
        cx.notify()
    }

    #[allow(clippy::too_many_arguments)]
    fn layout_selections(
        &self,
        start_anchor: Anchor,
        end_anchor: Anchor,
        local_selections: &[Selection<Point>],
        snapshot: &EditorSnapshot,
        start_row: DisplayRow,
        end_row: DisplayRow,
        window: &mut Window,
        cx: &mut App,
    ) -> (
        Vec<(PlayerColor, Vec<SelectionLayout>)>,
        BTreeMap<DisplayRow, LineHighlightSpec>,
        Option<DisplayPoint>,
    ) {
        let mut selections: Vec<(PlayerColor, Vec<SelectionLayout>)> = Vec::new();
        let mut active_rows = BTreeMap::new();
        let mut newest_selection_head = None;
        self.editor.update(cx, |editor, cx| {
            if editor.show_local_selections {
                let mut layouts = Vec::new();
                let newest = editor.selections.newest(cx);
                for selection in local_selections.iter().cloned() {
                    let is_empty = selection.start == selection.end;
                    let is_newest = selection == newest;

                    let layout = SelectionLayout::new(
                        selection,
                        editor.selections.line_mode,
                        editor.cursor_shape,
                        &snapshot.display_snapshot,
                        is_newest,
                        editor.leader_peer_id.is_none(),
                        None,
                    );
                    if is_newest {
                        newest_selection_head = Some(layout.head);
                    }

                    for row in cmp::max(layout.active_rows.start.0, start_row.0)
                        ..=cmp::min(layout.active_rows.end.0, end_row.0)
                    {
                        let contains_non_empty_selection = active_rows
                            .entry(DisplayRow(row))
                            .or_insert_with(LineHighlightSpec::default);
                        contains_non_empty_selection.selection |= !is_empty;
                    }
                    layouts.push(layout);
                }

                let player = editor.current_user_player_color(cx);
                selections.push((player, layouts));
            }

            if let Some(collaboration_hub) = &editor.collaboration_hub {
                // When following someone, render the local selections in their color.
                if let Some(leader_id) = editor.leader_peer_id {
                    if let Some(collaborator) = collaboration_hub.collaborators(cx).get(&leader_id)
                    {
                        if let Some(participant_index) = collaboration_hub
                            .user_participant_indices(cx)
                            .get(&collaborator.user_id)
                        {
                            if let Some((local_selection_style, _)) = selections.first_mut() {
                                *local_selection_style = cx
                                    .theme()
                                    .players()
                                    .color_for_participant(participant_index.0);
                            }
                        }
                    }
                }

                let mut remote_selections = HashMap::default();
                for selection in snapshot.remote_selections_in_range(
                    &(start_anchor..end_anchor),
                    collaboration_hub.as_ref(),
                    cx,
                ) {
                    let selection_style =
                        Self::get_participant_color(selection.participant_index, cx);

                    // Don't re-render the leader's selections, since the local selections
                    // match theirs.
                    if Some(selection.peer_id) == editor.leader_peer_id {
                        continue;
                    }
                    let key = HoveredCursor {
                        replica_id: selection.replica_id,
                        selection_id: selection.selection.id,
                    };

                    let is_shown =
                        editor.show_cursor_names || editor.hovered_cursors.contains_key(&key);

                    remote_selections
                        .entry(selection.replica_id)
                        .or_insert((selection_style, Vec::new()))
                        .1
                        .push(SelectionLayout::new(
                            selection.selection,
                            selection.line_mode,
                            selection.cursor_shape,
                            &snapshot.display_snapshot,
                            false,
                            false,
                            if is_shown { selection.user_name } else { None },
                        ));
                }

                selections.extend(remote_selections.into_values());
            } else if !editor.is_focused(window) && editor.show_cursor_when_unfocused {
                let layouts = snapshot
                    .buffer_snapshot
                    .selections_in_range(&(start_anchor..end_anchor), true)
                    .map(move |(_, line_mode, cursor_shape, selection)| {
                        SelectionLayout::new(
                            selection,
                            line_mode,
                            cursor_shape,
                            &snapshot.display_snapshot,
                            false,
                            false,
                            None,
                        )
                    })
                    .collect::<Vec<_>>();
                let player = editor.current_user_player_color(cx);
                selections.push((player, layouts));
            }
        });
        (selections, active_rows, newest_selection_head)
    }

    fn collect_cursors(
        &self,
        snapshot: &EditorSnapshot,
        cx: &mut App,
    ) -> Vec<(DisplayPoint, Hsla)> {
        let editor = self.editor.read(cx);
        let mut cursors = Vec::new();
        let mut skip_local = false;
        let mut add_cursor = |anchor: Anchor, color| {
            cursors.push((anchor.to_display_point(&snapshot.display_snapshot), color));
        };
        // Remote cursors
        if let Some(collaboration_hub) = &editor.collaboration_hub {
            for remote_selection in snapshot.remote_selections_in_range(
                &(Anchor::min()..Anchor::max()),
                collaboration_hub.deref(),
                cx,
            ) {
                let color = Self::get_participant_color(remote_selection.participant_index, cx);
                add_cursor(remote_selection.selection.head(), color.cursor);
                if Some(remote_selection.peer_id) == editor.leader_peer_id {
                    skip_local = true;
                }
            }
        }
        // Local cursors
        if !skip_local {
            let color = cx.theme().players().local().cursor;
            editor.selections.disjoint.iter().for_each(|selection| {
                add_cursor(selection.head(), color);
            });
            if let Some(ref selection) = editor.selections.pending_anchor() {
                add_cursor(selection.head(), color);
            }
        }
        cursors
    }

    #[allow(clippy::too_many_arguments)]
    fn layout_visible_cursors(
        &self,
        snapshot: &EditorSnapshot,
        selections: &[(PlayerColor, Vec<SelectionLayout>)],
        block_start_rows: &HashSet<DisplayRow>,
        visible_display_row_range: Range<DisplayRow>,
        line_layouts: &[LineWithInvisibles],
        text_hitbox: &Hitbox,
        content_origin: gpui::Point<Pixels>,
        scroll_position: gpui::Point<f32>,
        scroll_pixel_position: gpui::Point<Pixels>,
        line_height: Pixels,
        em_width: Pixels,
        em_advance: Pixels,
        autoscroll_containing_element: bool,
        window: &mut Window,
        cx: &mut App,
    ) -> Vec<CursorLayout> {
        let mut autoscroll_bounds = None;
        let cursor_layouts = self.editor.update(cx, |editor, cx| {
            let mut cursors = Vec::new();

            let show_local_cursors = editor.show_local_cursors(window, cx);

            for (player_color, selections) in selections {
                for selection in selections {
                    let cursor_position = selection.head;

                    let in_range = visible_display_row_range.contains(&cursor_position.row());
                    if (selection.is_local && !show_local_cursors)
                        || !in_range
                        || block_start_rows.contains(&cursor_position.row())
                    {
                        continue;
                    }

                    let cursor_row_layout = &line_layouts
                        [cursor_position.row().minus(visible_display_row_range.start) as usize];
                    let cursor_column = cursor_position.column() as usize;

                    let cursor_character_x = cursor_row_layout.x_for_index(cursor_column);
                    let mut block_width =
                        cursor_row_layout.x_for_index(cursor_column + 1) - cursor_character_x;
                    if block_width == Pixels::ZERO {
                        block_width = em_advance;
                    }
                    let block_text = if let CursorShape::Block = selection.cursor_shape {
                        snapshot
                            .grapheme_at(cursor_position)
                            .or_else(|| {
                                if cursor_column == 0 {
                                    snapshot.placeholder_text().and_then(|s| {
                                        s.graphemes(true).next().map(|s| s.to_string().into())
                                    })
                                } else {
                                    None
                                }
                            })
                            .and_then(|text| {
                                let len = text.len();

                                let font = cursor_row_layout
                                    .font_id_for_index(cursor_column)
                                    .and_then(|cursor_font_id| {
                                        window.text_system().get_font_for_id(cursor_font_id)
                                    })
                                    .unwrap_or(self.style.text.font());

                                // Invert the text color for the block cursor. Ensure that the text
                                // color is opaque enough to be visible against the background color.
                                //
                                // 0.75 is an arbitrary threshold to determine if the background color is
                                // opaque enough to use as a text color.
                                //
                                // TODO: In the future we should ensure themes have a `text_inverse` color.
                                let color = if cx.theme().colors().editor_background.a < 0.75 {
                                    match cx.theme().appearance {
                                        Appearance::Dark => Hsla::black(),
                                        Appearance::Light => Hsla::white(),
                                    }
                                } else {
                                    cx.theme().colors().editor_background
                                };

                                window
                                    .text_system()
                                    .shape_line(
                                        text,
                                        cursor_row_layout.font_size,
                                        &[TextRun {
                                            len,
                                            font,
                                            color,
                                            background_color: None,
                                            strikethrough: None,
                                            underline: None,
                                        }],
                                    )
                                    .log_err()
                            })
                    } else {
                        None
                    };

                    let x = cursor_character_x - scroll_pixel_position.x;
                    let y = (cursor_position.row().as_f32()
                        - scroll_pixel_position.y / line_height)
                        * line_height;
                    if selection.is_newest {
                        editor.pixel_position_of_newest_cursor = Some(point(
                            text_hitbox.origin.x + x + block_width / 2.,
                            text_hitbox.origin.y + y + line_height / 2.,
                        ));

                        if autoscroll_containing_element {
                            let top = text_hitbox.origin.y
                                + (cursor_position.row().as_f32() - scroll_position.y - 3.).max(0.)
                                    * line_height;
                            let left = text_hitbox.origin.x
                                + (cursor_position.column() as f32 - scroll_position.x - 3.)
                                    .max(0.)
                                    * em_width;

                            let bottom = text_hitbox.origin.y
                                + (cursor_position.row().as_f32() - scroll_position.y + 4.)
                                    * line_height;
                            let right = text_hitbox.origin.x
                                + (cursor_position.column() as f32 - scroll_position.x + 4.)
                                    * em_width;

                            autoscroll_bounds =
                                Some(Bounds::from_corners(point(left, top), point(right, bottom)))
                        }
                    }

                    let mut cursor = CursorLayout {
                        color: player_color.cursor,
                        block_width,
                        origin: point(x, y),
                        line_height,
                        shape: selection.cursor_shape,
                        block_text,
                        cursor_name: None,
                    };
                    let cursor_name = selection.user_name.clone().map(|name| CursorName {
                        string: name,
                        color: self.style.background,
                        is_top_row: cursor_position.row().0 == 0,
                    });
                    cursor.layout(content_origin, cursor_name, window, cx);
                    cursors.push(cursor);
                }
            }

            cursors
        });

        if let Some(bounds) = autoscroll_bounds {
            window.request_autoscroll(bounds);
        }

        cursor_layouts
    }

    fn layout_scrollbars(
        &self,
        snapshot: &EditorSnapshot,
        scrollbar_range_data: ScrollbarRangeData,
        scroll_position: gpui::Point<f32>,
        non_visible_cursors: bool,
        window: &mut Window,
        cx: &mut App,
    ) -> AxisPair<Option<ScrollbarLayout>> {
        let letter_size = scrollbar_range_data.letter_size;
        let text_units_per_page = axis_pair(
            scrollbar_range_data.scrollbar_bounds.size.width / letter_size.width,
            scrollbar_range_data.scrollbar_bounds.size.height / letter_size.height,
        );

        let scrollbar_settings = EditorSettings::get_global(cx).scrollbar;
        let show_scrollbars = self.editor.read(cx).show_scrollbars
            && match scrollbar_settings.show {
                ShowScrollbar::Auto => {
                    let editor = self.editor.read(cx);
                    let is_singleton = editor.is_singleton(cx);
                    // Git
                    (is_singleton && scrollbar_settings.git_diff && snapshot.buffer_snapshot.has_diff_hunks())
                    ||
                    // Buffer Search Results
                    (is_singleton && scrollbar_settings.search_results && editor.has_background_highlights::<BufferSearchHighlights>())
                    ||
                    // Selected Text Occurrences
                    (is_singleton && scrollbar_settings.selected_text && editor.has_background_highlights::<SelectedTextHighlight>())
                    ||
                    // Selected Symbol Occurrences
                    (is_singleton && scrollbar_settings.selected_symbol && (editor.has_background_highlights::<DocumentHighlightRead>() || editor.has_background_highlights::<DocumentHighlightWrite>()))
                    ||
                    // Diagnostics
                    (is_singleton && scrollbar_settings.diagnostics != ScrollbarDiagnostics::None && snapshot.buffer_snapshot.has_diagnostics())
                    ||
                    // Cursors out of sight
                    non_visible_cursors
                    ||
                    // Scrollmanager
                    editor.scroll_manager.scrollbars_visible()
                }
                ShowScrollbar::System => self.editor.read(cx).scroll_manager.scrollbars_visible(),
                ShowScrollbar::Always => true,
                ShowScrollbar::Never => false,
            };

        let axes: AxisPair<bool> = scrollbar_settings.axes.into();

        if snapshot.mode != EditorMode::Full {
            return axis_pair(None, None);
        }

        let visible_range = axis_pair(
            axes.horizontal
                .then(|| scroll_position.x..scroll_position.x + text_units_per_page.horizontal),
            axes.vertical
                .then(|| scroll_position.y..scroll_position.y + text_units_per_page.vertical),
        );

        // If a drag took place after we started dragging the scrollbar,
        // cancel the scrollbar drag.
        if cx.has_active_drag() {
            self.editor.update(cx, |editor, cx| {
                editor
                    .scroll_manager
                    .set_is_dragging_scrollbar(Axis::Horizontal, false, cx);
                editor
                    .scroll_manager
                    .set_is_dragging_scrollbar(Axis::Vertical, false, cx);
            });
        }

        let text_bounds = scrollbar_range_data.scrollbar_bounds;

        let track_bounds = axis_pair(
            axes.horizontal.then(|| {
                Bounds::from_corners(
                    point(
                        text_bounds.bottom_left().x,
                        text_bounds.bottom_left().y - self.style.scrollbar_width,
                    ),
                    point(
                        text_bounds.bottom_right().x
                            - if axes.vertical {
                                self.style.scrollbar_width
                            } else {
                                px(0.)
                            },
                        text_bounds.bottom_right().y,
                    ),
                )
            }),
            axes.vertical.then(|| {
                Bounds::from_corners(
                    point(self.scrollbar_left(&text_bounds), text_bounds.origin.y),
                    text_bounds.bottom_right(),
                )
            }),
        );

        let scroll_range_size = scrollbar_range_data.scroll_range.size;
        let total_text_units = axis_pair(
            Some(scroll_range_size.width / letter_size.width),
            Some(scroll_range_size.height / letter_size.height),
        );

        let thumb_size = axis_pair(
            total_text_units
                .horizontal
                .zip(track_bounds.horizontal)
                .and_then(|(total_text_units_x, track_bounds_x)| {
                    if text_units_per_page.horizontal >= total_text_units_x {
                        return None;
                    }
                    if track_bounds_x.size.width < px(MIN_SCROLL_THUMB_SIZE) {
                        return Some(track_bounds_x.size.width);
                    }
                    let thumb_size = track_bounds_x.size.width
                        * (text_units_per_page.horizontal / total_text_units_x);
                    Some(thumb_size.clamp(px(MIN_SCROLL_THUMB_SIZE), track_bounds_x.size.width))
                }),
            total_text_units.vertical.zip(track_bounds.vertical).map(
                |(total_text_units_y, track_bounds_y)| {
                    if track_bounds_y.size.height < px(MIN_SCROLL_THUMB_SIZE) {
                        return track_bounds_y.size.height;
                    }
                    let thumb_size = track_bounds_y.size.height
                        * (text_units_per_page.vertical / total_text_units_y);
                    thumb_size.clamp(px(MIN_SCROLL_THUMB_SIZE), track_bounds_y.size.height)
                },
            ),
        );

        // NOTE: Space not taken by track bounds divided by text units not on screen
        let text_unit_size = axis_pair(
            thumb_size
                .horizontal
                .zip(track_bounds.horizontal)
                .zip(total_text_units.horizontal)
                .map(|((thumb_size, track_bounds), total_text_units)| {
                    (track_bounds.size.width - thumb_size)
                        / (total_text_units - text_units_per_page.horizontal).max(0.)
                }),
            thumb_size
                .vertical
                .zip(track_bounds.vertical)
                .zip(total_text_units.vertical)
                .map(|((thumb_size, track_bounds), total_text_units)| {
                    (track_bounds.size.height - thumb_size)
                        / (total_text_units - text_units_per_page.vertical).max(0.)
                }),
        );

        let horizontal_scrollbar = track_bounds
            .horizontal
            .zip(visible_range.horizontal)
            .zip(text_unit_size.horizontal)
            .zip(thumb_size.horizontal)
            .map(
                |(((track_bounds, visible_range), text_unit_size), thumb_size)| ScrollbarLayout {
                    hitbox: window.insert_hitbox(track_bounds, false),
                    visible_range,
                    text_unit_size,
                    visible: show_scrollbars,
                    thumb_size,
                    axis: Axis::Horizontal,
                },
            );

        let vertical_scrollbar = track_bounds
            .vertical
            .zip(visible_range.vertical)
            .zip(text_unit_size.vertical)
            .zip(thumb_size.vertical)
            .map(
                |(((track_bounds, visible_range), text_unit_size), thumb_size)| ScrollbarLayout {
                    hitbox: window.insert_hitbox(track_bounds, false),
                    visible_range,
                    text_unit_size,
                    visible: show_scrollbars,
                    thumb_size,
                    axis: Axis::Vertical,
                },
            );

        axis_pair(horizontal_scrollbar, vertical_scrollbar)
    }

    #[allow(clippy::too_many_arguments)]
    fn prepaint_crease_toggles(
        &self,
        crease_toggles: &mut [Option<AnyElement>],
        line_height: Pixels,
        gutter_dimensions: &GutterDimensions,
        gutter_settings: crate::editor_settings::Gutter,
        scroll_pixel_position: gpui::Point<Pixels>,
        gutter_hitbox: &Hitbox,
        window: &mut Window,
        cx: &mut App,
    ) {
        for (ix, crease_toggle) in crease_toggles.iter_mut().enumerate() {
            if let Some(crease_toggle) = crease_toggle {
                debug_assert!(gutter_settings.folds);
                let available_space = size(
                    AvailableSpace::MinContent,
                    AvailableSpace::Definite(line_height * 0.55),
                );
                let crease_toggle_size = crease_toggle.layout_as_root(available_space, window, cx);

                let position = point(
                    gutter_dimensions.width - gutter_dimensions.right_padding,
                    ix as f32 * line_height - (scroll_pixel_position.y % line_height),
                );
                let centering_offset = point(
                    (gutter_dimensions.fold_area_width() - crease_toggle_size.width) / 2.,
                    (line_height - crease_toggle_size.height) / 2.,
                );
                let origin = gutter_hitbox.origin + position + centering_offset;
                crease_toggle.prepaint_as_root(origin, available_space, window, cx);
            }
        }
    }

    #[allow(clippy::too_many_arguments)]
    fn prepaint_crease_trailers(
        &self,
        trailers: Vec<Option<AnyElement>>,
        lines: &[LineWithInvisibles],
        line_height: Pixels,
        content_origin: gpui::Point<Pixels>,
        scroll_pixel_position: gpui::Point<Pixels>,
        em_width: Pixels,
        window: &mut Window,
        cx: &mut App,
    ) -> Vec<Option<CreaseTrailerLayout>> {
        trailers
            .into_iter()
            .enumerate()
            .map(|(ix, element)| {
                let mut element = element?;
                let available_space = size(
                    AvailableSpace::MinContent,
                    AvailableSpace::Definite(line_height),
                );
                let size = element.layout_as_root(available_space, window, cx);

                let line = &lines[ix];
                let padding = if line.width == Pixels::ZERO {
                    Pixels::ZERO
                } else {
                    4. * em_width
                };
                let position = point(
                    scroll_pixel_position.x + line.width + padding,
                    ix as f32 * line_height - (scroll_pixel_position.y % line_height),
                );
                let centering_offset = point(px(0.), (line_height - size.height) / 2.);
                let origin = content_origin + position + centering_offset;
                element.prepaint_as_root(origin, available_space, window, cx);
                Some(CreaseTrailerLayout {
                    element,
                    bounds: Bounds::new(origin, size),
                })
            })
            .collect()
    }

    // Folds contained in a hunk are ignored apart from shrinking visual size
    // If a fold contains any hunks then that fold line is marked as modified
    fn layout_gutter_diff_hunks(
        &self,
        line_height: Pixels,
        gutter_hitbox: &Hitbox,
        display_rows: Range<DisplayRow>,
        snapshot: &EditorSnapshot,
        window: &mut Window,
        cx: &mut App,
    ) -> Vec<(DisplayDiffHunk, Option<Hitbox>)> {
        let folded_buffers = self.editor.read(cx).folded_buffers(cx);
        let mut display_hunks = snapshot
            .display_diff_hunks_for_rows(display_rows, folded_buffers)
            .map(|hunk| (hunk, None))
            .collect::<Vec<_>>();
        let git_gutter_setting = ProjectSettings::get_global(cx)
            .git
            .git_gutter
            .unwrap_or_default();
        if let GitGutterSetting::TrackedFiles = git_gutter_setting {
            for (hunk, hitbox) in &mut display_hunks {
                if matches!(hunk, DisplayDiffHunk::Unfolded { .. }) {
                    let hunk_bounds =
                        Self::diff_hunk_bounds(snapshot, line_height, gutter_hitbox.bounds, hunk);
                    *hitbox = Some(window.insert_hitbox(hunk_bounds, true));
                }
            }
        }

        display_hunks
    }

    #[allow(clippy::too_many_arguments)]
    fn layout_inline_diagnostics(
        &self,
        line_layouts: &[LineWithInvisibles],
        crease_trailers: &[Option<CreaseTrailerLayout>],
        content_origin: gpui::Point<Pixels>,
        scroll_pixel_position: gpui::Point<Pixels>,
        inline_completion_popover_origin: Option<gpui::Point<Pixels>>,
        start_row: DisplayRow,
        end_row: DisplayRow,
        line_height: Pixels,
        em_width: Pixels,
        style: &EditorStyle,
        window: &mut Window,
        cx: &mut App,
    ) -> HashMap<DisplayRow, AnyElement> {
        let max_severity = ProjectSettings::get_global(cx)
            .diagnostics
            .inline
            .max_severity
            .map_or(DiagnosticSeverity::HINT, |severity| match severity {
                project_settings::DiagnosticSeverity::Error => DiagnosticSeverity::ERROR,
                project_settings::DiagnosticSeverity::Warning => DiagnosticSeverity::WARNING,
                project_settings::DiagnosticSeverity::Info => DiagnosticSeverity::INFORMATION,
                project_settings::DiagnosticSeverity::Hint => DiagnosticSeverity::HINT,
            });

        let active_diagnostics_group = self
            .editor
            .read(cx)
            .active_diagnostics
            .as_ref()
            .map(|active_diagnostics| active_diagnostics.group_id);

        let diagnostics_by_rows = self.editor.update(cx, |editor, cx| {
            let snapshot = editor.snapshot(window, cx);
            editor
                .inline_diagnostics
                .iter()
                .filter(|(_, diagnostic)| diagnostic.severity <= max_severity)
                .filter(|(_, diagnostic)| match active_diagnostics_group {
                    Some(active_diagnostics_group) => {
                        // Active diagnostics are all shown in the editor already, no need to display them inline
                        diagnostic.group_id != active_diagnostics_group
                    }
                    None => true,
                })
                .map(|(point, diag)| (point.to_display_point(&snapshot), diag.clone()))
                .skip_while(|(point, _)| point.row() < start_row)
                .take_while(|(point, _)| point.row() < end_row)
                .fold(HashMap::default(), |mut acc, (point, diagnostic)| {
                    acc.entry(point.row())
                        .or_insert_with(Vec::new)
                        .push(diagnostic);
                    acc
                })
        });

        if diagnostics_by_rows.is_empty() {
            return HashMap::default();
        }

        let severity_to_color = |sev: &DiagnosticSeverity| match sev {
            &DiagnosticSeverity::ERROR => Color::Error,
            &DiagnosticSeverity::WARNING => Color::Warning,
            &DiagnosticSeverity::INFORMATION => Color::Info,
            &DiagnosticSeverity::HINT => Color::Hint,
            _ => Color::Error,
        };

        let padding = ProjectSettings::get_global(cx).diagnostics.inline.padding as f32 * em_width;
        let min_x = ProjectSettings::get_global(cx)
            .diagnostics
            .inline
            .min_column as f32
            * em_width;

        let mut elements = HashMap::default();
        for (row, mut diagnostics) in diagnostics_by_rows {
            diagnostics.sort_by_key(|diagnostic| {
                (
                    diagnostic.severity,
                    std::cmp::Reverse(diagnostic.is_primary),
                    diagnostic.start.row,
                    diagnostic.start.column,
                )
            });

            let Some(diagnostic_to_render) = diagnostics
                .iter()
                .find(|diagnostic| diagnostic.is_primary)
                .or_else(|| diagnostics.first())
            else {
                continue;
            };

            let pos_y = content_origin.y
                + line_height * (row.0 as f32 - scroll_pixel_position.y / line_height);

            let window_ix = row.0.saturating_sub(start_row.0) as usize;
            let pos_x = {
                let crease_trailer_layout = &crease_trailers[window_ix];
                let line_layout = &line_layouts[window_ix];

                let line_end = if let Some(crease_trailer) = crease_trailer_layout {
                    crease_trailer.bounds.right()
                } else {
                    content_origin.x - scroll_pixel_position.x + line_layout.width
                };

                let padded_line = line_end + padding;
                let min_start = content_origin.x - scroll_pixel_position.x + min_x;

                cmp::max(padded_line, min_start)
            };

            let behind_inline_completion_popover = inline_completion_popover_origin
                .as_ref()
                .map_or(false, |inline_completion_popover_origin| {
                    (pos_y..pos_y + line_height).contains(&inline_completion_popover_origin.y)
                });
            let opacity = if behind_inline_completion_popover {
                0.5
            } else {
                1.0
            };

            let mut element = h_flex()
                .id(("diagnostic", row.0))
                .h(line_height)
                .w_full()
                .px_1()
                .rounded_xs()
                .opacity(opacity)
                .bg(severity_to_color(&diagnostic_to_render.severity)
                    .color(cx)
                    .opacity(0.05))
                .text_color(severity_to_color(&diagnostic_to_render.severity).color(cx))
                .text_sm()
                .font_family(style.text.font().family)
                .child(diagnostic_to_render.message.clone())
                .into_any();

            element.prepaint_as_root(point(pos_x, pos_y), AvailableSpace::min_size(), window, cx);

            elements.insert(row, element);
        }

        elements
    }

    #[allow(clippy::too_many_arguments)]
    fn layout_inline_blame(
        &self,
        display_row: DisplayRow,
        row_info: &RowInfo,
        line_layout: &LineWithInvisibles,
        crease_trailer: Option<&CreaseTrailerLayout>,
        em_width: Pixels,
        content_origin: gpui::Point<Pixels>,
        scroll_pixel_position: gpui::Point<Pixels>,
        line_height: Pixels,
        window: &mut Window,
        cx: &mut App,
    ) -> Option<AnyElement> {
        if !self
            .editor
            .update(cx, |editor, cx| editor.render_git_blame_inline(window, cx))
        {
            return None;
        }

        let editor = self.editor.read(cx);
        let blame = editor.blame.clone()?;
        let padding = {
            const INLINE_BLAME_PADDING_EM_WIDTHS: f32 = 6.;
            const INLINE_ACCEPT_SUGGESTION_EM_WIDTHS: f32 = 14.;

            let mut padding = INLINE_BLAME_PADDING_EM_WIDTHS;

            if let Some(inline_completion) = editor.active_inline_completion.as_ref() {
                match &inline_completion.completion {
                    InlineCompletion::Edit {
                        display_mode: EditDisplayMode::TabAccept,
                        ..
                    } => padding += INLINE_ACCEPT_SUGGESTION_EM_WIDTHS,
                    _ => {}
                }
            }

            padding * em_width
        };

        let blame_entry = blame
            .update(cx, |blame, cx| {
                blame.blame_for_rows(&[*row_info], cx).next()
            })
            .flatten()?;

        let mut element =
            render_inline_blame_entry(self.editor.clone(), &blame, blame_entry, &self.style, cx);

        let start_y = content_origin.y
            + line_height * (display_row.as_f32() - scroll_pixel_position.y / line_height);

        let start_x = {
            let line_end = if let Some(crease_trailer) = crease_trailer {
                crease_trailer.bounds.right()
            } else {
                content_origin.x - scroll_pixel_position.x + line_layout.width
            };

            let padded_line_end = line_end + padding;

            let min_column_in_pixels = ProjectSettings::get_global(cx)
                .git
                .inline_blame
                .and_then(|settings| settings.min_column)
                .map(|col| self.column_pixels(col as usize, window, cx))
                .unwrap_or(px(0.));
            let min_start = content_origin.x - scroll_pixel_position.x + min_column_in_pixels;

            cmp::max(padded_line_end, min_start)
        };

        let absolute_offset = point(start_x, start_y);
        element.prepaint_as_root(absolute_offset, AvailableSpace::min_size(), window, cx);

        Some(element)
    }

    #[allow(clippy::too_many_arguments)]
    fn layout_blame_entries(
        &self,
        buffer_rows: &[RowInfo],
        em_width: Pixels,
        scroll_position: gpui::Point<f32>,
        line_height: Pixels,
        gutter_hitbox: &Hitbox,
        max_width: Option<Pixels>,
        window: &mut Window,
        cx: &mut App,
    ) -> Option<Vec<AnyElement>> {
        if !self
            .editor
            .update(cx, |editor, cx| editor.render_git_blame_gutter(cx))
        {
            return None;
        }

        let blame = self.editor.read(cx).blame.clone()?;
        let blamed_rows: Vec<_> = blame.update(cx, |blame, cx| {
            blame.blame_for_rows(buffer_rows, cx).collect()
        });

        let width = if let Some(max_width) = max_width {
            AvailableSpace::Definite(max_width)
        } else {
            AvailableSpace::MaxContent
        };
        let scroll_top = scroll_position.y * line_height;
        let start_x = em_width;

        let mut last_used_color: Option<(PlayerColor, Oid)> = None;

        let shaped_lines = blamed_rows
            .into_iter()
            .enumerate()
            .flat_map(|(ix, blame_entry)| {
                if let Some(blame_entry) = blame_entry {
                    let mut element = render_blame_entry(
                        ix,
                        &blame,
                        blame_entry,
                        &self.style,
                        &mut last_used_color,
                        self.editor.clone(),
                        cx,
                    );

                    let start_y = ix as f32 * line_height - (scroll_top % line_height);
                    let absolute_offset = gutter_hitbox.origin + point(start_x, start_y);

                    element.prepaint_as_root(
                        absolute_offset,
                        size(width, AvailableSpace::MinContent),
                        window,
                        cx,
                    );

                    Some(element)
                } else {
                    None
                }
            })
            .collect();

        Some(shaped_lines)
    }

    #[allow(clippy::too_many_arguments)]
    fn layout_indent_guides(
        &self,
        content_origin: gpui::Point<Pixels>,
        text_origin: gpui::Point<Pixels>,
        visible_buffer_range: Range<MultiBufferRow>,
        scroll_pixel_position: gpui::Point<Pixels>,
        line_height: Pixels,
        snapshot: &DisplaySnapshot,
        window: &mut Window,
        cx: &mut App,
    ) -> Option<Vec<IndentGuideLayout>> {
        let indent_guides = self.editor.update(cx, |editor, cx| {
            editor.indent_guides(visible_buffer_range, snapshot, cx)
        })?;

        let active_indent_guide_indices = self.editor.update(cx, |editor, cx| {
            editor
                .find_active_indent_guide_indices(&indent_guides, snapshot, window, cx)
                .unwrap_or_default()
        });

        Some(
            indent_guides
                .into_iter()
                .enumerate()
                .filter_map(|(i, indent_guide)| {
                    let single_indent_width =
                        self.column_pixels(indent_guide.tab_size as usize, window, cx);
                    let total_width = single_indent_width * indent_guide.depth as f32;
                    let start_x = content_origin.x + total_width - scroll_pixel_position.x;
                    if start_x >= text_origin.x {
                        let (offset_y, length) = Self::calculate_indent_guide_bounds(
                            indent_guide.start_row..indent_guide.end_row,
                            line_height,
                            snapshot,
                        );

                        let start_y = content_origin.y + offset_y - scroll_pixel_position.y;

                        Some(IndentGuideLayout {
                            origin: point(start_x, start_y),
                            length,
                            single_indent_width,
                            depth: indent_guide.depth,
                            active: active_indent_guide_indices.contains(&i),
                            settings: indent_guide.settings,
                        })
                    } else {
                        None
                    }
                })
                .collect(),
        )
    }

    fn calculate_indent_guide_bounds(
        row_range: Range<MultiBufferRow>,
        line_height: Pixels,
        snapshot: &DisplaySnapshot,
    ) -> (gpui::Pixels, gpui::Pixels) {
        let start_point = Point::new(row_range.start.0, 0);
        let end_point = Point::new(row_range.end.0, 0);

        let row_range = start_point.to_display_point(snapshot).row()
            ..end_point.to_display_point(snapshot).row();

        let mut prev_line = start_point;
        prev_line.row = prev_line.row.saturating_sub(1);
        let prev_line = prev_line.to_display_point(snapshot).row();

        let mut cons_line = end_point;
        cons_line.row += 1;
        let cons_line = cons_line.to_display_point(snapshot).row();

        let mut offset_y = row_range.start.0 as f32 * line_height;
        let mut length = (cons_line.0.saturating_sub(row_range.start.0)) as f32 * line_height;

        // If we are at the end of the buffer, ensure that the indent guide extends to the end of the line.
        if row_range.end == cons_line {
            length += line_height;
        }

        // If there is a block (e.g. diagnostic) in between the start of the indent guide and the line above,
        // we want to extend the indent guide to the start of the block.
        let mut block_height = 0;
        let mut block_offset = 0;
        let mut found_excerpt_header = false;
        for (_, block) in snapshot.blocks_in_range(prev_line..row_range.start) {
            if matches!(block, Block::ExcerptBoundary { .. }) {
                found_excerpt_header = true;
                break;
            }
            block_offset += block.height();
            block_height += block.height();
        }
        if !found_excerpt_header {
            offset_y -= block_offset as f32 * line_height;
            length += block_height as f32 * line_height;
        }

        // If there is a block (e.g. diagnostic) at the end of an multibuffer excerpt,
        // we want to ensure that the indent guide stops before the excerpt header.
        let mut block_height = 0;
        let mut found_excerpt_header = false;
        for (_, block) in snapshot.blocks_in_range(row_range.end..cons_line) {
            if matches!(block, Block::ExcerptBoundary { .. }) {
                found_excerpt_header = true;
            }
            block_height += block.height();
        }
        if found_excerpt_header {
            length -= block_height as f32 * line_height;
        }

        (offset_y, length)
    }

    #[allow(clippy::too_many_arguments)]
    fn layout_breakpoints(
        &self,
        line_height: Pixels,
        range: Range<DisplayRow>,
        scroll_pixel_position: gpui::Point<Pixels>,
        gutter_dimensions: &GutterDimensions,
        gutter_hitbox: &Hitbox,
        rows_with_hunk_bounds: &HashMap<DisplayRow, Bounds<Pixels>>,
        snapshot: &EditorSnapshot,
        breakpoints: HashMap<DisplayRow, (text::Anchor, Breakpoint)>,
        window: &mut Window,
        cx: &mut App,
    ) -> Vec<AnyElement> {
        self.editor.update(cx, |editor, cx| {
            breakpoints
                .into_iter()
                .filter_map(|(point, (text_anchor, bp))| {
                    let row = MultiBufferRow { 0: point.0 };

                    if range.start > point || range.end < point {
                        return None;
                    }

                    if snapshot.is_line_folded(row) {
                        return None;
                    }

                    let button = editor.render_breakpoint(text_anchor, point, &bp.kind, cx);

                    let button = prepaint_gutter_button(
                        button,
                        point,
                        line_height,
                        gutter_dimensions,
                        scroll_pixel_position,
                        gutter_hitbox,
                        rows_with_hunk_bounds,
                        window,
                        cx,
                    );
                    Some(button)
                })
                .collect_vec()
        })
    }

    #[allow(clippy::too_many_arguments)]
    fn layout_run_indicators(
        &self,
        line_height: Pixels,
        range: Range<DisplayRow>,
        scroll_pixel_position: gpui::Point<Pixels>,
        gutter_dimensions: &GutterDimensions,
        gutter_hitbox: &Hitbox,
        display_hunks: &[(DisplayDiffHunk, Option<Hitbox>)],
        snapshot: &EditorSnapshot,
        breakpoints: &mut HashMap<DisplayRow, (text::Anchor, Breakpoint)>,
        window: &mut Window,
        cx: &mut App,
    ) -> Vec<AnyElement> {
        self.editor.update(cx, |editor, cx| {
            let active_task_indicator_row =
                if let Some(crate::CodeContextMenu::CodeActions(CodeActionsMenu {
                    deployed_from_indicator,
                    actions,
                    ..
                })) = editor.context_menu.borrow().as_ref()
                {
                    actions
                        .tasks
                        .as_ref()
                        .map(|tasks| tasks.position.to_display_point(snapshot).row())
                        .or(*deployed_from_indicator)
                } else {
                    None
                };

            let offset_range_start =
                snapshot.display_point_to_point(DisplayPoint::new(range.start, 0), Bias::Left);

            let offset_range_end =
                snapshot.display_point_to_point(DisplayPoint::new(range.end, 0), Bias::Right);

            editor
                .tasks
                .iter()
                .filter_map(|(_, tasks)| {
                    let multibuffer_point = tasks.offset.to_point(&snapshot.buffer_snapshot);
                    if multibuffer_point < offset_range_start
                        || multibuffer_point > offset_range_end
                    {
                        return None;
                    }
                    let multibuffer_row = MultiBufferRow(multibuffer_point.row);
                    let buffer_folded = snapshot
                        .buffer_snapshot
                        .buffer_line_for_row(multibuffer_row)
                        .map(|(buffer_snapshot, _)| buffer_snapshot.remote_id())
                        .map(|buffer_id| editor.is_buffer_folded(buffer_id, cx))
                        .unwrap_or(false);
                    if buffer_folded {
                        return None;
                    }

                    if snapshot.is_line_folded(multibuffer_row) {
                        // Skip folded indicators, unless it's the starting line of a fold.
                        if multibuffer_row
                            .0
                            .checked_sub(1)
                            .map_or(false, |previous_row| {
                                snapshot.is_line_folded(MultiBufferRow(previous_row))
                            })
                        {
                            return None;
                        }
                    }

                    let display_row = multibuffer_point.to_display_point(snapshot).row();
                    let button = editor.render_run_indicator(
                        &self.style,
                        Some(display_row) == active_task_indicator_row,
                        display_row,
                        breakpoints.remove(&display_row),
                        cx,
                    );

                    let button = prepaint_gutter_button(
                        button,
                        display_row,
                        line_height,
                        gutter_dimensions,
                        scroll_pixel_position,
                        gutter_hitbox,
                        display_hunks,
                        window,
                        cx,
                    );
                    Some(button)
                })
                .collect_vec()
        })
    }

    #[allow(clippy::too_many_arguments)]
    fn layout_code_actions_indicator(
        &self,
        line_height: Pixels,
        newest_selection_head: DisplayPoint,
        scroll_pixel_position: gpui::Point<Pixels>,
        gutter_dimensions: &GutterDimensions,
        gutter_hitbox: &Hitbox,
<<<<<<< HEAD
        rows_with_hunk_bounds: &HashMap<DisplayRow, Bounds<Pixels>>,
        breakpoint_points: &mut HashMap<DisplayRow, (text::Anchor, Breakpoint)>,
=======
        display_hunks: &[(DisplayDiffHunk, Option<Hitbox>)],
>>>>>>> e298301b
        window: &mut Window,
        cx: &mut App,
    ) -> Option<AnyElement> {
        let mut active = false;
        let mut button = None;
        let row = newest_selection_head.row();
        self.editor.update(cx, |editor, cx| {
            if let Some(crate::CodeContextMenu::CodeActions(CodeActionsMenu {
                deployed_from_indicator,
                ..
            })) = editor.context_menu.borrow().as_ref()
            {
                active = deployed_from_indicator.map_or(true, |indicator_row| indicator_row == row);
            };

            let breakpoint = breakpoint_points.get(&row);
            button = editor.render_code_actions_indicator(&self.style, row, active, breakpoint, cx);
        });

        let button = button?;
        breakpoint_points.remove(&row);

        let button = prepaint_gutter_button(
            button,
            row,
            line_height,
            gutter_dimensions,
            scroll_pixel_position,
            gutter_hitbox,
            display_hunks,
            window,
            cx,
        );

        Some(button)
    }

    fn get_participant_color(participant_index: Option<ParticipantIndex>, cx: &App) -> PlayerColor {
        if let Some(index) = participant_index {
            cx.theme().players().color_for_participant(index.0)
        } else {
            cx.theme().players().absent()
        }
    }

    fn calculate_relative_line_numbers(
        &self,
        snapshot: &EditorSnapshot,
        rows: &Range<DisplayRow>,
        relative_to: Option<DisplayRow>,
    ) -> HashMap<DisplayRow, DisplayRowDelta> {
        let mut relative_rows: HashMap<DisplayRow, DisplayRowDelta> = Default::default();
        let Some(relative_to) = relative_to else {
            return relative_rows;
        };

        let start = rows.start.min(relative_to);
        let end = rows.end.max(relative_to);

        let buffer_rows = snapshot
            .row_infos(start)
            .take(1 + end.minus(start) as usize)
            .collect::<Vec<_>>();

        let head_idx = relative_to.minus(start);
        let mut delta = 1;
        let mut i = head_idx + 1;
        while i < buffer_rows.len() as u32 {
            if buffer_rows[i as usize].buffer_row.is_some() {
                if rows.contains(&DisplayRow(i + start.0)) {
                    relative_rows.insert(DisplayRow(i + start.0), delta);
                }
                delta += 1;
            }
            i += 1;
        }
        delta = 1;
        i = head_idx.min(buffer_rows.len() as u32 - 1);
        while i > 0 && buffer_rows[i as usize].buffer_row.is_none() {
            i -= 1;
        }

        while i > 0 {
            i -= 1;
            if buffer_rows[i as usize].buffer_row.is_some() {
                if rows.contains(&DisplayRow(i + start.0)) {
                    relative_rows.insert(DisplayRow(i + start.0), delta);
                }
                delta += 1;
            }
        }

        relative_rows
    }

    #[allow(clippy::too_many_arguments)]
    fn layout_line_numbers(
        &self,
        gutter_hitbox: Option<&Hitbox>,
        gutter_dimensions: GutterDimensions,
        line_height: Pixels,
        scroll_position: gpui::Point<f32>,
        rows: Range<DisplayRow>,
        buffer_rows: &[RowInfo],
        active_rows: &BTreeMap<DisplayRow, LineHighlightSpec>,
        newest_selection_head: Option<DisplayPoint>,
        snapshot: &EditorSnapshot,
        window: &mut Window,
        cx: &mut App,
    ) -> Arc<HashMap<MultiBufferRow, LineNumberLayout>> {
        let include_line_numbers = snapshot.show_line_numbers.unwrap_or_else(|| {
            EditorSettings::get_global(cx).gutter.line_numbers && snapshot.mode == EditorMode::Full
        });
        if !include_line_numbers {
            return Arc::default();
        }

        let (newest_selection_head, is_relative) = self.editor.update(cx, |editor, cx| {
            let newest_selection_head = newest_selection_head.unwrap_or_else(|| {
                let newest = editor.selections.newest::<Point>(cx);
                SelectionLayout::new(
                    newest,
                    editor.selections.line_mode,
                    editor.cursor_shape,
                    &snapshot.display_snapshot,
                    true,
                    true,
                    None,
                )
                .head
            });
            let is_relative = editor.should_use_relative_line_numbers(cx);
            (newest_selection_head, is_relative)
        });

        let relative_to = if is_relative {
            Some(newest_selection_head.row())
        } else {
            None
        };
        let relative_rows = self.calculate_relative_line_numbers(snapshot, &rows, relative_to);
        let mut line_number = String::new();
        let line_numbers = buffer_rows
            .into_iter()
            .enumerate()
            .flat_map(|(ix, row_info)| {
                let display_row = DisplayRow(rows.start.0 + ix as u32);
                line_number.clear();
                let non_relative_number = row_info.buffer_row? + 1;
                let number = relative_rows
                    .get(&display_row)
                    .unwrap_or(&non_relative_number);
                write!(&mut line_number, "{number}").unwrap();
                if row_info
                    .diff_status
                    .is_some_and(|status| status.is_deleted())
                {
                    return None;
                }

                let color = active_rows
                    .get(&display_row)
                    .and_then(|spec| {
                        if spec.breakpoint {
                            Some(cx.theme().colors().debugger_accent)
                        } else if spec.selection {
                            Some(cx.theme().colors().editor_active_line_number)
                        } else {
                            None
                        }
                    })
                    .unwrap_or_else(|| cx.theme().colors().editor_line_number);
                let shaped_line = self
                    .shape_line_number(SharedString::from(&line_number), color, window)
                    .log_err()?;
                let scroll_top = scroll_position.y * line_height;
                let line_origin = gutter_hitbox.map(|hitbox| {
                    hitbox.origin
                        + point(
                            hitbox.size.width - shaped_line.width - gutter_dimensions.right_padding,
                            ix as f32 * line_height - (scroll_top % line_height),
                        )
                });

                #[cfg(not(test))]
                let hitbox = line_origin.map(|line_origin| {
                    window.insert_hitbox(
                        Bounds::new(line_origin, size(shaped_line.width, line_height)),
                        false,
                    )
                });
                #[cfg(test)]
                let hitbox = {
                    let _ = line_origin;
                    None
                };

                let multi_buffer_row = DisplayPoint::new(display_row, 0).to_point(snapshot).row;
                let multi_buffer_row = MultiBufferRow(multi_buffer_row);
                let line_number = LineNumberLayout {
                    shaped_line,
                    hitbox,
                };
                Some((multi_buffer_row, line_number))
            })
            .collect();
        Arc::new(line_numbers)
    }

    fn layout_crease_toggles(
        &self,
        rows: Range<DisplayRow>,
        row_infos: &[RowInfo],
        active_rows: &BTreeMap<DisplayRow, LineHighlightSpec>,
        snapshot: &EditorSnapshot,
        window: &mut Window,
        cx: &mut App,
    ) -> Vec<Option<AnyElement>> {
        let include_fold_statuses = EditorSettings::get_global(cx).gutter.folds
            && snapshot.mode == EditorMode::Full
            && self.editor.read(cx).is_singleton(cx);
        if include_fold_statuses {
            row_infos
                .into_iter()
                .enumerate()
                .map(|(ix, info)| {
                    let row = info.multibuffer_row?;
                    let display_row = DisplayRow(rows.start.0 + ix as u32);
                    let active = active_rows.contains_key(&display_row);

                    snapshot.render_crease_toggle(row, active, self.editor.clone(), window, cx)
                })
                .collect()
        } else {
            Vec::new()
        }
    }

    fn layout_crease_trailers(
        &self,
        buffer_rows: impl IntoIterator<Item = RowInfo>,
        snapshot: &EditorSnapshot,
        window: &mut Window,
        cx: &mut App,
    ) -> Vec<Option<AnyElement>> {
        buffer_rows
            .into_iter()
            .map(|row_info| {
                if let Some(row) = row_info.multibuffer_row {
                    snapshot.render_crease_trailer(row, window, cx)
                } else {
                    None
                }
            })
            .collect()
    }

    fn layout_lines(
        rows: Range<DisplayRow>,
        snapshot: &EditorSnapshot,
        style: &EditorStyle,
        editor_width: Pixels,
        is_row_soft_wrapped: impl Copy + Fn(usize) -> bool,
        window: &mut Window,
        cx: &mut App,
    ) -> Vec<LineWithInvisibles> {
        if rows.start >= rows.end {
            return Vec::new();
        }

        // Show the placeholder when the editor is empty
        if snapshot.is_empty() {
            let font_size = style.text.font_size.to_pixels(window.rem_size());
            let placeholder_color = cx.theme().colors().text_placeholder;
            let placeholder_text = snapshot.placeholder_text();

            let placeholder_lines = placeholder_text
                .as_ref()
                .map_or("", AsRef::as_ref)
                .split('\n')
                .skip(rows.start.0 as usize)
                .chain(iter::repeat(""))
                .take(rows.len());
            placeholder_lines
                .filter_map(move |line| {
                    let run = TextRun {
                        len: line.len(),
                        font: style.text.font(),
                        color: placeholder_color,
                        background_color: None,
                        underline: Default::default(),
                        strikethrough: None,
                    };
                    window
                        .text_system()
                        .shape_line(line.to_string().into(), font_size, &[run])
                        .log_err()
                })
                .map(|line| LineWithInvisibles {
                    width: line.width,
                    len: line.len,
                    fragments: smallvec![LineFragment::Text(line)],
                    invisibles: Vec::new(),
                    font_size,
                })
                .collect()
        } else {
            let chunks = snapshot.highlighted_chunks(rows.clone(), true, style);
            LineWithInvisibles::from_chunks(
                chunks,
                &style,
                MAX_LINE_LEN,
                rows.len(),
                snapshot.mode,
                editor_width,
                is_row_soft_wrapped,
                window,
                cx,
            )
        }
    }

    #[allow(clippy::too_many_arguments)]
    fn prepaint_lines(
        &self,
        start_row: DisplayRow,
        line_layouts: &mut [LineWithInvisibles],
        line_height: Pixels,
        scroll_pixel_position: gpui::Point<Pixels>,
        content_origin: gpui::Point<Pixels>,
        window: &mut Window,
        cx: &mut App,
    ) -> SmallVec<[AnyElement; 1]> {
        let mut line_elements = SmallVec::new();
        for (ix, line) in line_layouts.iter_mut().enumerate() {
            let row = start_row + DisplayRow(ix as u32);
            line.prepaint(
                line_height,
                scroll_pixel_position,
                row,
                content_origin,
                &mut line_elements,
                window,
                cx,
            );
        }
        line_elements
    }

    #[allow(clippy::too_many_arguments)]
    fn render_block(
        &self,
        block: &Block,
        available_width: AvailableSpace,
        block_id: BlockId,
        block_row_start: DisplayRow,
        snapshot: &EditorSnapshot,
        text_x: Pixels,
        rows: &Range<DisplayRow>,
        line_layouts: &[LineWithInvisibles],
        gutter_dimensions: &GutterDimensions,
        line_height: Pixels,
        em_width: Pixels,
        text_hitbox: &Hitbox,
        editor_width: Pixels,
        scroll_width: &mut Pixels,
        resized_blocks: &mut HashMap<CustomBlockId, u32>,
        selections: &[Selection<Point>],
        selected_buffer_ids: &Vec<BufferId>,
        is_row_soft_wrapped: impl Copy + Fn(usize) -> bool,
        sticky_header_excerpt_id: Option<ExcerptId>,
        window: &mut Window,
        cx: &mut App,
    ) -> (AnyElement, Size<Pixels>) {
        let mut element = match block {
            Block::Custom(block) => {
                let block_start = block.start().to_point(&snapshot.buffer_snapshot);
                let block_end = block.end().to_point(&snapshot.buffer_snapshot);
                let align_to = block_start.to_display_point(snapshot);
                let anchor_x = text_x
                    + if rows.contains(&align_to.row()) {
                        line_layouts[align_to.row().minus(rows.start) as usize]
                            .x_for_index(align_to.column() as usize)
                    } else {
                        layout_line(
                            align_to.row(),
                            snapshot,
                            &self.style,
                            editor_width,
                            is_row_soft_wrapped,
                            window,
                            cx,
                        )
                        .x_for_index(align_to.column() as usize)
                    };

                let selected = selections
                    .binary_search_by(|selection| {
                        if selection.end <= block_start {
                            Ordering::Less
                        } else if selection.start >= block_end {
                            Ordering::Greater
                        } else {
                            Ordering::Equal
                        }
                    })
                    .is_ok();

                div()
                    .size_full()
                    .child(block.render(&mut BlockContext {
                        window,
                        app: cx,
                        anchor_x,
                        gutter_dimensions,
                        line_height,
                        em_width,
                        block_id,
                        selected,
                        max_width: text_hitbox.size.width.max(*scroll_width),
                        editor_style: &self.style,
                    }))
                    .into_any()
            }

            Block::FoldedBuffer {
                first_excerpt,
                prev_excerpt,
                show_excerpt_controls,
                height,
            } => {
                let selected = selected_buffer_ids.contains(&first_excerpt.buffer_id);
                let mut result = v_flex().id(block_id).w_full();

                if let Some(prev_excerpt) = prev_excerpt {
                    if *show_excerpt_controls {
                        result = result.child(self.render_expand_excerpt_control(
                            block_id,
                            ExpandExcerptDirection::Down,
                            prev_excerpt.id,
                            gutter_dimensions,
                            window,
                            cx,
                        ));
                    }
                }

                let jump_data = header_jump_data(snapshot, block_row_start, *height, first_excerpt);
                result
                    .child(self.render_buffer_header(
                        first_excerpt,
                        true,
                        selected,
                        jump_data,
                        window,
                        cx,
                    ))
                    .into_any_element()
            }

            Block::ExcerptBoundary {
                prev_excerpt,
                next_excerpt,
                show_excerpt_controls,
                height,
                starts_new_buffer,
            } => {
                let color = cx.theme().colors().clone();
                let mut result = v_flex().id(block_id).w_full();

                if let Some(prev_excerpt) = prev_excerpt {
                    if *show_excerpt_controls {
                        result = result.child(self.render_expand_excerpt_control(
                            block_id,
                            ExpandExcerptDirection::Down,
                            prev_excerpt.id,
                            gutter_dimensions,
                            window,
                            cx,
                        ));
                    }
                }

                if let Some(next_excerpt) = next_excerpt {
                    let jump_data =
                        header_jump_data(snapshot, block_row_start, *height, next_excerpt);

                    if *starts_new_buffer {
                        if sticky_header_excerpt_id != Some(next_excerpt.id) {
                            let selected = selected_buffer_ids.contains(&next_excerpt.buffer_id);

                            result = result.child(self.render_buffer_header(
                                next_excerpt,
                                false,
                                selected,
                                jump_data,
                                window,
                                cx,
                            ));
                        } else {
                            result = result
                                .child(div().h(FILE_HEADER_HEIGHT as f32 * window.line_height()));
                        }

                        if *show_excerpt_controls {
                            result = result.child(self.render_expand_excerpt_control(
                                block_id,
                                ExpandExcerptDirection::Up,
                                next_excerpt.id,
                                gutter_dimensions,
                                window,
                                cx,
                            ));
                        }
                    } else {
                        if *show_excerpt_controls {
                            result = result.child(
                                h_flex()
                                    .relative()
                                    .child(
                                        div()
                                            .top(px(0.))
                                            .absolute()
                                            .w_full()
                                            .h_px()
                                            .bg(color.border_variant),
                                    )
                                    .child(self.render_expand_excerpt_control(
                                        block_id,
                                        ExpandExcerptDirection::Up,
                                        next_excerpt.id,
                                        gutter_dimensions,
                                        window,
                                        cx,
                                    )),
                            );
                        }
                    };
                }

                result.into_any()
            }
        };

        // Discover the element's content height, then round up to the nearest multiple of line height.
        let preliminary_size = element.layout_as_root(
            size(available_width, AvailableSpace::MinContent),
            window,
            cx,
        );
        let quantized_height = (preliminary_size.height / line_height).ceil() * line_height;
        let final_size = if preliminary_size.height == quantized_height {
            preliminary_size
        } else {
            element.layout_as_root(size(available_width, quantized_height.into()), window, cx)
        };

        if let BlockId::Custom(custom_block_id) = block_id {
            if block.height() > 0 {
                let element_height_in_lines =
                    ((final_size.height / line_height).ceil() as u32).max(1);
                if element_height_in_lines != block.height() {
                    resized_blocks.insert(custom_block_id, element_height_in_lines);
                }
            }
        }

        (element, final_size)
    }

    fn render_buffer_header(
        &self,
        for_excerpt: &ExcerptInfo,
        is_folded: bool,
        is_selected: bool,
        jump_data: JumpData,
        window: &mut Window,
        cx: &mut App,
    ) -> Div {
        let editor = self.editor.read(cx);
        let file_status = editor
            .buffer
            .read(cx)
            .all_diff_hunks_expanded()
            .then(|| {
                editor
                    .project
                    .as_ref()?
                    .read(cx)
                    .status_for_buffer_id(for_excerpt.buffer_id, cx)
            })
            .flatten();

        let include_root = editor
            .project
            .as_ref()
            .map(|project| project.read(cx).visible_worktrees(cx).count() > 1)
            .unwrap_or_default();
        let path = for_excerpt.buffer.resolve_file_path(cx, include_root);
        let filename = path
            .as_ref()
            .and_then(|path| Some(path.file_name()?.to_string_lossy().to_string()));
        let parent_path = path.as_ref().and_then(|path| {
            Some(path.parent()?.to_string_lossy().to_string() + std::path::MAIN_SEPARATOR_STR)
        });
        let focus_handle = editor.focus_handle(cx);
        let colors = cx.theme().colors();

        div()
            .px_2()
            .pt_2()
            .w_full()
            .h(FILE_HEADER_HEIGHT as f32 * window.line_height())
            .child(
                h_flex()
                    .size_full()
                    .gap_2()
                    .flex_basis(Length::Definite(DefiniteLength::Fraction(0.667)))
                    .pl_0p5()
                    .pr_5()
                    .rounded_sm()
                    .shadow_md()
                    .border_1()
                    .map(|div| {
                        let border_color = if is_selected
                            && is_folded
                            && focus_handle.contains_focused(window, cx)
                        {
                            colors.border_focused
                        } else {
                            colors.border
                        };
                        div.border_color(border_color)
                    })
                    .bg(colors.editor_subheader_background)
                    .hover(|style| style.bg(colors.element_hover))
                    .map(|header| {
                        let editor = self.editor.clone();
                        let buffer_id = for_excerpt.buffer_id;
                        let toggle_chevron_icon =
                            FileIcons::get_chevron_icon(!is_folded, cx).map(Icon::from_path);
                        header.child(
                            div()
                                .hover(|style| style.bg(colors.element_selected))
                                .rounded_xs()
                                .child(
                                    ButtonLike::new("toggle-buffer-fold")
                                        .style(ui::ButtonStyle::Transparent)
                                        .size(ButtonSize::Large)
                                        .width(px(30.).into())
                                        .children(toggle_chevron_icon)
                                        .tooltip({
                                            let focus_handle = focus_handle.clone();
                                            move |window, cx| {
                                                Tooltip::for_action_in(
                                                    "Toggle Excerpt Fold",
                                                    &ToggleFold,
                                                    &focus_handle,
                                                    window,
                                                    cx,
                                                )
                                            }
                                        })
                                        .on_click(move |_, _, cx| {
                                            if is_folded {
                                                editor.update(cx, |editor, cx| {
                                                    editor.unfold_buffer(buffer_id, cx);
                                                });
                                            } else {
                                                editor.update(cx, |editor, cx| {
                                                    editor.fold_buffer(buffer_id, cx);
                                                });
                                            }
                                        }),
                                ),
                        )
                    })
                    .children(
                        editor
                            .addons
                            .values()
                            .filter_map(|addon| {
                                addon.render_buffer_header_controls(for_excerpt, window, cx)
                            })
                            .take(1),
                    )
                    .child(
                        h_flex()
                            .cursor_pointer()
                            .id("path header block")
                            .size_full()
                            .justify_between()
                            .child(
                                h_flex()
                                    .gap_2()
                                    .child(
                                        Label::new(
                                            filename
                                                .map(SharedString::from)
                                                .unwrap_or_else(|| "untitled".into()),
                                        )
                                        .single_line()
                                        .when_some(
                                            file_status,
                                            |el, status| {
                                                el.color(if status.is_conflicted() {
                                                    Color::Conflict
                                                } else if status.is_modified() {
                                                    Color::Modified
                                                } else if status.is_deleted() {
                                                    Color::Disabled
                                                } else {
                                                    Color::Created
                                                })
                                                .when(status.is_deleted(), |el| el.strikethrough())
                                            },
                                        ),
                                    )
                                    .when_some(parent_path, |then, path| {
                                        then.child(div().child(path).text_color(
                                            if file_status.is_some_and(FileStatus::is_deleted) {
                                                colors.text_disabled
                                            } else {
                                                colors.text_muted
                                            },
                                        ))
                                    }),
                            )
                            .when(is_selected, |el| {
                                el.child(
                                    h_flex()
                                        .id("jump-to-file-button")
                                        .gap_2p5()
                                        .child(Label::new("Jump To File"))
                                        .children(
                                            KeyBinding::for_action_in(
                                                &OpenExcerpts,
                                                &focus_handle,
                                                window,
                                                cx,
                                            )
                                            .map(|binding| binding.into_any_element()),
                                        ),
                                )
                            })
                            .on_mouse_down(MouseButton::Left, |_, _, cx| cx.stop_propagation())
                            .on_click(window.listener_for(&self.editor, {
                                move |editor, e: &ClickEvent, window, cx| {
                                    editor.open_excerpts_common(
                                        Some(jump_data.clone()),
                                        e.down.modifiers.secondary(),
                                        window,
                                        cx,
                                    );
                                }
                            })),
                    ),
            )
    }

    fn render_expand_excerpt_control(
        &self,
        block_id: BlockId,
        direction: ExpandExcerptDirection,
        excerpt_id: ExcerptId,
        gutter_dimensions: &GutterDimensions,
        window: &Window,
        cx: &mut App,
    ) -> impl IntoElement {
        let color = cx.theme().colors().clone();
        let hover_color = color.border_variant.opacity(0.5);
        let focus_handle = self.editor.focus_handle(cx).clone();

        let icon_offset =
            gutter_dimensions.width - (gutter_dimensions.left_padding + gutter_dimensions.margin);
        let header_height = MULTI_BUFFER_EXCERPT_HEADER_HEIGHT as f32 * window.line_height();
        let group_name = if direction == ExpandExcerptDirection::Down {
            "expand-down"
        } else {
            "expand-up"
        };

        let expand_area = |id: SharedString| {
            h_flex()
                .id(id)
                .w_full()
                .cursor_pointer()
                .block_mouse_down()
                .on_mouse_move(|_, _, cx| cx.stop_propagation())
                .hover(|style| style.bg(hover_color))
                .tooltip({
                    let focus_handle = focus_handle.clone();
                    move |window, cx| {
                        Tooltip::for_action_in(
                            "Expand Excerpt",
                            &ExpandExcerpts { lines: 0 },
                            &focus_handle,
                            window,
                            cx,
                        )
                    }
                })
        };

        expand_area(
            format!(
                "block-{}-{}",
                block_id,
                if direction == ExpandExcerptDirection::Down {
                    "down"
                } else {
                    "up"
                }
            )
            .into(),
        )
        .group(group_name)
        .child(
            h_flex()
                .w(icon_offset)
                .h(header_height)
                .flex_none()
                .justify_end()
                .child(
                    ButtonLike::new("expand-icon")
                        .style(ButtonStyle::Transparent)
                        .child(
                            svg()
                                .path(if direction == ExpandExcerptDirection::Down {
                                    IconName::ArrowDownFromLine.path()
                                } else {
                                    IconName::ArrowUpFromLine.path()
                                })
                                .size(IconSize::XSmall.rems())
                                .text_color(cx.theme().colors().editor_line_number)
                                .group_hover(group_name, |style| {
                                    style.text_color(cx.theme().colors().editor_active_line_number)
                                }),
                        ),
                ),
        )
        .on_click(window.listener_for(&self.editor, {
            move |editor, _, _, cx| {
                editor.expand_excerpt(excerpt_id, direction, cx);
                cx.stop_propagation();
            }
        }))
    }

    #[allow(clippy::too_many_arguments)]
    fn render_blocks(
        &self,
        rows: Range<DisplayRow>,
        snapshot: &EditorSnapshot,
        hitbox: &Hitbox,
        text_hitbox: &Hitbox,
        editor_width: Pixels,
        scroll_width: &mut Pixels,
        gutter_dimensions: &GutterDimensions,
        em_width: Pixels,
        text_x: Pixels,
        line_height: Pixels,
        line_layouts: &[LineWithInvisibles],
        selections: &[Selection<Point>],
        selected_buffer_ids: &Vec<BufferId>,
        is_row_soft_wrapped: impl Copy + Fn(usize) -> bool,
        sticky_header_excerpt_id: Option<ExcerptId>,
        window: &mut Window,
        cx: &mut App,
    ) -> Result<Vec<BlockLayout>, HashMap<CustomBlockId, u32>> {
        let (fixed_blocks, non_fixed_blocks) = snapshot
            .blocks_in_range(rows.clone())
            .partition::<Vec<_>, _>(|(_, block)| block.style() == BlockStyle::Fixed);

        let mut focused_block = self
            .editor
            .update(cx, |editor, _| editor.take_focused_block());
        let mut fixed_block_max_width = Pixels::ZERO;
        let mut blocks = Vec::new();
        let mut resized_blocks = HashMap::default();

        for (row, block) in fixed_blocks {
            let block_id = block.id();

            if focused_block.as_ref().map_or(false, |b| b.id == block_id) {
                focused_block = None;
            }

            let (element, element_size) = self.render_block(
                block,
                AvailableSpace::MinContent,
                block_id,
                row,
                snapshot,
                text_x,
                &rows,
                line_layouts,
                gutter_dimensions,
                line_height,
                em_width,
                text_hitbox,
                editor_width,
                scroll_width,
                &mut resized_blocks,
                selections,
                selected_buffer_ids,
                is_row_soft_wrapped,
                sticky_header_excerpt_id,
                window,
                cx,
            );
            fixed_block_max_width = fixed_block_max_width.max(element_size.width + em_width);
            blocks.push(BlockLayout {
                id: block_id,
                row: Some(row),
                element,
                available_space: size(AvailableSpace::MinContent, element_size.height.into()),
                style: BlockStyle::Fixed,
            });
        }

        for (row, block) in non_fixed_blocks {
            let style = block.style();
            let width = match style {
                BlockStyle::Sticky => hitbox.size.width,
                BlockStyle::Flex => hitbox
                    .size
                    .width
                    .max(fixed_block_max_width)
                    .max(gutter_dimensions.width + *scroll_width),
                BlockStyle::Fixed => unreachable!(),
            };
            let block_id = block.id();

            if focused_block.as_ref().map_or(false, |b| b.id == block_id) {
                focused_block = None;
            }

            let (element, element_size) = self.render_block(
                block,
                width.into(),
                block_id,
                row,
                snapshot,
                text_x,
                &rows,
                line_layouts,
                gutter_dimensions,
                line_height,
                em_width,
                text_hitbox,
                editor_width,
                scroll_width,
                &mut resized_blocks,
                selections,
                selected_buffer_ids,
                is_row_soft_wrapped,
                sticky_header_excerpt_id,
                window,
                cx,
            );

            blocks.push(BlockLayout {
                id: block_id,
                row: Some(row),
                element,
                available_space: size(width.into(), element_size.height.into()),
                style,
            });
        }

        if let Some(focused_block) = focused_block {
            if let Some(focus_handle) = focused_block.focus_handle.upgrade() {
                if focus_handle.is_focused(window) {
                    if let Some(block) = snapshot.block_for_id(focused_block.id) {
                        let style = block.style();
                        let width = match style {
                            BlockStyle::Fixed => AvailableSpace::MinContent,
                            BlockStyle::Flex => AvailableSpace::Definite(
                                hitbox
                                    .size
                                    .width
                                    .max(fixed_block_max_width)
                                    .max(gutter_dimensions.width + *scroll_width),
                            ),
                            BlockStyle::Sticky => AvailableSpace::Definite(hitbox.size.width),
                        };

                        let (element, element_size) = self.render_block(
                            &block,
                            width,
                            focused_block.id,
                            rows.end,
                            snapshot,
                            text_x,
                            &rows,
                            line_layouts,
                            gutter_dimensions,
                            line_height,
                            em_width,
                            text_hitbox,
                            editor_width,
                            scroll_width,
                            &mut resized_blocks,
                            selections,
                            selected_buffer_ids,
                            is_row_soft_wrapped,
                            sticky_header_excerpt_id,
                            window,
                            cx,
                        );

                        blocks.push(BlockLayout {
                            id: block.id(),
                            row: None,
                            element,
                            available_space: size(width, element_size.height.into()),
                            style,
                        });
                    }
                }
            }
        }

        if resized_blocks.is_empty() {
            *scroll_width = (*scroll_width).max(fixed_block_max_width - gutter_dimensions.width);
            Ok(blocks)
        } else {
            Err(resized_blocks)
        }
    }

    /// Returns true if any of the blocks changed size since the previous frame. This will trigger
    /// a restart of rendering for the editor based on the new sizes.
    #[allow(clippy::too_many_arguments)]
    fn layout_blocks(
        &self,
        blocks: &mut Vec<BlockLayout>,
        block_starts: &mut HashSet<DisplayRow>,
        hitbox: &Hitbox,
        line_height: Pixels,
        scroll_pixel_position: gpui::Point<Pixels>,
        window: &mut Window,
        cx: &mut App,
    ) {
        for block in blocks {
            let mut origin = if let Some(row) = block.row {
                block_starts.insert(row);
                hitbox.origin
                    + point(
                        Pixels::ZERO,
                        row.as_f32() * line_height - scroll_pixel_position.y,
                    )
            } else {
                // Position the block outside the visible area
                hitbox.origin + point(Pixels::ZERO, hitbox.size.height)
            };

            if !matches!(block.style, BlockStyle::Sticky) {
                origin += point(-scroll_pixel_position.x, Pixels::ZERO);
            }

            let focus_handle =
                block
                    .element
                    .prepaint_as_root(origin, block.available_space, window, cx);

            if let Some(focus_handle) = focus_handle {
                self.editor.update(cx, |editor, _cx| {
                    editor.set_focused_block(FocusedBlock {
                        id: block.id,
                        focus_handle: focus_handle.downgrade(),
                    });
                });
            }
        }
    }

    #[allow(clippy::too_many_arguments)]
    fn layout_sticky_buffer_header(
        &self,
        StickyHeaderExcerpt {
            excerpt,
            next_excerpt_controls_present,
            next_buffer_row,
        }: StickyHeaderExcerpt<'_>,
        scroll_position: f32,
        line_height: Pixels,
        snapshot: &EditorSnapshot,
        hitbox: &Hitbox,
        selected_buffer_ids: &Vec<BufferId>,
        window: &mut Window,
        cx: &mut App,
    ) -> AnyElement {
        let jump_data = header_jump_data(
            snapshot,
            DisplayRow(scroll_position as u32),
            FILE_HEADER_HEIGHT + MULTI_BUFFER_EXCERPT_HEADER_HEIGHT,
            excerpt,
        );

        let editor_bg_color = cx.theme().colors().editor_background;

        let selected = selected_buffer_ids.contains(&excerpt.buffer_id);

        let mut header = v_flex()
            .relative()
            .child(
                div()
                    .w(hitbox.bounds.size.width)
                    .h(FILE_HEADER_HEIGHT as f32 * line_height)
                    .bg(linear_gradient(
                        0.,
                        linear_color_stop(editor_bg_color.opacity(0.), 0.),
                        linear_color_stop(editor_bg_color, 0.6),
                    ))
                    .absolute()
                    .top_0(),
            )
            .child(
                self.render_buffer_header(excerpt, false, selected, jump_data, window, cx)
                    .into_any_element(),
            )
            .into_any_element();

        let mut origin = hitbox.origin;

        if let Some(next_buffer_row) = next_buffer_row {
            // Push up the sticky header when the excerpt is getting close to the top of the viewport

            let mut max_row = next_buffer_row - FILE_HEADER_HEIGHT * 2;

            if next_excerpt_controls_present {
                max_row -= MULTI_BUFFER_EXCERPT_HEADER_HEIGHT;
            }

            let offset = scroll_position - max_row as f32;

            if offset > 0.0 {
                origin.y -= Pixels(offset) * line_height;
            }
        }

        let size = size(
            AvailableSpace::Definite(hitbox.size.width),
            AvailableSpace::MinContent,
        );

        header.prepaint_as_root(origin, size, window, cx);

        header
    }

    #[allow(clippy::too_many_arguments)]
    fn layout_cursor_popovers(
        &self,
        line_height: Pixels,
        text_hitbox: &Hitbox,
        content_origin: gpui::Point<Pixels>,
        start_row: DisplayRow,
        scroll_pixel_position: gpui::Point<Pixels>,
        line_layouts: &[LineWithInvisibles],
        cursor: DisplayPoint,
        cursor_point: Point,
        style: &EditorStyle,
        window: &mut Window,
        cx: &mut App,
    ) {
        let mut min_menu_height = Pixels::ZERO;
        let mut max_menu_height = Pixels::ZERO;
        let mut height_above_menu = Pixels::ZERO;
        let height_below_menu = Pixels::ZERO;
        let mut edit_prediction_popover_visible = false;
        let mut context_menu_visible = false;

        {
            let editor = self.editor.read(cx);
            if editor
                .edit_prediction_visible_in_cursor_popover(editor.has_active_inline_completion())
            {
                height_above_menu +=
                    editor.edit_prediction_cursor_popover_height() + POPOVER_Y_PADDING;
                edit_prediction_popover_visible = true;
            }

            if editor.context_menu_visible() {
                if let Some(crate::ContextMenuOrigin::Cursor) = editor.context_menu_origin() {
                    min_menu_height += line_height * 3. + POPOVER_Y_PADDING;
                    max_menu_height += line_height * 12. + POPOVER_Y_PADDING;
                    context_menu_visible = true;
                }
            }
        }

        let visible = edit_prediction_popover_visible || context_menu_visible;
        if !visible {
            return;
        }

        let cursor_row_layout = &line_layouts[cursor.row().minus(start_row) as usize];
        let target_position = content_origin
            + gpui::Point {
                x: cmp::max(
                    px(0.),
                    cursor_row_layout.x_for_index(cursor.column() as usize)
                        - scroll_pixel_position.x,
                ),
                y: cmp::max(
                    px(0.),
                    cursor.row().next_row().as_f32() * line_height - scroll_pixel_position.y,
                ),
            };

        let viewport_bounds =
            Bounds::new(Default::default(), window.viewport_size()).extend(Edges {
                right: -Self::SCROLLBAR_WIDTH - MENU_GAP,
                ..Default::default()
            });

        let min_height = height_above_menu + min_menu_height + height_below_menu;
        let max_height = height_above_menu + max_menu_height + height_below_menu;
        let Some((laid_out_popovers, y_flipped)) = self.layout_popovers_above_or_below_line(
            target_position,
            line_height,
            min_height,
            max_height,
            text_hitbox,
            viewport_bounds,
            window,
            cx,
            |height, max_width_for_stable_x, y_flipped, window, cx| {
                // First layout the menu to get its size - others can be at least this wide.
                let context_menu = if context_menu_visible {
                    let menu_height = if y_flipped {
                        height - height_below_menu
                    } else {
                        height - height_above_menu
                    };
                    let mut element = self
                        .render_context_menu(line_height, menu_height, y_flipped, window, cx)
                        .expect("Visible context menu should always render.");
                    let size = element.layout_as_root(AvailableSpace::min_size(), window, cx);
                    Some((CursorPopoverType::CodeContextMenu, element, size))
                } else {
                    None
                };
                let min_width = context_menu
                    .as_ref()
                    .map_or(px(0.), |(_, _, size)| size.width);
                let max_width = max_width_for_stable_x.max(
                    context_menu
                        .as_ref()
                        .map_or(px(0.), |(_, _, size)| size.width),
                );

                let edit_prediction = if edit_prediction_popover_visible {
                    self.editor.update(cx, move |editor, cx| {
                        let accept_binding = editor.accept_edit_prediction_keybind(window, cx);
                        let mut element = editor.render_edit_prediction_cursor_popover(
                            min_width,
                            max_width,
                            cursor_point,
                            style,
                            accept_binding.keystroke(),
                            window,
                            cx,
                        )?;
                        let size = element.layout_as_root(AvailableSpace::min_size(), window, cx);
                        Some((CursorPopoverType::EditPrediction, element, size))
                    })
                } else {
                    None
                };
                vec![edit_prediction, context_menu]
                    .into_iter()
                    .flatten()
                    .collect::<Vec<_>>()
            },
        ) else {
            return;
        };

        let Some((menu_ix, (_, menu_bounds))) = laid_out_popovers
            .iter()
            .find_position(|(x, _)| matches!(x, CursorPopoverType::CodeContextMenu))
        else {
            return;
        };
        let last_ix = laid_out_popovers.len() - 1;
        let menu_is_last = menu_ix == last_ix;
        let first_popover_bounds = laid_out_popovers[0].1;
        let last_popover_bounds = laid_out_popovers[last_ix].1;

        // Bounds to layout the aside around. When y_flipped, the aside goes either above or to the
        // right, and otherwise it goes below or to the right.
        let mut target_bounds = Bounds::from_corners(
            first_popover_bounds.origin,
            last_popover_bounds.bottom_right(),
        );
        target_bounds.size.width = menu_bounds.size.width;

        // Like `target_bounds`, but with the max height it could occupy. Choosing an aside position
        // based on this is preferred for layout stability.
        let mut max_target_bounds = target_bounds;
        max_target_bounds.size.height = max_height;
        if y_flipped {
            max_target_bounds.origin.y -= max_height - target_bounds.size.height;
        }

        // Add spacing around `target_bounds` and `max_target_bounds`.
        let mut extend_amount = Edges::all(MENU_GAP);
        if y_flipped {
            extend_amount.bottom = line_height;
        } else {
            extend_amount.top = line_height;
        }
        let target_bounds = target_bounds.extend(extend_amount);
        let max_target_bounds = max_target_bounds.extend(extend_amount);

        let must_place_above_or_below =
            if y_flipped && !menu_is_last && menu_bounds.size.height < max_menu_height {
                laid_out_popovers[menu_ix + 1..]
                    .iter()
                    .any(|(_, popover_bounds)| popover_bounds.size.width > menu_bounds.size.width)
            } else {
                false
            };

        self.layout_context_menu_aside(
            y_flipped,
            *menu_bounds,
            target_bounds,
            max_target_bounds,
            max_menu_height,
            must_place_above_or_below,
            text_hitbox,
            viewport_bounds,
            window,
            cx,
        );
    }

    #[allow(clippy::too_many_arguments)]
    fn layout_gutter_menu(
        &self,
        line_height: Pixels,
        text_hitbox: &Hitbox,
        content_origin: gpui::Point<Pixels>,
        scroll_pixel_position: gpui::Point<Pixels>,
        gutter_overshoot: Pixels,
        window: &mut Window,
        cx: &mut App,
    ) {
        let editor = self.editor.read(cx);
        if !editor.context_menu_visible() {
            return;
        }
        let Some(crate::ContextMenuOrigin::GutterIndicator(gutter_row)) =
            editor.context_menu_origin()
        else {
            return;
        };
        // Context menu was spawned via a click on a gutter. Ensure it's a bit closer to the
        // indicator than just a plain first column of the text field.
        let target_position = content_origin
            + gpui::Point {
                x: -gutter_overshoot,
                y: gutter_row.next_row().as_f32() * line_height - scroll_pixel_position.y,
            };
        let min_height = line_height * 3. + POPOVER_Y_PADDING;
        let max_height = line_height * 12. + POPOVER_Y_PADDING;
        let viewport_bounds =
            Bounds::new(Default::default(), window.viewport_size()).extend(Edges {
                right: -Self::SCROLLBAR_WIDTH - MENU_GAP,
                ..Default::default()
            });
        self.layout_popovers_above_or_below_line(
            target_position,
            line_height,
            min_height,
            max_height,
            text_hitbox,
            viewport_bounds,
            window,
            cx,
            move |height, _max_width_for_stable_x, y_flipped, window, cx| {
                let mut element = self
                    .render_context_menu(line_height, height, y_flipped, window, cx)
                    .expect("Visible context menu should always render.");
                let size = element.layout_as_root(AvailableSpace::min_size(), window, cx);
                vec![(CursorPopoverType::CodeContextMenu, element, size)]
            },
        );
    }

    #[allow(clippy::too_many_arguments)]
    fn layout_popovers_above_or_below_line(
        &self,
        target_position: gpui::Point<Pixels>,
        line_height: Pixels,
        min_height: Pixels,
        max_height: Pixels,
        text_hitbox: &Hitbox,
        viewport_bounds: Bounds<Pixels>,
        window: &mut Window,
        cx: &mut App,
        make_sized_popovers: impl FnOnce(
            Pixels,
            Pixels,
            bool,
            &mut Window,
            &mut App,
        ) -> Vec<(CursorPopoverType, AnyElement, Size<Pixels>)>,
    ) -> Option<(Vec<(CursorPopoverType, Bounds<Pixels>)>, bool)> {
        let text_style = TextStyleRefinement {
            line_height: Some(DefiniteLength::Fraction(
                BufferLineHeight::Comfortable.value(),
            )),
            ..Default::default()
        };
        window.with_text_style(Some(text_style), |window| {
            // If the max height won't fit below and there is more space above, put it above the line.
            let bottom_y_when_flipped = target_position.y - line_height;
            let available_above = bottom_y_when_flipped - text_hitbox.top();
            let available_below = text_hitbox.bottom() - target_position.y;
            let y_overflows_below = max_height > available_below;
            let mut y_flipped = y_overflows_below && available_above > available_below;
            let mut height = cmp::min(
                max_height,
                if y_flipped {
                    available_above
                } else {
                    available_below
                },
            );

            // If the min height doesn't fit within text bounds, instead fit within the window.
            if height < min_height {
                let available_above = bottom_y_when_flipped;
                let available_below = viewport_bounds.bottom() - target_position.y;
                if available_below > min_height {
                    y_flipped = false;
                    height = min_height;
                } else if available_above > min_height {
                    y_flipped = true;
                    height = min_height;
                } else if available_above > available_below {
                    y_flipped = true;
                    height = available_above;
                } else {
                    y_flipped = false;
                    height = available_below;
                }
            }

            let max_width_for_stable_x = viewport_bounds.right() - target_position.x;

            // TODO: Use viewport_bounds.width as a max width so that it doesn't get clipped on the left
            // for very narrow windows.
            let popovers =
                make_sized_popovers(height, max_width_for_stable_x, y_flipped, window, cx);
            if popovers.is_empty() {
                return None;
            }

            let max_width = popovers
                .iter()
                .map(|(_, _, size)| size.width)
                .max()
                .unwrap_or_default();

            let mut current_position = gpui::Point {
                // Snap the right edge of the list to the right edge of the window if its horizontal bounds
                // overflow. Include space for the scrollbar.
                x: target_position
                    .x
                    .min((viewport_bounds.right() - max_width).max(Pixels::ZERO)),
                y: if y_flipped {
                    bottom_y_when_flipped
                } else {
                    target_position.y
                },
            };

            let mut laid_out_popovers = popovers
                .into_iter()
                .map(|(popover_type, element, size)| {
                    if y_flipped {
                        current_position.y -= size.height;
                    }
                    let position = current_position;
                    window.defer_draw(element, current_position, 1);
                    if !y_flipped {
                        current_position.y += size.height + MENU_GAP;
                    } else {
                        current_position.y -= MENU_GAP;
                    }
                    (popover_type, Bounds::new(position, size))
                })
                .collect::<Vec<_>>();

            if y_flipped {
                laid_out_popovers.reverse();
            }

            Some((laid_out_popovers, y_flipped))
        })
    }

    #[allow(clippy::too_many_arguments)]
    fn layout_context_menu_aside(
        &self,
        y_flipped: bool,
        menu_bounds: Bounds<Pixels>,
        target_bounds: Bounds<Pixels>,
        max_target_bounds: Bounds<Pixels>,
        max_height: Pixels,
        must_place_above_or_below: bool,
        text_hitbox: &Hitbox,
        viewport_bounds: Bounds<Pixels>,
        window: &mut Window,
        cx: &mut App,
    ) {
        let available_within_viewport = target_bounds.space_within(&viewport_bounds);
        let positioned_aside = if available_within_viewport.right >= MENU_ASIDE_MIN_WIDTH
            && !must_place_above_or_below
        {
            let max_width = cmp::min(
                available_within_viewport.right - px(1.),
                MENU_ASIDE_MAX_WIDTH,
            );
            let Some(mut aside) = self.render_context_menu_aside(
                size(max_width, max_height - POPOVER_Y_PADDING),
                window,
                cx,
            ) else {
                return;
            };
            aside.layout_as_root(AvailableSpace::min_size(), window, cx);
            let right_position = point(target_bounds.right(), menu_bounds.origin.y);
            Some((aside, right_position))
        } else {
            let max_size = size(
                // TODO(mgsloan): Once the menu is bounded by viewport width the bound on viewport
                // won't be needed here.
                cmp::min(
                    cmp::max(menu_bounds.size.width - px(2.), MENU_ASIDE_MIN_WIDTH),
                    viewport_bounds.right(),
                ),
                cmp::min(
                    max_height,
                    cmp::max(
                        available_within_viewport.top,
                        available_within_viewport.bottom,
                    ),
                ) - POPOVER_Y_PADDING,
            );
            let Some(mut aside) = self.render_context_menu_aside(max_size, window, cx) else {
                return;
            };
            let actual_size = aside.layout_as_root(AvailableSpace::min_size(), window, cx);

            let top_position = point(
                menu_bounds.origin.x,
                target_bounds.top() - actual_size.height,
            );
            let bottom_position = point(menu_bounds.origin.x, target_bounds.bottom());

            let fit_within = |available: Edges<Pixels>, wanted: Size<Pixels>| {
                // Prefer to fit on the same side of the line as the menu, then on the other side of
                // the line.
                if !y_flipped && wanted.height < available.bottom {
                    Some(bottom_position)
                } else if !y_flipped && wanted.height < available.top {
                    Some(top_position)
                } else if y_flipped && wanted.height < available.top {
                    Some(top_position)
                } else if y_flipped && wanted.height < available.bottom {
                    Some(bottom_position)
                } else {
                    None
                }
            };

            // Prefer choosing a direction using max sizes rather than actual size for stability.
            let available_within_text = max_target_bounds.space_within(&text_hitbox.bounds);
            let wanted = size(MENU_ASIDE_MAX_WIDTH, max_height);
            let aside_position = fit_within(available_within_text, wanted)
                // Fallback: fit max size in window.
                .or_else(|| fit_within(max_target_bounds.space_within(&viewport_bounds), wanted))
                // Fallback: fit actual size in window.
                .or_else(|| fit_within(available_within_viewport, actual_size));

            aside_position.map(|position| (aside, position))
        };

        // Skip drawing if it doesn't fit anywhere.
        if let Some((aside, position)) = positioned_aside {
            window.defer_draw(aside, position, 2);
        }
    }

    fn render_context_menu(
        &self,
        line_height: Pixels,
        height: Pixels,
        y_flipped: bool,
        window: &mut Window,
        cx: &mut App,
    ) -> Option<AnyElement> {
        let max_height_in_lines = ((height - POPOVER_Y_PADDING) / line_height).floor() as u32;
        self.editor.update(cx, |editor, cx| {
            editor.render_context_menu(&self.style, max_height_in_lines, y_flipped, window, cx)
        })
    }

    fn render_context_menu_aside(
        &self,
        max_size: Size<Pixels>,
        window: &mut Window,
        cx: &mut App,
    ) -> Option<AnyElement> {
        if max_size.width < px(100.) || max_size.height < px(12.) {
            None
        } else {
            self.editor.update(cx, |editor, cx| {
                editor.render_context_menu_aside(max_size, window, cx)
            })
        }
    }

    fn layout_mouse_context_menu(
        &self,
        editor_snapshot: &EditorSnapshot,
        visible_range: Range<DisplayRow>,
        content_origin: gpui::Point<Pixels>,
        window: &mut Window,
        cx: &mut App,
    ) -> Option<AnyElement> {
        let position = self.editor.update(cx, |editor, _cx| {
            let visible_start_point = editor.display_to_pixel_point(
                DisplayPoint::new(visible_range.start, 0),
                editor_snapshot,
                window,
            )?;
            let visible_end_point = editor.display_to_pixel_point(
                DisplayPoint::new(visible_range.end, 0),
                editor_snapshot,
                window,
            )?;

            let mouse_context_menu = editor.mouse_context_menu.as_ref()?;
            let (source_display_point, position) = match mouse_context_menu.position {
                MenuPosition::PinnedToScreen(point) => (None, point),
                MenuPosition::PinnedToEditor { source, offset } => {
                    let source_display_point = source.to_display_point(editor_snapshot);
                    let source_point = editor.to_pixel_point(source, editor_snapshot, window)?;
                    let position = content_origin + source_point + offset;
                    (Some(source_display_point), position)
                }
            };

            let source_included = source_display_point.map_or(true, |source_display_point| {
                visible_range
                    .to_inclusive()
                    .contains(&source_display_point.row())
            });
            let position_included =
                visible_start_point.y <= position.y && position.y <= visible_end_point.y;
            if !source_included && !position_included {
                None
            } else {
                Some(position)
            }
        })?;

        let text_style = TextStyleRefinement {
            line_height: Some(DefiniteLength::Fraction(
                BufferLineHeight::Comfortable.value(),
            )),
            ..Default::default()
        };
        window.with_text_style(Some(text_style), |window| {
            let mut element = self.editor.update(cx, |editor, _| {
                let mouse_context_menu = editor.mouse_context_menu.as_ref()?;
                let context_menu = mouse_context_menu.context_menu.clone();

                Some(
                    deferred(
                        anchored()
                            .position(position)
                            .child(context_menu)
                            .anchor(Corner::TopLeft)
                            .snap_to_window_with_margin(px(8.)),
                    )
                    .with_priority(1)
                    .into_any(),
                )
            })?;

            element.prepaint_as_root(position, AvailableSpace::min_size(), window, cx);
            Some(element)
        })
    }

    #[allow(clippy::too_many_arguments)]
    fn layout_hover_popovers(
        &self,
        snapshot: &EditorSnapshot,
        hitbox: &Hitbox,
        text_hitbox: &Hitbox,
        visible_display_row_range: Range<DisplayRow>,
        content_origin: gpui::Point<Pixels>,
        scroll_pixel_position: gpui::Point<Pixels>,
        line_layouts: &[LineWithInvisibles],
        line_height: Pixels,
        em_width: Pixels,
        window: &mut Window,
        cx: &mut App,
    ) {
        struct MeasuredHoverPopover {
            element: AnyElement,
            size: Size<Pixels>,
            horizontal_offset: Pixels,
        }

        let max_size = size(
            (120. * em_width) // Default size
                .min(hitbox.size.width / 2.) // Shrink to half of the editor width
                .max(MIN_POPOVER_CHARACTER_WIDTH * em_width), // Apply minimum width of 20 characters
            (16. * line_height) // Default size
                .min(hitbox.size.height / 2.) // Shrink to half of the editor height
                .max(MIN_POPOVER_LINE_HEIGHT * line_height), // Apply minimum height of 4 lines
        );

        let hover_popovers = self.editor.update(cx, |editor, cx| {
            editor
                .hover_state
                .render(snapshot, visible_display_row_range.clone(), max_size, cx)
        });
        let Some((position, hover_popovers)) = hover_popovers else {
            return;
        };

        // This is safe because we check on layout whether the required row is available
        let hovered_row_layout =
            &line_layouts[position.row().minus(visible_display_row_range.start) as usize];

        // Compute Hovered Point
        let x =
            hovered_row_layout.x_for_index(position.column() as usize) - scroll_pixel_position.x;
        let y = position.row().as_f32() * line_height - scroll_pixel_position.y;
        let hovered_point = content_origin + point(x, y);

        let mut overall_height = Pixels::ZERO;
        let mut measured_hover_popovers = Vec::new();
        for mut hover_popover in hover_popovers {
            let size = hover_popover.layout_as_root(AvailableSpace::min_size(), window, cx);
            let horizontal_offset =
                (text_hitbox.top_right().x - (hovered_point.x + size.width)).min(Pixels::ZERO);

            overall_height += HOVER_POPOVER_GAP + size.height;

            measured_hover_popovers.push(MeasuredHoverPopover {
                element: hover_popover,
                size,
                horizontal_offset,
            });
        }
        overall_height += HOVER_POPOVER_GAP;

        fn draw_occluder(
            width: Pixels,
            origin: gpui::Point<Pixels>,
            window: &mut Window,
            cx: &mut App,
        ) {
            let mut occlusion = div()
                .size_full()
                .occlude()
                .on_mouse_move(|_, _, cx| cx.stop_propagation())
                .into_any_element();
            occlusion.layout_as_root(size(width, HOVER_POPOVER_GAP).into(), window, cx);
            window.defer_draw(occlusion, origin, 2);
        }

        if hovered_point.y > overall_height {
            // There is enough space above. Render popovers above the hovered point
            let mut current_y = hovered_point.y;
            for (position, popover) in measured_hover_popovers.into_iter().with_position() {
                let size = popover.size;
                let popover_origin = point(
                    hovered_point.x + popover.horizontal_offset,
                    current_y - size.height,
                );

                window.defer_draw(popover.element, popover_origin, 2);
                if position != itertools::Position::Last {
                    let origin = point(popover_origin.x, popover_origin.y - HOVER_POPOVER_GAP);
                    draw_occluder(size.width, origin, window, cx);
                }

                current_y = popover_origin.y - HOVER_POPOVER_GAP;
            }
        } else {
            // There is not enough space above. Render popovers below the hovered point
            let mut current_y = hovered_point.y + line_height;
            for (position, popover) in measured_hover_popovers.into_iter().with_position() {
                let size = popover.size;
                let popover_origin = point(hovered_point.x + popover.horizontal_offset, current_y);

                window.defer_draw(popover.element, popover_origin, 2);
                if position != itertools::Position::Last {
                    let origin = point(popover_origin.x, popover_origin.y + size.height);
                    draw_occluder(size.width, origin, window, cx);
                }

                current_y = popover_origin.y + size.height + HOVER_POPOVER_GAP;
            }
        }
    }

    #[allow(clippy::too_many_arguments)]
    fn layout_diff_hunk_controls(
        &self,
        row_range: Range<DisplayRow>,
        row_infos: &[RowInfo],
        text_hitbox: &Hitbox,
        position_map: &PositionMap,
        newest_cursor_position: Option<DisplayPoint>,
        line_height: Pixels,
        scroll_pixel_position: gpui::Point<Pixels>,
        display_hunks: &[(DisplayDiffHunk, Option<Hitbox>)],
        editor: Entity<Editor>,
        window: &mut Window,
        cx: &mut App,
    ) -> Vec<AnyElement> {
        let point_for_position = position_map.point_for_position(window.mouse_position());

        let mut controls = vec![];

        let active_positions = [
            Some(point_for_position.previous_valid),
            newest_cursor_position,
        ];

        for (hunk, _) in display_hunks {
            if let DisplayDiffHunk::Unfolded {
                display_row_range,
                multi_buffer_range,
                status,
                is_created_file,
                ..
            } = &hunk
            {
                if display_row_range.start < row_range.start
                    || display_row_range.start >= row_range.end
                {
                    continue;
                }
                let row_ix = (display_row_range.start - row_range.start).0 as usize;
                if row_infos[row_ix].diff_status.is_none() {
                    continue;
                }
                if row_infos[row_ix]
                    .diff_status
                    .is_some_and(|status| status.is_added())
                    && !status.is_added()
                {
                    continue;
                }
                if active_positions
                    .iter()
                    .any(|p| p.map_or(false, |p| display_row_range.contains(&p.row())))
                {
                    let y = display_row_range.start.as_f32() * line_height
                        + text_hitbox.bounds.top()
                        - scroll_pixel_position.y;

                    let mut element = diff_hunk_controls(
                        display_row_range.start.0,
                        status,
                        multi_buffer_range.clone(),
                        *is_created_file,
                        line_height,
                        &editor,
                        cx,
                    );
                    let size =
                        element.layout_as_root(size(px(100.0), line_height).into(), window, cx);

                    let x = text_hitbox.bounds.right()
                        - self.style.scrollbar_width
                        - px(10.)
                        - size.width;

                    window.with_absolute_element_offset(gpui::Point::new(x, y), |window| {
                        element.prepaint(window, cx)
                    });
                    controls.push(element);
                }
            }
        }

        controls
    }

    #[allow(clippy::too_many_arguments)]
    fn layout_signature_help(
        &self,
        hitbox: &Hitbox,
        content_origin: gpui::Point<Pixels>,
        scroll_pixel_position: gpui::Point<Pixels>,
        newest_selection_head: Option<DisplayPoint>,
        start_row: DisplayRow,
        line_layouts: &[LineWithInvisibles],
        line_height: Pixels,
        em_width: Pixels,
        window: &mut Window,
        cx: &mut App,
    ) {
        if !self.editor.focus_handle(cx).is_focused(window) {
            return;
        }
        let Some(newest_selection_head) = newest_selection_head else {
            return;
        };
        let selection_row = newest_selection_head.row();
        if selection_row < start_row {
            return;
        }
        let Some(cursor_row_layout) = line_layouts.get(selection_row.minus(start_row) as usize)
        else {
            return;
        };

        let start_x = cursor_row_layout.x_for_index(newest_selection_head.column() as usize)
            - scroll_pixel_position.x
            + content_origin.x;
        let start_y =
            selection_row.as_f32() * line_height + content_origin.y - scroll_pixel_position.y;

        let max_size = size(
            (120. * em_width) // Default size
                .min(hitbox.size.width / 2.) // Shrink to half of the editor width
                .max(MIN_POPOVER_CHARACTER_WIDTH * em_width), // Apply minimum width of 20 characters
            (16. * line_height) // Default size
                .min(hitbox.size.height / 2.) // Shrink to half of the editor height
                .max(MIN_POPOVER_LINE_HEIGHT * line_height), // Apply minimum height of 4 lines
        );

        let maybe_element = self.editor.update(cx, |editor, cx| {
            if let Some(popover) = editor.signature_help_state.popover_mut() {
                let element = popover.render(max_size, cx);
                Some(element)
            } else {
                None
            }
        });
        if let Some(mut element) = maybe_element {
            let window_size = window.viewport_size();
            let size = element.layout_as_root(Size::<AvailableSpace>::default(), window, cx);
            let mut point = point(start_x, start_y - size.height);

            // Adjusting to ensure the popover does not overflow in the X-axis direction.
            if point.x + size.width >= window_size.width {
                point.x = window_size.width - size.width;
            }

            window.defer_draw(element, point, 1)
        }
    }

    fn paint_background(&self, layout: &EditorLayout, window: &mut Window, cx: &mut App) {
        window.paint_layer(layout.hitbox.bounds, |window| {
            let scroll_top = layout.position_map.snapshot.scroll_position().y;
            let gutter_bg = cx.theme().colors().editor_gutter_background;
            window.paint_quad(fill(layout.gutter_hitbox.bounds, gutter_bg));
            window.paint_quad(fill(
                layout.position_map.text_hitbox.bounds,
                self.style.background,
            ));

            if let EditorMode::Full = layout.mode {
                let mut active_rows = layout.active_rows.iter().peekable();
                while let Some((start_row, contains_non_empty_selection)) = active_rows.next() {
                    let mut end_row = start_row.0;
                    while active_rows
                        .peek()
                        .map_or(false, |(active_row, has_selection)| {
                            active_row.0 == end_row + 1
                                && has_selection.selection == contains_non_empty_selection.selection
                        })
                    {
                        active_rows.next().unwrap();
                        end_row += 1;
                    }

                    if !contains_non_empty_selection.selection {
                        let highlight_h_range =
                            match layout.position_map.snapshot.current_line_highlight {
                                CurrentLineHighlight::Gutter => Some(Range {
                                    start: layout.hitbox.left(),
                                    end: layout.gutter_hitbox.right(),
                                }),
                                CurrentLineHighlight::Line => Some(Range {
                                    start: layout.position_map.text_hitbox.bounds.left(),
                                    end: layout.position_map.text_hitbox.bounds.right(),
                                }),
                                CurrentLineHighlight::All => Some(Range {
                                    start: layout.hitbox.left(),
                                    end: layout.hitbox.right(),
                                }),
                                CurrentLineHighlight::None => None,
                            };
                        if let Some(range) = highlight_h_range {
                            let active_line_bg = cx.theme().colors().editor_active_line_background;
                            let bounds = Bounds {
                                origin: point(
                                    range.start,
                                    layout.hitbox.origin.y
                                        + (start_row.as_f32() - scroll_top)
                                            * layout.position_map.line_height,
                                ),
                                size: size(
                                    range.end - range.start,
                                    layout.position_map.line_height
                                        * (end_row - start_row.0 + 1) as f32,
                                ),
                            };
                            window.paint_quad(fill(bounds, active_line_bg));
                        }
                    }
                }

                let mut paint_highlight = |highlight_row_start: DisplayRow,
                                           highlight_row_end: DisplayRow,
                                           highlight: crate::LineHighlight,
                                           edges| {
                    let origin = point(
                        layout.hitbox.origin.x,
                        layout.hitbox.origin.y
                            + (highlight_row_start.as_f32() - scroll_top)
                                * layout.position_map.line_height,
                    );
                    let size = size(
                        layout.hitbox.size.width,
                        layout.position_map.line_height
                            * highlight_row_end.next_row().minus(highlight_row_start) as f32,
                    );
                    let mut quad = fill(Bounds { origin, size }, highlight.background);
                    if let Some(border_color) = highlight.border {
                        quad.border_color = border_color;
                        quad.border_widths = edges
                    }
                    window.paint_quad(quad);
                };

                let mut current_paint: Option<(LineHighlight, Range<DisplayRow>, Edges<Pixels>)> =
                    None;
                for (&new_row, &new_background) in &layout.highlighted_rows {
                    match &mut current_paint {
                        Some((current_background, current_range, mut edges)) => {
                            let current_background = *current_background;
                            let new_range_started = current_background != new_background
                                || current_range.end.next_row() != new_row;
                            if new_range_started {
                                if current_range.end.next_row() == new_row {
                                    edges.bottom = px(0.);
                                };
                                paint_highlight(
                                    current_range.start,
                                    current_range.end,
                                    current_background,
                                    edges,
                                );
                                let edges = Edges {
                                    top: if current_range.end.next_row() != new_row {
                                        px(1.)
                                    } else {
                                        px(0.)
                                    },
                                    bottom: px(1.),
                                    ..Default::default()
                                };
                                current_paint = Some((new_background, new_row..new_row, edges));
                                continue;
                            } else {
                                current_range.end = current_range.end.next_row();
                            }
                        }
                        None => {
                            let edges = Edges {
                                top: px(1.),
                                bottom: px(1.),
                                ..Default::default()
                            };
                            current_paint = Some((new_background, new_row..new_row, edges))
                        }
                    };
                }
                if let Some((color, range, edges)) = current_paint {
                    paint_highlight(range.start, range.end, color, edges);
                }

                let scroll_left =
                    layout.position_map.snapshot.scroll_position().x * layout.position_map.em_width;

                for (wrap_position, active) in layout.wrap_guides.iter() {
                    let x = (layout.position_map.text_hitbox.origin.x
                        + *wrap_position
                        + layout.position_map.em_width / 2.)
                        - scroll_left;

                    let show_scrollbars = {
                        let (scrollbar_x, scrollbar_y) = &layout.scrollbars_layout.as_xy();

                        scrollbar_x.as_ref().map_or(false, |sx| sx.visible)
                            || scrollbar_y.as_ref().map_or(false, |sy| sy.visible)
                    };

                    if x < layout.position_map.text_hitbox.origin.x
                        || (show_scrollbars && x > self.scrollbar_left(&layout.hitbox.bounds))
                    {
                        continue;
                    }

                    let color = if *active {
                        cx.theme().colors().editor_active_wrap_guide
                    } else {
                        cx.theme().colors().editor_wrap_guide
                    };
                    window.paint_quad(fill(
                        Bounds {
                            origin: point(x, layout.position_map.text_hitbox.origin.y),
                            size: size(px(1.), layout.position_map.text_hitbox.size.height),
                        },
                        color,
                    ));
                }
            }
        })
    }

    fn paint_indent_guides(
        &mut self,
        layout: &mut EditorLayout,
        window: &mut Window,
        cx: &mut App,
    ) {
        let Some(indent_guides) = &layout.indent_guides else {
            return;
        };

        let faded_color = |color: Hsla, alpha: f32| {
            let mut faded = color;
            faded.a = alpha;
            faded
        };

        for indent_guide in indent_guides {
            let indent_accent_colors = cx.theme().accents().color_for_index(indent_guide.depth);
            let settings = indent_guide.settings;

            // TODO fixed for now, expose them through themes later
            const INDENT_AWARE_ALPHA: f32 = 0.2;
            const INDENT_AWARE_ACTIVE_ALPHA: f32 = 0.4;
            const INDENT_AWARE_BACKGROUND_ALPHA: f32 = 0.1;
            const INDENT_AWARE_BACKGROUND_ACTIVE_ALPHA: f32 = 0.2;

            let line_color = match (settings.coloring, indent_guide.active) {
                (IndentGuideColoring::Disabled, _) => None,
                (IndentGuideColoring::Fixed, false) => {
                    Some(cx.theme().colors().editor_indent_guide)
                }
                (IndentGuideColoring::Fixed, true) => {
                    Some(cx.theme().colors().editor_indent_guide_active)
                }
                (IndentGuideColoring::IndentAware, false) => {
                    Some(faded_color(indent_accent_colors, INDENT_AWARE_ALPHA))
                }
                (IndentGuideColoring::IndentAware, true) => {
                    Some(faded_color(indent_accent_colors, INDENT_AWARE_ACTIVE_ALPHA))
                }
            };

            let background_color = match (settings.background_coloring, indent_guide.active) {
                (IndentGuideBackgroundColoring::Disabled, _) => None,
                (IndentGuideBackgroundColoring::IndentAware, false) => Some(faded_color(
                    indent_accent_colors,
                    INDENT_AWARE_BACKGROUND_ALPHA,
                )),
                (IndentGuideBackgroundColoring::IndentAware, true) => Some(faded_color(
                    indent_accent_colors,
                    INDENT_AWARE_BACKGROUND_ACTIVE_ALPHA,
                )),
            };

            let requested_line_width = if indent_guide.active {
                settings.active_line_width
            } else {
                settings.line_width
            }
            .clamp(1, 10);
            let mut line_indicator_width = 0.;
            if let Some(color) = line_color {
                window.paint_quad(fill(
                    Bounds {
                        origin: indent_guide.origin,
                        size: size(px(requested_line_width as f32), indent_guide.length),
                    },
                    color,
                ));
                line_indicator_width = requested_line_width as f32;
            }

            if let Some(color) = background_color {
                let width = indent_guide.single_indent_width - px(line_indicator_width);
                window.paint_quad(fill(
                    Bounds {
                        origin: point(
                            indent_guide.origin.x + px(line_indicator_width),
                            indent_guide.origin.y,
                        ),
                        size: size(width, indent_guide.length),
                    },
                    color,
                ));
            }
        }
    }

    fn paint_line_numbers(&mut self, layout: &mut EditorLayout, window: &mut Window, cx: &mut App) {
        let is_singleton = self.editor.read(cx).is_singleton(cx);

        let line_height = layout.position_map.line_height;
        window.set_cursor_style(CursorStyle::Arrow, &layout.gutter_hitbox);

        for LineNumberLayout {
            shaped_line,
            hitbox,
        } in layout.line_numbers.values()
        {
            let Some(hitbox) = hitbox else {
                continue;
            };

            let Some(()) = (if !is_singleton && hitbox.is_hovered(window) {
                let color = cx.theme().colors().editor_hover_line_number;

                let Some(line) = self
                    .shape_line_number(shaped_line.text.clone(), color, window)
                    .log_err()
                else {
                    continue;
                };

                line.paint(hitbox.origin, line_height, window, cx).log_err()
            } else {
                shaped_line
                    .paint(hitbox.origin, line_height, window, cx)
                    .log_err()
            }) else {
                continue;
            };

            // In singleton buffers, we select corresponding lines on the line number click, so use | -like cursor.
            // In multi buffers, we open file at the line number clicked, so use a pointing hand cursor.
            if is_singleton {
                window.set_cursor_style(CursorStyle::IBeam, &hitbox);
            } else {
                window.set_cursor_style(CursorStyle::PointingHand, &hitbox);
            }
        }
    }

    fn paint_gutter_diff_hunks(layout: &mut EditorLayout, window: &mut Window, cx: &mut App) {
        let is_light = cx.theme().appearance().is_light();

        let hunk_style = ProjectSettings::get_global(cx)
            .git
            .hunk_style
            .unwrap_or_default();

        if layout.display_hunks.is_empty() {
            return;
        }

        let line_height = layout.position_map.line_height;
        window.paint_layer(layout.gutter_hitbox.bounds, |window| {
            for (hunk, hitbox) in &layout.display_hunks {
                let hunk_to_paint = match hunk {
                    DisplayDiffHunk::Folded { .. } => {
                        let hunk_bounds = Self::diff_hunk_bounds(
                            &layout.position_map.snapshot,
                            line_height,
                            layout.gutter_hitbox.bounds,
                            &hunk,
                        );
                        Some((
                            hunk_bounds,
                            cx.theme().colors().version_control_modified,
                            Corners::all(px(0.)),
                            DiffHunkStatus::modified_none(),
                        ))
                    }
                    DisplayDiffHunk::Unfolded {
                        status,
                        display_row_range,
                        ..
                    } => hitbox.as_ref().map(|hunk_hitbox| match status.kind {
                        DiffHunkStatusKind::Added => (
                            hunk_hitbox.bounds,
                            cx.theme().colors().version_control_added,
                            Corners::all(px(0.)),
                            *status,
                        ),
                        DiffHunkStatusKind::Modified => (
                            hunk_hitbox.bounds,
                            cx.theme().colors().version_control_modified,
                            Corners::all(px(0.)),
                            *status,
                        ),
                        DiffHunkStatusKind::Deleted if !display_row_range.is_empty() => (
                            hunk_hitbox.bounds,
                            cx.theme().colors().version_control_deleted,
                            Corners::all(px(0.)),
                            *status,
                        ),
                        DiffHunkStatusKind::Deleted => (
                            Bounds::new(
                                point(
                                    hunk_hitbox.origin.x - hunk_hitbox.size.width,
                                    hunk_hitbox.origin.y,
                                ),
                                size(hunk_hitbox.size.width * px(2.), hunk_hitbox.size.height),
                            ),
                            cx.theme().colors().version_control_deleted,
                            Corners::all(1. * line_height),
                            *status,
                        ),
                    }),
                };

                if let Some((hunk_bounds, mut background_color, corner_radii, secondary_status)) =
                    hunk_to_paint
                {
                    match hunk_style {
                        GitHunkStyleSetting::Transparent | GitHunkStyleSetting::Pattern => {
                            if secondary_status.has_secondary_hunk() {
                                background_color =
                                    background_color.opacity(if is_light { 0.2 } else { 0.32 });
                            }
                        }
                        GitHunkStyleSetting::StagedPattern
                        | GitHunkStyleSetting::StagedTransparent => {
                            if !secondary_status.has_secondary_hunk() {
                                background_color =
                                    background_color.opacity(if is_light { 0.2 } else { 0.32 });
                            }
                        }
                        GitHunkStyleSetting::StagedBorder | GitHunkStyleSetting::Border => {
                            // Don't change the background color
                        }
                    }

                    // Flatten the background color with the editor color to prevent
                    // elements below transparent hunks from showing through
                    let flattened_background_color = cx
                        .theme()
                        .colors()
                        .editor_background
                        .blend(background_color);

                    window.paint_quad(quad(
                        hunk_bounds,
                        corner_radii,
                        flattened_background_color,
                        Edges::default(),
                        transparent_black(),
                    ));
                }
            }
        });
    }

    fn diff_hunk_bounds(
        snapshot: &EditorSnapshot,
        line_height: Pixels,
        gutter_bounds: Bounds<Pixels>,
        hunk: &DisplayDiffHunk,
    ) -> Bounds<Pixels> {
        let scroll_position = snapshot.scroll_position();
        let scroll_top = scroll_position.y * line_height;
        let gutter_strip_width = (0.275 * line_height).floor();

        match hunk {
            DisplayDiffHunk::Folded { display_row, .. } => {
                let start_y = display_row.as_f32() * line_height - scroll_top;
                let end_y = start_y + line_height;
                let highlight_origin = gutter_bounds.origin + point(px(0.), start_y);
                let highlight_size = size(gutter_strip_width, end_y - start_y);
                Bounds::new(highlight_origin, highlight_size)
            }
            DisplayDiffHunk::Unfolded {
                display_row_range,
                status,
                ..
            } => {
                if status.is_deleted() && display_row_range.is_empty() {
                    let row = display_row_range.start;

                    let offset = line_height / 2.;
                    let start_y = row.as_f32() * line_height - offset - scroll_top;
                    let end_y = start_y + line_height;

                    let width = (0.35 * line_height).floor();
                    let highlight_origin = gutter_bounds.origin + point(px(0.), start_y);
                    let highlight_size = size(width, end_y - start_y);
                    Bounds::new(highlight_origin, highlight_size)
                } else {
                    let start_row = display_row_range.start;
                    let end_row = display_row_range.end;
                    // If we're in a multibuffer, row range span might include an
                    // excerpt header, so if we were to draw the marker straight away,
                    // the hunk might include the rows of that header.
                    // Making the range inclusive doesn't quite cut it, as we rely on the exclusivity for the soft wrap.
                    // Instead, we simply check whether the range we're dealing with includes
                    // any excerpt headers and if so, we stop painting the diff hunk on the first row of that header.
                    let end_row_in_current_excerpt = snapshot
                        .blocks_in_range(start_row..end_row)
                        .find_map(|(start_row, block)| {
                            if matches!(block, Block::ExcerptBoundary { .. }) {
                                Some(start_row)
                            } else {
                                None
                            }
                        })
                        .unwrap_or(end_row);

                    let start_y = start_row.as_f32() * line_height - scroll_top;
                    let end_y = end_row_in_current_excerpt.as_f32() * line_height - scroll_top;

                    let highlight_origin = gutter_bounds.origin + point(px(0.), start_y);
                    let highlight_size = size(gutter_strip_width, end_y - start_y);
                    Bounds::new(highlight_origin, highlight_size)
                }
            }
        }
    }

    fn paint_gutter_indicators(
        &self,
        layout: &mut EditorLayout,
        window: &mut Window,
        cx: &mut App,
    ) {
        window.paint_layer(layout.gutter_hitbox.bounds, |window| {
            window.with_element_namespace("crease_toggles", |window| {
                for crease_toggle in layout.crease_toggles.iter_mut().flatten() {
                    crease_toggle.paint(window, cx);
                }
            });

            for breakpoint in layout.breakpoints.iter_mut() {
                breakpoint.paint(window, cx);
            }
            for test_indicator in layout.test_indicators.iter_mut() {
                test_indicator.paint(window, cx);
            }

            if let Some(indicator) = layout.code_actions_indicator.as_mut() {
                indicator.paint(window, cx);
            }
        });
    }

    fn paint_gutter_highlights(
        &self,
        layout: &mut EditorLayout,
        window: &mut Window,
        cx: &mut App,
    ) {
        for (_, hunk_hitbox) in &layout.display_hunks {
            if let Some(hunk_hitbox) = hunk_hitbox {
                if !self
                    .editor
                    .read(cx)
                    .buffer()
                    .read(cx)
                    .all_diff_hunks_expanded()
                {
                    window.set_cursor_style(CursorStyle::PointingHand, hunk_hitbox);
                }
            }
        }

        let show_git_gutter = layout
            .position_map
            .snapshot
            .show_git_diff_gutter
            .unwrap_or_else(|| {
                matches!(
                    ProjectSettings::get_global(cx).git.git_gutter,
                    Some(GitGutterSetting::TrackedFiles)
                )
            });
        if show_git_gutter {
            Self::paint_gutter_diff_hunks(layout, window, cx)
        }

        let highlight_width = 0.275 * layout.position_map.line_height;
        let highlight_corner_radii = Corners::all(0.05 * layout.position_map.line_height);
        window.paint_layer(layout.gutter_hitbox.bounds, |window| {
            for (range, color) in &layout.highlighted_gutter_ranges {
                let start_row = if range.start.row() < layout.visible_display_row_range.start {
                    layout.visible_display_row_range.start - DisplayRow(1)
                } else {
                    range.start.row()
                };
                let end_row = if range.end.row() > layout.visible_display_row_range.end {
                    layout.visible_display_row_range.end + DisplayRow(1)
                } else {
                    range.end.row()
                };

                let start_y = layout.gutter_hitbox.top()
                    + start_row.0 as f32 * layout.position_map.line_height
                    - layout.position_map.scroll_pixel_position.y;
                let end_y = layout.gutter_hitbox.top()
                    + (end_row.0 + 1) as f32 * layout.position_map.line_height
                    - layout.position_map.scroll_pixel_position.y;
                let bounds = Bounds::from_corners(
                    point(layout.gutter_hitbox.left(), start_y),
                    point(layout.gutter_hitbox.left() + highlight_width, end_y),
                );
                window.paint_quad(fill(bounds, *color).corner_radii(highlight_corner_radii));
            }
        });
    }

    fn paint_blamed_display_rows(
        &self,
        layout: &mut EditorLayout,
        window: &mut Window,
        cx: &mut App,
    ) {
        let Some(blamed_display_rows) = layout.blamed_display_rows.take() else {
            return;
        };

        window.paint_layer(layout.gutter_hitbox.bounds, |window| {
            for mut blame_element in blamed_display_rows.into_iter() {
                blame_element.paint(window, cx);
            }
        })
    }

    fn paint_text(&mut self, layout: &mut EditorLayout, window: &mut Window, cx: &mut App) {
        window.with_content_mask(
            Some(ContentMask {
                bounds: layout.position_map.text_hitbox.bounds,
            }),
            |window| {
                let cursor_style = if self
                    .editor
                    .read(cx)
                    .hovered_link_state
                    .as_ref()
                    .is_some_and(|hovered_link_state| !hovered_link_state.links.is_empty())
                {
                    CursorStyle::PointingHand
                } else {
                    CursorStyle::IBeam
                };
                window.set_cursor_style(cursor_style, &layout.position_map.text_hitbox);

                let invisible_display_ranges = self.paint_highlights(layout, window);
                self.paint_lines(&invisible_display_ranges, layout, window, cx);
                self.paint_redactions(layout, window);
                self.paint_cursors(layout, window, cx);
                self.paint_inline_diagnostics(layout, window, cx);
                self.paint_inline_blame(layout, window, cx);
                self.paint_diff_hunk_controls(layout, window, cx);
                window.with_element_namespace("crease_trailers", |window| {
                    for trailer in layout.crease_trailers.iter_mut().flatten() {
                        trailer.element.paint(window, cx);
                    }
                });
            },
        )
    }

    fn paint_highlights(
        &mut self,
        layout: &mut EditorLayout,
        window: &mut Window,
    ) -> SmallVec<[Range<DisplayPoint>; 32]> {
        window.paint_layer(layout.position_map.text_hitbox.bounds, |window| {
            let mut invisible_display_ranges = SmallVec::<[Range<DisplayPoint>; 32]>::new();
            let line_end_overshoot = 0.15 * layout.position_map.line_height;
            for (range, color) in &layout.highlighted_ranges {
                self.paint_highlighted_range(
                    range.clone(),
                    *color,
                    Pixels::ZERO,
                    line_end_overshoot,
                    layout,
                    window,
                );
            }

            let corner_radius = 0.15 * layout.position_map.line_height;

            for (player_color, selections) in &layout.selections {
                for selection in selections.iter() {
                    self.paint_highlighted_range(
                        selection.range.clone(),
                        player_color.selection,
                        corner_radius,
                        corner_radius * 2.,
                        layout,
                        window,
                    );

                    if selection.is_local && !selection.range.is_empty() {
                        invisible_display_ranges.push(selection.range.clone());
                    }
                }
            }
            invisible_display_ranges
        })
    }

    fn paint_lines(
        &mut self,
        invisible_display_ranges: &[Range<DisplayPoint>],
        layout: &mut EditorLayout,
        window: &mut Window,
        cx: &mut App,
    ) {
        let whitespace_setting = self
            .editor
            .read(cx)
            .buffer
            .read(cx)
            .language_settings(cx)
            .show_whitespaces;

        for (ix, line_with_invisibles) in layout.position_map.line_layouts.iter().enumerate() {
            let row = DisplayRow(layout.visible_display_row_range.start.0 + ix as u32);
            line_with_invisibles.draw(
                layout,
                row,
                layout.content_origin,
                whitespace_setting,
                invisible_display_ranges,
                window,
                cx,
            )
        }

        for line_element in &mut layout.line_elements {
            line_element.paint(window, cx);
        }
    }

    fn paint_redactions(&mut self, layout: &EditorLayout, window: &mut Window) {
        if layout.redacted_ranges.is_empty() {
            return;
        }

        let line_end_overshoot = layout.line_end_overshoot();

        // A softer than perfect black
        let redaction_color = gpui::rgb(0x0e1111);

        window.paint_layer(layout.position_map.text_hitbox.bounds, |window| {
            for range in layout.redacted_ranges.iter() {
                self.paint_highlighted_range(
                    range.clone(),
                    redaction_color.into(),
                    Pixels::ZERO,
                    line_end_overshoot,
                    layout,
                    window,
                );
            }
        });
    }

    fn paint_cursors(&mut self, layout: &mut EditorLayout, window: &mut Window, cx: &mut App) {
        for cursor in &mut layout.visible_cursors {
            cursor.paint(layout.content_origin, window, cx);
        }
    }

    fn paint_scrollbars(&mut self, layout: &mut EditorLayout, window: &mut Window, cx: &mut App) {
        let (scrollbar_x, scrollbar_y) = layout.scrollbars_layout.as_xy();

        if let Some(scrollbar_layout) = scrollbar_x {
            let hitbox = scrollbar_layout.hitbox.clone();
            let text_unit_size = scrollbar_layout.text_unit_size;
            let visible_range = scrollbar_layout.visible_range.clone();
            let thumb_bounds = scrollbar_layout.thumb_bounds();

            if scrollbar_layout.visible {
                window.paint_layer(hitbox.bounds, |window| {
                    window.paint_quad(quad(
                        hitbox.bounds,
                        Corners::default(),
                        cx.theme().colors().scrollbar_track_background,
                        Edges {
                            top: Pixels::ZERO,
                            right: Pixels::ZERO,
                            bottom: Pixels::ZERO,
                            left: Pixels::ZERO,
                        },
                        cx.theme().colors().scrollbar_track_border,
                    ));

                    window.paint_quad(quad(
                        thumb_bounds,
                        Corners::default(),
                        cx.theme().colors().scrollbar_thumb_background,
                        Edges {
                            top: Pixels::ZERO,
                            right: Pixels::ZERO,
                            bottom: Pixels::ZERO,
                            left: ScrollbarLayout::BORDER_WIDTH,
                        },
                        cx.theme().colors().scrollbar_thumb_border,
                    ));
                })
            }

            window.set_cursor_style(CursorStyle::Arrow, &hitbox);

            window.on_mouse_event({
                let editor = self.editor.clone();

                // there may be a way to avoid this clone
                let hitbox = hitbox.clone();

                let mut mouse_position = window.mouse_position();
                move |event: &MouseMoveEvent, phase, window, cx| {
                    if phase == DispatchPhase::Capture {
                        return;
                    }

                    editor.update(cx, |editor, cx| {
                        if event.pressed_button == Some(MouseButton::Left)
                            && editor
                                .scroll_manager
                                .is_dragging_scrollbar(Axis::Horizontal)
                        {
                            let x = mouse_position.x;
                            let new_x = event.position.x;
                            if (hitbox.left()..hitbox.right()).contains(&x) {
                                let mut position = editor.scroll_position(cx);

                                position.x += (new_x - x) / text_unit_size;
                                if position.x < 0.0 {
                                    position.x = 0.0;
                                }
                                editor.set_scroll_position(position, window, cx);
                            }

                            cx.stop_propagation();
                        } else {
                            editor.scroll_manager.set_is_dragging_scrollbar(
                                Axis::Horizontal,
                                false,
                                cx,
                            );

                            if hitbox.is_hovered(window) {
                                editor.scroll_manager.show_scrollbar(window, cx);
                            }
                        }
                        mouse_position = event.position;
                    })
                }
            });

            if self
                .editor
                .read(cx)
                .scroll_manager
                .is_dragging_scrollbar(Axis::Horizontal)
            {
                window.on_mouse_event({
                    let editor = self.editor.clone();
                    move |_: &MouseUpEvent, phase, _, cx| {
                        if phase == DispatchPhase::Capture {
                            return;
                        }

                        editor.update(cx, |editor, cx| {
                            editor.scroll_manager.set_is_dragging_scrollbar(
                                Axis::Horizontal,
                                false,
                                cx,
                            );
                            cx.stop_propagation();
                        });
                    }
                });
            } else {
                window.on_mouse_event({
                    let editor = self.editor.clone();

                    move |event: &MouseDownEvent, phase, window, cx| {
                        if phase == DispatchPhase::Capture || !hitbox.is_hovered(window) {
                            return;
                        }

                        editor.update(cx, |editor, cx| {
                            editor.scroll_manager.set_is_dragging_scrollbar(
                                Axis::Horizontal,
                                true,
                                cx,
                            );

                            let x = event.position.x;

                            if x < thumb_bounds.left() || thumb_bounds.right() < x {
                                let center_row =
                                    ((x - hitbox.left()) / text_unit_size).round() as u32;
                                let top_row = center_row.saturating_sub(
                                    (visible_range.end - visible_range.start) as u32 / 2,
                                );

                                let mut position = editor.scroll_position(cx);
                                position.x = top_row as f32;

                                editor.set_scroll_position(position, window, cx);
                            } else {
                                editor.scroll_manager.show_scrollbar(window, cx);
                            }

                            cx.stop_propagation();
                        });
                    }
                });
            }
        }

        if let Some(scrollbar_layout) = scrollbar_y {
            let hitbox = scrollbar_layout.hitbox.clone();
            let text_unit_size = scrollbar_layout.text_unit_size;
            let visible_range = scrollbar_layout.visible_range.clone();
            let thumb_bounds = scrollbar_layout.thumb_bounds();

            if scrollbar_layout.visible {
                window.paint_layer(hitbox.bounds, |window| {
                    window.paint_quad(quad(
                        hitbox.bounds,
                        Corners::default(),
                        cx.theme().colors().scrollbar_track_background,
                        Edges {
                            top: Pixels::ZERO,
                            right: Pixels::ZERO,
                            bottom: Pixels::ZERO,
                            left: ScrollbarLayout::BORDER_WIDTH,
                        },
                        cx.theme().colors().scrollbar_track_border,
                    ));

                    let fast_markers =
                        self.collect_fast_scrollbar_markers(layout, &scrollbar_layout, cx);
                    // Refresh slow scrollbar markers in the background. Below, we paint whatever markers have already been computed.
                    self.refresh_slow_scrollbar_markers(layout, &scrollbar_layout, window, cx);

                    let markers = self.editor.read(cx).scrollbar_marker_state.markers.clone();
                    for marker in markers.iter().chain(&fast_markers) {
                        let mut marker = marker.clone();
                        marker.bounds.origin += hitbox.origin;
                        window.paint_quad(marker);
                    }

                    window.paint_quad(quad(
                        thumb_bounds,
                        Corners::default(),
                        cx.theme().colors().scrollbar_thumb_background,
                        Edges {
                            top: Pixels::ZERO,
                            right: Pixels::ZERO,
                            bottom: Pixels::ZERO,
                            left: ScrollbarLayout::BORDER_WIDTH,
                        },
                        cx.theme().colors().scrollbar_thumb_border,
                    ));
                });
            }

            window.set_cursor_style(CursorStyle::Arrow, &hitbox);

            window.on_mouse_event({
                let editor = self.editor.clone();

                let hitbox = hitbox.clone();

                let mut mouse_position = window.mouse_position();
                move |event: &MouseMoveEvent, phase, window, cx| {
                    if phase == DispatchPhase::Capture {
                        return;
                    }

                    editor.update(cx, |editor, cx| {
                        if event.pressed_button == Some(MouseButton::Left)
                            && editor.scroll_manager.is_dragging_scrollbar(Axis::Vertical)
                        {
                            let y = mouse_position.y;
                            let new_y = event.position.y;
                            if (hitbox.top()..hitbox.bottom()).contains(&y) {
                                let mut position = editor.scroll_position(cx);
                                position.y += (new_y - y) / text_unit_size;
                                if position.y < 0.0 {
                                    position.y = 0.0;
                                }
                                editor.set_scroll_position(position, window, cx);
                            }
                        } else {
                            editor.scroll_manager.set_is_dragging_scrollbar(
                                Axis::Vertical,
                                false,
                                cx,
                            );

                            if hitbox.is_hovered(window) {
                                editor.scroll_manager.show_scrollbar(window, cx);
                            }
                        }
                        mouse_position = event.position;
                    })
                }
            });

            if self
                .editor
                .read(cx)
                .scroll_manager
                .is_dragging_scrollbar(Axis::Vertical)
            {
                window.on_mouse_event({
                    let editor = self.editor.clone();
                    move |_: &MouseUpEvent, phase, _, cx| {
                        if phase == DispatchPhase::Capture {
                            return;
                        }

                        editor.update(cx, |editor, cx| {
                            editor.scroll_manager.set_is_dragging_scrollbar(
                                Axis::Vertical,
                                false,
                                cx,
                            );
                            cx.stop_propagation();
                        });
                    }
                });
            } else {
                window.on_mouse_event({
                    let editor = self.editor.clone();

                    move |event: &MouseDownEvent, phase, window, cx| {
                        if phase == DispatchPhase::Capture || !hitbox.is_hovered(window) {
                            return;
                        }

                        editor.update(cx, |editor, cx| {
                            editor.scroll_manager.set_is_dragging_scrollbar(
                                Axis::Vertical,
                                true,
                                cx,
                            );

                            let y = event.position.y;
                            if y < thumb_bounds.top() || thumb_bounds.bottom() < y {
                                let center_row =
                                    ((y - hitbox.top()) / text_unit_size).round() as u32;
                                let top_row = center_row.saturating_sub(
                                    (visible_range.end - visible_range.start) as u32 / 2,
                                );
                                let mut position = editor.scroll_position(cx);
                                position.y = top_row as f32;
                                editor.set_scroll_position(position, window, cx);
                            } else {
                                editor.scroll_manager.show_scrollbar(window, cx);
                            }

                            cx.stop_propagation();
                        });
                    }
                });
            }
        }
    }

    fn collect_fast_scrollbar_markers(
        &self,
        layout: &EditorLayout,
        scrollbar_layout: &ScrollbarLayout,
        cx: &mut App,
    ) -> Vec<PaintQuad> {
        const LIMIT: usize = 100;
        if !EditorSettings::get_global(cx).scrollbar.cursors || layout.cursors.len() > LIMIT {
            return vec![];
        }
        let cursor_ranges = layout
            .cursors
            .iter()
            .map(|(point, color)| ColoredRange {
                start: point.row(),
                end: point.row(),
                color: *color,
            })
            .collect_vec();
        scrollbar_layout.marker_quads_for_ranges(cursor_ranges, None)
    }

    fn refresh_slow_scrollbar_markers(
        &self,
        layout: &EditorLayout,
        scrollbar_layout: &ScrollbarLayout,
        window: &mut Window,
        cx: &mut App,
    ) {
        self.editor.update(cx, |editor, cx| {
            if !editor.is_singleton(cx)
                || !editor
                    .scrollbar_marker_state
                    .should_refresh(scrollbar_layout.hitbox.size)
            {
                return;
            }

            let scrollbar_layout = scrollbar_layout.clone();
            let background_highlights = editor.background_highlights.clone();
            let snapshot = layout.position_map.snapshot.clone();
            let theme = cx.theme().clone();
            let scrollbar_settings = EditorSettings::get_global(cx).scrollbar;

            editor.scrollbar_marker_state.dirty = false;
            editor.scrollbar_marker_state.pending_refresh =
                Some(cx.spawn_in(window, |editor, mut cx| async move {
                    let scrollbar_size = scrollbar_layout.hitbox.size;
                    let scrollbar_markers = cx
                        .background_spawn(async move {
                            let max_point = snapshot.display_snapshot.buffer_snapshot.max_point();
                            let mut marker_quads = Vec::new();
                            if scrollbar_settings.git_diff {
                                let marker_row_ranges =
                                    snapshot.buffer_snapshot.diff_hunks().map(|hunk| {
                                        let start_display_row =
                                            MultiBufferPoint::new(hunk.row_range.start.0, 0)
                                                .to_display_point(&snapshot.display_snapshot)
                                                .row();
                                        let mut end_display_row =
                                            MultiBufferPoint::new(hunk.row_range.end.0, 0)
                                                .to_display_point(&snapshot.display_snapshot)
                                                .row();
                                        if end_display_row != start_display_row {
                                            end_display_row.0 -= 1;
                                        }
                                        let color = match &hunk.status().kind {
                                            DiffHunkStatusKind::Added => {
                                                theme.colors().version_control_added
                                            }
                                            DiffHunkStatusKind::Modified => {
                                                theme.colors().version_control_modified
                                            }
                                            DiffHunkStatusKind::Deleted => {
                                                theme.colors().version_control_deleted
                                            }
                                        };
                                        ColoredRange {
                                            start: start_display_row,
                                            end: end_display_row,
                                            color,
                                        }
                                    });

                                marker_quads.extend(
                                    scrollbar_layout
                                        .marker_quads_for_ranges(marker_row_ranges, Some(0)),
                                );
                            }

                            for (background_highlight_id, (_, background_ranges)) in
                                background_highlights.iter()
                            {
                                let is_search_highlights = *background_highlight_id
                                    == TypeId::of::<BufferSearchHighlights>();
                                let is_text_highlights = *background_highlight_id
                                    == TypeId::of::<SelectedTextHighlight>();
                                let is_symbol_occurrences = *background_highlight_id
                                    == TypeId::of::<DocumentHighlightRead>()
                                    || *background_highlight_id
                                        == TypeId::of::<DocumentHighlightWrite>();
                                if (is_search_highlights && scrollbar_settings.search_results)
                                    || (is_text_highlights && scrollbar_settings.selected_text)
                                    || (is_symbol_occurrences && scrollbar_settings.selected_symbol)
                                {
                                    let mut color = theme.status().info;
                                    if is_symbol_occurrences {
                                        color.fade_out(0.5);
                                    }
                                    let marker_row_ranges = background_ranges.iter().map(|range| {
                                        let display_start = range
                                            .start
                                            .to_display_point(&snapshot.display_snapshot);
                                        let display_end =
                                            range.end.to_display_point(&snapshot.display_snapshot);
                                        ColoredRange {
                                            start: display_start.row(),
                                            end: display_end.row(),
                                            color,
                                        }
                                    });
                                    marker_quads.extend(
                                        scrollbar_layout
                                            .marker_quads_for_ranges(marker_row_ranges, Some(1)),
                                    );
                                }
                            }

                            if scrollbar_settings.diagnostics != ScrollbarDiagnostics::None {
                                let diagnostics = snapshot
                                    .buffer_snapshot
                                    .diagnostics_in_range::<Point>(Point::zero()..max_point)
                                    // Don't show diagnostics the user doesn't care about
                                    .filter(|diagnostic| {
                                        match (
                                            scrollbar_settings.diagnostics,
                                            diagnostic.diagnostic.severity,
                                        ) {
                                            (ScrollbarDiagnostics::All, _) => true,
                                            (
                                                ScrollbarDiagnostics::Error,
                                                DiagnosticSeverity::ERROR,
                                            ) => true,
                                            (
                                                ScrollbarDiagnostics::Warning,
                                                DiagnosticSeverity::ERROR
                                                | DiagnosticSeverity::WARNING,
                                            ) => true,
                                            (
                                                ScrollbarDiagnostics::Information,
                                                DiagnosticSeverity::ERROR
                                                | DiagnosticSeverity::WARNING
                                                | DiagnosticSeverity::INFORMATION,
                                            ) => true,
                                            (_, _) => false,
                                        }
                                    })
                                    // We want to sort by severity, in order to paint the most severe diagnostics last.
                                    .sorted_by_key(|diagnostic| {
                                        std::cmp::Reverse(diagnostic.diagnostic.severity)
                                    });

                                let marker_row_ranges = diagnostics.into_iter().map(|diagnostic| {
                                    let start_display = diagnostic
                                        .range
                                        .start
                                        .to_display_point(&snapshot.display_snapshot);
                                    let end_display = diagnostic
                                        .range
                                        .end
                                        .to_display_point(&snapshot.display_snapshot);
                                    let color = match diagnostic.diagnostic.severity {
                                        DiagnosticSeverity::ERROR => theme.status().error,
                                        DiagnosticSeverity::WARNING => theme.status().warning,
                                        DiagnosticSeverity::INFORMATION => theme.status().info,
                                        _ => theme.status().hint,
                                    };
                                    ColoredRange {
                                        start: start_display.row(),
                                        end: end_display.row(),
                                        color,
                                    }
                                });
                                marker_quads.extend(
                                    scrollbar_layout
                                        .marker_quads_for_ranges(marker_row_ranges, Some(2)),
                                );
                            }

                            Arc::from(marker_quads)
                        })
                        .await;

                    editor.update(&mut cx, |editor, cx| {
                        editor.scrollbar_marker_state.markers = scrollbar_markers;
                        editor.scrollbar_marker_state.scrollbar_size = scrollbar_size;
                        editor.scrollbar_marker_state.pending_refresh = None;
                        cx.notify();
                    })?;

                    Ok(())
                }));
        });
    }

    #[allow(clippy::too_many_arguments)]
    fn paint_highlighted_range(
        &self,
        range: Range<DisplayPoint>,
        color: Hsla,
        corner_radius: Pixels,
        line_end_overshoot: Pixels,
        layout: &EditorLayout,
        window: &mut Window,
    ) {
        let start_row = layout.visible_display_row_range.start;
        let end_row = layout.visible_display_row_range.end;
        if range.start != range.end {
            let row_range = if range.end.column() == 0 {
                cmp::max(range.start.row(), start_row)..cmp::min(range.end.row(), end_row)
            } else {
                cmp::max(range.start.row(), start_row)
                    ..cmp::min(range.end.row().next_row(), end_row)
            };

            let highlighted_range = HighlightedRange {
                color,
                line_height: layout.position_map.line_height,
                corner_radius,
                start_y: layout.content_origin.y
                    + row_range.start.as_f32() * layout.position_map.line_height
                    - layout.position_map.scroll_pixel_position.y,
                lines: row_range
                    .iter_rows()
                    .map(|row| {
                        let line_layout =
                            &layout.position_map.line_layouts[row.minus(start_row) as usize];
                        HighlightedRangeLine {
                            start_x: if row == range.start.row() {
                                layout.content_origin.x
                                    + line_layout.x_for_index(range.start.column() as usize)
                                    - layout.position_map.scroll_pixel_position.x
                            } else {
                                layout.content_origin.x
                                    - layout.position_map.scroll_pixel_position.x
                            },
                            end_x: if row == range.end.row() {
                                layout.content_origin.x
                                    + line_layout.x_for_index(range.end.column() as usize)
                                    - layout.position_map.scroll_pixel_position.x
                            } else {
                                layout.content_origin.x + line_layout.width + line_end_overshoot
                                    - layout.position_map.scroll_pixel_position.x
                            },
                        }
                    })
                    .collect(),
            };

            highlighted_range.paint(layout.position_map.text_hitbox.bounds, window);
        }
    }

    fn paint_inline_diagnostics(
        &mut self,
        layout: &mut EditorLayout,
        window: &mut Window,
        cx: &mut App,
    ) {
        for mut inline_diagnostic in layout.inline_diagnostics.drain() {
            inline_diagnostic.1.paint(window, cx);
        }
    }

    fn paint_inline_blame(&mut self, layout: &mut EditorLayout, window: &mut Window, cx: &mut App) {
        if let Some(mut inline_blame) = layout.inline_blame.take() {
            window.paint_layer(layout.position_map.text_hitbox.bounds, |window| {
                inline_blame.paint(window, cx);
            })
        }
    }

    fn paint_diff_hunk_controls(
        &mut self,
        layout: &mut EditorLayout,
        window: &mut Window,
        cx: &mut App,
    ) {
        for mut diff_hunk_control in layout.diff_hunk_controls.drain(..) {
            diff_hunk_control.paint(window, cx);
        }
    }

    fn paint_blocks(&mut self, layout: &mut EditorLayout, window: &mut Window, cx: &mut App) {
        for mut block in layout.blocks.drain(..) {
            block.element.paint(window, cx);
        }
    }

    fn paint_inline_completion_popover(
        &mut self,
        layout: &mut EditorLayout,
        window: &mut Window,
        cx: &mut App,
    ) {
        if let Some(inline_completion_popover) = layout.inline_completion_popover.as_mut() {
            inline_completion_popover.paint(window, cx);
        }
    }

    fn paint_mouse_context_menu(
        &mut self,
        layout: &mut EditorLayout,
        window: &mut Window,
        cx: &mut App,
    ) {
        if let Some(mouse_context_menu) = layout.mouse_context_menu.as_mut() {
            mouse_context_menu.paint(window, cx);
        }
    }

    fn paint_scroll_wheel_listener(
        &mut self,
        layout: &EditorLayout,
        window: &mut Window,
        cx: &mut App,
    ) {
        window.on_mouse_event({
            let position_map = layout.position_map.clone();
            let editor = self.editor.clone();
            let hitbox = layout.hitbox.clone();
            let mut delta = ScrollDelta::default();

            // Set a minimum scroll_sensitivity of 0.01 to make sure the user doesn't
            // accidentally turn off their scrolling.
            let scroll_sensitivity = EditorSettings::get_global(cx).scroll_sensitivity.max(0.01);

            move |event: &ScrollWheelEvent, phase, window, cx| {
                if phase == DispatchPhase::Bubble && hitbox.is_hovered(window) {
                    delta = delta.coalesce(event.delta);
                    editor.update(cx, |editor, cx| {
                        let position_map: &PositionMap = &position_map;

                        let line_height = position_map.line_height;
                        let max_glyph_width = position_map.em_width;
                        let (delta, axis) = match delta {
                            gpui::ScrollDelta::Pixels(mut pixels) => {
                                //Trackpad
                                let axis = position_map.snapshot.ongoing_scroll.filter(&mut pixels);
                                (pixels, axis)
                            }

                            gpui::ScrollDelta::Lines(lines) => {
                                //Not trackpad
                                let pixels =
                                    point(lines.x * max_glyph_width, lines.y * line_height);
                                (pixels, None)
                            }
                        };

                        let current_scroll_position = position_map.snapshot.scroll_position();
                        let x = (current_scroll_position.x * max_glyph_width
                            - (delta.x * scroll_sensitivity))
                            / max_glyph_width;
                        let y = (current_scroll_position.y * line_height
                            - (delta.y * scroll_sensitivity))
                            / line_height;
                        let mut scroll_position =
                            point(x, y).clamp(&point(0., 0.), &position_map.scroll_max);
                        let forbid_vertical_scroll = editor.scroll_manager.forbid_vertical_scroll();
                        if forbid_vertical_scroll {
                            scroll_position.y = current_scroll_position.y;
                        }

                        if scroll_position != current_scroll_position {
                            editor.scroll(scroll_position, axis, window, cx);
                            cx.stop_propagation();
                        } else if y < 0. {
                            // Due to clamping, we may fail to detect cases of overscroll to the top;
                            // We want the scroll manager to get an update in such cases and detect the change of direction
                            // on the next frame.
                            cx.notify();
                        }
                    });
                }
            }
        });
    }

    fn paint_mouse_listeners(&mut self, layout: &EditorLayout, window: &mut Window, cx: &mut App) {
        self.paint_scroll_wheel_listener(layout, window, cx);

        window.on_mouse_event({
            let position_map = layout.position_map.clone();
            let editor = self.editor.clone();
            let diff_hunk_range =
                layout
                    .display_hunks
                    .iter()
                    .find_map(|(hunk, hunk_hitbox)| match hunk {
                        DisplayDiffHunk::Folded { .. } => None,
                        DisplayDiffHunk::Unfolded {
                            multi_buffer_range, ..
                        } => {
                            if hunk_hitbox
                                .as_ref()
                                .map(|hitbox| hitbox.is_hovered(window))
                                .unwrap_or(false)
                            {
                                Some(multi_buffer_range.clone())
                            } else {
                                None
                            }
                        }
                    });
            let line_numbers = layout.line_numbers.clone();

            move |event: &MouseDownEvent, phase, window, cx| {
                if phase == DispatchPhase::Bubble {
                    match event.button {
                        MouseButton::Left => editor.update(cx, |editor, cx| {
                            let pending_mouse_down = editor
                                .pending_mouse_down
                                .get_or_insert_with(Default::default)
                                .clone();

                            *pending_mouse_down.borrow_mut() = Some(event.clone());

                            Self::mouse_left_down(
                                editor,
                                event,
                                diff_hunk_range.clone(),
                                &position_map,
                                line_numbers.as_ref(),
                                window,
                                cx,
                            );
                        }),
                        MouseButton::Right => editor.update(cx, |editor, cx| {
                            Self::mouse_right_down(editor, event, &position_map, window, cx);
                        }),
                        MouseButton::Middle => editor.update(cx, |editor, cx| {
                            Self::mouse_middle_down(editor, event, &position_map, window, cx);
                        }),
                        _ => {}
                    };
                }
            }
        });

        window.on_mouse_event({
            let editor = self.editor.clone();
            let position_map = layout.position_map.clone();

            move |event: &MouseUpEvent, phase, window, cx| {
                if phase == DispatchPhase::Bubble {
                    editor.update(cx, |editor, cx| {
                        Self::mouse_up(editor, event, &position_map, window, cx)
                    });
                }
            }
        });

        window.on_mouse_event({
            let editor = self.editor.clone();
            let position_map = layout.position_map.clone();
            let mut captured_mouse_down = None;

            move |event: &MouseUpEvent, phase, window, cx| match phase {
                // Clear the pending mouse down during the capture phase,
                // so that it happens even if another event handler stops
                // propagation.
                DispatchPhase::Capture => editor.update(cx, |editor, _cx| {
                    let pending_mouse_down = editor
                        .pending_mouse_down
                        .get_or_insert_with(Default::default)
                        .clone();

                    let mut pending_mouse_down = pending_mouse_down.borrow_mut();
                    if pending_mouse_down.is_some() && position_map.text_hitbox.is_hovered(window) {
                        captured_mouse_down = pending_mouse_down.take();
                        window.refresh();
                    }
                }),
                // Fire click handlers during the bubble phase.
                DispatchPhase::Bubble => editor.update(cx, |editor, cx| {
                    if let Some(mouse_down) = captured_mouse_down.take() {
                        let event = ClickEvent {
                            down: mouse_down,
                            up: event.clone(),
                        };
                        Self::click(editor, &event, &position_map, window, cx);
                    }
                }),
            }
        });

        window.on_mouse_event({
            let position_map = layout.position_map.clone();
            let editor = self.editor.clone();

            move |event: &MouseMoveEvent, phase, window, cx| {
                if phase == DispatchPhase::Bubble {
                    editor.update(cx, |editor, cx| {
                        if editor.hover_state.focused(window, cx) {
                            return;
                        }
                        if event.pressed_button == Some(MouseButton::Left)
                            || event.pressed_button == Some(MouseButton::Middle)
                        {
                            Self::mouse_dragged(editor, event, &position_map, window, cx)
                        }

                        Self::mouse_moved(editor, event, &position_map, window, cx)
                    });
                }
            }
        });
    }

    fn scrollbar_left(&self, bounds: &Bounds<Pixels>) -> Pixels {
        bounds.top_right().x - self.style.scrollbar_width
    }

    fn column_pixels(&self, column: usize, window: &mut Window, _: &mut App) -> Pixels {
        let style = &self.style;
        let font_size = style.text.font_size.to_pixels(window.rem_size());
        let layout = window
            .text_system()
            .shape_line(
                SharedString::from(" ".repeat(column)),
                font_size,
                &[TextRun {
                    len: column,
                    font: style.text.font(),
                    color: Hsla::default(),
                    background_color: None,
                    underline: None,
                    strikethrough: None,
                }],
            )
            .unwrap();

        layout.width
    }

    fn max_line_number_width(
        &self,
        snapshot: &EditorSnapshot,
        window: &mut Window,
        cx: &mut App,
    ) -> Pixels {
        let digit_count = (snapshot.widest_line_number() as f32).log10().floor() as usize + 1;
        self.column_pixels(digit_count, window, cx)
    }

    fn shape_line_number(
        &self,
        text: SharedString,
        color: Hsla,
        window: &mut Window,
    ) -> anyhow::Result<ShapedLine> {
        let run = TextRun {
            len: text.len(),
            font: self.style.text.font(),
            color,
            background_color: None,
            underline: None,
            strikethrough: None,
        };
        window.text_system().shape_line(
            text,
            self.style.text.font_size.to_pixels(window.rem_size()),
            &[run],
        )
    }
}

fn header_jump_data(
    snapshot: &EditorSnapshot,
    block_row_start: DisplayRow,
    height: u32,
    for_excerpt: &ExcerptInfo,
) -> JumpData {
    let range = &for_excerpt.range;
    let buffer = &for_excerpt.buffer;
    let jump_anchor = range
        .primary
        .as_ref()
        .map_or(range.context.start, |primary| primary.start);

    let excerpt_start = range.context.start;
    let jump_position = language::ToPoint::to_point(&jump_anchor, buffer);
    let rows_from_excerpt_start = if jump_anchor == excerpt_start {
        0
    } else {
        let excerpt_start_point = language::ToPoint::to_point(&excerpt_start, buffer);
        jump_position.row.saturating_sub(excerpt_start_point.row)
    };

    let line_offset_from_top = (block_row_start.0 + height + rows_from_excerpt_start)
        .saturating_sub(
            snapshot
                .scroll_anchor
                .scroll_position(&snapshot.display_snapshot)
                .y as u32,
        );

    JumpData::MultiBufferPoint {
        excerpt_id: for_excerpt.id,
        anchor: jump_anchor,
        position: jump_position,
        line_offset_from_top,
    }
}

pub struct AcceptEditPredictionBinding(pub(crate) Option<gpui::KeyBinding>);

impl AcceptEditPredictionBinding {
    pub fn keystroke(&self) -> Option<&Keystroke> {
        if let Some(binding) = self.0.as_ref() {
            match &binding.keystrokes() {
                [keystroke] => Some(keystroke),
                _ => None,
            }
        } else {
            None
        }
    }
}

#[allow(clippy::too_many_arguments)]
fn prepaint_gutter_button(
    button: IconButton,
    row: DisplayRow,
    line_height: Pixels,
    gutter_dimensions: &GutterDimensions,
    scroll_pixel_position: gpui::Point<Pixels>,
    gutter_hitbox: &Hitbox,
    display_hunks: &[(DisplayDiffHunk, Option<Hitbox>)],
    window: &mut Window,
    cx: &mut App,
) -> AnyElement {
    let mut button = button.into_any_element();

    let available_space = size(
        AvailableSpace::MinContent,
        AvailableSpace::Definite(line_height),
    );
    let indicator_size = button.layout_as_root(available_space, window, cx);

    let blame_width = gutter_dimensions.git_blame_entries_width;
    let gutter_width = display_hunks
        .binary_search_by(|(hunk, _)| match hunk {
            DisplayDiffHunk::Folded { display_row } => display_row.cmp(&row),
            DisplayDiffHunk::Unfolded {
                display_row_range, ..
            } => {
                if display_row_range.end <= row {
                    Ordering::Less
                } else if display_row_range.start > row {
                    Ordering::Greater
                } else {
                    Ordering::Equal
                }
            }
        })
        .ok()
        .and_then(|ix| Some(display_hunks[ix].1.as_ref()?.size.width));
    let left_offset = blame_width.max(gutter_width).unwrap_or_default();

    let mut x = left_offset;
    let available_width = gutter_dimensions.margin + gutter_dimensions.left_padding
        - indicator_size.width
        - left_offset;
    x += available_width / 2.;

    let mut y = row.as_f32() * line_height - scroll_pixel_position.y;
    y += (line_height - indicator_size.height) / 2.;

    button.prepaint_as_root(
        gutter_hitbox.origin + point(x, y),
        available_space,
        window,
        cx,
    );
    button
}

fn render_inline_blame_entry(
    editor: Entity<Editor>,
    blame: &gpui::Entity<GitBlame>,
    blame_entry: BlameEntry,
    style: &EditorStyle,
    cx: &mut App,
) -> AnyElement {
    let relative_timestamp = blame_entry_relative_timestamp(&blame_entry);

    let author = blame_entry.author.as_deref().unwrap_or_default();
    let summary_enabled = ProjectSettings::get_global(cx)
        .git
        .show_inline_commit_summary();

    let text = match blame_entry.summary.as_ref() {
        Some(summary) if summary_enabled => {
            format!("{}, {} - {}", author, relative_timestamp, summary)
        }
        _ => format!("{}, {}", author, relative_timestamp),
    };
    let blame = blame.clone();
    let blame_entry = blame_entry.clone();

    h_flex()
        .id("inline-blame")
        .w_full()
        .font_family(style.text.font().family)
        .text_color(cx.theme().status().hint)
        .line_height(style.text.line_height)
        .child(Icon::new(IconName::FileGit).color(Color::Hint))
        .child(text)
        .gap_2()
        .hoverable_tooltip(move |window, cx| {
            let details = blame.read(cx).details_for_entry(&blame_entry);
            let tooltip =
                cx.new(|cx| CommitTooltip::blame_entry(&blame_entry, details, window, cx));
            editor.update(cx, |editor, _| {
                editor.git_blame_inline_tooltip = Some(tooltip.downgrade())
            });
            tooltip.into()
        })
        .into_any()
}

fn render_blame_entry(
    ix: usize,
    blame: &gpui::Entity<GitBlame>,
    blame_entry: BlameEntry,
    style: &EditorStyle,
    last_used_color: &mut Option<(PlayerColor, Oid)>,
    editor: Entity<Editor>,
    cx: &mut App,
) -> AnyElement {
    let mut sha_color = cx
        .theme()
        .players()
        .color_for_participant(blame_entry.sha.into());
    // If the last color we used is the same as the one we get for this line, but
    // the commit SHAs are different, then we try again to get a different color.
    match *last_used_color {
        Some((color, sha)) if sha != blame_entry.sha && color.cursor == sha_color.cursor => {
            let index: u32 = blame_entry.sha.into();
            sha_color = cx.theme().players().color_for_participant(index + 1);
        }
        _ => {}
    };
    last_used_color.replace((sha_color, blame_entry.sha));

    let relative_timestamp = blame_entry_relative_timestamp(&blame_entry);

    let short_commit_id = blame_entry.sha.display_short();

    let author_name = blame_entry.author.as_deref().unwrap_or("<no name>");
    let name = util::truncate_and_trailoff(author_name, GIT_BLAME_MAX_AUTHOR_CHARS_DISPLAYED);
    let details = blame.read(cx).details_for_entry(&blame_entry);

    h_flex()
        .w_full()
        .justify_between()
        .font_family(style.text.font().family)
        .line_height(style.text.line_height)
        .id(("blame", ix))
        .text_color(cx.theme().status().hint)
        .pr_2()
        .gap_2()
        .child(
            h_flex()
                .items_center()
                .gap_2()
                .child(div().text_color(sha_color.cursor).child(short_commit_id))
                .child(name),
        )
        .child(relative_timestamp)
        .on_mouse_down(MouseButton::Right, {
            let blame_entry = blame_entry.clone();
            let details = details.clone();
            move |event, window, cx| {
                deploy_blame_entry_context_menu(
                    &blame_entry,
                    details.as_ref(),
                    editor.clone(),
                    event.position,
                    window,
                    cx,
                );
            }
        })
        .hover(|style| style.bg(cx.theme().colors().element_hover))
        .when_some(
            details
                .as_ref()
                .and_then(|details| details.permalink.clone()),
            |this, url| {
                this.cursor_pointer().on_click(move |_, _, cx| {
                    cx.stop_propagation();
                    cx.open_url(url.as_str())
                })
            },
        )
        .hoverable_tooltip(move |window, cx| {
            cx.new(|cx| CommitTooltip::blame_entry(&blame_entry, details.clone(), window, cx))
                .into()
        })
        .into_any()
}

fn deploy_blame_entry_context_menu(
    blame_entry: &BlameEntry,
    details: Option<&ParsedCommitMessage>,
    editor: Entity<Editor>,
    position: gpui::Point<Pixels>,
    window: &mut Window,
    cx: &mut App,
) {
    let context_menu = ContextMenu::build(window, cx, move |menu, _, _| {
        let sha = format!("{}", blame_entry.sha);
        menu.on_blur_subscription(Subscription::new(|| {}))
            .entry("Copy commit SHA", None, move |_, cx| {
                cx.write_to_clipboard(ClipboardItem::new_string(sha.clone()));
            })
            .when_some(
                details.and_then(|details| details.permalink.clone()),
                |this, url| {
                    this.entry("Open permalink", None, move |_, cx| {
                        cx.open_url(url.as_str())
                    })
                },
            )
    });

    editor.update(cx, move |editor, cx| {
        editor.mouse_context_menu = Some(MouseContextMenu::new(
            MenuPosition::PinnedToScreen(position),
            context_menu,
            window,
            cx,
        ));
        cx.notify();
    });
}

#[derive(Debug)]
pub(crate) struct LineWithInvisibles {
    fragments: SmallVec<[LineFragment; 1]>,
    invisibles: Vec<Invisible>,
    len: usize,
    pub(crate) width: Pixels,
    font_size: Pixels,
}

#[allow(clippy::large_enum_variant)]
enum LineFragment {
    Text(ShapedLine),
    Element {
        element: Option<AnyElement>,
        size: Size<Pixels>,
        len: usize,
    },
}

impl fmt::Debug for LineFragment {
    fn fmt(&self, f: &mut fmt::Formatter) -> fmt::Result {
        match self {
            LineFragment::Text(shaped_line) => f.debug_tuple("Text").field(shaped_line).finish(),
            LineFragment::Element { size, len, .. } => f
                .debug_struct("Element")
                .field("size", size)
                .field("len", len)
                .finish(),
        }
    }
}

impl LineWithInvisibles {
    #[allow(clippy::too_many_arguments)]
    fn from_chunks<'a>(
        chunks: impl Iterator<Item = HighlightedChunk<'a>>,
        editor_style: &EditorStyle,
        max_line_len: usize,
        max_line_count: usize,
        editor_mode: EditorMode,
        text_width: Pixels,
        is_row_soft_wrapped: impl Copy + Fn(usize) -> bool,
        window: &mut Window,
        cx: &mut App,
    ) -> Vec<Self> {
        let text_style = &editor_style.text;
        let mut layouts = Vec::with_capacity(max_line_count);
        let mut fragments: SmallVec<[LineFragment; 1]> = SmallVec::new();
        let mut line = String::new();
        let mut invisibles = Vec::new();
        let mut width = Pixels::ZERO;
        let mut len = 0;
        let mut styles = Vec::new();
        let mut non_whitespace_added = false;
        let mut row = 0;
        let mut line_exceeded_max_len = false;
        let font_size = text_style.font_size.to_pixels(window.rem_size());

        let ellipsis = SharedString::from("⋯");

        for highlighted_chunk in chunks.chain([HighlightedChunk {
            text: "\n",
            style: None,
            is_tab: false,
            replacement: None,
        }]) {
            if let Some(replacement) = highlighted_chunk.replacement {
                if !line.is_empty() {
                    let shaped_line = window
                        .text_system()
                        .shape_line(line.clone().into(), font_size, &styles)
                        .unwrap();
                    width += shaped_line.width;
                    len += shaped_line.len;
                    fragments.push(LineFragment::Text(shaped_line));
                    line.clear();
                    styles.clear();
                }

                match replacement {
                    ChunkReplacement::Renderer(renderer) => {
                        let available_width = if renderer.constrain_width {
                            let chunk = if highlighted_chunk.text == ellipsis.as_ref() {
                                ellipsis.clone()
                            } else {
                                SharedString::from(Arc::from(highlighted_chunk.text))
                            };
                            let shaped_line = window
                                .text_system()
                                .shape_line(
                                    chunk,
                                    font_size,
                                    &[text_style.to_run(highlighted_chunk.text.len())],
                                )
                                .unwrap();
                            AvailableSpace::Definite(shaped_line.width)
                        } else {
                            AvailableSpace::MinContent
                        };

                        let mut element = (renderer.render)(&mut ChunkRendererContext {
                            context: cx,
                            window,
                            max_width: text_width,
                        });
                        let line_height = text_style.line_height_in_pixels(window.rem_size());
                        let size = element.layout_as_root(
                            size(available_width, AvailableSpace::Definite(line_height)),
                            window,
                            cx,
                        );

                        width += size.width;
                        len += highlighted_chunk.text.len();
                        fragments.push(LineFragment::Element {
                            element: Some(element),
                            size,
                            len: highlighted_chunk.text.len(),
                        });
                    }
                    ChunkReplacement::Str(x) => {
                        let text_style = if let Some(style) = highlighted_chunk.style {
                            Cow::Owned(text_style.clone().highlight(style))
                        } else {
                            Cow::Borrowed(text_style)
                        };

                        let run = TextRun {
                            len: x.len(),
                            font: text_style.font(),
                            color: text_style.color,
                            background_color: text_style.background_color,
                            underline: text_style.underline,
                            strikethrough: text_style.strikethrough,
                        };
                        let line_layout = window
                            .text_system()
                            .shape_line(x, font_size, &[run])
                            .unwrap()
                            .with_len(highlighted_chunk.text.len());

                        width += line_layout.width;
                        len += highlighted_chunk.text.len();
                        fragments.push(LineFragment::Text(line_layout))
                    }
                }
            } else {
                for (ix, mut line_chunk) in highlighted_chunk.text.split('\n').enumerate() {
                    if ix > 0 {
                        let shaped_line = window
                            .text_system()
                            .shape_line(line.clone().into(), font_size, &styles)
                            .unwrap();
                        width += shaped_line.width;
                        len += shaped_line.len;
                        fragments.push(LineFragment::Text(shaped_line));
                        layouts.push(Self {
                            width: mem::take(&mut width),
                            len: mem::take(&mut len),
                            fragments: mem::take(&mut fragments),
                            invisibles: std::mem::take(&mut invisibles),
                            font_size,
                        });

                        line.clear();
                        styles.clear();
                        row += 1;
                        line_exceeded_max_len = false;
                        non_whitespace_added = false;
                        if row == max_line_count {
                            return layouts;
                        }
                    }

                    if !line_chunk.is_empty() && !line_exceeded_max_len {
                        let text_style = if let Some(style) = highlighted_chunk.style {
                            Cow::Owned(text_style.clone().highlight(style))
                        } else {
                            Cow::Borrowed(text_style)
                        };

                        if line.len() + line_chunk.len() > max_line_len {
                            let mut chunk_len = max_line_len - line.len();
                            while !line_chunk.is_char_boundary(chunk_len) {
                                chunk_len -= 1;
                            }
                            line_chunk = &line_chunk[..chunk_len];
                            line_exceeded_max_len = true;
                        }

                        styles.push(TextRun {
                            len: line_chunk.len(),
                            font: text_style.font(),
                            color: text_style.color,
                            background_color: text_style.background_color,
                            underline: text_style.underline,
                            strikethrough: text_style.strikethrough,
                        });

                        if editor_mode == EditorMode::Full {
                            // Line wrap pads its contents with fake whitespaces,
                            // avoid printing them
                            let is_soft_wrapped = is_row_soft_wrapped(row);
                            if highlighted_chunk.is_tab {
                                if non_whitespace_added || !is_soft_wrapped {
                                    invisibles.push(Invisible::Tab {
                                        line_start_offset: line.len(),
                                        line_end_offset: line.len() + line_chunk.len(),
                                    });
                                }
                            } else {
                                invisibles.extend(line_chunk.char_indices().filter_map(
                                    |(index, c)| {
                                        let is_whitespace = c.is_whitespace();
                                        non_whitespace_added |= !is_whitespace;
                                        if is_whitespace
                                            && (non_whitespace_added || !is_soft_wrapped)
                                        {
                                            Some(Invisible::Whitespace {
                                                line_offset: line.len() + index,
                                            })
                                        } else {
                                            None
                                        }
                                    },
                                ))
                            }
                        }

                        line.push_str(line_chunk);
                    }
                }
            }
        }

        layouts
    }

    #[allow(clippy::too_many_arguments)]
    fn prepaint(
        &mut self,
        line_height: Pixels,
        scroll_pixel_position: gpui::Point<Pixels>,
        row: DisplayRow,
        content_origin: gpui::Point<Pixels>,
        line_elements: &mut SmallVec<[AnyElement; 1]>,
        window: &mut Window,
        cx: &mut App,
    ) {
        let line_y = line_height * (row.as_f32() - scroll_pixel_position.y / line_height);
        let mut fragment_origin = content_origin + gpui::point(-scroll_pixel_position.x, line_y);
        for fragment in &mut self.fragments {
            match fragment {
                LineFragment::Text(line) => {
                    fragment_origin.x += line.width;
                }
                LineFragment::Element { element, size, .. } => {
                    let mut element = element
                        .take()
                        .expect("you can't prepaint LineWithInvisibles twice");

                    // Center the element vertically within the line.
                    let mut element_origin = fragment_origin;
                    element_origin.y += (line_height - size.height) / 2.;
                    element.prepaint_at(element_origin, window, cx);
                    line_elements.push(element);

                    fragment_origin.x += size.width;
                }
            }
        }
    }

    #[allow(clippy::too_many_arguments)]
    fn draw(
        &self,
        layout: &EditorLayout,
        row: DisplayRow,
        content_origin: gpui::Point<Pixels>,
        whitespace_setting: ShowWhitespaceSetting,
        selection_ranges: &[Range<DisplayPoint>],
        window: &mut Window,
        cx: &mut App,
    ) {
        let line_height = layout.position_map.line_height;
        let line_y = line_height
            * (row.as_f32() - layout.position_map.scroll_pixel_position.y / line_height);

        let mut fragment_origin =
            content_origin + gpui::point(-layout.position_map.scroll_pixel_position.x, line_y);

        for fragment in &self.fragments {
            match fragment {
                LineFragment::Text(line) => {
                    line.paint(fragment_origin, line_height, window, cx)
                        .log_err();
                    fragment_origin.x += line.width;
                }
                LineFragment::Element { size, .. } => {
                    fragment_origin.x += size.width;
                }
            }
        }

        self.draw_invisibles(
            selection_ranges,
            layout,
            content_origin,
            line_y,
            row,
            line_height,
            whitespace_setting,
            window,
            cx,
        );
    }

    #[allow(clippy::too_many_arguments)]
    fn draw_invisibles(
        &self,
        selection_ranges: &[Range<DisplayPoint>],
        layout: &EditorLayout,
        content_origin: gpui::Point<Pixels>,
        line_y: Pixels,
        row: DisplayRow,
        line_height: Pixels,
        whitespace_setting: ShowWhitespaceSetting,
        window: &mut Window,
        cx: &mut App,
    ) {
        let extract_whitespace_info = |invisible: &Invisible| {
            let (token_offset, token_end_offset, invisible_symbol) = match invisible {
                Invisible::Tab {
                    line_start_offset,
                    line_end_offset,
                } => (*line_start_offset, *line_end_offset, &layout.tab_invisible),
                Invisible::Whitespace { line_offset } => {
                    (*line_offset, line_offset + 1, &layout.space_invisible)
                }
            };

            let x_offset = self.x_for_index(token_offset);
            let invisible_offset =
                (layout.position_map.em_width - invisible_symbol.width).max(Pixels::ZERO) / 2.0;
            let origin = content_origin
                + gpui::point(
                    x_offset + invisible_offset - layout.position_map.scroll_pixel_position.x,
                    line_y,
                );

            (
                [token_offset, token_end_offset],
                Box::new(move |window: &mut Window, cx: &mut App| {
                    invisible_symbol
                        .paint(origin, line_height, window, cx)
                        .log_err();
                }),
            )
        };

        let invisible_iter = self.invisibles.iter().map(extract_whitespace_info);
        match whitespace_setting {
            ShowWhitespaceSetting::None => (),
            ShowWhitespaceSetting::All => invisible_iter.for_each(|(_, paint)| paint(window, cx)),
            ShowWhitespaceSetting::Selection => invisible_iter.for_each(|([start, _], paint)| {
                let invisible_point = DisplayPoint::new(row, start as u32);
                if !selection_ranges
                    .iter()
                    .any(|region| region.start <= invisible_point && invisible_point < region.end)
                {
                    return;
                }

                paint(window, cx);
            }),

            // For a whitespace to be on a boundary, any of the following conditions need to be met:
            // - It is a tab
            // - It is adjacent to an edge (start or end)
            // - It is adjacent to a whitespace (left or right)
            ShowWhitespaceSetting::Boundary => {
                // We'll need to keep track of the last invisible we've seen and then check if we are adjacent to it for some of
                // the above cases.
                // Note: We zip in the original `invisibles` to check for tab equality
                let mut last_seen: Option<(bool, usize, Box<dyn Fn(&mut Window, &mut App)>)> = None;
                for (([start, end], paint), invisible) in
                    invisible_iter.zip_eq(self.invisibles.iter())
                {
                    let should_render = match (&last_seen, invisible) {
                        (_, Invisible::Tab { .. }) => true,
                        (Some((_, last_end, _)), _) => *last_end == start,
                        _ => false,
                    };

                    if should_render || start == 0 || end == self.len {
                        paint(window, cx);

                        // Since we are scanning from the left, we will skip over the first available whitespace that is part
                        // of a boundary between non-whitespace segments, so we correct by manually redrawing it if needed.
                        if let Some((should_render_last, last_end, paint_last)) = last_seen {
                            // Note that we need to make sure that the last one is actually adjacent
                            if !should_render_last && last_end == start {
                                paint_last(window, cx);
                            }
                        }
                    }

                    // Manually render anything within a selection
                    let invisible_point = DisplayPoint::new(row, start as u32);
                    if selection_ranges.iter().any(|region| {
                        region.start <= invisible_point && invisible_point < region.end
                    }) {
                        paint(window, cx);
                    }

                    last_seen = Some((should_render, end, paint));
                }
            }
        }
    }

    pub fn x_for_index(&self, index: usize) -> Pixels {
        let mut fragment_start_x = Pixels::ZERO;
        let mut fragment_start_index = 0;

        for fragment in &self.fragments {
            match fragment {
                LineFragment::Text(shaped_line) => {
                    let fragment_end_index = fragment_start_index + shaped_line.len;
                    if index < fragment_end_index {
                        return fragment_start_x
                            + shaped_line.x_for_index(index - fragment_start_index);
                    }
                    fragment_start_x += shaped_line.width;
                    fragment_start_index = fragment_end_index;
                }
                LineFragment::Element { len, size, .. } => {
                    let fragment_end_index = fragment_start_index + len;
                    if index < fragment_end_index {
                        return fragment_start_x;
                    }
                    fragment_start_x += size.width;
                    fragment_start_index = fragment_end_index;
                }
            }
        }

        fragment_start_x
    }

    pub fn index_for_x(&self, x: Pixels) -> Option<usize> {
        let mut fragment_start_x = Pixels::ZERO;
        let mut fragment_start_index = 0;

        for fragment in &self.fragments {
            match fragment {
                LineFragment::Text(shaped_line) => {
                    let fragment_end_x = fragment_start_x + shaped_line.width;
                    if x < fragment_end_x {
                        return Some(
                            fragment_start_index + shaped_line.index_for_x(x - fragment_start_x)?,
                        );
                    }
                    fragment_start_x = fragment_end_x;
                    fragment_start_index += shaped_line.len;
                }
                LineFragment::Element { len, size, .. } => {
                    let fragment_end_x = fragment_start_x + size.width;
                    if x < fragment_end_x {
                        return Some(fragment_start_index);
                    }
                    fragment_start_index += len;
                    fragment_start_x = fragment_end_x;
                }
            }
        }

        None
    }

    pub fn font_id_for_index(&self, index: usize) -> Option<FontId> {
        let mut fragment_start_index = 0;

        for fragment in &self.fragments {
            match fragment {
                LineFragment::Text(shaped_line) => {
                    let fragment_end_index = fragment_start_index + shaped_line.len;
                    if index < fragment_end_index {
                        return shaped_line.font_id_for_index(index - fragment_start_index);
                    }
                    fragment_start_index = fragment_end_index;
                }
                LineFragment::Element { len, .. } => {
                    let fragment_end_index = fragment_start_index + len;
                    if index < fragment_end_index {
                        return None;
                    }
                    fragment_start_index = fragment_end_index;
                }
            }
        }

        None
    }
}

#[derive(Debug, Clone, Copy, PartialEq, Eq)]
enum Invisible {
    /// A tab character
    ///
    /// A tab character is internally represented by spaces (configured by the user's tab width)
    /// aligned to the nearest column, so it's necessary to store the start and end offset for
    /// adjacency checks.
    Tab {
        line_start_offset: usize,
        line_end_offset: usize,
    },
    Whitespace {
        line_offset: usize,
    },
}

impl EditorElement {
    /// Returns the rem size to use when rendering the [`EditorElement`].
    ///
    /// This allows UI elements to scale based on the `buffer_font_size`.
    fn rem_size(&self, cx: &mut App) -> Option<Pixels> {
        match self.editor.read(cx).mode {
            EditorMode::Full => {
                let buffer_font_size = self.style.text.font_size;
                match buffer_font_size {
                    AbsoluteLength::Pixels(pixels) => {
                        let rem_size_scale = {
                            // Our default UI font size is 14px on a 16px base scale.
                            // This means the default UI font size is 0.875rems.
                            let default_font_size_scale = 14. / ui::BASE_REM_SIZE_IN_PX;

                            // We then determine the delta between a single rem and the default font
                            // size scale.
                            let default_font_size_delta = 1. - default_font_size_scale;

                            // Finally, we add this delta to 1rem to get the scale factor that
                            // should be used to scale up the UI.
                            1. + default_font_size_delta
                        };

                        Some(pixels * rem_size_scale)
                    }
                    AbsoluteLength::Rems(rems) => {
                        Some(rems.to_pixels(ui::BASE_REM_SIZE_IN_PX.into()))
                    }
                }
            }
            // We currently use single-line and auto-height editors in UI contexts,
            // so we don't want to scale everything with the buffer font size, as it
            // ends up looking off.
            EditorMode::SingleLine { .. } | EditorMode::AutoHeight { .. } => None,
        }
    }
}

impl Element for EditorElement {
    type RequestLayoutState = ();
    type PrepaintState = EditorLayout;

    fn id(&self) -> Option<ElementId> {
        None
    }

    fn request_layout(
        &mut self,
        _: Option<&GlobalElementId>,
        window: &mut Window,
        cx: &mut App,
    ) -> (gpui::LayoutId, ()) {
        let rem_size = self.rem_size(cx);
        window.with_rem_size(rem_size, |window| {
            self.editor.update(cx, |editor, cx| {
                editor.set_style(self.style.clone(), window, cx);

                let layout_id = match editor.mode {
                    EditorMode::SingleLine { auto_width } => {
                        let rem_size = window.rem_size();

                        let height = self.style.text.line_height_in_pixels(rem_size);
                        if auto_width {
                            let editor_handle = cx.entity().clone();
                            let style = self.style.clone();
                            window.request_measured_layout(
                                Style::default(),
                                move |_, _, window, cx| {
                                    let editor_snapshot = editor_handle
                                        .update(cx, |editor, cx| editor.snapshot(window, cx));
                                    let line = Self::layout_lines(
                                        DisplayRow(0)..DisplayRow(1),
                                        &editor_snapshot,
                                        &style,
                                        px(f32::MAX),
                                        |_| false, // Single lines never soft wrap
                                        window,
                                        cx,
                                    )
                                    .pop()
                                    .unwrap();

                                    let font_id =
                                        window.text_system().resolve_font(&style.text.font());
                                    let font_size =
                                        style.text.font_size.to_pixels(window.rem_size());
                                    let em_width =
                                        window.text_system().em_width(font_id, font_size).unwrap();

                                    size(line.width + em_width, height)
                                },
                            )
                        } else {
                            let mut style = Style::default();
                            style.size.height = height.into();
                            style.size.width = relative(1.).into();
                            window.request_layout(style, None, cx)
                        }
                    }
                    EditorMode::AutoHeight { max_lines } => {
                        let editor_handle = cx.entity().clone();
                        let max_line_number_width =
                            self.max_line_number_width(&editor.snapshot(window, cx), window, cx);
                        window.request_measured_layout(
                            Style::default(),
                            move |known_dimensions, available_space, window, cx| {
                                editor_handle
                                    .update(cx, |editor, cx| {
                                        compute_auto_height_layout(
                                            editor,
                                            max_lines,
                                            max_line_number_width,
                                            known_dimensions,
                                            available_space.width,
                                            window,
                                            cx,
                                        )
                                    })
                                    .unwrap_or_default()
                            },
                        )
                    }
                    EditorMode::Full => {
                        let mut style = Style::default();
                        style.size.width = relative(1.).into();
                        style.size.height = relative(1.).into();
                        window.request_layout(style, None, cx)
                    }
                };

                (layout_id, ())
            })
        })
    }

    fn prepaint(
        &mut self,
        _: Option<&GlobalElementId>,
        bounds: Bounds<Pixels>,
        _: &mut Self::RequestLayoutState,
        window: &mut Window,
        cx: &mut App,
    ) -> Self::PrepaintState {
        let text_style = TextStyleRefinement {
            font_size: Some(self.style.text.font_size),
            line_height: Some(self.style.text.line_height),
            ..Default::default()
        };
        let focus_handle = self.editor.focus_handle(cx);
        window.set_view_id(self.editor.entity_id());
        window.set_focus_handle(&focus_handle, cx);

        let rem_size = self.rem_size(cx);
        window.with_rem_size(rem_size, |window| {
            window.with_text_style(Some(text_style), |window| {
                window.with_content_mask(Some(ContentMask { bounds }), |window| {
                    let mut snapshot = self
                        .editor
                        .update(cx, |editor, cx| editor.snapshot(window, cx));
                    let style = self.style.clone();

                    let font_id = window.text_system().resolve_font(&style.text.font());
                    let font_size = style.text.font_size.to_pixels(window.rem_size());
                    let line_height = style.text.line_height_in_pixels(window.rem_size());
                    let em_width = window.text_system().em_width(font_id, font_size).unwrap();
                    let em_advance = window.text_system().em_advance(font_id, font_size).unwrap();

                    let letter_size = size(em_width, line_height);

                    let gutter_dimensions = snapshot
                        .gutter_dimensions(
                            font_id,
                            font_size,
                            self.max_line_number_width(&snapshot, window, cx),
                            cx,
                        )
                        .unwrap_or_default();
                    let text_width = bounds.size.width - gutter_dimensions.width;

                    let editor_width =
                        text_width - gutter_dimensions.margin - em_width - style.scrollbar_width;

                    snapshot = self.editor.update(cx, |editor, cx| {
                        editor.last_bounds = Some(bounds);
                        editor.gutter_dimensions = gutter_dimensions;
                        editor.set_visible_line_count(bounds.size.height / line_height, window, cx);

                        if matches!(editor.mode, EditorMode::AutoHeight { .. }) {
                            snapshot
                        } else {
                            let wrap_width = match editor.soft_wrap_mode(cx) {
                                SoftWrap::GitDiff => None,
                                SoftWrap::None => Some((MAX_LINE_LEN / 2) as f32 * em_advance),
                                SoftWrap::EditorWidth => Some(editor_width),
                                SoftWrap::Column(column) => Some(column as f32 * em_advance),
                                SoftWrap::Bounded(column) => {
                                    Some(editor_width.min(column as f32 * em_advance))
                                }
                            };

                            if editor.set_wrap_width(wrap_width, cx) {
                                editor.snapshot(window, cx)
                            } else {
                                snapshot
                            }
                        }
                    });

                    let wrap_guides = self
                        .editor
                        .read(cx)
                        .wrap_guides(cx)
                        .iter()
                        .map(|(guide, active)| (self.column_pixels(*guide, window, cx), *active))
                        .collect::<SmallVec<[_; 2]>>();

                    let hitbox = window.insert_hitbox(bounds, false);
                    let gutter_hitbox =
                        window.insert_hitbox(gutter_bounds(bounds, gutter_dimensions), false);
                    let text_hitbox = window.insert_hitbox(
                        Bounds {
                            origin: gutter_hitbox.top_right(),
                            size: size(text_width, bounds.size.height),
                        },
                        false,
                    );
                    // Offset the content_bounds from the text_bounds by the gutter margin (which
                    // is roughly half a character wide) to make hit testing work more like how we want.
                    let content_origin =
                        text_hitbox.origin + point(gutter_dimensions.margin, Pixels::ZERO);

                    let scrollbar_bounds =
                        Bounds::from_corners(content_origin, bounds.bottom_right());

                    let height_in_lines = scrollbar_bounds.size.height / line_height;

                    // NOTE: The max row number in the current file, minus one
                    let max_row = snapshot.max_point().row().as_f32();

                    // NOTE: The max scroll position for the top of the window
                    let max_scroll_top = if matches!(snapshot.mode, EditorMode::AutoHeight { .. }) {
                        (max_row - height_in_lines + 1.).max(0.)
                    } else {
                        let settings = EditorSettings::get_global(cx);
                        match settings.scroll_beyond_last_line {
                            ScrollBeyondLastLine::OnePage => max_row,
                            ScrollBeyondLastLine::Off => (max_row - height_in_lines + 1.).max(0.),
                            ScrollBeyondLastLine::VerticalScrollMargin => {
                                (max_row - height_in_lines + 1. + settings.vertical_scroll_margin)
                                    .max(0.)
                            }
                        }
                    };

                    // TODO: Autoscrolling for both axes
                    let mut autoscroll_request = None;
                    let mut autoscroll_containing_element = false;
                    let mut autoscroll_horizontally = false;
                    self.editor.update(cx, |editor, cx| {
                        autoscroll_request = editor.autoscroll_request();
                        autoscroll_containing_element =
                            autoscroll_request.is_some() || editor.has_pending_selection();
                        // TODO: Is this horizontal or vertical?!
                        autoscroll_horizontally = editor.autoscroll_vertically(
                            bounds,
                            line_height,
                            max_scroll_top,
                            window,
                            cx,
                        );
                        snapshot = editor.snapshot(window, cx);
                    });

                    let mut scroll_position = snapshot.scroll_position();
                    // The scroll position is a fractional point, the whole number of which represents
                    // the top of the window in terms of display rows.
                    let start_row = DisplayRow(scroll_position.y as u32);
                    let max_row = snapshot.max_point().row();
                    let end_row = cmp::min(
                        (scroll_position.y + height_in_lines).ceil() as u32,
                        max_row.next_row().0,
                    );
                    let end_row = DisplayRow(end_row);

                    let row_infos = snapshot
                        .row_infos(start_row)
                        .take((start_row..end_row).len())
                        .collect::<Vec<RowInfo>>();
                    let is_row_soft_wrapped = |row: usize| {
                        row_infos
                            .get(row)
                            .map_or(true, |info| info.buffer_row.is_none())
                    };

                    let start_anchor = if start_row == Default::default() {
                        Anchor::min()
                    } else {
                        snapshot.buffer_snapshot.anchor_before(
                            DisplayPoint::new(start_row, 0).to_offset(&snapshot, Bias::Left),
                        )
                    };
                    let end_anchor = if end_row > max_row {
                        Anchor::max()
                    } else {
                        snapshot.buffer_snapshot.anchor_before(
                            DisplayPoint::new(end_row, 0).to_offset(&snapshot, Bias::Right),
                        )
                    };

                    let mut highlighted_rows = self
                        .editor
                        .update(cx, |editor, cx| editor.highlighted_display_rows(window, cx));

                    let is_light = cx.theme().appearance().is_light();
                    let hunk_style = ProjectSettings::get_global(cx)
                        .git
                        .hunk_style
                        .unwrap_or_default();

                    for (ix, row_info) in row_infos.iter().enumerate() {
                        let Some(diff_status) = row_info.diff_status else {
                            continue;
                        };

                        let background_color = match diff_status.kind {
                            DiffHunkStatusKind::Added => cx.theme().colors().version_control_added,
                            DiffHunkStatusKind::Deleted => {
                                cx.theme().colors().version_control_deleted
                            }
                            DiffHunkStatusKind::Modified => {
                                debug_panic!("modified diff status for row info");
                                continue;
                            }
                        };

                        let unstaged = diff_status.has_secondary_hunk();
                        let hunk_opacity = if is_light { 0.16 } else { 0.12 };
                        let slash_width = line_height.0 / 1.5; // ~16 by default

                        let staged_highlight: LineHighlight = match hunk_style {
                            GitHunkStyleSetting::Transparent
                            | GitHunkStyleSetting::Pattern
                            | GitHunkStyleSetting::Border => {
                                solid_background(background_color.opacity(hunk_opacity)).into()
                            }
                            GitHunkStyleSetting::StagedPattern => {
                                pattern_slash(background_color.opacity(hunk_opacity), slash_width)
                                    .into()
                            }
                            GitHunkStyleSetting::StagedTransparent => {
                                solid_background(background_color.opacity(if is_light {
                                    0.08
                                } else {
                                    0.04
                                }))
                                .into()
                            }
                            GitHunkStyleSetting::StagedBorder => LineHighlight {
                                background: (background_color.opacity(if is_light {
                                    0.08
                                } else {
                                    0.06
                                }))
                                .into(),
                                border: Some(if is_light {
                                    background_color.opacity(0.48)
                                } else {
                                    background_color.opacity(0.36)
                                }),
                            },
                        };

                        let unstaged_highlight = match hunk_style {
                            GitHunkStyleSetting::Transparent => {
                                solid_background(background_color.opacity(if is_light {
                                    0.08
                                } else {
                                    0.04
                                }))
                                .into()
                            }
                            GitHunkStyleSetting::Pattern => {
                                pattern_slash(background_color.opacity(hunk_opacity), slash_width)
                                    .into()
                            }
                            GitHunkStyleSetting::Border => LineHighlight {
                                background: (background_color.opacity(if is_light {
                                    0.08
                                } else {
                                    0.02
                                }))
                                .into(),
                                border: Some(background_color.opacity(0.5)),
                            },
                            GitHunkStyleSetting::StagedPattern
                            | GitHunkStyleSetting::StagedTransparent
                            | GitHunkStyleSetting::StagedBorder => {
                                solid_background(background_color.opacity(hunk_opacity)).into()
                            }
                        };

                        let background = if unstaged {
                            unstaged_highlight
                        } else {
                            staged_highlight
                        };

                        highlighted_rows
                            .entry(start_row + DisplayRow(ix as u32))
                            .or_insert(background);
                    }

                    let highlighted_ranges = self.editor.read(cx).background_highlights_in_range(
                        start_anchor..end_anchor,
                        &snapshot.display_snapshot,
                        cx.theme().colors(),
                    );
                    let highlighted_gutter_ranges =
                        self.editor.read(cx).gutter_highlights_in_range(
                            start_anchor..end_anchor,
                            &snapshot.display_snapshot,
                            cx,
                        );

                    let redacted_ranges = self.editor.read(cx).redacted_ranges(
                        start_anchor..end_anchor,
                        &snapshot.display_snapshot,
                        cx,
                    );

                    let (local_selections, selected_buffer_ids): (
                        Vec<Selection<Point>>,
                        Vec<BufferId>,
                    ) = self.editor.update(cx, |editor, cx| {
                        let all_selections = editor.selections.all::<Point>(cx);
                        let selected_buffer_ids = if editor.is_singleton(cx) {
                            Vec::new()
                        } else {
                            let mut selected_buffer_ids = Vec::with_capacity(all_selections.len());

                            for selection in all_selections {
                                for buffer_id in snapshot
                                    .buffer_snapshot
                                    .buffer_ids_for_range(selection.range())
                                {
                                    if selected_buffer_ids.last() != Some(&buffer_id) {
                                        selected_buffer_ids.push(buffer_id);
                                    }
                                }
                            }

                            selected_buffer_ids
                        };

                        let mut selections = editor
                            .selections
                            .disjoint_in_range(start_anchor..end_anchor, cx);
                        selections.extend(editor.selections.pending(cx));

                        (selections, selected_buffer_ids)
                    });

                    let (selections, mut active_rows, newest_selection_head) = self
                        .layout_selections(
                            start_anchor,
                            end_anchor,
                            &local_selections,
                            &snapshot,
                            start_row,
                            end_row,
                            window,
                            cx,
                        );
                    let mut breakpoint_rows = self.editor.update(cx, |editor, cx| {
                        editor.active_breakpoints(start_row..end_row, window, cx)
                    });
                    if cx.has_flag::<Debugger>() {
                        for display_row in breakpoint_rows.keys() {
                            active_rows.entry(*display_row).or_default().breakpoint = true;
                        }
                    }

                    let line_numbers = self.layout_line_numbers(
                        Some(&gutter_hitbox),
                        gutter_dimensions,
                        line_height,
                        scroll_position,
                        start_row..end_row,
                        &row_infos,
                        &active_rows,
                        newest_selection_head,
                        &snapshot,
                        window,
                        cx,
                    );

                    // We add the gutter breakpoint indicator to breakpoint_rows after painting
                    // line numbers so we don't paint a line number debug accent color if a user
                    // has their mouse over that line when a breakpoint isn't there
                    if cx.has_flag::<Debugger>() {
                        let gutter_breakpoint_indicator =
                            self.editor.read(cx).gutter_breakpoint_indicator;
                        if let Some(gutter_breakpoint_point) = gutter_breakpoint_indicator {
                            breakpoint_rows
                                .entry(gutter_breakpoint_point.row())
                                .or_insert_with(|| {
                                    let position = snapshot.display_point_to_breakpoint_anchor(
                                        gutter_breakpoint_point,
                                    );
                                    let breakpoint = Breakpoint {
                                        kind: BreakpointKind::Standard,
                                    };

                                    (position.text_anchor, breakpoint)
                                });
                        }
                    }

                    let mut crease_toggles =
                        window.with_element_namespace("crease_toggles", |window| {
                            self.layout_crease_toggles(
                                start_row..end_row,
                                &row_infos,
                                &active_rows,
                                &snapshot,
                                window,
                                cx,
                            )
                        });
                    let crease_trailers =
                        window.with_element_namespace("crease_trailers", |window| {
                            self.layout_crease_trailers(
                                row_infos.iter().copied(),
                                &snapshot,
                                window,
                                cx,
                            )
                        });

                    let display_hunks = self.layout_gutter_diff_hunks(
                        line_height,
                        &gutter_hitbox,
                        start_row..end_row,
                        &snapshot,
                        window,
                        cx,
                    );

                    let mut line_layouts = Self::layout_lines(
                        start_row..end_row,
                        &snapshot,
                        &self.style,
                        editor_width,
                        is_row_soft_wrapped,
                        window,
                        cx,
                    );

                    let longest_line_blame_width = self
                        .editor
                        .update(cx, |editor, cx| {
                            if !editor.show_git_blame_inline {
                                return None;
                            }
                            let blame = editor.blame.as_ref()?;
                            let blame_entry = blame
                                .update(cx, |blame, cx| {
                                    let row_infos =
                                        snapshot.row_infos(snapshot.longest_row()).next()?;
                                    blame.blame_for_rows(&[row_infos], cx).next()
                                })
                                .flatten()?;
                            let mut element = render_inline_blame_entry(
                                self.editor.clone(),
                                blame,
                                blame_entry,
                                &style,
                                cx,
                            );
                            let inline_blame_padding = INLINE_BLAME_PADDING_EM_WIDTHS * em_advance;
                            Some(
                                element
                                    .layout_as_root(AvailableSpace::min_size(), window, cx)
                                    .width
                                    + inline_blame_padding,
                            )
                        })
                        .unwrap_or(Pixels::ZERO);

                    let longest_line_width = layout_line(
                        snapshot.longest_row(),
                        &snapshot,
                        &style,
                        editor_width,
                        is_row_soft_wrapped,
                        window,
                        cx,
                    )
                    .width;

                    let scrollbar_range_data = ScrollbarRangeData::new(
                        scrollbar_bounds,
                        letter_size,
                        &snapshot,
                        longest_line_width,
                        longest_line_blame_width,
                        &style,
                        editor_width,
                        cx,
                    );

                    let scroll_range_bounds = scrollbar_range_data.scroll_range;
                    let mut scroll_width = scroll_range_bounds.size.width;

                    let sticky_header_excerpt = if snapshot.buffer_snapshot.show_headers() {
                        snapshot.sticky_header_excerpt(start_row)
                    } else {
                        None
                    };
                    let sticky_header_excerpt_id =
                        sticky_header_excerpt.as_ref().map(|top| top.excerpt.id);

                    let blocks = window.with_element_namespace("blocks", |window| {
                        self.render_blocks(
                            start_row..end_row,
                            &snapshot,
                            &hitbox,
                            &text_hitbox,
                            editor_width,
                            &mut scroll_width,
                            &gutter_dimensions,
                            em_width,
                            gutter_dimensions.full_width(),
                            line_height,
                            &line_layouts,
                            &local_selections,
                            &selected_buffer_ids,
                            is_row_soft_wrapped,
                            sticky_header_excerpt_id,
                            window,
                            cx,
                        )
                    });
                    let mut blocks = match blocks {
                        Ok(blocks) => blocks,
                        Err(resized_blocks) => {
                            self.editor.update(cx, |editor, cx| {
                                editor.resize_blocks(resized_blocks, autoscroll_request, cx)
                            });
                            return self.prepaint(None, bounds, &mut (), window, cx);
                        }
                    };

                    let sticky_buffer_header = sticky_header_excerpt.map(|sticky_header_excerpt| {
                        window.with_element_namespace("blocks", |window| {
                            self.layout_sticky_buffer_header(
                                sticky_header_excerpt,
                                scroll_position.y,
                                line_height,
                                &snapshot,
                                &hitbox,
                                &selected_buffer_ids,
                                window,
                                cx,
                            )
                        })
                    });

                    let start_buffer_row =
                        MultiBufferRow(start_anchor.to_point(&snapshot.buffer_snapshot).row);
                    let end_buffer_row =
                        MultiBufferRow(end_anchor.to_point(&snapshot.buffer_snapshot).row);

                    let scroll_max = point(
                        ((scroll_width - scrollbar_bounds.size.width) / em_width).max(0.0),
                        max_row.as_f32(),
                    );

                    self.editor.update(cx, |editor, cx| {
                        let clamped = editor.scroll_manager.clamp_scroll_left(scroll_max.x);

                        let autoscrolled = if autoscroll_horizontally {
                            editor.autoscroll_horizontally(
                                start_row,
                                editor_width - (letter_size.width / 2.0) + style.scrollbar_width,
                                scroll_width,
                                em_width,
                                &line_layouts,
                                cx,
                            )
                        } else {
                            false
                        };

                        if clamped || autoscrolled {
                            snapshot = editor.snapshot(window, cx);
                            scroll_position = snapshot.scroll_position();
                        }
                    });

                    let scroll_pixel_position = point(
                        scroll_position.x * em_width,
                        scroll_position.y * line_height,
                    );

                    let indent_guides = self.layout_indent_guides(
                        content_origin,
                        text_hitbox.origin,
                        start_buffer_row..end_buffer_row,
                        scroll_pixel_position,
                        line_height,
                        &snapshot,
                        window,
                        cx,
                    );

                    let crease_trailers =
                        window.with_element_namespace("crease_trailers", |window| {
                            self.prepaint_crease_trailers(
                                crease_trailers,
                                &line_layouts,
                                line_height,
                                content_origin,
                                scroll_pixel_position,
                                em_width,
                                window,
                                cx,
                            )
                        });

                    let (inline_completion_popover, inline_completion_popover_origin) = self
                        .editor
                        .update(cx, |editor, cx| {
                            editor.render_edit_prediction_popover(
                                &text_hitbox.bounds,
                                content_origin,
                                &snapshot,
                                start_row..end_row,
                                scroll_position.y,
                                scroll_position.y + height_in_lines,
                                &line_layouts,
                                line_height,
                                scroll_pixel_position,
                                newest_selection_head,
                                editor_width,
                                &style,
                                window,
                                cx,
                            )
                        })
                        .unzip();

                    let mut inline_diagnostics = self.layout_inline_diagnostics(
                        &line_layouts,
                        &crease_trailers,
                        content_origin,
                        scroll_pixel_position,
                        inline_completion_popover_origin,
                        start_row,
                        end_row,
                        line_height,
                        em_width,
                        &style,
                        window,
                        cx,
                    );

                    let mut inline_blame = None;
                    if let Some(newest_selection_head) = newest_selection_head {
                        let display_row = newest_selection_head.row();
                        if (start_row..end_row).contains(&display_row) {
                            let line_ix = display_row.minus(start_row) as usize;
                            let row_info = &row_infos[line_ix];
                            let line_layout = &line_layouts[line_ix];
                            let crease_trailer_layout = crease_trailers[line_ix].as_ref();
                            inline_blame = self.layout_inline_blame(
                                display_row,
                                row_info,
                                line_layout,
                                crease_trailer_layout,
                                em_width,
                                content_origin,
                                scroll_pixel_position,
                                line_height,
                                window,
                                cx,
                            );
                            if inline_blame.is_some() {
                                // Blame overrides inline diagnostics
                                inline_diagnostics.remove(&display_row);
                            }
                        }
                    }

                    let blamed_display_rows = self.layout_blame_entries(
                        &row_infos,
                        em_width,
                        scroll_position,
                        line_height,
                        &gutter_hitbox,
                        gutter_dimensions.git_blame_entries_width,
                        window,
                        cx,
                    );

                    let scroll_max = point(
                        ((scroll_width - scrollbar_bounds.size.width) / em_width).max(0.0),
                        max_scroll_top,
                    );

                    self.editor.update(cx, |editor, cx| {
                        let clamped = editor.scroll_manager.clamp_scroll_left(scroll_max.x);

                        let autoscrolled = if autoscroll_horizontally {
                            editor.autoscroll_horizontally(
                                start_row,
                                editor_width - (letter_size.width / 2.0) + style.scrollbar_width,
                                scroll_width,
                                em_width,
                                &line_layouts,
                                cx,
                            )
                        } else {
                            false
                        };

                        if clamped || autoscrolled {
                            snapshot = editor.snapshot(window, cx);
                            scroll_position = snapshot.scroll_position();
                        }
                    });

                    let line_elements = self.prepaint_lines(
                        start_row,
                        &mut line_layouts,
                        line_height,
                        scroll_pixel_position,
                        content_origin,
                        window,
                        cx,
                    );

                    let mut block_start_rows = HashSet::default();

                    window.with_element_namespace("blocks", |window| {
                        self.layout_blocks(
                            &mut blocks,
                            &mut block_start_rows,
                            &hitbox,
                            line_height,
                            scroll_pixel_position,
                            window,
                            cx,
                        );
                    });

                    let cursors = self.collect_cursors(&snapshot, cx);
                    let visible_row_range = start_row..end_row;
                    let non_visible_cursors = cursors
                        .iter()
                        .any(|c| !visible_row_range.contains(&c.0.row()));

                    let visible_cursors = self.layout_visible_cursors(
                        &snapshot,
                        &selections,
                        &block_start_rows,
                        start_row..end_row,
                        &line_layouts,
                        &text_hitbox,
                        content_origin,
                        scroll_position,
                        scroll_pixel_position,
                        line_height,
                        em_width,
                        em_advance,
                        autoscroll_containing_element,
                        window,
                        cx,
                    );

                    let scrollbars_layout = self.layout_scrollbars(
                        &snapshot,
                        scrollbar_range_data,
                        scroll_position,
                        non_visible_cursors,
                        window,
                        cx,
                    );

                    let gutter_settings = EditorSettings::get_global(cx).gutter;

                    let mut code_actions_indicator = None;
                    if let Some(newest_selection_head) = newest_selection_head {
                        let newest_selection_point =
                            newest_selection_head.to_point(&snapshot.display_snapshot);

                        if (start_row..end_row).contains(&newest_selection_head.row()) {
                            self.layout_cursor_popovers(
                                line_height,
                                &text_hitbox,
                                content_origin,
                                start_row,
                                scroll_pixel_position,
                                &line_layouts,
                                newest_selection_head,
                                newest_selection_point,
                                &style,
                                window,
                                cx,
                            );

                            let show_code_actions = snapshot
                                .show_code_actions
                                .unwrap_or(gutter_settings.code_actions);
                            if show_code_actions {
                                let newest_selection_point =
                                    newest_selection_head.to_point(&snapshot.display_snapshot);
                                if !snapshot
                                    .is_line_folded(MultiBufferRow(newest_selection_point.row))
                                {
                                    let buffer = snapshot.buffer_snapshot.buffer_line_for_row(
                                        MultiBufferRow(newest_selection_point.row),
                                    );
                                    if let Some((buffer, range)) = buffer {
                                        let buffer_id = buffer.remote_id();
                                        let row = range.start.row;
                                        let has_test_indicator = self
                                            .editor
                                            .read(cx)
                                            .tasks
                                            .contains_key(&(buffer_id, row));

                                        if !has_test_indicator {
                                            code_actions_indicator = self
                                                .layout_code_actions_indicator(
                                                    line_height,
                                                    newest_selection_head,
                                                    scroll_pixel_position,
                                                    &gutter_dimensions,
                                                    &gutter_hitbox,
<<<<<<< HEAD
                                                    &rows_with_hunk_bounds,
                                                    &mut breakpoint_rows,
=======
                                                    &display_hunks,
>>>>>>> e298301b
                                                    window,
                                                    cx,
                                                );
                                        }
                                    }
                                }
                            }
                        }
                    }

                    self.layout_gutter_menu(
                        line_height,
                        &text_hitbox,
                        content_origin,
                        scroll_pixel_position,
                        gutter_dimensions.width - gutter_dimensions.left_padding,
                        window,
                        cx,
                    );

                    let test_indicators = if gutter_settings.runnables {
                        self.layout_run_indicators(
                            line_height,
                            start_row..end_row,
                            scroll_pixel_position,
                            &gutter_dimensions,
                            &gutter_hitbox,
                            &display_hunks,
                            &snapshot,
                            &mut breakpoint_rows,
                            window,
                            cx,
                        )
                    } else {
                        Vec::new()
                    };

                    let breakpoints = if cx.has_flag::<Debugger>() {
                        self.layout_breakpoints(
                            line_height,
                            start_row..end_row,
                            scroll_pixel_position,
                            &gutter_dimensions,
                            &gutter_hitbox,
                            &rows_with_hunk_bounds,
                            &snapshot,
                            breakpoint_rows,
                            window,
                            cx,
                        )
                    } else {
                        vec![]
                    };

                    self.layout_signature_help(
                        &hitbox,
                        content_origin,
                        scroll_pixel_position,
                        newest_selection_head,
                        start_row,
                        &line_layouts,
                        line_height,
                        em_width,
                        window,
                        cx,
                    );

                    if !cx.has_active_drag() {
                        self.layout_hover_popovers(
                            &snapshot,
                            &hitbox,
                            &text_hitbox,
                            start_row..end_row,
                            content_origin,
                            scroll_pixel_position,
                            &line_layouts,
                            line_height,
                            em_width,
                            window,
                            cx,
                        );
                    }

                    let mouse_context_menu = self.layout_mouse_context_menu(
                        &snapshot,
                        start_row..end_row,
                        content_origin,
                        window,
                        cx,
                    );

                    window.with_element_namespace("crease_toggles", |window| {
                        self.prepaint_crease_toggles(
                            &mut crease_toggles,
                            line_height,
                            &gutter_dimensions,
                            gutter_settings,
                            scroll_pixel_position,
                            &gutter_hitbox,
                            window,
                            cx,
                        )
                    });

                    let invisible_symbol_font_size = font_size / 2.;
                    let tab_invisible = window
                        .text_system()
                        .shape_line(
                            "→".into(),
                            invisible_symbol_font_size,
                            &[TextRun {
                                len: "→".len(),
                                font: self.style.text.font(),
                                color: cx.theme().colors().editor_invisible,
                                background_color: None,
                                underline: None,
                                strikethrough: None,
                            }],
                        )
                        .unwrap();
                    let space_invisible = window
                        .text_system()
                        .shape_line(
                            "•".into(),
                            invisible_symbol_font_size,
                            &[TextRun {
                                len: "•".len(),
                                font: self.style.text.font(),
                                color: cx.theme().colors().editor_invisible,
                                background_color: None,
                                underline: None,
                                strikethrough: None,
                            }],
                        )
                        .unwrap();

                    let mode = snapshot.mode;

                    let position_map = Rc::new(PositionMap {
                        size: bounds.size,
                        visible_row_range,
                        scroll_pixel_position,
                        scroll_max,
                        line_layouts,
                        line_height,
                        em_width,
                        em_advance,
                        snapshot,
                        gutter_hitbox: gutter_hitbox.clone(),
                        text_hitbox: text_hitbox.clone(),
                    });

                    self.editor.update(cx, |editor, _| {
                        editor.last_position_map = Some(position_map.clone())
                    });

                    let diff_hunk_controls = self.layout_diff_hunk_controls(
                        start_row..end_row,
                        &row_infos,
                        &text_hitbox,
                        &position_map,
                        newest_selection_head,
                        line_height,
                        scroll_pixel_position,
                        &display_hunks,
                        self.editor.clone(),
                        window,
                        cx,
                    );

                    EditorLayout {
                        mode,
                        position_map,
                        visible_display_row_range: start_row..end_row,
                        wrap_guides,
                        indent_guides,
                        hitbox,
                        gutter_hitbox,
                        display_hunks,
                        content_origin,
                        scrollbars_layout,
                        active_rows,
                        highlighted_rows,
                        highlighted_ranges,
                        highlighted_gutter_ranges,
                        redacted_ranges,
                        line_elements,
                        line_numbers,
                        blamed_display_rows,
                        inline_diagnostics,
                        inline_blame,
                        blocks,
                        cursors,
                        visible_cursors,
                        selections,
                        inline_completion_popover,
                        diff_hunk_controls,
                        mouse_context_menu,
                        test_indicators,
                        breakpoints,
                        code_actions_indicator,
                        crease_toggles,
                        crease_trailers,
                        tab_invisible,
                        space_invisible,
                        sticky_buffer_header,
                    }
                })
            })
        })
    }

    fn paint(
        &mut self,
        _: Option<&GlobalElementId>,
        bounds: Bounds<gpui::Pixels>,
        _: &mut Self::RequestLayoutState,
        layout: &mut Self::PrepaintState,
        window: &mut Window,
        cx: &mut App,
    ) {
        let focus_handle = self.editor.focus_handle(cx);
        let key_context = self
            .editor
            .update(cx, |editor, cx| editor.key_context(window, cx));

        window.set_key_context(key_context);
        window.handle_input(
            &focus_handle,
            ElementInputHandler::new(bounds, self.editor.clone()),
            cx,
        );
        self.register_actions(window, cx);
        self.register_key_listeners(window, cx, layout);

        let text_style = TextStyleRefinement {
            font_size: Some(self.style.text.font_size),
            line_height: Some(self.style.text.line_height),
            ..Default::default()
        };
        let rem_size = self.rem_size(cx);
        window.with_rem_size(rem_size, |window| {
            window.with_text_style(Some(text_style), |window| {
                window.with_content_mask(Some(ContentMask { bounds }), |window| {
                    self.paint_mouse_listeners(layout, window, cx);
                    self.paint_background(layout, window, cx);
                    self.paint_indent_guides(layout, window, cx);

                    if layout.gutter_hitbox.size.width > Pixels::ZERO {
                        self.paint_blamed_display_rows(layout, window, cx);
                        self.paint_line_numbers(layout, window, cx);
                    }

                    self.paint_text(layout, window, cx);

                    if layout.gutter_hitbox.size.width > Pixels::ZERO {
                        self.paint_gutter_highlights(layout, window, cx);
                        self.paint_gutter_indicators(layout, window, cx);
                    }

                    if !layout.blocks.is_empty() {
                        window.with_element_namespace("blocks", |window| {
                            self.paint_blocks(layout, window, cx);
                        });
                    }

                    window.with_element_namespace("blocks", |window| {
                        if let Some(mut sticky_header) = layout.sticky_buffer_header.take() {
                            sticky_header.paint(window, cx)
                        }
                    });

                    self.paint_scrollbars(layout, window, cx);
                    self.paint_inline_completion_popover(layout, window, cx);
                    self.paint_mouse_context_menu(layout, window, cx);
                });
            })
        })
    }
}

pub(super) fn gutter_bounds(
    editor_bounds: Bounds<Pixels>,
    gutter_dimensions: GutterDimensions,
) -> Bounds<Pixels> {
    Bounds {
        origin: editor_bounds.origin,
        size: size(gutter_dimensions.width, editor_bounds.size.height),
    }
}

struct ScrollbarRangeData {
    scrollbar_bounds: Bounds<Pixels>,
    scroll_range: Bounds<Pixels>,
    letter_size: Size<Pixels>,
}

impl ScrollbarRangeData {
    #[allow(clippy::too_many_arguments)]
    pub fn new(
        scrollbar_bounds: Bounds<Pixels>,
        letter_size: Size<Pixels>,
        snapshot: &EditorSnapshot,
        longest_line_width: Pixels,
        longest_line_blame_width: Pixels,
        style: &EditorStyle,
        editor_width: Pixels,
        cx: &mut App,
    ) -> ScrollbarRangeData {
        // TODO: Simplify this function down, it requires a lot of parameters
        let max_row = snapshot.max_point().row();
        let text_bounds_size = size(longest_line_width, max_row.0 as f32 * letter_size.height);

        let settings = EditorSettings::get_global(cx);
        let scroll_beyond_last_line: Pixels = match settings.scroll_beyond_last_line {
            ScrollBeyondLastLine::OnePage => px(scrollbar_bounds.size.height / letter_size.height),
            ScrollBeyondLastLine::Off => px(1.),
            ScrollBeyondLastLine::VerticalScrollMargin => px(1.0 + settings.vertical_scroll_margin),
        };

        let right_margin = if longest_line_width + longest_line_blame_width >= editor_width {
            letter_size.width + style.scrollbar_width
        } else {
            px(0.0)
        };

        let overscroll = size(
            right_margin + longest_line_blame_width,
            letter_size.height * scroll_beyond_last_line,
        );

        let scroll_range = Bounds {
            origin: scrollbar_bounds.origin,
            size: text_bounds_size + overscroll,
        };

        ScrollbarRangeData {
            scrollbar_bounds,
            scroll_range,
            letter_size,
        }
    }
}

impl IntoElement for EditorElement {
    type Element = Self;

    fn into_element(self) -> Self::Element {
        self
    }
}

pub struct EditorLayout {
    position_map: Rc<PositionMap>,
    hitbox: Hitbox,
    gutter_hitbox: Hitbox,
    content_origin: gpui::Point<Pixels>,
    scrollbars_layout: AxisPair<Option<ScrollbarLayout>>,
    mode: EditorMode,
    wrap_guides: SmallVec<[(Pixels, bool); 2]>,
    indent_guides: Option<Vec<IndentGuideLayout>>,
    visible_display_row_range: Range<DisplayRow>,
<<<<<<< HEAD
    active_rows: BTreeMap<DisplayRow, LineHighlightSpec>,
    highlighted_rows: BTreeMap<DisplayRow, gpui::Background>,
=======
    active_rows: BTreeMap<DisplayRow, bool>,
    highlighted_rows: BTreeMap<DisplayRow, LineHighlight>,
>>>>>>> e298301b
    line_elements: SmallVec<[AnyElement; 1]>,
    line_numbers: Arc<HashMap<MultiBufferRow, LineNumberLayout>>,
    display_hunks: Vec<(DisplayDiffHunk, Option<Hitbox>)>,
    blamed_display_rows: Option<Vec<AnyElement>>,
    inline_diagnostics: HashMap<DisplayRow, AnyElement>,
    inline_blame: Option<AnyElement>,
    blocks: Vec<BlockLayout>,
    highlighted_ranges: Vec<(Range<DisplayPoint>, Hsla)>,
    highlighted_gutter_ranges: Vec<(Range<DisplayPoint>, Hsla)>,
    redacted_ranges: Vec<Range<DisplayPoint>>,
    cursors: Vec<(DisplayPoint, Hsla)>,
    visible_cursors: Vec<CursorLayout>,
    selections: Vec<(PlayerColor, Vec<SelectionLayout>)>,
    code_actions_indicator: Option<AnyElement>,
    test_indicators: Vec<AnyElement>,
    breakpoints: Vec<AnyElement>,
    crease_toggles: Vec<Option<AnyElement>>,
    diff_hunk_controls: Vec<AnyElement>,
    crease_trailers: Vec<Option<CreaseTrailerLayout>>,
    inline_completion_popover: Option<AnyElement>,
    mouse_context_menu: Option<AnyElement>,
    tab_invisible: ShapedLine,
    space_invisible: ShapedLine,
    sticky_buffer_header: Option<AnyElement>,
}

impl EditorLayout {
    fn line_end_overshoot(&self) -> Pixels {
        0.15 * self.position_map.line_height
    }
}

struct LineNumberLayout {
    shaped_line: ShapedLine,
    hitbox: Option<Hitbox>,
}

struct ColoredRange<T> {
    start: T,
    end: T,
    color: Hsla,
}

#[derive(Clone)]
struct ScrollbarLayout {
    hitbox: Hitbox,
    visible_range: Range<f32>,
    visible: bool,
    text_unit_size: Pixels,
    thumb_size: Pixels,
    axis: Axis,
}

impl ScrollbarLayout {
    const BORDER_WIDTH: Pixels = px(1.0);
    const LINE_MARKER_HEIGHT: Pixels = px(2.0);
    const MIN_MARKER_HEIGHT: Pixels = px(5.0);
    // const MIN_THUMB_HEIGHT: Pixels = px(20.0);

    fn thumb_bounds(&self) -> Bounds<Pixels> {
        match self.axis {
            Axis::Vertical => {
                let thumb_top = self.y_for_row(self.visible_range.start);
                let thumb_bottom = thumb_top + self.thumb_size;
                Bounds::from_corners(
                    point(self.hitbox.left(), thumb_top),
                    point(self.hitbox.right(), thumb_bottom),
                )
            }
            Axis::Horizontal => {
                let thumb_left =
                    self.hitbox.left() + self.visible_range.start * self.text_unit_size;
                let thumb_right = thumb_left + self.thumb_size;
                Bounds::from_corners(
                    point(thumb_left, self.hitbox.top()),
                    point(thumb_right, self.hitbox.bottom()),
                )
            }
        }
    }

    fn y_for_row(&self, row: f32) -> Pixels {
        self.hitbox.top() + row * self.text_unit_size
    }

    fn marker_quads_for_ranges(
        &self,
        row_ranges: impl IntoIterator<Item = ColoredRange<DisplayRow>>,
        column: Option<usize>,
    ) -> Vec<PaintQuad> {
        struct MinMax {
            min: Pixels,
            max: Pixels,
        }
        let (x_range, height_limit) = if let Some(column) = column {
            let column_width = px(((self.hitbox.size.width - Self::BORDER_WIDTH).0 / 3.0).floor());
            let start = Self::BORDER_WIDTH + (column as f32 * column_width);
            let end = start + column_width;
            (
                Range { start, end },
                MinMax {
                    min: Self::MIN_MARKER_HEIGHT,
                    max: px(f32::MAX),
                },
            )
        } else {
            (
                Range {
                    start: Self::BORDER_WIDTH,
                    end: self.hitbox.size.width,
                },
                MinMax {
                    min: Self::LINE_MARKER_HEIGHT,
                    max: Self::LINE_MARKER_HEIGHT,
                },
            )
        };

        let row_to_y = |row: DisplayRow| row.as_f32() * self.text_unit_size;
        let mut pixel_ranges = row_ranges
            .into_iter()
            .map(|range| {
                let start_y = row_to_y(range.start);
                let end_y = row_to_y(range.end)
                    + self
                        .text_unit_size
                        .max(height_limit.min)
                        .min(height_limit.max);
                ColoredRange {
                    start: start_y,
                    end: end_y,
                    color: range.color,
                }
            })
            .peekable();

        let mut quads = Vec::new();
        while let Some(mut pixel_range) = pixel_ranges.next() {
            while let Some(next_pixel_range) = pixel_ranges.peek() {
                if pixel_range.end >= next_pixel_range.start - px(1.0)
                    && pixel_range.color == next_pixel_range.color
                {
                    pixel_range.end = next_pixel_range.end.max(pixel_range.end);
                    pixel_ranges.next();
                } else {
                    break;
                }
            }

            let bounds = Bounds::from_corners(
                point(x_range.start, pixel_range.start),
                point(x_range.end, pixel_range.end),
            );
            quads.push(quad(
                bounds,
                Corners::default(),
                pixel_range.color,
                Edges::default(),
                Hsla::transparent_black(),
            ));
        }

        quads
    }
}

struct CreaseTrailerLayout {
    element: AnyElement,
    bounds: Bounds<Pixels>,
}

pub(crate) struct PositionMap {
    pub size: Size<Pixels>,
    pub line_height: Pixels,
    pub scroll_pixel_position: gpui::Point<Pixels>,
    pub scroll_max: gpui::Point<f32>,
    pub em_width: Pixels,
    pub em_advance: Pixels,
    pub visible_row_range: Range<DisplayRow>,
    pub line_layouts: Vec<LineWithInvisibles>,
    pub snapshot: EditorSnapshot,
    pub text_hitbox: Hitbox,
    pub gutter_hitbox: Hitbox,
}

#[derive(Debug, Copy, Clone)]
pub struct PointForPosition {
    pub previous_valid: DisplayPoint,
    pub next_valid: DisplayPoint,
    pub exact_unclipped: DisplayPoint,
    pub column_overshoot_after_line_end: u32,
}

impl PointForPosition {
    pub fn as_valid(&self) -> Option<DisplayPoint> {
        if self.previous_valid == self.exact_unclipped && self.next_valid == self.exact_unclipped {
            Some(self.previous_valid)
        } else {
            None
        }
    }
}

impl PositionMap {
    pub(crate) fn point_for_position(&self, position: gpui::Point<Pixels>) -> PointForPosition {
        let text_bounds = self.text_hitbox.bounds;
        let scroll_position = self.snapshot.scroll_position();
        let position = position - text_bounds.origin;
        let y = position.y.max(px(0.)).min(self.size.height);
        let x = position.x + (scroll_position.x * self.em_width);
        let row = ((y / self.line_height) + scroll_position.y) as u32;

        let (column, x_overshoot_after_line_end) = if let Some(line) = self
            .line_layouts
            .get(row as usize - scroll_position.y as usize)
        {
            if let Some(ix) = line.index_for_x(x) {
                (ix as u32, px(0.))
            } else {
                (line.len as u32, px(0.).max(x - line.width))
            }
        } else {
            (0, x)
        };

        let mut exact_unclipped = DisplayPoint::new(DisplayRow(row), column);
        let previous_valid = self.snapshot.clip_point(exact_unclipped, Bias::Left);
        let next_valid = self.snapshot.clip_point(exact_unclipped, Bias::Right);

        let column_overshoot_after_line_end = (x_overshoot_after_line_end / self.em_advance) as u32;
        *exact_unclipped.column_mut() += column_overshoot_after_line_end;
        PointForPosition {
            previous_valid,
            next_valid,
            exact_unclipped,
            column_overshoot_after_line_end,
        }
    }
}

struct BlockLayout {
    id: BlockId,
    row: Option<DisplayRow>,
    element: AnyElement,
    available_space: Size<AvailableSpace>,
    style: BlockStyle,
}

pub fn layout_line(
    row: DisplayRow,
    snapshot: &EditorSnapshot,
    style: &EditorStyle,
    text_width: Pixels,
    is_row_soft_wrapped: impl Copy + Fn(usize) -> bool,
    window: &mut Window,
    cx: &mut App,
) -> LineWithInvisibles {
    let chunks = snapshot.highlighted_chunks(row..row + DisplayRow(1), true, style);
    LineWithInvisibles::from_chunks(
        chunks,
        &style,
        MAX_LINE_LEN,
        1,
        snapshot.mode,
        text_width,
        is_row_soft_wrapped,
        window,
        cx,
    )
    .pop()
    .unwrap()
}

#[derive(Debug)]
pub struct IndentGuideLayout {
    origin: gpui::Point<Pixels>,
    length: Pixels,
    single_indent_width: Pixels,
    depth: u32,
    active: bool,
    settings: IndentGuideSettings,
}

pub struct CursorLayout {
    origin: gpui::Point<Pixels>,
    block_width: Pixels,
    line_height: Pixels,
    color: Hsla,
    shape: CursorShape,
    block_text: Option<ShapedLine>,
    cursor_name: Option<AnyElement>,
}

#[derive(Debug)]
pub struct CursorName {
    string: SharedString,
    color: Hsla,
    is_top_row: bool,
}

impl CursorLayout {
    pub fn new(
        origin: gpui::Point<Pixels>,
        block_width: Pixels,
        line_height: Pixels,
        color: Hsla,
        shape: CursorShape,
        block_text: Option<ShapedLine>,
    ) -> CursorLayout {
        CursorLayout {
            origin,
            block_width,
            line_height,
            color,
            shape,
            block_text,
            cursor_name: None,
        }
    }

    pub fn bounding_rect(&self, origin: gpui::Point<Pixels>) -> Bounds<Pixels> {
        Bounds {
            origin: self.origin + origin,
            size: size(self.block_width, self.line_height),
        }
    }

    fn bounds(&self, origin: gpui::Point<Pixels>) -> Bounds<Pixels> {
        match self.shape {
            CursorShape::Bar => Bounds {
                origin: self.origin + origin,
                size: size(px(2.0), self.line_height),
            },
            CursorShape::Block | CursorShape::Hollow => Bounds {
                origin: self.origin + origin,
                size: size(self.block_width, self.line_height),
            },
            CursorShape::Underline => Bounds {
                origin: self.origin
                    + origin
                    + gpui::Point::new(Pixels::ZERO, self.line_height - px(2.0)),
                size: size(self.block_width, px(2.0)),
            },
        }
    }

    pub fn layout(
        &mut self,
        origin: gpui::Point<Pixels>,
        cursor_name: Option<CursorName>,
        window: &mut Window,
        cx: &mut App,
    ) {
        if let Some(cursor_name) = cursor_name {
            let bounds = self.bounds(origin);
            let text_size = self.line_height / 1.5;

            let name_origin = if cursor_name.is_top_row {
                point(bounds.right() - px(1.), bounds.top())
            } else {
                match self.shape {
                    CursorShape::Bar => point(
                        bounds.right() - px(2.),
                        bounds.top() - text_size / 2. - px(1.),
                    ),
                    _ => point(
                        bounds.right() - px(1.),
                        bounds.top() - text_size / 2. - px(1.),
                    ),
                }
            };
            let mut name_element = div()
                .bg(self.color)
                .text_size(text_size)
                .px_0p5()
                .line_height(text_size + px(2.))
                .text_color(cursor_name.color)
                .child(cursor_name.string.clone())
                .into_any_element();

            name_element.prepaint_as_root(name_origin, AvailableSpace::min_size(), window, cx);

            self.cursor_name = Some(name_element);
        }
    }

    pub fn paint(&mut self, origin: gpui::Point<Pixels>, window: &mut Window, cx: &mut App) {
        let bounds = self.bounds(origin);

        //Draw background or border quad
        let cursor = if matches!(self.shape, CursorShape::Hollow) {
            outline(bounds, self.color)
        } else {
            fill(bounds, self.color)
        };

        if let Some(name) = &mut self.cursor_name {
            name.paint(window, cx);
        }

        window.paint_quad(cursor);

        if let Some(block_text) = &self.block_text {
            block_text
                .paint(self.origin + origin, self.line_height, window, cx)
                .log_err();
        }
    }

    pub fn shape(&self) -> CursorShape {
        self.shape
    }
}

#[derive(Debug)]
pub struct HighlightedRange {
    pub start_y: Pixels,
    pub line_height: Pixels,
    pub lines: Vec<HighlightedRangeLine>,
    pub color: Hsla,
    pub corner_radius: Pixels,
}

#[derive(Debug)]
pub struct HighlightedRangeLine {
    pub start_x: Pixels,
    pub end_x: Pixels,
}

impl HighlightedRange {
    pub fn paint(&self, bounds: Bounds<Pixels>, window: &mut Window) {
        if self.lines.len() >= 2 && self.lines[0].start_x > self.lines[1].end_x {
            self.paint_lines(self.start_y, &self.lines[0..1], bounds, window);
            self.paint_lines(
                self.start_y + self.line_height,
                &self.lines[1..],
                bounds,
                window,
            );
        } else {
            self.paint_lines(self.start_y, &self.lines, bounds, window);
        }
    }

    fn paint_lines(
        &self,
        start_y: Pixels,
        lines: &[HighlightedRangeLine],
        _bounds: Bounds<Pixels>,
        window: &mut Window,
    ) {
        if lines.is_empty() {
            return;
        }

        let first_line = lines.first().unwrap();
        let last_line = lines.last().unwrap();

        let first_top_left = point(first_line.start_x, start_y);
        let first_top_right = point(first_line.end_x, start_y);

        let curve_height = point(Pixels::ZERO, self.corner_radius);
        let curve_width = |start_x: Pixels, end_x: Pixels| {
            let max = (end_x - start_x) / 2.;
            let width = if max < self.corner_radius {
                max
            } else {
                self.corner_radius
            };

            point(width, Pixels::ZERO)
        };

        let top_curve_width = curve_width(first_line.start_x, first_line.end_x);
        let mut builder = gpui::PathBuilder::fill();
        builder.move_to(first_top_right - top_curve_width);
        builder.curve_to(first_top_right + curve_height, first_top_right);

        let mut iter = lines.iter().enumerate().peekable();
        while let Some((ix, line)) = iter.next() {
            let bottom_right = point(line.end_x, start_y + (ix + 1) as f32 * self.line_height);

            if let Some((_, next_line)) = iter.peek() {
                let next_top_right = point(next_line.end_x, bottom_right.y);

                match next_top_right.x.partial_cmp(&bottom_right.x).unwrap() {
                    Ordering::Equal => {
                        builder.line_to(bottom_right);
                    }
                    Ordering::Less => {
                        let curve_width = curve_width(next_top_right.x, bottom_right.x);
                        builder.line_to(bottom_right - curve_height);
                        if self.corner_radius > Pixels::ZERO {
                            builder.curve_to(bottom_right - curve_width, bottom_right);
                        }
                        builder.line_to(next_top_right + curve_width);
                        if self.corner_radius > Pixels::ZERO {
                            builder.curve_to(next_top_right + curve_height, next_top_right);
                        }
                    }
                    Ordering::Greater => {
                        let curve_width = curve_width(bottom_right.x, next_top_right.x);
                        builder.line_to(bottom_right - curve_height);
                        if self.corner_radius > Pixels::ZERO {
                            builder.curve_to(bottom_right + curve_width, bottom_right);
                        }
                        builder.line_to(next_top_right - curve_width);
                        if self.corner_radius > Pixels::ZERO {
                            builder.curve_to(next_top_right + curve_height, next_top_right);
                        }
                    }
                }
            } else {
                let curve_width = curve_width(line.start_x, line.end_x);
                builder.line_to(bottom_right - curve_height);
                if self.corner_radius > Pixels::ZERO {
                    builder.curve_to(bottom_right - curve_width, bottom_right);
                }

                let bottom_left = point(line.start_x, bottom_right.y);
                builder.line_to(bottom_left + curve_width);
                if self.corner_radius > Pixels::ZERO {
                    builder.curve_to(bottom_left - curve_height, bottom_left);
                }
            }
        }

        if first_line.start_x > last_line.start_x {
            let curve_width = curve_width(last_line.start_x, first_line.start_x);
            let second_top_left = point(last_line.start_x, start_y + self.line_height);
            builder.line_to(second_top_left + curve_height);
            if self.corner_radius > Pixels::ZERO {
                builder.curve_to(second_top_left + curve_width, second_top_left);
            }
            let first_bottom_left = point(first_line.start_x, second_top_left.y);
            builder.line_to(first_bottom_left - curve_width);
            if self.corner_radius > Pixels::ZERO {
                builder.curve_to(first_bottom_left - curve_height, first_bottom_left);
            }
        }

        builder.line_to(first_top_left + curve_height);
        if self.corner_radius > Pixels::ZERO {
            builder.curve_to(first_top_left + top_curve_width, first_top_left);
        }
        builder.line_to(first_top_right - top_curve_width);

        if let Ok(path) = builder.build() {
            window.paint_path(path, self.color);
        }
    }
}

enum CursorPopoverType {
    CodeContextMenu,
    EditPrediction,
}

pub fn scale_vertical_mouse_autoscroll_delta(delta: Pixels) -> f32 {
    (delta.pow(1.5) / 100.0).into()
}

fn scale_horizontal_mouse_autoscroll_delta(delta: Pixels) -> f32 {
    (delta.pow(1.2) / 300.0).into()
}

pub fn register_action<T: Action>(
    editor: &Entity<Editor>,
    window: &mut Window,
    listener: impl Fn(&mut Editor, &T, &mut Window, &mut Context<Editor>) + 'static,
) {
    let editor = editor.clone();
    window.on_action(TypeId::of::<T>(), move |action, phase, window, cx| {
        let action = action.downcast_ref().unwrap();
        if phase == DispatchPhase::Bubble {
            editor.update(cx, |editor, cx| {
                listener(editor, action, window, cx);
            })
        }
    })
}

fn compute_auto_height_layout(
    editor: &mut Editor,
    max_lines: usize,
    max_line_number_width: Pixels,
    known_dimensions: Size<Option<Pixels>>,
    available_width: AvailableSpace,
    window: &mut Window,
    cx: &mut Context<Editor>,
) -> Option<Size<Pixels>> {
    let width = known_dimensions.width.or({
        if let AvailableSpace::Definite(available_width) = available_width {
            Some(available_width)
        } else {
            None
        }
    })?;
    if let Some(height) = known_dimensions.height {
        return Some(size(width, height));
    }

    let style = editor.style.as_ref().unwrap();
    let font_id = window.text_system().resolve_font(&style.text.font());
    let font_size = style.text.font_size.to_pixels(window.rem_size());
    let line_height = style.text.line_height_in_pixels(window.rem_size());
    let em_width = window.text_system().em_width(font_id, font_size).unwrap();

    let mut snapshot = editor.snapshot(window, cx);
    let gutter_dimensions = snapshot
        .gutter_dimensions(font_id, font_size, max_line_number_width, cx)
        .unwrap_or_default();

    editor.gutter_dimensions = gutter_dimensions;
    let text_width = width - gutter_dimensions.width;
    let overscroll = size(em_width, px(0.));

    let editor_width = text_width - gutter_dimensions.margin - overscroll.width - em_width;
    if editor.set_wrap_width(Some(editor_width), cx) {
        snapshot = editor.snapshot(window, cx);
    }

    let scroll_height = Pixels::from(snapshot.max_point().row().next_row().0) * line_height;
    let height = scroll_height
        .max(line_height)
        .min(line_height * max_lines as f32);

    Some(size(width, height))
}

#[cfg(test)]
mod tests {
    use super::*;
    use crate::{
        display_map::{BlockPlacement, BlockProperties},
        editor_tests::{init_test, update_test_language_settings},
        Editor, MultiBuffer,
    };
    use gpui::{TestAppContext, VisualTestContext};
    use language::language_settings;
    use log::info;
    use std::num::NonZeroU32;
    use util::test::sample_text;

    #[gpui::test]
    fn test_shape_line_numbers(cx: &mut TestAppContext) {
        init_test(cx, |_| {});
        let window = cx.add_window(|window, cx| {
            let buffer = MultiBuffer::build_simple(&sample_text(6, 6, 'a'), cx);
            Editor::new(EditorMode::Full, buffer, None, true, window, cx)
        });

        let editor = window.root(cx).unwrap();
        let style = cx.update(|cx| editor.read(cx).style().unwrap().clone());
        let line_height = window
            .update(cx, |_, window, _| {
                style.text.line_height_in_pixels(window.rem_size())
            })
            .unwrap();
        let element = EditorElement::new(&editor, style);
        let snapshot = window
            .update(cx, |editor, window, cx| editor.snapshot(window, cx))
            .unwrap();

        let layouts = cx
            .update_window(*window, |_, window, cx| {
                element.layout_line_numbers(
                    None,
                    GutterDimensions {
                        left_padding: Pixels::ZERO,
                        right_padding: Pixels::ZERO,
                        width: px(30.0),
                        margin: Pixels::ZERO,
                        git_blame_entries_width: None,
                    },
                    line_height,
                    gpui::Point::default(),
                    DisplayRow(0)..DisplayRow(6),
                    &(0..6)
                        .map(|row| RowInfo {
                            buffer_row: Some(row),
                            ..Default::default()
                        })
                        .collect::<Vec<_>>(),
                    &BTreeMap::default(),
                    Some(DisplayPoint::new(DisplayRow(0), 0)),
                    &snapshot,
                    window,
                    cx,
                )
            })
            .unwrap();
        assert_eq!(layouts.len(), 6);

        let relative_rows = window
            .update(cx, |editor, window, cx| {
                let snapshot = editor.snapshot(window, cx);
                element.calculate_relative_line_numbers(
                    &snapshot,
                    &(DisplayRow(0)..DisplayRow(6)),
                    Some(DisplayRow(3)),
                )
            })
            .unwrap();
        assert_eq!(relative_rows[&DisplayRow(0)], 3);
        assert_eq!(relative_rows[&DisplayRow(1)], 2);
        assert_eq!(relative_rows[&DisplayRow(2)], 1);
        // current line has no relative number
        assert_eq!(relative_rows[&DisplayRow(4)], 1);
        assert_eq!(relative_rows[&DisplayRow(5)], 2);

        // works if cursor is before screen
        let relative_rows = window
            .update(cx, |editor, window, cx| {
                let snapshot = editor.snapshot(window, cx);
                element.calculate_relative_line_numbers(
                    &snapshot,
                    &(DisplayRow(3)..DisplayRow(6)),
                    Some(DisplayRow(1)),
                )
            })
            .unwrap();
        assert_eq!(relative_rows.len(), 3);
        assert_eq!(relative_rows[&DisplayRow(3)], 2);
        assert_eq!(relative_rows[&DisplayRow(4)], 3);
        assert_eq!(relative_rows[&DisplayRow(5)], 4);

        // works if cursor is after screen
        let relative_rows = window
            .update(cx, |editor, window, cx| {
                let snapshot = editor.snapshot(window, cx);
                element.calculate_relative_line_numbers(
                    &snapshot,
                    &(DisplayRow(0)..DisplayRow(3)),
                    Some(DisplayRow(6)),
                )
            })
            .unwrap();
        assert_eq!(relative_rows.len(), 3);
        assert_eq!(relative_rows[&DisplayRow(0)], 5);
        assert_eq!(relative_rows[&DisplayRow(1)], 4);
        assert_eq!(relative_rows[&DisplayRow(2)], 3);
    }

    #[gpui::test]
    async fn test_vim_visual_selections(cx: &mut TestAppContext) {
        init_test(cx, |_| {});

        let window = cx.add_window(|window, cx| {
            let buffer = MultiBuffer::build_simple(&(sample_text(6, 6, 'a') + "\n"), cx);
            Editor::new(EditorMode::Full, buffer, None, true, window, cx)
        });
        let cx = &mut VisualTestContext::from_window(*window, cx);
        let editor = window.root(cx).unwrap();
        let style = cx.update(|_, cx| editor.read(cx).style().unwrap().clone());

        window
            .update(cx, |editor, window, cx| {
                editor.cursor_shape = CursorShape::Block;
                editor.change_selections(None, window, cx, |s| {
                    s.select_ranges([
                        Point::new(0, 0)..Point::new(1, 0),
                        Point::new(3, 2)..Point::new(3, 3),
                        Point::new(5, 6)..Point::new(6, 0),
                    ]);
                });
            })
            .unwrap();

        let (_, state) = cx.draw(
            point(px(500.), px(500.)),
            size(px(500.), px(500.)),
            |_, _| EditorElement::new(&editor, style),
        );

        assert_eq!(state.selections.len(), 1);
        let local_selections = &state.selections[0].1;
        assert_eq!(local_selections.len(), 3);
        // moves cursor back one line
        assert_eq!(
            local_selections[0].head,
            DisplayPoint::new(DisplayRow(0), 6)
        );
        assert_eq!(
            local_selections[0].range,
            DisplayPoint::new(DisplayRow(0), 0)..DisplayPoint::new(DisplayRow(1), 0)
        );

        // moves cursor back one column
        assert_eq!(
            local_selections[1].range,
            DisplayPoint::new(DisplayRow(3), 2)..DisplayPoint::new(DisplayRow(3), 3)
        );
        assert_eq!(
            local_selections[1].head,
            DisplayPoint::new(DisplayRow(3), 2)
        );

        // leaves cursor on the max point
        assert_eq!(
            local_selections[2].range,
            DisplayPoint::new(DisplayRow(5), 6)..DisplayPoint::new(DisplayRow(6), 0)
        );
        assert_eq!(
            local_selections[2].head,
            DisplayPoint::new(DisplayRow(6), 0)
        );

        // active lines does not include 1 (even though the range of the selection does)
        assert_eq!(
            state.active_rows.keys().cloned().collect::<Vec<_>>(),
            vec![DisplayRow(0), DisplayRow(3), DisplayRow(5), DisplayRow(6)]
        );

        // multi-buffer support
        // in DisplayPoint coordinates, this is what we're dealing with:
        //  0: [[file
        //  1:   header
        //  2:   section]]
        //  3: aaaaaa
        //  4: bbbbbb
        //  5: cccccc
        //  6:
        //  7: [[footer]]
        //  8: [[header]]
        //  9: ffffff
        // 10: gggggg
        // 11: hhhhhh
        // 12:
        // 13: [[footer]]
        // 14: [[file
        // 15:   header
        // 16:   section]]
        // 17: bbbbbb
        // 18: cccccc
        // 19: dddddd
        // 20: [[footer]]
        let window = cx.add_window(|window, cx| {
            let buffer = MultiBuffer::build_multi(
                [
                    (
                        &(sample_text(8, 6, 'a') + "\n"),
                        vec![
                            Point::new(0, 0)..Point::new(3, 0),
                            Point::new(4, 0)..Point::new(7, 0),
                        ],
                    ),
                    (
                        &(sample_text(8, 6, 'a') + "\n"),
                        vec![Point::new(1, 0)..Point::new(3, 0)],
                    ),
                ],
                cx,
            );
            Editor::new(EditorMode::Full, buffer, None, true, window, cx)
        });
        let editor = window.root(cx).unwrap();
        let style = cx.update(|_, cx| editor.read(cx).style().unwrap().clone());
        let _state = window.update(cx, |editor, window, cx| {
            editor.cursor_shape = CursorShape::Block;
            editor.change_selections(None, window, cx, |s| {
                s.select_display_ranges([
                    DisplayPoint::new(DisplayRow(4), 0)..DisplayPoint::new(DisplayRow(7), 0),
                    DisplayPoint::new(DisplayRow(10), 0)..DisplayPoint::new(DisplayRow(13), 0),
                ]);
            });
        });

        let (_, state) = cx.draw(
            point(px(500.), px(500.)),
            size(px(500.), px(500.)),
            |_, _| EditorElement::new(&editor, style),
        );
        assert_eq!(state.selections.len(), 1);
        let local_selections = &state.selections[0].1;
        assert_eq!(local_selections.len(), 2);

        // moves cursor on excerpt boundary back a line
        // and doesn't allow selection to bleed through
        assert_eq!(
            local_selections[0].range,
            DisplayPoint::new(DisplayRow(4), 0)..DisplayPoint::new(DisplayRow(7), 0)
        );
        assert_eq!(
            local_selections[0].head,
            DisplayPoint::new(DisplayRow(6), 0)
        );
        // moves cursor on buffer boundary back two lines
        // and doesn't allow selection to bleed through
        assert_eq!(
            local_selections[1].range,
            DisplayPoint::new(DisplayRow(10), 0)..DisplayPoint::new(DisplayRow(13), 0)
        );
        assert_eq!(
            local_selections[1].head,
            DisplayPoint::new(DisplayRow(12), 0)
        );
    }

    #[gpui::test]
    fn test_layout_with_placeholder_text_and_blocks(cx: &mut TestAppContext) {
        init_test(cx, |_| {});

        let window = cx.add_window(|window, cx| {
            let buffer = MultiBuffer::build_simple("", cx);
            Editor::new(EditorMode::Full, buffer, None, true, window, cx)
        });
        let cx = &mut VisualTestContext::from_window(*window, cx);
        let editor = window.root(cx).unwrap();
        let style = cx.update(|_, cx| editor.read(cx).style().unwrap().clone());
        window
            .update(cx, |editor, window, cx| {
                editor.set_placeholder_text("hello", cx);
                editor.insert_blocks(
                    [BlockProperties {
                        style: BlockStyle::Fixed,
                        placement: BlockPlacement::Above(Anchor::min()),
                        height: 3,
                        render: Arc::new(|cx| div().h(3. * cx.window.line_height()).into_any()),
                        priority: 0,
                    }],
                    None,
                    cx,
                );

                // Blur the editor so that it displays placeholder text.
                window.blur();
            })
            .unwrap();

        let (_, state) = cx.draw(
            point(px(500.), px(500.)),
            size(px(500.), px(500.)),
            |_, _| EditorElement::new(&editor, style),
        );
        assert_eq!(state.position_map.line_layouts.len(), 4);
        assert_eq!(state.line_numbers.len(), 1);
        assert_eq!(
            state
                .line_numbers
                .get(&MultiBufferRow(0))
                .map(|line_number| line_number.shaped_line.text.as_ref()),
            Some("1")
        );
    }

    #[gpui::test]
    fn test_all_invisibles_drawing(cx: &mut TestAppContext) {
        const TAB_SIZE: u32 = 4;

        let input_text = "\t \t|\t| a b";
        let expected_invisibles = vec![
            Invisible::Tab {
                line_start_offset: 0,
                line_end_offset: TAB_SIZE as usize,
            },
            Invisible::Whitespace {
                line_offset: TAB_SIZE as usize,
            },
            Invisible::Tab {
                line_start_offset: TAB_SIZE as usize + 1,
                line_end_offset: TAB_SIZE as usize * 2,
            },
            Invisible::Tab {
                line_start_offset: TAB_SIZE as usize * 2 + 1,
                line_end_offset: TAB_SIZE as usize * 3,
            },
            Invisible::Whitespace {
                line_offset: TAB_SIZE as usize * 3 + 1,
            },
            Invisible::Whitespace {
                line_offset: TAB_SIZE as usize * 3 + 3,
            },
        ];
        assert_eq!(
            expected_invisibles.len(),
            input_text
                .chars()
                .filter(|initial_char| initial_char.is_whitespace())
                .count(),
            "Hardcoded expected invisibles differ from the actual ones in '{input_text}'"
        );

        for show_line_numbers in [true, false] {
            init_test(cx, |s| {
                s.defaults.show_whitespaces = Some(ShowWhitespaceSetting::All);
                s.defaults.tab_size = NonZeroU32::new(TAB_SIZE);
            });

            let actual_invisibles = collect_invisibles_from_new_editor(
                cx,
                EditorMode::Full,
                input_text,
                px(500.0),
                show_line_numbers,
            );

            assert_eq!(expected_invisibles, actual_invisibles);
        }
    }

    #[gpui::test]
    fn test_invisibles_dont_appear_in_certain_editors(cx: &mut TestAppContext) {
        init_test(cx, |s| {
            s.defaults.show_whitespaces = Some(ShowWhitespaceSetting::All);
            s.defaults.tab_size = NonZeroU32::new(4);
        });

        for editor_mode_without_invisibles in [
            EditorMode::SingleLine { auto_width: false },
            EditorMode::AutoHeight { max_lines: 100 },
        ] {
            for show_line_numbers in [true, false] {
                let invisibles = collect_invisibles_from_new_editor(
                    cx,
                    editor_mode_without_invisibles,
                    "\t\t\t| | a b",
                    px(500.0),
                    show_line_numbers,
                );
                assert!(invisibles.is_empty(),
                    "For editor mode {editor_mode_without_invisibles:?} no invisibles was expected but got {invisibles:?}");
            }
        }
    }

    #[gpui::test]
    fn test_wrapped_invisibles_drawing(cx: &mut TestAppContext) {
        let tab_size = 4;
        let input_text = "a\tbcd     ".repeat(9);
        let repeated_invisibles = [
            Invisible::Tab {
                line_start_offset: 1,
                line_end_offset: tab_size as usize,
            },
            Invisible::Whitespace {
                line_offset: tab_size as usize + 3,
            },
            Invisible::Whitespace {
                line_offset: tab_size as usize + 4,
            },
            Invisible::Whitespace {
                line_offset: tab_size as usize + 5,
            },
            Invisible::Whitespace {
                line_offset: tab_size as usize + 6,
            },
            Invisible::Whitespace {
                line_offset: tab_size as usize + 7,
            },
        ];
        let expected_invisibles = std::iter::once(repeated_invisibles)
            .cycle()
            .take(9)
            .flatten()
            .collect::<Vec<_>>();
        assert_eq!(
            expected_invisibles.len(),
            input_text
                .chars()
                .filter(|initial_char| initial_char.is_whitespace())
                .count(),
            "Hardcoded expected invisibles differ from the actual ones in '{input_text}'"
        );
        info!("Expected invisibles: {expected_invisibles:?}");

        init_test(cx, |_| {});

        // Put the same string with repeating whitespace pattern into editors of various size,
        // take deliberately small steps during resizing, to put all whitespace kinds near the wrap point.
        let resize_step = 10.0;
        let mut editor_width = 200.0;
        while editor_width <= 1000.0 {
            for show_line_numbers in [true, false] {
                update_test_language_settings(cx, |s| {
                    s.defaults.tab_size = NonZeroU32::new(tab_size);
                    s.defaults.show_whitespaces = Some(ShowWhitespaceSetting::All);
                    s.defaults.preferred_line_length = Some(editor_width as u32);
                    s.defaults.soft_wrap = Some(language_settings::SoftWrap::PreferredLineLength);
                });

                let actual_invisibles = collect_invisibles_from_new_editor(
                    cx,
                    EditorMode::Full,
                    &input_text,
                    px(editor_width),
                    show_line_numbers,
                );

                // Whatever the editor size is, ensure it has the same invisible kinds in the same order
                // (no good guarantees about the offsets: wrapping could trigger padding and its tests should check the offsets).
                let mut i = 0;
                for (actual_index, actual_invisible) in actual_invisibles.iter().enumerate() {
                    i = actual_index;
                    match expected_invisibles.get(i) {
                        Some(expected_invisible) => match (expected_invisible, actual_invisible) {
                            (Invisible::Whitespace { .. }, Invisible::Whitespace { .. })
                            | (Invisible::Tab { .. }, Invisible::Tab { .. }) => {}
                            _ => {
                                panic!("At index {i}, expected invisible {expected_invisible:?} does not match actual {actual_invisible:?} by kind. Actual invisibles: {actual_invisibles:?}")
                            }
                        },
                        None => {
                            panic!("Unexpected extra invisible {actual_invisible:?} at index {i}")
                        }
                    }
                }
                let missing_expected_invisibles = &expected_invisibles[i + 1..];
                assert!(
                    missing_expected_invisibles.is_empty(),
                    "Missing expected invisibles after index {i}: {missing_expected_invisibles:?}"
                );

                editor_width += resize_step;
            }
        }
    }

    fn collect_invisibles_from_new_editor(
        cx: &mut TestAppContext,
        editor_mode: EditorMode,
        input_text: &str,
        editor_width: Pixels,
        show_line_numbers: bool,
    ) -> Vec<Invisible> {
        info!(
            "Creating editor with mode {editor_mode:?}, width {}px and text '{input_text}'",
            editor_width.0
        );
        let window = cx.add_window(|window, cx| {
            let buffer = MultiBuffer::build_simple(input_text, cx);
            Editor::new(editor_mode, buffer, None, true, window, cx)
        });
        let cx = &mut VisualTestContext::from_window(*window, cx);
        let editor = window.root(cx).unwrap();

        let style = cx.update(|_, cx| editor.read(cx).style().unwrap().clone());
        window
            .update(cx, |editor, _, cx| {
                editor.set_soft_wrap_mode(language_settings::SoftWrap::EditorWidth, cx);
                editor.set_wrap_width(Some(editor_width), cx);
                editor.set_show_line_numbers(show_line_numbers, cx);
            })
            .unwrap();
        let (_, state) = cx.draw(
            point(px(500.), px(500.)),
            size(px(500.), px(500.)),
            |_, _| EditorElement::new(&editor, style),
        );
        state
            .position_map
            .line_layouts
            .iter()
            .flat_map(|line_with_invisibles| &line_with_invisibles.invisibles)
            .cloned()
            .collect()
    }
}

fn diff_hunk_controls(
    row: u32,
    status: &DiffHunkStatus,
    hunk_range: Range<Anchor>,
    is_created_file: bool,
    line_height: Pixels,
    editor: &Entity<Editor>,
    cx: &mut App,
) -> AnyElement {
    h_flex()
        .h(line_height)
        .mr_1()
        .gap_1()
        .px_0p5()
        .pb_1()
        .border_x_1()
        .border_b_1()
        .border_color(cx.theme().colors().border_variant)
        .rounded_b_lg()
        .bg(cx.theme().colors().editor_background)
        .gap_1()
        .occlude()
        .shadow_md()
        .child(if status.has_secondary_hunk() {
            Button::new(("stage", row as u64), "Stage")
                .alpha(if status.is_pending() { 0.66 } else { 1.0 })
                .tooltip({
                    let focus_handle = editor.focus_handle(cx);
                    move |window, cx| {
                        Tooltip::for_action_in(
                            "Stage Hunk",
                            &::git::ToggleStaged,
                            &focus_handle,
                            window,
                            cx,
                        )
                    }
                })
                .on_click({
                    let editor = editor.clone();
                    move |_event, _window, cx| {
                        editor.update(cx, |editor, cx| {
                            editor.stage_or_unstage_diff_hunks(
                                true,
                                vec![hunk_range.start..hunk_range.start],
                                cx,
                            );
                        });
                    }
                })
        } else {
            Button::new(("unstage", row as u64), "Unstage")
                .alpha(if status.is_pending() { 0.66 } else { 1.0 })
                .tooltip({
                    let focus_handle = editor.focus_handle(cx);
                    move |window, cx| {
                        Tooltip::for_action_in(
                            "Unstage Hunk",
                            &::git::ToggleStaged,
                            &focus_handle,
                            window,
                            cx,
                        )
                    }
                })
                .on_click({
                    let editor = editor.clone();
                    move |_event, _window, cx| {
                        editor.update(cx, |editor, cx| {
                            editor.stage_or_unstage_diff_hunks(
                                false,
                                vec![hunk_range.start..hunk_range.start],
                                cx,
                            );
                        });
                    }
                })
        })
        .child(
            Button::new("restore", "Restore")
                .tooltip({
                    let focus_handle = editor.focus_handle(cx);
                    move |window, cx| {
                        Tooltip::for_action_in(
                            "Restore Hunk",
                            &::git::Restore,
                            &focus_handle,
                            window,
                            cx,
                        )
                    }
                })
                .on_click({
                    let editor = editor.clone();
                    move |_event, window, cx| {
                        editor.update(cx, |editor, cx| {
                            let snapshot = editor.snapshot(window, cx);
                            let point = hunk_range.start.to_point(&snapshot.buffer_snapshot);
                            editor.restore_hunks_in_ranges(vec![point..point], window, cx);
                        });
                    }
                })
                .disabled(is_created_file),
        )
        .when(
            !editor.read(cx).buffer().read(cx).all_diff_hunks_expanded(),
            |el| {
                el.child(
                    IconButton::new(("next-hunk", row as u64), IconName::ArrowDown)
                        .shape(IconButtonShape::Square)
                        .icon_size(IconSize::Small)
                        // .disabled(!has_multiple_hunks)
                        .tooltip({
                            let focus_handle = editor.focus_handle(cx);
                            move |window, cx| {
                                Tooltip::for_action_in(
                                    "Next Hunk",
                                    &GoToHunk,
                                    &focus_handle,
                                    window,
                                    cx,
                                )
                            }
                        })
                        .on_click({
                            let editor = editor.clone();
                            move |_event, window, cx| {
                                editor.update(cx, |editor, cx| {
                                    let snapshot = editor.snapshot(window, cx);
                                    let position =
                                        hunk_range.end.to_point(&snapshot.buffer_snapshot);
                                    editor.go_to_hunk_after_or_before_position(
                                        &snapshot,
                                        position,
                                        Direction::Next,
                                        window,
                                        cx,
                                    );
                                    editor.expand_selected_diff_hunks(cx);
                                });
                            }
                        }),
                )
                .child(
                    IconButton::new(("prev-hunk", row as u64), IconName::ArrowUp)
                        .shape(IconButtonShape::Square)
                        .icon_size(IconSize::Small)
                        // .disabled(!has_multiple_hunks)
                        .tooltip({
                            let focus_handle = editor.focus_handle(cx);
                            move |window, cx| {
                                Tooltip::for_action_in(
                                    "Previous Hunk",
                                    &GoToPreviousHunk,
                                    &focus_handle,
                                    window,
                                    cx,
                                )
                            }
                        })
                        .on_click({
                            let editor = editor.clone();
                            move |_event, window, cx| {
                                editor.update(cx, |editor, cx| {
                                    let snapshot = editor.snapshot(window, cx);
                                    let point =
                                        hunk_range.start.to_point(&snapshot.buffer_snapshot);
                                    editor.go_to_hunk_after_or_before_position(
                                        &snapshot,
                                        point,
                                        Direction::Prev,
                                        window,
                                        cx,
                                    );
                                    editor.expand_selected_diff_hunks(cx);
                                });
                            }
                        }),
                )
            },
        )
        .into_any_element()
}<|MERGE_RESOLUTION|>--- conflicted
+++ resolved
@@ -57,14 +57,10 @@
     Anchor, ExcerptId, ExcerptInfo, ExpandExcerptDirection, MultiBufferPoint, MultiBufferRow,
     RowInfo,
 };
-<<<<<<< HEAD
 use project::{
     debugger::breakpoint_store::{Breakpoint, BreakpointKind},
-    project_settings::{self, GitGutterSetting, ProjectSettings},
+    project_settings::{self, GitGutterSetting, GitHunkStyleSetting, ProjectSettings},
 };
-=======
-use project::project_settings::{self, GitGutterSetting, GitHunkStyleSetting, ProjectSettings};
->>>>>>> e298301b
 use settings::Settings;
 use smallvec::{smallvec, SmallVec};
 use std::{
@@ -2055,7 +2051,7 @@
         scroll_pixel_position: gpui::Point<Pixels>,
         gutter_dimensions: &GutterDimensions,
         gutter_hitbox: &Hitbox,
-        rows_with_hunk_bounds: &HashMap<DisplayRow, Bounds<Pixels>>,
+        display_hunks: &[(DisplayDiffHunk, Option<Hitbox>)],
         snapshot: &EditorSnapshot,
         breakpoints: HashMap<DisplayRow, (text::Anchor, Breakpoint)>,
         window: &mut Window,
@@ -2084,7 +2080,7 @@
                         gutter_dimensions,
                         scroll_pixel_position,
                         gutter_hitbox,
-                        rows_with_hunk_bounds,
+                        display_hunks,
                         window,
                         cx,
                     );
@@ -2199,12 +2195,8 @@
         scroll_pixel_position: gpui::Point<Pixels>,
         gutter_dimensions: &GutterDimensions,
         gutter_hitbox: &Hitbox,
-<<<<<<< HEAD
-        rows_with_hunk_bounds: &HashMap<DisplayRow, Bounds<Pixels>>,
         breakpoint_points: &mut HashMap<DisplayRow, (text::Anchor, Breakpoint)>,
-=======
         display_hunks: &[(DisplayDiffHunk, Option<Hitbox>)],
->>>>>>> e298301b
         window: &mut Window,
         cx: &mut App,
     ) -> Option<AnyElement> {
@@ -7518,12 +7510,8 @@
                                                     scroll_pixel_position,
                                                     &gutter_dimensions,
                                                     &gutter_hitbox,
-<<<<<<< HEAD
-                                                    &rows_with_hunk_bounds,
                                                     &mut breakpoint_rows,
-=======
                                                     &display_hunks,
->>>>>>> e298301b
                                                     window,
                                                     cx,
                                                 );
@@ -7568,7 +7556,7 @@
                             scroll_pixel_position,
                             &gutter_dimensions,
                             &gutter_hitbox,
-                            &rows_with_hunk_bounds,
+                            &display_hunks,
                             &snapshot,
                             breakpoint_rows,
                             window,
@@ -7886,13 +7874,8 @@
     wrap_guides: SmallVec<[(Pixels, bool); 2]>,
     indent_guides: Option<Vec<IndentGuideLayout>>,
     visible_display_row_range: Range<DisplayRow>,
-<<<<<<< HEAD
     active_rows: BTreeMap<DisplayRow, LineHighlightSpec>,
-    highlighted_rows: BTreeMap<DisplayRow, gpui::Background>,
-=======
-    active_rows: BTreeMap<DisplayRow, bool>,
     highlighted_rows: BTreeMap<DisplayRow, LineHighlight>,
->>>>>>> e298301b
     line_elements: SmallVec<[AnyElement; 1]>,
     line_numbers: Arc<HashMap<MultiBufferRow, LineNumberLayout>>,
     display_hunks: Vec<(DisplayDiffHunk, Option<Hitbox>)>,
