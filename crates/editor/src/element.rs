--- conflicted
+++ resolved
@@ -32,16 +32,12 @@
     anchored, deferred, div, fill, linear_color_stop, linear_gradient, outline, point, px, quad,
     relative, size, svg, transparent_black, Action, AnyElement, App, AvailableSpace, Axis, Bounds,
     ClickEvent, ClipboardItem, ContentMask, Context, Corner, Corners, CursorStyle, DispatchPhase,
-<<<<<<< HEAD
     Edges, Element, ElementInputHandler, Entity, FocusHandle, Focusable as _, FontId,
-    GlobalElementId, Hitbox, Hsla, InteractiveElement, IntoElement, Length, ModifiersChangedEvent,
-=======
-    Edges, Element, ElementInputHandler, Entity, Focusable as _, FontId, GlobalElementId, Hitbox,
-    Hsla, InteractiveElement, IntoElement, Keystroke, Length, Modifiers, ModifiersChangedEvent,
->>>>>>> 2d5be7bb
-    MouseButton, MouseDownEvent, MouseMoveEvent, MouseUpEvent, PaintQuad, ParentElement, Pixels,
-    ScrollDelta, ScrollWheelEvent, ShapedLine, SharedString, Size, StatefulInteractiveElement,
-    Style, Styled, Subscription, TextRun, TextStyleRefinement, WeakEntity, Window,
+    GlobalElementId, Hitbox, Hsla, InteractiveElement, IntoElement, Keystroke, Length,
+    ModifiersChangedEvent, MouseButton, MouseDownEvent, MouseMoveEvent, MouseUpEvent, PaintQuad,
+    ParentElement, Pixels, ScrollDelta, ScrollWheelEvent, ShapedLine, SharedString, Size,
+    StatefulInteractiveElement, Style, Styled, Subscription, TextRun, TextStyleRefinement,
+    WeakEntity, Window,
 };
 use itertools::Itertools;
 use language::{
@@ -73,8 +69,8 @@
 use text::BufferId;
 use theme::{ActiveTheme, Appearance, PlayerColor};
 use ui::{
-    h_flex, prelude::*, render_modifiers, ButtonLike, ButtonStyle, ContextMenu, IconButtonShape,
-    KeyBinding, Tooltip, POPOVER_Y_PADDING,
+    h_flex, prelude::*, ButtonLike, ButtonStyle, ContextMenu, IconButtonShape, KeyBinding, Tooltip,
+    POPOVER_Y_PADDING,
 };
 use unicode_segmentation::UnicodeSegmentation;
 use util::{RangeExt, ResultExt};
