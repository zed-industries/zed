--- conflicted
+++ resolved
@@ -3277,20 +3277,14 @@
                 }
             });
 
-<<<<<<< HEAD
             for breakpoint in layout.breakpoints.iter_mut() {
                 breakpoint.paint(cx);
             }
-
-            for test_indicators in layout.test_indicators.iter_mut() {
-                test_indicators.paint(cx);
-=======
             for test_indicator in layout.test_indicators.iter_mut() {
                 test_indicator.paint(cx);
             }
             for close_indicator in layout.close_indicators.iter_mut() {
                 close_indicator.paint(cx);
->>>>>>> 87d93033
             }
 
             if let Some(indicator) = layout.code_actions_indicator.as_mut() {
@@ -5544,11 +5538,8 @@
                         selections,
                         mouse_context_menu,
                         test_indicators,
-<<<<<<< HEAD
                         breakpoints,
-=======
                         close_indicators,
->>>>>>> 87d93033
                         code_actions_indicator,
                         gutter_fold_toggles,
                         crease_trailers,
@@ -5680,11 +5671,8 @@
     selections: Vec<(PlayerColor, Vec<SelectionLayout>)>,
     code_actions_indicator: Option<AnyElement>,
     test_indicators: Vec<AnyElement>,
-<<<<<<< HEAD
     breakpoints: Vec<AnyElement>,
-=======
     close_indicators: Vec<AnyElement>,
->>>>>>> 87d93033
     gutter_fold_toggles: Vec<Option<AnyElement>>,
     crease_trailers: Vec<Option<CreaseTrailerLayout>>,
     mouse_context_menu: Option<AnyElement>,
