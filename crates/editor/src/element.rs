--- conflicted
+++ resolved
@@ -45,8 +45,7 @@
 };
 use itertools::Itertools;
 use language::language_settings::{
-    self, IndentGuideBackgroundColoring, IndentGuideColoring, IndentGuideSettings,
-    ShowWhitespaceSetting,
+    IndentGuideBackgroundColoring, IndentGuideColoring, IndentGuideSettings, ShowWhitespaceSetting,
 };
 use lsp::DiagnosticSeverity;
 use multi_buffer::{
@@ -6941,17 +6940,9 @@
                                     Some(editor_width.min(column as f32 * em_advance))
                                 }
                             };
-<<<<<<< HEAD
                             editor_wrap_width = soft_wrap_width;
 
-                            if editor.set_wrap_width(soft_wrap_width, cx) {
-=======
-
-                            if soft_wrap_width.is_some() {
-                                wrap_width = soft_wrap_width.unwrap();
-                            }
                             if editor.set_wrap_width(soft_wrap_width.map(|w| w.ceil()), cx) {
->>>>>>> 2a1c0411
                                 editor.snapshot(window, cx)
                             } else {
                                 snapshot
