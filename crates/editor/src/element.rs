--- conflicted
+++ resolved
@@ -16,14 +16,9 @@
         HighlightedChunk, ToDisplayPoint,
     },
     editor_settings::{
-<<<<<<< HEAD
-        CurrentLineHighlight, DoubleClickInMultibuffer, Minimap, MinimapThumb, MinimapThumbBorder,
-        ScrollBeyondLastLine, ScrollbarAxes, ScrollbarDiagnostics, ShowMinimap, ShowScrollbar,
-=======
         CurrentLineHighlight, DocumentColorsRenderMode, DoubleClickInMultibuffer, MinimapThumb,
         MinimapThumbBorder, ScrollBeyondLastLine, ScrollbarAxes, ScrollbarDiagnostics, ShowMinimap,
         ShowScrollbar,
->>>>>>> 70aab39e
     },
     git::blame::{BlameRenderer, GitBlame, GlobalBlameRenderer},
     hover_popover::{
