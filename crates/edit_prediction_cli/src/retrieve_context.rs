--- conflicted
+++ resolved
@@ -95,24 +95,7 @@
         })
         .unwrap_or_default();
 
-<<<<<<< HEAD
-    if lang_server_ids.is_empty() {
-        return;
-    }
-
-    project
-        .update(cx, |project, cx| project.save_buffer(buffer.clone(), cx))
-        .unwrap()
-        .detach();
-
-    step_progress.set_substatus(format!("waiting for {} LSPs", lang_server_ids.len()));
-=======
-    eprintln!(
-        "{}⏵ Waiting for {} language servers",
-        log_prefix,
-        language_server_ids.len()
-    );
->>>>>>> b8711302
+    step_progress.set_substatus(format!("waiting for {} LSPs", language_server_ids.len()));
 
     let timeout = cx
         .background_executor()
