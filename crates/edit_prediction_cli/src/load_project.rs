--- conflicted
+++ resolved
@@ -1,11 +1,8 @@
 use crate::{
     example::{Example, ExampleBuffer, ExampleState},
     headless::EpAppState,
-<<<<<<< HEAD
+    paths::{REPOS_DIR, WORKTREES_DIR},
     progress::{InfoStyle, Progress, Step},
-=======
-    paths::{REPOS_DIR, WORKTREES_DIR},
->>>>>>> b8711302
 };
 use anyhow::{Result, anyhow};
 use collections::HashMap;
@@ -66,12 +63,9 @@
         })
         .unwrap();
 
-<<<<<<< HEAD
     progress.set_info(language_name, InfoStyle::Normal);
 
     example.buffer = Some(example_buffer);
-=======
->>>>>>> b8711302
     example.state = Some(ExampleState {
         buffer,
         project,
