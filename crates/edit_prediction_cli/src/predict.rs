--- conflicted
+++ resolved
@@ -7,7 +7,6 @@
     load_project::run_load_project,
     paths::{LATEST_EXAMPLE_RUN_DIR, RUN_DIR},
     progress::{InfoStyle, Progress, Step},
-    retrieve_context::run_context_retrieval,
 };
 use edit_prediction::{DebugEvent, EditPredictionStore};
 use futures::{FutureExt as _, StreamExt as _, future::Shared};
@@ -32,21 +31,14 @@
         return;
     }
 
-<<<<<<< HEAD
-    run_load_project(example, app_state.clone(), progress.clone(), cx.clone()).await;
-    run_context_retrieval(example, app_state.clone(), progress.clone(), cx.clone()).await;
-
-    let _progress = progress.start(Step::Predict, &example.name);
-=======
-    run_context_retrieval(example, app_state.clone(), cx.clone()).await;
->>>>>>> 0a1e5f93
-
     let provider = provider.unwrap();
 
     if matches!(
         provider,
         PredictionProvider::Teacher | PredictionProvider::TeacherNonBatching
     ) {
+        let _step_progress = progress.start(Step::Predict, &example.name);
+
         if example.prompt.is_none() {
             run_format_prompt(
                 example,
@@ -62,7 +54,9 @@
         return predict_anthropic(example, repetition_count, batched).await;
     }
 
-    run_load_project(example, app_state.clone(), cx.clone()).await;
+    run_load_project(example, app_state.clone(), progress.clone(), cx.clone()).await;
+
+    let _step_progress = progress.start(Step::Predict, &example.name);
 
     if matches!(
         provider,
@@ -220,7 +214,7 @@
             } else {
                 ("no prediction", InfoStyle::Warning)
             };
-            _progress.set_info(info, style);
+            _step_progress.set_info(info, style);
         }
     }
 
