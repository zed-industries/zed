--- conflicted
+++ resolved
@@ -60,11 +60,7 @@
     Your job is to predict the next edit that the user will make,
     based on their last few edits and their current cursor location.
 
-<<<<<<< HEAD
-    # Output Format
-=======
     ## Output Format
->>>>>>> 2b369d75
 
     You must briefly explain your understanding of the user's goal, in one
     or two sentences, and then specify their next edit in the form of a
@@ -74,19 +70,12 @@
     --- a/src/myapp/cli.py
     +++ b/src/myapp/cli.py
     @@ ... @@
-<<<<<<< HEAD
-=======
-     import os
      import time
->>>>>>> 2b369d75
      import sys
     +from constants import LOG_LEVEL_WARNING
     @@ ... @@
      config.headless()
-<<<<<<< HEAD
-=======
      config.set_interactive(false)
->>>>>>> 2b369d75
     -config.set_log_level(LOG_L)
     +config.set_log_level(LOG_LEVEL_WARNING)
      config.set_use_color(True)
@@ -102,19 +91,12 @@
     Analyze the edit history and the files, then provide the unified diff for your predicted edits.
     Do not include the cursor marker in your output.
     Your diff should include edited file paths in its file headers (lines beginning with `---` and `+++`).
-<<<<<<< HEAD
-    Removed lines begin with `-`.
-    Added lines begin with `+`.
-    Other lines begin with an extra space.
-    There's no need to include actual line numbers in the hunk headers - `@@ ... @@` is fine.
-=======
     Do not include line numbers in the hunk headers, use `@@ ... @@`.
     Removed lines begin with `-`.
     Added lines begin with `+`.
     Context lines begin with an extra space.
     Context and removed lines are used to match the target edit location, so make sure to include enough of them
     to uniquely identify it amongst all excerpts of code provided.
->>>>>>> 2b369d75
 "};
 
 const XML_TAGS_INSTRUCTIONS: &str = indoc! {r#"
@@ -190,13 +172,9 @@
                 EDITABLE_REGION_END_MARKER_WITH_NEWLINE,
             ),
         ],
-<<<<<<< HEAD
         PromptFormat::LabeledSections
         | PromptFormat::NumLinesUniDiff
         | PromptFormat::OldTextNewText => {
-=======
-        PromptFormat::LabeledSections | PromptFormat::NumLinesUniDiff => {
->>>>>>> 2b369d75
             vec![(request.cursor_point, CURSOR_MARKER)]
         }
         PromptFormat::OnlySnippets => vec![],
@@ -206,10 +184,7 @@
         PromptFormat::MarkedExcerpt => MARKED_EXCERPT_INSTRUCTIONS.to_string(),
         PromptFormat::LabeledSections => LABELED_SECTIONS_INSTRUCTIONS.to_string(),
         PromptFormat::NumLinesUniDiff => NUMBERED_LINES_INSTRUCTIONS.to_string(),
-<<<<<<< HEAD
         PromptFormat::OldTextNewText => XML_TAGS_INSTRUCTIONS.to_string(),
-=======
->>>>>>> 2b369d75
         PromptFormat::OnlySnippets => String::new(),
     };
 
@@ -265,12 +240,9 @@
         PromptFormat::NumLinesUniDiff => {
             prompt.push_str(UNIFIED_DIFF_REMINDER);
         }
-<<<<<<< HEAD
         PromptFormat::OldTextNewText => {
             prompt.push_str(OLD_TEXT_NEW_TEXT_REMINDER);
         }
-=======
->>>>>>> 2b369d75
         _ => {}
     }
 
