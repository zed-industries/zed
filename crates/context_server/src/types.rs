use collections::HashMap;
use serde::de::DeserializeOwned;
use serde::{Deserialize, Serialize};
use url::Url;

use crate::client::RequestId;

pub const LATEST_PROTOCOL_VERSION: &str = "2025-03-26";
pub const VERSION_2024_11_05: &str = "2024-11-05";

pub mod requests {
    use super::*;

    macro_rules! request {
        ($method:expr, $name:ident, $params:ty, $response:ty) => {
            pub struct $name;

            impl Request for $name {
                type Params = $params;
                type Response = $response;
                const METHOD: &'static str = $method;
            }
        };
    }

    request!(
        "initialize",
        Initialize,
        InitializeParams,
        InitializeResponse
    );
    request!("tools/call", CallTool, CallToolParams, CallToolResponse);
    request!(
        "resources/unsubscribe",
        ResourcesUnsubscribe,
        ResourcesUnsubscribeParams,
        ()
    );
    request!(
        "resources/subscribe",
        ResourcesSubscribe,
        ResourcesSubscribeParams,
        ()
    );
    request!(
        "resources/read",
        ResourcesRead,
        ResourcesReadParams,
        ResourcesReadResponse
    );
    request!("resources/list", ResourcesList, (), ResourcesListResponse);
    request!(
        "logging/setLevel",
        LoggingSetLevel,
        LoggingSetLevelParams,
        ()
    );
    request!(
        "prompts/get",
        PromptsGet,
        PromptsGetParams,
        PromptsGetResponse
    );
    request!("prompts/list", PromptsList, (), PromptsListResponse);
    request!(
        "completion/complete",
        CompletionComplete,
        CompletionCompleteParams,
        CompletionCompleteResponse
    );
    request!("ping", Ping, (), ());
    request!("tools/list", ListTools, (), ListToolsResponse);
    request!(
        "resources/templates/list",
        ListResourceTemplates,
        (),
        ListResourceTemplatesResponse
    );
    request!("roots/list", ListRoots, (), ListRootsResponse);
}

pub trait Request {
    type Params: DeserializeOwned + Serialize + Send + Sync + 'static;
    type Response: DeserializeOwned + Serialize + Send + Sync + 'static;
    const METHOD: &'static str;
}

pub mod notifications {
    use super::*;

    macro_rules! notification {
        ($method:expr, $name:ident, $params:ty) => {
            pub struct $name;

            impl Notification for $name {
                type Params = $params;
                const METHOD: &'static str = $method;
            }
        };
    }

    notification!("notifications/initialized", Initialized, ());
    notification!("notifications/progress", Progress, ProgressParams);
    notification!("notifications/message", Message, MessageParams);
    notification!("notifications/cancelled", Cancelled, CancelledParams);
    notification!(
        "notifications/resources/updated",
        ResourcesUpdated,
        ResourcesUpdatedParams
    );
    notification!(
        "notifications/resources/list_changed",
        ResourcesListChanged,
        ()
    );
    notification!("notifications/tools/list_changed", ToolsListChanged, ());
    notification!("notifications/prompts/list_changed", PromptsListChanged, ());
    notification!("notifications/roots/list_changed", RootsListChanged, ());
}

pub trait Notification {
    type Params: DeserializeOwned + Serialize + Send + Sync + 'static;
    const METHOD: &'static str;
}

#[derive(Debug, Serialize, Deserialize)]
#[serde(rename_all = "camelCase")]
pub struct MessageParams {
    pub level: LoggingLevel,
    pub logger: Option<String>,
    pub data: serde_json::Value,
}

#[derive(Debug, Serialize, Deserialize)]
#[serde(rename_all = "camelCase")]
pub struct ResourcesUpdatedParams {
    pub uri: String,
}

#[derive(Debug, PartialEq, Eq, Serialize, Deserialize)]
#[serde(transparent)]
pub struct ProtocolVersion(pub String);

#[derive(Debug, Serialize, Deserialize)]
#[serde(rename_all = "camelCase")]
pub struct InitializeParams {
    pub protocol_version: ProtocolVersion,
    pub capabilities: ClientCapabilities,
    pub client_info: Implementation,
    #[serde(rename = "_meta", skip_serializing_if = "Option::is_none")]
    pub meta: Option<HashMap<String, serde_json::Value>>,
}

#[derive(Debug, Serialize, Deserialize)]
#[serde(rename_all = "camelCase")]
pub struct CallToolParams {
    pub name: String,
    #[serde(skip_serializing_if = "Option::is_none")]
    pub arguments: Option<serde_json::Value>,
    #[serde(rename = "_meta", skip_serializing_if = "Option::is_none")]
    pub meta: Option<HashMap<String, serde_json::Value>>,
}

#[derive(Debug, Serialize, Deserialize)]
#[serde(rename_all = "camelCase")]
pub struct ResourcesUnsubscribeParams {
    pub uri: Url,
    #[serde(rename = "_meta", skip_serializing_if = "Option::is_none")]
    pub meta: Option<HashMap<String, serde_json::Value>>,
}

#[derive(Debug, Serialize, Deserialize)]
#[serde(rename_all = "camelCase")]
pub struct ResourcesSubscribeParams {
    pub uri: Url,
    #[serde(rename = "_meta", skip_serializing_if = "Option::is_none")]
    pub meta: Option<HashMap<String, serde_json::Value>>,
}

#[derive(Debug, Serialize, Deserialize)]
#[serde(rename_all = "camelCase")]
pub struct ResourcesReadParams {
    pub uri: Url,
    #[serde(rename = "_meta", skip_serializing_if = "Option::is_none")]
    pub meta: Option<HashMap<String, serde_json::Value>>,
}

#[derive(Debug, Serialize, Deserialize)]
#[serde(rename_all = "camelCase")]
pub struct LoggingSetLevelParams {
    pub level: LoggingLevel,
    #[serde(rename = "_meta", skip_serializing_if = "Option::is_none")]
    pub meta: Option<HashMap<String, serde_json::Value>>,
}

#[derive(Debug, Serialize, Deserialize)]
#[serde(rename_all = "camelCase")]
pub struct PromptsGetParams {
    pub name: String,
    #[serde(skip_serializing_if = "Option::is_none")]
    pub arguments: Option<HashMap<String, String>>,
    #[serde(rename = "_meta", skip_serializing_if = "Option::is_none")]
    pub meta: Option<HashMap<String, serde_json::Value>>,
}

#[derive(Debug, Serialize, Deserialize)]
#[serde(rename_all = "camelCase")]
pub struct CompletionCompleteParams {
    #[serde(rename = "ref")]
    pub reference: CompletionReference,
    pub argument: CompletionArgument,
    #[serde(rename = "_meta", skip_serializing_if = "Option::is_none")]
    pub meta: Option<HashMap<String, serde_json::Value>>,
}

#[derive(Debug, Serialize, Deserialize)]
#[serde(untagged)]
pub enum CompletionReference {
    Prompt(PromptReference),
    Resource(ResourceReference),
}

#[derive(Debug, Serialize, Deserialize)]
#[serde(rename_all = "camelCase")]
pub struct PromptReference {
    #[serde(rename = "type")]
    pub ty: PromptReferenceType,
    pub name: String,
}

#[derive(Debug, Serialize, Deserialize)]
#[serde(rename_all = "camelCase")]
pub struct ResourceReference {
    #[serde(rename = "type")]
    pub ty: PromptReferenceType,
    pub uri: Url,
}

#[derive(Debug, Serialize, Deserialize)]
#[serde(rename_all = "snake_case")]
pub enum PromptReferenceType {
    #[serde(rename = "ref/prompt")]
    Prompt,
    #[serde(rename = "ref/resource")]
    Resource,
}

#[derive(Debug, Serialize, Deserialize)]
#[serde(rename_all = "camelCase")]
pub struct CompletionArgument {
    pub name: String,
    pub value: String,
}

#[derive(Debug, Serialize, Deserialize)]
#[serde(rename_all = "camelCase")]
pub struct InitializeResponse {
    pub protocol_version: ProtocolVersion,
    pub capabilities: ServerCapabilities,
    pub server_info: Implementation,
    #[serde(rename = "_meta", skip_serializing_if = "Option::is_none")]
    pub meta: Option<HashMap<String, serde_json::Value>>,
}

#[derive(Debug, Serialize, Deserialize)]
#[serde(rename_all = "camelCase")]
pub struct ResourcesReadResponse {
    pub contents: Vec<ResourceContentsType>,
    #[serde(rename = "_meta", skip_serializing_if = "Option::is_none")]
    pub meta: Option<HashMap<String, serde_json::Value>>,
}

#[derive(Debug, Serialize, Deserialize)]
#[serde(untagged)]
pub enum ResourceContentsType {
    Text(TextResourceContents),
    Blob(BlobResourceContents),
}

#[derive(Debug, Serialize, Deserialize)]
#[serde(rename_all = "camelCase")]
pub struct ResourcesListResponse {
    pub resources: Vec<Resource>,
    #[serde(skip_serializing_if = "Option::is_none")]
    pub next_cursor: Option<String>,
    #[serde(rename = "_meta", skip_serializing_if = "Option::is_none")]
    pub meta: Option<HashMap<String, serde_json::Value>>,
}

#[derive(Debug, Serialize, Deserialize)]
#[serde(rename_all = "camelCase")]
pub struct SamplingMessage {
    pub role: Role,
    pub content: MessageContent,
}

#[derive(Debug, Serialize, Deserialize)]
#[serde(rename_all = "camelCase")]
pub struct CreateMessageRequest {
    pub messages: Vec<SamplingMessage>,
    #[serde(skip_serializing_if = "Option::is_none")]
    pub model_preferences: Option<ModelPreferences>,
    #[serde(skip_serializing_if = "Option::is_none")]
    pub system_prompt: Option<String>,
    #[serde(skip_serializing_if = "Option::is_none")]
    pub include_context: Option<String>,
    #[serde(skip_serializing_if = "Option::is_none")]
    pub temperature: Option<f64>,
    pub max_tokens: u32,
    #[serde(skip_serializing_if = "Option::is_none")]
    pub stop_sequences: Option<Vec<String>>,
    #[serde(skip_serializing_if = "Option::is_none")]
    pub metadata: Option<serde_json::Value>,
}

#[derive(Debug, Deserialize)]
#[serde(rename_all = "camelCase")]
pub struct CreateMessageResult {
    pub role: Role,
    pub content: MessageContent,
    pub model: String,
    #[serde(skip_serializing_if = "Option::is_none")]
    pub stop_reason: Option<String>,
}

#[derive(Debug, Serialize, Deserialize)]
#[serde(rename_all = "camelCase")]
pub struct PromptMessage {
    pub role: Role,
    pub content: MessageContent,
}

#[derive(Debug, Serialize, Deserialize)]
#[serde(rename_all = "lowercase")]
pub enum Role {
    User,
    Assistant,
}

#[derive(Debug, Serialize, Deserialize)]
#[serde(tag = "type")]
pub enum MessageContent {
    #[serde(rename = "text")]
    Text {
        text: String,
        #[serde(skip_serializing_if = "Option::is_none")]
        annotations: Option<MessageAnnotations>,
    },
    #[serde(rename = "image", rename_all = "camelCase")]
    Image {
        data: String,
        mime_type: String,
        #[serde(skip_serializing_if = "Option::is_none")]
        annotations: Option<MessageAnnotations>,
    },
    #[serde(rename = "audio", rename_all = "camelCase")]
    Audio {
        data: String,
        mime_type: String,
        #[serde(skip_serializing_if = "Option::is_none")]
        annotations: Option<MessageAnnotations>,
    },
    #[serde(rename = "resource")]
    Resource {
        resource: ResourceContents,
        #[serde(skip_serializing_if = "Option::is_none")]
        annotations: Option<MessageAnnotations>,
    },
}

#[derive(Debug, Serialize, Deserialize)]
#[serde(rename_all = "camelCase")]
pub struct MessageAnnotations {
    #[serde(skip_serializing_if = "Option::is_none")]
    pub audience: Option<Vec<Role>>,
    #[serde(skip_serializing_if = "Option::is_none")]
    pub priority: Option<f64>,
}

#[derive(Debug, Serialize, Deserialize)]
#[serde(rename_all = "camelCase")]
pub struct PromptsGetResponse {
    #[serde(skip_serializing_if = "Option::is_none")]
    pub description: Option<String>,
    pub messages: Vec<PromptMessage>,
    #[serde(rename = "_meta", skip_serializing_if = "Option::is_none")]
    pub meta: Option<HashMap<String, serde_json::Value>>,
}

#[derive(Debug, Serialize, Deserialize)]
#[serde(rename_all = "camelCase")]
pub struct PromptsListResponse {
    pub prompts: Vec<Prompt>,
    #[serde(skip_serializing_if = "Option::is_none")]
    pub next_cursor: Option<String>,
    #[serde(rename = "_meta", skip_serializing_if = "Option::is_none")]
    pub meta: Option<HashMap<String, serde_json::Value>>,
}

#[derive(Debug, Serialize, Deserialize)]
#[serde(rename_all = "camelCase")]
pub struct CompletionCompleteResponse {
    pub completion: CompletionResult,
    #[serde(rename = "_meta", skip_serializing_if = "Option::is_none")]
    pub meta: Option<HashMap<String, serde_json::Value>>,
}

#[derive(Debug, Serialize, Deserialize)]
#[serde(rename_all = "camelCase")]
pub struct CompletionResult {
    pub values: Vec<String>,
    #[serde(skip_serializing_if = "Option::is_none")]
    pub total: Option<u32>,
    #[serde(skip_serializing_if = "Option::is_none")]
    pub has_more: Option<bool>,
    #[serde(rename = "_meta", skip_serializing_if = "Option::is_none")]
    pub meta: Option<HashMap<String, serde_json::Value>>,
}

#[derive(Debug, Serialize, Deserialize)]
#[serde(rename_all = "camelCase")]
pub struct Prompt {
    pub name: String,
    #[serde(skip_serializing_if = "Option::is_none")]
    pub description: Option<String>,
    #[serde(skip_serializing_if = "Option::is_none")]
    pub arguments: Option<Vec<PromptArgument>>,
}

#[derive(Debug, Serialize, Deserialize)]
#[serde(rename_all = "camelCase")]
pub struct PromptArgument {
    pub name: String,
    #[serde(skip_serializing_if = "Option::is_none")]
    pub description: Option<String>,
    #[serde(skip_serializing_if = "Option::is_none")]
    pub required: Option<bool>,
}

#[derive(Debug, Serialize, Deserialize)]
#[serde(rename_all = "camelCase")]
pub struct ClientCapabilities {
    #[serde(skip_serializing_if = "Option::is_none")]
    pub experimental: Option<HashMap<String, serde_json::Value>>,
    #[serde(skip_serializing_if = "Option::is_none")]
    pub sampling: Option<serde_json::Value>,
    #[serde(skip_serializing_if = "Option::is_none")]
    pub roots: Option<RootsCapabilities>,
}

#[derive(Default, Debug, Serialize, Deserialize)]
#[serde(rename_all = "camelCase")]
pub struct ServerCapabilities {
    #[serde(skip_serializing_if = "Option::is_none")]
    pub experimental: Option<HashMap<String, serde_json::Value>>,
    #[serde(skip_serializing_if = "Option::is_none")]
    pub logging: Option<serde_json::Value>,
    #[serde(skip_serializing_if = "Option::is_none")]
    pub completions: Option<serde_json::Value>,
    #[serde(skip_serializing_if = "Option::is_none")]
    pub prompts: Option<PromptsCapabilities>,
    #[serde(skip_serializing_if = "Option::is_none")]
    pub resources: Option<ResourcesCapabilities>,
    #[serde(skip_serializing_if = "Option::is_none")]
    pub tools: Option<ToolsCapabilities>,
}

#[derive(Debug, Serialize, Deserialize)]
#[serde(rename_all = "camelCase")]
pub struct PromptsCapabilities {
    #[serde(skip_serializing_if = "Option::is_none")]
    pub list_changed: Option<bool>,
}

#[derive(Debug, Serialize, Deserialize)]
#[serde(rename_all = "camelCase")]
pub struct ResourcesCapabilities {
    #[serde(skip_serializing_if = "Option::is_none")]
    pub subscribe: Option<bool>,
    #[serde(skip_serializing_if = "Option::is_none")]
    pub list_changed: Option<bool>,
}

#[derive(Debug, Serialize, Deserialize)]
#[serde(rename_all = "camelCase")]
pub struct ToolsCapabilities {
    #[serde(skip_serializing_if = "Option::is_none")]
    pub list_changed: Option<bool>,
}

#[derive(Debug, Serialize, Deserialize)]
#[serde(rename_all = "camelCase")]
pub struct RootsCapabilities {
    #[serde(skip_serializing_if = "Option::is_none")]
    pub list_changed: Option<bool>,
}

#[derive(Clone, Debug, Serialize, Deserialize)]
#[serde(rename_all = "camelCase")]
pub struct Tool {
    pub name: String,
    #[serde(skip_serializing_if = "Option::is_none")]
    pub description: Option<String>,
    pub input_schema: serde_json::Value,
    #[serde(default, skip_serializing_if = "Option::is_none")]
    pub output_schema: Option<serde_json::Value>,
    #[serde(skip_serializing_if = "Option::is_none")]
    pub annotations: Option<ToolAnnotations>,
}

#[derive(Clone, Debug, Serialize, Deserialize)]
#[serde(rename_all = "camelCase")]
pub struct ToolAnnotations {
    /// A human-readable title for the tool.
    #[serde(skip_serializing_if = "Option::is_none")]
    pub title: Option<String>,
    /// If true, the tool does not modify its environment.
    #[serde(skip_serializing_if = "Option::is_none")]
    pub read_only_hint: Option<bool>,
    /// If true, the tool may perform destructive updates to its environment.
    #[serde(skip_serializing_if = "Option::is_none")]
    pub destructive_hint: Option<bool>,
    /// If true, calling the tool repeatedly with the same arguments will have no additional effect on its environment.
    #[serde(skip_serializing_if = "Option::is_none")]
    pub idempotent_hint: Option<bool>,
    /// If true, this tool may interact with an "open world" of external entities.
    #[serde(skip_serializing_if = "Option::is_none")]
    pub open_world_hint: Option<bool>,
}

#[derive(Debug, Serialize, Deserialize)]
#[serde(rename_all = "camelCase")]
pub struct Implementation {
    pub name: String,
    pub version: String,
}

#[derive(Debug, Serialize, Deserialize)]
#[serde(rename_all = "camelCase")]
pub struct Resource {
    pub uri: Url,
    pub name: String,
    #[serde(skip_serializing_if = "Option::is_none")]
    pub description: Option<String>,
    #[serde(skip_serializing_if = "Option::is_none")]
    pub mime_type: Option<String>,
}

#[derive(Debug, Serialize, Deserialize)]
#[serde(rename_all = "camelCase")]
pub struct ResourceContents {
    pub uri: Url,
    #[serde(skip_serializing_if = "Option::is_none")]
    pub mime_type: Option<String>,
}

#[derive(Debug, Serialize, Deserialize)]
#[serde(rename_all = "camelCase")]
pub struct TextResourceContents {
    pub uri: Url,
    #[serde(skip_serializing_if = "Option::is_none")]
    pub mime_type: Option<String>,
    pub text: String,
}

#[derive(Debug, Serialize, Deserialize)]
#[serde(rename_all = "camelCase")]
pub struct BlobResourceContents {
    pub uri: Url,
    #[serde(skip_serializing_if = "Option::is_none")]
    pub mime_type: Option<String>,
    pub blob: String,
}

#[derive(Debug, Serialize, Deserialize)]
#[serde(rename_all = "camelCase")]
pub struct ResourceTemplate {
    pub uri_template: String,
    pub name: String,
    #[serde(skip_serializing_if = "Option::is_none")]
    pub description: Option<String>,
    #[serde(skip_serializing_if = "Option::is_none")]
    pub mime_type: Option<String>,
}

#[derive(Debug, Serialize, Deserialize)]
#[serde(rename_all = "lowercase")]
pub enum LoggingLevel {
    Debug,
    Info,
    Notice,
    Warning,
    Error,
    Critical,
    Alert,
    Emergency,
}

#[derive(Debug, Serialize, Deserialize)]
#[serde(rename_all = "camelCase")]
pub struct ModelPreferences {
    #[serde(skip_serializing_if = "Option::is_none")]
    pub hints: Option<Vec<ModelHint>>,
    #[serde(skip_serializing_if = "Option::is_none")]
    pub cost_priority: Option<f64>,
    #[serde(skip_serializing_if = "Option::is_none")]
    pub speed_priority: Option<f64>,
    #[serde(skip_serializing_if = "Option::is_none")]
    pub intelligence_priority: Option<f64>,
}

#[derive(Debug, Serialize, Deserialize)]
#[serde(rename_all = "camelCase")]
pub struct ModelHint {
    #[serde(skip_serializing_if = "Option::is_none")]
    pub name: Option<String>,
}

#[derive(Debug, Serialize)]
#[serde(untagged)]
pub enum ClientNotification {
    Initialized,
    Progress(ProgressParams),
    RootsListChanged,
    Cancelled(CancelledParams),
}

#[derive(Debug, Serialize, Deserialize)]
#[serde(rename_all = "camelCase")]
pub struct CancelledParams {
    pub request_id: RequestId,
    #[serde(skip_serializing_if = "Option::is_none")]
    pub reason: Option<String>,
}

#[derive(Debug, Serialize, Deserialize)]
#[serde(untagged)]
pub enum ProgressToken {
    String(String),
    Number(f64),
}

#[derive(Debug, Serialize, Deserialize)]
#[serde(rename_all = "camelCase")]
pub struct ProgressParams {
    pub progress_token: ProgressToken,
    pub progress: f64,
    #[serde(skip_serializing_if = "Option::is_none")]
    pub message: Option<String>,
    #[serde(skip_serializing_if = "Option::is_none")]
    pub total: Option<f64>,
    #[serde(rename = "_meta", skip_serializing_if = "Option::is_none")]
    pub meta: Option<HashMap<String, serde_json::Value>>,
}

pub enum CompletionTotal {
    Exact(u32),
    HasMore,
    Unknown,
}

impl CompletionTotal {
    pub fn from_options(has_more: Option<bool>, total: Option<u32>) -> Self {
        match (has_more, total) {
            (_, Some(count)) => CompletionTotal::Exact(count),
            (Some(true), _) => CompletionTotal::HasMore,
            _ => CompletionTotal::Unknown,
        }
    }
}

pub struct Completion {
    pub values: Vec<String>,
    pub total: CompletionTotal,
}

#[derive(Debug, Serialize, Deserialize)]
#[serde(rename_all = "camelCase")]
pub struct CallToolResponse {
    pub content: Vec<ToolResponseContent>,
    #[serde(skip_serializing_if = "Option::is_none")]
    pub is_error: Option<bool>,
    #[serde(rename = "_meta", skip_serializing_if = "Option::is_none")]
    pub meta: Option<HashMap<String, serde_json::Value>>,
<<<<<<< HEAD
    #[serde(
        rename = "structuredContent",
        default,
        skip_serializing_if = "Option::is_none"
    )]
=======
    #[serde(default, skip_serializing_if = "Option::is_none")]
>>>>>>> af0c9099
    pub structured_content: Option<serde_json::Value>,
}

#[derive(Debug, Serialize, Deserialize)]
#[serde(tag = "type")]
pub enum ToolResponseContent {
    #[serde(rename = "text")]
    Text { text: String },
    #[serde(rename = "image", rename_all = "camelCase")]
    Image { data: String, mime_type: String },
    #[serde(rename = "audio", rename_all = "camelCase")]
    Audio { data: String, mime_type: String },
    #[serde(rename = "resource")]
    Resource { resource: ResourceContents },
}

#[derive(Debug, Serialize, Deserialize)]
#[serde(rename_all = "camelCase")]
pub struct ListToolsResponse {
    pub tools: Vec<Tool>,
    #[serde(skip_serializing_if = "Option::is_none")]
    pub next_cursor: Option<String>,
    #[serde(rename = "_meta", skip_serializing_if = "Option::is_none")]
    pub meta: Option<HashMap<String, serde_json::Value>>,
}

#[derive(Debug, Serialize, Deserialize)]
#[serde(rename_all = "camelCase")]
pub struct ListResourceTemplatesResponse {
    pub resource_templates: Vec<ResourceTemplate>,
    #[serde(skip_serializing_if = "Option::is_none")]
    pub next_cursor: Option<String>,
    #[serde(rename = "_meta", skip_serializing_if = "Option::is_none")]
    pub meta: Option<HashMap<String, serde_json::Value>>,
}

#[derive(Debug, Serialize, Deserialize)]
#[serde(rename_all = "camelCase")]
pub struct ListRootsResponse {
    pub roots: Vec<Root>,
    #[serde(rename = "_meta", skip_serializing_if = "Option::is_none")]
    pub meta: Option<HashMap<String, serde_json::Value>>,
}

#[derive(Debug, Serialize, Deserialize)]
#[serde(rename_all = "camelCase")]
pub struct Root {
    pub uri: Url,
    #[serde(skip_serializing_if = "Option::is_none")]
    pub name: Option<String>,
}<|MERGE_RESOLUTION|>--- conflicted
+++ resolved
@@ -682,15 +682,7 @@
     pub is_error: Option<bool>,
     #[serde(rename = "_meta", skip_serializing_if = "Option::is_none")]
     pub meta: Option<HashMap<String, serde_json::Value>>,
-<<<<<<< HEAD
-    #[serde(
-        rename = "structuredContent",
-        default,
-        skip_serializing_if = "Option::is_none"
-    )]
-=======
     #[serde(default, skip_serializing_if = "Option::is_none")]
->>>>>>> af0c9099
     pub structured_content: Option<serde_json::Value>,
 }
 
