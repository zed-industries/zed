--- conflicted
+++ resolved
@@ -5,15 +5,9 @@
 use derive_more::{Deref, DerefMut};
 use futures::FutureExt;
 use std::{
-<<<<<<< HEAD
-    any::TypeId,
+    any::{Any, TypeId},
     borrow::{Borrow, BorrowMut},
     future::Future,
-    marker::PhantomData,
-=======
-    any::{Any, TypeId},
-    future::Future,
->>>>>>> 0910760b
 };
 
 #[derive(Deref, DerefMut)]
