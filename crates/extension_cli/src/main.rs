use std::{
    collections::HashMap,
    env, fs,
    path::{Path, PathBuf},
    process::Command,
    sync::Arc,
};

use ::fs::{copy_recursive, CopyOptions, Fs, RealFs};
use ::http_client::HttpClientWithProxy;
use anyhow::{anyhow, bail, Context, Result};
use clap::Parser;
use extension::{
    extension_builder::{CompileExtensionOptions, ExtensionBuilder},
    ExtensionManifest,
};
use isahc_http_client::IsahcHttpClient;
use language::LanguageConfig;
use theme::ThemeRegistry;
use tree_sitter::{Language, Query, WasmStore};

#[derive(Parser, Debug)]
#[command(name = "zed-extension")]
struct Args {
    /// The path to the extension directory
    #[arg(long)]
    source_dir: PathBuf,
    /// The output directory to place the packaged extension.
    #[arg(long)]
    output_dir: PathBuf,
    /// The path to a directory where build dependencies are downloaded
    #[arg(long)]
    scratch_dir: PathBuf,
}

#[tokio::main]
async fn main() -> Result<()> {
    env_logger::init();

    let args = Args::parse();
    let fs = Arc::new(RealFs::default());
    let engine = wasmtime::Engine::default();
    let mut wasm_store = WasmStore::new(&engine)?;

    let extension_path = args
        .source_dir
        .canonicalize()
        .context("failed to canonicalize source_dir")?;
    let scratch_dir = args
        .scratch_dir
        .canonicalize()
        .context("failed to canonicalize scratch_dir")?;
    let output_dir = if args.output_dir.is_relative() {
        env::current_dir()?.join(&args.output_dir)
    } else {
        args.output_dir
    };

    log::info!("loading extension manifest");
    let mut manifest = ExtensionManifest::load(fs.clone(), &extension_path).await?;

    log::info!("compiling extension");

<<<<<<< HEAD
    let http_client = Arc::new(HttpClientWithProxy::new(IsahcHttpClient::new(None), None));
=======
    let user_agent = format!(
        "Zed Extension CLI/{} ({}; {})",
        env!("CARGO_PKG_VERSION"),
        std::env::consts::OS,
        std::env::consts::ARCH
    );
    let http_client = Arc::new(HttpClientWithProxy::new(Some(user_agent), None));
>>>>>>> a20c0eb6
    let builder = ExtensionBuilder::new(http_client, scratch_dir);
    builder
        .compile_extension(
            &extension_path,
            &mut manifest,
            CompileExtensionOptions { release: true },
        )
        .await
        .context("failed to compile extension")?;

    let grammars = test_grammars(&manifest, &extension_path, &mut wasm_store)?;
    test_languages(&manifest, &extension_path, &grammars)?;
    test_themes(&manifest, &extension_path, fs.clone()).await?;

    let archive_dir = output_dir.join("archive");
    fs::remove_dir_all(&archive_dir).ok();
    copy_extension_resources(&manifest, &extension_path, &archive_dir, fs.clone())
        .await
        .context("failed to copy extension resources")?;

    let tar_output = Command::new("tar")
        .current_dir(&output_dir)
        .args(["-czvf", "archive.tar.gz", "-C", "archive", "."])
        .output()
        .context("failed to run tar")?;
    if !tar_output.status.success() {
        bail!(
            "failed to create archive.tar.gz: {}",
            String::from_utf8_lossy(&tar_output.stderr)
        );
    }

    let manifest_json = serde_json::to_string(&rpc::ExtensionApiManifest {
        name: manifest.name,
        version: manifest.version,
        description: manifest.description,
        authors: manifest.authors,
        schema_version: Some(manifest.schema_version.0),
        repository: manifest
            .repository
            .ok_or_else(|| anyhow!("missing repository in extension manifest"))?,
        wasm_api_version: manifest.lib.version.map(|version| version.to_string()),
    })?;
    fs::remove_dir_all(&archive_dir)?;
    fs::write(output_dir.join("manifest.json"), manifest_json.as_bytes())?;

    Ok(())
}

async fn copy_extension_resources(
    manifest: &ExtensionManifest,
    extension_path: &Path,
    output_dir: &Path,
    fs: Arc<dyn Fs>,
) -> Result<()> {
    fs::create_dir_all(output_dir).context("failed to create output dir")?;

    let manifest_toml = toml::to_string(&manifest).context("failed to serialize manifest")?;
    fs::write(output_dir.join("extension.toml"), &manifest_toml)
        .context("failed to write extension.toml")?;

    if manifest.lib.kind.is_some() {
        fs::copy(
            extension_path.join("extension.wasm"),
            output_dir.join("extension.wasm"),
        )
        .context("failed to copy extension.wasm")?;
    }

    if !manifest.grammars.is_empty() {
        let source_grammars_dir = extension_path.join("grammars");
        let output_grammars_dir = output_dir.join("grammars");
        fs::create_dir_all(&output_grammars_dir)?;
        for grammar_name in manifest.grammars.keys() {
            let mut grammar_filename = PathBuf::from(grammar_name.as_ref());
            grammar_filename.set_extension("wasm");
            fs::copy(
                source_grammars_dir.join(&grammar_filename),
                output_grammars_dir.join(&grammar_filename),
            )
            .with_context(|| format!("failed to copy grammar '{}'", grammar_filename.display()))?;
        }
    }

    if !manifest.themes.is_empty() {
        let output_themes_dir = output_dir.join("themes");
        fs::create_dir_all(&output_themes_dir)?;
        for theme_path in &manifest.themes {
            fs::copy(
                extension_path.join(theme_path),
                output_themes_dir.join(
                    theme_path
                        .file_name()
                        .ok_or_else(|| anyhow!("invalid theme path"))?,
                ),
            )
            .with_context(|| format!("failed to copy theme '{}'", theme_path.display()))?;
        }
    }

    if !manifest.languages.is_empty() {
        let output_languages_dir = output_dir.join("languages");
        fs::create_dir_all(&output_languages_dir)?;
        for language_path in &manifest.languages {
            copy_recursive(
                fs.as_ref(),
                &extension_path.join(language_path),
                &output_languages_dir.join(
                    language_path
                        .file_name()
                        .ok_or_else(|| anyhow!("invalid language path"))?,
                ),
                CopyOptions {
                    overwrite: true,
                    ignore_if_exists: false,
                },
            )
            .await
            .with_context(|| {
                format!("failed to copy language dir '{}'", language_path.display())
            })?;
        }
    }

    Ok(())
}

fn test_grammars(
    manifest: &ExtensionManifest,
    extension_path: &Path,
    wasm_store: &mut WasmStore,
) -> Result<HashMap<String, Language>> {
    let mut grammars = HashMap::default();
    let grammars_dir = extension_path.join("grammars");

    for grammar_name in manifest.grammars.keys() {
        let mut grammar_path = grammars_dir.join(grammar_name.as_ref());
        grammar_path.set_extension("wasm");

        let wasm = fs::read(&grammar_path)?;
        let language = wasm_store.load_language(grammar_name, &wasm)?;
        log::info!("loaded grammar {grammar_name}");
        grammars.insert(grammar_name.to_string(), language);
    }

    Ok(grammars)
}

fn test_languages(
    manifest: &ExtensionManifest,
    extension_path: &Path,
    grammars: &HashMap<String, Language>,
) -> Result<()> {
    for relative_language_dir in &manifest.languages {
        let language_dir = extension_path.join(relative_language_dir);
        let config_path = language_dir.join("config.toml");
        let config_content = fs::read_to_string(&config_path)?;
        let config: LanguageConfig = toml::from_str(&config_content)?;
        let grammar = if let Some(name) = &config.grammar {
            Some(
                grammars
                    .get(name.as_ref())
                    .ok_or_else(|| anyhow!("grammar not found: '{name}'"))?,
            )
        } else {
            None
        };

        let query_entries = fs::read_dir(&language_dir)?;
        for entry in query_entries {
            let entry = entry?;
            let query_path = entry.path();
            if query_path.extension() == Some("scm".as_ref()) {
                let grammar = grammar.ok_or_else(|| {
                    anyhow!(
                        "language {} provides query {} but no grammar",
                        config.name,
                        query_path.display()
                    )
                })?;

                let query_source = fs::read_to_string(&query_path)?;
                let _query = Query::new(grammar, &query_source)?;
            }
        }

        log::info!("loaded language {}", config.name);
    }

    Ok(())
}

async fn test_themes(
    manifest: &ExtensionManifest,
    extension_path: &Path,
    fs: Arc<dyn Fs>,
) -> Result<()> {
    for relative_theme_path in &manifest.themes {
        let theme_path = extension_path.join(relative_theme_path);
        let theme_family = ThemeRegistry::read_user_theme(&theme_path, fs.clone()).await?;
        log::info!("loaded theme family {}", theme_family.name);
    }

    Ok(())
}<|MERGE_RESOLUTION|>--- conflicted
+++ resolved
@@ -61,17 +61,19 @@
 
     log::info!("compiling extension");
 
-<<<<<<< HEAD
-    let http_client = Arc::new(HttpClientWithProxy::new(IsahcHttpClient::new(None), None));
-=======
     let user_agent = format!(
         "Zed Extension CLI/{} ({}; {})",
         env!("CARGO_PKG_VERSION"),
         std::env::consts::OS,
         std::env::consts::ARCH
     );
-    let http_client = Arc::new(HttpClientWithProxy::new(Some(user_agent), None));
->>>>>>> a20c0eb6
+    let http_client = Arc::new(
+        IsahcHttpClient::builder()
+            .default_header("User-Agent", user_agent)
+            .build()?
+            .into(),
+    );
+
     let builder = ExtensionBuilder::new(http_client, scratch_dir);
     builder
         .compile_extension(
