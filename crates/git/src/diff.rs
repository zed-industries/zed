--- conflicted
+++ resolved
@@ -81,7 +81,20 @@
             let buffer_text = buffer.as_rope().to_string();
             let patch = Self::diff(diff_base, &buffer_text);
 
-<<<<<<< HEAD
+            // A common case in Zed is that the empty buffer is represented as just a newline,
+            // but if we just compute a naive diff you get a "preserved" line in the middle,
+            // which is a bit odd.
+            if buffer_text == "\n" && diff_base.ends_with("\n") && diff_base.len() > 1 {
+                tree.push(
+                    InternalDiffHunk {
+                        buffer_range: buffer.anchor_before(0)..buffer.anchor_before(0),
+                        diff_base_byte_range: 0..diff_base.len() - 1,
+                    },
+                    buffer,
+                );
+                return Self { tree };
+            }
+
             if let Some(patch) = patch {
                 let mut divergence = 0;
                 for hunk_index in 0..patch.num_hunks() {
@@ -89,27 +102,6 @@
                         Self::process_patch_hunk(&patch, hunk_index, buffer, &mut divergence);
                     tree.push(hunk, buffer);
                 }
-=======
-        // A common case in Zed is that the empty buffer is represented as just a newline,
-        // but if we just compute a naive diff you get a "preserved" line in the middle,
-        // which is a bit odd.
-        if buffer_text == "\n" && diff_base.ends_with("\n") && diff_base.len() > 1 {
-            tree.push(
-                InternalDiffHunk {
-                    buffer_range: buffer.anchor_before(0)..buffer.anchor_before(0),
-                    diff_base_byte_range: 0..diff_base.len() - 1,
-                },
-                buffer,
-            );
-            return Self { tree };
-        }
-
-        if let Some(patch) = patch {
-            let mut divergence = 0;
-            for hunk_index in 0..patch.num_hunks() {
-                let hunk = Self::process_patch_hunk(&patch, hunk_index, buffer, &mut divergence);
-                tree.push(hunk, buffer);
->>>>>>> 9b031d74
             }
         }
 
