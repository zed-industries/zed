pub mod blame;
pub mod commit;
mod hosting_provider;
mod remote;
pub mod repository;
pub mod stash;
pub mod status;

pub use crate::hosting_provider::*;
pub use crate::remote::*;
use anyhow::{Context as _, Result};
pub use git2 as libgit;
use gpui::{Action, actions};
pub use repository::RemoteCommandOutput;
use schemars::JsonSchema;
use serde::{Deserialize, Serialize};
use std::fmt;
use std::str::FromStr;

pub const DOT_GIT: &str = ".git";
pub const GITIGNORE: &str = ".gitignore";
pub const FSMONITOR_DAEMON: &str = "fsmonitor--daemon";
pub const LFS_DIR: &str = "lfs";
pub const COMMIT_MESSAGE: &str = "COMMIT_EDITMSG";
pub const INDEX_LOCK: &str = "index.lock";

actions!(
    git,
    [
        // per-hunk
        /// Toggles the staged state of the hunk or status entry at cursor.
        ToggleStaged,
        /// Stage status entries between an anchor entry and the cursor.
        StageRange,
        /// Stages the current hunk and moves to the next one.
        StageAndNext,
        /// Unstages the current hunk and moves to the next one.
        UnstageAndNext,
        /// Restores the selected hunks to their original state.
        #[action(deprecated_aliases = ["editor::RevertSelectedHunks"])]
        Restore,
        // per-file
        /// Shows git blame information for the current file.
        #[action(deprecated_aliases = ["editor::ToggleGitBlame"])]
        Blame,
        /// Stages the current file.
        StageFile,
        /// Unstages the current file.
        UnstageFile,
        // repo-wide
        /// Stages all changes in the repository.
        StageAll,
        /// Unstages all changes in the repository.
        UnstageAll,
        /// Stashes all changes in the repository, including untracked files.
        StashAll,
        /// Pops the most recent stash.
        StashPop,
        /// Apply the most recent stash.
        StashApply,
        /// Restores all tracked files to their last committed state.
        RestoreTrackedFiles,
        /// Moves all untracked files to trash.
        TrashUntrackedFiles,
        /// Undoes the last commit, keeping changes in the working directory.
        Uncommit,
        /// Pushes commits to the remote repository.
        Push,
        /// Pushes commits to a specific remote branch.
        PushTo,
        /// Force pushes commits to the remote repository.
        ForcePush,
        /// Pulls changes from the remote repository.
        Pull,
        /// Pulls changes from the remote repository with rebase.
        PullRebase,
        /// Fetches changes from the remote repository.
        Fetch,
        /// Fetches changes from a specific remote.
        FetchFrom,
        /// Creates a new commit with staged changes.
        Commit,
        /// Amends the last commit with staged changes.
        Amend,
        /// Enable the --signoff option.
        Signoff,
        /// Cancels the current git operation.
        Cancel,
        /// Expands the commit message editor.
        ExpandCommitEditor,
        /// Generates a commit message using AI.
        GenerateCommitMessage,
        /// Initializes a new git repository.
        Init,
        /// Opens all modified files in the editor.
        OpenModifiedFiles,
        /// Clones a repository.
        Clone,
<<<<<<< HEAD
        ViewCommit,
=======
        /// Adds a file to .gitignore.
        AddToGitignore,
>>>>>>> 5f4d0dba
    ]
);

/// Renames a git branch.
#[derive(Clone, Debug, Default, PartialEq, Deserialize, JsonSchema, Action)]
#[action(namespace = git)]
#[serde(deny_unknown_fields)]
pub struct RenameBranch {
    /// The branch to rename.
    ///
    /// Default: the current branch.
    #[serde(default)]
    pub branch: Option<String>,
}

/// Restores a file to its last committed state, discarding local changes.
#[derive(Clone, Debug, Default, PartialEq, Deserialize, JsonSchema, Action)]
#[action(namespace = git, deprecated_aliases = ["editor::RevertFile"])]
#[serde(deny_unknown_fields)]
pub struct RestoreFile {
    #[serde(default)]
    pub skip_prompt: bool,
}

/// The length of a Git short SHA.
pub const SHORT_SHA_LENGTH: usize = 7;

#[derive(Clone, Copy, Eq, Hash, PartialEq)]
pub struct Oid(libgit::Oid);

impl Oid {
    pub fn from_bytes(bytes: &[u8]) -> Result<Self> {
        let oid = libgit::Oid::from_bytes(bytes).context("failed to parse bytes into git oid")?;
        Ok(Self(oid))
    }

    #[cfg(any(test, feature = "test-support"))]
    pub fn random(rng: &mut impl rand::Rng) -> Self {
        let mut bytes = [0; 20];
        rng.fill(&mut bytes);
        Self::from_bytes(&bytes).unwrap()
    }

    pub fn as_bytes(&self) -> &[u8] {
        self.0.as_bytes()
    }

    pub(crate) fn is_zero(&self) -> bool {
        self.0.is_zero()
    }

    /// Returns this [`Oid`] as a short SHA.
    pub fn display_short(&self) -> String {
        self.to_string().chars().take(SHORT_SHA_LENGTH).collect()
    }
}

impl FromStr for Oid {
    type Err = anyhow::Error;

    fn from_str(s: &str) -> std::prelude::v1::Result<Self, Self::Err> {
        libgit::Oid::from_str(s)
            .context("parsing git oid")
            .map(Self)
    }
}

impl fmt::Debug for Oid {
    fn fmt(&self, f: &mut fmt::Formatter<'_>) -> fmt::Result {
        fmt::Display::fmt(self, f)
    }
}

impl fmt::Display for Oid {
    fn fmt(&self, f: &mut fmt::Formatter<'_>) -> fmt::Result {
        self.0.fmt(f)
    }
}

impl Serialize for Oid {
    fn serialize<S>(&self, serializer: S) -> std::prelude::v1::Result<S::Ok, S::Error>
    where
        S: serde::Serializer,
    {
        serializer.serialize_str(&self.0.to_string())
    }
}

impl<'de> Deserialize<'de> for Oid {
    fn deserialize<D>(deserializer: D) -> Result<Self, D::Error>
    where
        D: serde::Deserializer<'de>,
    {
        let s = String::deserialize(deserializer)?;
        s.parse::<Oid>().map_err(serde::de::Error::custom)
    }
}

impl Default for Oid {
    fn default() -> Self {
        Self(libgit::Oid::zero())
    }
}

impl From<Oid> for u32 {
    fn from(oid: Oid) -> Self {
        let bytes = oid.0.as_bytes();
        debug_assert!(bytes.len() > 4);

        let mut u32_bytes: [u8; 4] = [0; 4];
        u32_bytes.copy_from_slice(&bytes[..4]);

        u32::from_ne_bytes(u32_bytes)
    }
}

impl From<Oid> for usize {
    fn from(oid: Oid) -> Self {
        let bytes = oid.0.as_bytes();
        debug_assert!(bytes.len() > 8);

        let mut u64_bytes: [u8; 8] = [0; 8];
        u64_bytes.copy_from_slice(&bytes[..8]);

        u64::from_ne_bytes(u64_bytes) as usize
    }
}<|MERGE_RESOLUTION|>--- conflicted
+++ resolved
@@ -96,12 +96,9 @@
         OpenModifiedFiles,
         /// Clones a repository.
         Clone,
-<<<<<<< HEAD
         ViewCommit,
-=======
         /// Adds a file to .gitignore.
         AddToGitignore,
->>>>>>> 5f4d0dba
     ]
 );
 
