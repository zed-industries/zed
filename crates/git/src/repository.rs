use crate::status::FileStatus;
use crate::GitHostingProviderRegistry;
use crate::{blame::Blame, status::GitStatus};
use anyhow::{anyhow, Context, Result};
use askpass::{AskPassResult, AskPassSession};
use collections::{HashMap, HashSet};
use futures::{select_biased, FutureExt as _};
use git2::BranchType;
use gpui::SharedString;
use parking_lot::Mutex;
use rope::Rope;
use schemars::JsonSchema;
use serde::Deserialize;
use std::borrow::Borrow;
use std::io::Write as _;
#[cfg(not(windows))]
use std::process::Stdio;
use std::sync::LazyLock;
use std::{
    cmp::Ordering,
    path::{Component, Path, PathBuf},
    sync::Arc,
};
use sum_tree::MapSeekTarget;
use util::command::{new_smol_command, new_std_command};
use util::ResultExt;

pub const REMOTE_CANCELLED_BY_USER: &str = "Operation cancelled by user";

#[derive(Clone, Debug, Hash, PartialEq, Eq)]
pub struct Branch {
    pub is_head: bool,
    pub name: SharedString,
    pub upstream: Option<Upstream>,
    pub most_recent_commit: Option<CommitSummary>,
}

impl Branch {
    pub fn tracking_status(&self) -> Option<UpstreamTrackingStatus> {
        self.upstream
            .as_ref()
            .and_then(|upstream| upstream.tracking.status())
    }

    pub fn priority_key(&self) -> (bool, Option<i64>) {
        (
            self.is_head,
            self.most_recent_commit
                .as_ref()
                .map(|commit| commit.commit_timestamp),
        )
    }
}

#[derive(Clone, Debug, Hash, PartialEq, Eq)]
pub struct Upstream {
    pub ref_name: SharedString,
    pub tracking: UpstreamTracking,
}

#[derive(Clone, Copy, Debug, Hash, PartialEq, Eq)]
pub enum UpstreamTracking {
    /// Remote ref not present in local repository.
    Gone,
    /// Remote ref present in local repository (fetched from remote).
    Tracked(UpstreamTrackingStatus),
}

impl From<UpstreamTrackingStatus> for UpstreamTracking {
    fn from(status: UpstreamTrackingStatus) -> Self {
        UpstreamTracking::Tracked(status)
    }
}

impl UpstreamTracking {
    pub fn is_gone(&self) -> bool {
        matches!(self, UpstreamTracking::Gone)
    }

    pub fn status(&self) -> Option<UpstreamTrackingStatus> {
        match self {
            UpstreamTracking::Gone => None,
            UpstreamTracking::Tracked(status) => Some(*status),
        }
    }
}

#[derive(Debug)]
pub struct RemoteCommandOutput {
    pub stdout: String,
    pub stderr: String,
}

impl RemoteCommandOutput {
    pub fn is_empty(&self) -> bool {
        self.stdout.is_empty() && self.stderr.is_empty()
    }
}

#[derive(Clone, Copy, Debug, Hash, PartialEq, Eq)]
pub struct UpstreamTrackingStatus {
    pub ahead: u32,
    pub behind: u32,
}

#[derive(Clone, Debug, Hash, PartialEq, Eq)]
pub struct CommitSummary {
    pub sha: SharedString,
    pub subject: SharedString,
    /// This is a unix timestamp
    pub commit_timestamp: i64,
    pub has_parent: bool,
}

#[derive(Clone, Debug, Hash, PartialEq, Eq)]
pub struct CommitDetails {
    pub sha: SharedString,
    pub message: SharedString,
    pub commit_timestamp: i64,
    pub committer_email: SharedString,
    pub committer_name: SharedString,
}

#[derive(Debug, Clone, Hash, PartialEq, Eq)]
pub struct Remote {
    pub name: SharedString,
}

pub enum ResetMode {
    // reset the branch pointer, leave index and worktree unchanged
    // (this will make it look like things that were committed are now
    // staged)
    Soft,
    // reset the branch pointer and index, leave worktree unchanged
    // (this makes it look as though things that were committed are now
    // unstaged)
    Mixed,
}

pub trait GitRepository: Send + Sync {
    fn reload_index(&self);

    /// Returns the contents of an entry in the repository's index, or None if there is no entry for the given path.
    ///
    /// Also returns `None` for symlinks.
    fn load_index_text(&self, path: &RepoPath) -> Option<String>;

    /// Returns the contents of an entry in the repository's HEAD, or None if HEAD does not exist or has no entry for the given path.
    ///
    /// Also returns `None` for symlinks.
    fn load_committed_text(&self, path: &RepoPath) -> Option<String>;

    fn set_index_text(&self, path: &RepoPath, content: Option<String>) -> anyhow::Result<()>;

    /// Returns the URL of the remote with the given name.
    fn remote_url(&self, name: &str) -> Option<String>;

    /// Returns the SHA of the current HEAD.
    fn head_sha(&self) -> Option<String>;

    fn merge_head_shas(&self) -> Vec<String>;

    /// Returns the list of git statuses, sorted by path
    fn status(&self, path_prefixes: &[RepoPath]) -> Result<GitStatus>;

    fn branches(&self) -> Result<Vec<Branch>>;
    fn change_branch(&self, _: &str) -> Result<()>;
    fn create_branch(&self, _: &str) -> Result<()>;
    fn branch_exits(&self, _: &str) -> Result<bool>;

    fn reset(&self, commit: &str, mode: ResetMode) -> Result<()>;
    fn checkout_files(&self, commit: &str, paths: &[RepoPath]) -> Result<()>;

    fn show(&self, commit: &str) -> Result<CommitDetails>;

    fn blame(&self, path: &Path, content: Rope) -> Result<crate::blame::Blame>;

    /// Returns the absolute path to the repository. For worktrees, this will be the path to the
    /// worktree's gitdir within the main repository (typically `.git/worktrees/<name>`).
    fn path(&self) -> PathBuf;

    /// Returns the absolute path to the ".git" dir for the main repository, typically a `.git`
    /// folder. For worktrees, this will be the path to the repository the worktree was created
    /// from. Otherwise, this is the same value as `path()`.
    ///
    /// Git documentation calls this the "commondir", and for git CLI is overridden by
    /// `GIT_COMMON_DIR`.
    fn main_repository_path(&self) -> PathBuf;

    /// Updates the index to match the worktree at the given paths.
    ///
    /// If any of the paths have been deleted from the worktree, they will be removed from the index if found there.
    fn stage_paths(&self, paths: &[RepoPath]) -> Result<()>;
    /// Updates the index to match HEAD at the given paths.
    ///
    /// If any of the paths were previously staged but do not exist in HEAD, they will be removed from the index.
    fn unstage_paths(&self, paths: &[RepoPath]) -> Result<()>;

    fn commit(&self, message: &str, name_and_email: Option<(&str, &str)>) -> Result<()>;

    fn push(
        &self,
        branch_name: &str,
        upstream_name: &str,
        options: Option<PushOptions>,
        askpass: AskPassSession,
    ) -> Result<RemoteCommandOutput>;
<<<<<<< HEAD
    fn pull(
        &self,
        branch_name: &str,
        upstream_name: &str,
        askpass: AskPassSession,
    ) -> Result<RemoteCommandOutput>;
    fn fetch(&self, askpass: AskPassSession) -> Result<RemoteCommandOutput>;
    fn get_remotes(&self, branch_name: Option<&str>) -> Result<Vec<Remote>>;
=======
    fn pull(&self, branch_name: &str, upstream_name: &str) -> Result<RemoteCommandOutput>;
    fn fetch(&self) -> Result<RemoteCommandOutput>;

    fn get_remotes(&self, branch_name: Option<&str>) -> Result<Vec<Remote>>;

    /// returns a list of remote branches that contain HEAD
    fn check_for_pushed_commit(&self) -> Result<Vec<SharedString>>;
>>>>>>> d3c68650
}

#[derive(Debug, Clone, Copy, PartialEq, Eq, Deserialize, JsonSchema)]
pub enum PushOptions {
    SetUpstream,
    Force,
}

impl std::fmt::Debug for dyn GitRepository {
    fn fmt(&self, f: &mut std::fmt::Formatter<'_>) -> std::fmt::Result {
        f.debug_struct("dyn GitRepository<...>").finish()
    }
}

pub struct RealGitRepository {
    pub repository: Mutex<git2::Repository>,
    pub git_binary_path: PathBuf,
    hosting_provider_registry: Arc<GitHostingProviderRegistry>,
}

impl RealGitRepository {
    pub fn new(
        repository: git2::Repository,
        git_binary_path: Option<PathBuf>,
        hosting_provider_registry: Arc<GitHostingProviderRegistry>,
    ) -> Self {
        Self {
            repository: Mutex::new(repository),
            git_binary_path: git_binary_path.unwrap_or_else(|| PathBuf::from("git")),
            hosting_provider_registry,
        }
    }

    fn working_directory(&self) -> Result<PathBuf> {
        self.repository
            .lock()
            .workdir()
            .context("failed to read git work directory")
            .map(Path::to_path_buf)
    }
}

// https://git-scm.com/book/en/v2/Git-Internals-Git-Objects
const GIT_MODE_SYMLINK: u32 = 0o120000;

impl GitRepository for RealGitRepository {
    fn reload_index(&self) {
        if let Ok(mut index) = self.repository.lock().index() {
            _ = index.read(false);
        }
    }

    fn path(&self) -> PathBuf {
        let repo = self.repository.lock();
        repo.path().into()
    }

    fn main_repository_path(&self) -> PathBuf {
        let repo = self.repository.lock();
        repo.commondir().into()
    }

    fn show(&self, commit: &str) -> Result<CommitDetails> {
        let repo = self.repository.lock();
        let Ok(commit) = repo.revparse_single(commit)?.into_commit() else {
            anyhow::bail!("{} is not a commit", commit);
        };
        let details = CommitDetails {
            sha: commit.id().to_string().into(),
            message: String::from_utf8_lossy(commit.message_raw_bytes())
                .to_string()
                .into(),
            commit_timestamp: commit.time().seconds(),
            committer_email: String::from_utf8_lossy(commit.committer().email_bytes())
                .to_string()
                .into(),
            committer_name: String::from_utf8_lossy(commit.committer().name_bytes())
                .to_string()
                .into(),
        };
        Ok(details)
    }

    fn reset(&self, commit: &str, mode: ResetMode) -> Result<()> {
        let working_directory = self.working_directory()?;

        let mode_flag = match mode {
            ResetMode::Mixed => "--mixed",
            ResetMode::Soft => "--soft",
        };

        let output = new_std_command(&self.git_binary_path)
            .current_dir(&working_directory)
            .args(["reset", mode_flag, commit])
            .output()?;
        if !output.status.success() {
            return Err(anyhow!(
                "Failed to reset:\n{}",
                String::from_utf8_lossy(&output.stderr)
            ));
        }
        Ok(())
    }

    fn checkout_files(&self, commit: &str, paths: &[RepoPath]) -> Result<()> {
        if paths.is_empty() {
            return Ok(());
        }
        let working_directory = self.working_directory()?;

        let output = new_std_command(&self.git_binary_path)
            .current_dir(&working_directory)
            .args(["checkout", commit, "--"])
            .args(paths.iter().map(|path| path.as_ref()))
            .output()?;
        if !output.status.success() {
            return Err(anyhow!(
                "Failed to checkout files:\n{}",
                String::from_utf8_lossy(&output.stderr)
            ));
        }
        Ok(())
    }

    fn load_index_text(&self, path: &RepoPath) -> Option<String> {
        fn logic(repo: &git2::Repository, path: &RepoPath) -> Result<Option<String>> {
            const STAGE_NORMAL: i32 = 0;
            let index = repo.index()?;

            // This check is required because index.get_path() unwraps internally :(
            check_path_to_repo_path_errors(path)?;

            let oid = match index.get_path(path, STAGE_NORMAL) {
                Some(entry) if entry.mode != GIT_MODE_SYMLINK => entry.id,
                _ => return Ok(None),
            };

            let content = repo.find_blob(oid)?.content().to_owned();
            Ok(Some(String::from_utf8(content)?))
        }

        match logic(&self.repository.lock(), path) {
            Ok(value) => return value,
            Err(err) => log::error!("Error loading index text: {:?}", err),
        }
        None
    }

    fn load_committed_text(&self, path: &RepoPath) -> Option<String> {
        let repo = self.repository.lock();
        let head = repo.head().ok()?.peel_to_tree().log_err()?;
        let entry = head.get_path(path).ok()?;
        if entry.filemode() == i32::from(git2::FileMode::Link) {
            return None;
        }
        let content = repo.find_blob(entry.id()).log_err()?.content().to_owned();
        let content = String::from_utf8(content).log_err()?;
        Some(content)
    }

    fn set_index_text(&self, path: &RepoPath, content: Option<String>) -> anyhow::Result<()> {
        let working_directory = self.working_directory()?;
        if let Some(content) = content {
            let mut child = new_std_command(&self.git_binary_path)
                .current_dir(&working_directory)
                .args(["hash-object", "-w", "--stdin"])
                .stdin(Stdio::piped())
                .stdout(Stdio::piped())
                .spawn()?;
            child.stdin.take().unwrap().write_all(content.as_bytes())?;
            let output = child.wait_with_output()?.stdout;
            let sha = String::from_utf8(output)?;

            log::debug!("indexing SHA: {sha}, path {path:?}");

            let output = new_std_command(&self.git_binary_path)
                .current_dir(&working_directory)
                .args(["update-index", "--add", "--cacheinfo", "100644", &sha])
                .arg(path.as_ref())
                .output()?;

            if !output.status.success() {
                return Err(anyhow!(
                    "Failed to stage:\n{}",
                    String::from_utf8_lossy(&output.stderr)
                ));
            }
        } else {
            let output = new_std_command(&self.git_binary_path)
                .current_dir(&working_directory)
                .args(["update-index", "--force-remove"])
                .arg(path.as_ref())
                .output()?;

            if !output.status.success() {
                return Err(anyhow!(
                    "Failed to unstage:\n{}",
                    String::from_utf8_lossy(&output.stderr)
                ));
            }
        }

        Ok(())
    }

    fn remote_url(&self, name: &str) -> Option<String> {
        let repo = self.repository.lock();
        let remote = repo.find_remote(name).ok()?;
        remote.url().map(|url| url.to_string())
    }

    fn head_sha(&self) -> Option<String> {
        Some(self.repository.lock().head().ok()?.target()?.to_string())
    }

    fn merge_head_shas(&self) -> Vec<String> {
        let mut shas = Vec::default();
        self.repository
            .lock()
            .mergehead_foreach(|oid| {
                shas.push(oid.to_string());
                true
            })
            .ok();
        if let Some(oid) = self
            .repository
            .lock()
            .find_reference("CHERRY_PICK_HEAD")
            .ok()
            .and_then(|reference| reference.target())
        {
            shas.push(oid.to_string())
        }
        shas
    }

    fn status(&self, path_prefixes: &[RepoPath]) -> Result<GitStatus> {
        let working_directory = self
            .repository
            .lock()
            .workdir()
            .context("failed to read git work directory")?
            .to_path_buf();
        GitStatus::new(&self.git_binary_path, &working_directory, path_prefixes)
    }

    fn branch_exits(&self, name: &str) -> Result<bool> {
        let repo = self.repository.lock();
        let branch = repo.find_branch(name, BranchType::Local);
        match branch {
            Ok(_) => Ok(true),
            Err(e) => match e.code() {
                git2::ErrorCode::NotFound => Ok(false),
                _ => Err(anyhow!(e)),
            },
        }
    }

    fn branches(&self) -> Result<Vec<Branch>> {
        let working_directory = self
            .repository
            .lock()
            .workdir()
            .context("failed to read git work directory")?
            .to_path_buf();
        let fields = [
            "%(HEAD)",
            "%(objectname)",
            "%(parent)",
            "%(refname)",
            "%(upstream)",
            "%(upstream:track)",
            "%(committerdate:unix)",
            "%(contents:subject)",
        ]
        .join("%00");
        let args = vec!["for-each-ref", "refs/heads/**/*", "--format", &fields];

        let output = new_std_command(&self.git_binary_path)
            .current_dir(&working_directory)
            .args(args)
            .output()?;

        if !output.status.success() {
            return Err(anyhow!(
                "Failed to git git branches:\n{}",
                String::from_utf8_lossy(&output.stderr)
            ));
        }

        let input = String::from_utf8_lossy(&output.stdout);

        let mut branches = parse_branch_input(&input)?;
        if branches.is_empty() {
            let args = vec!["symbolic-ref", "--quiet", "--short", "HEAD"];

            let output = new_std_command(&self.git_binary_path)
                .current_dir(&working_directory)
                .args(args)
                .output()?;

            // git symbolic-ref returns a non-0 exit code if HEAD points
            // to something other than a branch
            if output.status.success() {
                let name = String::from_utf8_lossy(&output.stdout).trim().to_string();

                branches.push(Branch {
                    name: name.into(),
                    is_head: true,
                    upstream: None,
                    most_recent_commit: None,
                });
            }
        }

        Ok(branches)
    }

    fn change_branch(&self, name: &str) -> Result<()> {
        let repo = self.repository.lock();
        let revision = repo.find_branch(name, BranchType::Local)?;
        let revision = revision.get();
        let as_tree = revision.peel_to_tree()?;
        repo.checkout_tree(as_tree.as_object(), None)?;
        repo.set_head(
            revision
                .name()
                .ok_or_else(|| anyhow!("Branch name could not be retrieved"))?,
        )?;
        Ok(())
    }

    fn create_branch(&self, name: &str) -> Result<()> {
        let repo = self.repository.lock();
        let current_commit = repo.head()?.peel_to_commit()?;
        repo.branch(name, &current_commit, false)?;
        Ok(())
    }

    fn blame(&self, path: &Path, content: Rope) -> Result<crate::blame::Blame> {
        let working_directory = self
            .repository
            .lock()
            .workdir()
            .with_context(|| format!("failed to get git working directory for file {:?}", path))?
            .to_path_buf();

        const REMOTE_NAME: &str = "origin";
        let remote_url = self.remote_url(REMOTE_NAME);

        crate::blame::Blame::for_path(
            &self.git_binary_path,
            &working_directory,
            path,
            &content,
            remote_url,
            self.hosting_provider_registry.clone(),
        )
    }

    fn stage_paths(&self, paths: &[RepoPath]) -> Result<()> {
        let working_directory = self.working_directory()?;

        if !paths.is_empty() {
            let output = new_std_command(&self.git_binary_path)
                .current_dir(&working_directory)
                .args(["update-index", "--add", "--remove", "--"])
                .args(paths.iter().map(|p| p.as_ref()))
                .output()?;

            if !output.status.success() {
                return Err(anyhow!(
                    "Failed to stage paths:\n{}",
                    String::from_utf8_lossy(&output.stderr)
                ));
            }
        }
        Ok(())
    }

    fn unstage_paths(&self, paths: &[RepoPath]) -> Result<()> {
        let working_directory = self.working_directory()?;

        if !paths.is_empty() {
            let output = new_std_command(&self.git_binary_path)
                .current_dir(&working_directory)
                .args(["reset", "--quiet", "--"])
                .args(paths.iter().map(|p| p.as_ref()))
                .output()?;

            if !output.status.success() {
                return Err(anyhow!(
                    "Failed to unstage:\n{}",
                    String::from_utf8_lossy(&output.stderr)
                ));
            }
        }
        Ok(())
    }

    fn commit(&self, message: &str, name_and_email: Option<(&str, &str)>) -> Result<()> {
        let working_directory = self.working_directory()?;

        let mut cmd = new_std_command(&self.git_binary_path);
        cmd.current_dir(&working_directory)
            .args(["commit", "--quiet", "-m"])
            .arg(message)
            .arg("--cleanup=strip");

        if let Some((name, email)) = name_and_email {
            cmd.arg("--author").arg(&format!("{name} <{email}>"));
        }

        let output = cmd.output()?;

        if !output.status.success() {
            return Err(anyhow!(
                "Failed to commit:\n{}",
                String::from_utf8_lossy(&output.stderr)
            ));
        }
        Ok(())
    }

    fn push(
        &self,
        branch_name: &str,
        remote_name: &str,
        options: Option<PushOptions>,
        ask_pass: AskPassSession,
    ) -> Result<RemoteCommandOutput> {
        let working_directory = self.working_directory()?;

        let mut command = new_smol_command("git");
        command
            .env("GIT_ASKPASS", ask_pass.script_path())
            .env("SSH_ASKPASS", ask_pass.script_path())
            .env("SSH_ASKPASS_REQUIRE", "force")
            .current_dir(&working_directory)
            .args(["push"])
            .args(options.map(|option| match option {
                PushOptions::SetUpstream => "--set-upstream",
                PushOptions::Force => "--force-with-lease",
            }))
            .arg(remote_name)
            .arg(format!("{}:{}", branch_name, branch_name));
        let git_process = command.spawn()?;

        run_remote_command(ask_pass, git_process)
    }

    fn pull(
        &self,
        branch_name: &str,
        remote_name: &str,
        ask_pass: AskPassSession,
    ) -> Result<RemoteCommandOutput> {
        let working_directory = self.working_directory()?;

        let mut command = new_smol_command("git");
        command
            .env("GIT_ASKPASS", ask_pass.script_path())
            .env("SSH_ASKPASS", ask_pass.script_path())
            .env("SSH_ASKPASS_REQUIRE", "force")
            .current_dir(&working_directory)
            .args(["pull"])
            .arg(remote_name)
            .arg(branch_name);
        let git_process = command.spawn()?;

        run_remote_command(ask_pass, git_process)
    }

    fn fetch(&self, ask_pass: AskPassSession) -> Result<RemoteCommandOutput> {
        let working_directory = self.working_directory()?;

        let mut command = new_smol_command("git");
        command
            .env("GIT_ASKPASS", ask_pass.script_path())
            .env("SSH_ASKPASS", ask_pass.script_path())
            .env("SSH_ASKPASS_REQUIRE", "force")
            .current_dir(&working_directory)
            .args(["fetch", "--all"]);
        let git_process = command.spawn()?;

        run_remote_command(ask_pass, git_process)
    }

    fn get_remotes(&self, branch_name: Option<&str>) -> Result<Vec<Remote>> {
        let working_directory = self.working_directory()?;

        if let Some(branch_name) = branch_name {
            let output = new_std_command(&self.git_binary_path)
                .current_dir(&working_directory)
                .args(["config", "--get"])
                .arg(format!("branch.{}.remote", branch_name))
                .output()?;

            if output.status.success() {
                let remote_name = String::from_utf8_lossy(&output.stdout);

                return Ok(vec![Remote {
                    name: remote_name.trim().to_string().into(),
                }]);
            }
        }

        let output = new_std_command(&self.git_binary_path)
            .current_dir(&working_directory)
            .args(["remote"])
            .output()?;

        if output.status.success() {
            let remote_names = String::from_utf8_lossy(&output.stdout)
                .split('\n')
                .filter(|name| !name.is_empty())
                .map(|name| Remote {
                    name: name.trim().to_string().into(),
                })
                .collect();

            return Ok(remote_names);
        } else {
            return Err(anyhow!(
                "Failed to get remotes:\n{}",
                String::from_utf8_lossy(&output.stderr)
            ));
        }
    }

    fn check_for_pushed_commit(&self) -> Result<Vec<SharedString>> {
        let working_directory = self.working_directory()?;
        let git_cmd = |args: &[&str]| -> Result<String> {
            let output = new_std_command(&self.git_binary_path)
                .current_dir(&working_directory)
                .args(args)
                .output()?;
            if output.status.success() {
                Ok(String::from_utf8(output.stdout)?)
            } else {
                Err(anyhow!(String::from_utf8_lossy(&output.stderr).to_string()))
            }
        };

        let head = git_cmd(&["rev-parse", "HEAD"])
            .context("Failed to get HEAD")?
            .trim()
            .to_owned();

        let mut remote_branches = vec![];
        let mut add_if_matching = |remote_head: &str| {
            if let Ok(merge_base) = git_cmd(&["merge-base", &head, remote_head]) {
                if merge_base.trim() == head {
                    if let Some(s) = remote_head.strip_prefix("refs/remotes/") {
                        remote_branches.push(s.to_owned().into());
                    }
                }
            }
        };

        // check the main branch of each remote
        let remotes = git_cmd(&["remote"]).context("Failed to get remotes")?;
        for remote in remotes.lines() {
            if let Ok(remote_head) =
                git_cmd(&["symbolic-ref", &format!("refs/remotes/{remote}/HEAD")])
            {
                add_if_matching(remote_head.trim());
            }
        }

        // ... and the remote branch that the checked-out one is tracking
        if let Ok(remote_head) = git_cmd(&["rev-parse", "--symbolic-full-name", "@{u}"]) {
            add_if_matching(remote_head.trim());
        }

        Ok(remote_branches)
    }
}

fn run_remote_command(
    mut ask_pass: AskPassSession,
    git_process: smol::process::Child,
) -> std::result::Result<RemoteCommandOutput, anyhow::Error> {
    smol::block_on(async {
        select_biased! {
            result = ask_pass.run().fuse() => {
                match result {
                    AskPassResult::CancelledByUser => {
                        Err(anyhow!(REMOTE_CANCELLED_BY_USER))?
                    }
                    AskPassResult::Timedout => {
                        Err(anyhow!("Connecting to host timed out"))?
                    }
                }
            }
            output = git_process.output().fuse() => {
                let output = output?;
                if !output.status.success() {
                    Err(anyhow!(
                        "Operation failed:\n{}",
                        String::from_utf8_lossy(&output.stderr)
                    ))
                } else {
                    Ok(RemoteCommandOutput {
                        stdout: String::from_utf8_lossy(&output.stdout).to_string(),
                        stderr: String::from_utf8_lossy(&output.stderr).to_string(),
                    })
                }
            }
        }
    })
}

#[derive(Debug, Clone)]
pub struct FakeGitRepository {
    state: Arc<Mutex<FakeGitRepositoryState>>,
}

#[derive(Debug, Clone)]
pub struct FakeGitRepositoryState {
    pub path: PathBuf,
    pub event_emitter: smol::channel::Sender<PathBuf>,
    pub head_contents: HashMap<RepoPath, String>,
    pub index_contents: HashMap<RepoPath, String>,
    pub blames: HashMap<RepoPath, Blame>,
    pub statuses: HashMap<RepoPath, FileStatus>,
    pub current_branch_name: Option<String>,
    pub branches: HashSet<String>,
}

impl FakeGitRepository {
    pub fn open(state: Arc<Mutex<FakeGitRepositoryState>>) -> Arc<dyn GitRepository> {
        Arc::new(FakeGitRepository { state })
    }
}

impl FakeGitRepositoryState {
    pub fn new(path: PathBuf, event_emitter: smol::channel::Sender<PathBuf>) -> Self {
        FakeGitRepositoryState {
            path,
            event_emitter,
            head_contents: Default::default(),
            index_contents: Default::default(),
            blames: Default::default(),
            statuses: Default::default(),
            current_branch_name: Default::default(),
            branches: Default::default(),
        }
    }
}

impl GitRepository for FakeGitRepository {
    fn reload_index(&self) {}

    fn load_index_text(&self, path: &RepoPath) -> Option<String> {
        let state = self.state.lock();
        state.index_contents.get(path.as_ref()).cloned()
    }

    fn load_committed_text(&self, path: &RepoPath) -> Option<String> {
        let state = self.state.lock();
        state.head_contents.get(path.as_ref()).cloned()
    }

    fn set_index_text(&self, path: &RepoPath, content: Option<String>) -> anyhow::Result<()> {
        let mut state = self.state.lock();
        if let Some(content) = content {
            state.index_contents.insert(path.clone(), content);
        } else {
            state.index_contents.remove(path);
        }
        state
            .event_emitter
            .try_send(state.path.clone())
            .expect("Dropped repo change event");
        Ok(())
    }

    fn remote_url(&self, _name: &str) -> Option<String> {
        None
    }

    fn head_sha(&self) -> Option<String> {
        None
    }

    fn merge_head_shas(&self) -> Vec<String> {
        vec![]
    }

    fn show(&self, _: &str) -> Result<CommitDetails> {
        unimplemented!()
    }

    fn reset(&self, _: &str, _: ResetMode) -> Result<()> {
        unimplemented!()
    }

    fn checkout_files(&self, _: &str, _: &[RepoPath]) -> Result<()> {
        unimplemented!()
    }

    fn path(&self) -> PathBuf {
        let state = self.state.lock();
        state.path.clone()
    }

    fn main_repository_path(&self) -> PathBuf {
        self.path()
    }

    fn status(&self, path_prefixes: &[RepoPath]) -> Result<GitStatus> {
        let state = self.state.lock();

        let mut entries = state
            .statuses
            .iter()
            .filter_map(|(repo_path, status)| {
                if path_prefixes
                    .iter()
                    .any(|path_prefix| repo_path.0.starts_with(path_prefix))
                {
                    Some((repo_path.to_owned(), *status))
                } else {
                    None
                }
            })
            .collect::<Vec<_>>();
        entries.sort_unstable_by(|(a, _), (b, _)| a.cmp(&b));

        Ok(GitStatus {
            entries: entries.into(),
        })
    }

    fn branches(&self) -> Result<Vec<Branch>> {
        let state = self.state.lock();
        let current_branch = &state.current_branch_name;
        Ok(state
            .branches
            .iter()
            .map(|branch_name| Branch {
                is_head: Some(branch_name) == current_branch.as_ref(),
                name: branch_name.into(),
                most_recent_commit: None,
                upstream: None,
            })
            .collect())
    }

    fn branch_exits(&self, name: &str) -> Result<bool> {
        let state = self.state.lock();
        Ok(state.branches.contains(name))
    }

    fn change_branch(&self, name: &str) -> Result<()> {
        let mut state = self.state.lock();
        state.current_branch_name = Some(name.to_owned());
        state
            .event_emitter
            .try_send(state.path.clone())
            .expect("Dropped repo change event");
        Ok(())
    }

    fn create_branch(&self, name: &str) -> Result<()> {
        let mut state = self.state.lock();
        state.branches.insert(name.to_owned());
        state
            .event_emitter
            .try_send(state.path.clone())
            .expect("Dropped repo change event");
        Ok(())
    }

    fn blame(&self, path: &Path, _content: Rope) -> Result<crate::blame::Blame> {
        let state = self.state.lock();
        state
            .blames
            .get(path)
            .with_context(|| format!("failed to get blame for {:?}", path))
            .cloned()
    }

    fn stage_paths(&self, _paths: &[RepoPath]) -> Result<()> {
        unimplemented!()
    }

    fn unstage_paths(&self, _paths: &[RepoPath]) -> Result<()> {
        unimplemented!()
    }

    fn commit(&self, _message: &str, _name_and_email: Option<(&str, &str)>) -> Result<()> {
        unimplemented!()
    }

    fn push(
        &self,
        _branch: &str,
        _remote: &str,
        _options: Option<PushOptions>,
        _ask_pass: AskPassSession,
    ) -> Result<RemoteCommandOutput> {
        unimplemented!()
    }

    fn pull(
        &self,
        _branch: &str,
        _remote: &str,
        _ask_pass: AskPassSession,
    ) -> Result<RemoteCommandOutput> {
        unimplemented!()
    }

    fn fetch(&self, _ask_pass: AskPassSession) -> Result<RemoteCommandOutput> {
        unimplemented!()
    }

    fn get_remotes(&self, _branch: Option<&str>) -> Result<Vec<Remote>> {
        unimplemented!()
    }

    fn check_for_pushed_commit(&self) -> Result<Vec<SharedString>> {
        unimplemented!()
    }
}

fn check_path_to_repo_path_errors(relative_file_path: &Path) -> Result<()> {
    match relative_file_path.components().next() {
        None => anyhow::bail!("repo path should not be empty"),
        Some(Component::Prefix(_)) => anyhow::bail!(
            "repo path `{}` should be relative, not a windows prefix",
            relative_file_path.to_string_lossy()
        ),
        Some(Component::RootDir) => {
            anyhow::bail!(
                "repo path `{}` should be relative",
                relative_file_path.to_string_lossy()
            )
        }
        Some(Component::CurDir) => {
            anyhow::bail!(
                "repo path `{}` should not start with `.`",
                relative_file_path.to_string_lossy()
            )
        }
        Some(Component::ParentDir) => {
            anyhow::bail!(
                "repo path `{}` should not start with `..`",
                relative_file_path.to_string_lossy()
            )
        }
        _ => Ok(()),
    }
}

pub static WORK_DIRECTORY_REPO_PATH: LazyLock<RepoPath> =
    LazyLock::new(|| RepoPath(Path::new("").into()));

#[derive(Clone, Debug, Ord, Hash, PartialOrd, Eq, PartialEq)]
pub struct RepoPath(pub Arc<Path>);

impl RepoPath {
    pub fn new(path: PathBuf) -> Self {
        debug_assert!(path.is_relative(), "Repo paths must be relative");

        RepoPath(path.into())
    }

    pub fn from_str(path: &str) -> Self {
        let path = Path::new(path);
        debug_assert!(path.is_relative(), "Repo paths must be relative");

        RepoPath(path.into())
    }
}

impl std::fmt::Display for RepoPath {
    fn fmt(&self, f: &mut std::fmt::Formatter<'_>) -> std::fmt::Result {
        self.0.to_string_lossy().fmt(f)
    }
}

impl From<&Path> for RepoPath {
    fn from(value: &Path) -> Self {
        RepoPath::new(value.into())
    }
}

impl From<Arc<Path>> for RepoPath {
    fn from(value: Arc<Path>) -> Self {
        RepoPath(value)
    }
}

impl From<PathBuf> for RepoPath {
    fn from(value: PathBuf) -> Self {
        RepoPath::new(value)
    }
}

impl From<&str> for RepoPath {
    fn from(value: &str) -> Self {
        Self::from_str(value)
    }
}

impl Default for RepoPath {
    fn default() -> Self {
        RepoPath(Path::new("").into())
    }
}

impl AsRef<Path> for RepoPath {
    fn as_ref(&self) -> &Path {
        self.0.as_ref()
    }
}

impl std::ops::Deref for RepoPath {
    type Target = Path;

    fn deref(&self) -> &Self::Target {
        &self.0
    }
}

impl Borrow<Path> for RepoPath {
    fn borrow(&self) -> &Path {
        self.0.as_ref()
    }
}

#[derive(Debug)]
pub struct RepoPathDescendants<'a>(pub &'a Path);

impl MapSeekTarget<RepoPath> for RepoPathDescendants<'_> {
    fn cmp_cursor(&self, key: &RepoPath) -> Ordering {
        if key.starts_with(self.0) {
            Ordering::Greater
        } else {
            self.0.cmp(key)
        }
    }
}

fn parse_branch_input(input: &str) -> Result<Vec<Branch>> {
    let mut branches = Vec::new();
    for line in input.split('\n') {
        if line.is_empty() {
            continue;
        }
        let mut fields = line.split('\x00');
        let is_current_branch = fields.next().context("no HEAD")? == "*";
        let head_sha: SharedString = fields.next().context("no objectname")?.to_string().into();
        let parent_sha: SharedString = fields.next().context("no parent")?.to_string().into();
        let ref_name: SharedString = fields
            .next()
            .context("no refname")?
            .strip_prefix("refs/heads/")
            .context("unexpected format for refname")?
            .to_string()
            .into();
        let upstream_name = fields.next().context("no upstream")?.to_string();
        let upstream_tracking = parse_upstream_track(fields.next().context("no upstream:track")?)?;
        let commiterdate = fields.next().context("no committerdate")?.parse::<i64>()?;
        let subject: SharedString = fields
            .next()
            .context("no contents:subject")?
            .to_string()
            .into();

        branches.push(Branch {
            is_head: is_current_branch,
            name: ref_name,
            most_recent_commit: Some(CommitSummary {
                sha: head_sha,
                subject,
                commit_timestamp: commiterdate,
                has_parent: !parent_sha.is_empty(),
            }),
            upstream: if upstream_name.is_empty() {
                None
            } else {
                Some(Upstream {
                    ref_name: upstream_name.into(),
                    tracking: upstream_tracking,
                })
            },
        })
    }

    Ok(branches)
}

fn parse_upstream_track(upstream_track: &str) -> Result<UpstreamTracking> {
    if upstream_track == "" {
        return Ok(UpstreamTracking::Tracked(UpstreamTrackingStatus {
            ahead: 0,
            behind: 0,
        }));
    }

    let upstream_track = upstream_track
        .strip_prefix("[")
        .ok_or_else(|| anyhow!("missing ["))?;
    let upstream_track = upstream_track
        .strip_suffix("]")
        .ok_or_else(|| anyhow!("missing ["))?;
    let mut ahead: u32 = 0;
    let mut behind: u32 = 0;
    for component in upstream_track.split(", ") {
        if component == "gone" {
            return Ok(UpstreamTracking::Gone);
        }
        if let Some(ahead_num) = component.strip_prefix("ahead ") {
            ahead = ahead_num.parse::<u32>()?;
        }
        if let Some(behind_num) = component.strip_prefix("behind ") {
            behind = behind_num.parse::<u32>()?;
        }
    }
    Ok(UpstreamTracking::Tracked(UpstreamTrackingStatus {
        ahead,
        behind,
    }))
}

#[test]
fn test_branches_parsing() {
    // suppress "help: octal escapes are not supported, `\0` is always null"
    #[allow(clippy::octal_escapes)]
    let input = "*\0060964da10574cd9bf06463a53bf6e0769c5c45e\0\0refs/heads/zed-patches\0refs/remotes/origin/zed-patches\0\01733187470\0generated protobuf\n";
    assert_eq!(
        parse_branch_input(&input).unwrap(),
        vec![Branch {
            is_head: true,
            name: "zed-patches".into(),
            upstream: Some(Upstream {
                ref_name: "refs/remotes/origin/zed-patches".into(),
                tracking: UpstreamTracking::Tracked(UpstreamTrackingStatus {
                    ahead: 0,
                    behind: 0
                })
            }),
            most_recent_commit: Some(CommitSummary {
                sha: "060964da10574cd9bf06463a53bf6e0769c5c45e".into(),
                subject: "generated protobuf".into(),
                commit_timestamp: 1733187470,
                has_parent: false,
            })
        }]
    )
}<|MERGE_RESOLUTION|>--- conflicted
+++ resolved
@@ -205,7 +205,7 @@
         options: Option<PushOptions>,
         askpass: AskPassSession,
     ) -> Result<RemoteCommandOutput>;
-<<<<<<< HEAD
+
     fn pull(
         &self,
         branch_name: &str,
@@ -213,16 +213,11 @@
         askpass: AskPassSession,
     ) -> Result<RemoteCommandOutput>;
     fn fetch(&self, askpass: AskPassSession) -> Result<RemoteCommandOutput>;
-    fn get_remotes(&self, branch_name: Option<&str>) -> Result<Vec<Remote>>;
-=======
-    fn pull(&self, branch_name: &str, upstream_name: &str) -> Result<RemoteCommandOutput>;
-    fn fetch(&self) -> Result<RemoteCommandOutput>;
 
     fn get_remotes(&self, branch_name: Option<&str>) -> Result<Vec<Remote>>;
 
     /// returns a list of remote branches that contain HEAD
     fn check_for_pushed_commit(&self) -> Result<Vec<SharedString>>;
->>>>>>> d3c68650
 }
 
 #[derive(Debug, Clone, Copy, PartialEq, Eq, Deserialize, JsonSchema)]
