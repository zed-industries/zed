use crate::commit::parse_git_diff_name_status;
use crate::status::{GitStatus, StatusCode};
use crate::{Oid, SHORT_SHA_LENGTH};
use anyhow::{Context as _, Result, anyhow, bail};
use collections::HashMap;
use futures::future::BoxFuture;
use futures::{AsyncWriteExt, FutureExt as _, select_biased};
use git2::BranchType;
use gpui::{AppContext as _, AsyncApp, BackgroundExecutor, SharedString};
use parking_lot::Mutex;
use rope::Rope;
use schemars::JsonSchema;
use serde::Deserialize;
use std::borrow::{Borrow, Cow};
use std::ffi::{OsStr, OsString};
use std::io::prelude::*;
use std::path::Component;
use std::process::{ExitStatus, Stdio};
use std::sync::LazyLock;
use std::{
    cmp::Ordering,
    future,
    io::{BufRead, BufReader, BufWriter, Read},
    path::{Path, PathBuf},
    sync::Arc,
};
use sum_tree::MapSeekTarget;
use thiserror::Error;
use util::ResultExt;
use util::command::{new_smol_command, new_std_command};
use uuid::Uuid;

pub use askpass::{AskPassDelegate, AskPassResult, AskPassSession};

pub const REMOTE_CANCELLED_BY_USER: &str = "Operation cancelled by user";

#[derive(Clone, Debug, Hash, PartialEq, Eq)]
pub struct Branch {
    pub is_head: bool,
    pub ref_name: SharedString,
    pub upstream: Option<Upstream>,
    pub most_recent_commit: Option<CommitSummary>,
}

impl Branch {
    pub fn name(&self) -> &str {
        self.ref_name
            .as_ref()
            .strip_prefix("refs/heads/")
            .or_else(|| self.ref_name.as_ref().strip_prefix("refs/remotes/"))
            .unwrap_or(self.ref_name.as_ref())
    }

    pub fn is_remote(&self) -> bool {
        self.ref_name.starts_with("refs/remotes/")
    }

    pub fn tracking_status(&self) -> Option<UpstreamTrackingStatus> {
        self.upstream
            .as_ref()
            .and_then(|upstream| upstream.tracking.status())
    }

    pub fn priority_key(&self) -> (bool, Option<i64>) {
        (
            self.is_head,
            self.most_recent_commit
                .as_ref()
                .map(|commit| commit.commit_timestamp),
        )
    }
}

#[derive(Clone, Debug, Hash, PartialEq, Eq)]
pub struct Upstream {
    pub ref_name: SharedString,
    pub tracking: UpstreamTracking,
}

impl Upstream {
    pub fn is_remote(&self) -> bool {
        self.remote_name().is_some()
    }

    pub fn remote_name(&self) -> Option<&str> {
        self.ref_name
            .strip_prefix("refs/remotes/")
            .and_then(|stripped| stripped.split("/").next())
    }

    pub fn stripped_ref_name(&self) -> Option<&str> {
        self.ref_name.strip_prefix("refs/remotes/")
    }
}

#[derive(Clone, Copy, Default)]
pub struct CommitOptions {
    pub amend: bool,
}

#[derive(Clone, Copy, Debug, Hash, PartialEq, Eq)]
pub enum UpstreamTracking {
    /// Remote ref not present in local repository.
    Gone,
    /// Remote ref present in local repository (fetched from remote).
    Tracked(UpstreamTrackingStatus),
}

impl From<UpstreamTrackingStatus> for UpstreamTracking {
    fn from(status: UpstreamTrackingStatus) -> Self {
        UpstreamTracking::Tracked(status)
    }
}

impl UpstreamTracking {
    pub fn is_gone(&self) -> bool {
        matches!(self, UpstreamTracking::Gone)
    }

    pub fn status(&self) -> Option<UpstreamTrackingStatus> {
        match self {
            UpstreamTracking::Gone => None,
            UpstreamTracking::Tracked(status) => Some(*status),
        }
    }
}

#[derive(Debug, Clone)]
pub struct RemoteCommandOutput {
    pub stdout: String,
    pub stderr: String,
}

impl RemoteCommandOutput {
    pub fn is_empty(&self) -> bool {
        self.stdout.is_empty() && self.stderr.is_empty()
    }
}

#[derive(Clone, Copy, Debug, Hash, PartialEq, Eq)]
pub struct UpstreamTrackingStatus {
    pub ahead: u32,
    pub behind: u32,
}

#[derive(Clone, Debug, Hash, PartialEq, Eq)]
pub struct CommitSummary {
    pub sha: SharedString,
    pub subject: SharedString,
    /// This is a unix timestamp
    pub commit_timestamp: i64,
    pub has_parent: bool,
}

#[derive(Clone, Debug, Default, Hash, PartialEq, Eq)]
pub struct CommitDetails {
    pub sha: SharedString,
    pub message: SharedString,
    pub commit_timestamp: i64,
    pub author_email: SharedString,
    pub author_name: SharedString,
}

#[derive(Debug)]
pub struct CommitDiff {
    pub files: Vec<CommitFile>,
}

#[derive(Debug)]
pub struct CommitFile {
    pub path: RepoPath,
    pub old_text: Option<String>,
    pub new_text: Option<String>,
}

impl CommitDetails {
    pub fn short_sha(&self) -> SharedString {
        self.sha[..SHORT_SHA_LENGTH].to_string().into()
    }
}

#[derive(Debug, Clone, Hash, PartialEq, Eq)]
pub struct Remote {
    pub name: SharedString,
}

pub enum ResetMode {
    /// Reset the branch pointer, leave index and worktree unchanged (this will make it look like things that were
    /// committed are now staged).
    Soft,
    /// Reset the branch pointer and index, leave worktree unchanged (this makes it look as though things that were
    /// committed are now unstaged).
    Mixed,
}

#[derive(Debug, Clone, Hash, PartialEq, Eq)]
pub enum FetchOptions {
    All,
    Remote(Remote),
}

impl FetchOptions {
<<<<<<< HEAD
    pub fn to_proto(&self) -> String {
        match self {
            FetchOptions::All => "--all".to_string(),
            FetchOptions::Remote(remote) => remote.clone().name.into(),
        }
    }

    pub fn from_proto(remote_name: String) -> Self {
        match remote_name {
            val if val.eq("--all") => Self::All,
            _ => Self::Remote(Remote {
                name: remote_name.into(),
            }),
=======
    pub fn to_proto(&self) -> Option<String> {
        match self {
            FetchOptions::All => None,
            FetchOptions::Remote(remote) => Some(remote.clone().name.into()),
        }
    }

    pub fn from_proto(remote_name: Option<String>) -> Self {
        match remote_name {
            Some(name) => FetchOptions::Remote(Remote { name: name.into() }),
            None => FetchOptions::All,
>>>>>>> 35a119d5
        }
    }

    pub fn name(&self) -> SharedString {
        match self {
<<<<<<< HEAD
            Self::All => "all".into(),
=======
            Self::All => "Fetch all remotes".into(),
>>>>>>> 35a119d5
            Self::Remote(remote) => remote.name.clone(),
        }
    }
}

impl std::fmt::Display for FetchOptions {
    fn fmt(&self, f: &mut std::fmt::Formatter<'_>) -> std::fmt::Result {
        match self {
            FetchOptions::All => write!(f, "--all"),
            FetchOptions::Remote(remote) => write!(f, "{}", remote.name),
        }
    }
}

/// Modifies .git/info/exclude temporarily
pub struct GitExcludeOverride {
    git_exclude_path: PathBuf,
    original_excludes: Option<String>,
    added_excludes: Option<String>,
}

impl GitExcludeOverride {
    pub async fn new(git_exclude_path: PathBuf) -> Result<Self> {
        let original_excludes = smol::fs::read_to_string(&git_exclude_path).await.ok();

        Ok(GitExcludeOverride {
            git_exclude_path,
            original_excludes,
            added_excludes: None,
        })
    }

    pub async fn add_excludes(&mut self, excludes: &str) -> Result<()> {
        self.added_excludes = Some(if let Some(ref already_added) = self.added_excludes {
            format!("{already_added}\n{excludes}")
        } else {
            excludes.to_string()
        });

        let mut content = self.original_excludes.clone().unwrap_or_default();
        content.push_str("\n\n#  ====== Auto-added by Zed: =======\n");
        content.push_str(self.added_excludes.as_ref().unwrap());
        content.push('\n');

        smol::fs::write(&self.git_exclude_path, content).await?;
        Ok(())
    }

    pub async fn restore_original(&mut self) -> Result<()> {
        if let Some(ref original) = self.original_excludes {
            smol::fs::write(&self.git_exclude_path, original).await?;
        } else {
            if self.git_exclude_path.exists() {
                smol::fs::remove_file(&self.git_exclude_path).await?;
            }
        }

        self.added_excludes = None;

        Ok(())
    }
}

impl Drop for GitExcludeOverride {
    fn drop(&mut self) {
        if self.added_excludes.is_some() {
            let git_exclude_path = self.git_exclude_path.clone();
            let original_excludes = self.original_excludes.clone();
            smol::spawn(async move {
                if let Some(original) = original_excludes {
                    smol::fs::write(&git_exclude_path, original).await
                } else {
                    smol::fs::remove_file(&git_exclude_path).await
                }
            })
            .detach();
        }
    }
}

pub trait GitRepository: Send + Sync {
    fn reload_index(&self);

    /// Returns the contents of an entry in the repository's index, or None if there is no entry for the given path.
    ///
    /// Also returns `None` for symlinks.
    fn load_index_text(&self, path: RepoPath) -> BoxFuture<Option<String>>;

    /// Returns the contents of an entry in the repository's HEAD, or None if HEAD does not exist or has no entry for the given path.
    ///
    /// Also returns `None` for symlinks.
    fn load_committed_text(&self, path: RepoPath) -> BoxFuture<Option<String>>;

    fn set_index_text(
        &self,
        path: RepoPath,
        content: Option<String>,
        env: Arc<HashMap<String, String>>,
    ) -> BoxFuture<anyhow::Result<()>>;

    /// Returns the URL of the remote with the given name.
    fn remote_url(&self, name: &str) -> Option<String>;

    /// Resolve a list of refs to SHAs.
    fn revparse_batch(&self, revs: Vec<String>) -> BoxFuture<Result<Vec<Option<String>>>>;

    fn head_sha(&self) -> BoxFuture<Option<String>> {
        async move {
            self.revparse_batch(vec!["HEAD".into()])
                .await
                .unwrap_or_default()
                .into_iter()
                .next()
                .flatten()
        }
        .boxed()
    }

    fn merge_message(&self) -> BoxFuture<Option<String>>;

    fn status(&self, path_prefixes: &[RepoPath]) -> BoxFuture<Result<GitStatus>>;

    fn branches(&self) -> BoxFuture<Result<Vec<Branch>>>;

    fn change_branch(&self, name: String) -> BoxFuture<Result<()>>;
    fn create_branch(&self, name: String) -> BoxFuture<Result<()>>;

    fn reset(
        &self,
        commit: String,
        mode: ResetMode,
        env: Arc<HashMap<String, String>>,
    ) -> BoxFuture<Result<()>>;

    fn checkout_files(
        &self,
        commit: String,
        paths: Vec<RepoPath>,
        env: Arc<HashMap<String, String>>,
    ) -> BoxFuture<Result<()>>;

    fn show(&self, commit: String) -> BoxFuture<Result<CommitDetails>>;

    fn load_commit(&self, commit: String, cx: AsyncApp) -> BoxFuture<Result<CommitDiff>>;
    fn blame(&self, path: RepoPath, content: Rope) -> BoxFuture<Result<crate::blame::Blame>>;

    /// Returns the absolute path to the repository. For worktrees, this will be the path to the
    /// worktree's gitdir within the main repository (typically `.git/worktrees/<name>`).
    fn path(&self) -> PathBuf;

    fn main_repository_path(&self) -> PathBuf;

    /// Updates the index to match the worktree at the given paths.
    ///
    /// If any of the paths have been deleted from the worktree, they will be removed from the index if found there.
    fn stage_paths(
        &self,
        paths: Vec<RepoPath>,
        env: Arc<HashMap<String, String>>,
    ) -> BoxFuture<Result<()>>;
    /// Updates the index to match HEAD at the given paths.
    ///
    /// If any of the paths were previously staged but do not exist in HEAD, they will be removed from the index.
    fn unstage_paths(
        &self,
        paths: Vec<RepoPath>,
        env: Arc<HashMap<String, String>>,
    ) -> BoxFuture<Result<()>>;

    fn commit(
        &self,
        message: SharedString,
        name_and_email: Option<(SharedString, SharedString)>,
        options: CommitOptions,
        env: Arc<HashMap<String, String>>,
    ) -> BoxFuture<Result<()>>;

    fn push(
        &self,
        branch_name: String,
        upstream_name: String,
        options: Option<PushOptions>,
        askpass: AskPassDelegate,
        env: Arc<HashMap<String, String>>,
        // This method takes an AsyncApp to ensure it's invoked on the main thread,
        // otherwise git-credentials-manager won't work.
        cx: AsyncApp,
    ) -> BoxFuture<Result<RemoteCommandOutput>>;

    fn pull(
        &self,
        branch_name: String,
        upstream_name: String,
        askpass: AskPassDelegate,
        env: Arc<HashMap<String, String>>,
        // This method takes an AsyncApp to ensure it's invoked on the main thread,
        // otherwise git-credentials-manager won't work.
        cx: AsyncApp,
    ) -> BoxFuture<Result<RemoteCommandOutput>>;

    fn fetch(
        &self,
        fetch_options: FetchOptions,
        askpass: AskPassDelegate,
        env: Arc<HashMap<String, String>>,
        // This method takes an AsyncApp to ensure it's invoked on the main thread,
        // otherwise git-credentials-manager won't work.
        cx: AsyncApp,
    ) -> BoxFuture<Result<RemoteCommandOutput>>;

    fn get_remotes(&self, branch_name: Option<String>) -> BoxFuture<Result<Vec<Remote>>>;

    /// returns a list of remote branches that contain HEAD
    fn check_for_pushed_commit(&self) -> BoxFuture<Result<Vec<SharedString>>>;

    /// Run git diff
    fn diff(&self, diff: DiffType) -> BoxFuture<Result<String>>;

    /// Creates a checkpoint for the repository.
    fn checkpoint(&self) -> BoxFuture<'static, Result<GitRepositoryCheckpoint>>;

    /// Resets to a previously-created checkpoint.
    fn restore_checkpoint(&self, checkpoint: GitRepositoryCheckpoint) -> BoxFuture<Result<()>>;

    /// Compares two checkpoints, returning true if they are equal
    fn compare_checkpoints(
        &self,
        left: GitRepositoryCheckpoint,
        right: GitRepositoryCheckpoint,
    ) -> BoxFuture<Result<bool>>;

    /// Computes a diff between two checkpoints.
    fn diff_checkpoints(
        &self,
        base_checkpoint: GitRepositoryCheckpoint,
        target_checkpoint: GitRepositoryCheckpoint,
    ) -> BoxFuture<Result<String>>;
}

pub enum DiffType {
    HeadToIndex,
    HeadToWorktree,
}

#[derive(Debug, Clone, Copy, PartialEq, Eq, Deserialize, JsonSchema)]
pub enum PushOptions {
    SetUpstream,
    Force,
}

impl std::fmt::Debug for dyn GitRepository {
    fn fmt(&self, f: &mut std::fmt::Formatter<'_>) -> std::fmt::Result {
        f.debug_struct("dyn GitRepository<...>").finish()
    }
}

pub struct RealGitRepository {
    pub repository: Arc<Mutex<git2::Repository>>,
    pub git_binary_path: PathBuf,
    executor: BackgroundExecutor,
}

impl RealGitRepository {
    pub fn new(
        dotgit_path: &Path,
        git_binary_path: Option<PathBuf>,
        executor: BackgroundExecutor,
    ) -> Option<Self> {
        let workdir_root = dotgit_path.parent()?;
        let repository = git2::Repository::open(workdir_root).log_err()?;
        Some(Self {
            repository: Arc::new(Mutex::new(repository)),
            git_binary_path: git_binary_path.unwrap_or_else(|| PathBuf::from("git")),
            executor,
        })
    }

    fn working_directory(&self) -> Result<PathBuf> {
        self.repository
            .lock()
            .workdir()
            .context("failed to read git work directory")
            .map(Path::to_path_buf)
    }
}

#[derive(Clone, Debug)]
pub struct GitRepositoryCheckpoint {
    pub commit_sha: Oid,
}

impl GitRepository for RealGitRepository {
    fn reload_index(&self) {
        if let Ok(mut index) = self.repository.lock().index() {
            _ = index.read(false);
        }
    }

    fn path(&self) -> PathBuf {
        let repo = self.repository.lock();
        repo.path().into()
    }

    fn main_repository_path(&self) -> PathBuf {
        let repo = self.repository.lock();
        repo.commondir().into()
    }

    fn show(&self, commit: String) -> BoxFuture<Result<CommitDetails>> {
        let working_directory = self.working_directory();
        self.executor
            .spawn(async move {
                let working_directory = working_directory?;
                let output = new_std_command("git")
                    .current_dir(&working_directory)
                    .args([
                        "--no-optional-locks",
                        "show",
                        "--no-patch",
                        "--format=%H%x00%B%x00%at%x00%ae%x00%an%x00",
                        &commit,
                    ])
                    .output()?;
                let output = std::str::from_utf8(&output.stdout)?;
                let fields = output.split('\0').collect::<Vec<_>>();
                if fields.len() != 6 {
                    bail!("unexpected git-show output for {commit:?}: {output:?}")
                }
                let sha = fields[0].to_string().into();
                let message = fields[1].to_string().into();
                let commit_timestamp = fields[2].parse()?;
                let author_email = fields[3].to_string().into();
                let author_name = fields[4].to_string().into();
                Ok(CommitDetails {
                    sha,
                    message,
                    commit_timestamp,
                    author_email,
                    author_name,
                })
            })
            .boxed()
    }

    fn load_commit(&self, commit: String, cx: AsyncApp) -> BoxFuture<Result<CommitDiff>> {
        let Some(working_directory) = self.repository.lock().workdir().map(ToOwned::to_owned)
        else {
            return future::ready(Err(anyhow!("no working directory"))).boxed();
        };
        cx.background_spawn(async move {
            let show_output = util::command::new_std_command("git")
                .current_dir(&working_directory)
                .args([
                    "--no-optional-locks",
                    "show",
                    "--format=%P",
                    "-z",
                    "--no-renames",
                    "--name-status",
                ])
                .arg(&commit)
                .stdin(Stdio::null())
                .stdout(Stdio::piped())
                .stderr(Stdio::piped())
                .output()
                .context("starting git show process")?;

            let show_stdout = String::from_utf8_lossy(&show_output.stdout);
            let mut lines = show_stdout.split('\n');
            let parent_sha = lines.next().unwrap().trim().trim_end_matches('\0');
            let changes = parse_git_diff_name_status(lines.next().unwrap_or(""));

            let mut cat_file_process = util::command::new_std_command("git")
                .current_dir(&working_directory)
                .args(["--no-optional-locks", "cat-file", "--batch=%(objectsize)"])
                .stdin(Stdio::piped())
                .stdout(Stdio::piped())
                .stderr(Stdio::piped())
                .spawn()
                .context("starting git cat-file process")?;

            use std::io::Write as _;
            let mut files = Vec::<CommitFile>::new();
            let mut stdin = BufWriter::with_capacity(512, cat_file_process.stdin.take().unwrap());
            let mut stdout = BufReader::new(cat_file_process.stdout.take().unwrap());
            let mut info_line = String::new();
            let mut newline = [b'\0'];
            for (path, status_code) in changes {
                match status_code {
                    StatusCode::Modified => {
                        writeln!(&mut stdin, "{commit}:{}", path.display())?;
                        writeln!(&mut stdin, "{parent_sha}:{}", path.display())?;
                    }
                    StatusCode::Added => {
                        writeln!(&mut stdin, "{commit}:{}", path.display())?;
                    }
                    StatusCode::Deleted => {
                        writeln!(&mut stdin, "{parent_sha}:{}", path.display())?;
                    }
                    _ => continue,
                }
                stdin.flush()?;

                info_line.clear();
                stdout.read_line(&mut info_line)?;

                let len = info_line.trim_end().parse().with_context(|| {
                    format!("invalid object size output from cat-file {info_line}")
                })?;
                let mut text = vec![0; len];
                stdout.read_exact(&mut text)?;
                stdout.read_exact(&mut newline)?;
                let text = String::from_utf8_lossy(&text).to_string();

                let mut old_text = None;
                let mut new_text = None;
                match status_code {
                    StatusCode::Modified => {
                        info_line.clear();
                        stdout.read_line(&mut info_line)?;
                        let len = info_line.trim_end().parse().with_context(|| {
                            format!("invalid object size output from cat-file {}", info_line)
                        })?;
                        let mut parent_text = vec![0; len];
                        stdout.read_exact(&mut parent_text)?;
                        stdout.read_exact(&mut newline)?;
                        old_text = Some(String::from_utf8_lossy(&parent_text).to_string());
                        new_text = Some(text);
                    }
                    StatusCode::Added => new_text = Some(text),
                    StatusCode::Deleted => old_text = Some(text),
                    _ => continue,
                }

                files.push(CommitFile {
                    path: path.into(),
                    old_text,
                    new_text,
                })
            }

            Ok(CommitDiff { files })
        })
        .boxed()
    }

    fn reset(
        &self,
        commit: String,
        mode: ResetMode,
        env: Arc<HashMap<String, String>>,
    ) -> BoxFuture<Result<()>> {
        async move {
            let working_directory = self.working_directory();

            let mode_flag = match mode {
                ResetMode::Mixed => "--mixed",
                ResetMode::Soft => "--soft",
            };

            let output = new_smol_command(&self.git_binary_path)
                .envs(env.iter())
                .current_dir(&working_directory?)
                .args(["reset", mode_flag, &commit])
                .output()
                .await?;
            anyhow::ensure!(
                output.status.success(),
                "Failed to reset:\n{}",
                String::from_utf8_lossy(&output.stderr),
            );
            Ok(())
        }
        .boxed()
    }

    fn checkout_files(
        &self,
        commit: String,
        paths: Vec<RepoPath>,
        env: Arc<HashMap<String, String>>,
    ) -> BoxFuture<Result<()>> {
        let working_directory = self.working_directory();
        let git_binary_path = self.git_binary_path.clone();
        async move {
            if paths.is_empty() {
                return Ok(());
            }

            let output = new_smol_command(&git_binary_path)
                .current_dir(&working_directory?)
                .envs(env.iter())
                .args(["checkout", &commit, "--"])
                .args(paths.iter().map(|path| path.as_ref()))
                .output()
                .await?;
            anyhow::ensure!(
                output.status.success(),
                "Failed to checkout files:\n{}",
                String::from_utf8_lossy(&output.stderr),
            );
            Ok(())
        }
        .boxed()
    }

    fn load_index_text(&self, path: RepoPath) -> BoxFuture<Option<String>> {
        // https://git-scm.com/book/en/v2/Git-Internals-Git-Objects
        const GIT_MODE_SYMLINK: u32 = 0o120000;

        let repo = self.repository.clone();
        self.executor
            .spawn(async move {
                fn logic(repo: &git2::Repository, path: &RepoPath) -> Result<Option<String>> {
                    // This check is required because index.get_path() unwraps internally :(
                    check_path_to_repo_path_errors(path)?;

                    let mut index = repo.index()?;
                    index.read(false)?;

                    const STAGE_NORMAL: i32 = 0;
                    let oid = match index.get_path(path, STAGE_NORMAL) {
                        Some(entry) if entry.mode != GIT_MODE_SYMLINK => entry.id,
                        _ => return Ok(None),
                    };

                    let content = repo.find_blob(oid)?.content().to_owned();
                    Ok(String::from_utf8(content).ok())
                }

                match logic(&repo.lock(), &path) {
                    Ok(value) => return value,
                    Err(err) => log::error!("Error loading index text: {:?}", err),
                }
                None
            })
            .boxed()
    }

    fn load_committed_text(&self, path: RepoPath) -> BoxFuture<Option<String>> {
        let repo = self.repository.clone();
        self.executor
            .spawn(async move {
                let repo = repo.lock();
                let head = repo.head().ok()?.peel_to_tree().log_err()?;
                let entry = head.get_path(&path).ok()?;
                if entry.filemode() == i32::from(git2::FileMode::Link) {
                    return None;
                }
                let content = repo.find_blob(entry.id()).log_err()?.content().to_owned();
                String::from_utf8(content).ok()
            })
            .boxed()
    }

    fn set_index_text(
        &self,
        path: RepoPath,
        content: Option<String>,
        env: Arc<HashMap<String, String>>,
    ) -> BoxFuture<anyhow::Result<()>> {
        let working_directory = self.working_directory();
        let git_binary_path = self.git_binary_path.clone();
        self.executor
            .spawn(async move {
                let working_directory = working_directory?;
                if let Some(content) = content {
                    let mut child = new_smol_command(&git_binary_path)
                        .current_dir(&working_directory)
                        .envs(env.iter())
                        .args(["hash-object", "-w", "--stdin"])
                        .stdin(Stdio::piped())
                        .stdout(Stdio::piped())
                        .spawn()?;
                    child
                        .stdin
                        .take()
                        .unwrap()
                        .write_all(content.as_bytes())
                        .await?;
                    let output = child.output().await?.stdout;
                    let sha = String::from_utf8(output)?;

                    log::debug!("indexing SHA: {sha}, path {path:?}");

                    let output = new_smol_command(&git_binary_path)
                        .current_dir(&working_directory)
                        .envs(env.iter())
                        .args(["update-index", "--add", "--cacheinfo", "100644", &sha])
                        .arg(path.to_unix_style())
                        .output()
                        .await?;

                    anyhow::ensure!(
                        output.status.success(),
                        "Failed to stage:\n{}",
                        String::from_utf8_lossy(&output.stderr)
                    );
                } else {
                    let output = new_smol_command(&git_binary_path)
                        .current_dir(&working_directory)
                        .envs(env.iter())
                        .args(["update-index", "--force-remove"])
                        .arg(path.to_unix_style())
                        .output()
                        .await?;
                    anyhow::ensure!(
                        output.status.success(),
                        "Failed to unstage:\n{}",
                        String::from_utf8_lossy(&output.stderr)
                    );
                }

                Ok(())
            })
            .boxed()
    }

    fn remote_url(&self, name: &str) -> Option<String> {
        let repo = self.repository.lock();
        let remote = repo.find_remote(name).ok()?;
        remote.url().map(|url| url.to_string())
    }

    fn revparse_batch(&self, revs: Vec<String>) -> BoxFuture<Result<Vec<Option<String>>>> {
        let working_directory = self.working_directory();
        self.executor
            .spawn(async move {
                let working_directory = working_directory?;
                let mut process = new_std_command("git")
                    .current_dir(&working_directory)
                    .args([
                        "--no-optional-locks",
                        "cat-file",
                        "--batch-check=%(objectname)",
                    ])
                    .stdin(Stdio::piped())
                    .stdout(Stdio::piped())
                    .stderr(Stdio::piped())
                    .spawn()?;

                let stdin = process
                    .stdin
                    .take()
                    .context("no stdin for git cat-file subprocess")?;
                let mut stdin = BufWriter::new(stdin);
                for rev in &revs {
                    write!(&mut stdin, "{rev}\n")?;
                }
                drop(stdin);

                let output = process.wait_with_output()?;
                let output = std::str::from_utf8(&output.stdout)?;
                let shas = output
                    .lines()
                    .map(|line| {
                        if line.ends_with("missing") {
                            None
                        } else {
                            Some(line.to_string())
                        }
                    })
                    .collect::<Vec<_>>();

                if shas.len() != revs.len() {
                    // In an octopus merge, git cat-file still only outputs the first sha from MERGE_HEAD.
                    bail!("unexpected number of shas")
                }

                Ok(shas)
            })
            .boxed()
    }

    fn merge_message(&self) -> BoxFuture<Option<String>> {
        let path = self.path().join("MERGE_MSG");
        self.executor
            .spawn(async move { std::fs::read_to_string(&path).ok() })
            .boxed()
    }

    fn status(&self, path_prefixes: &[RepoPath]) -> BoxFuture<Result<GitStatus>> {
        let git_binary_path = self.git_binary_path.clone();
        let working_directory = self.working_directory();
        let path_prefixes = path_prefixes.to_owned();
        self.executor
            .spawn(async move {
                let output = new_std_command(&git_binary_path)
                    .current_dir(working_directory?)
                    .args(git_status_args(&path_prefixes))
                    .output()?;
                if output.status.success() {
                    let stdout = String::from_utf8_lossy(&output.stdout);
                    stdout.parse()
                } else {
                    let stderr = String::from_utf8_lossy(&output.stderr);
                    anyhow::bail!("git status failed: {stderr}");
                }
            })
            .boxed()
    }

    fn branches(&self) -> BoxFuture<Result<Vec<Branch>>> {
        let working_directory = self.working_directory();
        let git_binary_path = self.git_binary_path.clone();
        self.executor
            .spawn(async move {
                let fields = [
                    "%(HEAD)",
                    "%(objectname)",
                    "%(parent)",
                    "%(refname)",
                    "%(upstream)",
                    "%(upstream:track)",
                    "%(committerdate:unix)",
                    "%(contents:subject)",
                ]
                .join("%00");
                let args = vec![
                    "for-each-ref",
                    "refs/heads/**/*",
                    "refs/remotes/**/*",
                    "--format",
                    &fields,
                ];
                let working_directory = working_directory?;
                let output = new_smol_command(&git_binary_path)
                    .current_dir(&working_directory)
                    .args(args)
                    .output()
                    .await?;

                anyhow::ensure!(
                    output.status.success(),
                    "Failed to git git branches:\n{}",
                    String::from_utf8_lossy(&output.stderr)
                );

                let input = String::from_utf8_lossy(&output.stdout);

                let mut branches = parse_branch_input(&input)?;
                if branches.is_empty() {
                    let args = vec!["symbolic-ref", "--quiet", "HEAD"];

                    let output = new_smol_command(&git_binary_path)
                        .current_dir(&working_directory)
                        .args(args)
                        .output()
                        .await?;

                    // git symbolic-ref returns a non-0 exit code if HEAD points
                    // to something other than a branch
                    if output.status.success() {
                        let name = String::from_utf8_lossy(&output.stdout).trim().to_string();

                        branches.push(Branch {
                            ref_name: name.into(),
                            is_head: true,
                            upstream: None,
                            most_recent_commit: None,
                        });
                    }
                }

                Ok(branches)
            })
            .boxed()
    }

    fn change_branch(&self, name: String) -> BoxFuture<Result<()>> {
        let repo = self.repository.clone();
        self.executor
            .spawn(async move {
                let repo = repo.lock();
                let branch = if let Ok(branch) = repo.find_branch(&name, BranchType::Local) {
                    branch
                } else if let Ok(revision) = repo.find_branch(&name, BranchType::Remote) {
                    let (_, branch_name) =
                        name.split_once("/").context("Unexpected branch format")?;
                    let revision = revision.get();
                    let branch_commit = revision.peel_to_commit()?;
                    let mut branch = repo.branch(&branch_name, &branch_commit, false)?;
                    branch.set_upstream(Some(&name))?;
                    branch
                } else {
                    anyhow::bail!("Branch not found");
                };

                let revision = branch.get();
                let as_tree = revision.peel_to_tree()?;
                repo.checkout_tree(as_tree.as_object(), None)?;
                repo.set_head(
                    revision
                        .name()
                        .context("Branch name could not be retrieved")?,
                )?;
                Ok(())
            })
            .boxed()
    }

    fn create_branch(&self, name: String) -> BoxFuture<Result<()>> {
        let repo = self.repository.clone();
        self.executor
            .spawn(async move {
                let repo = repo.lock();
                let current_commit = repo.head()?.peel_to_commit()?;
                repo.branch(&name, &current_commit, false)?;
                Ok(())
            })
            .boxed()
    }

    fn blame(&self, path: RepoPath, content: Rope) -> BoxFuture<Result<crate::blame::Blame>> {
        let working_directory = self.working_directory();
        let git_binary_path = self.git_binary_path.clone();

        let remote_url = self
            .remote_url("upstream")
            .or_else(|| self.remote_url("origin"));

        self.executor
            .spawn(async move {
                crate::blame::Blame::for_path(
                    &git_binary_path,
                    &working_directory?,
                    &path,
                    &content,
                    remote_url,
                )
                .await
            })
            .boxed()
    }

    fn diff(&self, diff: DiffType) -> BoxFuture<Result<String>> {
        let working_directory = self.working_directory();
        let git_binary_path = self.git_binary_path.clone();
        self.executor
            .spawn(async move {
                let args = match diff {
                    DiffType::HeadToIndex => Some("--staged"),
                    DiffType::HeadToWorktree => None,
                };

                let output = new_smol_command(&git_binary_path)
                    .current_dir(&working_directory?)
                    .args(["diff"])
                    .args(args)
                    .output()
                    .await?;

                anyhow::ensure!(
                    output.status.success(),
                    "Failed to run git diff:\n{}",
                    String::from_utf8_lossy(&output.stderr)
                );
                Ok(String::from_utf8_lossy(&output.stdout).to_string())
            })
            .boxed()
    }

    fn stage_paths(
        &self,
        paths: Vec<RepoPath>,
        env: Arc<HashMap<String, String>>,
    ) -> BoxFuture<Result<()>> {
        let working_directory = self.working_directory();
        let git_binary_path = self.git_binary_path.clone();
        self.executor
            .spawn(async move {
                if !paths.is_empty() {
                    let output = new_smol_command(&git_binary_path)
                        .current_dir(&working_directory?)
                        .envs(env.iter())
                        .args(["update-index", "--add", "--remove", "--"])
                        .args(paths.iter().map(|p| p.to_unix_style()))
                        .output()
                        .await?;
                    anyhow::ensure!(
                        output.status.success(),
                        "Failed to stage paths:\n{}",
                        String::from_utf8_lossy(&output.stderr),
                    );
                }
                Ok(())
            })
            .boxed()
    }

    fn unstage_paths(
        &self,
        paths: Vec<RepoPath>,
        env: Arc<HashMap<String, String>>,
    ) -> BoxFuture<Result<()>> {
        let working_directory = self.working_directory();
        let git_binary_path = self.git_binary_path.clone();

        self.executor
            .spawn(async move {
                if !paths.is_empty() {
                    let output = new_smol_command(&git_binary_path)
                        .current_dir(&working_directory?)
                        .envs(env.iter())
                        .args(["reset", "--quiet", "--"])
                        .args(paths.iter().map(|p| p.as_ref()))
                        .output()
                        .await?;

                    anyhow::ensure!(
                        output.status.success(),
                        "Failed to unstage:\n{}",
                        String::from_utf8_lossy(&output.stderr),
                    );
                }
                Ok(())
            })
            .boxed()
    }

    fn commit(
        &self,
        message: SharedString,
        name_and_email: Option<(SharedString, SharedString)>,
        options: CommitOptions,
        env: Arc<HashMap<String, String>>,
    ) -> BoxFuture<Result<()>> {
        let working_directory = self.working_directory();
        self.executor
            .spawn(async move {
                let mut cmd = new_smol_command("git");
                cmd.current_dir(&working_directory?)
                    .envs(env.iter())
                    .args(["commit", "--quiet", "-m"])
                    .arg(&message.to_string())
                    .arg("--cleanup=strip");

                if options.amend {
                    cmd.arg("--amend");
                }

                if let Some((name, email)) = name_and_email {
                    cmd.arg("--author").arg(&format!("{name} <{email}>"));
                }

                let output = cmd.output().await?;

                anyhow::ensure!(
                    output.status.success(),
                    "Failed to commit:\n{}",
                    String::from_utf8_lossy(&output.stderr)
                );
                Ok(())
            })
            .boxed()
    }

    fn push(
        &self,
        branch_name: String,
        remote_name: String,
        options: Option<PushOptions>,
        ask_pass: AskPassDelegate,
        env: Arc<HashMap<String, String>>,
        cx: AsyncApp,
    ) -> BoxFuture<Result<RemoteCommandOutput>> {
        let working_directory = self.working_directory();
        let executor = cx.background_executor().clone();
        async move {
            let working_directory = working_directory?;
            let mut command = new_smol_command("git");
            command
                .envs(env.iter())
                .current_dir(&working_directory)
                .args(["push"])
                .args(options.map(|option| match option {
                    PushOptions::SetUpstream => "--set-upstream",
                    PushOptions::Force => "--force-with-lease",
                }))
                .arg(remote_name)
                .arg(format!("{}:{}", branch_name, branch_name))
                .stdin(smol::process::Stdio::null())
                .stdout(smol::process::Stdio::piped())
                .stderr(smol::process::Stdio::piped());

            run_git_command(env, ask_pass, command, &executor).await
        }
        .boxed()
    }

    fn pull(
        &self,
        branch_name: String,
        remote_name: String,
        ask_pass: AskPassDelegate,
        env: Arc<HashMap<String, String>>,
        cx: AsyncApp,
    ) -> BoxFuture<Result<RemoteCommandOutput>> {
        let working_directory = self.working_directory();
        let executor = cx.background_executor().clone();
        async move {
            let mut command = new_smol_command("git");
            command
                .envs(env.iter())
                .current_dir(&working_directory?)
                .args(["pull"])
                .arg(remote_name)
                .arg(branch_name)
                .stdout(smol::process::Stdio::piped())
                .stderr(smol::process::Stdio::piped());

            run_git_command(env, ask_pass, command, &executor).await
        }
        .boxed()
    }

    fn fetch(
        &self,
        fetch_options: FetchOptions,
        ask_pass: AskPassDelegate,
        env: Arc<HashMap<String, String>>,
        cx: AsyncApp,
    ) -> BoxFuture<Result<RemoteCommandOutput>> {
        let working_directory = self.working_directory();
        let remote_name = format!("{}", fetch_options);
        let executor = cx.background_executor().clone();
        async move {
            let mut command = new_smol_command("git");
            command
                .envs(env.iter())
                .current_dir(&working_directory?)
                .args(["fetch", &remote_name])
                .stdout(smol::process::Stdio::piped())
                .stderr(smol::process::Stdio::piped());

            run_git_command(env, ask_pass, command, &executor).await
        }
        .boxed()
    }

    fn get_remotes(&self, branch_name: Option<String>) -> BoxFuture<Result<Vec<Remote>>> {
        let working_directory = self.working_directory();
        let git_binary_path = self.git_binary_path.clone();
        self.executor
            .spawn(async move {
                let working_directory = working_directory?;
                if let Some(branch_name) = branch_name {
                    let output = new_smol_command(&git_binary_path)
                        .current_dir(&working_directory)
                        .args(["config", "--get"])
                        .arg(format!("branch.{}.remote", branch_name))
                        .output()
                        .await?;

                    if output.status.success() {
                        let remote_name = String::from_utf8_lossy(&output.stdout);

                        return Ok(vec![Remote {
                            name: remote_name.trim().to_string().into(),
                        }]);
                    }
                }

                let output = new_smol_command(&git_binary_path)
                    .current_dir(&working_directory)
                    .args(["remote"])
                    .output()
                    .await?;

                anyhow::ensure!(
                    output.status.success(),
                    "Failed to get remotes:\n{}",
                    String::from_utf8_lossy(&output.stderr)
                );
                let remote_names = String::from_utf8_lossy(&output.stdout)
                    .split('\n')
                    .filter(|name| !name.is_empty())
                    .map(|name| Remote {
                        name: name.trim().to_string().into(),
                    })
                    .collect();
                Ok(remote_names)
            })
            .boxed()
    }

    fn check_for_pushed_commit(&self) -> BoxFuture<Result<Vec<SharedString>>> {
        let working_directory = self.working_directory();
        let git_binary_path = self.git_binary_path.clone();
        self.executor
            .spawn(async move {
                let working_directory = working_directory?;
                let git_cmd = async |args: &[&str]| -> Result<String> {
                    let output = new_smol_command(&git_binary_path)
                        .current_dir(&working_directory)
                        .args(args)
                        .output()
                        .await?;
                    anyhow::ensure!(
                        output.status.success(),
                        String::from_utf8_lossy(&output.stderr).to_string()
                    );
                    Ok(String::from_utf8(output.stdout)?)
                };

                let head = git_cmd(&["rev-parse", "HEAD"])
                    .await
                    .context("Failed to get HEAD")?
                    .trim()
                    .to_owned();

                let mut remote_branches = vec![];
                let mut add_if_matching = async |remote_head: &str| {
                    if let Ok(merge_base) = git_cmd(&["merge-base", &head, remote_head]).await {
                        if merge_base.trim() == head {
                            if let Some(s) = remote_head.strip_prefix("refs/remotes/") {
                                remote_branches.push(s.to_owned().into());
                            }
                        }
                    }
                };

                // check the main branch of each remote
                let remotes = git_cmd(&["remote"])
                    .await
                    .context("Failed to get remotes")?;
                for remote in remotes.lines() {
                    if let Ok(remote_head) =
                        git_cmd(&["symbolic-ref", &format!("refs/remotes/{remote}/HEAD")]).await
                    {
                        add_if_matching(remote_head.trim()).await;
                    }
                }

                // ... and the remote branch that the checked-out one is tracking
                if let Ok(remote_head) =
                    git_cmd(&["rev-parse", "--symbolic-full-name", "@{u}"]).await
                {
                    add_if_matching(remote_head.trim()).await;
                }

                Ok(remote_branches)
            })
            .boxed()
    }

    fn checkpoint(&self) -> BoxFuture<'static, Result<GitRepositoryCheckpoint>> {
        let working_directory = self.working_directory();
        let git_binary_path = self.git_binary_path.clone();
        let executor = self.executor.clone();
        self.executor
            .spawn(async move {
                let working_directory = working_directory?;
                let mut git = GitBinary::new(git_binary_path, working_directory.clone(), executor)
                    .envs(checkpoint_author_envs());
                git.with_temp_index(async |git| {
                    let head_sha = git.run(&["rev-parse", "HEAD"]).await.ok();
                    let mut excludes = exclude_files(git).await?;

                    git.run(&["add", "--all"]).await?;
                    let tree = git.run(&["write-tree"]).await?;
                    let checkpoint_sha = if let Some(head_sha) = head_sha.as_deref() {
                        git.run(&["commit-tree", &tree, "-p", head_sha, "-m", "Checkpoint"])
                            .await?
                    } else {
                        git.run(&["commit-tree", &tree, "-m", "Checkpoint"]).await?
                    };

                    excludes.restore_original().await?;

                    Ok(GitRepositoryCheckpoint {
                        commit_sha: checkpoint_sha.parse()?,
                    })
                })
                .await
            })
            .boxed()
    }

    fn restore_checkpoint(&self, checkpoint: GitRepositoryCheckpoint) -> BoxFuture<Result<()>> {
        let working_directory = self.working_directory();
        let git_binary_path = self.git_binary_path.clone();

        let executor = self.executor.clone();
        self.executor
            .spawn(async move {
                let working_directory = working_directory?;

                let git = GitBinary::new(git_binary_path, working_directory, executor);
                git.run(&[
                    "restore",
                    "--source",
                    &checkpoint.commit_sha.to_string(),
                    "--worktree",
                    ".",
                ])
                .await?;

                // TODO: We don't track binary and large files anymore,
                //       so the following call would delete them.
                //       Implement an alternative way to track files added by agent.
                //
                // git.with_temp_index(async move |git| {
                //     git.run(&["read-tree", &checkpoint.commit_sha.to_string()])
                //         .await?;
                //     git.run(&["clean", "-d", "--force"]).await
                // })
                // .await?;

                Ok(())
            })
            .boxed()
    }

    fn compare_checkpoints(
        &self,
        left: GitRepositoryCheckpoint,
        right: GitRepositoryCheckpoint,
    ) -> BoxFuture<Result<bool>> {
        let working_directory = self.working_directory();
        let git_binary_path = self.git_binary_path.clone();

        let executor = self.executor.clone();
        self.executor
            .spawn(async move {
                let working_directory = working_directory?;
                let git = GitBinary::new(git_binary_path, working_directory, executor);
                let result = git
                    .run(&[
                        "diff-tree",
                        "--quiet",
                        &left.commit_sha.to_string(),
                        &right.commit_sha.to_string(),
                    ])
                    .await;
                match result {
                    Ok(_) => Ok(true),
                    Err(error) => {
                        if let Some(GitBinaryCommandError { status, .. }) =
                            error.downcast_ref::<GitBinaryCommandError>()
                        {
                            if status.code() == Some(1) {
                                return Ok(false);
                            }
                        }

                        Err(error)
                    }
                }
            })
            .boxed()
    }

    fn diff_checkpoints(
        &self,
        base_checkpoint: GitRepositoryCheckpoint,
        target_checkpoint: GitRepositoryCheckpoint,
    ) -> BoxFuture<Result<String>> {
        let working_directory = self.working_directory();
        let git_binary_path = self.git_binary_path.clone();

        let executor = self.executor.clone();
        self.executor
            .spawn(async move {
                let working_directory = working_directory?;
                let git = GitBinary::new(git_binary_path, working_directory, executor);
                git.run(&[
                    "diff",
                    "--find-renames",
                    "--patch",
                    &base_checkpoint.commit_sha.to_string(),
                    &target_checkpoint.commit_sha.to_string(),
                ])
                .await
            })
            .boxed()
    }
}

fn git_status_args(path_prefixes: &[RepoPath]) -> Vec<OsString> {
    let mut args = vec![
        OsString::from("--no-optional-locks"),
        OsString::from("status"),
        OsString::from("--porcelain=v1"),
        OsString::from("--untracked-files=all"),
        OsString::from("--no-renames"),
        OsString::from("-z"),
    ];
    args.extend(path_prefixes.iter().map(|path_prefix| {
        if path_prefix.0.as_ref() == Path::new("") {
            Path::new(".").into()
        } else {
            path_prefix.as_os_str().into()
        }
    }));
    args
}

/// Temporarily git-ignore commonly ignored files and files over 2MB
async fn exclude_files(git: &GitBinary) -> Result<GitExcludeOverride> {
    const MAX_SIZE: u64 = 2 * 1024 * 1024; // 2 MB
    let mut excludes = git.with_exclude_overrides().await?;
    excludes
        .add_excludes(include_str!("./checkpoint.gitignore"))
        .await?;

    let working_directory = git.working_directory.clone();
    let untracked_files = git.list_untracked_files().await?;
    let excluded_paths = untracked_files.into_iter().map(|path| {
        let working_directory = working_directory.clone();
        smol::spawn(async move {
            let full_path = working_directory.join(path.clone());
            match smol::fs::metadata(&full_path).await {
                Ok(metadata) if metadata.is_file() && metadata.len() >= MAX_SIZE => {
                    Some(PathBuf::from("/").join(path.clone()))
                }
                _ => None,
            }
        })
    });

    let excluded_paths = futures::future::join_all(excluded_paths).await;
    let excluded_paths = excluded_paths.into_iter().flatten().collect::<Vec<_>>();

    if !excluded_paths.is_empty() {
        let exclude_patterns = excluded_paths
            .into_iter()
            .map(|path| path.to_string_lossy().to_string())
            .collect::<Vec<_>>()
            .join("\n");
        excludes.add_excludes(&exclude_patterns).await?;
    }

    Ok(excludes)
}

struct GitBinary {
    git_binary_path: PathBuf,
    working_directory: PathBuf,
    executor: BackgroundExecutor,
    index_file_path: Option<PathBuf>,
    envs: HashMap<String, String>,
}

impl GitBinary {
    fn new(
        git_binary_path: PathBuf,
        working_directory: PathBuf,
        executor: BackgroundExecutor,
    ) -> Self {
        Self {
            git_binary_path,
            working_directory,
            executor,
            index_file_path: None,
            envs: HashMap::default(),
        }
    }

    async fn list_untracked_files(&self) -> Result<Vec<PathBuf>> {
        let status_output = self
            .run(&["status", "--porcelain=v1", "--untracked-files=all", "-z"])
            .await?;

        let paths = status_output
            .split('\0')
            .filter(|entry| entry.len() >= 3 && entry.starts_with("?? "))
            .map(|entry| PathBuf::from(&entry[3..]))
            .collect::<Vec<_>>();
        Ok(paths)
    }

    fn envs(mut self, envs: HashMap<String, String>) -> Self {
        self.envs = envs;
        self
    }

    pub async fn with_temp_index<R>(
        &mut self,
        f: impl AsyncFnOnce(&Self) -> Result<R>,
    ) -> Result<R> {
        let index_file_path = self.path_for_index_id(Uuid::new_v4());

        let delete_temp_index = util::defer({
            let index_file_path = index_file_path.clone();
            let executor = self.executor.clone();
            move || {
                executor
                    .spawn(async move {
                        smol::fs::remove_file(index_file_path).await.log_err();
                    })
                    .detach();
            }
        });

        // Copy the default index file so that Git doesn't have to rebuild the
        // whole index from scratch. This might fail if this is an empty repository.
        smol::fs::copy(
            self.working_directory.join(".git").join("index"),
            &index_file_path,
        )
        .await
        .ok();

        self.index_file_path = Some(index_file_path.clone());
        let result = f(self).await;
        self.index_file_path = None;
        let result = result?;

        smol::fs::remove_file(index_file_path).await.ok();
        delete_temp_index.abort();

        Ok(result)
    }

    pub async fn with_exclude_overrides(&self) -> Result<GitExcludeOverride> {
        let path = self
            .working_directory
            .join(".git")
            .join("info")
            .join("exclude");

        GitExcludeOverride::new(path).await
    }

    fn path_for_index_id(&self, id: Uuid) -> PathBuf {
        self.working_directory
            .join(".git")
            .join(format!("index-{}.tmp", id))
    }

    pub async fn run<S>(&self, args: impl IntoIterator<Item = S>) -> Result<String>
    where
        S: AsRef<OsStr>,
    {
        let mut stdout = self.run_raw(args).await?;
        if stdout.chars().last() == Some('\n') {
            stdout.pop();
        }
        Ok(stdout)
    }

    /// Returns the result of the command without trimming the trailing newline.
    pub async fn run_raw<S>(&self, args: impl IntoIterator<Item = S>) -> Result<String>
    where
        S: AsRef<OsStr>,
    {
        let mut command = self.build_command(args);
        let output = command.output().await?;
        anyhow::ensure!(
            output.status.success(),
            GitBinaryCommandError {
                stdout: String::from_utf8_lossy(&output.stdout).to_string(),
                status: output.status,
            }
        );
        Ok(String::from_utf8(output.stdout)?)
    }

    fn build_command<S>(&self, args: impl IntoIterator<Item = S>) -> smol::process::Command
    where
        S: AsRef<OsStr>,
    {
        let mut command = new_smol_command(&self.git_binary_path);
        command.current_dir(&self.working_directory);
        command.args(args);
        if let Some(index_file_path) = self.index_file_path.as_ref() {
            command.env("GIT_INDEX_FILE", index_file_path);
        }
        command.envs(&self.envs);
        command
    }
}

#[derive(Error, Debug)]
#[error("Git command failed: {stdout}")]
struct GitBinaryCommandError {
    stdout: String,
    status: ExitStatus,
}

async fn run_git_command(
    env: Arc<HashMap<String, String>>,
    ask_pass: AskPassDelegate,
    mut command: smol::process::Command,
    executor: &BackgroundExecutor,
) -> Result<RemoteCommandOutput> {
    if env.contains_key("GIT_ASKPASS") {
        let git_process = command.spawn()?;
        let output = git_process.output().await?;
        anyhow::ensure!(
            output.status.success(),
            "{}",
            String::from_utf8_lossy(&output.stderr)
        );
        Ok(RemoteCommandOutput {
            stdout: String::from_utf8_lossy(&output.stdout).to_string(),
            stderr: String::from_utf8_lossy(&output.stderr).to_string(),
        })
    } else {
        let ask_pass = AskPassSession::new(executor, ask_pass).await?;
        command
            .env("GIT_ASKPASS", ask_pass.script_path())
            .env("SSH_ASKPASS", ask_pass.script_path())
            .env("SSH_ASKPASS_REQUIRE", "force");
        let git_process = command.spawn()?;

        run_askpass_command(ask_pass, git_process).await
    }
}

async fn run_askpass_command(
    mut ask_pass: AskPassSession,
    git_process: smol::process::Child,
) -> anyhow::Result<RemoteCommandOutput> {
    select_biased! {
        result = ask_pass.run().fuse() => {
            match result {
                AskPassResult::CancelledByUser => {
                    Err(anyhow!(REMOTE_CANCELLED_BY_USER))?
                }
                AskPassResult::Timedout => {
                    Err(anyhow!("Connecting to host timed out"))?
                }
            }
        }
        output = git_process.output().fuse() => {
            let output = output?;
            anyhow::ensure!(
                output.status.success(),
                "{}",
                String::from_utf8_lossy(&output.stderr)
            );
            Ok(RemoteCommandOutput {
                stdout: String::from_utf8_lossy(&output.stdout).to_string(),
                stderr: String::from_utf8_lossy(&output.stderr).to_string(),
            })
        }
    }
}

pub static WORK_DIRECTORY_REPO_PATH: LazyLock<RepoPath> =
    LazyLock::new(|| RepoPath(Path::new("").into()));

#[derive(Clone, Debug, Ord, Hash, PartialOrd, Eq, PartialEq)]
pub struct RepoPath(pub Arc<Path>);

impl RepoPath {
    pub fn new(path: PathBuf) -> Self {
        debug_assert!(path.is_relative(), "Repo paths must be relative");

        RepoPath(path.into())
    }

    pub fn from_str(path: &str) -> Self {
        let path = Path::new(path);
        debug_assert!(path.is_relative(), "Repo paths must be relative");

        RepoPath(path.into())
    }

    pub fn to_unix_style(&self) -> Cow<'_, OsStr> {
        #[cfg(target_os = "windows")]
        {
            use std::ffi::OsString;

            let path = self.0.as_os_str().to_string_lossy().replace("\\", "/");
            Cow::Owned(OsString::from(path))
        }
        #[cfg(not(target_os = "windows"))]
        {
            Cow::Borrowed(self.0.as_os_str())
        }
    }
}

impl std::fmt::Display for RepoPath {
    fn fmt(&self, f: &mut std::fmt::Formatter<'_>) -> std::fmt::Result {
        self.0.to_string_lossy().fmt(f)
    }
}

impl From<&Path> for RepoPath {
    fn from(value: &Path) -> Self {
        RepoPath::new(value.into())
    }
}

impl From<Arc<Path>> for RepoPath {
    fn from(value: Arc<Path>) -> Self {
        RepoPath(value)
    }
}

impl From<PathBuf> for RepoPath {
    fn from(value: PathBuf) -> Self {
        RepoPath::new(value)
    }
}

impl From<&str> for RepoPath {
    fn from(value: &str) -> Self {
        Self::from_str(value)
    }
}

impl Default for RepoPath {
    fn default() -> Self {
        RepoPath(Path::new("").into())
    }
}

impl AsRef<Path> for RepoPath {
    fn as_ref(&self) -> &Path {
        self.0.as_ref()
    }
}

impl std::ops::Deref for RepoPath {
    type Target = Path;

    fn deref(&self) -> &Self::Target {
        &self.0
    }
}

impl Borrow<Path> for RepoPath {
    fn borrow(&self) -> &Path {
        self.0.as_ref()
    }
}

#[derive(Debug)]
pub struct RepoPathDescendants<'a>(pub &'a Path);

impl MapSeekTarget<RepoPath> for RepoPathDescendants<'_> {
    fn cmp_cursor(&self, key: &RepoPath) -> Ordering {
        if key.starts_with(self.0) {
            Ordering::Greater
        } else {
            self.0.cmp(key)
        }
    }
}

fn parse_branch_input(input: &str) -> Result<Vec<Branch>> {
    let mut branches = Vec::new();
    for line in input.split('\n') {
        if line.is_empty() {
            continue;
        }
        let mut fields = line.split('\x00');
        let is_current_branch = fields.next().context("no HEAD")? == "*";
        let head_sha: SharedString = fields.next().context("no objectname")?.to_string().into();
        let parent_sha: SharedString = fields.next().context("no parent")?.to_string().into();
        let ref_name = fields.next().context("no refname")?.to_string().into();
        let upstream_name = fields.next().context("no upstream")?.to_string();
        let upstream_tracking = parse_upstream_track(fields.next().context("no upstream:track")?)?;
        let commiterdate = fields.next().context("no committerdate")?.parse::<i64>()?;
        let subject: SharedString = fields
            .next()
            .context("no contents:subject")?
            .to_string()
            .into();

        branches.push(Branch {
            is_head: is_current_branch,
            ref_name: ref_name,
            most_recent_commit: Some(CommitSummary {
                sha: head_sha,
                subject,
                commit_timestamp: commiterdate,
                has_parent: !parent_sha.is_empty(),
            }),
            upstream: if upstream_name.is_empty() {
                None
            } else {
                Some(Upstream {
                    ref_name: upstream_name.into(),
                    tracking: upstream_tracking,
                })
            },
        })
    }

    Ok(branches)
}

fn parse_upstream_track(upstream_track: &str) -> Result<UpstreamTracking> {
    if upstream_track == "" {
        return Ok(UpstreamTracking::Tracked(UpstreamTrackingStatus {
            ahead: 0,
            behind: 0,
        }));
    }

    let upstream_track = upstream_track.strip_prefix("[").context("missing [")?;
    let upstream_track = upstream_track.strip_suffix("]").context("missing [")?;
    let mut ahead: u32 = 0;
    let mut behind: u32 = 0;
    for component in upstream_track.split(", ") {
        if component == "gone" {
            return Ok(UpstreamTracking::Gone);
        }
        if let Some(ahead_num) = component.strip_prefix("ahead ") {
            ahead = ahead_num.parse::<u32>()?;
        }
        if let Some(behind_num) = component.strip_prefix("behind ") {
            behind = behind_num.parse::<u32>()?;
        }
    }
    Ok(UpstreamTracking::Tracked(UpstreamTrackingStatus {
        ahead,
        behind,
    }))
}

fn check_path_to_repo_path_errors(relative_file_path: &Path) -> Result<()> {
    match relative_file_path.components().next() {
        None => anyhow::bail!("repo path should not be empty"),
        Some(Component::Prefix(_)) => anyhow::bail!(
            "repo path `{}` should be relative, not a windows prefix",
            relative_file_path.to_string_lossy()
        ),
        Some(Component::RootDir) => {
            anyhow::bail!(
                "repo path `{}` should be relative",
                relative_file_path.to_string_lossy()
            )
        }
        Some(Component::CurDir) => {
            anyhow::bail!(
                "repo path `{}` should not start with `.`",
                relative_file_path.to_string_lossy()
            )
        }
        Some(Component::ParentDir) => {
            anyhow::bail!(
                "repo path `{}` should not start with `..`",
                relative_file_path.to_string_lossy()
            )
        }
        _ => Ok(()),
    }
}

fn checkpoint_author_envs() -> HashMap<String, String> {
    HashMap::from_iter([
        ("GIT_AUTHOR_NAME".to_string(), "Zed".to_string()),
        ("GIT_AUTHOR_EMAIL".to_string(), "hi@zed.dev".to_string()),
        ("GIT_COMMITTER_NAME".to_string(), "Zed".to_string()),
        ("GIT_COMMITTER_EMAIL".to_string(), "hi@zed.dev".to_string()),
    ])
}

#[cfg(test)]
mod tests {
    use super::*;
    use gpui::TestAppContext;

    #[gpui::test]
    async fn test_checkpoint_basic(cx: &mut TestAppContext) {
        cx.executor().allow_parking();

        let repo_dir = tempfile::tempdir().unwrap();

        git2::Repository::init(repo_dir.path()).unwrap();
        let file_path = repo_dir.path().join("file");
        smol::fs::write(&file_path, "initial").await.unwrap();

        let repo =
            RealGitRepository::new(&repo_dir.path().join(".git"), None, cx.executor()).unwrap();
        repo.stage_paths(
            vec![RepoPath::from_str("file")],
            Arc::new(HashMap::default()),
        )
        .await
        .unwrap();
        repo.commit(
            "Initial commit".into(),
            None,
            CommitOptions::default(),
            Arc::new(checkpoint_author_envs()),
        )
        .await
        .unwrap();

        smol::fs::write(&file_path, "modified before checkpoint")
            .await
            .unwrap();
        smol::fs::write(repo_dir.path().join("new_file_before_checkpoint"), "1")
            .await
            .unwrap();
        let checkpoint = repo.checkpoint().await.unwrap();

        // Ensure the user can't see any branches after creating a checkpoint.
        assert_eq!(repo.branches().await.unwrap().len(), 1);

        smol::fs::write(&file_path, "modified after checkpoint")
            .await
            .unwrap();
        repo.stage_paths(
            vec![RepoPath::from_str("file")],
            Arc::new(HashMap::default()),
        )
        .await
        .unwrap();
        repo.commit(
            "Commit after checkpoint".into(),
            None,
            CommitOptions::default(),
            Arc::new(checkpoint_author_envs()),
        )
        .await
        .unwrap();

        smol::fs::remove_file(repo_dir.path().join("new_file_before_checkpoint"))
            .await
            .unwrap();
        smol::fs::write(repo_dir.path().join("new_file_after_checkpoint"), "2")
            .await
            .unwrap();

        // Ensure checkpoint stays alive even after a Git GC.
        repo.gc().await.unwrap();
        repo.restore_checkpoint(checkpoint.clone()).await.unwrap();

        assert_eq!(
            smol::fs::read_to_string(&file_path).await.unwrap(),
            "modified before checkpoint"
        );
        assert_eq!(
            smol::fs::read_to_string(repo_dir.path().join("new_file_before_checkpoint"))
                .await
                .unwrap(),
            "1"
        );
        // See TODO above
        // assert_eq!(
        //     smol::fs::read_to_string(repo_dir.path().join("new_file_after_checkpoint"))
        //         .await
        //         .ok(),
        //     None
        // );
    }

    #[gpui::test]
    async fn test_checkpoint_empty_repo(cx: &mut TestAppContext) {
        cx.executor().allow_parking();

        let repo_dir = tempfile::tempdir().unwrap();
        git2::Repository::init(repo_dir.path()).unwrap();
        let repo =
            RealGitRepository::new(&repo_dir.path().join(".git"), None, cx.executor()).unwrap();

        smol::fs::write(repo_dir.path().join("foo"), "foo")
            .await
            .unwrap();
        let checkpoint_sha = repo.checkpoint().await.unwrap();

        // Ensure the user can't see any branches after creating a checkpoint.
        assert_eq!(repo.branches().await.unwrap().len(), 1);

        smol::fs::write(repo_dir.path().join("foo"), "bar")
            .await
            .unwrap();
        smol::fs::write(repo_dir.path().join("baz"), "qux")
            .await
            .unwrap();
        repo.restore_checkpoint(checkpoint_sha).await.unwrap();
        assert_eq!(
            smol::fs::read_to_string(repo_dir.path().join("foo"))
                .await
                .unwrap(),
            "foo"
        );
        // See TODOs above
        // assert_eq!(
        //     smol::fs::read_to_string(repo_dir.path().join("baz"))
        //         .await
        //         .ok(),
        //     None
        // );
    }

    #[gpui::test]
    async fn test_compare_checkpoints(cx: &mut TestAppContext) {
        cx.executor().allow_parking();

        let repo_dir = tempfile::tempdir().unwrap();
        git2::Repository::init(repo_dir.path()).unwrap();
        let repo =
            RealGitRepository::new(&repo_dir.path().join(".git"), None, cx.executor()).unwrap();

        smol::fs::write(repo_dir.path().join("file1"), "content1")
            .await
            .unwrap();
        let checkpoint1 = repo.checkpoint().await.unwrap();

        smol::fs::write(repo_dir.path().join("file2"), "content2")
            .await
            .unwrap();
        let checkpoint2 = repo.checkpoint().await.unwrap();

        assert!(
            !repo
                .compare_checkpoints(checkpoint1, checkpoint2.clone())
                .await
                .unwrap()
        );

        let checkpoint3 = repo.checkpoint().await.unwrap();
        assert!(
            repo.compare_checkpoints(checkpoint2, checkpoint3)
                .await
                .unwrap()
        );
    }

    #[gpui::test]
    async fn test_checkpoint_exclude_binary_files(cx: &mut TestAppContext) {
        cx.executor().allow_parking();

        let repo_dir = tempfile::tempdir().unwrap();
        let text_path = repo_dir.path().join("main.rs");
        let bin_path = repo_dir.path().join("binary.o");

        git2::Repository::init(repo_dir.path()).unwrap();

        smol::fs::write(&text_path, "fn main() {}").await.unwrap();

        smol::fs::write(&bin_path, "some binary file here")
            .await
            .unwrap();

        let repo =
            RealGitRepository::new(&repo_dir.path().join(".git"), None, cx.executor()).unwrap();

        // initial commit
        repo.stage_paths(
            vec![RepoPath::from_str("main.rs")],
            Arc::new(HashMap::default()),
        )
        .await
        .unwrap();
        repo.commit(
            "Initial commit".into(),
            None,
            CommitOptions::default(),
            Arc::new(checkpoint_author_envs()),
        )
        .await
        .unwrap();

        let checkpoint = repo.checkpoint().await.unwrap();

        smol::fs::write(&text_path, "fn main() { println!(\"Modified\"); }")
            .await
            .unwrap();
        smol::fs::write(&bin_path, "Modified binary file")
            .await
            .unwrap();

        repo.restore_checkpoint(checkpoint).await.unwrap();

        // Text files should be restored to checkpoint state,
        // but binaries should not (they aren't tracked)
        assert_eq!(
            smol::fs::read_to_string(&text_path).await.unwrap(),
            "fn main() {}"
        );

        assert_eq!(
            smol::fs::read_to_string(&bin_path).await.unwrap(),
            "Modified binary file"
        );
    }

    #[test]
    fn test_branches_parsing() {
        // suppress "help: octal escapes are not supported, `\0` is always null"
        #[allow(clippy::octal_escapes)]
        let input = "*\0060964da10574cd9bf06463a53bf6e0769c5c45e\0\0refs/heads/zed-patches\0refs/remotes/origin/zed-patches\0\01733187470\0generated protobuf\n";
        assert_eq!(
            parse_branch_input(&input).unwrap(),
            vec![Branch {
                is_head: true,
                ref_name: "refs/heads/zed-patches".into(),
                upstream: Some(Upstream {
                    ref_name: "refs/remotes/origin/zed-patches".into(),
                    tracking: UpstreamTracking::Tracked(UpstreamTrackingStatus {
                        ahead: 0,
                        behind: 0
                    })
                }),
                most_recent_commit: Some(CommitSummary {
                    sha: "060964da10574cd9bf06463a53bf6e0769c5c45e".into(),
                    subject: "generated protobuf".into(),
                    commit_timestamp: 1733187470,
                    has_parent: false,
                })
            }]
        )
    }

    impl RealGitRepository {
        /// Force a Git garbage collection on the repository.
        fn gc(&self) -> BoxFuture<Result<()>> {
            let working_directory = self.working_directory();
            let git_binary_path = self.git_binary_path.clone();
            let executor = self.executor.clone();
            self.executor
                .spawn(async move {
                    let git_binary_path = git_binary_path.clone();
                    let working_directory = working_directory?;
                    let git = GitBinary::new(git_binary_path, working_directory, executor);
                    git.run(&["gc", "--prune"]).await?;
                    Ok(())
                })
                .boxed()
        }
    }
}<|MERGE_RESOLUTION|>--- conflicted
+++ resolved
@@ -200,21 +200,6 @@
 }
 
 impl FetchOptions {
-<<<<<<< HEAD
-    pub fn to_proto(&self) -> String {
-        match self {
-            FetchOptions::All => "--all".to_string(),
-            FetchOptions::Remote(remote) => remote.clone().name.into(),
-        }
-    }
-
-    pub fn from_proto(remote_name: String) -> Self {
-        match remote_name {
-            val if val.eq("--all") => Self::All,
-            _ => Self::Remote(Remote {
-                name: remote_name.into(),
-            }),
-=======
     pub fn to_proto(&self) -> Option<String> {
         match self {
             FetchOptions::All => None,
@@ -226,17 +211,12 @@
         match remote_name {
             Some(name) => FetchOptions::Remote(Remote { name: name.into() }),
             None => FetchOptions::All,
->>>>>>> 35a119d5
         }
     }
 
     pub fn name(&self) -> SharedString {
         match self {
-<<<<<<< HEAD
-            Self::All => "all".into(),
-=======
             Self::All => "Fetch all remotes".into(),
->>>>>>> 35a119d5
             Self::Remote(remote) => remote.name.clone(),
         }
     }
