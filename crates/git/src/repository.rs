--- conflicted
+++ resolved
@@ -326,16 +326,11 @@
 
     fn fetch(
         &self,
-<<<<<<< HEAD
         fetch_options: FetchOptions,
-        askpass: AskPassSession,
-        env: HashMap<String, String>,
-=======
         askpass: AskPassDelegate,
         env: Arc<HashMap<String, String>>,
         // This method takes an AsyncApp to ensure it's invoked on the main thread,
         // otherwise git-credentials-manager won't work.
->>>>>>> 57d7bc23
         cx: AsyncApp,
     ) -> BoxFuture<Result<RemoteCommandOutput>>;
 
@@ -1102,22 +1097,14 @@
 
     fn fetch(
         &self,
-<<<<<<< HEAD
         fetch_options: FetchOptions,
-        ask_pass: AskPassSession,
-        env: HashMap<String, String>,
-        _cx: AsyncApp,
-    ) -> BoxFuture<Result<RemoteCommandOutput>> {
-        let working_directory = self.working_directory();
-        let remote_name = format!("{}", fetch_options);
-=======
         ask_pass: AskPassDelegate,
         env: Arc<HashMap<String, String>>,
         cx: AsyncApp,
     ) -> BoxFuture<Result<RemoteCommandOutput>> {
         let working_directory = self.working_directory();
+        let remote_name = format!("{}", fetch_options);
         let executor = cx.background_executor().clone();
->>>>>>> 57d7bc23
         async move {
             let mut command = new_smol_command("git");
             command
