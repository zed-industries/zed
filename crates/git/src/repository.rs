use crate::status::GitStatus;
use crate::SHORT_SHA_LENGTH;
use anyhow::{anyhow, Context as _, Result};
use askpass::{AskPassResult, AskPassSession};
use collections::HashMap;
use futures::future::BoxFuture;
use futures::{select_biased, AsyncWriteExt, FutureExt as _};
use git2::BranchType;
use gpui::{AppContext, AsyncApp, SharedString};
use parking_lot::Mutex;
use rope::Rope;
use schemars::JsonSchema;
use serde::Deserialize;
use std::borrow::Borrow;
use std::path::Component;
use std::process::Stdio;
use std::sync::LazyLock;
use std::{
    cmp::Ordering,
    path::{Path, PathBuf},
    sync::Arc,
};
use sum_tree::MapSeekTarget;
use util::command::new_smol_command;
use util::ResultExt;

pub const REMOTE_CANCELLED_BY_USER: &str = "Operation cancelled by user";

#[derive(Clone, Debug, Hash, PartialEq, Eq)]
pub struct Branch {
    pub is_head: bool,
    pub name: SharedString,
    pub upstream: Option<Upstream>,
    pub most_recent_commit: Option<CommitSummary>,
}

impl Branch {
    pub fn tracking_status(&self) -> Option<UpstreamTrackingStatus> {
        self.upstream
            .as_ref()
            .and_then(|upstream| upstream.tracking.status())
    }

    pub fn priority_key(&self) -> (bool, Option<i64>) {
        (
            self.is_head,
            self.most_recent_commit
                .as_ref()
                .map(|commit| commit.commit_timestamp),
        )
    }
}

#[derive(Clone, Debug, Hash, PartialEq, Eq)]
pub struct Upstream {
    pub ref_name: SharedString,
    pub tracking: UpstreamTracking,
}

impl Upstream {
    pub fn remote_name(&self) -> Option<&str> {
        self.ref_name
            .strip_prefix("refs/remotes/")
            .and_then(|stripped| stripped.split("/").next())
    }
}

#[derive(Clone, Copy, Debug, Hash, PartialEq, Eq)]
pub enum UpstreamTracking {
    /// Remote ref not present in local repository.
    Gone,
    /// Remote ref present in local repository (fetched from remote).
    Tracked(UpstreamTrackingStatus),
}

impl From<UpstreamTrackingStatus> for UpstreamTracking {
    fn from(status: UpstreamTrackingStatus) -> Self {
        UpstreamTracking::Tracked(status)
    }
}

impl UpstreamTracking {
    pub fn is_gone(&self) -> bool {
        matches!(self, UpstreamTracking::Gone)
    }

    pub fn status(&self) -> Option<UpstreamTrackingStatus> {
        match self {
            UpstreamTracking::Gone => None,
            UpstreamTracking::Tracked(status) => Some(*status),
        }
    }
}

#[derive(Debug, Clone)]
pub struct RemoteCommandOutput {
    pub stdout: String,
    pub stderr: String,
}

impl RemoteCommandOutput {
    pub fn is_empty(&self) -> bool {
        self.stdout.is_empty() && self.stderr.is_empty()
    }
}

#[derive(Clone, Copy, Debug, Hash, PartialEq, Eq)]
pub struct UpstreamTrackingStatus {
    pub ahead: u32,
    pub behind: u32,
}

#[derive(Clone, Debug, Hash, PartialEq, Eq)]
pub struct CommitSummary {
    pub sha: SharedString,
    pub subject: SharedString,
    /// This is a unix timestamp
    pub commit_timestamp: i64,
    pub has_parent: bool,
}

#[derive(Clone, Debug, Hash, PartialEq, Eq)]
pub struct CommitDetails {
    pub sha: SharedString,
    pub message: SharedString,
    pub commit_timestamp: i64,
    pub committer_email: SharedString,
    pub committer_name: SharedString,
}

impl CommitDetails {
    pub fn short_sha(&self) -> SharedString {
        self.sha[..SHORT_SHA_LENGTH].to_string().into()
    }
}

#[derive(Debug, Clone, Hash, PartialEq, Eq)]
pub struct Remote {
    pub name: SharedString,
}

pub enum ResetMode {
    // reset the branch pointer, leave index and worktree unchanged
    // (this will make it look like things that were committed are now
    // staged)
    Soft,
    // reset the branch pointer and index, leave worktree unchanged
    // (this makes it look as though things that were committed are now
    // unstaged)
    Mixed,
}

pub trait GitRepository: Send + Sync {
    fn reload_index(&self);

    /// Returns the contents of an entry in the repository's index, or None if there is no entry for the given path.
    ///
    /// Also returns `None` for symlinks.
    fn load_index_text(&self, path: RepoPath, cx: AsyncApp) -> BoxFuture<Option<String>>;

    /// Returns the contents of an entry in the repository's HEAD, or None if HEAD does not exist or has no entry for the given path.
    ///
    /// Also returns `None` for symlinks.
    fn load_committed_text(&self, path: RepoPath, cx: AsyncApp) -> BoxFuture<Option<String>>;

    fn set_index_text(
        &self,
        path: RepoPath,
        content: Option<String>,
        env: HashMap<String, String>,
        cx: AsyncApp,
    ) -> BoxFuture<anyhow::Result<()>>;

    /// Returns the URL of the remote with the given name.
    fn remote_url(&self, name: &str) -> Option<String>;

    /// Returns the SHA of the current HEAD.
    fn head_sha(&self) -> Option<String>;

    fn merge_head_shas(&self) -> Vec<String>;

    // Note: this method blocks the current thread!
    fn status(&self, path_prefixes: &[RepoPath]) -> Result<GitStatus>;

    fn branches(&self) -> BoxFuture<Result<Vec<Branch>>>;

    fn change_branch(&self, _: String, _: AsyncApp) -> BoxFuture<Result<()>>;
    fn create_branch(&self, _: String, _: AsyncApp) -> BoxFuture<Result<()>>;

    fn reset(
        &self,
        commit: String,
        mode: ResetMode,
        env: HashMap<String, String>,
    ) -> BoxFuture<Result<()>>;

    fn checkout_files(
        &self,
        commit: String,
        paths: Vec<RepoPath>,
        env: HashMap<String, String>,
    ) -> BoxFuture<Result<()>>;

    fn show(&self, commit: String, cx: AsyncApp) -> BoxFuture<Result<CommitDetails>>;

    fn blame(
        &self,
        path: RepoPath,
        content: Rope,
        cx: &mut AsyncApp,
    ) -> BoxFuture<Result<crate::blame::Blame>>;

    /// Returns the absolute path to the repository. For worktrees, this will be the path to the
    /// worktree's gitdir within the main repository (typically `.git/worktrees/<name>`).
    fn path(&self) -> PathBuf;

    /// Returns the absolute path to the ".git" dir for the main repository, typically a `.git`
    /// folder. For worktrees, this will be the path to the repository the worktree was created
    /// from. Otherwise, this is the same value as `path()`.
    ///
    /// Git documentation calls this the "commondir", and for git CLI is overridden by
    /// `GIT_COMMON_DIR`.
    fn main_repository_path(&self) -> PathBuf;

    /// Updates the index to match the worktree at the given paths.
    ///
    /// If any of the paths have been deleted from the worktree, they will be removed from the index if found there.
    fn stage_paths(
        &self,
        paths: Vec<RepoPath>,
        env: HashMap<String, String>,
        cx: AsyncApp,
    ) -> BoxFuture<Result<()>>;
    /// Updates the index to match HEAD at the given paths.
    ///
    /// If any of the paths were previously staged but do not exist in HEAD, they will be removed from the index.
    fn unstage_paths(
        &self,
        paths: Vec<RepoPath>,
        env: HashMap<String, String>,
        cx: AsyncApp,
    ) -> BoxFuture<Result<()>>;

    fn commit(
        &self,
        message: SharedString,
        name_and_email: Option<(SharedString, SharedString)>,
        env: HashMap<String, String>,
        cx: AsyncApp,
    ) -> BoxFuture<Result<()>>;

    fn push(
        &self,
        branch_name: String,
        upstream_name: String,
        options: Option<PushOptions>,
        askpass: AskPassSession,
        env: HashMap<String, String>,
        cx: AsyncApp,
    ) -> BoxFuture<Result<RemoteCommandOutput>>;

    fn pull(
        &self,
        branch_name: String,
        upstream_name: String,
        askpass: AskPassSession,
        env: HashMap<String, String>,
        cx: AsyncApp,
    ) -> BoxFuture<Result<RemoteCommandOutput>>;

    fn fetch(
        &self,
        askpass: AskPassSession,
        env: HashMap<String, String>,
        cx: AsyncApp,
    ) -> BoxFuture<Result<RemoteCommandOutput>>;

    fn get_remotes(
        &self,
        branch_name: Option<String>,
        cx: AsyncApp,
    ) -> BoxFuture<Result<Vec<Remote>>>;

    /// returns a list of remote branches that contain HEAD
    fn check_for_pushed_commit(&self, cx: AsyncApp) -> BoxFuture<Result<Vec<SharedString>>>;

    /// Run git diff
    fn diff(&self, diff: DiffType, cx: AsyncApp) -> BoxFuture<Result<String>>;
}

pub enum DiffType {
    HeadToIndex,
    HeadToWorktree,
}

#[derive(Debug, Clone, Copy, PartialEq, Eq, Deserialize, JsonSchema)]
pub enum PushOptions {
    SetUpstream,
    Force,
}

impl std::fmt::Debug for dyn GitRepository {
    fn fmt(&self, f: &mut std::fmt::Formatter<'_>) -> std::fmt::Result {
        f.debug_struct("dyn GitRepository<...>").finish()
    }
}

pub struct RealGitRepository {
    pub repository: Arc<Mutex<git2::Repository>>,
    pub git_binary_path: PathBuf,
}

impl RealGitRepository {
    pub fn new(repository: git2::Repository, git_binary_path: Option<PathBuf>) -> Self {
        Self {
            repository: Arc::new(Mutex::new(repository)),
            git_binary_path: git_binary_path.unwrap_or_else(|| PathBuf::from("git")),
        }
    }

    fn working_directory(&self) -> Result<PathBuf> {
        self.repository
            .lock()
            .workdir()
            .context("failed to read git work directory")
            .map(Path::to_path_buf)
    }
}

// https://git-scm.com/book/en/v2/Git-Internals-Git-Objects
const GIT_MODE_SYMLINK: u32 = 0o120000;

impl GitRepository for RealGitRepository {
    fn reload_index(&self) {
        if let Ok(mut index) = self.repository.lock().index() {
            _ = index.read(false);
        }
    }

    fn path(&self) -> PathBuf {
        let repo = self.repository.lock();
        repo.path().into()
    }

    fn main_repository_path(&self) -> PathBuf {
        let repo = self.repository.lock();
        repo.commondir().into()
    }

    fn show(&self, commit: String, cx: AsyncApp) -> BoxFuture<Result<CommitDetails>> {
        let repo = self.repository.clone();
        cx.background_spawn(async move {
            let repo = repo.lock();
            let Ok(commit) = repo.revparse_single(&commit)?.into_commit() else {
                anyhow::bail!("{} is not a commit", commit);
            };
            let details = CommitDetails {
                sha: commit.id().to_string().into(),
                message: String::from_utf8_lossy(commit.message_raw_bytes())
                    .to_string()
                    .into(),
                commit_timestamp: commit.time().seconds(),
                committer_email: String::from_utf8_lossy(commit.committer().email_bytes())
                    .to_string()
                    .into(),
                committer_name: String::from_utf8_lossy(commit.committer().name_bytes())
                    .to_string()
                    .into(),
            };
            Ok(details)
        })
        .boxed()
    }

    fn reset(
        &self,
        commit: String,
        mode: ResetMode,
        env: HashMap<String, String>,
    ) -> BoxFuture<Result<()>> {
        async move {
            let working_directory = self.working_directory();

            let mode_flag = match mode {
                ResetMode::Mixed => "--mixed",
                ResetMode::Soft => "--soft",
            };

            let output = new_smol_command(&self.git_binary_path)
                .envs(env)
                .current_dir(&working_directory?)
                .args(["reset", mode_flag, &commit])
                .output()
                .await?;
            if !output.status.success() {
                return Err(anyhow!(
                    "Failed to reset:\n{}",
                    String::from_utf8_lossy(&output.stderr)
                ));
            }
            Ok(())
        }
        .boxed()
    }

    fn checkout_files(
        &self,
        commit: String,
        paths: Vec<RepoPath>,
        env: HashMap<String, String>,
    ) -> BoxFuture<Result<()>> {
        let working_directory = self.working_directory();
        let git_binary_path = self.git_binary_path.clone();
        async move {
            if paths.is_empty() {
                return Ok(());
            }

            let output = new_smol_command(&git_binary_path)
                .current_dir(&working_directory?)
                .envs(env)
                .args(["checkout", &commit, "--"])
                .args(paths.iter().map(|path| path.as_ref()))
                .output()
                .await?;
            if !output.status.success() {
                return Err(anyhow!(
                    "Failed to checkout files:\n{}",
                    String::from_utf8_lossy(&output.stderr)
                ));
            }
            Ok(())
        }
        .boxed()
    }

    fn load_index_text(&self, path: RepoPath, cx: AsyncApp) -> BoxFuture<Option<String>> {
        let repo = self.repository.clone();
        cx.background_spawn(async move {
            fn logic(repo: &git2::Repository, path: &RepoPath) -> Result<Option<String>> {
                const STAGE_NORMAL: i32 = 0;
                let index = repo.index()?;

                // This check is required because index.get_path() unwraps internally :(
                check_path_to_repo_path_errors(path)?;

                let oid = match index.get_path(path, STAGE_NORMAL) {
                    Some(entry) if entry.mode != GIT_MODE_SYMLINK => entry.id,
                    _ => return Ok(None),
                };

                let content = repo.find_blob(oid)?.content().to_owned();
                Ok(Some(String::from_utf8(content)?))
            }
            match logic(&repo.lock(), &path) {
                Ok(value) => return value,
                Err(err) => log::error!("Error loading index text: {:?}", err),
            }
            None
        })
        .boxed()
    }

    fn load_committed_text(&self, path: RepoPath, cx: AsyncApp) -> BoxFuture<Option<String>> {
        let repo = self.repository.clone();
        cx.background_spawn(async move {
            let repo = repo.lock();
            let head = repo.head().ok()?.peel_to_tree().log_err()?;
            let entry = head.get_path(&path).ok()?;
            if entry.filemode() == i32::from(git2::FileMode::Link) {
                return None;
            }
            let content = repo.find_blob(entry.id()).log_err()?.content().to_owned();
            let content = String::from_utf8(content).log_err()?;
            Some(content)
        })
        .boxed()
    }

    fn set_index_text(
        &self,
        path: RepoPath,
        content: Option<String>,
        env: HashMap<String, String>,
        cx: AsyncApp,
    ) -> BoxFuture<anyhow::Result<()>> {
        let working_directory = self.working_directory();
        let git_binary_path = self.git_binary_path.clone();
        cx.background_spawn(async move {
            let working_directory = working_directory?;
            if let Some(content) = content {
                let mut child = new_smol_command(&git_binary_path)
                    .current_dir(&working_directory)
                    .envs(&env)
                    .args(["hash-object", "-w", "--stdin"])
                    .stdin(Stdio::piped())
                    .stdout(Stdio::piped())
                    .spawn()?;
                child
                    .stdin
                    .take()
                    .unwrap()
                    .write_all(content.as_bytes())
                    .await?;
                let output = child.output().await?.stdout;
                let sha = String::from_utf8(output)?;

                log::debug!("indexing SHA: {sha}, path {path:?}");

                let output = new_smol_command(&git_binary_path)
                    .current_dir(&working_directory)
                    .envs(env)
                    .args(["update-index", "--add", "--cacheinfo", "100644", &sha])
                    .arg(path.as_ref())
                    .output()
                    .await?;

                if !output.status.success() {
                    return Err(anyhow!(
                        "Failed to stage:\n{}",
                        String::from_utf8_lossy(&output.stderr)
                    ));
                }
            } else {
                let output = new_smol_command(&git_binary_path)
                    .current_dir(&working_directory)
                    .envs(env)
                    .args(["update-index", "--force-remove"])
                    .arg(path.as_ref())
                    .output()
                    .await?;

                if !output.status.success() {
                    return Err(anyhow!(
                        "Failed to unstage:\n{}",
                        String::from_utf8_lossy(&output.stderr)
                    ));
                }
            }

            Ok(())
        })
        .boxed()
    }

    fn remote_url(&self, name: &str) -> Option<String> {
        let repo = self.repository.lock();
        let remote = repo.find_remote(name).ok()?;
        remote.url().map(|url| url.to_string())
    }

    fn head_sha(&self) -> Option<String> {
        Some(self.repository.lock().head().ok()?.target()?.to_string())
    }

    fn merge_head_shas(&self) -> Vec<String> {
        let mut shas = Vec::default();
        self.repository
            .lock()
            .mergehead_foreach(|oid| {
                shas.push(oid.to_string());
                true
            })
            .ok();
        if let Some(oid) = self
            .repository
            .lock()
            .find_reference("CHERRY_PICK_HEAD")
            .ok()
            .and_then(|reference| reference.target())
        {
            shas.push(oid.to_string())
        }
        shas
    }

    fn status(&self, path_prefixes: &[RepoPath]) -> Result<GitStatus> {
        let working_directory = self
            .repository
            .lock()
            .workdir()
            .context("failed to read git work directory")?
            .to_path_buf();
        GitStatus::new(&self.git_binary_path, &working_directory, path_prefixes)
    }

    fn branches(&self) -> BoxFuture<Result<Vec<Branch>>> {
        let working_directory = self.working_directory();
        let git_binary_path = self.git_binary_path.clone();
        async move {
            let fields = [
                "%(HEAD)",
                "%(objectname)",
                "%(parent)",
                "%(refname)",
                "%(upstream)",
                "%(upstream:track)",
                "%(committerdate:unix)",
                "%(contents:subject)",
            ]
            .join("%00");
            let args = vec!["for-each-ref", "refs/heads/**/*", "--format", &fields];
            let working_directory = working_directory?;
            let output = new_smol_command(&git_binary_path)
                .current_dir(&working_directory)
                .args(args)
                .output()
                .await?;

            if !output.status.success() {
                return Err(anyhow!(
                    "Failed to git git branches:\n{}",
                    String::from_utf8_lossy(&output.stderr)
                ));
            }

            let input = String::from_utf8_lossy(&output.stdout);

            let mut branches = parse_branch_input(&input)?;
            if branches.is_empty() {
                let args = vec!["symbolic-ref", "--quiet", "--short", "HEAD"];

                let output = new_smol_command(&git_binary_path)
                    .current_dir(&working_directory)
                    .args(args)
                    .output()
                    .await?;

                // git symbolic-ref returns a non-0 exit code if HEAD points
                // to something other than a branch
                if output.status.success() {
                    let name = String::from_utf8_lossy(&output.stdout).trim().to_string();

                    branches.push(Branch {
                        name: name.into(),
                        is_head: true,
                        upstream: None,
                        most_recent_commit: None,
                    });
                }
            }

            Ok(branches)
        }
        .boxed()
    }

    fn change_branch(&self, name: String, cx: AsyncApp) -> BoxFuture<Result<()>> {
        let repo = self.repository.clone();
        cx.background_spawn(async move {
            let repo = repo.lock();
            let revision = repo.find_branch(&name, BranchType::Local)?;
            let revision = revision.get();
            let as_tree = revision.peel_to_tree()?;
            repo.checkout_tree(as_tree.as_object(), None)?;
            repo.set_head(
                revision
                    .name()
                    .ok_or_else(|| anyhow!("Branch name could not be retrieved"))?,
            )?;
            Ok(())
        })
        .boxed()
    }

    fn create_branch(&self, name: String, cx: AsyncApp) -> BoxFuture<Result<()>> {
        let repo = self.repository.clone();
        cx.background_spawn(async move {
            let repo = repo.lock();
            let current_commit = repo.head()?.peel_to_commit()?;
            repo.branch(&name, &current_commit, false)?;
            Ok(())
        })
        .boxed()
    }

    fn blame(
        &self,
        path: RepoPath,
        content: Rope,
        cx: &mut AsyncApp,
    ) -> BoxFuture<Result<crate::blame::Blame>> {
        let working_directory = self.working_directory();
        let git_binary_path = self.git_binary_path.clone();

        const REMOTE_NAME: &str = "origin";
        let remote_url = self.remote_url(REMOTE_NAME);

        cx.background_spawn(async move {
            crate::blame::Blame::for_path(
                &git_binary_path,
                &working_directory?,
                &path,
                &content,
                remote_url,
            )
            .await
        })
        .boxed()
    }

    fn diff(&self, diff: DiffType, cx: AsyncApp) -> BoxFuture<Result<String>> {
        let working_directory = self.working_directory();
        let git_binary_path = self.git_binary_path.clone();
        cx.background_spawn(async move {
            let args = match diff {
                DiffType::HeadToIndex => Some("--staged"),
                DiffType::HeadToWorktree => None,
            };

            let output = new_smol_command(&git_binary_path)
                .current_dir(&working_directory?)
                .args(["diff"])
                .args(args)
                .output()
                .await?;

            if !output.status.success() {
                return Err(anyhow!(
                    "Failed to run git diff:\n{}",
                    String::from_utf8_lossy(&output.stderr)
                ));
            }
            Ok(String::from_utf8_lossy(&output.stdout).to_string())
        })
        .boxed()
    }

    fn stage_paths(
        &self,
        paths: Vec<RepoPath>,
        env: HashMap<String, String>,
        cx: AsyncApp,
    ) -> BoxFuture<Result<()>> {
        let working_directory = self.working_directory();
        let git_binary_path = self.git_binary_path.clone();
        cx.background_spawn(async move {
            if !paths.is_empty() {
                let output = new_smol_command(&git_binary_path)
                    .current_dir(&working_directory?)
                    .envs(env)
                    .args(["update-index", "--add", "--remove", "--"])
                    .args(paths.iter().map(|p| p.as_ref()))
                    .output()
                    .await?;

                if !output.status.success() {
                    return Err(anyhow!(
                        "Failed to stage paths:\n{}",
                        String::from_utf8_lossy(&output.stderr)
                    ));
                }
            }
            Ok(())
        })
        .boxed()
    }

    fn unstage_paths(
        &self,
        paths: Vec<RepoPath>,
        env: HashMap<String, String>,
        cx: AsyncApp,
    ) -> BoxFuture<Result<()>> {
        let working_directory = self.working_directory();
        let git_binary_path = self.git_binary_path.clone();

        cx.background_spawn(async move {
            if !paths.is_empty() {
                let output = new_smol_command(&git_binary_path)
                    .current_dir(&working_directory?)
                    .envs(env)
                    .args(["reset", "--quiet", "--"])
                    .args(paths.iter().map(|p| p.as_ref()))
                    .output()
                    .await?;

                if !output.status.success() {
                    return Err(anyhow!(
                        "Failed to unstage:\n{}",
                        String::from_utf8_lossy(&output.stderr)
                    ));
                }
            }
            Ok(())
        })
        .boxed()
    }

    fn commit(
        &self,
        message: SharedString,
        name_and_email: Option<(SharedString, SharedString)>,
        env: HashMap<String, String>,
        cx: AsyncApp,
    ) -> BoxFuture<Result<()>> {
        let working_directory = self.working_directory();
        cx.background_spawn(async move {
            let mut cmd = new_smol_command("git");
            cmd.current_dir(&working_directory?)
                .envs(env)
                .args(["commit", "--quiet", "-m"])
                .arg(&message.to_string())
                .arg("--cleanup=strip");

            if let Some((name, email)) = name_and_email {
                cmd.arg("--author").arg(&format!("{name} <{email}>"));
            }

            let output = cmd.output().await?;

            if !output.status.success() {
                return Err(anyhow!(
                    "Failed to commit:\n{}",
                    String::from_utf8_lossy(&output.stderr)
                ));
            }
            Ok(())
        })
        .boxed()
    }

    fn push(
        &self,
        branch_name: String,
        remote_name: String,
        options: Option<PushOptions>,
        ask_pass: AskPassSession,
        env: HashMap<String, String>,
        // note: git push *must* be started on the main thread for
        // git-credentials manager to work (hence taking an AsyncApp)
        _cx: AsyncApp,
    ) -> BoxFuture<Result<RemoteCommandOutput>> {
        let working_directory = self.working_directory();
        async move {
            let working_directory = working_directory?;

            let mut command = new_smol_command("git");
            command
                .envs(env)
                .env("GIT_ASKPASS", ask_pass.script_path())
                .env("SSH_ASKPASS", ask_pass.script_path())
                .env("SSH_ASKPASS_REQUIRE", "force")
                .env("GIT_HTTP_USER_AGENT", "Zed")
                .current_dir(&working_directory)
                .args(["push"])
                .args(options.map(|option| match option {
                    PushOptions::SetUpstream => "--set-upstream",
                    PushOptions::Force => "--force-with-lease",
                }))
                .arg(remote_name)
                .arg(format!("{}:{}", branch_name, branch_name))
                .stdin(smol::process::Stdio::null())
                .stdout(smol::process::Stdio::piped())
                .stderr(smol::process::Stdio::piped());
            let git_process = command.spawn()?;

            run_remote_command(ask_pass, git_process).await
        }
        .boxed()
    }

    fn pull(
        &self,
        branch_name: String,
        remote_name: String,
        ask_pass: AskPassSession,
        env: HashMap<String, String>,
        _cx: AsyncApp,
    ) -> BoxFuture<Result<RemoteCommandOutput>> {
        let working_directory = self.working_directory();
        async {
            let mut command = new_smol_command("git");
            command
                .envs(env)
                .env("GIT_ASKPASS", ask_pass.script_path())
                .env("SSH_ASKPASS", ask_pass.script_path())
                .env("SSH_ASKPASS_REQUIRE", "force")
                .current_dir(&working_directory?)
                .args(["pull"])
                .arg(remote_name)
                .arg(branch_name)
                .stdout(smol::process::Stdio::piped())
                .stderr(smol::process::Stdio::piped());
            let git_process = command.spawn()?;

            run_remote_command(ask_pass, git_process).await
        }
        .boxed()
    }

    fn fetch(
        &self,
        ask_pass: AskPassSession,
        env: HashMap<String, String>,
        _cx: AsyncApp,
    ) -> BoxFuture<Result<RemoteCommandOutput>> {
        let working_directory = self.working_directory();
        async {
            let mut command = new_smol_command("git");
            command
                .envs(env)
                .env("GIT_ASKPASS", ask_pass.script_path())
                .env("SSH_ASKPASS", ask_pass.script_path())
                .env("SSH_ASKPASS_REQUIRE", "force")
                .current_dir(&working_directory?)
                .args(["fetch", "--all"])
                .stdout(smol::process::Stdio::piped())
                .stderr(smol::process::Stdio::piped());
            let git_process = command.spawn()?;

            run_remote_command(ask_pass, git_process).await
        }
        .boxed()
    }

    fn get_remotes(
        &self,
        branch_name: Option<String>,
        cx: AsyncApp,
    ) -> BoxFuture<Result<Vec<Remote>>> {
        let working_directory = self.working_directory();
        let git_binary_path = self.git_binary_path.clone();
        cx.background_spawn(async move {
            let working_directory = working_directory?;
            if let Some(branch_name) = branch_name {
                let output = new_smol_command(&git_binary_path)
                    .current_dir(&working_directory)
                    .args(["config", "--get"])
                    .arg(format!("branch.{}.remote", branch_name))
                    .output()
                    .await?;

                if output.status.success() {
                    let remote_name = String::from_utf8_lossy(&output.stdout);

                    return Ok(vec![Remote {
                        name: remote_name.trim().to_string().into(),
                    }]);
                }
            }

            let output = new_smol_command(&git_binary_path)
                .current_dir(&working_directory)
                .args(["remote"])
                .output()
                .await?;

            if output.status.success() {
                let remote_names = String::from_utf8_lossy(&output.stdout)
                    .split('\n')
                    .filter(|name| !name.is_empty())
                    .map(|name| Remote {
                        name: name.trim().to_string().into(),
                    })
                    .collect();

                return Ok(remote_names);
            } else {
                return Err(anyhow!(
                    "Failed to get remotes:\n{}",
                    String::from_utf8_lossy(&output.stderr)
                ));
            }
        })
        .boxed()
    }

    fn check_for_pushed_commit(&self, cx: AsyncApp) -> BoxFuture<Result<Vec<SharedString>>> {
        let working_directory = self.working_directory();
        let git_binary_path = self.git_binary_path.clone();
        cx.background_spawn(async move {
            let working_directory = working_directory?;
            let git_cmd = async |args: &[&str]| -> Result<String> {
                let output = new_smol_command(&git_binary_path)
                    .current_dir(&working_directory)
                    .args(args)
                    .output()
                    .await?;
                if output.status.success() {
                    Ok(String::from_utf8(output.stdout)?)
                } else {
                    Err(anyhow!(String::from_utf8_lossy(&output.stderr).to_string()))
                }
            };

            let head = git_cmd(&["rev-parse", "HEAD"])
                .await
                .context("Failed to get HEAD")?
                .trim()
                .to_owned();

            let mut remote_branches = vec![];
            let mut add_if_matching = async |remote_head: &str| {
                if let Ok(merge_base) = git_cmd(&["merge-base", &head, remote_head]).await {
                    if merge_base.trim() == head {
                        if let Some(s) = remote_head.strip_prefix("refs/remotes/") {
                            remote_branches.push(s.to_owned().into());
                        }
                    }
                }
            };

            // check the main branch of each remote
            let remotes = git_cmd(&["remote"])
                .await
                .context("Failed to get remotes")?;
            for remote in remotes.lines() {
                if let Ok(remote_head) =
                    git_cmd(&["symbolic-ref", &format!("refs/remotes/{remote}/HEAD")]).await
                {
                    add_if_matching(remote_head.trim()).await;
                }
            }

            // ... and the remote branch that the checked-out one is tracking
            if let Ok(remote_head) = git_cmd(&["rev-parse", "--symbolic-full-name", "@{u}"]).await {
                add_if_matching(remote_head.trim()).await;
            }

            Ok(remote_branches)
        })
        .boxed()
    }
}

async fn run_remote_command(
    mut ask_pass: AskPassSession,
    git_process: smol::process::Child,
) -> std::result::Result<RemoteCommandOutput, anyhow::Error> {
    select_biased! {
        result = ask_pass.run().fuse() => {
            match result {
                AskPassResult::CancelledByUser => {
                    Err(anyhow!(REMOTE_CANCELLED_BY_USER))?
                }
                AskPassResult::Timedout => {
                    Err(anyhow!("Connecting to host timed out"))?
                }
            }
        }
        output = git_process.output().fuse() => {
            let output = output?;
            if !output.status.success() {
                Err(anyhow!(
                    "{}",
                    String::from_utf8_lossy(&output.stderr)
                ))
            } else {
                Ok(RemoteCommandOutput {
                    stdout: String::from_utf8_lossy(&output.stdout).to_string(),
                    stderr: String::from_utf8_lossy(&output.stderr).to_string(),
                })
            }
        }
    }
}

<<<<<<< HEAD
#[derive(Debug, Clone)]
pub struct FakeGitRepository {
    state: Arc<Mutex<FakeGitRepositoryState>>,
}

#[derive(Debug, Clone)]
pub struct FakeGitRepositoryState {
    pub path: PathBuf,
    pub event_emitter: smol::channel::Sender<PathBuf>,
    pub head_contents: HashMap<RepoPath, String>,
    pub index_contents: HashMap<RepoPath, String>,
    pub blames: HashMap<RepoPath, Blame>,
    pub statuses: HashMap<RepoPath, FileStatus>,
    pub current_branch_name: Option<String>,
    pub branches: HashSet<String>,
    pub simulated_index_write_error_message: Option<String>,
}

impl FakeGitRepository {
    pub fn open(state: Arc<Mutex<FakeGitRepositoryState>>) -> Arc<dyn GitRepository> {
        Arc::new(FakeGitRepository { state })
    }
}

impl FakeGitRepositoryState {
    pub fn new(path: PathBuf, event_emitter: smol::channel::Sender<PathBuf>) -> Self {
        FakeGitRepositoryState {
            path,
            event_emitter,
            head_contents: Default::default(),
            index_contents: Default::default(),
            blames: Default::default(),
            statuses: Default::default(),
            current_branch_name: Default::default(),
            branches: Default::default(),
            simulated_index_write_error_message: None,
        }
    }
}

impl GitRepository for FakeGitRepository {
    fn reload_index(&self) {}

    fn load_index_text(&self, path: RepoPath, _: AsyncApp) -> BoxFuture<Option<String>> {
        let state = self.state.lock();
        let content = state.index_contents.get(path.as_ref()).cloned();
        async { content }.boxed()
    }

    fn load_committed_text(&self, path: RepoPath, _: AsyncApp) -> BoxFuture<Option<String>> {
        let state = self.state.lock();
        let content = state.head_contents.get(path.as_ref()).cloned();
        async { content }.boxed()
    }

    fn set_index_text(
        &self,
        path: RepoPath,
        content: Option<String>,
        _env: HashMap<String, String>,
        _cx: AsyncApp,
    ) -> BoxFuture<anyhow::Result<()>> {
        let mut state = self.state.lock();
        if let Some(message) = state.simulated_index_write_error_message.clone() {
            return async { Err(anyhow::anyhow!(message)) }.boxed();
        }
        if let Some(content) = content {
            state.index_contents.insert(path.clone(), content);
        } else {
            state.index_contents.remove(&path);
        }
        state
            .event_emitter
            .try_send(state.path.clone())
            .expect("Dropped repo change event");
        async { Ok(()) }.boxed()
    }

    fn remote_url(&self, _name: &str) -> Option<String> {
        None
    }

    fn head_sha(&self) -> Option<String> {
        None
    }

    fn merge_head_shas(&self) -> Vec<String> {
        vec![]
    }

    fn show(&self, _: String, _: AsyncApp) -> BoxFuture<Result<CommitDetails>> {
        unimplemented!()
    }

    fn reset(&self, _: String, _: ResetMode, _: HashMap<String, String>) -> BoxFuture<Result<()>> {
        unimplemented!()
    }

    fn checkout_files(
        &self,
        _: String,
        _: Vec<RepoPath>,
        _: HashMap<String, String>,
    ) -> BoxFuture<Result<()>> {
        unimplemented!()
    }

    fn path(&self) -> PathBuf {
        let state = self.state.lock();
        state.path.clone()
    }

    fn main_repository_path(&self) -> PathBuf {
        self.path()
    }

    fn status(&self, path_prefixes: &[RepoPath]) -> Result<GitStatus> {
        let state = self.state.lock();

        let mut entries = state
            .statuses
            .iter()
            .filter_map(|(repo_path, status)| {
                if path_prefixes
                    .iter()
                    .any(|path_prefix| repo_path.0.starts_with(path_prefix))
                {
                    Some((repo_path.to_owned(), *status))
                } else {
                    None
                }
            })
            .collect::<Vec<_>>();
        entries.sort_unstable_by(|(a, _), (b, _)| a.cmp(&b));

        Ok(GitStatus {
            entries: entries.into(),
        })
    }

    fn branches(&self) -> BoxFuture<Result<Vec<Branch>>> {
        let state = self.state.lock();
        let current_branch = &state.current_branch_name;
        let result = Ok(state
            .branches
            .iter()
            .map(|branch_name| Branch {
                is_head: Some(branch_name) == current_branch.as_ref(),
                name: branch_name.into(),
                most_recent_commit: None,
                upstream: None,
            })
            .collect());

        async { result }.boxed()
    }

    fn change_branch(&self, name: String, _: AsyncApp) -> BoxFuture<Result<()>> {
        let mut state = self.state.lock();
        state.current_branch_name = Some(name.to_owned());
        state
            .event_emitter
            .try_send(state.path.clone())
            .expect("Dropped repo change event");
        async { Ok(()) }.boxed()
    }

    fn create_branch(&self, name: String, _: AsyncApp) -> BoxFuture<Result<()>> {
        let mut state = self.state.lock();
        state.branches.insert(name.to_owned());
        state
            .event_emitter
            .try_send(state.path.clone())
            .expect("Dropped repo change event");
        async { Ok(()) }.boxed()
    }

    fn blame(
        &self,
        path: RepoPath,
        _content: Rope,
        _cx: &mut AsyncApp,
    ) -> BoxFuture<Result<crate::blame::Blame>> {
        let state = self.state.lock();
        let result = state
            .blames
            .get(&path)
            .with_context(|| format!("failed to get blame for {:?}", path.0))
            .cloned();
        async { result }.boxed()
    }

    fn stage_paths(
        &self,
        _paths: Vec<RepoPath>,
        _env: HashMap<String, String>,
        _cx: AsyncApp,
    ) -> BoxFuture<Result<()>> {
        unimplemented!()
    }

    fn unstage_paths(
        &self,
        _paths: Vec<RepoPath>,
        _env: HashMap<String, String>,
        _cx: AsyncApp,
    ) -> BoxFuture<Result<()>> {
        unimplemented!()
    }

    fn commit(
        &self,
        _message: SharedString,
        _name_and_email: Option<(SharedString, SharedString)>,
        _env: HashMap<String, String>,
        _: AsyncApp,
    ) -> BoxFuture<Result<()>> {
        unimplemented!()
    }

    fn push(
        &self,
        _branch: String,
        _remote: String,
        _options: Option<PushOptions>,
        _ask_pass: AskPassSession,
        _env: HashMap<String, String>,
        _cx: AsyncApp,
    ) -> BoxFuture<Result<RemoteCommandOutput>> {
        unimplemented!()
    }

    fn pull(
        &self,
        _branch: String,
        _remote: String,
        _ask_pass: AskPassSession,
        _env: HashMap<String, String>,
        _cx: AsyncApp,
    ) -> BoxFuture<Result<RemoteCommandOutput>> {
        unimplemented!()
    }

    fn fetch(
        &self,
        _ask_pass: AskPassSession,
        _env: HashMap<String, String>,
        _cx: AsyncApp,
    ) -> BoxFuture<Result<RemoteCommandOutput>> {
        unimplemented!()
    }

    fn get_remotes(
        &self,
        _branch: Option<String>,
        _cx: AsyncApp,
    ) -> BoxFuture<Result<Vec<Remote>>> {
        unimplemented!()
    }

    fn check_for_pushed_commit(&self, _cx: AsyncApp) -> BoxFuture<Result<Vec<SharedString>>> {
        unimplemented!()
    }

    fn diff(&self, _diff: DiffType, _cx: AsyncApp) -> BoxFuture<Result<String>> {
        unimplemented!()
    }
}

fn check_path_to_repo_path_errors(relative_file_path: &Path) -> Result<()> {
    match relative_file_path.components().next() {
        None => anyhow::bail!("repo path should not be empty"),
        Some(Component::Prefix(_)) => anyhow::bail!(
            "repo path `{}` should be relative, not a windows prefix",
            relative_file_path.to_string_lossy()
        ),
        Some(Component::RootDir) => {
            anyhow::bail!(
                "repo path `{}` should be relative",
                relative_file_path.to_string_lossy()
            )
        }
        Some(Component::CurDir) => {
            anyhow::bail!(
                "repo path `{}` should not start with `.`",
                relative_file_path.to_string_lossy()
            )
        }
        Some(Component::ParentDir) => {
            anyhow::bail!(
                "repo path `{}` should not start with `..`",
                relative_file_path.to_string_lossy()
            )
        }
        _ => Ok(()),
    }
}

=======
>>>>>>> 68a57287
pub static WORK_DIRECTORY_REPO_PATH: LazyLock<RepoPath> =
    LazyLock::new(|| RepoPath(Path::new("").into()));

#[derive(Clone, Debug, Ord, Hash, PartialOrd, Eq, PartialEq)]
pub struct RepoPath(pub Arc<Path>);

impl RepoPath {
    pub fn new(path: PathBuf) -> Self {
        debug_assert!(path.is_relative(), "Repo paths must be relative");

        RepoPath(path.into())
    }

    pub fn from_str(path: &str) -> Self {
        let path = Path::new(path);
        debug_assert!(path.is_relative(), "Repo paths must be relative");

        RepoPath(path.into())
    }
}

impl std::fmt::Display for RepoPath {
    fn fmt(&self, f: &mut std::fmt::Formatter<'_>) -> std::fmt::Result {
        self.0.to_string_lossy().fmt(f)
    }
}

impl From<&Path> for RepoPath {
    fn from(value: &Path) -> Self {
        RepoPath::new(value.into())
    }
}

impl From<Arc<Path>> for RepoPath {
    fn from(value: Arc<Path>) -> Self {
        RepoPath(value)
    }
}

impl From<PathBuf> for RepoPath {
    fn from(value: PathBuf) -> Self {
        RepoPath::new(value)
    }
}

impl From<&str> for RepoPath {
    fn from(value: &str) -> Self {
        Self::from_str(value)
    }
}

impl Default for RepoPath {
    fn default() -> Self {
        RepoPath(Path::new("").into())
    }
}

impl AsRef<Path> for RepoPath {
    fn as_ref(&self) -> &Path {
        self.0.as_ref()
    }
}

impl std::ops::Deref for RepoPath {
    type Target = Path;

    fn deref(&self) -> &Self::Target {
        &self.0
    }
}

impl Borrow<Path> for RepoPath {
    fn borrow(&self) -> &Path {
        self.0.as_ref()
    }
}

#[derive(Debug)]
pub struct RepoPathDescendants<'a>(pub &'a Path);

impl MapSeekTarget<RepoPath> for RepoPathDescendants<'_> {
    fn cmp_cursor(&self, key: &RepoPath) -> Ordering {
        if key.starts_with(self.0) {
            Ordering::Greater
        } else {
            self.0.cmp(key)
        }
    }
}

fn parse_branch_input(input: &str) -> Result<Vec<Branch>> {
    let mut branches = Vec::new();
    for line in input.split('\n') {
        if line.is_empty() {
            continue;
        }
        let mut fields = line.split('\x00');
        let is_current_branch = fields.next().context("no HEAD")? == "*";
        let head_sha: SharedString = fields.next().context("no objectname")?.to_string().into();
        let parent_sha: SharedString = fields.next().context("no parent")?.to_string().into();
        let ref_name: SharedString = fields
            .next()
            .context("no refname")?
            .strip_prefix("refs/heads/")
            .context("unexpected format for refname")?
            .to_string()
            .into();
        let upstream_name = fields.next().context("no upstream")?.to_string();
        let upstream_tracking = parse_upstream_track(fields.next().context("no upstream:track")?)?;
        let commiterdate = fields.next().context("no committerdate")?.parse::<i64>()?;
        let subject: SharedString = fields
            .next()
            .context("no contents:subject")?
            .to_string()
            .into();

        branches.push(Branch {
            is_head: is_current_branch,
            name: ref_name,
            most_recent_commit: Some(CommitSummary {
                sha: head_sha,
                subject,
                commit_timestamp: commiterdate,
                has_parent: !parent_sha.is_empty(),
            }),
            upstream: if upstream_name.is_empty() {
                None
            } else {
                Some(Upstream {
                    ref_name: upstream_name.into(),
                    tracking: upstream_tracking,
                })
            },
        })
    }

    Ok(branches)
}

fn parse_upstream_track(upstream_track: &str) -> Result<UpstreamTracking> {
    if upstream_track == "" {
        return Ok(UpstreamTracking::Tracked(UpstreamTrackingStatus {
            ahead: 0,
            behind: 0,
        }));
    }

    let upstream_track = upstream_track
        .strip_prefix("[")
        .ok_or_else(|| anyhow!("missing ["))?;
    let upstream_track = upstream_track
        .strip_suffix("]")
        .ok_or_else(|| anyhow!("missing ["))?;
    let mut ahead: u32 = 0;
    let mut behind: u32 = 0;
    for component in upstream_track.split(", ") {
        if component == "gone" {
            return Ok(UpstreamTracking::Gone);
        }
        if let Some(ahead_num) = component.strip_prefix("ahead ") {
            ahead = ahead_num.parse::<u32>()?;
        }
        if let Some(behind_num) = component.strip_prefix("behind ") {
            behind = behind_num.parse::<u32>()?;
        }
    }
    Ok(UpstreamTracking::Tracked(UpstreamTrackingStatus {
        ahead,
        behind,
    }))
}

fn check_path_to_repo_path_errors(relative_file_path: &Path) -> Result<()> {
    match relative_file_path.components().next() {
        None => anyhow::bail!("repo path should not be empty"),
        Some(Component::Prefix(_)) => anyhow::bail!(
            "repo path `{}` should be relative, not a windows prefix",
            relative_file_path.to_string_lossy()
        ),
        Some(Component::RootDir) => {
            anyhow::bail!(
                "repo path `{}` should be relative",
                relative_file_path.to_string_lossy()
            )
        }
        Some(Component::CurDir) => {
            anyhow::bail!(
                "repo path `{}` should not start with `.`",
                relative_file_path.to_string_lossy()
            )
        }
        Some(Component::ParentDir) => {
            anyhow::bail!(
                "repo path `{}` should not start with `..`",
                relative_file_path.to_string_lossy()
            )
        }
        _ => Ok(()),
    }
}

#[test]
fn test_branches_parsing() {
    // suppress "help: octal escapes are not supported, `\0` is always null"
    #[allow(clippy::octal_escapes)]
    let input = "*\0060964da10574cd9bf06463a53bf6e0769c5c45e\0\0refs/heads/zed-patches\0refs/remotes/origin/zed-patches\0\01733187470\0generated protobuf\n";
    assert_eq!(
        parse_branch_input(&input).unwrap(),
        vec![Branch {
            is_head: true,
            name: "zed-patches".into(),
            upstream: Some(Upstream {
                ref_name: "refs/remotes/origin/zed-patches".into(),
                tracking: UpstreamTracking::Tracked(UpstreamTrackingStatus {
                    ahead: 0,
                    behind: 0
                })
            }),
            most_recent_commit: Some(CommitSummary {
                sha: "060964da10574cd9bf06463a53bf6e0769c5c45e".into(),
                subject: "generated protobuf".into(),
                commit_timestamp: 1733187470,
                has_parent: false,
            })
        }]
    )
}<|MERGE_RESOLUTION|>--- conflicted
+++ resolved
@@ -1056,307 +1056,6 @@
     }
 }
 
-<<<<<<< HEAD
-#[derive(Debug, Clone)]
-pub struct FakeGitRepository {
-    state: Arc<Mutex<FakeGitRepositoryState>>,
-}
-
-#[derive(Debug, Clone)]
-pub struct FakeGitRepositoryState {
-    pub path: PathBuf,
-    pub event_emitter: smol::channel::Sender<PathBuf>,
-    pub head_contents: HashMap<RepoPath, String>,
-    pub index_contents: HashMap<RepoPath, String>,
-    pub blames: HashMap<RepoPath, Blame>,
-    pub statuses: HashMap<RepoPath, FileStatus>,
-    pub current_branch_name: Option<String>,
-    pub branches: HashSet<String>,
-    pub simulated_index_write_error_message: Option<String>,
-}
-
-impl FakeGitRepository {
-    pub fn open(state: Arc<Mutex<FakeGitRepositoryState>>) -> Arc<dyn GitRepository> {
-        Arc::new(FakeGitRepository { state })
-    }
-}
-
-impl FakeGitRepositoryState {
-    pub fn new(path: PathBuf, event_emitter: smol::channel::Sender<PathBuf>) -> Self {
-        FakeGitRepositoryState {
-            path,
-            event_emitter,
-            head_contents: Default::default(),
-            index_contents: Default::default(),
-            blames: Default::default(),
-            statuses: Default::default(),
-            current_branch_name: Default::default(),
-            branches: Default::default(),
-            simulated_index_write_error_message: None,
-        }
-    }
-}
-
-impl GitRepository for FakeGitRepository {
-    fn reload_index(&self) {}
-
-    fn load_index_text(&self, path: RepoPath, _: AsyncApp) -> BoxFuture<Option<String>> {
-        let state = self.state.lock();
-        let content = state.index_contents.get(path.as_ref()).cloned();
-        async { content }.boxed()
-    }
-
-    fn load_committed_text(&self, path: RepoPath, _: AsyncApp) -> BoxFuture<Option<String>> {
-        let state = self.state.lock();
-        let content = state.head_contents.get(path.as_ref()).cloned();
-        async { content }.boxed()
-    }
-
-    fn set_index_text(
-        &self,
-        path: RepoPath,
-        content: Option<String>,
-        _env: HashMap<String, String>,
-        _cx: AsyncApp,
-    ) -> BoxFuture<anyhow::Result<()>> {
-        let mut state = self.state.lock();
-        if let Some(message) = state.simulated_index_write_error_message.clone() {
-            return async { Err(anyhow::anyhow!(message)) }.boxed();
-        }
-        if let Some(content) = content {
-            state.index_contents.insert(path.clone(), content);
-        } else {
-            state.index_contents.remove(&path);
-        }
-        state
-            .event_emitter
-            .try_send(state.path.clone())
-            .expect("Dropped repo change event");
-        async { Ok(()) }.boxed()
-    }
-
-    fn remote_url(&self, _name: &str) -> Option<String> {
-        None
-    }
-
-    fn head_sha(&self) -> Option<String> {
-        None
-    }
-
-    fn merge_head_shas(&self) -> Vec<String> {
-        vec![]
-    }
-
-    fn show(&self, _: String, _: AsyncApp) -> BoxFuture<Result<CommitDetails>> {
-        unimplemented!()
-    }
-
-    fn reset(&self, _: String, _: ResetMode, _: HashMap<String, String>) -> BoxFuture<Result<()>> {
-        unimplemented!()
-    }
-
-    fn checkout_files(
-        &self,
-        _: String,
-        _: Vec<RepoPath>,
-        _: HashMap<String, String>,
-    ) -> BoxFuture<Result<()>> {
-        unimplemented!()
-    }
-
-    fn path(&self) -> PathBuf {
-        let state = self.state.lock();
-        state.path.clone()
-    }
-
-    fn main_repository_path(&self) -> PathBuf {
-        self.path()
-    }
-
-    fn status(&self, path_prefixes: &[RepoPath]) -> Result<GitStatus> {
-        let state = self.state.lock();
-
-        let mut entries = state
-            .statuses
-            .iter()
-            .filter_map(|(repo_path, status)| {
-                if path_prefixes
-                    .iter()
-                    .any(|path_prefix| repo_path.0.starts_with(path_prefix))
-                {
-                    Some((repo_path.to_owned(), *status))
-                } else {
-                    None
-                }
-            })
-            .collect::<Vec<_>>();
-        entries.sort_unstable_by(|(a, _), (b, _)| a.cmp(&b));
-
-        Ok(GitStatus {
-            entries: entries.into(),
-        })
-    }
-
-    fn branches(&self) -> BoxFuture<Result<Vec<Branch>>> {
-        let state = self.state.lock();
-        let current_branch = &state.current_branch_name;
-        let result = Ok(state
-            .branches
-            .iter()
-            .map(|branch_name| Branch {
-                is_head: Some(branch_name) == current_branch.as_ref(),
-                name: branch_name.into(),
-                most_recent_commit: None,
-                upstream: None,
-            })
-            .collect());
-
-        async { result }.boxed()
-    }
-
-    fn change_branch(&self, name: String, _: AsyncApp) -> BoxFuture<Result<()>> {
-        let mut state = self.state.lock();
-        state.current_branch_name = Some(name.to_owned());
-        state
-            .event_emitter
-            .try_send(state.path.clone())
-            .expect("Dropped repo change event");
-        async { Ok(()) }.boxed()
-    }
-
-    fn create_branch(&self, name: String, _: AsyncApp) -> BoxFuture<Result<()>> {
-        let mut state = self.state.lock();
-        state.branches.insert(name.to_owned());
-        state
-            .event_emitter
-            .try_send(state.path.clone())
-            .expect("Dropped repo change event");
-        async { Ok(()) }.boxed()
-    }
-
-    fn blame(
-        &self,
-        path: RepoPath,
-        _content: Rope,
-        _cx: &mut AsyncApp,
-    ) -> BoxFuture<Result<crate::blame::Blame>> {
-        let state = self.state.lock();
-        let result = state
-            .blames
-            .get(&path)
-            .with_context(|| format!("failed to get blame for {:?}", path.0))
-            .cloned();
-        async { result }.boxed()
-    }
-
-    fn stage_paths(
-        &self,
-        _paths: Vec<RepoPath>,
-        _env: HashMap<String, String>,
-        _cx: AsyncApp,
-    ) -> BoxFuture<Result<()>> {
-        unimplemented!()
-    }
-
-    fn unstage_paths(
-        &self,
-        _paths: Vec<RepoPath>,
-        _env: HashMap<String, String>,
-        _cx: AsyncApp,
-    ) -> BoxFuture<Result<()>> {
-        unimplemented!()
-    }
-
-    fn commit(
-        &self,
-        _message: SharedString,
-        _name_and_email: Option<(SharedString, SharedString)>,
-        _env: HashMap<String, String>,
-        _: AsyncApp,
-    ) -> BoxFuture<Result<()>> {
-        unimplemented!()
-    }
-
-    fn push(
-        &self,
-        _branch: String,
-        _remote: String,
-        _options: Option<PushOptions>,
-        _ask_pass: AskPassSession,
-        _env: HashMap<String, String>,
-        _cx: AsyncApp,
-    ) -> BoxFuture<Result<RemoteCommandOutput>> {
-        unimplemented!()
-    }
-
-    fn pull(
-        &self,
-        _branch: String,
-        _remote: String,
-        _ask_pass: AskPassSession,
-        _env: HashMap<String, String>,
-        _cx: AsyncApp,
-    ) -> BoxFuture<Result<RemoteCommandOutput>> {
-        unimplemented!()
-    }
-
-    fn fetch(
-        &self,
-        _ask_pass: AskPassSession,
-        _env: HashMap<String, String>,
-        _cx: AsyncApp,
-    ) -> BoxFuture<Result<RemoteCommandOutput>> {
-        unimplemented!()
-    }
-
-    fn get_remotes(
-        &self,
-        _branch: Option<String>,
-        _cx: AsyncApp,
-    ) -> BoxFuture<Result<Vec<Remote>>> {
-        unimplemented!()
-    }
-
-    fn check_for_pushed_commit(&self, _cx: AsyncApp) -> BoxFuture<Result<Vec<SharedString>>> {
-        unimplemented!()
-    }
-
-    fn diff(&self, _diff: DiffType, _cx: AsyncApp) -> BoxFuture<Result<String>> {
-        unimplemented!()
-    }
-}
-
-fn check_path_to_repo_path_errors(relative_file_path: &Path) -> Result<()> {
-    match relative_file_path.components().next() {
-        None => anyhow::bail!("repo path should not be empty"),
-        Some(Component::Prefix(_)) => anyhow::bail!(
-            "repo path `{}` should be relative, not a windows prefix",
-            relative_file_path.to_string_lossy()
-        ),
-        Some(Component::RootDir) => {
-            anyhow::bail!(
-                "repo path `{}` should be relative",
-                relative_file_path.to_string_lossy()
-            )
-        }
-        Some(Component::CurDir) => {
-            anyhow::bail!(
-                "repo path `{}` should not start with `.`",
-                relative_file_path.to_string_lossy()
-            )
-        }
-        Some(Component::ParentDir) => {
-            anyhow::bail!(
-                "repo path `{}` should not start with `..`",
-                relative_file_path.to_string_lossy()
-            )
-        }
-        _ => Ok(()),
-    }
-}
-
-=======
->>>>>>> 68a57287
 pub static WORK_DIRECTORY_REPO_PATH: LazyLock<RepoPath> =
     LazyLock::new(|| RepoPath(Path::new("").into()));
 
