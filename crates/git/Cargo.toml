--- conflicted
+++ resolved
@@ -30,15 +30,8 @@
 time.workspace = true
 url.workspace = true
 util.workspace = true
-<<<<<<< HEAD
-serde.workspace = true
-regex.workspace = true
-rope.workspace = true
-parking_lot.workspace = true
 
 [target.'cfg(target_os = "windows")'.dependencies]
-=======
->>>>>>> 953acb0f
 windows.workspace = true
 
 
