[package]
name = "git"
version = "0.1.0"
edition = "2021"
publish = false
license = "GPL-3.0-or-later"

[lints]
workspace = true

[lib]
path = "src/git.rs"

[dependencies]
anyhow.workspace = true
async-trait.workspace = true
clock.workspace = true
collections.workspace = true
derive_more.workspace = true
git2.workspace = true
gpui.workspace = true
http.workspace = true
lazy_static.workspace = true
log.workspace = true
<<<<<<< HEAD
process.workspace = true
=======
parking_lot.workspace = true
rope.workspace = true
serde.workspace = true
>>>>>>> 66e87394
smol.workspace = true
sum_tree.workspace = true
text.workspace = true
time.workspace = true
url.workspace = true
util.workspace = true

[target.'cfg(target_os = "windows")'.dependencies]
windows.workspace = true


[dev-dependencies]
unindent.workspace = true
serde_json.workspace = true
pretty_assertions.workspace = true

[features]
test-support = []<|MERGE_RESOLUTION|>--- conflicted
+++ resolved
@@ -22,13 +22,10 @@
 http.workspace = true
 lazy_static.workspace = true
 log.workspace = true
-<<<<<<< HEAD
+parking_lot.workspace = true
 process.workspace = true
-=======
-parking_lot.workspace = true
 rope.workspace = true
 serde.workspace = true
->>>>>>> 66e87394
 smol.workspace = true
 sum_tree.workspace = true
 text.workspace = true
