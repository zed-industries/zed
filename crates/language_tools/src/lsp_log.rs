--- conflicted
+++ resolved
@@ -12,12 +12,8 @@
     ViewHandle, WeakModelHandle,
 };
 use language::{Buffer, LanguageServerId, LanguageServerName};
-<<<<<<< HEAD
+use lsp::IoKind;
 use project::{search::SearchQuery, Project, Worktree};
-=======
-use lsp::IoKind;
-use project::{Project, Worktree};
->>>>>>> fad595dc
 use std::{borrow::Cow, sync::Arc};
 use theme::{ui, Theme};
 use workspace::{
