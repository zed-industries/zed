use ::fs::Fs;
use anyhow::{Context as _, Result, anyhow};
use async_compression::futures::bufread::GzipDecoder;
use async_tar::Archive;
use async_trait::async_trait;
use dap_types::StartDebuggingRequestArguments;
use futures::io::BufReader;
use gpui::{AsyncApp, SharedString};
pub use http_client::{HttpClient, github::latest_github_release};
use language::LanguageToolchainStore;
use node_runtime::NodeRuntime;
use serde::{Deserialize, Serialize};
use settings::WorktreeId;
use smol::{self, fs::File, lock::Mutex};
use std::{
    borrow::Borrow,
    collections::{HashMap, HashSet},
    ffi::{OsStr, OsString},
    fmt::Debug,
    net::Ipv4Addr,
    ops::Deref,
    path::PathBuf,
    sync::Arc,
};
use task::DebugTaskDefinition;
use util::ResultExt;

#[derive(Clone, Debug, PartialEq, Eq)]
pub enum DapStatus {
    None,
    CheckingForUpdate,
    Downloading,
    Failed { error: String },
}

#[async_trait(?Send)]
pub trait DapDelegate {
    fn worktree_id(&self) -> WorktreeId;
    fn http_client(&self) -> Arc<dyn HttpClient>;
    fn node_runtime(&self) -> NodeRuntime;
    fn toolchain_store(&self) -> Arc<dyn LanguageToolchainStore>;
    fn fs(&self) -> Arc<dyn Fs>;
    fn updated_adapters(&self) -> Arc<Mutex<HashSet<DebugAdapterName>>>;
    fn update_status(&self, dap_name: DebugAdapterName, status: DapStatus);
    fn which(&self, command: &OsStr) -> Option<PathBuf>;
    async fn shell_env(&self) -> collections::HashMap<String, String>;
}

#[derive(Clone, Debug, PartialEq, Eq, PartialOrd, Ord, Hash, Deserialize, Serialize)]
pub struct DebugAdapterName(pub SharedString);

impl Deref for DebugAdapterName {
    type Target = str;

    fn deref(&self) -> &Self::Target {
        &self.0
    }
}

impl AsRef<str> for DebugAdapterName {
    fn as_ref(&self) -> &str {
        &self.0
    }
}

impl Borrow<str> for DebugAdapterName {
    fn borrow(&self) -> &str {
        &self.0
    }
}

impl std::fmt::Display for DebugAdapterName {
    fn fmt(&self, f: &mut std::fmt::Formatter<'_>) -> std::fmt::Result {
        std::fmt::Display::fmt(&self.0, f)
    }
}

impl From<DebugAdapterName> for SharedString {
    fn from(name: DebugAdapterName) -> Self {
        name.0
    }
}

impl<'a> From<&'a str> for DebugAdapterName {
    fn from(str: &'a str) -> DebugAdapterName {
        DebugAdapterName(str.to_string().into())
    }
}

#[derive(Debug, Clone)]
pub struct TcpArguments {
    pub host: Ipv4Addr,
    pub port: u16,
    pub timeout: Option<u64>,
}
#[derive(Debug, Clone)]
pub struct DebugAdapterBinary {
    pub adapter_name: DebugAdapterName,
    pub command: String,
    pub arguments: Option<Vec<OsString>>,
    pub envs: Option<HashMap<String, String>>,
    pub cwd: Option<PathBuf>,
    pub connection: Option<TcpArguments>,
    pub request_args: StartDebuggingRequestArguments,
}

#[derive(Debug)]
pub struct AdapterVersion {
    pub tag_name: String,
    pub url: String,
}

pub enum DownloadedFileType {
    Vsix,
    GzipTar,
    Zip,
}

pub struct GithubRepo {
    pub repo_name: String,
    pub repo_owner: String,
}

pub async fn download_adapter_from_github(
    adapter_name: DebugAdapterName,
    github_version: AdapterVersion,
    file_type: DownloadedFileType,
    delegate: &dyn DapDelegate,
) -> Result<PathBuf> {
    let adapter_path = paths::debug_adapters_dir().join(&adapter_name.as_ref());
    let version_path = adapter_path.join(format!("{}_{}", adapter_name, github_version.tag_name));
    let fs = delegate.fs();

    if version_path.exists() {
        return Ok(version_path);
    }

    if !adapter_path.exists() {
        fs.create_dir(&adapter_path.as_path())
            .await
            .context("Failed creating adapter path")?;
    }

    log::debug!(
        "Downloading adapter {} from {}",
        adapter_name,
        &github_version.url,
    );

    let mut response = delegate
        .http_client()
        .get(&github_version.url, Default::default(), true)
        .await
        .context("Error downloading release")?;
    if !response.status().is_success() {
        Err(anyhow!(
            "download failed with status {}",
            response.status().to_string()
        ))?;
    }

    match file_type {
        DownloadedFileType::GzipTar => {
            let decompressed_bytes = GzipDecoder::new(BufReader::new(response.body_mut()));
            let archive = Archive::new(decompressed_bytes);
            archive.unpack(&version_path).await?;
        }
        DownloadedFileType::Zip | DownloadedFileType::Vsix => {
            let zip_path = version_path.with_extension("zip");

            let mut file = File::create(&zip_path).await?;
            futures::io::copy(response.body_mut(), &mut file).await?;

            // we cannot check the status as some adapter include files with names that trigger `Illegal byte sequence`
            util::command::new_smol_command("unzip")
                .arg(&zip_path)
                .arg("-d")
                .arg(&version_path)
                .output()
                .await?;

            util::fs::remove_matching(&adapter_path, |entry| {
                entry
                    .file_name()
                    .is_some_and(|file| file.to_string_lossy().ends_with(".zip"))
            })
            .await;
        }
    }

    // remove older versions
    util::fs::remove_matching(&adapter_path, |entry| {
        entry.to_string_lossy() != version_path.to_string_lossy()
    })
    .await;

    Ok(version_path)
}

pub async fn fetch_latest_adapter_version_from_github(
    github_repo: GithubRepo,
    delegate: &dyn DapDelegate,
) -> Result<AdapterVersion> {
    let release = latest_github_release(
        &format!("{}/{}", github_repo.repo_owner, github_repo.repo_name),
        false,
        false,
        delegate.http_client(),
    )
    .await?;

    Ok(AdapterVersion {
        tag_name: release.tag_name,
        url: release.zipball_url,
    })
}

pub trait InlineValueProvider {
    fn provide(&self, variables: Vec<(String, lsp_types::Range)>) -> Vec<lsp_types::InlineValue>;
}

#[async_trait(?Send)]
pub trait DebugAdapter: 'static + Send + Sync {
    fn name(&self) -> DebugAdapterName;

    async fn get_binary(
        &self,
        delegate: &dyn DapDelegate,
        config: &DebugTaskDefinition,
        user_installed_path: Option<PathBuf>,
        cx: &mut AsyncApp,
    ) -> Result<DebugAdapterBinary> {
        if delegate
            .updated_adapters()
            .lock()
            .await
            .contains(&self.name())
        {
            log::info!("Using cached debug adapter binary {}", self.name());

            if let Some(binary) = self
                .get_installed_binary(delegate, &config, user_installed_path.clone(), cx)
                .await
                .log_err()
            {
                return Ok(binary);
            }

            log::info!(
                "Cached binary {} is corrupt falling back to install",
                self.name()
            );
        }

        log::info!("Getting latest version of debug adapter {}", self.name());
        delegate.update_status(self.name(), DapStatus::CheckingForUpdate);
        if let Some(version) = self.fetch_latest_adapter_version(delegate).await.log_err() {
            log::info!(
                "Installiing latest version of debug adapter {}",
                self.name()
            );
            delegate.update_status(self.name(), DapStatus::Downloading);
            match self.install_binary(version, delegate).await {
                Ok(_) => {
                    delegate.update_status(self.name(), DapStatus::None);
                }
                Err(error) => {
                    delegate.update_status(
                        self.name(),
                        DapStatus::Failed {
                            error: error.to_string(),
                        },
                    );

                    return Err(error);
                }
            }

            delegate
                .updated_adapters()
                .lock_arc()
                .await
                .insert(self.name());
        }

        self.get_installed_binary(delegate, &config, user_installed_path, cx)
            .await
    }

    async fn fetch_latest_adapter_version(
        &self,
        delegate: &dyn DapDelegate,
    ) -> Result<AdapterVersion>;

    /// Installs the binary for the debug adapter.
    /// This method is called when the adapter binary is not found or needs to be updated.
    /// It should download and install the necessary files for the debug adapter to function.
    async fn install_binary(
        &self,
        version: AdapterVersion,
        delegate: &dyn DapDelegate,
    ) -> Result<()>;

    async fn get_installed_binary(
        &self,
        delegate: &dyn DapDelegate,
        config: &DebugTaskDefinition,
        user_installed_path: Option<PathBuf>,
        cx: &mut AsyncApp,
    ) -> Result<DebugAdapterBinary>;
<<<<<<< HEAD

    /// Should return base configuration to make the debug adapter work
    fn request_args(&self, config: &DebugTaskDefinition) -> Value;

    fn attach_processes_filter(&self) -> regex::Regex {
        EMPTY_REGEX.clone()
    }

    fn inline_value_provider(&self) -> Option<Box<dyn InlineValueProvider>> {
        None
    }
=======
>>>>>>> bae3ef01
}
#[cfg(any(test, feature = "test-support"))]
pub struct FakeAdapter {}

#[cfg(any(test, feature = "test-support"))]
impl FakeAdapter {
    pub const ADAPTER_NAME: &'static str = "fake-adapter";

    pub fn new() -> Self {
        Self {}
    }

    fn request_args(&self, config: &DebugTaskDefinition) -> StartDebuggingRequestArguments {
        use serde_json::json;
        use task::DebugRequestType;

        let value = json!({
            "request": match config.request {
                DebugRequestType::Launch(_) => "launch",
                DebugRequestType::Attach(_) => "attach",
            },
            "process_id": if let DebugRequestType::Attach(attach_config) = &config.request {
                attach_config.process_id
            } else {
                None
            },
        });
        let request = match config.request {
            DebugRequestType::Launch(_) => dap_types::StartDebuggingRequestArgumentsRequest::Launch,
            DebugRequestType::Attach(_) => dap_types::StartDebuggingRequestArgumentsRequest::Attach,
        };
        StartDebuggingRequestArguments {
            configuration: value,
            request,
        }
    }
}

#[cfg(any(test, feature = "test-support"))]
#[async_trait(?Send)]
impl DebugAdapter for FakeAdapter {
    fn name(&self) -> DebugAdapterName {
        DebugAdapterName(Self::ADAPTER_NAME.into())
    }

    async fn get_binary(
        &self,
        _: &dyn DapDelegate,
        config: &DebugTaskDefinition,
        _: Option<PathBuf>,
        _: &mut AsyncApp,
    ) -> Result<DebugAdapterBinary> {
        Ok(DebugAdapterBinary {
            adapter_name: Self::ADAPTER_NAME.into(),
            command: "command".into(),
            arguments: None,
            connection: None,
            envs: None,
            cwd: None,
            request_args: self.request_args(config),
        })
    }

    async fn fetch_latest_adapter_version(
        &self,
        _delegate: &dyn DapDelegate,
    ) -> Result<AdapterVersion> {
        unimplemented!("fetch latest adapter version");
    }

    async fn install_binary(
        &self,
        _version: AdapterVersion,
        _delegate: &dyn DapDelegate,
    ) -> Result<()> {
        unimplemented!("install binary");
    }

    async fn get_installed_binary(
        &self,
        _: &dyn DapDelegate,
        _: &DebugTaskDefinition,
        _: Option<PathBuf>,
        _: &mut AsyncApp,
    ) -> Result<DebugAdapterBinary> {
        unimplemented!("get installed binary");
    }
}<|MERGE_RESOLUTION|>--- conflicted
+++ resolved
@@ -308,21 +308,12 @@
         user_installed_path: Option<PathBuf>,
         cx: &mut AsyncApp,
     ) -> Result<DebugAdapterBinary>;
-<<<<<<< HEAD
-
-    /// Should return base configuration to make the debug adapter work
-    fn request_args(&self, config: &DebugTaskDefinition) -> Value;
-
-    fn attach_processes_filter(&self) -> regex::Regex {
-        EMPTY_REGEX.clone()
-    }
 
     fn inline_value_provider(&self) -> Option<Box<dyn InlineValueProvider>> {
         None
     }
-=======
->>>>>>> bae3ef01
-}
+}
+
 #[cfg(any(test, feature = "test-support"))]
 pub struct FakeAdapter {}
 
