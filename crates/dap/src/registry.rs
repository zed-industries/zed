use anyhow::Result;
use async_trait::async_trait;
use collections::FxHashMap;
use gpui::{App, Global, SharedString};
use parking_lot::RwLock;
use task::{DebugRequest, DebugScenario, SpawnInTerminal, TaskTemplate};

use crate::{
    adapters::{DebugAdapter, DebugAdapterName},
    inline_value::InlineValueProvider,
};
use std::{collections::BTreeMap, sync::Arc};

/// Given a user build configuration, locator creates a fill-in debug target ([DebugRequest]) on behalf of the user.
#[async_trait]
pub trait DapLocator: Send + Sync {
    fn name(&self) -> SharedString;
    /// Determines whether this locator can generate debug target for given task.
    fn create_scenario(&self, build_config: &TaskTemplate, adapter: &str) -> Option<DebugScenario>;

    async fn run(&self, build_config: SpawnInTerminal) -> Result<DebugRequest>;
}

#[derive(Default)]
struct DapRegistryState {
<<<<<<< HEAD
    locators: FxHashMap<String, Arc<dyn DapLocator>>,
    adapters: BTreeMap<DebugAdapterName, Arc<dyn DebugAdapter>>,
    inline_value_providers: FxHashMap<String, Arc<dyn InlineValueProvider>>,
=======
    adapters: BTreeMap<DebugAdapterName, Arc<dyn DebugAdapter>>,
    locators: FxHashMap<SharedString, Arc<dyn DapLocator>>,
>>>>>>> c19a5c2f
}

#[derive(Clone, Default)]
/// Stores available debug adapters.
pub struct DapRegistry(Arc<RwLock<DapRegistryState>>);
impl Global for DapRegistry {}

impl DapRegistry {
    pub fn global(cx: &mut App) -> &mut Self {
        let ret = cx.default_global::<Self>();

        #[cfg(any(test, feature = "test-support"))]
        if ret.adapter(crate::FakeAdapter::ADAPTER_NAME).is_none() {
            ret.add_adapter(Arc::new(crate::FakeAdapter::new()));
        }

        ret
    }

    pub fn add_adapter(&self, adapter: Arc<dyn DebugAdapter>) {
        let name = adapter.name();
        let _previous_value = self.0.write().adapters.insert(name, adapter);
        debug_assert!(
            _previous_value.is_none(),
            "Attempted to insert a new debug adapter when one is already registered"
        );
    }

    pub fn add_locator(&self, locator: Arc<dyn DapLocator>) {
        let _previous_value = self.0.write().locators.insert(locator.name(), locator);
        debug_assert!(
            _previous_value.is_none(),
            "Attempted to insert a new debug locator when one is already registered"
        );
    }

<<<<<<< HEAD
    pub fn add_inline_value_provider(
        &self,
        language: String,
        provider: Arc<dyn InlineValueProvider>,
    ) {
        let _previous_value = self
            .0
            .write()
            .inline_value_providers
            .insert(language, provider);
        debug_assert!(
            _previous_value.is_none(),
            "Attempted to insert a new inline value provider when one is already registered"
        );
    }

    pub fn locators(&self) -> FxHashMap<String, Arc<dyn DapLocator>> {
=======
    pub fn locators(&self) -> FxHashMap<SharedString, Arc<dyn DapLocator>> {
>>>>>>> c19a5c2f
        self.0.read().locators.clone()
    }

    pub fn adapter(&self, name: &str) -> Option<Arc<dyn DebugAdapter>> {
        self.0.read().adapters.get(name).cloned()
    }

    pub fn inline_value_provider(&self, language: &str) -> Option<Arc<dyn InlineValueProvider>> {
        self.0.read().inline_value_providers.get(language).cloned()
    }

    pub fn enumerate_adapters(&self) -> Vec<DebugAdapterName> {
        self.0.read().adapters.keys().cloned().collect()
    }
}<|MERGE_RESOLUTION|>--- conflicted
+++ resolved
@@ -23,14 +23,9 @@
 
 #[derive(Default)]
 struct DapRegistryState {
-<<<<<<< HEAD
-    locators: FxHashMap<String, Arc<dyn DapLocator>>,
-    adapters: BTreeMap<DebugAdapterName, Arc<dyn DebugAdapter>>,
-    inline_value_providers: FxHashMap<String, Arc<dyn InlineValueProvider>>,
-=======
     adapters: BTreeMap<DebugAdapterName, Arc<dyn DebugAdapter>>,
     locators: FxHashMap<SharedString, Arc<dyn DapLocator>>,
->>>>>>> c19a5c2f
+    inline_value_providers: FxHashMap<String, Arc<dyn InlineValueProvider>>,
 }
 
 #[derive(Clone, Default)]
@@ -67,7 +62,6 @@
         );
     }
 
-<<<<<<< HEAD
     pub fn add_inline_value_provider(
         &self,
         language: String,
@@ -84,10 +78,7 @@
         );
     }
 
-    pub fn locators(&self) -> FxHashMap<String, Arc<dyn DapLocator>> {
-=======
     pub fn locators(&self) -> FxHashMap<SharedString, Arc<dyn DapLocator>> {
->>>>>>> c19a5c2f
         self.0.read().locators.clone()
     }
 
