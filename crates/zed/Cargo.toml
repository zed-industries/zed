--- conflicted
+++ resolved
@@ -93,11 +93,8 @@
 supermaven.workspace = true
 task.workspace = true
 tasks_ui.workspace = true
-<<<<<<< HEAD
+telemetry_events.workspace = true
 terminal.workspace = true
-=======
-telemetry_events.workspace = true
->>>>>>> 66e87394
 terminal_view.workspace = true
 theme.workspace = true
 theme_selector.workspace = true
