[package]
description = "The fast, collaborative code editor."
edition = "2021"
name = "zed"
version = "0.121.0"
publish = false
license = "GPL-3.0-or-later"


[lib]
name = "zed"
path = "src/zed.rs"
doctest = false

[[bin]]
name = "Zed"
path = "src/main.rs"

[dependencies]
ai = { path = "../ai"}
audio = { path = "../audio" }
activity_indicator = { path = "../activity_indicator"}
auto_update = { path = "../auto_update" }
breadcrumbs = { path = "../breadcrumbs" }
call = { path = "../call" }
channel = { path = "../channel" }
cli = { path = "../cli" }
collab_ui = { path = "../collab_ui" }
collections = { path = "../collections" }
command_palette = { path = "../command_palette" }
# component_test = { path = "../component_test" }
client = { path = "../client" }
# clock = { path = "../clock" }
copilot = { path = "../copilot" }
copilot_ui = { path = "../copilot_ui" }
diagnostics = { path = "../diagnostics" }
db = { path = "../db" }
editor = { path = "../editor" }
feedback = { path = "../feedback" }
file_finder = { path = "../file_finder" }
search = { path = "../search" }
fs = { path = "../fs" }
fsevent = { path = "../fsevent" }
go_to_line = { path = "../go_to_line" }
gpui = { path = "../gpui" }
install_cli = { path = "../install_cli" }
journal = { path = "../journal" }
language = { path = "../language" }
language_selector = { path = "../language_selector" }
lsp = { path = "../lsp" }
menu = { path = "../menu" }
language_tools = { path = "../language_tools" }
node_runtime = { path = "../node_runtime" }
notifications = { path = "../notifications" }
assistant = { path = "../assistant" }
outline = { path = "../outline" }
# plugin_runtime = { path = "../plugin_runtime",optional = true }
project = { path = "../project" }
project_panel = { path = "../project_panel" }
project_symbols = { path = "../project_symbols" }
quick_action_bar = { path = "../quick_action_bar" }
recent_projects = { path = "../recent_projects" }
rope = { path = "../rope"}
rpc = { path = "../rpc" }
settings = { path = "../settings" }
feature_flags = { path = "../feature_flags" }
sum_tree = { path = "../sum_tree" }
shellexpand = "2.1.0"
text = { path = "../text" }
terminal_view = { path = "../terminal_view" }
theme = { path = "../theme" }
theme_selector = { path = "../theme_selector" }
util = { path = "../util" }
semantic_index = { path = "../semantic_index" }
vim = { path = "../vim" }
workspace = { path = "../workspace" }
welcome = { path = "../welcome" }
zed_actions = {path = "../zed_actions"}
assets = {path = "../assets"}
anyhow.workspace = true
async-compression.workspace = true
async-tar = "0.4.2"
async-recursion = "0.3"
async-trait.workspace = true
backtrace = "0.3"
chrono = "0.4"
ctor.workspace = true
env_logger.workspace = true
futures.workspace = true
ignore = "0.4"
image = "0.23"
indexmap = "1.6.2"
isahc.workspace = true
lazy_static.workspace = true
libc = "0.2"
log.workspace = true
num_cpus = "1.13.0"
parking_lot.workspace = true
postage.workspace = true
rand.workspace = true
regex.workspace = true
rsa = "0.4"
rust-embed.workspace = true
serde.workspace = true
serde_derive.workspace = true
serde_json.workspace = true
schemars.workspace = true
simplelog = "0.9"
smallvec.workspace = true
smol.workspace = true
tempfile.workspace = true
thiserror.workspace = true
tiny_http = "0.8"
toml.workspace = true
tree-sitter.workspace = true
tree-sitter-bash.workspace = true
tree-sitter-c.workspace = true
tree-sitter-clojure.workspace = true
tree-sitter-cpp.workspace = true
tree-sitter-css.workspace = true
tree-sitter-elixir.workspace = true
tree-sitter-elm.workspace = true
tree-sitter-embedded-template.workspace = true
tree-sitter-glsl.workspace = true
tree-sitter-gleam.workspace = true
tree-sitter-go.workspace = true
tree-sitter-heex.workspace = true
tree-sitter-json.workspace = true
tree-sitter-rust.workspace = true
tree-sitter-markdown.workspace = true
tree-sitter-python.workspace = true
tree-sitter-toml.workspace = true
tree-sitter-typescript.workspace = true
tree-sitter-ruby.workspace = true
tree-sitter-haskell.workspace = true
tree-sitter-html.workspace = true
tree-sitter-php.workspace = true
tree-sitter-purescript.workspace = true
tree-sitter-scheme.workspace = true
tree-sitter-svelte.workspace = true
tree-sitter-racket.workspace = true
tree-sitter-yaml.workspace = true
tree-sitter-lua.workspace = true
tree-sitter-nix.workspace = true
tree-sitter-nu.workspace = true
tree-sitter-vue.workspace = true
tree-sitter-uiua.workspace = true
<<<<<<< HEAD
=======
tree-sitter-zig.workspace = true

>>>>>>> d1a60030
url = "2.2"
urlencoding = "2.1.2"
uuid.workspace = true

[dev-dependencies]
call = { path = "../call", features = ["test-support"] }
# client = { path = "../client", features = ["test-support"] }
editor = { path = "../editor", features = ["test-support"] }
gpui = { path = "../gpui", features = ["test-support"] }
language = { path = "../language", features = ["test-support"] }
# lsp = { path = "../lsp", features = ["test-support"] }
project = { path = "../project", features = ["test-support"] }
# rpc = { path = "../rpc", features = ["test-support"] }
# settings = { path = "../settings", features = ["test-support"] }
text = { path = "../text", features = ["test-support"] }
# util = { path = "../util", features = ["test-support"] }
workspace = { path = "../workspace", features = ["test-support"] }
unindent.workspace = true

[package.metadata.bundle-dev]
icon = ["resources/app-icon-preview@2x.png", "resources/app-icon-preview.png"]
identifier = "dev.zed.Zed-Dev"
name = "Zed Dev"
osx_minimum_system_version = "10.15.7"
osx_info_plist_exts = ["resources/info/*"]
osx_url_schemes = ["zed-dev"]

[package.metadata.bundle-nightly]
icon = ["resources/app-icon-nightly@2x.png", "resources/app-icon-nightly.png"]
identifier = "dev.zed.Zed-Nightly"
name = "Zed Nightly"
osx_minimum_system_version = "10.15.7"
osx_info_plist_exts = ["resources/info/*"]
osx_url_schemes = ["zed-nightly"]

[package.metadata.bundle-preview]
icon = ["resources/app-icon-preview@2x.png", "resources/app-icon-preview.png"]
identifier = "dev.zed.Zed-Preview"
name = "Zed Preview"
osx_minimum_system_version = "10.15.7"
osx_info_plist_exts = ["resources/info/*"]
osx_url_schemes = ["zed-preview"]

[package.metadata.bundle-stable]
icon = ["resources/app-icon@2x.png", "resources/app-icon.png"]
identifier = "dev.zed.Zed"
name = "Zed"
osx_minimum_system_version = "10.15.7"
osx_info_plist_exts = ["resources/info/*"]
osx_url_schemes = ["zed"]<|MERGE_RESOLUTION|>--- conflicted
+++ resolved
@@ -145,11 +145,8 @@
 tree-sitter-nu.workspace = true
 tree-sitter-vue.workspace = true
 tree-sitter-uiua.workspace = true
-<<<<<<< HEAD
-=======
 tree-sitter-zig.workspace = true
 
->>>>>>> d1a60030
 url = "2.2"
 urlencoding = "2.1.2"
 uuid.workspace = true
