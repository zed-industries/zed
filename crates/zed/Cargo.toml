[package]
authors = ["Nathan Sobo <nathansobo@gmail.com>"]
description = "The fast, collaborative code editor."
edition = "2021"
name = "zed"
version = "0.102.0"
publish = false

[lib]
name = "zed"
path = "src/zed.rs"
doctest = false

[[bin]]
name = "Zed"
path = "src/main.rs"

[dependencies]
audio = { path = "../audio" }
activity_indicator = { path = "../activity_indicator" }
auto_update = { path = "../auto_update" }
breadcrumbs = { path = "../breadcrumbs" }
call = { path = "../call" }
cli = { path = "../cli" }
collab_ui = { path = "../collab_ui" }
collections = { path = "../collections" }
command_palette = { path = "../command_palette" }
context_menu = { path = "../context_menu" }
client = { path = "../client" }
clock = { path = "../clock" }
copilot = { path = "../copilot" }
copilot_button = { path = "../copilot_button" }
diagnostics = { path = "../diagnostics" }
db = { path = "../db" }
editor = { path = "../editor" }
feedback = { path = "../feedback" }
file_finder = { path = "../file_finder" }
search = { path = "../search" }
fs = { path = "../fs" }
fsevent = { path = "../fsevent" }
fuzzy = { path = "../fuzzy" }
go_to_line = { path = "../go_to_line" }
gpui = { path = "../gpui" }
install_cli = { path = "../install_cli" }
journal = { path = "../journal" }
language = { path = "../language" }
language_selector = { path = "../language_selector" }
lsp = { path = "../lsp" }
language_tools = { path = "../language_tools" }
node_runtime = { path = "../node_runtime" }
ai = { path = "../ai" }
outline = { path = "../outline" }
plugin_runtime = { path = "../plugin_runtime",optional = true }
project = { path = "../project" }
project_panel = { path = "../project_panel" }
project_symbols = { path = "../project_symbols" }
quick_action_bar = { path = "../quick_action_bar" }
recent_projects = { path = "../recent_projects" }
rpc = { path = "../rpc" }
settings = { path = "../settings" }
staff_mode = { path = "../staff_mode" }
sum_tree = { path = "../sum_tree" }
text = { path = "../text" }
terminal_view = { path = "../terminal_view" }
theme = { path = "../theme" }
theme_selector = { path = "../theme_selector" }
util = { path = "../util" }
semantic_index = { path = "../semantic_index" }
vim = { path = "../vim" }
workspace = { path = "../workspace" }
welcome = { path = "../welcome" }
zed-actions = {path = "../zed-actions"}
anyhow.workspace = true
async-compression = { version = "0.3", features = ["gzip", "futures-bufread"] }
async-tar = "0.4.2"
async-recursion = "0.3"
async-trait.workspace = true
backtrace = "0.3"
chrono = "0.4"
ctor = "0.1.20"
env_logger.workspace = true
futures.workspace = true
ignore = "0.4"
image = "0.23"
indexmap = "1.6.2"
isahc.workspace = true
lazy_static.workspace = true
libc = "0.2"
log.workspace = true
num_cpus = "1.13.0"
parking_lot.workspace = true
postage.workspace = true
rand.workspace = true
regex.workspace = true
rsa = "0.4"
<<<<<<< HEAD
rust-embed.workspace = true
=======
rust-embed = { version = "6.8.1" }
>>>>>>> 6c45be2d
serde.workspace = true
serde_derive.workspace = true
serde_json.workspace = true
simplelog = "0.9"
smallvec.workspace = true
smol.workspace = true
tempdir.workspace = true
thiserror.workspace = true
tiny_http = "0.8"
toml.workspace = true
tree-sitter.workspace = true
tree-sitter-bash.workspace = true
tree-sitter-c.workspace = true
tree-sitter-cpp.workspace = true
tree-sitter-css.workspace = true
tree-sitter-elixir.workspace = true
tree-sitter-elm.workspace = true
tree-sitter-embedded-template.workspace = true
tree-sitter-glsl.workspace = true
tree-sitter-go.workspace = true
tree-sitter-heex.workspace = true
tree-sitter-json.workspace = true
tree-sitter-rust.workspace = true
tree-sitter-markdown.workspace = true
tree-sitter-python.workspace = true
tree-sitter-toml.workspace = true
tree-sitter-typescript.workspace = true
tree-sitter-ruby.workspace = true
tree-sitter-html.workspace = true
tree-sitter-php.workspace = true
tree-sitter-scheme.workspace = true
tree-sitter-svelte.workspace = true
tree-sitter-racket.workspace = true
tree-sitter-yaml.workspace = true
tree-sitter-lua.workspace = true
tree-sitter-nix.workspace = true

url = "2.2"
urlencoding = "2.1.2"
uuid = { version = "1.1.2", features = ["v4"] }

[dev-dependencies]
call = { path = "../call", features = ["test-support"] }
client = { path = "../client", features = ["test-support"] }
editor = { path = "../editor", features = ["test-support"] }
gpui = { path = "../gpui", features = ["test-support"] }
language = { path = "../language", features = ["test-support"] }
lsp = { path = "../lsp", features = ["test-support"] }
project = { path = "../project", features = ["test-support"] }
rpc = { path = "../rpc", features = ["test-support"] }
settings = { path = "../settings", features = ["test-support"] }
text = { path = "../text", features = ["test-support"] }
util = { path = "../util", features = ["test-support"] }
workspace = { path = "../workspace", features = ["test-support"] }

unindent.workspace = true

[package.metadata.bundle-dev]
icon = ["resources/app-icon-preview@2x.png", "resources/app-icon-preview.png"]
identifier = "dev.zed.Zed-Dev"
name = "Zed Dev"
osx_minimum_system_version = "10.15.7"
osx_info_plist_exts = ["resources/info/*"]

[package.metadata.bundle-preview]
icon = ["resources/app-icon-preview@2x.png", "resources/app-icon-preview.png"]
identifier = "dev.zed.Zed-Preview"
name = "Zed Preview"
osx_minimum_system_version = "10.15.7"
osx_info_plist_exts = ["resources/info/*"]


[package.metadata.bundle-stable]
icon = ["resources/app-icon@2x.png", "resources/app-icon.png"]
identifier = "dev.zed.Zed"
name = "Zed"
osx_minimum_system_version = "10.15.7"
osx_info_plist_exts = ["resources/info/*"]<|MERGE_RESOLUTION|>--- conflicted
+++ resolved
@@ -93,11 +93,7 @@
 rand.workspace = true
 regex.workspace = true
 rsa = "0.4"
-<<<<<<< HEAD
 rust-embed.workspace = true
-=======
-rust-embed = { version = "6.8.1" }
->>>>>>> 6c45be2d
 serde.workspace = true
 serde_derive.workspace = true
 serde_json.workspace = true
