[package]
description = "The fast, collaborative code editor."
edition = "2021"
name = "zed"
version = "0.122.0"
publish = false
license = "GPL-3.0-or-later"

[lib]
name = "zed"
path = "src/zed.rs"
doctest = false

[[bin]]
name = "Zed"
path = "src/main.rs"

[dependencies]
<<<<<<< HEAD
ai = { path = "../ai" }
audio = { path = "../audio" }
activity_indicator = { path = "../activity_indicator" }
=======
activity_indicator = { path = "../activity_indicator" }
ai = { path = "../ai" }
anyhow.workspace = true
assets = { path = "../assets" }
assistant = { path = "../assistant" }
async-compression.workspace = true
async-recursion = "0.3"
async-tar = "0.4.2"
async-trait.workspace = true
audio = { path = "../audio" }
>>>>>>> dad2df36
auto_update = { path = "../auto_update" }
backtrace = "0.3"
breadcrumbs = { path = "../breadcrumbs" }
call = { path = "../call" }
channel = { path = "../channel" }
chrono = "0.4"
cli = { path = "../cli" }
client = { path = "../client" }
collab_ui = { path = "../collab_ui" }
collections = { path = "../collections" }
command_palette = { path = "../command_palette" }
copilot = { path = "../copilot" }
copilot_ui = { path = "../copilot_ui" }
ctor.workspace = true
db = { path = "../db" }
diagnostics = { path = "../diagnostics" }
editor = { path = "../editor" }
env_logger.workspace = true
feature_flags = { path = "../feature_flags" }
feedback = { path = "../feedback" }
file_finder = { path = "../file_finder" }
fs = { path = "../fs" }
fsevent = { path = "../fsevent" }
futures.workspace = true
go_to_line = { path = "../go_to_line" }
gpui = { path = "../gpui" }
ignore = "0.4"
image = "0.23"
indexmap = "1.6.2"
install_cli = { path = "../install_cli" }
isahc.workspace = true
itertools = "0.11"
journal = { path = "../journal" }
language = { path = "../language" }
language_selector = { path = "../language_selector" }
language_tools = { path = "../language_tools" }
lazy_static.workspace = true
libc = "0.2"
log.workspace = true
lsp = { path = "../lsp" }
markdown_preview = { path = "../markdown_preview" }
menu = { path = "../menu" }
mimalloc = "0.1"
node_runtime = { path = "../node_runtime" }
notifications = { path = "../notifications" }
num_cpus = "1.13.0"
outline = { path = "../outline" }
parking_lot.workspace = true
postage.workspace = true
project = { path = "../project" }
project_panel = { path = "../project_panel" }
project_symbols = { path = "../project_symbols" }
quick_action_bar = { path = "../quick_action_bar" }
<<<<<<< HEAD
recent_projects = { path = "../recent_projects" }
rope = { path = "../rope" }
rpc = { path = "../rpc" }
runnable = { path = "../runnable" }
settings = { path = "../settings" }
feature_flags = { path = "../feature_flags" }
sum_tree = { path = "../sum_tree" }
shellexpand = "2.1.0"
text = { path = "../text" }
terminal_view = { path = "../terminal_view" }
theme = { path = "../theme" }
theme_selector = { path = "../theme_selector" }
util = { path = "../util" }
semantic_index = { path = "../semantic_index" }
vim = { path = "../vim" }
workspace = { path = "../workspace" }
welcome = { path = "../welcome" }
zed_actions = { path = "../zed_actions" }
assets = { path = "../assets" }
anyhow.workspace = true
async-compression.workspace = true
async-tar = "0.4.2"
async-recursion = "0.3"
async-trait.workspace = true
backtrace = "0.3"
chrono = "0.4"
ctor.workspace = true
env_logger.workspace = true
futures.workspace = true
ignore = "0.4"
image = "0.23"
indexmap = "1.6.2"
isahc.workspace = true
lazy_static.workspace = true
libc = "0.2"
log.workspace = true
num_cpus = "1.13.0"
parking_lot.workspace = true
postage.workspace = true
=======
>>>>>>> dad2df36
rand.workspace = true
recent_projects = { path = "../recent_projects" }
regex.workspace = true
release_channel = { path = "../release_channel" }
rope = { path = "../rope" }
rpc = { path = "../rpc" }
rsa = "0.4"
rust-embed.workspace = true
schemars.workspace = true
search = { path = "../search" }
semantic_index = { path = "../semantic_index" }
serde.workspace = true
serde_derive.workspace = true
serde_json.workspace = true
settings = { path = "../settings" }
shellexpand = "2.1.0"
simplelog = "0.9"
smallvec.workspace = true
smol.workspace = true
sum_tree = { path = "../sum_tree" }
tempfile.workspace = true
terminal_view = { path = "../terminal_view" }
text = { path = "../text" }
theme = { path = "../theme" }
theme_selector = { path = "../theme_selector" }
thiserror.workspace = true
tiny_http = "0.8"
toml.workspace = true
tree-sitter-bash.workspace = true
tree-sitter-beancount.workspace = true
tree-sitter-c-sharp.workspace = true
tree-sitter-c.workspace = true
tree-sitter-cpp.workspace = true
tree-sitter-css.workspace = true
tree-sitter-elixir.workspace = true
tree-sitter-elm.workspace = true
tree-sitter-embedded-template.workspace = true
tree-sitter-erlang.workspace = true
tree-sitter-gitcommit.workspace = true
tree-sitter-gleam.workspace = true
tree-sitter-glsl.workspace = true
tree-sitter-go.workspace = true
tree-sitter-gomod.workspace = true
tree-sitter-gowork.workspace = true
tree-sitter-haskell.workspace = true
tree-sitter-hcl.workspace = true
tree-sitter-heex.workspace = true
tree-sitter-html.workspace = true
tree-sitter-json.workspace = true
tree-sitter-lua.workspace = true
tree-sitter-markdown.workspace = true
tree-sitter-nix.workspace = true
tree-sitter-nu.workspace = true
tree-sitter-ocaml.workspace = true
tree-sitter-php.workspace = true
tree-sitter-proto.workspace = true
tree-sitter-purescript.workspace = true
tree-sitter-python.workspace = true
tree-sitter-racket.workspace = true
tree-sitter-ruby.workspace = true
tree-sitter-rust.workspace = true
tree-sitter-scheme.workspace = true
tree-sitter-svelte.workspace = true
tree-sitter-toml.workspace = true
tree-sitter-typescript.workspace = true
tree-sitter-uiua.workspace = true
tree-sitter-vue.workspace = true
tree-sitter-yaml.workspace = true
tree-sitter-zig.workspace = true
tree-sitter.workspace = true
url.workspace = true
urlencoding = "2.1.2"
util = { path = "../util" }
uuid.workspace = true
vim = { path = "../vim" }
welcome = { path = "../welcome" }
workspace = { path = "../workspace" }
zed_actions = { path = "../zed_actions" }

[dev-dependencies]
call = { path = "../call", features = ["test-support"] }
editor = { path = "../editor", features = ["test-support"] }
gpui = { path = "../gpui", features = ["test-support"] }
language = { path = "../language", features = ["test-support"] }
project = { path = "../project", features = ["test-support"] }
text = { path = "../text", features = ["test-support"] }
unindent.workspace = true
workspace = { path = "../workspace", features = ["test-support"] }

[package.metadata.bundle-dev]
icon = ["resources/app-icon-preview@2x.png", "resources/app-icon-preview.png"]
identifier = "dev.zed.Zed-Dev"
name = "Zed Dev"
osx_minimum_system_version = "10.15.7"
osx_info_plist_exts = ["resources/info/*"]
osx_url_schemes = ["zed-dev"]

[package.metadata.bundle-nightly]
icon = ["resources/app-icon-nightly@2x.png", "resources/app-icon-nightly.png"]
identifier = "dev.zed.Zed-Nightly"
name = "Zed Nightly"
osx_minimum_system_version = "10.15.7"
osx_info_plist_exts = ["resources/info/*"]
osx_url_schemes = ["zed-nightly"]

[package.metadata.bundle-preview]
icon = ["resources/app-icon-preview@2x.png", "resources/app-icon-preview.png"]
identifier = "dev.zed.Zed-Preview"
name = "Zed Preview"
osx_minimum_system_version = "10.15.7"
osx_info_plist_exts = ["resources/info/*"]
osx_url_schemes = ["zed-preview"]

[package.metadata.bundle-stable]
icon = ["resources/app-icon@2x.png", "resources/app-icon.png"]
identifier = "dev.zed.Zed"
name = "Zed"
osx_minimum_system_version = "10.15.7"
osx_info_plist_exts = ["resources/info/*"]
osx_url_schemes = ["zed"]<|MERGE_RESOLUTION|>--- conflicted
+++ resolved
@@ -16,11 +16,6 @@
 path = "src/main.rs"
 
 [dependencies]
-<<<<<<< HEAD
-ai = { path = "../ai" }
-audio = { path = "../audio" }
-activity_indicator = { path = "../activity_indicator" }
-=======
 activity_indicator = { path = "../activity_indicator" }
 ai = { path = "../ai" }
 anyhow.workspace = true
@@ -31,7 +26,6 @@
 async-tar = "0.4.2"
 async-trait.workspace = true
 audio = { path = "../audio" }
->>>>>>> dad2df36
 auto_update = { path = "../auto_update" }
 backtrace = "0.3"
 breadcrumbs = { path = "../breadcrumbs" }
@@ -85,48 +79,6 @@
 project_panel = { path = "../project_panel" }
 project_symbols = { path = "../project_symbols" }
 quick_action_bar = { path = "../quick_action_bar" }
-<<<<<<< HEAD
-recent_projects = { path = "../recent_projects" }
-rope = { path = "../rope" }
-rpc = { path = "../rpc" }
-runnable = { path = "../runnable" }
-settings = { path = "../settings" }
-feature_flags = { path = "../feature_flags" }
-sum_tree = { path = "../sum_tree" }
-shellexpand = "2.1.0"
-text = { path = "../text" }
-terminal_view = { path = "../terminal_view" }
-theme = { path = "../theme" }
-theme_selector = { path = "../theme_selector" }
-util = { path = "../util" }
-semantic_index = { path = "../semantic_index" }
-vim = { path = "../vim" }
-workspace = { path = "../workspace" }
-welcome = { path = "../welcome" }
-zed_actions = { path = "../zed_actions" }
-assets = { path = "../assets" }
-anyhow.workspace = true
-async-compression.workspace = true
-async-tar = "0.4.2"
-async-recursion = "0.3"
-async-trait.workspace = true
-backtrace = "0.3"
-chrono = "0.4"
-ctor.workspace = true
-env_logger.workspace = true
-futures.workspace = true
-ignore = "0.4"
-image = "0.23"
-indexmap = "1.6.2"
-isahc.workspace = true
-lazy_static.workspace = true
-libc = "0.2"
-log.workspace = true
-num_cpus = "1.13.0"
-parking_lot.workspace = true
-postage.workspace = true
-=======
->>>>>>> dad2df36
 rand.workspace = true
 recent_projects = { path = "../recent_projects" }
 regex.workspace = true
@@ -134,6 +86,7 @@
 rope = { path = "../rope" }
 rpc = { path = "../rpc" }
 rsa = "0.4"
+runnable = { path = "../runnable" }
 rust-embed.workspace = true
 schemars.workspace = true
 search = { path = "../search" }
