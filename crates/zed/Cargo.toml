[package]
description = "The fast, collaborative code editor."
edition.workspace = true
name = "zed"
version = "0.215.0"
publish.workspace = true
license = "GPL-3.0-or-later"
authors = ["Zed Team <hi@zed.dev>"]

[lints]
workspace = true

[[bin]]
name = "zed"
path = "src/zed-main.rs"

[lib]
name = "zed"
path = "src/main.rs"

[dependencies]
acp_tools.workspace = true
activity_indicator.workspace = true
agent_settings.workspace = true
agent_ui.workspace = true
anyhow.workspace = true
askpass.workspace = true
assets.workspace = true
audio.workspace = true
auto_update.workspace = true
auto_update_ui.workspace = true
bincode.workspace = true
breadcrumbs.workspace = true
call.workspace = true
channel.workspace = true
clap.workspace = true
cli.workspace = true
client.workspace = true
codestral.workspace = true
collab_ui.workspace = true
collections.workspace = true
command_palette.workspace = true
component.workspace = true
copilot.workspace = true
crashes.workspace = true
dap_adapters.workspace = true
db.workspace = true
debug_adapter_extension.workspace = true
debugger_tools.workspace = true
debugger_ui.workspace = true
diagnostics.workspace = true
editor.workspace = true
zeta2_tools.workspace = true
env_logger.workspace = true
extension.workspace = true
extension_host.workspace = true
extensions_ui.workspace = true
feature_flags.workspace = true
feedback.workspace = true
file_finder.workspace = true
fs.workspace = true
futures.workspace = true
git.workspace = true
git_hosting_providers.workspace = true
git_ui.workspace = true
go_to_line.workspace = true
system_specs.workspace = true
gpui = { workspace = true, features = [
    "wayland",
    "x11",
    "font-kit",
    "windows-manifest",
] }
gpui_tokio.workspace = true
rayon.workspace = true

edit_prediction_button.workspace = true
http_client.workspace = true
image_viewer.workspace = true
inspector_ui.workspace = true
install_cli.workspace = true
journal.workspace = true
json_schema_store.workspace = true
keymap_editor.workspace = true
language.workspace = true
language_extension.workspace = true
language_model.workspace = true
language_models.workspace = true
language_onboarding.workspace = true
language_selector.workspace = true
language_tools.workspace = true
languages = { workspace = true, features = ["load-grammars"] }
line_ending_selector.workspace = true
log.workspace = true
markdown.workspace = true
markdown_preview.workspace = true
menu.workspace = true
migrator.workspace = true
miniprofiler_ui.workspace = true
mimalloc = { version = "0.1", optional = true }
nc.workspace = true
node_runtime.workspace = true
notifications.workspace = true
onboarding.workspace = true
outline.workspace = true
outline_panel.workspace = true
parking_lot.workspace = true
paths.workspace = true
picker.workspace = true
profiling.workspace = true
project.workspace = true
project_panel.workspace = true
project_symbols.workspace = true
prompt_store.workspace = true
proto.workspace = true
recent_projects.workspace = true
release_channel.workspace = true
remote.workspace = true
repl.workspace = true
reqwest.workspace = true
reqwest_client.workspace = true
rope.workspace = true
search.workspace = true
serde.workspace = true
serde_json.workspace = true
session.workspace = true
settings.workspace = true
settings_profile_selector.workspace = true
settings_ui.workspace = true
shellexpand.workspace = true
smol.workspace = true
snippet_provider.workspace = true
snippets_ui.workspace = true
supermaven.workspace = true
svg_preview.workspace = true
sysinfo.workspace = true
tab_switcher.workspace = true
task.workspace = true
tasks_ui.workspace = true
telemetry.workspace = true
terminal_view.workspace = true
theme.workspace = true
theme_extension.workspace = true
theme_selector.workspace = true
time.workspace = true
title_bar.workspace = true
toolchain_selector.workspace = true
ui.workspace = true
ui_input.workspace = true
ui_prompt.workspace = true
url.workspace = true
urlencoding.workspace = true
util.workspace = true
uuid.workspace = true
vim.workspace = true
vim_mode_setting.workspace = true
watch.workspace = true
web_search.workspace = true
web_search_providers.workspace = true
workspace.workspace = true
zed_actions.workspace = true
zed_env_vars.workspace = true
zeta.workspace = true
zlog.workspace = true
zlog_settings.workspace = true
<<<<<<< HEAD
is_executable = "=1.0.5"
=======
chrono.workspace = true
>>>>>>> 7651854b

[target.'cfg(target_os = "windows")'.dependencies]
windows.workspace = true
chrono.workspace = true

[target.'cfg(target_os = "windows")'.build-dependencies]
winresource = "0.1"

[target.'cfg(any(target_os = "linux", target_os = "freebsd"))'.dependencies]
ashpd.workspace = true

[dev-dependencies]
call = { workspace = true, features = ["test-support"] }
dap = { workspace = true, features = ["test-support"] }
editor = { workspace = true, features = ["test-support"] }
gpui = { workspace = true, features = ["test-support"] }
image_viewer = { workspace = true, features = ["test-support"] }
itertools.workspace = true
language = { workspace = true, features = ["test-support"] }
pretty_assertions.workspace = true
project = { workspace = true, features = ["test-support"] }
semver.workspace = true
terminal_view = { workspace = true, features = ["test-support"] }
tree-sitter-md.workspace = true
tree-sitter-rust.workspace = true
workspace = { workspace = true, features = ["test-support"] }

[package.metadata.bundle-dev]
icon = ["resources/app-icon-dev@2x.png", "resources/app-icon-dev.png"]
identifier = "dev.zed.Zed-Dev"
name = "Zed Dev"
osx_minimum_system_version = "10.15.7"
osx_info_plist_exts = ["resources/info/*"]
osx_url_schemes = ["zed"]

[package.metadata.bundle-nightly]
icon = ["resources/app-icon-nightly@2x.png", "resources/app-icon-nightly.png"]
identifier = "dev.zed.Zed-Nightly"
name = "Zed Nightly"
osx_minimum_system_version = "10.15.7"
osx_info_plist_exts = ["resources/info/*"]
osx_url_schemes = ["zed"]

[package.metadata.bundle-preview]
icon = ["resources/app-icon-preview@2x.png", "resources/app-icon-preview.png"]
identifier = "dev.zed.Zed-Preview"
name = "Zed Preview"
osx_minimum_system_version = "10.15.7"
osx_info_plist_exts = ["resources/info/*"]
osx_url_schemes = ["zed"]

[package.metadata.bundle-stable]
icon = ["resources/app-icon@2x.png", "resources/app-icon.png"]
identifier = "dev.zed.Zed"
name = "Zed"
osx_minimum_system_version = "10.15.7"
osx_info_plist_exts = ["resources/info/*"]
osx_url_schemes = ["zed"]

[package.metadata.cargo-machete]
ignored = ["profiling", "zstd"]<|MERGE_RESOLUTION|>--- conflicted
+++ resolved
@@ -163,11 +163,8 @@
 zeta.workspace = true
 zlog.workspace = true
 zlog_settings.workspace = true
-<<<<<<< HEAD
 is_executable = "=1.0.5"
-=======
 chrono.workspace = true
->>>>>>> 7651854b
 
 [target.'cfg(target_os = "windows")'.dependencies]
 windows.workspace = true
