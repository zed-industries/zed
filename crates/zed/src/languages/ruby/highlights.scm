; Keywords

[
  "alias"
  "and"
  "begin"
  "break"
  "case"
  "class"
  "def"
  "do"
  "else"
  "elsif"
  "end"
  "ensure"
  "for"
  "if"
  "in"
  "module"
  "next"
  "or"
  "rescue"
  "retry"
  "return"
  "then"
  "unless"
  "until"
  "when"
  "while"
  "yield"
] @keyword

((identifier) @keyword
 (#match? @keyword "^(private|protected|public)$"))

; Function calls

((identifier) @function.method.builtin
 (#eq? @function.method.builtin "require"))

"defined?" @function.method.builtin

(call
  method: [(identifier) (constant)] @function.method)

; Function definitions

(alias (identifier) @function.method)
(setter (identifier) @function.method)
(method name: [(identifier) (constant)] @function.method)
(singleton_method name: [(identifier) (constant)] @function.method)

; Identifiers

((identifier) @constant.builtin
 (#match? @constant.builtin "^__(FILE|LINE|ENCODING)__$"))

(file) @constant.builtin
(line) @constant.builtin
(encoding) @constant.builtin

(hash_splat_nil
  "**" @operator
) @constant.builtin

(constant) @type

((constant) @constant
 (#match? @constant "^[A-Z\\d_]+$"))

<<<<<<< HEAD
(class
  (constant) @type
)

(scope_resolution
  ((constant) @type.super
  (#match? @type "^([A-Z][a-zA-Z]*(?:::[A-Z][a-zA-Z]*)+)$"))
) @operator

(superclass
  (constant) @type.super
)
=======
(global_variable) @constant

(constant) @type
>>>>>>> 3ca6f757

(self) @variable.special
(super) @variable.special

[
  (class_variable)
  (instance_variable)
] @variable.member


; Literals

[
  (string)
  (bare_string)
  (subshell)
  (heredoc_body)
  (heredoc_beginning)
] @string

[
  (simple_symbol)
  (delimited_symbol)
  (hash_key_symbol)
  (bare_symbol)
] @string.special.symbol

(regex) @string.regex
(escape_sequence) @escape

[
  (integer)
  (float)
] @number

[
  (nil)
  (true)
  (false)
] @constant.builtin

(comment) @comment

; Operators

[
  "!"
  "~"
  "+"
  "-"
  "**"
  "*"
  "/"
  "%"
  "<<"
  ">>"
  "&"
  "|"
  "^"
  ">"
  "<"
  "<="
  ">="
  "=="
  "!="
  "=~"
  "!~"
  "<=>"
  "||"
  "&&"
  ".."
  "..."
  "="
  "**="
  "*="
  "/="
  "%="
  "+="
  "-="
  "<<="
  ">>="
  "&&="
  "&="
  "||="
  "|="
  "^="
  "=>"
  "->"
  (operator)
] @operator

[
  ","
  ";"
  "."
] @punctuation.delimiter

[
  "("
  ")"
  "["
  "]"
  "{"
  "}"
  "%w("
  "%i("
] @punctuation.bracket

(interpolation
  "#{" @punctuation.special
  "}" @punctuation.special) @embedded<|MERGE_RESOLUTION|>--- conflicted
+++ resolved
@@ -68,24 +68,17 @@
 ((constant) @constant
  (#match? @constant "^[A-Z\\d_]+$"))
 
-<<<<<<< HEAD
-(class
-  (constant) @type
-)
-
-(scope_resolution
-  ((constant) @type.super
-  (#match? @type "^([A-Z][a-zA-Z]*(?:::[A-Z][a-zA-Z]*)+)$"))
-) @operator
+; (class
+;   (constant) @type
+; )
 
 (superclass
   (constant) @type.super
 )
-=======
+
 (global_variable) @constant
 
 (constant) @type
->>>>>>> 3ca6f757
 
 (self) @variable.special
 (super) @variable.special
