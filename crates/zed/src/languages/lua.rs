--- conflicted
+++ resolved
@@ -30,13 +30,6 @@
         &self,
         delegate: &dyn LspAdapterDelegate,
     ) -> Result<Box<dyn 'static + Send + Any>> {
-<<<<<<< HEAD
-        let release =
-            latest_github_release("LuaLS/lua-language-server", false, delegate.http_client())
-                .await?;
-        let version = release.tag_name.clone();
-=======
->>>>>>> 006e7a77
         let platform = match consts::ARCH {
             "x86_64" => "x64",
             "aarch64" => "arm64",
@@ -49,7 +42,7 @@
             delegate.http_client(),
         )
         .await?;
-        let version = &release.name;
+        let version = &release.tag_name;
         let asset_name = format!("lua-language-server-{version}-darwin-{platform}.tar.gz");
         let asset = release
             .assets
@@ -57,11 +50,7 @@
             .find(|asset| asset.name == asset_name)
             .ok_or_else(|| anyhow!("no asset found matching {:?}", asset_name))?;
         let version = GitHubLspBinaryVersion {
-<<<<<<< HEAD
-            name: release.tag_name.clone(),
-=======
-            name: release.name,
->>>>>>> 006e7a77
+            name: release.tag_name,
             url: asset.browser_download_url.clone(),
         };
         Ok(Box::new(version) as Box<_>)
