use anyhow::{anyhow, bail, Context, Result};
use async_trait::async_trait;
use futures::StreamExt;
use gpui::{AsyncAppContext, Task};
pub use language::*;
use lsp::{CompletionItemKind, LanguageServerBinary, SymbolKind};
use schemars::JsonSchema;
use serde_derive::{Deserialize, Serialize};
use settings::Settings;
use smol::fs::{self, File};
use std::{
    any::Any,
    env::consts,
    ops::Deref,
    path::PathBuf,
    sync::{
        atomic::{AtomicBool, Ordering::SeqCst},
        Arc,
    },
};
use util::{
    async_maybe,
    fs::remove_matching,
    github::{latest_github_release, GitHubLspBinaryVersion},
    ResultExt,
};

#[derive(Clone, Serialize, Deserialize, JsonSchema)]
pub struct ElixirSettings {
    pub lsp: ElixirLspSetting,
}

#[derive(Clone, Serialize, Deserialize, JsonSchema)]
#[serde(rename_all = "snake_case")]
pub enum ElixirLspSetting {
    ElixirLs,
    NextLs,
    Local {
        path: String,
        arguments: Vec<String>,
    },
}

#[derive(Clone, Serialize, Default, Deserialize, JsonSchema)]
pub struct ElixirSettingsContent {
    lsp: Option<ElixirLspSetting>,
}

impl Settings for ElixirSettings {
    const KEY: Option<&'static str> = Some("elixir");

    type FileContent = ElixirSettingsContent;

    fn load(
        default_value: &Self::FileContent,
        user_values: &[&Self::FileContent],
        _: &mut gpui::AppContext,
    ) -> Result<Self>
    where
        Self: Sized,
    {
        Self::load_via_json_merge(default_value, user_values)
    }
}

pub struct ElixirLspAdapter;

#[async_trait]
impl LspAdapter for ElixirLspAdapter {
    fn name(&self) -> LanguageServerName {
        LanguageServerName("elixir-ls".into())
    }

    fn short_name(&self) -> &'static str {
        "elixir-ls"
    }

    fn will_start_server(
        &self,
        delegate: &Arc<dyn LspAdapterDelegate>,
        cx: &mut AsyncAppContext,
    ) -> Option<Task<Result<()>>> {
        static DID_SHOW_NOTIFICATION: AtomicBool = AtomicBool::new(false);

        const NOTIFICATION_MESSAGE: &str = "Could not run the elixir language server, `elixir-ls`, because `elixir` was not found.";

        let delegate = delegate.clone();
        Some(cx.spawn(|cx| async move {
            let elixir_output = smol::process::Command::new("elixir")
                .args(["--version"])
                .output()
                .await;
            if elixir_output.is_err() {
                if DID_SHOW_NOTIFICATION
                    .compare_exchange(false, true, SeqCst, SeqCst)
                    .is_ok()
                {
                    cx.update(|cx| {
                        delegate.show_notification(NOTIFICATION_MESSAGE, cx);
                    })?
                }
                return Err(anyhow!("cannot run elixir-ls"));
            }

            Ok(())
        }))
    }

    async fn fetch_latest_server_version(
        &self,
        delegate: &dyn LspAdapterDelegate,
    ) -> Result<Box<dyn 'static + Send + Any>> {
        let http = delegate.http_client();
<<<<<<< HEAD
        let release = latest_github_release("elixir-lsp/elixir-ls", false, http).await?;

        let asset_name = format!("elixir-ls-{}.zip", &release.tag_name);
=======
        let release = latest_github_release("elixir-lsp/elixir-ls", true, false, http).await?;
        let version_name = release
            .name
            .strip_prefix("Release ")
            .context("Elixir-ls release name does not start with prefix")?
            .to_owned();

        let asset_name = format!("elixir-ls-{version_name}.zip");
>>>>>>> 006e7a77
        let asset = release
            .assets
            .iter()
            .find(|asset| asset.name == asset_name)
            .ok_or_else(|| anyhow!("no asset found matching {asset_name:?}"))?;

        let version = GitHubLspBinaryVersion {
            name: release.tag_name.clone(),
            url: asset.browser_download_url.clone(),
        };
        Ok(Box::new(version) as Box<_>)
    }

    async fn fetch_server_binary(
        &self,
        version: Box<dyn 'static + Send + Any>,
        container_dir: PathBuf,
        delegate: &dyn LspAdapterDelegate,
    ) -> Result<LanguageServerBinary> {
        let version = version.downcast::<GitHubLspBinaryVersion>().unwrap();
        let zip_path = container_dir.join(format!("elixir-ls_{}.zip", version.name));
        let folder_path = container_dir.join("elixir-ls");
        let binary_path = folder_path.join("language_server.sh");

        if fs::metadata(&binary_path).await.is_err() {
            let mut response = delegate
                .http_client()
                .get(&version.url, Default::default(), true)
                .await
                .context("error downloading release")?;
            let mut file = File::create(&zip_path)
                .await
                .with_context(|| format!("failed to create file {}", zip_path.display()))?;
            if !response.status().is_success() {
                Err(anyhow!(
                    "download failed with status {}",
                    response.status().to_string()
                ))?;
            }
            futures::io::copy(response.body_mut(), &mut file).await?;

            fs::create_dir_all(&folder_path)
                .await
                .with_context(|| format!("failed to create directory {}", folder_path.display()))?;
            let unzip_status = smol::process::Command::new("unzip")
                .arg(&zip_path)
                .arg("-d")
                .arg(&folder_path)
                .output()
                .await?
                .status;
            if !unzip_status.success() {
                Err(anyhow!("failed to unzip elixir-ls archive"))?;
            }

            remove_matching(&container_dir, |entry| entry != folder_path).await;
        }

        Ok(LanguageServerBinary {
            path: binary_path,
            arguments: vec![],
        })
    }

    async fn cached_server_binary(
        &self,
        container_dir: PathBuf,
        _: &dyn LspAdapterDelegate,
    ) -> Option<LanguageServerBinary> {
        get_cached_server_binary_elixir_ls(container_dir).await
    }

    async fn installation_test_binary(
        &self,
        container_dir: PathBuf,
    ) -> Option<LanguageServerBinary> {
        get_cached_server_binary_elixir_ls(container_dir).await
    }

    async fn label_for_completion(
        &self,
        completion: &lsp::CompletionItem,
        language: &Arc<Language>,
    ) -> Option<CodeLabel> {
        match completion.kind.zip(completion.detail.as_ref()) {
            Some((_, detail)) if detail.starts_with("(function)") => {
                let text = detail.strip_prefix("(function) ")?;
                let filter_range = 0..text.find('(').unwrap_or(text.len());
                let source = Rope::from(format!("def {text}").as_str());
                let runs = language.highlight_text(&source, 4..4 + text.len());
                return Some(CodeLabel {
                    text: text.to_string(),
                    runs,
                    filter_range,
                });
            }
            Some((_, detail)) if detail.starts_with("(macro)") => {
                let text = detail.strip_prefix("(macro) ")?;
                let filter_range = 0..text.find('(').unwrap_or(text.len());
                let source = Rope::from(format!("defmacro {text}").as_str());
                let runs = language.highlight_text(&source, 9..9 + text.len());
                return Some(CodeLabel {
                    text: text.to_string(),
                    runs,
                    filter_range,
                });
            }
            Some((
                CompletionItemKind::CLASS
                | CompletionItemKind::MODULE
                | CompletionItemKind::INTERFACE
                | CompletionItemKind::STRUCT,
                _,
            )) => {
                let filter_range = 0..completion
                    .label
                    .find(" (")
                    .unwrap_or(completion.label.len());
                let text = &completion.label[filter_range.clone()];
                let source = Rope::from(format!("defmodule {text}").as_str());
                let runs = language.highlight_text(&source, 10..10 + text.len());
                return Some(CodeLabel {
                    text: completion.label.clone(),
                    runs,
                    filter_range,
                });
            }
            _ => {}
        }

        None
    }

    async fn label_for_symbol(
        &self,
        name: &str,
        kind: SymbolKind,
        language: &Arc<Language>,
    ) -> Option<CodeLabel> {
        let (text, filter_range, display_range) = match kind {
            SymbolKind::METHOD | SymbolKind::FUNCTION => {
                let text = format!("def {}", name);
                let filter_range = 4..4 + name.len();
                let display_range = 0..filter_range.end;
                (text, filter_range, display_range)
            }
            SymbolKind::CLASS | SymbolKind::MODULE | SymbolKind::INTERFACE | SymbolKind::STRUCT => {
                let text = format!("defmodule {}", name);
                let filter_range = 10..10 + name.len();
                let display_range = 0..filter_range.end;
                (text, filter_range, display_range)
            }
            _ => return None,
        };

        Some(CodeLabel {
            runs: language.highlight_text(&text.as_str().into(), display_range.clone()),
            text: text[display_range].to_string(),
            filter_range,
        })
    }
}

async fn get_cached_server_binary_elixir_ls(
    container_dir: PathBuf,
) -> Option<LanguageServerBinary> {
    let server_path = container_dir.join("elixir-ls/language_server.sh");
    if server_path.exists() {
        Some(LanguageServerBinary {
            path: server_path,
            arguments: vec![],
        })
    } else {
        log::error!("missing executable in directory {:?}", server_path);
        None
    }
}

pub struct NextLspAdapter;

#[async_trait]
impl LspAdapter for NextLspAdapter {
    fn name(&self) -> LanguageServerName {
        LanguageServerName("next-ls".into())
    }

    fn short_name(&self) -> &'static str {
        "next-ls"
    }

    async fn fetch_latest_server_version(
        &self,
        delegate: &dyn LspAdapterDelegate,
    ) -> Result<Box<dyn 'static + Send + Any>> {
<<<<<<< HEAD
        let release =
            latest_github_release("elixir-tools/next-ls", false, delegate.http_client()).await?;
        let version = release.tag_name.clone();
=======
>>>>>>> 006e7a77
        let platform = match consts::ARCH {
            "x86_64" => "darwin_amd64",
            "aarch64" => "darwin_arm64",
            other => bail!("Running on unsupported platform: {other}"),
        };
        let release =
            latest_github_release("elixir-tools/next-ls", true, false, delegate.http_client())
                .await?;
        let version = release.name;
        let asset_name = format!("next_ls_{platform}");
        let asset = release
            .assets
            .iter()
            .find(|asset| asset.name == asset_name)
            .with_context(|| format!("no asset found matching {asset_name:?}"))?;
        let version = GitHubLspBinaryVersion {
            name: version,
            url: asset.browser_download_url.clone(),
        };
        Ok(Box::new(version) as Box<_>)
    }

    async fn fetch_server_binary(
        &self,
        version: Box<dyn 'static + Send + Any>,
        container_dir: PathBuf,
        delegate: &dyn LspAdapterDelegate,
    ) -> Result<LanguageServerBinary> {
        let version = version.downcast::<GitHubLspBinaryVersion>().unwrap();

        let binary_path = container_dir.join("next-ls");

        if fs::metadata(&binary_path).await.is_err() {
            let mut response = delegate
                .http_client()
                .get(&version.url, Default::default(), true)
                .await
                .map_err(|err| anyhow!("error downloading release: {}", err))?;

            let mut file = smol::fs::File::create(&binary_path).await?;
            if !response.status().is_success() {
                Err(anyhow!(
                    "download failed with status {}",
                    response.status().to_string()
                ))?;
            }
            futures::io::copy(response.body_mut(), &mut file).await?;

            fs::set_permissions(
                &binary_path,
                <fs::Permissions as fs::unix::PermissionsExt>::from_mode(0o755),
            )
            .await?;
        }

        Ok(LanguageServerBinary {
            path: binary_path,
            arguments: vec!["--stdio".into()],
        })
    }

    async fn cached_server_binary(
        &self,
        container_dir: PathBuf,
        _: &dyn LspAdapterDelegate,
    ) -> Option<LanguageServerBinary> {
        get_cached_server_binary_next(container_dir)
            .await
            .map(|mut binary| {
                binary.arguments = vec!["--stdio".into()];
                binary
            })
    }

    async fn installation_test_binary(
        &self,
        container_dir: PathBuf,
    ) -> Option<LanguageServerBinary> {
        get_cached_server_binary_next(container_dir)
            .await
            .map(|mut binary| {
                binary.arguments = vec!["--help".into()];
                binary
            })
    }

    async fn label_for_completion(
        &self,
        completion: &lsp::CompletionItem,
        language: &Arc<Language>,
    ) -> Option<CodeLabel> {
        label_for_completion_elixir(completion, language)
    }

    async fn label_for_symbol(
        &self,
        name: &str,
        symbol_kind: SymbolKind,
        language: &Arc<Language>,
    ) -> Option<CodeLabel> {
        label_for_symbol_elixir(name, symbol_kind, language)
    }
}

async fn get_cached_server_binary_next(container_dir: PathBuf) -> Option<LanguageServerBinary> {
    async_maybe!({
        let mut last_binary_path = None;
        let mut entries = fs::read_dir(&container_dir).await?;
        while let Some(entry) = entries.next().await {
            let entry = entry?;
            if entry.file_type().await?.is_file()
                && entry
                    .file_name()
                    .to_str()
                    .map_or(false, |name| name == "next-ls")
            {
                last_binary_path = Some(entry.path());
            }
        }

        if let Some(path) = last_binary_path {
            Ok(LanguageServerBinary {
                path,
                arguments: Vec::new(),
            })
        } else {
            Err(anyhow!("no cached binary"))
        }
    })
    .await
    .log_err()
}

pub struct LocalLspAdapter {
    pub path: String,
    pub arguments: Vec<String>,
}

#[async_trait]
impl LspAdapter for LocalLspAdapter {
    fn name(&self) -> LanguageServerName {
        LanguageServerName("local-ls".into())
    }

    fn short_name(&self) -> &'static str {
        "local-ls"
    }

    async fn fetch_latest_server_version(
        &self,
        _: &dyn LspAdapterDelegate,
    ) -> Result<Box<dyn 'static + Send + Any>> {
        Ok(Box::new(()) as Box<_>)
    }

    async fn fetch_server_binary(
        &self,
        _: Box<dyn 'static + Send + Any>,
        _: PathBuf,
        _: &dyn LspAdapterDelegate,
    ) -> Result<LanguageServerBinary> {
        let path = shellexpand::full(&self.path)?;
        Ok(LanguageServerBinary {
            path: PathBuf::from(path.deref()),
            arguments: self.arguments.iter().map(|arg| arg.into()).collect(),
        })
    }

    async fn cached_server_binary(
        &self,
        _: PathBuf,
        _: &dyn LspAdapterDelegate,
    ) -> Option<LanguageServerBinary> {
        let path = shellexpand::full(&self.path).ok()?;
        Some(LanguageServerBinary {
            path: PathBuf::from(path.deref()),
            arguments: self.arguments.iter().map(|arg| arg.into()).collect(),
        })
    }

    async fn installation_test_binary(&self, _: PathBuf) -> Option<LanguageServerBinary> {
        let path = shellexpand::full(&self.path).ok()?;
        Some(LanguageServerBinary {
            path: PathBuf::from(path.deref()),
            arguments: self.arguments.iter().map(|arg| arg.into()).collect(),
        })
    }

    async fn label_for_completion(
        &self,
        completion: &lsp::CompletionItem,
        language: &Arc<Language>,
    ) -> Option<CodeLabel> {
        label_for_completion_elixir(completion, language)
    }

    async fn label_for_symbol(
        &self,
        name: &str,
        symbol: SymbolKind,
        language: &Arc<Language>,
    ) -> Option<CodeLabel> {
        label_for_symbol_elixir(name, symbol, language)
    }
}

fn label_for_completion_elixir(
    completion: &lsp::CompletionItem,
    language: &Arc<Language>,
) -> Option<CodeLabel> {
    return Some(CodeLabel {
        runs: language.highlight_text(&completion.label.clone().into(), 0..completion.label.len()),
        text: completion.label.clone(),
        filter_range: 0..completion.label.len(),
    });
}

fn label_for_symbol_elixir(
    name: &str,
    _: SymbolKind,
    language: &Arc<Language>,
) -> Option<CodeLabel> {
    Some(CodeLabel {
        runs: language.highlight_text(&name.into(), 0..name.len()),
        text: name.to_string(),
        filter_range: 0..name.len(),
    })
}<|MERGE_RESOLUTION|>--- conflicted
+++ resolved
@@ -111,20 +111,9 @@
         delegate: &dyn LspAdapterDelegate,
     ) -> Result<Box<dyn 'static + Send + Any>> {
         let http = delegate.http_client();
-<<<<<<< HEAD
-        let release = latest_github_release("elixir-lsp/elixir-ls", false, http).await?;
+        let release = latest_github_release("elixir-lsp/elixir-ls", true, false, http).await?;
 
         let asset_name = format!("elixir-ls-{}.zip", &release.tag_name);
-=======
-        let release = latest_github_release("elixir-lsp/elixir-ls", true, false, http).await?;
-        let version_name = release
-            .name
-            .strip_prefix("Release ")
-            .context("Elixir-ls release name does not start with prefix")?
-            .to_owned();
-
-        let asset_name = format!("elixir-ls-{version_name}.zip");
->>>>>>> 006e7a77
         let asset = release
             .assets
             .iter()
@@ -319,12 +308,6 @@
         &self,
         delegate: &dyn LspAdapterDelegate,
     ) -> Result<Box<dyn 'static + Send + Any>> {
-<<<<<<< HEAD
-        let release =
-            latest_github_release("elixir-tools/next-ls", false, delegate.http_client()).await?;
-        let version = release.tag_name.clone();
-=======
->>>>>>> 006e7a77
         let platform = match consts::ARCH {
             "x86_64" => "darwin_amd64",
             "aarch64" => "darwin_arm64",
@@ -333,7 +316,7 @@
         let release =
             latest_github_release("elixir-tools/next-ls", true, false, delegate.http_client())
                 .await?;
-        let version = release.name;
+        let version = release.tag_name;
         let asset_name = format!("next_ls_{platform}");
         let asset = release
             .assets
