--- conflicted
+++ resolved
@@ -30,7 +30,10 @@
 };
 pub use open_listener::*;
 use outline_panel::OutlinePanel;
-use paths::{local_settings_file_relative_path, local_tasks_file_relative_path};
+use paths::{
+    local_debug_file_relative_path, local_settings_file_relative_path,
+    local_tasks_file_relative_path,
+};
 use project::{DirectoryLister, Item};
 use project_panel::ProjectPanel;
 use quick_action_bar::QuickActionBar;
@@ -45,17 +48,6 @@
 use std::any::TypeId;
 use std::path::PathBuf;
 use std::{borrow::Cow, ops::Deref, path::Path, sync::Arc};
-<<<<<<< HEAD
-use theme::ActiveTheme;
-use workspace::notifications::NotificationId;
-use workspace::CloseIntent;
-
-use paths::{
-    local_debug_file_relative_path, local_settings_file_relative_path,
-    local_tasks_file_relative_path,
-};
-=======
->>>>>>> b83f104f
 use terminal_view::terminal_panel::{self, TerminalPanel};
 use theme::ActiveTheme;
 use util::{asset_str, ResultExt};
@@ -293,10 +285,7 @@
                 workspace.add_panel(channels_panel, cx);
                 workspace.add_panel(chat_panel, cx);
                 workspace.add_panel(notification_panel, cx);
-<<<<<<< HEAD
                 workspace.add_panel(debug_panel, cx);
-                cx.focus_self();
-=======
             })?;
             let is_assistant2_enabled =
                 if cfg!(test) || release_channel != ReleaseChannel::Dev {
@@ -325,7 +314,6 @@
                 if let Some(assistant2_panel) = assistant2_panel {
                     workspace.add_panel(assistant2_panel, cx);
                 }
->>>>>>> b83f104f
             })
         })
         .detach();
