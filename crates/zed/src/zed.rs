--- conflicted
+++ resolved
@@ -303,15 +303,12 @@
             width: px(360.0),
             height: px(240.0),
         }),
-<<<<<<< HEAD
         tabbing_identifier: if use_system_window_tabs {
             Some(String::from("zed"))
         } else {
             None
         },
-=======
         ..Default::default()
->>>>>>> 0a9f4078
     }
 }
 
