--- conflicted
+++ resolved
@@ -29,15 +29,12 @@
     SettingsStore, DEFAULT_KEYMAP_PATH,
 };
 use std::{borrow::Cow, ops::Deref, path::Path, sync::Arc};
-<<<<<<< HEAD
-use task::{oneshot_source::OneshotSource, static_source::StaticSource};
-use tasks_ui::BufferSource;
-=======
 use task::{
     oneshot_source::OneshotSource,
     static_source::{StaticSource, TrackedFile},
 };
->>>>>>> 0ce5cdc4
+use tasks_ui::BufferSource;
+
 use terminal_view::terminal_panel::{self, TerminalPanel};
 use util::{
     asset_str,
