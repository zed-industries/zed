--- conflicted
+++ resolved
@@ -202,22 +202,8 @@
         let active_toolchain_language =
             cx.new(|cx| toolchain_selector::ActiveToolchain::new(workspace, window, cx));
         let vim_mode_indicator = cx.new(|cx| vim::ModeIndicator::new(window, cx));
-        let cursor_position =
-<<<<<<< HEAD
-            cx.new_view(|_| go_to_line::cursor_position::CursorPosition::new(workspace));
-        let image_metadata = cx.new_view(|cx| ImageInfo::new(workspace, cx));
-
-        workspace.status_bar().update(cx, |status_bar, cx| {
-            status_bar.add_left_item(diagnostic_summary, cx);
-            status_bar.add_left_item(activity_indicator, cx);
-            status_bar.add_right_item(inline_completion_button, cx);
-            status_bar.add_right_item(active_buffer_language, cx);
-            status_bar.add_right_item(active_toolchain_language, cx);
-            status_bar.add_right_item(vim_mode_indicator, cx);
-            status_bar.add_right_item(cursor_position, cx);
-            status_bar.add_right_item(image_metadata, cx);
-=======
-            cx.new(|_| go_to_line::cursor_position::CursorPosition::new(workspace));
+             let image_metadata = cx.new(|cx| ImageInfo::new(workspace, cx));
+        let cursor_position = cx.new(|_| go_to_line::cursor_position::CursorPosition::new(workspace));
         workspace.status_bar().update(cx, |status_bar, cx| {
             status_bar.add_left_item(diagnostic_summary, window, cx);
             status_bar.add_left_item(activity_indicator, window, cx);
@@ -226,7 +212,7 @@
             status_bar.add_right_item(active_toolchain_language, window, cx);
             status_bar.add_right_item(vim_mode_indicator, window, cx);
             status_bar.add_right_item(cursor_position, window, cx);
->>>>>>> 83141d07
+            status_bar.add_right_item(image_metadata, cx);
         });
 
         auto_update_ui::notify_of_any_new_update(window, cx);
