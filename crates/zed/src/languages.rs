use anyhow::Context;
use gpui::AppContext;
pub use language::*;
use node_runtime::NodeRuntime;
use rust_embed::RustEmbed;
use settings::Settings;
use std::{borrow::Cow, str, sync::Arc};
use util::{asset_str, paths::PLUGINS_DIR};

use self::{deno::DenoSettings, elixir::ElixirSettings};

mod c;
<<<<<<< HEAD
mod clojure;
=======
mod csharp;
>>>>>>> 176f63e8
mod css;
mod deno;
mod elixir;
mod gleam;
mod go;
mod haskell;
mod html;
mod json;
#[cfg(feature = "plugin_runtime")]
mod language_plugin;
mod lua;
mod nu;
mod php;
mod purescript;
mod python;
mod ruby;
mod rust;
mod svelte;
mod tailwind;
mod toml;
mod typescript;
mod uiua;
mod vue;
mod yaml;
mod zig;

// 1. Add tree-sitter-{language} parser to zed crate
// 2. Create a language directory in zed/crates/zed/src/languages and add the language to init function below
// 3. Add config.toml to the newly created language directory using existing languages as a template
// 4. Copy highlights from tree sitter repo for the language into a highlights.scm file.
//      Note: github highlights take the last match while zed takes the first
// 5. Add indents.scm, outline.scm, and brackets.scm to implement indent on newline, outline/breadcrumbs,
//    and autoclosing brackets respectively
// 6. If the language has injections add an injections.scm query file

#[derive(RustEmbed)]
#[folder = "src/languages"]
#[exclude = "*.rs"]
struct LanguageDir;

pub fn init(
    languages: Arc<LanguageRegistry>,
    node_runtime: Arc<dyn NodeRuntime>,
    cx: &mut AppContext,
) {
    ElixirSettings::register(cx);
    DenoSettings::register(cx);

    let language = |name, grammar, adapters| {
        languages.register(name, load_config(name), grammar, adapters, load_queries)
    };
    language("bash", tree_sitter_bash::language(), vec![]);
    language(
        "c",
        tree_sitter_c::language(),
        vec![Arc::new(c::CLspAdapter) as Arc<dyn LspAdapter>],
    );

    language(
        "clojure",
        tree_sitter_clojure::language(),
        vec![Arc::new(clojure::ClojureLspAdapter) as Arc<dyn LspAdapter>],
    );
    language(
        "cpp",
        tree_sitter_cpp::language(),
        vec![Arc::new(c::CLspAdapter)],
    );
    language(
        "csharp",
        tree_sitter_c_sharp::language(),
        vec![Arc::new(csharp::OmniSharpAdapter {})],
    );
    language(
        "css",
        tree_sitter_css::language(),
        vec![
            Arc::new(css::CssLspAdapter::new(node_runtime.clone())),
            Arc::new(tailwind::TailwindLspAdapter::new(node_runtime.clone())),
        ],
    );

    match &ElixirSettings::get(None, cx).lsp {
        elixir::ElixirLspSetting::ElixirLs => language(
            "elixir",
            tree_sitter_elixir::language(),
            vec![
                Arc::new(elixir::ElixirLspAdapter),
                Arc::new(tailwind::TailwindLspAdapter::new(node_runtime.clone())),
            ],
        ),
        elixir::ElixirLspSetting::NextLs => language(
            "elixir",
            tree_sitter_elixir::language(),
            vec![Arc::new(elixir::NextLspAdapter)],
        ),
        elixir::ElixirLspSetting::Local { path, arguments } => language(
            "elixir",
            tree_sitter_elixir::language(),
            vec![Arc::new(elixir::LocalLspAdapter {
                path: path.clone(),
                arguments: arguments.clone(),
            })],
        ),
    }

    language(
        "gleam",
        tree_sitter_gleam::language(),
        vec![Arc::new(gleam::GleamLspAdapter)],
    );
    language(
        "go",
        tree_sitter_go::language(),
        vec![Arc::new(go::GoLspAdapter)],
    );
    language(
        "zig",
        tree_sitter_zig::language(),
        vec![Arc::new(zig::ZlsAdapter)],
    );
    language(
        "heex",
        tree_sitter_heex::language(),
        vec![
            Arc::new(elixir::ElixirLspAdapter),
            Arc::new(tailwind::TailwindLspAdapter::new(node_runtime.clone())),
        ],
    );
    language(
        "json",
        tree_sitter_json::language(),
        vec![Arc::new(json::JsonLspAdapter::new(
            node_runtime.clone(),
            languages.clone(),
        ))],
    );
    language("markdown", tree_sitter_markdown::language(), vec![]);
    language(
        "python",
        tree_sitter_python::language(),
        vec![Arc::new(python::PythonLspAdapter::new(
            node_runtime.clone(),
        ))],
    );
    language(
        "rust",
        tree_sitter_rust::language(),
        vec![Arc::new(rust::RustLspAdapter)],
    );
    language(
        "toml",
        tree_sitter_toml::language(),
        vec![Arc::new(toml::TaploLspAdapter)],
    );
    match &DenoSettings::get(None, cx).enable {
        true => {
            language(
                "tsx",
                tree_sitter_typescript::language_tsx(),
                vec![
                    Arc::new(deno::DenoLspAdapter::new()),
                    Arc::new(tailwind::TailwindLspAdapter::new(node_runtime.clone())),
                ],
            );
            language(
                "typescript",
                tree_sitter_typescript::language_typescript(),
                vec![Arc::new(deno::DenoLspAdapter::new())],
            );
            language(
                "javascript",
                tree_sitter_typescript::language_tsx(),
                vec![
                    Arc::new(deno::DenoLspAdapter::new()),
                    Arc::new(tailwind::TailwindLspAdapter::new(node_runtime.clone())),
                ],
            );
        }
        false => {
            language(
                "tsx",
                tree_sitter_typescript::language_tsx(),
                vec![
                    Arc::new(typescript::TypeScriptLspAdapter::new(node_runtime.clone())),
                    Arc::new(typescript::EsLintLspAdapter::new(node_runtime.clone())),
                    Arc::new(tailwind::TailwindLspAdapter::new(node_runtime.clone())),
                ],
            );
            language(
                "typescript",
                tree_sitter_typescript::language_typescript(),
                vec![
                    Arc::new(typescript::TypeScriptLspAdapter::new(node_runtime.clone())),
                    Arc::new(typescript::EsLintLspAdapter::new(node_runtime.clone())),
                ],
            );
            language(
                "javascript",
                tree_sitter_typescript::language_tsx(),
                vec![
                    Arc::new(typescript::TypeScriptLspAdapter::new(node_runtime.clone())),
                    Arc::new(typescript::EsLintLspAdapter::new(node_runtime.clone())),
                    Arc::new(tailwind::TailwindLspAdapter::new(node_runtime.clone())),
                ],
            );
        }
    }

    language(
        "haskell",
        tree_sitter_haskell::language(),
        vec![Arc::new(haskell::HaskellLanguageServer {})],
    );
    language(
        "html",
        tree_sitter_html::language(),
        vec![
            Arc::new(html::HtmlLspAdapter::new(node_runtime.clone())),
            Arc::new(tailwind::TailwindLspAdapter::new(node_runtime.clone())),
        ],
    );
    language(
        "ruby",
        tree_sitter_ruby::language(),
        vec![Arc::new(ruby::RubyLanguageServer)],
    );
    language(
        "erb",
        tree_sitter_embedded_template::language(),
        vec![
            Arc::new(ruby::RubyLanguageServer),
            Arc::new(tailwind::TailwindLspAdapter::new(node_runtime.clone())),
        ],
    );
    language("scheme", tree_sitter_scheme::language(), vec![]);
    language("racket", tree_sitter_racket::language(), vec![]);
    language(
        "lua",
        tree_sitter_lua::language(),
        vec![Arc::new(lua::LuaLspAdapter)],
    );
    language(
        "yaml",
        tree_sitter_yaml::language(),
        vec![Arc::new(yaml::YamlLspAdapter::new(node_runtime.clone()))],
    );
    language(
        "svelte",
        tree_sitter_svelte::language(),
        vec![
            Arc::new(svelte::SvelteLspAdapter::new(node_runtime.clone())),
            Arc::new(tailwind::TailwindLspAdapter::new(node_runtime.clone())),
        ],
    );
    language(
        "php",
        tree_sitter_php::language_php(),
        vec![
            Arc::new(php::IntelephenseLspAdapter::new(node_runtime.clone())),
            Arc::new(tailwind::TailwindLspAdapter::new(node_runtime.clone())),
        ],
    );

    language(
        "purescript",
        tree_sitter_purescript::language(),
        vec![Arc::new(purescript::PurescriptLspAdapter::new(
            node_runtime.clone(),
        ))],
    );
    language("elm", tree_sitter_elm::language(), vec![]);
    language("glsl", tree_sitter_glsl::language(), vec![]);
    language("nix", tree_sitter_nix::language(), vec![]);
    language(
        "nu",
        tree_sitter_nu::language(),
        vec![Arc::new(nu::NuLanguageServer {})],
    );
    language(
        "vue",
        tree_sitter_vue::language(),
        vec![Arc::new(vue::VueLspAdapter::new(node_runtime))],
    );
    language(
        "uiua",
        tree_sitter_uiua::language(),
        vec![Arc::new(uiua::UiuaLanguageServer {})],
    );
    language("proto", tree_sitter_proto::language(), vec![]);

    if let Ok(children) = std::fs::read_dir(&*PLUGINS_DIR) {
        for child in children {
            if let Ok(child) = child {
                let path = child.path();
                let config_path = path.join("config.toml");
                if let Ok(config) = std::fs::read(&config_path) {
                    let config: LanguageConfig = ::toml::from_slice(&config).unwrap();
                    if let Some(grammar_name) = config.grammar_name.clone() {
                        languages.register_wasm(path.into(), grammar_name, config);
                    }
                }
            }
        }
    }
}

#[cfg(any(test, feature = "test-support"))]
pub async fn language(
    name: &str,
    grammar: tree_sitter::Language,
    lsp_adapter: Option<Arc<dyn LspAdapter>>,
) -> Arc<Language> {
    Arc::new(
        Language::new(load_config(name), Some(grammar))
            .with_lsp_adapters(lsp_adapter.into_iter().collect())
            .await
            .with_queries(load_queries(name))
            .unwrap(),
    )
}

fn load_config(name: &str) -> LanguageConfig {
    ::toml::from_slice(
        &LanguageDir::get(&format!("{}/config.toml", name))
            .unwrap()
            .data,
    )
    .with_context(|| format!("failed to load config.toml for language {name:?}"))
    .unwrap()
}

fn load_queries(name: &str) -> LanguageQueries {
    LanguageQueries {
        highlights: load_query(name, "/highlights"),
        brackets: load_query(name, "/brackets"),
        indents: load_query(name, "/indents"),
        outline: load_query(name, "/outline"),
        embedding: load_query(name, "/embedding"),
        injections: load_query(name, "/injections"),
        overrides: load_query(name, "/overrides"),
    }
}

fn load_query(name: &str, filename_prefix: &str) -> Option<Cow<'static, str>> {
    let mut result = None;
    for path in LanguageDir::iter() {
        if let Some(remainder) = path.strip_prefix(name) {
            if remainder.starts_with(filename_prefix) {
                let contents = asset_str::<LanguageDir>(path.as_ref());
                match &mut result {
                    None => result = Some(contents),
                    Some(r) => r.to_mut().push_str(contents.as_ref()),
                }
            }
        }
    }
    result
}<|MERGE_RESOLUTION|>--- conflicted
+++ resolved
@@ -10,11 +10,8 @@
 use self::{deno::DenoSettings, elixir::ElixirSettings};
 
 mod c;
-<<<<<<< HEAD
 mod clojure;
-=======
 mod csharp;
->>>>>>> 176f63e8
 mod css;
 mod deno;
 mod elixir;
