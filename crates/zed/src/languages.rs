--- conflicted
+++ resolved
@@ -306,16 +306,13 @@
     language("terraform", vec![]);
     language("terraform-vars", vec![]);
     language("hcl", vec![]);
-<<<<<<< HEAD
-    language("dart", vec![Arc::new(dart::DartLanguageServer {})]);
-=======
     language(
         "prisma",
         vec![Arc::new(prisma::PrismaLspAdapter::new(
             node_runtime.clone(),
         ))],
     );
->>>>>>> 28801350
+    language("dart", vec![Arc::new(dart::DartLanguageServer {})]);
 }
 
 #[cfg(any(test, feature = "test-support"))]
