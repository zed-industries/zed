mod reliability;
mod zed;

use agent_ui::AgentPanel;
use anyhow::{Context as _, Error, Result};
use clap::{Parser, command};
use cli::FORCE_CLI_MODE_ENV_VAR_NAME;
use client::{Client, ProxySettings, UserStore, parse_zed_link};
use collab_ui::channel_view::ChannelView;
use collections::HashMap;
use crashes::InitCrashHandler;
use db::kvp::{GLOBAL_KEY_VALUE_STORE, KEY_VALUE_STORE};
use editor::Editor;
use extension::ExtensionHostProxy;
use extension_host::ExtensionStore;
use fs::{Fs, RealFs};
use futures::{StreamExt, channel::oneshot, future};
use git::GitHostingProviderRegistry;
use gpui::{App, AppContext, Application, AsyncApp, Focusable as _, UpdateGlobal as _};

use gpui_tokio::Tokio;
use http_client::{Url, read_proxy_from_env};
use language::LanguageRegistry;
use onboarding::{FIRST_OPEN, show_onboarding_view};
use prompt_store::PromptBuilder;
use reqwest_client::ReqwestClient;

use assets::Assets;
use node_runtime::{NodeBinaryOptions, NodeRuntime};
use parking_lot::Mutex;
use project::project_settings::ProjectSettings;
use recent_projects::{SshSettings, open_ssh_project};
use release_channel::{AppCommitSha, AppVersion, ReleaseChannel};
use session::{AppSession, Session};
use settings::{BaseKeymap, Settings, SettingsStore, watch_config_file};
use std::{
    env,
    io::{self, IsTerminal},
    path::{Path, PathBuf},
    process,
    sync::Arc,
};
use theme::{
    ActiveTheme, IconThemeNotFoundError, SystemAppearance, ThemeNotFoundError, ThemeRegistry,
    ThemeSettings,
};
use util::{ResultExt, TryFutureExt, maybe};
use uuid::Uuid;
use workspace::{
    AppState, PathList, SerializedWorkspaceLocation, Toast, Workspace, WorkspaceSettings,
    WorkspaceStore, notifications::NotificationId,
};
use zed::{
    OpenListener, OpenRequest, RawOpenRequest, app_menus, build_window_options,
    derive_paths_with_position, edit_prediction_registry, handle_cli_connection,
    handle_keymap_file_changes, handle_settings_changed, handle_settings_file_changes,
    initialize_workspace, open_paths_with_positions,
};

use crate::zed::OpenRequestKind;

#[cfg(feature = "mimalloc")]
#[global_allocator]
static GLOBAL: mimalloc::MiMalloc = mimalloc::MiMalloc;

fn files_not_created_on_launch(errors: HashMap<io::ErrorKind, Vec<&Path>>) {
    let message = "Zed failed to launch";
    let error_details = errors
        .into_iter()
        .flat_map(|(kind, paths)| {
            #[allow(unused_mut)] // for non-unix platforms
            let mut error_kind_details = match paths.len() {
                0 => return None,
                1 => format!(
                    "{kind} when creating directory {:?}",
                    paths.first().expect("match arm checks for a single entry")
                ),
                _many => format!("{kind} when creating directories {paths:?}"),
            };

            #[cfg(unix)]
            {
                if kind == io::ErrorKind::PermissionDenied {
                    error_kind_details.push_str("\n\nConsider using chown and chmod tools for altering the directories permissions if your user has corresponding rights.\
                        \nFor example, `sudo chown $(whoami):staff ~/.config` and `chmod +uwrx ~/.config`");
                }
            }

            Some(error_kind_details)
        })
        .collect::<Vec<_>>().join("\n\n");

    eprintln!("{message}: {error_details}");
    Application::new().run(move |cx| {
        if let Ok(window) = cx.open_window(gpui::WindowOptions::default(), |_, cx| {
            cx.new(|_| gpui::Empty)
        }) {
            window
                .update(cx, |_, window, cx| {
                    let response = window.prompt(
                        gpui::PromptLevel::Critical,
                        message,
                        Some(&error_details),
                        &["Exit"],
                        cx,
                    );

                    cx.spawn_in(window, async move |_, cx| {
                        response.await?;
                        cx.update(|_, cx| cx.quit())
                    })
                    .detach_and_log_err(cx);
                })
                .log_err();
        } else {
            fail_to_open_window(anyhow::anyhow!("{message}: {error_details}"), cx)
        }
    })
}

fn fail_to_open_window_async(e: anyhow::Error, cx: &mut AsyncApp) {
    cx.update(|cx| fail_to_open_window(e, cx)).log_err();
}

fn fail_to_open_window(e: anyhow::Error, _cx: &mut App) {
    eprintln!(
        "Zed failed to open a window: {e:?}. See https://zed.dev/docs/linux for troubleshooting steps."
    );
    #[cfg(not(any(target_os = "linux", target_os = "freebsd")))]
    {
        process::exit(1);
    }

    #[cfg(any(target_os = "linux", target_os = "freebsd"))]
    {
        use ashpd::desktop::notification::{Notification, NotificationProxy, Priority};
        _cx.spawn(async move |_cx| {
            let Ok(proxy) = NotificationProxy::new().await else {
                process::exit(1);
            };

            let notification_id = "dev.zed.Oops";
            proxy
                .add_notification(
                    notification_id,
                    Notification::new("Zed failed to launch")
                        .body(Some(
                            format!(
                                "{e:?}. See https://zed.dev/docs/linux for troubleshooting steps."
                            )
                            .as_str(),
                        ))
                        .priority(Priority::High)
                        .icon(ashpd::desktop::Icon::with_names(&[
                            "dialog-question-symbolic",
                        ])),
                )
                .await
                .ok();

            process::exit(1);
        })
        .detach();
    }
}

pub fn main() {
    #[cfg(unix)]
    util::prevent_root_execution();

    let args = Args::parse();

    // `zed --crash-handler` Makes zed operate in minidump crash handler mode
    if let Some(socket) = &args.crash_handler {
        crashes::crash_server(socket.as_path());
        return;
    }

    // `zed --askpass` Makes zed operate in nc/netcat mode for use with askpass
    if let Some(socket) = &args.askpass {
        askpass::main(socket);
        return;
    }

    // `zed --nc` Makes zed operate in nc/netcat mode for use with MCP
    if let Some(socket) = &args.nc {
        match nc::main(socket) {
            Ok(()) => return,
            Err(err) => {
                eprintln!("Error: {}", err);
                process::exit(1);
            }
        }
    }

    // `zed --printenv` Outputs environment variables as JSON to stdout
    if args.printenv {
        util::shell_env::print_env();
        return;
    }

    if args.dump_all_actions {
        dump_all_gpui_actions();
        return;
    }

    // Set custom data directory.
    if let Some(dir) = &args.user_data_dir {
        paths::set_custom_data_dir(dir);
    }

    #[cfg(all(not(debug_assertions), target_os = "windows"))]
    unsafe {
        use windows::Win32::System::Console::{ATTACH_PARENT_PROCESS, AttachConsole};

        if args.foreground {
            let _ = AttachConsole(ATTACH_PARENT_PROCESS);
        }
    }

    let file_errors = init_paths();
    if !file_errors.is_empty() {
        files_not_created_on_launch(file_errors);
        return;
    }

    zlog::init();
    if stdout_is_a_pty() {
        zlog::init_output_stdout();
    } else {
        let result = zlog::init_output_file(paths::log_file(), Some(paths::old_log_file()));
        if let Err(err) = result {
            eprintln!("Could not open log file: {}... Defaulting to stdout", err);
            zlog::init_output_stdout();
        };
    }

    let app_version = AppVersion::load(env!("CARGO_PKG_VERSION"));
    let app_commit_sha =
        option_env!("ZED_COMMIT_SHA").map(|commit_sha| AppCommitSha::new(commit_sha.to_string()));

    if args.system_specs {
        let system_specs = system_specs::SystemSpecs::new_stateless(
            app_version,
            app_commit_sha,
            *release_channel::RELEASE_CHANNEL,
        );
        println!("Zed System Specs (from CLI):\n{}", system_specs);
        return;
    }

    log::info!(
        "========== starting zed version {}, sha {} ==========",
        app_version,
        app_commit_sha
            .as_ref()
            .map(|sha| sha.short())
            .as_deref()
            .unwrap_or("unknown"),
    );

    let app = Application::new().with_assets(Assets);

    let system_id = app.background_executor().block(system_id()).ok();
    let installation_id = app.background_executor().block(installation_id()).ok();
    let session_id = Uuid::new_v4().to_string();
    let session = app.background_executor().block(Session::new());

    app.background_executor()
        .spawn(crashes::init(InitCrashHandler {
            session_id: session_id.clone(),
            zed_version: app_version.to_string(),
            release_channel: release_channel::RELEASE_CHANNEL_NAME.clone(),
            commit_sha: app_commit_sha
                .as_ref()
                .map(|sha| sha.full())
                .unwrap_or_else(|| "no sha".to_owned()),
        }))
        .detach();
    reliability::init_panic_hook(
        app_version,
        app_commit_sha.clone(),
        system_id.as_ref().map(|id| id.to_string()),
        installation_id.as_ref().map(|id| id.to_string()),
        session_id.clone(),
    );

    let (open_listener, mut open_rx) = OpenListener::new();

    let failed_single_instance_check = if *db::ZED_STATELESS
        || *release_channel::RELEASE_CHANNEL == ReleaseChannel::Dev
    {
        false
    } else {
        #[cfg(any(target_os = "linux", target_os = "freebsd"))]
        {
            crate::zed::listen_for_cli_connections(open_listener.clone()).is_err()
        }

        #[cfg(target_os = "windows")]
        {
            !crate::zed::windows_only_instance::handle_single_instance(open_listener.clone(), &args)
        }

        #[cfg(target_os = "macos")]
        {
            use zed::mac_only_instance::*;
            ensure_only_instance() != IsOnlyInstance::Yes
        }
    };
    if failed_single_instance_check {
        println!("zed is already running");
        return;
    }

    let git_hosting_provider_registry = Arc::new(GitHostingProviderRegistry::new());
    let git_binary_path =
        if cfg!(target_os = "macos") && option_env!("ZED_BUNDLE").as_deref() == Some("true") {
            app.path_for_auxiliary_executable("git")
                .context("could not find git binary path")
                .log_err()
        } else {
            None
        };
    log::info!("Using git binary path: {:?}", git_binary_path);

    let fs = Arc::new(RealFs::new(git_binary_path, app.background_executor()));
    let user_settings_file_rx = watch_config_file(
        &app.background_executor(),
        fs.clone(),
        paths::settings_file().clone(),
    );
    let global_settings_file_rx = watch_config_file(
        &app.background_executor(),
        fs.clone(),
        paths::global_settings_file().clone(),
    );
    let user_keymap_file_rx = watch_config_file(
        &app.background_executor(),
        fs.clone(),
        paths::keymap_file().clone(),
    );

    let (shell_env_loaded_tx, shell_env_loaded_rx) = oneshot::channel();
    if !stdout_is_a_pty() {
        app.background_executor()
            .spawn(async {
                #[cfg(unix)]
                util::load_login_shell_environment().log_err();
                shell_env_loaded_tx.send(()).ok();
            })
            .detach()
    } else {
        drop(shell_env_loaded_tx)
    }

    app.on_open_urls({
        let open_listener = open_listener.clone();
        move |urls| {
            open_listener.open(RawOpenRequest {
                urls,
                diff_paths: Vec::new(),
            })
        }
    });
    app.on_reopen(move |cx| {
        if let Some(app_state) = AppState::try_global(cx).and_then(|app_state| app_state.upgrade())
        {
            cx.spawn({
                let app_state = app_state;
                async move |cx| {
                    if let Err(e) = restore_or_create_workspace(app_state, cx).await {
                        fail_to_open_window_async(e, cx)
                    }
                }
            })
            .detach();
        }
    });

    app.run(move |cx| {
        menu::init();
        zed_actions::init();

        release_channel::init(app_version, cx);
        gpui_tokio::init(cx);
        if let Some(app_commit_sha) = app_commit_sha {
            AppCommitSha::set_global(app_commit_sha, cx);
        }
        settings::init(cx);
        zlog_settings::init(cx);
        handle_settings_file_changes(
            user_settings_file_rx,
            global_settings_file_rx,
            cx,
            handle_settings_changed,
        );
        handle_keymap_file_changes(user_keymap_file_rx, cx);
        client::init_settings(cx);
        let user_agent = format!(
            "Zed/{} ({}; {})",
            AppVersion::global(cx),
            std::env::consts::OS,
            std::env::consts::ARCH
        );
        let proxy_str = ProxySettings::get_global(cx).proxy.to_owned();
        let proxy_url = proxy_str
            .as_ref()
            .and_then(|input| {
                input
                    .parse::<Url>()
                    .inspect_err(|e| log::error!("Error parsing proxy settings: {}", e))
                    .ok()
            })
            .or_else(read_proxy_from_env);
        let http = {
            let _guard = Tokio::handle(cx).enter();

            ReqwestClient::proxy_and_user_agent(proxy_url, &user_agent)
                .expect("could not start HTTP client")
        };
        cx.set_http_client(Arc::new(http));

        <dyn Fs>::set_global(fs.clone(), cx);

        GitHostingProviderRegistry::set_global(git_hosting_provider_registry, cx);
        git_hosting_providers::init(cx);

        OpenListener::set_global(cx, open_listener.clone());

        extension::init(cx);
        let extension_host_proxy = ExtensionHostProxy::global(cx);

        let client = Client::production(cx);
        cx.set_http_client(client.http_client());
        let mut languages = LanguageRegistry::new(cx.background_executor().clone());
        languages.set_language_server_download_dir(paths::languages_dir().clone());
        let languages = Arc::new(languages);
        let (mut tx, rx) = watch::channel(None);
        cx.observe_global::<SettingsStore>(move |cx| {
            let settings = &ProjectSettings::get_global(cx).node;
            let options = NodeBinaryOptions {
                allow_path_lookup: !settings.ignore_system_version,
                // TODO: Expose this setting
                allow_binary_download: true,
                use_paths: settings.path.as_ref().map(|node_path| {
                    let node_path = PathBuf::from(shellexpand::tilde(node_path).as_ref());
                    let npm_path = settings
                        .npm_path
                        .as_ref()
                        .map(|path| PathBuf::from(shellexpand::tilde(&path).as_ref()));
                    (
                        node_path.clone(),
                        npm_path.unwrap_or_else(|| {
                            let base_path = PathBuf::new();
                            node_path.parent().unwrap_or(&base_path).join("npm")
                        }),
                    )
                }),
            };
            tx.send(Some(options)).log_err();
        })
        .detach();
        let node_runtime = NodeRuntime::new(client.http_client(), Some(shell_env_loaded_rx), rx);

        debug_adapter_extension::init(extension_host_proxy.clone(), cx);
        language::init(cx);
        languages::init(languages.clone(), node_runtime.clone(), cx);
        let user_store = cx.new(|cx| UserStore::new(client.clone(), cx));
        let workspace_store = cx.new(|cx| WorkspaceStore::new(client.clone(), cx));

        language_extension::init(
            language_extension::LspAccess::ViaWorkspaces({
                let workspace_store = workspace_store.clone();
                Arc::new(move |cx: &mut App| {
                    workspace_store.update(cx, |workspace_store, cx| {
                        workspace_store
                            .workspaces()
                            .iter()
                            .map(|workspace| {
                                workspace.update(cx, |workspace, _, cx| {
                                    workspace.project().read(cx).lsp_store()
                                })
                            })
                            .collect()
                    })
                })
            }),
            extension_host_proxy.clone(),
            languages.clone(),
        );

        Client::set_global(client.clone(), cx);

        zed::init(cx);
        project::Project::init(&client, cx);
        debugger_ui::init(cx);
        debugger_tools::init(cx);
        client::init(&client, cx);
        let telemetry = client.telemetry();
        telemetry.start(
            system_id.as_ref().map(|id| id.to_string()),
            installation_id.as_ref().map(|id| id.to_string()),
            session_id.clone(),
            cx,
        );

        // We should rename these in the future to `first app open`, `first app open for release channel`, and `app open`
        if let (Some(system_id), Some(installation_id)) = (&system_id, &installation_id) {
            match (&system_id, &installation_id) {
                (IdType::New(_), IdType::New(_)) => {
                    telemetry::event!("App First Opened");
                    telemetry::event!("App First Opened For Release Channel");
                }
                (IdType::Existing(_), IdType::New(_)) => {
                    telemetry::event!("App First Opened For Release Channel");
                }
                (_, IdType::Existing(_)) => {
                    telemetry::event!("App Opened");
                }
            }
        }
        let app_session = cx.new(|cx| AppSession::new(session, cx));

        let app_state = Arc::new(AppState {
            languages,
            client: client.clone(),
            user_store,
            fs: fs.clone(),
            build_window_options,
            workspace_store,
            node_runtime,
            session: app_session,
        });
        AppState::set_global(Arc::downgrade(&app_state), cx);

        auto_update::init(client.http_client(), cx);
        dap_adapters::init(cx);
        auto_update_ui::init(cx);
        reliability::init(
            client.http_client(),
            system_id.as_ref().map(|id| id.to_string()),
            installation_id.clone().map(|id| id.to_string()),
            session_id.clone(),
            cx,
        );

        SystemAppearance::init(cx);
        theme::init(theme::LoadThemes::All(Box::new(Assets)), cx);
        theme_extension::init(
            extension_host_proxy.clone(),
            ThemeRegistry::global(cx),
            cx.background_executor().clone(),
        );
        command_palette::init(cx);
        let copilot_language_server_id = app_state.languages.next_language_server_id();
        copilot::init(
            copilot_language_server_id,
            app_state.fs.clone(),
            app_state.client.http_client(),
            app_state.node_runtime.clone(),
            cx,
        );
        supermaven::init(app_state.client.clone(), cx);
        language_model::init(app_state.client.clone(), cx);
        language_models::init(app_state.user_store.clone(), app_state.client.clone(), cx);
        agent_settings::init(cx);
        agent_servers::init(cx);
        acp_tools::init(cx);
        web_search::init(cx);
        web_search_providers::init(app_state.client.clone(), cx);
        snippet_provider::init(cx);
        edit_prediction_registry::init(app_state.client.clone(), app_state.user_store.clone(), cx);
        let prompt_builder = PromptBuilder::load(app_state.fs.clone(), stdout_is_a_pty(), cx);
        agent_ui::init(
            app_state.fs.clone(),
            app_state.client.clone(),
            prompt_builder.clone(),
            app_state.languages.clone(),
            false,
            cx,
        );
        assistant_tools::init(app_state.client.http_client(), cx);
        repl::init(app_state.fs.clone(), cx);
        extension_host::init(
            extension_host_proxy,
            app_state.fs.clone(),
            app_state.client.clone(),
            app_state.node_runtime.clone(),
            cx,
        );
        recent_projects::init(cx);

        load_embedded_fonts(cx);

        app_state.languages.set_theme(cx.theme().clone());
        editor::init(cx);
        image_viewer::init(cx);
        repl::notebook::init(cx);
        diagnostics::init(cx);

        audio::init(cx);
        workspace::init(app_state.clone(), cx);
        ui_prompt::init(cx);

        go_to_line::init(cx);
        file_finder::init(cx);
        tab_switcher::init(cx);
        outline::init(cx);
        project_symbols::init(cx);
        project_panel::init(cx);
        outline_panel::init(cx);
        tasks_ui::init(cx);
        snippets_ui::init(cx);
        channel::init(&app_state.client.clone(), app_state.user_store.clone(), cx);
        search::init(cx);
        vim::init(cx);
        terminal_view::init(cx);
        journal::init(app_state.clone(), cx);
        language_selector::init(cx);
        toolchain_selector::init(cx);
        theme_selector::init(cx);
        settings_profile_selector::init(cx);
        language_tools::init(cx);
        call::init(app_state.client.clone(), app_state.user_store.clone(), cx);
        notifications::init(app_state.client.clone(), app_state.user_store.clone(), cx);
        collab_ui::init(&app_state, cx);
        git_ui::init(cx);
        jj_ui::init(cx);
        feedback::init(cx);
        markdown_preview::init(cx);
        svg_preview::init(cx);
        onboarding::init(cx);
        settings_ui::init(cx);
        extensions_ui::init(cx);
        zeta::init(cx);
        inspector_ui::init(app_state.clone(), cx);

        cx.observe_global::<SettingsStore>({
            let fs = fs.clone();
            let languages = app_state.languages.clone();
            let http = app_state.client.http_client();
            let client = app_state.client.clone();
            move |cx| {
                for &mut window in cx.windows().iter_mut() {
                    let background_appearance = cx.theme().window_background_appearance();
                    window
                        .update(cx, |_, window, _| {
                            window.set_background_appearance(background_appearance)
                        })
                        .ok();
                }

                eager_load_active_theme_and_icon_theme(fs.clone(), cx);

                languages.set_theme(cx.theme().clone());
                let new_host = &client::ClientSettings::get_global(cx).server_url;
                if &http.base_url() != new_host {
                    http.set_base_url(new_host);
                    if client.status().borrow().is_connected() {
                        client.reconnect(&cx.to_async());
                    }
                }
            }
        })
        .detach();
        telemetry::event!(
            "Settings Changed",
            setting = "theme",
            value = cx.theme().name.to_string()
        );
        telemetry::event!(
            "Settings Changed",
            setting = "keymap",
            value = BaseKeymap::get_global(cx).to_string()
        );
        telemetry.flush_events().detach();

        let fs = app_state.fs.clone();
        load_user_themes_in_background(fs.clone(), cx);
        watch_themes(fs.clone(), cx);
        watch_languages(fs.clone(), app_state.languages.clone(), cx);

        cx.set_menus(app_menus());
        initialize_workspace(app_state.clone(), prompt_builder, cx);

        cx.activate(true);

        cx.spawn({
            let client = app_state.client.clone();
            async move |cx| authenticate(client, cx).await
        })
        .detach_and_log_err(cx);

        let urls: Vec<_> = args
            .paths_or_urls
            .iter()
            .filter_map(|arg| parse_url_arg(arg, cx).log_err())
            .collect();

        let diff_paths: Vec<[String; 2]> = args
            .diff
            .chunks(2)
            .map(|chunk| [chunk[0].clone(), chunk[1].clone()])
            .collect();

        if !urls.is_empty() || !diff_paths.is_empty() {
            open_listener.open(RawOpenRequest { urls, diff_paths })
        }

        match open_rx
            .try_next()
            .ok()
            .flatten()
            .and_then(|request| OpenRequest::parse(request, cx).log_err())
        {
            Some(request) => {
                handle_open_request(request, app_state.clone(), cx);
            }
            None => {
                cx.spawn({
                    let app_state = app_state.clone();
                    async move |cx| {
                        if let Err(e) = restore_or_create_workspace(app_state, cx).await {
                            fail_to_open_window_async(e, cx)
                        }
                    }
                })
                .detach();
            }
        }

        let app_state = app_state.clone();

        crate::zed::component_preview::init(app_state.clone(), cx);

        cx.spawn(async move |cx| {
            while let Some(urls) = open_rx.next().await {
                cx.update(|cx| {
                    if let Some(request) = OpenRequest::parse(urls, cx).log_err() {
                        handle_open_request(request, app_state.clone(), cx);
                    }
                })
                .ok();
            }
        })
        .detach();
    });
}

fn handle_open_request(request: OpenRequest, app_state: Arc<AppState>, cx: &mut App) {
    if let Some(kind) = request.kind {
        match kind {
            OpenRequestKind::CliConnection(connection) => {
                cx.spawn(async move |cx| handle_cli_connection(connection, app_state, cx).await)
                    .detach();
            }
            OpenRequestKind::Extension { extension_id } => {
                cx.spawn(async move |cx| {
                    let workspace =
                        workspace::get_any_active_workspace(app_state, cx.clone()).await?;
                    workspace.update(cx, |_, window, cx| {
                        window.dispatch_action(
                            Box::new(zed_actions::Extensions {
                                category_filter: None,
                                id: Some(extension_id),
                            }),
                            cx,
                        );
                    })
                })
                .detach_and_log_err(cx);
            }
            OpenRequestKind::AgentPanel => {
                cx.spawn(async move |cx| {
                    let workspace =
                        workspace::get_any_active_workspace(app_state, cx.clone()).await?;
                    workspace.update(cx, |workspace, window, cx| {
                        if let Some(panel) = workspace.panel::<AgentPanel>(cx) {
                            panel.focus_handle(cx).focus(window);
                        }
                    })
                })
                .detach_and_log_err(cx);
            }
            OpenRequestKind::DockMenuAction { index } => {
                cx.perform_dock_menu_action(index);
            }
        }

        return;
    }

    if let Some(connection_options) = request.ssh_connection {
        cx.spawn(async move |cx| {
            let paths: Vec<PathBuf> = request.open_paths.into_iter().map(PathBuf::from).collect();
            open_ssh_project(
                connection_options,
                paths,
                app_state,
                workspace::OpenOptions::default(),
                cx,
            )
            .await
        })
        .detach_and_log_err(cx);
        return;
    }

    let mut task = None;
    if !request.open_paths.is_empty() || !request.diff_paths.is_empty() {
        let app_state = app_state.clone();
        task = Some(cx.spawn(async move |cx| {
            let paths_with_position =
                derive_paths_with_position(app_state.fs.as_ref(), request.open_paths).await;
            let (_window, results) = open_paths_with_positions(
                &paths_with_position,
                &request.diff_paths,
                app_state,
                workspace::OpenOptions::default(),
                cx,
            )
            .await?;
            for result in results.into_iter().flatten() {
                if let Err(err) = result {
                    log::error!("Error opening path: {err}",);
                }
            }
            anyhow::Ok(())
        }));
    }

    if !request.open_channel_notes.is_empty() || request.join_channel.is_some() {
        cx.spawn(async move |cx| {
            let result = maybe!(async {
                if let Some(task) = task {
                    task.await?;
                }
                let client = app_state.client.clone();
                // we continue even if authentication fails as join_channel/ open channel notes will
                // show a visible error message.
                authenticate(client, cx).await.log_err();

                if let Some(channel_id) = request.join_channel {
                    cx.update(|cx| {
                        workspace::join_channel(
                            client::ChannelId(channel_id),
                            app_state.clone(),
                            None,
                            cx,
                        )
                    })?
                    .await?;
                }

                let workspace_window =
                    workspace::get_any_active_workspace(app_state, cx.clone()).await?;
                let workspace = workspace_window.entity(cx)?;

                let mut promises = Vec::new();
                for (channel_id, heading) in request.open_channel_notes {
                    promises.push(cx.update_window(workspace_window.into(), |_, window, cx| {
                        ChannelView::open(
                            client::ChannelId(channel_id),
                            heading,
                            workspace.clone(),
                            window,
                            cx,
                        )
                        .log_err()
                    })?)
                }
                future::join_all(promises).await;
                anyhow::Ok(())
            })
            .await;
            if let Err(err) = result {
                fail_to_open_window_async(err, cx);
            }
        })
        .detach()
    } else if let Some(task) = task {
        cx.spawn(async move |cx| {
            if let Err(err) = task.await {
                fail_to_open_window_async(err, cx);
            }
        })
        .detach();
    }
}

async fn authenticate(client: Arc<Client>, cx: &AsyncApp) -> Result<()> {
    if stdout_is_a_pty() {
        if client::IMPERSONATE_LOGIN.is_some() {
            client.sign_in_with_optional_connect(false, cx).await?;
        } else if client.has_credentials(cx).await {
            client.sign_in_with_optional_connect(true, cx).await?;
        }
    } else if client.has_credentials(cx).await {
        client.sign_in_with_optional_connect(true, cx).await?;
    }

    Ok(())
}

async fn system_id() -> Result<IdType> {
    let key_name = "system_id".to_string();

    if let Ok(Some(system_id)) = GLOBAL_KEY_VALUE_STORE.read_kvp(&key_name) {
        return Ok(IdType::Existing(system_id));
    }

    let system_id = Uuid::new_v4().to_string();

    GLOBAL_KEY_VALUE_STORE
        .write_kvp(key_name, system_id.clone())
        .await?;

    Ok(IdType::New(system_id))
}

async fn installation_id() -> Result<IdType> {
    let legacy_key_name = "device_id".to_string();
    let key_name = "installation_id".to_string();

    // Migrate legacy key to new key
    if let Ok(Some(installation_id)) = KEY_VALUE_STORE.read_kvp(&legacy_key_name) {
        KEY_VALUE_STORE
            .write_kvp(key_name, installation_id.clone())
            .await?;
        KEY_VALUE_STORE.delete_kvp(legacy_key_name).await?;
        return Ok(IdType::Existing(installation_id));
    }

    if let Ok(Some(installation_id)) = KEY_VALUE_STORE.read_kvp(&key_name) {
        return Ok(IdType::Existing(installation_id));
    }

    let installation_id = Uuid::new_v4().to_string();

    KEY_VALUE_STORE
        .write_kvp(key_name, installation_id.clone())
        .await?;

    Ok(IdType::New(installation_id))
}

async fn restore_or_create_workspace(app_state: Arc<AppState>, cx: &mut AsyncApp) -> Result<()> {
    if let Some(locations) = restorable_workspace_locations(cx, &app_state).await {
        let use_system_window_tabs = cx
            .update(|cx| WorkspaceSettings::get(None, cx).use_system_window_tabs)
            .unwrap_or(false);
        let mut results: Vec<Result<(), Error>> = Vec::new();
        let mut tasks = Vec::new();

<<<<<<< HEAD
        for (index, location) in locations.into_iter().enumerate() {
=======
        for (location, paths) in locations {
>>>>>>> 1460573d
            match location {
                SerializedWorkspaceLocation::Local => {
                    let app_state = app_state.clone();
                    let task = cx.spawn(async move |cx| {
                        let open_task = cx.update(|cx| {
                            workspace::open_paths(
                                &paths.paths(),
                                app_state,
                                workspace::OpenOptions::default(),
                                cx,
                            )
                        })?;
                        open_task.await.map(|_| ())
                    });

                    // If we're using system window tabs and this is the first workspace,
                    // wait for it to finish so that the other windows can be added as tabs.
                    if use_system_window_tabs && index == 0 {
                        results.push(task.await);
                    } else {
                        tasks.push(task);
                    }
                }
                SerializedWorkspaceLocation::Ssh(ssh) => {
                    let app_state = app_state.clone();
                    let ssh_host = ssh.host.clone();
                    let task = cx.spawn(async move |cx| {
                        let connection_options = cx.update(|cx| {
                            SshSettings::get_global(cx)
                                .connection_options_for(ssh.host, ssh.port, ssh.user)
                        });

                        match connection_options {
                            Ok(connection_options) => recent_projects::open_ssh_project(
                                connection_options,
                                paths.paths().into_iter().map(PathBuf::from).collect(),
                                app_state,
                                workspace::OpenOptions::default(),
                                cx,
                            )
                            .await
                            .map_err(|e| anyhow::anyhow!(e)),
                            Err(e) => Err(anyhow::anyhow!(
                                "Failed to get SSH connection options for {}: {}",
                                ssh_host,
                                e
                            )),
                        }
                    });
                    tasks.push(task);
                }
            }
        }

        // Wait for all workspaces to open concurrently
        results.extend(future::join_all(tasks).await);

        // Show notifications for any errors that occurred
        let mut error_count = 0;
        for result in results {
            if let Err(e) = result {
                log::error!("Failed to restore workspace: {}", e);
                error_count += 1;
            }
        }

        if error_count > 0 {
            let message = if error_count == 1 {
                "Failed to restore 1 workspace. Check logs for details.".to_string()
            } else {
                format!(
                    "Failed to restore {} workspaces. Check logs for details.",
                    error_count
                )
            };

            // Try to find an active workspace to show the toast
            let toast_shown = cx
                .update(|cx| {
                    if let Some(window) = cx.active_window()
                        && let Some(workspace) = window.downcast::<Workspace>()
                    {
                        workspace
                            .update(cx, |workspace, _, cx| {
                                workspace.show_toast(
                                    Toast::new(NotificationId::unique::<()>(), message),
                                    cx,
                                )
                            })
                            .ok();
                        return true;
                    }
                    false
                })
                .unwrap_or(false);

            // If we couldn't show a toast (no windows opened successfully),
            // we've already logged the errors above, so the user can check logs
            if !toast_shown {
                log::error!(
                    "Failed to show notification for window restoration errors, because no workspace windows were available."
                );
            }
        }
    } else if matches!(KEY_VALUE_STORE.read_kvp(FIRST_OPEN), Ok(None)) {
        cx.update(|cx| show_onboarding_view(app_state, cx))?.await?;
    } else {
        cx.update(|cx| {
            workspace::open_new(
                Default::default(),
                app_state,
                cx,
                |workspace, window, cx| {
                    Editor::new_file(workspace, &Default::default(), window, cx)
                },
            )
        })?
        .await?;
    }

    Ok(())
}

pub(crate) async fn restorable_workspace_locations(
    cx: &mut AsyncApp,
    app_state: &Arc<AppState>,
) -> Option<Vec<(SerializedWorkspaceLocation, PathList)>> {
    let mut restore_behavior = cx
        .update(|cx| WorkspaceSettings::get(None, cx).restore_on_startup)
        .ok()?;

    let session_handle = app_state.session.clone();
    let (last_session_id, last_session_window_stack) = cx
        .update(|cx| {
            let session = session_handle.read(cx);

            (
                session.last_session_id().map(|id| id.to_string()),
                session.last_session_window_stack(),
            )
        })
        .ok()?;

    if last_session_id.is_none()
        && matches!(
            restore_behavior,
            workspace::RestoreOnStartupBehavior::LastSession
        )
    {
        restore_behavior = workspace::RestoreOnStartupBehavior::LastWorkspace;
    }

    match restore_behavior {
        workspace::RestoreOnStartupBehavior::LastWorkspace => {
            workspace::last_opened_workspace_location()
                .await
                .map(|location| vec![location])
        }
        workspace::RestoreOnStartupBehavior::LastSession => {
            if let Some(last_session_id) = last_session_id {
                let ordered = last_session_window_stack.is_some();

                let mut locations = workspace::last_session_workspace_locations(
                    &last_session_id,
                    last_session_window_stack,
                )
                .filter(|locations| !locations.is_empty());

                // Since last_session_window_order returns the windows ordered front-to-back
                // we need to open the window that was frontmost last.
                if ordered && let Some(locations) = locations.as_mut() {
                    locations.reverse();
                }

                locations
            } else {
                None
            }
        }
        _ => None,
    }
}

fn init_paths() -> HashMap<io::ErrorKind, Vec<&'static Path>> {
    [
        paths::config_dir(),
        paths::extensions_dir(),
        paths::languages_dir(),
        paths::debug_adapters_dir(),
        paths::database_dir(),
        paths::logs_dir(),
        paths::temp_dir(),
    ]
    .into_iter()
    .fold(HashMap::default(), |mut errors, path| {
        if let Err(e) = std::fs::create_dir_all(path) {
            errors.entry(e.kind()).or_insert_with(Vec::new).push(path);
        }
        errors
    })
}

pub fn stdout_is_a_pty() -> bool {
    std::env::var(FORCE_CLI_MODE_ENV_VAR_NAME).ok().is_none() && io::stdout().is_terminal()
}

#[derive(Parser, Debug)]
#[command(name = "zed", disable_version_flag = true)]
struct Args {
    /// A sequence of space-separated paths or urls that you want to open.
    ///
    /// Use `path:line:row` syntax to open a file at a specific location.
    /// Non-existing paths and directories will ignore `:line:row` suffix.
    ///
    /// URLs can either be `file://` or `zed://` scheme, or relative to <https://zed.dev>.
    paths_or_urls: Vec<String>,

    /// Pairs of file paths to diff. Can be specified multiple times.
    #[arg(long, action = clap::ArgAction::Append, num_args = 2, value_names = ["OLD_PATH", "NEW_PATH"])]
    diff: Vec<String>,

    /// Sets a custom directory for all user data (e.g., database, extensions, logs).
    /// This overrides the default platform-specific data directory location.
    /// On macOS, the default is `~/Library/Application Support/Zed`.
    /// On Linux/FreeBSD, the default is `$XDG_DATA_HOME/zed`.
    /// On Windows, the default is `%LOCALAPPDATA%\Zed`.
    #[arg(long, value_name = "DIR")]
    user_data_dir: Option<String>,

    /// Instructs zed to run as a dev server on this machine. (not implemented)
    #[arg(long)]
    dev_server_token: Option<String>,

    /// Prints system specs. Useful for submitting issues on GitHub when encountering a bug
    /// that prevents Zed from starting, so you can't run `zed: copy system specs to clipboard`
    #[arg(long)]
    system_specs: bool,

    /// Used for SSH/Git password authentication, to remove the need for netcat as a dependency,
    /// by having Zed act like netcat communicating over a Unix socket.
    #[arg(long, hide = true)]
    askpass: Option<String>,

    /// Used for the MCP Server, to remove the need for netcat as a dependency,
    /// by having Zed act like netcat communicating over a Unix socket.
    #[arg(long, hide = true)]
    nc: Option<String>,

    /// Used for recording minidumps on crashes by having Zed run a separate
    /// process communicating over a socket.
    #[arg(long, hide = true)]
    crash_handler: Option<PathBuf>,

    /// Run zed in the foreground, only used on Windows, to match the behavior on macOS.
    #[arg(long)]
    #[cfg(target_os = "windows")]
    #[arg(hide = true)]
    foreground: bool,

    /// The dock action to perform. This is used on Windows only.
    #[arg(long)]
    #[cfg(target_os = "windows")]
    #[arg(hide = true)]
    dock_action: Option<usize>,

    #[arg(long, hide = true)]
    dump_all_actions: bool,

    /// Output current environment variables as JSON to stdout
    #[arg(long, hide = true)]
    printenv: bool,
}

#[derive(Clone, Debug)]
enum IdType {
    New(String),
    Existing(String),
}

impl ToString for IdType {
    fn to_string(&self) -> String {
        match self {
            IdType::New(id) | IdType::Existing(id) => id.clone(),
        }
    }
}

fn parse_url_arg(arg: &str, cx: &App) -> Result<String> {
    match std::fs::canonicalize(Path::new(&arg)) {
        Ok(path) => Ok(format!("file://{}", path.display())),
        Err(error) => {
            if arg.starts_with("file://")
                || arg.starts_with("zed-cli://")
                || arg.starts_with("ssh://")
                || parse_zed_link(arg, cx).is_some()
            {
                Ok(arg.into())
            } else {
                anyhow::bail!("error parsing path argument: {error}")
            }
        }
    }
}

fn load_embedded_fonts(cx: &App) {
    let asset_source = cx.asset_source();
    let font_paths = asset_source.list("fonts").unwrap();
    let embedded_fonts = Mutex::new(Vec::new());
    let executor = cx.background_executor();

    executor.block(executor.scoped(|scope| {
        for font_path in &font_paths {
            if !font_path.ends_with(".ttf") {
                continue;
            }

            scope.spawn(async {
                let font_bytes = asset_source.load(font_path).unwrap().unwrap();
                embedded_fonts.lock().push(font_bytes);
            });
        }
    }));

    cx.text_system()
        .add_fonts(embedded_fonts.into_inner())
        .unwrap();
}

/// Eagerly loads the active theme and icon theme based on the selections in the
/// theme settings.
///
/// This fast path exists to load these themes as soon as possible so the user
/// doesn't see the default themes while waiting on extensions to load.
fn eager_load_active_theme_and_icon_theme(fs: Arc<dyn Fs>, cx: &App) {
    let extension_store = ExtensionStore::global(cx);
    let theme_registry = ThemeRegistry::global(cx);
    let theme_settings = ThemeSettings::get_global(cx);
    let appearance = SystemAppearance::global(cx).0;

    if let Some(theme_selection) = theme_settings.theme_selection.as_ref() {
        let theme_name = theme_selection.theme(appearance);
        if matches!(theme_registry.get(theme_name), Err(ThemeNotFoundError(_)))
            && let Some(theme_path) = extension_store.read(cx).path_to_extension_theme(theme_name)
        {
            cx.spawn({
                let theme_registry = theme_registry.clone();
                let fs = fs.clone();
                async move |cx| {
                    theme_registry.load_user_theme(&theme_path, fs).await?;

                    cx.update(|cx| {
                        ThemeSettings::reload_current_theme(cx);
                    })
                }
            })
            .detach_and_log_err(cx);
        }
    }

    if let Some(icon_theme_selection) = theme_settings.icon_theme_selection.as_ref() {
        let icon_theme_name = icon_theme_selection.icon_theme(appearance);
        if matches!(
            theme_registry.get_icon_theme(icon_theme_name),
            Err(IconThemeNotFoundError(_))
        ) && let Some((icon_theme_path, icons_root_path)) = extension_store
            .read(cx)
            .path_to_extension_icon_theme(icon_theme_name)
        {
            cx.spawn({
                let fs = fs.clone();
                async move |cx| {
                    theme_registry
                        .load_icon_theme(&icon_theme_path, &icons_root_path, fs)
                        .await?;

                    cx.update(|cx| {
                        ThemeSettings::reload_current_icon_theme(cx);
                    })
                }
            })
            .detach_and_log_err(cx);
        }
    }
}

/// Spawns a background task to load the user themes from the themes directory.
fn load_user_themes_in_background(fs: Arc<dyn fs::Fs>, cx: &mut App) {
    cx.spawn({
        let fs = fs.clone();
        async move |cx| {
            if let Some(theme_registry) = cx.update(|cx| ThemeRegistry::global(cx)).log_err() {
                let themes_dir = paths::themes_dir().as_ref();
                match fs
                    .metadata(themes_dir)
                    .await
                    .ok()
                    .flatten()
                    .map(|m| m.is_dir)
                {
                    Some(is_dir) => {
                        anyhow::ensure!(is_dir, "Themes dir path {themes_dir:?} is not a directory")
                    }
                    None => {
                        fs.create_dir(themes_dir).await.with_context(|| {
                            format!("Failed to create themes dir at path {themes_dir:?}")
                        })?;
                    }
                }
                theme_registry.load_user_themes(themes_dir, fs).await?;
                cx.update(ThemeSettings::reload_current_theme)?;
            }
            anyhow::Ok(())
        }
    })
    .detach_and_log_err(cx);
}

/// Spawns a background task to watch the themes directory for changes.
fn watch_themes(fs: Arc<dyn fs::Fs>, cx: &mut App) {
    use std::time::Duration;
    cx.spawn(async move |cx| {
        let (mut events, _) = fs
            .watch(paths::themes_dir(), Duration::from_millis(100))
            .await;

        while let Some(paths) = events.next().await {
            for event in paths {
                if fs.metadata(&event.path).await.ok().flatten().is_some()
                    && let Some(theme_registry) =
                        cx.update(|cx| ThemeRegistry::global(cx)).log_err()
                    && let Some(()) = theme_registry
                        .load_user_theme(&event.path, fs.clone())
                        .await
                        .log_err()
                {
                    cx.update(ThemeSettings::reload_current_theme).log_err();
                }
            }
        }
    })
    .detach()
}

#[cfg(debug_assertions)]
fn watch_languages(fs: Arc<dyn fs::Fs>, languages: Arc<LanguageRegistry>, cx: &mut App) {
    use std::time::Duration;

    let path = {
        let p = Path::new("crates/languages/src");
        let Ok(full_path) = p.canonicalize() else {
            return;
        };
        full_path
    };

    cx.spawn(async move |_| {
        let (mut events, _) = fs.watch(path.as_path(), Duration::from_millis(100)).await;
        while let Some(event) = events.next().await {
            let has_language_file = event.iter().any(|event| {
                event
                    .path
                    .extension()
                    .map(|ext| ext.to_string_lossy().as_ref() == "scm")
                    .unwrap_or(false)
            });
            if has_language_file {
                languages.reload();
            }
        }
    })
    .detach()
}

#[cfg(not(debug_assertions))]
fn watch_languages(_fs: Arc<dyn fs::Fs>, _languages: Arc<LanguageRegistry>, _cx: &mut App) {}

fn dump_all_gpui_actions() {
    #[derive(Debug, serde::Serialize)]
    struct ActionDef {
        name: &'static str,
        human_name: String,
        aliases: &'static [&'static str],
        documentation: Option<&'static str>,
    }
    let mut actions = gpui::generate_list_of_all_registered_actions()
        .map(|action| ActionDef {
            name: action.name,
            human_name: command_palette::humanize_action_name(action.name),
            aliases: action.deprecated_aliases,
            documentation: action.documentation,
        })
        .collect::<Vec<ActionDef>>();

    actions.sort_by_key(|a| a.name);

    io::Write::write(
        &mut std::io::stdout(),
        serde_json::to_string_pretty(&actions).unwrap().as_bytes(),
    )
    .unwrap();
}<|MERGE_RESOLUTION|>--- conflicted
+++ resolved
@@ -953,11 +953,7 @@
         let mut results: Vec<Result<(), Error>> = Vec::new();
         let mut tasks = Vec::new();
 
-<<<<<<< HEAD
-        for (index, location) in locations.into_iter().enumerate() {
-=======
-        for (location, paths) in locations {
->>>>>>> 1460573d
+        for (index, (location, paths)) in locations.into_iter().enumerate() {
             match location {
                 SerializedWorkspaceLocation::Local => {
                     let app_state = app_state.clone();
