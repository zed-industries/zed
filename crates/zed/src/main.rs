mod reliability;
mod zed;

use agent_ui::AgentPanel;
use anyhow::{Context as _, Result};
use clap::{Parser, command};
use cli::FORCE_CLI_MODE_ENV_VAR_NAME;
use client::{Client, ProxySettings, UserStore, parse_zed_link};
use collab_ui::channel_view::ChannelView;
use collections::HashMap;
use crashes::InitCrashHandler;
use db::kvp::{GLOBAL_KEY_VALUE_STORE, KEY_VALUE_STORE};
use editor::Editor;
use extension::ExtensionHostProxy;
use extension_host::ExtensionStore;
use fs::{Fs, RealFs};
use futures::{StreamExt, channel::oneshot, future};
use git::GitHostingProviderRegistry;
<<<<<<< HEAD
use gpui::{
    App, AppContext as _, Application, AsyncApp, Focusable as _, UpdateGlobal as _,
    humanize_action_name,
};
=======
use gpui::{App, AppContext, Application, AsyncApp, Focusable as _, UpdateGlobal as _};
>>>>>>> 18ac4ac5

use gpui_tokio::Tokio;
use http_client::{Url, read_proxy_from_env};
use language::LanguageRegistry;
use onboarding::{FIRST_OPEN, show_onboarding_view};
use prompt_store::PromptBuilder;
use reqwest_client::ReqwestClient;

use assets::Assets;
use node_runtime::{NodeBinaryOptions, NodeRuntime};
use parking_lot::Mutex;
use project::project_settings::ProjectSettings;
use recent_projects::{SshSettings, open_ssh_project};
use release_channel::{AppCommitSha, AppVersion, ReleaseChannel};
use session::{AppSession, Session};
use settings::{BaseKeymap, Settings, SettingsStore, watch_config_file};
use std::{
    env,
    io::{self, IsTerminal},
    path::{Path, PathBuf},
    process,
    sync::Arc,
};
use theme::{
    ActiveTheme, IconThemeNotFoundError, SystemAppearance, ThemeNotFoundError, ThemeRegistry,
    ThemeSettings,
};
use util::{ResultExt, TryFutureExt, maybe};
use uuid::Uuid;
use workspace::{
    AppState, SerializedWorkspaceLocation, Toast, Workspace, WorkspaceSettings, WorkspaceStore,
    notifications::NotificationId,
};
use zed::{
    OpenListener, OpenRequest, RawOpenRequest, app_menus, build_window_options,
    derive_paths_with_position, edit_prediction_registry, handle_cli_connection,
    handle_keymap_file_changes, handle_settings_changed, handle_settings_file_changes,
    initialize_workspace, open_paths_with_positions,
};

use crate::zed::OpenRequestKind;

#[cfg(feature = "mimalloc")]
#[global_allocator]
static GLOBAL: mimalloc::MiMalloc = mimalloc::MiMalloc;

fn files_not_created_on_launch(errors: HashMap<io::ErrorKind, Vec<&Path>>) {
    let message = "Zed failed to launch";
    let error_details = errors
        .into_iter()
        .flat_map(|(kind, paths)| {
            #[allow(unused_mut)] // for non-unix platforms
            let mut error_kind_details = match paths.len() {
                0 => return None,
                1 => format!(
                    "{kind} when creating directory {:?}",
                    paths.first().expect("match arm checks for a single entry")
                ),
                _many => format!("{kind} when creating directories {paths:?}"),
            };

            #[cfg(unix)]
            {
                if kind == io::ErrorKind::PermissionDenied {
                    error_kind_details.push_str("\n\nConsider using chown and chmod tools for altering the directories permissions if your user has corresponding rights.\
                        \nFor example, `sudo chown $(whoami):staff ~/.config` and `chmod +uwrx ~/.config`");
                }
            }

            Some(error_kind_details)
        })
        .collect::<Vec<_>>().join("\n\n");

    eprintln!("{message}: {error_details}");
    Application::new().run(move |cx| {
        if let Ok(window) = cx.open_window(gpui::WindowOptions::default(), |_, cx| {
            cx.new(|_| gpui::Empty)
        }) {
            window
                .update(cx, |_, window, cx| {
                    let response = window.prompt(
                        gpui::PromptLevel::Critical,
                        message,
                        Some(&error_details),
                        &["Exit"],
                        cx,
                    );

                    cx.spawn_in(window, async move |_, cx| {
                        response.await?;
                        cx.update(|_, cx| cx.quit())
                    })
                    .detach_and_log_err(cx);
                })
                .log_err();
        } else {
            fail_to_open_window(anyhow::anyhow!("{message}: {error_details}"), cx)
        }
    })
}

fn fail_to_open_window_async(e: anyhow::Error, cx: &mut AsyncApp) {
    cx.update(|cx| fail_to_open_window(e, cx)).log_err();
}

fn fail_to_open_window(e: anyhow::Error, _cx: &mut App) {
    eprintln!(
        "Zed failed to open a window: {e:?}. See https://zed.dev/docs/linux for troubleshooting steps."
    );
    #[cfg(not(any(target_os = "linux", target_os = "freebsd")))]
    {
        process::exit(1);
    }

    #[cfg(any(target_os = "linux", target_os = "freebsd"))]
    {
        use ashpd::desktop::notification::{Notification, NotificationProxy, Priority};
        _cx.spawn(async move |_cx| {
            let Ok(proxy) = NotificationProxy::new().await else {
                process::exit(1);
            };

            let notification_id = "dev.zed.Oops";
            proxy
                .add_notification(
                    notification_id,
                    Notification::new("Zed failed to launch")
                        .body(Some(
                            format!(
                                "{e:?}. See https://zed.dev/docs/linux for troubleshooting steps."
                            )
                            .as_str(),
                        ))
                        .priority(Priority::High)
                        .icon(ashpd::desktop::Icon::with_names(&[
                            "dialog-question-symbolic",
                        ])),
                )
                .await
                .ok();

            process::exit(1);
        })
        .detach();
    }
}

pub fn main() {
    #[cfg(unix)]
    util::prevent_root_execution();

    let args = Args::parse();

    // `zed --crash-handler` Makes zed operate in minidump crash handler mode
    if let Some(socket) = &args.crash_handler {
        crashes::crash_server(socket.as_path());
        return;
    }

    // `zed --askpass` Makes zed operate in nc/netcat mode for use with askpass
    if let Some(socket) = &args.askpass {
        askpass::main(socket);
        return;
    }

    // `zed --nc` Makes zed operate in nc/netcat mode for use with MCP
    if let Some(socket) = &args.nc {
        match nc::main(socket) {
            Ok(()) => return,
            Err(err) => {
                eprintln!("Error: {}", err);
                process::exit(1);
            }
        }
    }

    // `zed --printenv` Outputs environment variables as JSON to stdout
    if args.printenv {
        util::shell_env::print_env();
        return;
    }

    if args.dump_all_actions {
        dump_all_gpui_actions();
        return;
    }

    // Set custom data directory.
    if let Some(dir) = &args.user_data_dir {
        paths::set_custom_data_dir(dir);
    }

    #[cfg(all(not(debug_assertions), target_os = "windows"))]
    unsafe {
        use windows::Win32::System::Console::{ATTACH_PARENT_PROCESS, AttachConsole};

        if args.foreground {
            let _ = AttachConsole(ATTACH_PARENT_PROCESS);
        }
    }

    let file_errors = init_paths();
    if !file_errors.is_empty() {
        files_not_created_on_launch(file_errors);
        return;
    }

    zlog::init();
    if stdout_is_a_pty() {
        zlog::init_output_stdout();
    } else {
        let result = zlog::init_output_file(paths::log_file(), Some(paths::old_log_file()));
        if let Err(err) = result {
            eprintln!("Could not open log file: {}... Defaulting to stdout", err);
            zlog::init_output_stdout();
        };
    }

    let app_version = AppVersion::load(env!("CARGO_PKG_VERSION"));
    let app_commit_sha =
        option_env!("ZED_COMMIT_SHA").map(|commit_sha| AppCommitSha::new(commit_sha.to_string()));

    if args.system_specs {
        let system_specs = system_specs::SystemSpecs::new_stateless(
            app_version,
            app_commit_sha,
            *release_channel::RELEASE_CHANNEL,
        );
        println!("Zed System Specs (from CLI):\n{}", system_specs);
        return;
    }

    log::info!(
        "========== starting zed version {}, sha {} ==========",
        app_version,
        app_commit_sha
            .as_ref()
            .map(|sha| sha.short())
            .as_deref()
            .unwrap_or("unknown"),
    );

    let app = Application::new().with_assets(Assets);

    let system_id = app.background_executor().block(system_id()).ok();
    let installation_id = app.background_executor().block(installation_id()).ok();
    let session_id = Uuid::new_v4().to_string();
    let session = app.background_executor().block(Session::new());

    app.background_executor()
        .spawn(crashes::init(InitCrashHandler {
            session_id: session_id.clone(),
            zed_version: app_version.to_string(),
            release_channel: release_channel::RELEASE_CHANNEL_NAME.clone(),
            commit_sha: app_commit_sha
                .as_ref()
                .map(|sha| sha.full())
                .unwrap_or_else(|| "no sha".to_owned()),
        }))
        .detach();
    reliability::init_panic_hook(
        app_version,
        app_commit_sha.clone(),
        system_id.as_ref().map(|id| id.to_string()),
        installation_id.as_ref().map(|id| id.to_string()),
        session_id.clone(),
    );

    let (open_listener, mut open_rx) = OpenListener::new();

    let failed_single_instance_check = if *db::ZED_STATELESS
        || *release_channel::RELEASE_CHANNEL == ReleaseChannel::Dev
    {
        false
    } else {
        #[cfg(any(target_os = "linux", target_os = "freebsd"))]
        {
            crate::zed::listen_for_cli_connections(open_listener.clone()).is_err()
        }

        #[cfg(target_os = "windows")]
        {
            !crate::zed::windows_only_instance::handle_single_instance(open_listener.clone(), &args)
        }

        #[cfg(target_os = "macos")]
        {
            use zed::mac_only_instance::*;
            ensure_only_instance() != IsOnlyInstance::Yes
        }
    };
    if failed_single_instance_check {
        println!("zed is already running");
        return;
    }

    let git_hosting_provider_registry = Arc::new(GitHostingProviderRegistry::new());
    let git_binary_path =
        if cfg!(target_os = "macos") && option_env!("ZED_BUNDLE").as_deref() == Some("true") {
            app.path_for_auxiliary_executable("git")
                .context("could not find git binary path")
                .log_err()
        } else {
            None
        };
    log::info!("Using git binary path: {:?}", git_binary_path);

    let fs = Arc::new(RealFs::new(git_binary_path, app.background_executor()));
    let user_settings_file_rx = watch_config_file(
        &app.background_executor(),
        fs.clone(),
        paths::settings_file().clone(),
    );
    let global_settings_file_rx = watch_config_file(
        &app.background_executor(),
        fs.clone(),
        paths::global_settings_file().clone(),
    );
    let user_keymap_file_rx = watch_config_file(
        &app.background_executor(),
        fs.clone(),
        paths::keymap_file().clone(),
    );

    let (shell_env_loaded_tx, shell_env_loaded_rx) = oneshot::channel();
    if !stdout_is_a_pty() {
        app.background_executor()
            .spawn(async {
                #[cfg(unix)]
                util::load_login_shell_environment().log_err();
                shell_env_loaded_tx.send(()).ok();
            })
            .detach()
    } else {
        drop(shell_env_loaded_tx)
    }

    app.on_open_urls({
        let open_listener = open_listener.clone();
        move |urls| {
            open_listener.open(RawOpenRequest {
                urls,
                diff_paths: Vec::new(),
            })
        }
    });
    app.on_reopen(move |cx| {
        if let Some(app_state) = AppState::try_global(cx).and_then(|app_state| app_state.upgrade())
        {
            cx.spawn({
                let app_state = app_state;
                async move |cx| {
                    if let Err(e) = restore_or_create_workspace(app_state, cx).await {
                        fail_to_open_window_async(e, cx)
                    }
                }
            })
            .detach();
        }
    });

    app.run(move |cx| {
        menu::init();
        zed_actions::init();

        release_channel::init(app_version, cx);
        gpui_tokio::init(cx);
        if let Some(app_commit_sha) = app_commit_sha {
            AppCommitSha::set_global(app_commit_sha, cx);
        }
        settings::init(cx);
        zlog_settings::init(cx);
        handle_settings_file_changes(
            user_settings_file_rx,
            global_settings_file_rx,
            cx,
            handle_settings_changed,
        );
        handle_keymap_file_changes(user_keymap_file_rx, cx);
        client::init_settings(cx);
        let user_agent = format!(
            "Zed/{} ({}; {})",
            AppVersion::global(cx),
            std::env::consts::OS,
            std::env::consts::ARCH
        );
        let proxy_str = ProxySettings::get_global(cx).proxy.to_owned();
        let proxy_url = proxy_str
            .as_ref()
            .and_then(|input| {
                input
                    .parse::<Url>()
                    .inspect_err(|e| log::error!("Error parsing proxy settings: {}", e))
                    .ok()
            })
            .or_else(read_proxy_from_env);
        let http = {
            let _guard = Tokio::handle(cx).enter();

            ReqwestClient::proxy_and_user_agent(proxy_url, &user_agent)
                .expect("could not start HTTP client")
        };
        cx.set_http_client(Arc::new(http));

        <dyn Fs>::set_global(fs.clone(), cx);

        GitHostingProviderRegistry::set_global(git_hosting_provider_registry, cx);
        git_hosting_providers::init(cx);

        OpenListener::set_global(cx, open_listener.clone());

        extension::init(cx);
        let extension_host_proxy = ExtensionHostProxy::global(cx);

        let client = Client::production(cx);
        cx.set_http_client(client.http_client());
        let mut languages = LanguageRegistry::new(cx.background_executor().clone());
        languages.set_language_server_download_dir(paths::languages_dir().clone());
        let languages = Arc::new(languages);
        let (mut tx, rx) = watch::channel(None);
        cx.observe_global::<SettingsStore>(move |cx| {
            let settings = &ProjectSettings::get_global(cx).node;
            let options = NodeBinaryOptions {
                allow_path_lookup: !settings.ignore_system_version,
                // TODO: Expose this setting
                allow_binary_download: true,
                use_paths: settings.path.as_ref().map(|node_path| {
                    let node_path = PathBuf::from(shellexpand::tilde(node_path).as_ref());
                    let npm_path = settings
                        .npm_path
                        .as_ref()
                        .map(|path| PathBuf::from(shellexpand::tilde(&path).as_ref()));
                    (
                        node_path.clone(),
                        npm_path.unwrap_or_else(|| {
                            let base_path = PathBuf::new();
                            node_path.parent().unwrap_or(&base_path).join("npm")
                        }),
                    )
                }),
            };
            tx.send(Some(options)).log_err();
        })
        .detach();
        let node_runtime = NodeRuntime::new(client.http_client(), Some(shell_env_loaded_rx), rx);

        debug_adapter_extension::init(extension_host_proxy.clone(), cx);
        language::init(cx);
        languages::init(languages.clone(), node_runtime.clone(), cx);
        let user_store = cx.new(|cx| UserStore::new(client.clone(), cx));
        let workspace_store = cx.new(|cx| WorkspaceStore::new(client.clone(), cx));

        language_extension::init(
            language_extension::LspAccess::ViaWorkspaces({
                let workspace_store = workspace_store.clone();
                Arc::new(move |cx: &mut App| {
                    workspace_store.update(cx, |workspace_store, cx| {
                        workspace_store
                            .workspaces()
                            .iter()
                            .map(|workspace| {
                                workspace.update(cx, |workspace, _, cx| {
                                    workspace.project().read(cx).lsp_store()
                                })
                            })
                            .collect()
                    })
                })
            }),
            extension_host_proxy.clone(),
            languages.clone(),
        );

        Client::set_global(client.clone(), cx);

        zed::init(cx);
        project::Project::init(&client, cx);
        debugger_ui::init(cx);
        debugger_tools::init(cx);
        client::init(&client, cx);
        let telemetry = client.telemetry();
        telemetry.start(
            system_id.as_ref().map(|id| id.to_string()),
            installation_id.as_ref().map(|id| id.to_string()),
            session_id.clone(),
            cx,
        );

        // We should rename these in the future to `first app open`, `first app open for release channel`, and `app open`
        if let (Some(system_id), Some(installation_id)) = (&system_id, &installation_id) {
            match (&system_id, &installation_id) {
                (IdType::New(_), IdType::New(_)) => {
                    telemetry::event!("App First Opened");
                    telemetry::event!("App First Opened For Release Channel");
                }
                (IdType::Existing(_), IdType::New(_)) => {
                    telemetry::event!("App First Opened For Release Channel");
                }
                (_, IdType::Existing(_)) => {
                    telemetry::event!("App Opened");
                }
            }
        }
        let app_session = cx.new(|cx| AppSession::new(session, cx));

        let app_state = Arc::new(AppState {
            languages,
            client: client.clone(),
            user_store,
            fs: fs.clone(),
            build_window_options,
            workspace_store,
            node_runtime,
            session: app_session,
        });
        AppState::set_global(Arc::downgrade(&app_state), cx);

        auto_update::init(client.http_client(), cx);
        dap_adapters::init(cx);
        auto_update_ui::init(cx);
        reliability::init(
            client.http_client(),
            system_id.as_ref().map(|id| id.to_string()),
            installation_id.clone().map(|id| id.to_string()),
            session_id.clone(),
            cx,
        );

        SystemAppearance::init(cx);
        theme::init(theme::LoadThemes::All(Box::new(Assets)), cx);
        theme_extension::init(
            extension_host_proxy.clone(),
            ThemeRegistry::global(cx),
            cx.background_executor().clone(),
        );
        command_palette::init(cx);
        let copilot_language_server_id = app_state.languages.next_language_server_id();
        copilot::init(
            copilot_language_server_id,
            app_state.fs.clone(),
            app_state.client.http_client(),
            app_state.node_runtime.clone(),
            cx,
        );
        supermaven::init(app_state.client.clone(), cx);
        language_model::init(app_state.client.clone(), cx);
        language_models::init(app_state.user_store.clone(), app_state.client.clone(), cx);
        agent_settings::init(cx);
        agent_servers::init(cx);
        acp_tools::init(cx);
        web_search::init(cx);
        web_search_providers::init(app_state.client.clone(), cx);
        snippet_provider::init(cx);
        edit_prediction_registry::init(app_state.client.clone(), app_state.user_store.clone(), cx);
        let prompt_builder = PromptBuilder::load(app_state.fs.clone(), stdout_is_a_pty(), cx);
        agent_ui::init(
            app_state.fs.clone(),
            app_state.client.clone(),
            prompt_builder.clone(),
            app_state.languages.clone(),
            false,
            cx,
        );
        assistant_tools::init(app_state.client.http_client(), cx);
        repl::init(app_state.fs.clone(), cx);
        extension_host::init(
            extension_host_proxy,
            app_state.fs.clone(),
            app_state.client.clone(),
            app_state.node_runtime.clone(),
            cx,
        );
        recent_projects::init(cx);

        load_embedded_fonts(cx);

        app_state.languages.set_theme(cx.theme().clone());
        editor::init(cx);
        image_viewer::init(cx);
        repl::notebook::init(cx);
        diagnostics::init(cx);

        audio::init(cx);
        workspace::init(app_state.clone(), cx);
        ui_prompt::init(cx);

        go_to_line::init(cx);
        file_finder::init(cx);
        tab_switcher::init(cx);
        outline::init(cx);
        project_symbols::init(cx);
        project_panel::init(cx);
        outline_panel::init(cx);
        tasks_ui::init(cx);
        snippets_ui::init(cx);
        channel::init(&app_state.client.clone(), app_state.user_store.clone(), cx);
        search::init(cx);
        vim::init(cx);
        terminal_view::init(cx);
        journal::init(app_state.clone(), cx);
        language_selector::init(cx);
        toolchain_selector::init(cx);
        theme_selector::init(cx);
        settings_profile_selector::init(cx);
        language_tools::init(cx);
        call::init(app_state.client.clone(), app_state.user_store.clone(), cx);
        notifications::init(app_state.client.clone(), app_state.user_store.clone(), cx);
        collab_ui::init(&app_state, cx);
        git_ui::init(cx);
        jj_ui::init(cx);
        feedback::init(cx);
        markdown_preview::init(cx);
        svg_preview::init(cx);
        onboarding::init(cx);
        settings_ui::init(cx);
        extensions_ui::init(cx);
        zeta::init(cx);
        inspector_ui::init(app_state.clone(), cx);

        cx.observe_global::<SettingsStore>({
            let fs = fs.clone();
            let languages = app_state.languages.clone();
            let http = app_state.client.http_client();
            let client = app_state.client.clone();
            move |cx| {
                for &mut window in cx.windows().iter_mut() {
                    let background_appearance = cx.theme().window_background_appearance();
                    window
                        .update(cx, |_, window, _| {
                            window.set_background_appearance(background_appearance)
                        })
                        .ok();
                }

                eager_load_active_theme_and_icon_theme(fs.clone(), cx);

                languages.set_theme(cx.theme().clone());
                let new_host = &client::ClientSettings::get_global(cx).server_url;
                if &http.base_url() != new_host {
                    http.set_base_url(new_host);
                    if client.status().borrow().is_connected() {
                        client.reconnect(&cx.to_async());
                    }
                }
            }
        })
        .detach();
        telemetry::event!(
            "Settings Changed",
            setting = "theme",
            value = cx.theme().name.to_string()
        );
        telemetry::event!(
            "Settings Changed",
            setting = "keymap",
            value = BaseKeymap::get_global(cx).to_string()
        );
        telemetry.flush_events().detach();

        let fs = app_state.fs.clone();
        load_user_themes_in_background(fs.clone(), cx);
        watch_themes(fs.clone(), cx);
        watch_languages(fs.clone(), app_state.languages.clone(), cx);

        cx.set_menus(app_menus());
        initialize_workspace(app_state.clone(), prompt_builder, cx);

        cx.activate(true);

        cx.spawn({
            let client = app_state.client.clone();
            async move |cx| authenticate(client, cx).await
        })
        .detach_and_log_err(cx);

        let urls: Vec<_> = args
            .paths_or_urls
            .iter()
            .filter_map(|arg| parse_url_arg(arg, cx).log_err())
            .collect();

        let diff_paths: Vec<[String; 2]> = args
            .diff
            .chunks(2)
            .map(|chunk| [chunk[0].clone(), chunk[1].clone()])
            .collect();

        if !urls.is_empty() || !diff_paths.is_empty() {
            open_listener.open(RawOpenRequest { urls, diff_paths })
        }

        match open_rx
            .try_next()
            .ok()
            .flatten()
            .and_then(|request| OpenRequest::parse(request, cx).log_err())
        {
            Some(request) => {
                handle_open_request(request, app_state.clone(), cx);
            }
            None => {
                cx.spawn({
                    let app_state = app_state.clone();
                    async move |cx| {
                        if let Err(e) = restore_or_create_workspace(app_state, cx).await {
                            fail_to_open_window_async(e, cx)
                        }
                    }
                })
                .detach();
            }
        }

        let app_state = app_state.clone();

        crate::zed::component_preview::init(app_state.clone(), cx);

        cx.spawn(async move |cx| {
            while let Some(urls) = open_rx.next().await {
                cx.update(|cx| {
                    if let Some(request) = OpenRequest::parse(urls, cx).log_err() {
                        handle_open_request(request, app_state.clone(), cx);
                    }
                })
                .ok();
            }
        })
        .detach();
    });
}

fn handle_open_request(request: OpenRequest, app_state: Arc<AppState>, cx: &mut App) {
    if let Some(kind) = request.kind {
        match kind {
            OpenRequestKind::CliConnection(connection) => {
                cx.spawn(async move |cx| handle_cli_connection(connection, app_state, cx).await)
                    .detach();
            }
            OpenRequestKind::Extension { extension_id } => {
                cx.spawn(async move |cx| {
                    let workspace =
                        workspace::get_any_active_workspace(app_state, cx.clone()).await?;
                    workspace.update(cx, |_, window, cx| {
                        window.dispatch_action(
                            Box::new(zed_actions::Extensions {
                                category_filter: None,
                                id: Some(extension_id),
                            }),
                            cx,
                        );
                    })
                })
                .detach_and_log_err(cx);
            }
            OpenRequestKind::AgentPanel => {
                cx.spawn(async move |cx| {
                    let workspace =
                        workspace::get_any_active_workspace(app_state, cx.clone()).await?;
                    workspace.update(cx, |workspace, window, cx| {
                        if let Some(panel) = workspace.panel::<AgentPanel>(cx) {
                            panel.focus_handle(cx).focus(window);
                        }
                    })
                })
                .detach_and_log_err(cx);
            }
            OpenRequestKind::DockMenuAction { index } => {
                cx.perform_dock_menu_action(index);
            }
        }

        return;
    }

    if let Some(connection_options) = request.ssh_connection {
        cx.spawn(async move |cx| {
            let paths: Vec<PathBuf> = request.open_paths.into_iter().map(PathBuf::from).collect();
            open_ssh_project(
                connection_options,
                paths,
                app_state,
                workspace::OpenOptions::default(),
                cx,
            )
            .await
        })
        .detach_and_log_err(cx);
        return;
    }

    let mut task = None;
    if !request.open_paths.is_empty() || !request.diff_paths.is_empty() {
        let app_state = app_state.clone();
        task = Some(cx.spawn(async move |cx| {
            let paths_with_position =
                derive_paths_with_position(app_state.fs.as_ref(), request.open_paths).await;
            let (_window, results) = open_paths_with_positions(
                &paths_with_position,
                &request.diff_paths,
                app_state,
                workspace::OpenOptions::default(),
                cx,
            )
            .await?;
            for result in results.into_iter().flatten() {
                if let Err(err) = result {
                    log::error!("Error opening path: {err}",);
                }
            }
            anyhow::Ok(())
        }));
    }

    if !request.open_channel_notes.is_empty() || request.join_channel.is_some() {
        cx.spawn(async move |cx| {
            let result = maybe!(async {
                if let Some(task) = task {
                    task.await?;
                }
                let client = app_state.client.clone();
                // we continue even if authentication fails as join_channel/ open channel notes will
                // show a visible error message.
                authenticate(client, cx).await.log_err();

                if let Some(channel_id) = request.join_channel {
                    cx.update(|cx| {
                        workspace::join_channel(
                            client::ChannelId(channel_id),
                            app_state.clone(),
                            None,
                            cx,
                        )
                    })?
                    .await?;
                }

                let workspace_window =
                    workspace::get_any_active_workspace(app_state, cx.clone()).await?;
                let workspace = workspace_window.entity(cx)?;

                let mut promises = Vec::new();
                for (channel_id, heading) in request.open_channel_notes {
                    promises.push(cx.update_window(workspace_window.into(), |_, window, cx| {
                        ChannelView::open(
                            client::ChannelId(channel_id),
                            heading,
                            workspace.clone(),
                            window,
                            cx,
                        )
                        .log_err()
                    })?)
                }
                future::join_all(promises).await;
                anyhow::Ok(())
            })
            .await;
            if let Err(err) = result {
                fail_to_open_window_async(err, cx);
            }
        })
        .detach()
    } else if let Some(task) = task {
        cx.spawn(async move |cx| {
            if let Err(err) = task.await {
                fail_to_open_window_async(err, cx);
            }
        })
        .detach();
    }
}

async fn authenticate(client: Arc<Client>, cx: &AsyncApp) -> Result<()> {
    if stdout_is_a_pty() {
        if client::IMPERSONATE_LOGIN.is_some() {
            client.sign_in_with_optional_connect(false, cx).await?;
        } else if client.has_credentials(cx).await {
            client.sign_in_with_optional_connect(true, cx).await?;
        }
    } else if client.has_credentials(cx).await {
        client.sign_in_with_optional_connect(true, cx).await?;
    }

    Ok(())
}

async fn system_id() -> Result<IdType> {
    let key_name = "system_id".to_string();

    if let Ok(Some(system_id)) = GLOBAL_KEY_VALUE_STORE.read_kvp(&key_name) {
        return Ok(IdType::Existing(system_id));
    }

    let system_id = Uuid::new_v4().to_string();

    GLOBAL_KEY_VALUE_STORE
        .write_kvp(key_name, system_id.clone())
        .await?;

    Ok(IdType::New(system_id))
}

async fn installation_id() -> Result<IdType> {
    let legacy_key_name = "device_id".to_string();
    let key_name = "installation_id".to_string();

    // Migrate legacy key to new key
    if let Ok(Some(installation_id)) = KEY_VALUE_STORE.read_kvp(&legacy_key_name) {
        KEY_VALUE_STORE
            .write_kvp(key_name, installation_id.clone())
            .await?;
        KEY_VALUE_STORE.delete_kvp(legacy_key_name).await?;
        return Ok(IdType::Existing(installation_id));
    }

    if let Ok(Some(installation_id)) = KEY_VALUE_STORE.read_kvp(&key_name) {
        return Ok(IdType::Existing(installation_id));
    }

    let installation_id = Uuid::new_v4().to_string();

    KEY_VALUE_STORE
        .write_kvp(key_name, installation_id.clone())
        .await?;

    Ok(IdType::New(installation_id))
}

async fn restore_or_create_workspace(app_state: Arc<AppState>, cx: &mut AsyncApp) -> Result<()> {
    if let Some(locations) = restorable_workspace_locations(cx, &app_state).await {
        let mut tasks = Vec::new();

        for location in locations {
            match location {
                SerializedWorkspaceLocation::Local(location, _) => {
                    let app_state = app_state.clone();
                    let paths = location.paths().to_vec();
                    let task = cx.spawn(async move |cx| {
                        let open_task = cx.update(|cx| {
                            workspace::open_paths(
                                &paths,
                                app_state,
                                workspace::OpenOptions::default(),
                                cx,
                            )
                        })?;
                        open_task.await.map(|_| ())
                    });
                    tasks.push(task);
                }
                SerializedWorkspaceLocation::Ssh(ssh) => {
                    let app_state = app_state.clone();
                    let ssh_host = ssh.host.clone();
                    let task = cx.spawn(async move |cx| {
                        let connection_options = cx.update(|cx| {
                            SshSettings::get_global(cx)
                                .connection_options_for(ssh.host, ssh.port, ssh.user)
                        });

                        match connection_options {
                            Ok(connection_options) => recent_projects::open_ssh_project(
                                connection_options,
                                ssh.paths.into_iter().map(PathBuf::from).collect(),
                                app_state,
                                workspace::OpenOptions::default(),
                                cx,
                            )
                            .await
                            .map_err(|e| anyhow::anyhow!(e)),
                            Err(e) => Err(anyhow::anyhow!(
                                "Failed to get SSH connection options for {}: {}",
                                ssh_host,
                                e
                            )),
                        }
                    });
                    tasks.push(task);
                }
            }
        }

        // Wait for all workspaces to open concurrently
        let results = future::join_all(tasks).await;

        // Show notifications for any errors that occurred
        let mut error_count = 0;
        for result in results {
            if let Err(e) = result {
                log::error!("Failed to restore workspace: {}", e);
                error_count += 1;
            }
        }

        if error_count > 0 {
            let message = if error_count == 1 {
                "Failed to restore 1 workspace. Check logs for details.".to_string()
            } else {
                format!(
                    "Failed to restore {} workspaces. Check logs for details.",
                    error_count
                )
            };

            // Try to find an active workspace to show the toast
            let toast_shown = cx
                .update(|cx| {
                    if let Some(window) = cx.active_window()
                        && let Some(workspace) = window.downcast::<Workspace>()
                    {
                        workspace
                            .update(cx, |workspace, _, cx| {
                                workspace.show_toast(
                                    Toast::new(NotificationId::unique::<()>(), message),
                                    cx,
                                )
                            })
                            .ok();
                        return true;
                    }
                    false
                })
                .unwrap_or(false);

            // If we couldn't show a toast (no windows opened successfully),
            // we've already logged the errors above, so the user can check logs
            if !toast_shown {
                log::error!(
                    "Failed to show notification for window restoration errors, because no workspace windows were available."
                );
            }
        }
    } else if matches!(KEY_VALUE_STORE.read_kvp(FIRST_OPEN), Ok(None)) {
        cx.update(|cx| show_onboarding_view(app_state, cx))?.await?;
    } else {
        cx.update(|cx| {
            workspace::open_new(
                Default::default(),
                app_state,
                cx,
                |workspace, window, cx| {
                    Editor::new_file(workspace, &Default::default(), window, cx)
                },
            )
        })?
        .await?;
    }

    Ok(())
}

pub(crate) async fn restorable_workspace_locations(
    cx: &mut AsyncApp,
    app_state: &Arc<AppState>,
) -> Option<Vec<SerializedWorkspaceLocation>> {
    let mut restore_behavior = cx
        .update(|cx| WorkspaceSettings::get(None, cx).restore_on_startup)
        .ok()?;

    let session_handle = app_state.session.clone();
    let (last_session_id, last_session_window_stack) = cx
        .update(|cx| {
            let session = session_handle.read(cx);

            (
                session.last_session_id().map(|id| id.to_string()),
                session.last_session_window_stack(),
            )
        })
        .ok()?;

    if last_session_id.is_none()
        && matches!(
            restore_behavior,
            workspace::RestoreOnStartupBehavior::LastSession
        )
    {
        restore_behavior = workspace::RestoreOnStartupBehavior::LastWorkspace;
    }

    match restore_behavior {
        workspace::RestoreOnStartupBehavior::LastWorkspace => {
            workspace::last_opened_workspace_location()
                .await
                .map(|location| vec![location])
        }
        workspace::RestoreOnStartupBehavior::LastSession => {
            if let Some(last_session_id) = last_session_id {
                let ordered = last_session_window_stack.is_some();

                let mut locations = workspace::last_session_workspace_locations(
                    &last_session_id,
                    last_session_window_stack,
                )
                .filter(|locations| !locations.is_empty());

                // Since last_session_window_order returns the windows ordered front-to-back
                // we need to open the window that was frontmost last.
                if ordered && let Some(locations) = locations.as_mut() {
                    locations.reverse();
                }

                locations
            } else {
                None
            }
        }
        _ => None,
    }
}

fn init_paths() -> HashMap<io::ErrorKind, Vec<&'static Path>> {
    [
        paths::config_dir(),
        paths::extensions_dir(),
        paths::languages_dir(),
        paths::debug_adapters_dir(),
        paths::database_dir(),
        paths::logs_dir(),
        paths::temp_dir(),
    ]
    .into_iter()
    .fold(HashMap::default(), |mut errors, path| {
        if let Err(e) = std::fs::create_dir_all(path) {
            errors.entry(e.kind()).or_insert_with(Vec::new).push(path);
        }
        errors
    })
}

pub fn stdout_is_a_pty() -> bool {
    std::env::var(FORCE_CLI_MODE_ENV_VAR_NAME).ok().is_none() && io::stdout().is_terminal()
}

#[derive(Parser, Debug)]
#[command(name = "zed", disable_version_flag = true)]
struct Args {
    /// A sequence of space-separated paths or urls that you want to open.
    ///
    /// Use `path:line:row` syntax to open a file at a specific location.
    /// Non-existing paths and directories will ignore `:line:row` suffix.
    ///
    /// URLs can either be `file://` or `zed://` scheme, or relative to <https://zed.dev>.
    paths_or_urls: Vec<String>,

    /// Pairs of file paths to diff. Can be specified multiple times.
    #[arg(long, action = clap::ArgAction::Append, num_args = 2, value_names = ["OLD_PATH", "NEW_PATH"])]
    diff: Vec<String>,

    /// Sets a custom directory for all user data (e.g., database, extensions, logs).
    /// This overrides the default platform-specific data directory location.
    /// On macOS, the default is `~/Library/Application Support/Zed`.
    /// On Linux/FreeBSD, the default is `$XDG_DATA_HOME/zed`.
    /// On Windows, the default is `%LOCALAPPDATA%\Zed`.
    #[arg(long, value_name = "DIR")]
    user_data_dir: Option<String>,

    /// Instructs zed to run as a dev server on this machine. (not implemented)
    #[arg(long)]
    dev_server_token: Option<String>,

    /// Prints system specs. Useful for submitting issues on GitHub when encountering a bug
    /// that prevents Zed from starting, so you can't run `zed: copy system specs to clipboard`
    #[arg(long)]
    system_specs: bool,

    /// Used for SSH/Git password authentication, to remove the need for netcat as a dependency,
    /// by having Zed act like netcat communicating over a Unix socket.
    #[arg(long, hide = true)]
    askpass: Option<String>,

    /// Used for the MCP Server, to remove the need for netcat as a dependency,
    /// by having Zed act like netcat communicating over a Unix socket.
    #[arg(long, hide = true)]
    nc: Option<String>,

    /// Used for recording minidumps on crashes by having Zed run a separate
    /// process communicating over a socket.
    #[arg(long, hide = true)]
    crash_handler: Option<PathBuf>,

    /// Run zed in the foreground, only used on Windows, to match the behavior on macOS.
    #[arg(long)]
    #[cfg(target_os = "windows")]
    #[arg(hide = true)]
    foreground: bool,

    /// The dock action to perform. This is used on Windows only.
    #[arg(long)]
    #[cfg(target_os = "windows")]
    #[arg(hide = true)]
    dock_action: Option<usize>,

    #[arg(long, hide = true)]
    dump_all_actions: bool,

    /// Output current environment variables as JSON to stdout
    #[arg(long, hide = true)]
    printenv: bool,
}

#[derive(Clone, Debug)]
enum IdType {
    New(String),
    Existing(String),
}

impl ToString for IdType {
    fn to_string(&self) -> String {
        match self {
            IdType::New(id) | IdType::Existing(id) => id.clone(),
        }
    }
}

fn parse_url_arg(arg: &str, cx: &App) -> Result<String> {
    match std::fs::canonicalize(Path::new(&arg)) {
        Ok(path) => Ok(format!("file://{}", path.display())),
        Err(error) => {
            if arg.starts_with("file://")
                || arg.starts_with("zed-cli://")
                || arg.starts_with("ssh://")
                || parse_zed_link(arg, cx).is_some()
            {
                Ok(arg.into())
            } else {
                anyhow::bail!("error parsing path argument: {error}")
            }
        }
    }
}

fn load_embedded_fonts(cx: &App) {
    let asset_source = cx.asset_source();
    let font_paths = asset_source.list("fonts").unwrap();
    let embedded_fonts = Mutex::new(Vec::new());
    let executor = cx.background_executor();

    executor.block(executor.scoped(|scope| {
        for font_path in &font_paths {
            if !font_path.ends_with(".ttf") {
                continue;
            }

            scope.spawn(async {
                let font_bytes = asset_source.load(font_path).unwrap().unwrap();
                embedded_fonts.lock().push(font_bytes);
            });
        }
    }));

    cx.text_system()
        .add_fonts(embedded_fonts.into_inner())
        .unwrap();
}

/// Eagerly loads the active theme and icon theme based on the selections in the
/// theme settings.
///
/// This fast path exists to load these themes as soon as possible so the user
/// doesn't see the default themes while waiting on extensions to load.
fn eager_load_active_theme_and_icon_theme(fs: Arc<dyn Fs>, cx: &App) {
    let extension_store = ExtensionStore::global(cx);
    let theme_registry = ThemeRegistry::global(cx);
    let theme_settings = ThemeSettings::get_global(cx);
    let appearance = SystemAppearance::global(cx).0;

    if let Some(theme_selection) = theme_settings.theme_selection.as_ref() {
        let theme_name = theme_selection.theme(appearance);
        if matches!(theme_registry.get(theme_name), Err(ThemeNotFoundError(_)))
            && let Some(theme_path) = extension_store.read(cx).path_to_extension_theme(theme_name)
        {
            cx.spawn({
                let theme_registry = theme_registry.clone();
                let fs = fs.clone();
                async move |cx| {
                    theme_registry.load_user_theme(&theme_path, fs).await?;

                    cx.update(|cx| {
                        ThemeSettings::reload_current_theme(cx);
                    })
                }
            })
            .detach_and_log_err(cx);
        }
    }

    if let Some(icon_theme_selection) = theme_settings.icon_theme_selection.as_ref() {
        let icon_theme_name = icon_theme_selection.icon_theme(appearance);
        if matches!(
            theme_registry.get_icon_theme(icon_theme_name),
            Err(IconThemeNotFoundError(_))
        ) && let Some((icon_theme_path, icons_root_path)) = extension_store
            .read(cx)
            .path_to_extension_icon_theme(icon_theme_name)
        {
            cx.spawn({
                let fs = fs.clone();
                async move |cx| {
                    theme_registry
                        .load_icon_theme(&icon_theme_path, &icons_root_path, fs)
                        .await?;

                    cx.update(|cx| {
                        ThemeSettings::reload_current_icon_theme(cx);
                    })
                }
            })
            .detach_and_log_err(cx);
        }
    }
}

/// Spawns a background task to load the user themes from the themes directory.
fn load_user_themes_in_background(fs: Arc<dyn fs::Fs>, cx: &mut App) {
    cx.spawn({
        let fs = fs.clone();
        async move |cx| {
            if let Some(theme_registry) = cx.update(|cx| ThemeRegistry::global(cx)).log_err() {
                let themes_dir = paths::themes_dir().as_ref();
                match fs
                    .metadata(themes_dir)
                    .await
                    .ok()
                    .flatten()
                    .map(|m| m.is_dir)
                {
                    Some(is_dir) => {
                        anyhow::ensure!(is_dir, "Themes dir path {themes_dir:?} is not a directory")
                    }
                    None => {
                        fs.create_dir(themes_dir).await.with_context(|| {
                            format!("Failed to create themes dir at path {themes_dir:?}")
                        })?;
                    }
                }
                theme_registry.load_user_themes(themes_dir, fs).await?;
                cx.update(ThemeSettings::reload_current_theme)?;
            }
            anyhow::Ok(())
        }
    })
    .detach_and_log_err(cx);
}

/// Spawns a background task to watch the themes directory for changes.
fn watch_themes(fs: Arc<dyn fs::Fs>, cx: &mut App) {
    use std::time::Duration;
    cx.spawn(async move |cx| {
        let (mut events, _) = fs
            .watch(paths::themes_dir(), Duration::from_millis(100))
            .await;

        while let Some(paths) = events.next().await {
            for event in paths {
                if fs.metadata(&event.path).await.ok().flatten().is_some()
                    && let Some(theme_registry) =
                        cx.update(|cx| ThemeRegistry::global(cx)).log_err()
                    && let Some(()) = theme_registry
                        .load_user_theme(&event.path, fs.clone())
                        .await
                        .log_err()
                {
                    cx.update(ThemeSettings::reload_current_theme).log_err();
                }
            }
        }
    })
    .detach()
}

#[cfg(debug_assertions)]
fn watch_languages(fs: Arc<dyn fs::Fs>, languages: Arc<LanguageRegistry>, cx: &mut App) {
    use std::time::Duration;

    let path = {
        let p = Path::new("crates/languages/src");
        let Ok(full_path) = p.canonicalize() else {
            return;
        };
        full_path
    };

    cx.spawn(async move |_| {
        let (mut events, _) = fs.watch(path.as_path(), Duration::from_millis(100)).await;
        while let Some(event) = events.next().await {
            let has_language_file = event.iter().any(|event| {
                event
                    .path
                    .extension()
                    .map(|ext| ext.to_string_lossy().as_ref() == "scm")
                    .unwrap_or(false)
            });
            if has_language_file {
                languages.reload();
            }
        }
    })
    .detach()
}

#[cfg(not(debug_assertions))]
fn watch_languages(_fs: Arc<dyn fs::Fs>, _languages: Arc<LanguageRegistry>, _cx: &mut App) {}

fn dump_all_gpui_actions() {
    #[derive(Debug, serde::Serialize)]
    struct ActionDef {
        name: &'static str,
        human_name: String,
        aliases: &'static [&'static str],
        documentation: Option<&'static str>,
    }
    let mut actions = gpui::generate_list_of_all_registered_actions()
        .map(|action| ActionDef {
            name: action.name,
            human_name: humanize_action_name(action.name),
            aliases: action.deprecated_aliases,
            documentation: action.documentation,
        })
        .collect::<Vec<ActionDef>>();

    actions.sort_by_key(|a| a.name);

    io::Write::write(
        &mut std::io::stdout(),
        serde_json::to_string_pretty(&actions).unwrap().as_bytes(),
    )
    .unwrap();
}<|MERGE_RESOLUTION|>--- conflicted
+++ resolved
@@ -16,14 +16,10 @@
 use fs::{Fs, RealFs};
 use futures::{StreamExt, channel::oneshot, future};
 use git::GitHostingProviderRegistry;
-<<<<<<< HEAD
 use gpui::{
     App, AppContext as _, Application, AsyncApp, Focusable as _, UpdateGlobal as _,
     humanize_action_name,
 };
-=======
-use gpui::{App, AppContext, Application, AsyncApp, Focusable as _, UpdateGlobal as _};
->>>>>>> 18ac4ac5
 
 use gpui_tokio::Tokio;
 use http_client::{Url, read_proxy_from_env};
