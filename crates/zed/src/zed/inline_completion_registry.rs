use std::{cell::RefCell, rc::Rc, sync::Arc};

use client::{Client, UserStore};
use collections::HashMap;
use copilot::{Copilot, CopilotCompletionProvider};
use editor::{Editor, EditorMode};
use feature_flags::{FeatureFlagAppExt, PredictEditsFeatureFlag};
<<<<<<< HEAD
use fs::Fs;
use gpui::{AnyWindowHandle, AppContext, Context, Model, ViewContext, WeakView};
use language::language_settings::{all_language_settings, InlineCompletionProvider};
use settings::SettingsStore;
use supermaven::{Supermaven, SupermavenCompletionProvider};
use workspace::Workspace;
use zed_predict_onboarding::ZedPredictModal;

pub fn init(
    client: Arc<Client>,
    user_store: Model<UserStore>,
    fs: Arc<dyn Fs>,
    cx: &mut AppContext,
) {
    let editors: Rc<RefCell<HashMap<WeakView<Editor>, AnyWindowHandle>>> = Rc::default();
    cx.observe_new_views({
=======
use gpui::{AnyWindowHandle, App, AppContext as _, Context, Entity, WeakEntity, Window};
use language::language_settings::{all_language_settings, InlineCompletionProvider};
use settings::SettingsStore;
use supermaven::{Supermaven, SupermavenCompletionProvider};
use zed_predict_tos::ZedPredictTos;

pub fn init(client: Arc<Client>, user_store: Entity<UserStore>, cx: &mut App) {
    let editors: Rc<RefCell<HashMap<WeakEntity<Editor>, AnyWindowHandle>>> = Rc::default();
    cx.observe_new({
>>>>>>> 7b901caf
        let editors = editors.clone();
        let client = client.clone();
        let user_store = user_store.clone();
        move |editor: &mut Editor, window, cx: &mut Context<Editor>| {
            if editor.mode() != EditorMode::Full {
                return;
            }

            register_backward_compatible_actions(editor, cx);

            let Some(window) = window else {
                return;
            };

            let editor_handle = cx.entity().downgrade();
            cx.on_release({
                let editor_handle = editor_handle.clone();
                let editors = editors.clone();
                move |_, _| {
                    editors.borrow_mut().remove(&editor_handle);
                }
            })
            .detach();
            editors
                .borrow_mut()
                .insert(editor_handle, window.window_handle());
            let provider = all_language_settings(None, cx).inline_completions.provider;
            assign_inline_completion_provider(
                editor,
                provider,
                &client,
                user_store.clone(),
                window,
                cx,
            );
        }
    })
    .detach();

    let mut provider = all_language_settings(None, cx).inline_completions.provider;
    for (editor, window) in editors.borrow().iter() {
        _ = window.update(cx, |_window, window, cx| {
            _ = editor.update(cx, |editor, cx| {
                assign_inline_completion_provider(
                    editor,
                    provider,
                    &client,
                    user_store.clone(),
                    window,
                    cx,
                );
            })
        });
    }

    if cx.has_flag::<PredictEditsFeatureFlag>() {
        cx.on_action(clear_zeta_edit_history);
    }

    cx.observe_flag::<PredictEditsFeatureFlag, _>({
        let editors = editors.clone();
        let client = client.clone();
        let user_store = user_store.clone();
        move |active, cx| {
            let provider = all_language_settings(None, cx).inline_completions.provider;
            assign_inline_completion_providers(&editors, provider, &client, user_store.clone(), cx);
            if active && !cx.is_action_available(&zeta::ClearHistory) {
                cx.on_action(clear_zeta_edit_history);
            }
        }
    })
    .detach();

    cx.observe_global::<SettingsStore>({
        let editors = editors.clone();
        let client = client.clone();
        let user_store = user_store.clone();
        let fs = fs.clone();
        move |cx| {
            let new_provider = all_language_settings(None, cx).inline_completions.provider;
            if new_provider != provider {
                provider = new_provider;
                assign_inline_completion_providers(
                    &editors,
                    provider,
                    &client,
                    user_store.clone(),
                    cx,
                );

                if !user_store
                    .read(cx)
                    .current_user_has_accepted_terms()
                    .unwrap_or(false)
                {
                    match provider {
                        InlineCompletionProvider::Zed => {
                            let Some(window) = cx.active_window() else {
                                return;
                            };

                            let Some(Some(workspace)) = window
                                .update(cx, |_, window, _| window.root().flatten())
                                .ok()
                            else {
                                return;
                            };

                            window
<<<<<<< HEAD
                                .update(cx, |_, cx| {
                                    ZedPredictModal::toggle(
                                        workspace,
                                        user_store.clone(),
                                        client.clone(),
                                        fs.clone(),
=======
                                .update(cx, |_, window, cx| {
                                    ZedPredictTos::toggle(
                                        workspace,
                                        user_store.clone(),
                                        window,
>>>>>>> 7b901caf
                                        cx,
                                    );
                                })
                                .ok();
                        }
                        InlineCompletionProvider::None
                        | InlineCompletionProvider::Copilot
                        | InlineCompletionProvider::Supermaven => {}
                    }
                }
            }
        }
    })
    .detach();
}

fn clear_zeta_edit_history(_: &zeta::ClearHistory, cx: &mut App) {
    if let Some(zeta) = zeta::Zeta::global(cx) {
        zeta.update(cx, |zeta, _| zeta.clear_history());
    }
}

fn assign_inline_completion_providers(
    editors: &Rc<RefCell<HashMap<WeakEntity<Editor>, AnyWindowHandle>>>,
    provider: InlineCompletionProvider,
    client: &Arc<Client>,
    user_store: Entity<UserStore>,
    cx: &mut App,
) {
    for (editor, window) in editors.borrow().iter() {
        _ = window.update(cx, |_window, window, cx| {
            _ = editor.update(cx, |editor, cx| {
                assign_inline_completion_provider(
                    editor,
                    provider,
                    &client,
                    user_store.clone(),
                    window,
                    cx,
                );
            })
        });
    }
}

fn register_backward_compatible_actions(editor: &mut Editor, cx: &mut Context<Editor>) {
    // We renamed some of these actions to not be copilot-specific, but that
    // would have not been backwards-compatible. So here we are re-registering
    // the actions with the old names to not break people's keymaps.
    editor
        .register_action(cx.listener(
            |editor, _: &copilot::Suggest, window: &mut Window, cx: &mut Context<Editor>| {
                editor.show_inline_completion(&Default::default(), window, cx);
            },
        ))
        .detach();
    editor
        .register_action(cx.listener(
            |editor, _: &copilot::NextSuggestion, window: &mut Window, cx: &mut Context<Editor>| {
                editor.next_inline_completion(&Default::default(), window, cx);
            },
        ))
        .detach();
    editor
        .register_action(cx.listener(
            |editor,
             _: &copilot::PreviousSuggestion,
             window: &mut Window,
             cx: &mut Context<Editor>| {
                editor.previous_inline_completion(&Default::default(), window, cx);
            },
        ))
        .detach();
    editor
        .register_action(cx.listener(
            |editor,
             _: &editor::actions::AcceptPartialCopilotSuggestion,
             window: &mut Window,
             cx: &mut Context<Editor>| {
                editor.accept_partial_inline_completion(&Default::default(), window, cx);
            },
        ))
        .detach();
}

fn assign_inline_completion_provider(
    editor: &mut Editor,
    provider: language::language_settings::InlineCompletionProvider,
    client: &Arc<Client>,
    user_store: Entity<UserStore>,
    window: &mut Window,
    cx: &mut Context<Editor>,
) {
    match provider {
        language::language_settings::InlineCompletionProvider::None => {}
        language::language_settings::InlineCompletionProvider::Copilot => {
            if let Some(copilot) = Copilot::global(cx) {
                if let Some(buffer) = editor.buffer().read(cx).as_singleton() {
                    if buffer.read(cx).file().is_some() {
                        copilot.update(cx, |copilot, cx| {
                            copilot.register_buffer(&buffer, cx);
                        });
                    }
                }
                let provider = cx.new(|_| CopilotCompletionProvider::new(copilot));
                editor.set_inline_completion_provider(Some(provider), window, cx);
            }
        }
        language::language_settings::InlineCompletionProvider::Supermaven => {
            if let Some(supermaven) = Supermaven::global(cx) {
                let provider = cx.new(|_| SupermavenCompletionProvider::new(supermaven));
                editor.set_inline_completion_provider(Some(provider), window, cx);
            }
        }

        language::language_settings::InlineCompletionProvider::Zed => {
            if cx.has_flag::<PredictEditsFeatureFlag>()
                || (cfg!(debug_assertions) && client.status().borrow().is_connected())
            {
                let zeta = zeta::Zeta::register(client.clone(), user_store, cx);
                if let Some(buffer) = editor.buffer().read(cx).as_singleton() {
                    if buffer.read(cx).file().is_some() {
                        zeta.update(cx, |zeta, cx| {
                            zeta.register_buffer(&buffer, cx);
                        });
                    }
                }
                let provider = cx.new(|_| zeta::ZetaInlineCompletionProvider::new(zeta));
                editor.set_inline_completion_provider(Some(provider), window, cx);
            }
        }
    }
}<|MERGE_RESOLUTION|>--- conflicted
+++ resolved
@@ -5,34 +5,17 @@
 use copilot::{Copilot, CopilotCompletionProvider};
 use editor::{Editor, EditorMode};
 use feature_flags::{FeatureFlagAppExt, PredictEditsFeatureFlag};
-<<<<<<< HEAD
 use fs::Fs;
-use gpui::{AnyWindowHandle, AppContext, Context, Model, ViewContext, WeakView};
+use gpui::{AnyWindowHandle, App, AppContext, Context, Entity, WeakEntity};
 use language::language_settings::{all_language_settings, InlineCompletionProvider};
 use settings::SettingsStore;
 use supermaven::{Supermaven, SupermavenCompletionProvider};
-use workspace::Workspace;
+use ui::Window;
 use zed_predict_onboarding::ZedPredictModal;
 
-pub fn init(
-    client: Arc<Client>,
-    user_store: Model<UserStore>,
-    fs: Arc<dyn Fs>,
-    cx: &mut AppContext,
-) {
-    let editors: Rc<RefCell<HashMap<WeakView<Editor>, AnyWindowHandle>>> = Rc::default();
-    cx.observe_new_views({
-=======
-use gpui::{AnyWindowHandle, App, AppContext as _, Context, Entity, WeakEntity, Window};
-use language::language_settings::{all_language_settings, InlineCompletionProvider};
-use settings::SettingsStore;
-use supermaven::{Supermaven, SupermavenCompletionProvider};
-use zed_predict_tos::ZedPredictTos;
-
-pub fn init(client: Arc<Client>, user_store: Entity<UserStore>, cx: &mut App) {
+pub fn init(client: Arc<Client>, user_store: Entity<UserStore>, fs: Arc<dyn Fs>, cx: &mut App) {
     let editors: Rc<RefCell<HashMap<WeakEntity<Editor>, AnyWindowHandle>>> = Rc::default();
     cx.observe_new({
->>>>>>> 7b901caf
         let editors = editors.clone();
         let client = client.clone();
         let user_store = user_store.clone();
@@ -142,20 +125,13 @@
                             };
 
                             window
-<<<<<<< HEAD
-                                .update(cx, |_, cx| {
+                                .update(cx, |_, window, cx| {
                                     ZedPredictModal::toggle(
                                         workspace,
                                         user_store.clone(),
                                         client.clone(),
                                         fs.clone(),
-=======
-                                .update(cx, |_, window, cx| {
-                                    ZedPredictTos::toggle(
-                                        workspace,
-                                        user_store.clone(),
                                         window,
->>>>>>> 7b901caf
                                         cx,
                                     );
                                 })
