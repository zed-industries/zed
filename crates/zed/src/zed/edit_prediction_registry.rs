use client::{Client, UserStore};
use collections::HashMap;
use copilot::{Copilot, CopilotCompletionProvider};
use editor::Editor;
use gpui::{AnyWindowHandle, App, AppContext as _, Context, Entity, WeakEntity};
use language::language_settings::{EditPredictionProvider, all_language_settings};
use settings::SettingsStore;
use std::{cell::RefCell, rc::Rc, sync::Arc};
use supermaven::{Supermaven, SupermavenCompletionProvider};
use ui::Window;
use workspace::Workspace;
use zeta::{ProviderDataCollection, ZetaEditPredictionProvider};

pub fn init(client: Arc<Client>, user_store: Entity<UserStore>, cx: &mut App) {
    let editors: Rc<RefCell<HashMap<WeakEntity<Editor>, AnyWindowHandle>>> = Rc::default();
    cx.observe_new({
        let editors = editors.clone();
        let client = client.clone();
        let user_store = user_store.clone();
        move |editor: &mut Editor, window, cx: &mut Context<Editor>| {
            if !editor.mode().is_full() {
                return;
            }

            register_backward_compatible_actions(editor, cx);

            let Some(window) = window else {
                return;
            };

            let editor_handle = cx.entity().downgrade();
            cx.on_release({
                let editor_handle = editor_handle.clone();
                let editors = editors.clone();
                move |_, _| {
                    editors.borrow_mut().remove(&editor_handle);
                }
            })
            .detach();

            editors
                .borrow_mut()
                .insert(editor_handle, window.window_handle());
            let provider = all_language_settings(None, cx).edit_predictions.provider;
            assign_edit_prediction_provider(
                editor,
                provider,
                &client,
                user_store.clone(),
                window,
                cx,
            );
        }
    })
    .detach();

    cx.on_action(clear_zeta_edit_history);

    let mut provider = all_language_settings(None, cx).edit_predictions.provider;
    cx.subscribe(&user_store, {
        let editors = editors.clone();
        let client = client.clone();
<<<<<<< HEAD
        move |user_store, event, cx| match event {
            client::user::Event::PrivateUserInfoUpdated => {
                assign_edit_prediction_providers(&editors, provider, &client, user_store, cx);
=======
        move |user_store, event, cx| {
            if let client::user::Event::PrivateUserInfoUpdated = event {
                assign_edit_prediction_providers(
                    &editors,
                    provider,
                    &client,
                    user_store.clone(),
                    cx,
                );
>>>>>>> 4c85a0dc
            }
        }
    })
    .detach();

    cx.observe_global::<SettingsStore>({
        let user_store = user_store.clone();
        move |cx| {
            let new_provider = all_language_settings(None, cx).edit_predictions.provider;

            if new_provider != provider {
                let tos_accepted = user_store.read(cx).has_accepted_terms_of_service();

                telemetry::event!(
                    "Edit Prediction Provider Changed",
                    from = provider,
                    to = new_provider,
                    zed_ai_tos_accepted = tos_accepted,
                );

                provider = new_provider;
                assign_edit_prediction_providers(
                    &editors,
                    provider,
                    &client,
                    user_store.clone(),
                    cx,
                );

                if !tos_accepted {
                    match provider {
                        EditPredictionProvider::Zed => {
                            let Some(window) = cx.active_window() else {
                                return;
                            };

                            window
                                .update(cx, |_, window, cx| {
                                    window.dispatch_action(
                                        Box::new(zed_actions::OpenZedPredictOnboarding),
                                        cx,
                                    );
                                })
                                .ok();
                        }
                        EditPredictionProvider::None
                        | EditPredictionProvider::Copilot
                        | EditPredictionProvider::Supermaven => {}
                    }
                }
            }
        }
    })
    .detach();
}

fn clear_zeta_edit_history(_: &zeta::ClearHistory, cx: &mut App) {
    if let Some(zeta) = zeta::Zeta::global(cx) {
        zeta.update(cx, |zeta, _| zeta.clear_history());
    }
}

fn assign_edit_prediction_providers(
    editors: &Rc<RefCell<HashMap<WeakEntity<Editor>, AnyWindowHandle>>>,
    provider: EditPredictionProvider,
    client: &Arc<Client>,
    user_store: Entity<UserStore>,
    cx: &mut App,
) {
    for (editor, window) in editors.borrow().iter() {
        _ = window.update(cx, |_window, window, cx| {
            _ = editor.update(cx, |editor, cx| {
                assign_edit_prediction_provider(
                    editor,
                    provider,
                    client,
                    user_store.clone(),
                    window,
                    cx,
                );
            })
        });
    }
}

fn register_backward_compatible_actions(editor: &mut Editor, cx: &mut Context<Editor>) {
    // We renamed some of these actions to not be copilot-specific, but that
    // would have not been backwards-compatible. So here we are re-registering
    // the actions with the old names to not break people's keymaps.
    editor
        .register_action(cx.listener(
            |editor, _: &copilot::Suggest, window: &mut Window, cx: &mut Context<Editor>| {
                editor.show_edit_prediction(&Default::default(), window, cx);
            },
        ))
        .detach();
    editor
        .register_action(cx.listener(
            |editor, _: &copilot::NextSuggestion, window: &mut Window, cx: &mut Context<Editor>| {
                editor.next_edit_prediction(&Default::default(), window, cx);
            },
        ))
        .detach();
    editor
        .register_action(cx.listener(
            |editor,
             _: &copilot::PreviousSuggestion,
             window: &mut Window,
             cx: &mut Context<Editor>| {
                editor.previous_edit_prediction(&Default::default(), window, cx);
            },
        ))
        .detach();
}

fn assign_edit_prediction_provider(
    editor: &mut Editor,
    provider: EditPredictionProvider,
    client: &Arc<Client>,
    user_store: Entity<UserStore>,
    window: &mut Window,
    cx: &mut Context<Editor>,
) {
    // TODO: Do we really want to collect data only for singleton buffers?
    let singleton_buffer = editor.buffer().read(cx).as_singleton();

    match provider {
        EditPredictionProvider::None => {
            editor.set_edit_prediction_provider::<ZetaEditPredictionProvider>(None, window, cx);
        }
        EditPredictionProvider::Copilot => {
            if let Some(copilot) = Copilot::global(cx) {
                if let Some(buffer) = singleton_buffer
                    && buffer.read(cx).file().is_some()
                {
                    copilot.update(cx, |copilot, cx| {
                        copilot.register_buffer(&buffer, cx);
                    });
                }
                let provider = cx.new(|_| CopilotCompletionProvider::new(copilot));
                editor.set_edit_prediction_provider(Some(provider), window, cx);
            }
        }
        EditPredictionProvider::Supermaven => {
            if let Some(supermaven) = Supermaven::global(cx) {
                let provider = cx.new(|_| SupermavenCompletionProvider::new(supermaven));
                editor.set_edit_prediction_provider(Some(provider), window, cx);
            }
        }
        EditPredictionProvider::Zed => {
            if user_store.read(cx).current_user().is_some() {
                let mut worktree = None;

                if let Some(buffer) = &singleton_buffer
                    && let Some(file) = buffer.read(cx).file()
                {
                    let id = file.worktree_id(cx);
                    if let Some(inner_worktree) = editor
                        .project()
                        .and_then(|project| project.read(cx).worktree_for_id(id, cx))
                    {
                        worktree = Some(inner_worktree);
                    }
                }

                let workspace = window
                    .root::<Workspace>()
                    .flatten()
                    .map(|workspace| workspace.downgrade());

                let zeta =
                    zeta::Zeta::register(workspace, worktree, client.clone(), user_store, cx);

                if let Some(buffer) = &singleton_buffer
                    && buffer.read(cx).file().is_some()
                {
                    zeta.update(cx, |zeta, cx| {
                        zeta.register_buffer(buffer, cx);
                    });
                }

                let data_collection =
                    ProviderDataCollection::new(zeta.clone(), singleton_buffer, cx);

                let provider =
                    cx.new(|_| zeta::ZetaEditPredictionProvider::new(zeta, data_collection));

                editor.set_edit_prediction_provider(Some(provider), window, cx);
            }
        }
    }
}<|MERGE_RESOLUTION|>--- conflicted
+++ resolved
@@ -60,21 +60,16 @@
     cx.subscribe(&user_store, {
         let editors = editors.clone();
         let client = client.clone();
-<<<<<<< HEAD
-        move |user_store, event, cx| match event {
-            client::user::Event::PrivateUserInfoUpdated => {
-                assign_edit_prediction_providers(&editors, provider, &client, user_store, cx);
-=======
+
         move |user_store, event, cx| {
             if let client::user::Event::PrivateUserInfoUpdated = event {
                 assign_edit_prediction_providers(
                     &editors,
                     provider,
                     &client,
-                    user_store.clone(),
+                    user_store,
                     cx,
                 );
->>>>>>> 4c85a0dc
             }
         }
     })
