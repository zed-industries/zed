use collab_ui::collab_panel;
use gpui::{App, Menu, MenuItem, OsAction};
use release_channel::ReleaseChannel;
use terminal_view::terminal_panel;
use zed_actions::{ToggleFocus as ToggleDebugPanel, dev};

pub fn app_menus(cx: &mut App) -> Vec<Menu> {
    use zed_actions::Quit;

    let mut view_items = vec![
        MenuItem::action(
            "Zoom In",
            zed_actions::IncreaseBufferFontSize { persist: false },
        ),
        MenuItem::action(
            "Zoom Out",
            zed_actions::DecreaseBufferFontSize { persist: false },
        ),
        MenuItem::action(
            "Reset Zoom",
            zed_actions::ResetBufferFontSize { persist: false },
        ),
        MenuItem::action(
            "Reset All Zoom",
            zed_actions::ResetAllZoom { persist: false },
        ),
        MenuItem::separator(),
        MenuItem::action("Toggle Left Dock", workspace::ToggleLeftDock),
        MenuItem::action("Toggle Right Dock", workspace::ToggleRightDock),
        MenuItem::action("Toggle Bottom Dock", workspace::ToggleBottomDock),
        MenuItem::action("Toggle All Docks", workspace::ToggleAllDocks),
        MenuItem::submenu(Menu {
            name: "Editor Layout".into(),
            items: vec![
                MenuItem::action("Split Up", workspace::SplitUp),
                MenuItem::action("Split Down", workspace::SplitDown),
                MenuItem::action("Split Left", workspace::SplitLeft),
                MenuItem::action("Split Right", workspace::SplitRight),
            ],
        }),
        MenuItem::separator(),
        MenuItem::action("Project Panel", zed_actions::project_panel::ToggleFocus),
        MenuItem::action("Outline Panel", outline_panel::ToggleFocus),
        MenuItem::action("Collab Panel", collab_panel::ToggleFocus),
        MenuItem::action("Terminal Panel", terminal_panel::ToggleFocus),
        MenuItem::action("Debugger Panel", ToggleDebugPanel),
        MenuItem::separator(),
        MenuItem::action("Diagnostics", diagnostics::Deploy),
        MenuItem::separator(),
    ];

    if ReleaseChannel::try_global(cx) == Some(ReleaseChannel::Dev) {
        view_items.push(MenuItem::action(
            "Toggle GPUI Inspector",
            dev::ToggleInspector,
        ));
        view_items.push(MenuItem::separator());
    }

    vec![
        Menu {
            name: "Zed".into(),
            items: vec![
                MenuItem::action("About Zed", zed_actions::About),
                MenuItem::action("Check for Updates", auto_update::Check),
                MenuItem::separator(),
                MenuItem::submenu(Menu {
                    name: "Settings".into(),
                    items: vec![
                        MenuItem::action("Open Settings", zed_actions::OpenSettings),
                        MenuItem::action("Open Settings File", super::OpenSettingsFile),
                        MenuItem::action("Open Project Settings", zed_actions::OpenProjectSettings),
                        MenuItem::action(
                            "Open Project Settings File",
                            super::OpenProjectSettingsFile,
                        ),
                        MenuItem::action("Open Default Settings", super::OpenDefaultSettings),
                        MenuItem::separator(),
                        MenuItem::action("Open Keymap", zed_actions::OpenKeymap),
                        MenuItem::action("Open Keymap File", zed_actions::OpenKeymapFile),
                        MenuItem::action(
                            "Open Default Key Bindings",
                            zed_actions::OpenDefaultKeymap,
                        ),
                        MenuItem::separator(),
                        MenuItem::action(
                            "Select Theme...",
                            zed_actions::theme_selector::Toggle::default(),
                        ),
                        MenuItem::action(
                            "Select Icon Theme...",
                            zed_actions::icon_theme_selector::Toggle::default(),
                        ),
                    ],
                }),
                MenuItem::separator(),
                #[cfg(target_os = "macos")]
                MenuItem::os_submenu("Services", gpui::SystemMenuType::Services),
                MenuItem::separator(),
                MenuItem::action("Extensions", zed_actions::Extensions::default()),
                #[cfg(not(target_os = "windows"))]
                MenuItem::action("Install CLI", install_cli::InstallCliBinary),
                MenuItem::separator(),
                #[cfg(target_os = "macos")]
                MenuItem::action("Hide Zed", super::Hide),
                #[cfg(target_os = "macos")]
                MenuItem::action("Hide Others", super::HideOthers),
                #[cfg(target_os = "macos")]
                MenuItem::action("Show All", super::ShowAll),
                MenuItem::separator(),
                MenuItem::action("Quit Zed", Quit),
            ],
        },
        Menu {
            name: "File".into(),
            items: vec![
                MenuItem::action("New", workspace::NewFile),
                MenuItem::action("New Window", workspace::NewWindow),
                MenuItem::separator(),
                #[cfg(not(target_os = "macos"))]
                MenuItem::action("Open File...", workspace::OpenFiles),
                MenuItem::action(
                    if cfg!(not(target_os = "macos")) {
                        "Open Folder..."
                    } else {
                        "Open…"
                    },
                    workspace::Open,
                ),
                MenuItem::action(
                    "Open Recent...",
                    zed_actions::OpenRecent {
                        create_new_window: false,
                    },
                ),
                MenuItem::action(
                    "Open Remote...",
                    zed_actions::OpenRemote {
                        create_new_window: false,
                        from_existing_connection: false,
                    },
                ),
                MenuItem::separator(),
                MenuItem::action("Add Folder to Project…", workspace::AddFolderToProject),
                MenuItem::separator(),
                MenuItem::action("Save", workspace::Save { save_intent: None }),
                MenuItem::action("Save As…", workspace::SaveAs),
                MenuItem::action("Save All", workspace::SaveAll { save_intent: None }),
                MenuItem::separator(),
                MenuItem::action(
                    "Close Editor",
                    workspace::CloseActiveItem {
                        save_intent: None,
                        close_pinned: true,
                    },
                ),
                MenuItem::action("Close Window", workspace::CloseWindow),
            ],
        },
        Menu {
            name: "Edit".into(),
            items: vec![
                MenuItem::os_action("Undo", editor::actions::Undo, OsAction::Undo),
                MenuItem::os_action("Redo", editor::actions::Redo, OsAction::Redo),
                MenuItem::separator(),
                MenuItem::os_action("Cut", editor::actions::Cut, OsAction::Cut),
                MenuItem::os_action("Copy", editor::actions::Copy, OsAction::Copy),
                MenuItem::action("Copy and Trim", editor::actions::CopyAndTrim),
                MenuItem::os_action("Paste", editor::actions::Paste, OsAction::Paste),
                MenuItem::separator(),
                MenuItem::action("Find", search::buffer_search::Deploy::find()),
<<<<<<< HEAD
                MenuItem::action("Find in Project", workspace::DeploySearch::find()),
=======
                MenuItem::action("Find In Project", workspace::DeploySearch::find()),
>>>>>>> 2e64a804
                MenuItem::action("Quick Search...", workspace::ToggleQuickSearch),
                MenuItem::separator(),
                MenuItem::action(
                    "Toggle Line Comment",
                    editor::actions::ToggleComments::default(),
                ),
            ],
        },
        Menu {
            name: "Selection".into(),
            items: vec![
                MenuItem::os_action(
                    "Select All",
                    editor::actions::SelectAll,
                    OsAction::SelectAll,
                ),
                MenuItem::action("Expand Selection", editor::actions::SelectLargerSyntaxNode),
                MenuItem::action("Shrink Selection", editor::actions::SelectSmallerSyntaxNode),
                MenuItem::action("Select Next Sibling", editor::actions::SelectNextSyntaxNode),
                MenuItem::action(
                    "Select Previous Sibling",
                    editor::actions::SelectPreviousSyntaxNode,
                ),
                MenuItem::separator(),
                MenuItem::action(
                    "Add Cursor Above",
                    editor::actions::AddSelectionAbove {
                        skip_soft_wrap: true,
                    },
                ),
                MenuItem::action(
                    "Add Cursor Below",
                    editor::actions::AddSelectionBelow {
                        skip_soft_wrap: true,
                    },
                ),
                MenuItem::action(
                    "Select Next Occurrence",
                    editor::actions::SelectNext {
                        replace_newest: false,
                    },
                ),
                MenuItem::action(
                    "Select Previous Occurrence",
                    editor::actions::SelectPrevious {
                        replace_newest: false,
                    },
                ),
                MenuItem::action("Select All Occurrences", editor::actions::SelectAllMatches),
                MenuItem::separator(),
                MenuItem::action("Move Line Up", editor::actions::MoveLineUp),
                MenuItem::action("Move Line Down", editor::actions::MoveLineDown),
                MenuItem::action("Duplicate Selection", editor::actions::DuplicateLineDown),
            ],
        },
        Menu {
            name: "View".into(),
            items: view_items,
        },
        Menu {
            name: "Go".into(),
            items: vec![
                MenuItem::action("Back", workspace::GoBack),
                MenuItem::action("Forward", workspace::GoForward),
                MenuItem::separator(),
                MenuItem::action("Command Palette...", zed_actions::command_palette::Toggle),
                MenuItem::separator(),
                MenuItem::action("Go to File...", workspace::ToggleFileFinder::default()),
                // MenuItem::action("Go to Symbol in Project", project_symbols::Toggle),
                MenuItem::action(
                    "Go to Symbol in Editor...",
                    zed_actions::outline::ToggleOutline,
                ),
                MenuItem::action("Go to Line/Column...", editor::actions::ToggleGoToLine),
                MenuItem::separator(),
                MenuItem::action("Go to Definition", editor::actions::GoToDefinition),
                MenuItem::action("Go to Declaration", editor::actions::GoToDeclaration),
                MenuItem::action("Go to Type Definition", editor::actions::GoToTypeDefinition),
                MenuItem::action(
                    "Find All References",
                    editor::actions::FindAllReferences::default(),
                ),
                MenuItem::separator(),
                MenuItem::action("Next Problem", editor::actions::GoToDiagnostic::default()),
                MenuItem::action(
                    "Previous Problem",
                    editor::actions::GoToPreviousDiagnostic::default(),
                ),
            ],
        },
        Menu {
            name: "Run".into(),
            items: vec![
                MenuItem::action(
                    "Spawn Task",
                    zed_actions::Spawn::ViaModal {
                        reveal_target: None,
                    },
                ),
                MenuItem::action("Start Debugger", debugger_ui::Start),
                MenuItem::separator(),
                MenuItem::action("Edit tasks.json...", crate::zed::OpenProjectTasks),
                MenuItem::action("Edit debug.json...", zed_actions::OpenProjectDebugTasks),
                MenuItem::separator(),
                MenuItem::action("Continue", debugger_ui::Continue),
                MenuItem::action("Step Over", debugger_ui::StepOver),
                MenuItem::action("Step Into", debugger_ui::StepInto),
                MenuItem::action("Step Out", debugger_ui::StepOut),
                MenuItem::separator(),
                MenuItem::action("Toggle Breakpoint", editor::actions::ToggleBreakpoint),
                MenuItem::action("Edit Breakpoint", editor::actions::EditLogBreakpoint),
                MenuItem::action("Clear All Breakpoints", debugger_ui::ClearAllBreakpoints),
            ],
        },
        Menu {
            name: "Window".into(),
            items: vec![
                MenuItem::action("Minimize", super::Minimize),
                MenuItem::action("Zoom", super::Zoom),
                MenuItem::separator(),
            ],
        },
        Menu {
            name: "Help".into(),
            items: vec![
                MenuItem::action(
                    "View Release Notes Locally",
                    auto_update_ui::ViewReleaseNotesLocally,
                ),
                MenuItem::action("View Telemetry", zed_actions::OpenTelemetryLog),
                MenuItem::action("View Dependency Licenses", zed_actions::OpenLicenses),
                MenuItem::action("Show Welcome", onboarding::ShowWelcome),
                MenuItem::separator(),
                MenuItem::action("File Bug Report...", zed_actions::feedback::FileBugReport),
                MenuItem::action("Request Feature...", zed_actions::feedback::RequestFeature),
                MenuItem::action("Email Us...", zed_actions::feedback::EmailZed),
                MenuItem::separator(),
                MenuItem::action(
                    "Documentation",
                    super::OpenBrowser {
                        url: "https://zed.dev/docs".into(),
                    },
                ),
                MenuItem::action("Zed Repository", feedback::OpenZedRepo),
                MenuItem::action(
                    "Zed Twitter",
                    super::OpenBrowser {
                        url: "https://twitter.com/zeddotdev".into(),
                    },
                ),
                MenuItem::action(
                    "Join the Team",
                    super::OpenBrowser {
                        url: "https://zed.dev/jobs".into(),
                    },
                ),
            ],
        },
    ]
}<|MERGE_RESOLUTION|>--- conflicted
+++ resolved
@@ -169,11 +169,7 @@
                 MenuItem::os_action("Paste", editor::actions::Paste, OsAction::Paste),
                 MenuItem::separator(),
                 MenuItem::action("Find", search::buffer_search::Deploy::find()),
-<<<<<<< HEAD
-                MenuItem::action("Find in Project", workspace::DeploySearch::find()),
-=======
                 MenuItem::action("Find In Project", workspace::DeploySearch::find()),
->>>>>>> 2e64a804
                 MenuItem::action("Quick Search...", workspace::ToggleQuickSearch),
                 MenuItem::separator(),
                 MenuItem::action(
