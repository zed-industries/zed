use anyhow::Result;
use gpui::SharedString;
use serde::{Serialize, de::DeserializeOwned};
use serde_json::Value;
use std::{ops::Range, sync::LazyLock};
use tree_sitter::{Query, StreamingIterator as _};
use util::RangeExt;

/// Parameters that are used when generating some JSON schemas at runtime.
pub struct SettingsJsonSchemaParams<'a> {
    pub language_names: &'a [String],
    pub font_names: &'a [String],
    pub theme_names: &'a [SharedString],
    pub icon_theme_names: &'a [SharedString],
}

<<<<<<< HEAD
/// Value registered which specifies JSON schemas that are generated at runtime.
pub struct ParameterizedJsonSchema {
    pub add_and_get_ref:
        fn(&mut schemars::SchemaGenerator, &SettingsJsonSchemaParams) -> schemars::Schema,
}

inventory::collect!(ParameterizedJsonSchema);

=======
>>>>>>> b3f9be6e
pub fn update_value_in_json_text<'a>(
    text: &mut String,
    key_path: &mut Vec<&'a str>,
    tab_size: usize,
    old_value: &'a Value,
    new_value: &'a Value,
    edits: &mut Vec<(Range<usize>, String)>,
) {
    // If the old and new values are both objects, then compare them key by key,
    // preserving the comments and formatting of the unchanged parts. Otherwise,
    // replace the old value with the new value.
    if let (Value::Object(old_object), Value::Object(new_object)) = (old_value, new_value) {
        for (key, old_sub_value) in old_object.iter() {
            key_path.push(key);
            if let Some(new_sub_value) = new_object.get(key) {
                // Key exists in both old and new, recursively update
                update_value_in_json_text(
                    text,
                    key_path,
                    tab_size,
                    old_sub_value,
                    new_sub_value,
                    edits,
                );
            } else {
                // Key was removed from new object, remove the entire key-value pair
                let (range, replacement) =
                    replace_value_in_json_text(text, key_path, 0, None, None);
                text.replace_range(range.clone(), &replacement);
                edits.push((range, replacement));
            }
            key_path.pop();
        }
        for (key, new_sub_value) in new_object.iter() {
            key_path.push(key);
            if !old_object.contains_key(key) {
                update_value_in_json_text(
                    text,
                    key_path,
                    tab_size,
                    &Value::Null,
                    new_sub_value,
                    edits,
                );
            }
            key_path.pop();
        }
    } else if old_value != new_value {
        let mut new_value = new_value.clone();
        if let Some(new_object) = new_value.as_object_mut() {
            new_object.retain(|_, v| !v.is_null());
        }
        let (range, replacement) =
            replace_value_in_json_text(text, key_path, tab_size, Some(&new_value), None);
        text.replace_range(range.clone(), &replacement);
        edits.push((range, replacement));
    }
}

/// * `replace_key` - When an exact key match according to `key_path` is found, replace the key with `replace_key` if `Some`.
pub fn replace_value_in_json_text<T: AsRef<str>>(
    text: &str,
    key_path: &[T],
    tab_size: usize,
    new_value: Option<&Value>,
    replace_key: Option<&str>,
) -> (Range<usize>, String) {
    static PAIR_QUERY: LazyLock<Query> = LazyLock::new(|| {
        Query::new(
            &tree_sitter_json::LANGUAGE.into(),
            "(pair key: (string) @key value: (_) @value)",
        )
        .expect("Failed to create PAIR_QUERY")
    });

    let mut parser = tree_sitter::Parser::new();
    parser
        .set_language(&tree_sitter_json::LANGUAGE.into())
        .unwrap();
    let syntax_tree = parser.parse(text, None).unwrap();

    let mut cursor = tree_sitter::QueryCursor::new();

    let mut depth = 0;
    let mut last_value_range = 0..0;
    let mut first_key_start = None;
    let mut existing_value_range = 0..text.len();

    let mut matches = cursor.matches(&PAIR_QUERY, syntax_tree.root_node(), text.as_bytes());
    while let Some(mat) = matches.next() {
        if mat.captures.len() != 2 {
            continue;
        }

        let key_range = mat.captures[0].node.byte_range();
        let value_range = mat.captures[1].node.byte_range();

        // Don't enter sub objects until we find an exact
        // match for the current keypath
        if last_value_range.contains_inclusive(&value_range) {
            continue;
        }

        last_value_range = value_range.clone();

        if key_range.start > existing_value_range.end {
            break;
        }

        first_key_start.get_or_insert(key_range.start);

        let found_key = text
            .get(key_range.clone())
            .zip(key_path.get(depth))
            .and_then(|(key_text, key_path_value)| {
                serde_json::to_string(key_path_value.as_ref())
                    .ok()
                    .map(|key_path| depth < key_path.len() && key_text == key_path)
            })
            .unwrap_or(false);

        if found_key {
            existing_value_range = value_range;
            // Reset last value range when increasing in depth
            last_value_range = existing_value_range.start..existing_value_range.start;
            depth += 1;

            if depth == key_path.len() {
                break;
            }

            if let Some(array_replacement) = handle_possible_array_value(
                &mat.captures[0].node,
                &mat.captures[1].node,
                text,
                &key_path[depth..],
                new_value,
                replace_key,
                tab_size,
            ) {
                return array_replacement;
            }

            first_key_start = None;
        }
    }

    // We found the exact key we want
    if depth == key_path.len() {
        if let Some(new_value) = new_value {
            let new_val = to_pretty_json(new_value, tab_size, tab_size * depth);
            if let Some(replace_key) = replace_key.and_then(|str| serde_json::to_string(str).ok()) {
                let new_key = format!("{}: ", replace_key);
                if let Some(key_start) = text[..existing_value_range.start].rfind('"') {
                    if let Some(prev_key_start) = text[..key_start].rfind('"') {
                        existing_value_range.start = prev_key_start;
                    } else {
                        existing_value_range.start = key_start;
                    }
                }
                (existing_value_range, new_key + &new_val)
            } else {
                (existing_value_range, new_val)
            }
        } else {
            let mut removal_start = first_key_start.unwrap_or(existing_value_range.start);
            let mut removal_end = existing_value_range.end;

            // Find the actual key position by looking for the key in the pair
            // We need to extend the range to include the key, not just the value
            if let Some(key_start) = text[..existing_value_range.start].rfind('"') {
                if let Some(prev_key_start) = text[..key_start].rfind('"') {
                    removal_start = prev_key_start;
                } else {
                    removal_start = key_start;
                }
            }

            let mut removed_comma = false;
            // Look backward for a preceding comma first
            let preceding_text = text.get(0..removal_start).unwrap_or("");
            if let Some(comma_pos) = preceding_text.rfind(',') {
                // Check if there are only whitespace characters between the comma and our key
                let between_comma_and_key = text.get(comma_pos + 1..removal_start).unwrap_or("");
                if between_comma_and_key.trim().is_empty() {
                    removal_start = comma_pos;
                    removed_comma = true;
                }
            }
            if let Some(remaining_text) = text.get(existing_value_range.end..)
                && !removed_comma
            {
                let mut chars = remaining_text.char_indices();
                while let Some((offset, ch)) = chars.next() {
                    if ch == ',' {
                        removal_end = existing_value_range.end + offset + 1;
                        // Also consume whitespace after the comma
                        for (_, next_ch) in chars.by_ref() {
                            if next_ch.is_whitespace() {
                                removal_end += next_ch.len_utf8();
                            } else {
                                break;
                            }
                        }
                        break;
                    } else if !ch.is_whitespace() {
                        break;
                    }
                }
            }
            (removal_start..removal_end, String::new())
        }
    } else {
        if let Some(first_key_start) = first_key_start {
            // We have key paths, construct the sub objects
            let new_key = key_path[depth].as_ref();
            // We don't have the key, construct the nested objects
            let new_value = construct_json_value(&key_path[(depth + 1)..], new_value);

            let mut row = 0;
            let mut column = 0;
            for (ix, char) in text.char_indices() {
                if ix == first_key_start {
                    break;
                }
                if char == '\n' {
                    row += 1;
                    column = 0;
                } else {
                    column += char.len_utf8();
                }
            }

            if row > 0 {
                // depth is 0 based, but division needs to be 1 based.
                let new_val = to_pretty_json(&new_value, column / (depth + 1), column);
                let space = ' ';
                let content = format!("\"{new_key}\": {new_val},\n{space:width$}", width = column);
                (first_key_start..first_key_start, content)
            } else {
                let new_val = serde_json::to_string(&new_value).unwrap();
                let mut content = format!(r#""{new_key}": {new_val},"#);
                content.push(' ');
                (first_key_start..first_key_start, content)
            }
        } else {
            // We don't have the key, construct the nested objects
            let new_value = construct_json_value(&key_path[depth..], new_value);
            let indent_prefix_len = 4 * depth;
            let mut new_val = to_pretty_json(&new_value, 4, indent_prefix_len);
            if depth == 0 {
                new_val.push('\n');
            }
            // best effort to keep comments with best effort indentation
            let mut replace_text = &text[existing_value_range.clone()];
            while let Some(comment_start) = replace_text.rfind("//") {
                if let Some(comment_end) = replace_text[comment_start..].find('\n') {
                    let mut comment_with_indent_start = replace_text[..comment_start]
                        .rfind('\n')
                        .unwrap_or(comment_start);
                    if !replace_text[comment_with_indent_start..comment_start]
                        .trim()
                        .is_empty()
                    {
                        comment_with_indent_start = comment_start;
                    }
                    new_val.insert_str(
                        1,
                        &replace_text[comment_with_indent_start..comment_start + comment_end],
                    );
                }
                replace_text = &replace_text[..comment_start];
            }

            (existing_value_range, new_val)
        }
    }
}

fn construct_json_value(
    key_path: &[impl AsRef<str>],
    new_value: Option<&serde_json::Value>,
) -> serde_json::Value {
    let mut new_value =
        serde_json::to_value(new_value.unwrap_or(&serde_json::Value::Null)).unwrap();
    for key in key_path.iter().rev() {
        if parse_index_key(key.as_ref()).is_some() {
            new_value = serde_json::json!([new_value]);
        } else {
            new_value = serde_json::json!({ key.as_ref().to_string(): new_value });
        }
    }
    return new_value;
}

fn parse_index_key(index_key: &str) -> Option<usize> {
    index_key.strip_prefix('#')?.parse().ok()
}

fn handle_possible_array_value(
    key_node: &tree_sitter::Node,
    value_node: &tree_sitter::Node,
    text: &str,
    remaining_key_path: &[impl AsRef<str>],
    new_value: Option<&Value>,
    replace_key: Option<&str>,
    tab_size: usize,
) -> Option<(Range<usize>, String)> {
    if remaining_key_path.is_empty() {
        return None;
    }
    let key_path = remaining_key_path;
    let index = parse_index_key(key_path[0].as_ref())?;

    let value_is_array = value_node.kind() == TS_ARRAY_KIND;

    let array_str = if value_is_array {
        &text[value_node.byte_range()]
    } else {
        ""
    };

    let (mut replace_range, mut replace_value) = replace_top_level_array_value_in_json_text(
        array_str,
        &key_path[1..],
        new_value,
        replace_key,
        index,
        tab_size,
    );

    if value_is_array {
        replace_range.start += value_node.start_byte();
        replace_range.end += value_node.start_byte();
    } else {
        // replace the full value if it wasn't an array
        replace_range = value_node.byte_range();
    }
    let non_whitespace_char_count = replace_value.len()
        - replace_value
            .chars()
            .filter(char::is_ascii_whitespace)
            .count();
    let needs_indent = replace_value.ends_with('\n')
        || (replace_value
            .chars()
            .zip(replace_value.chars().skip(1))
            .any(|(c, next_c)| c == '\n' && !next_c.is_ascii_whitespace()));
    let contains_comment = (replace_value.contains("//") && replace_value.contains('\n'))
        || (replace_value.contains("/*") && replace_value.contains("*/"));
    if needs_indent {
        let indent_width = key_node.start_position().column;
        let increased_indent = format!("\n{space:width$}", space = ' ', width = indent_width);
        replace_value = replace_value.replace('\n', &increased_indent);
    } else if non_whitespace_char_count < 32 && !contains_comment {
        // remove indentation
        while let Some(idx) = replace_value.find("\n ") {
            replace_value.remove(idx);
        }
        while let Some(idx) = replace_value.find("  ") {
            replace_value.remove(idx);
        }
    }
    return Some((replace_range, replace_value));
}

const TS_DOCUMENT_KIND: &str = "document";
const TS_ARRAY_KIND: &str = "array";
const TS_COMMENT_KIND: &str = "comment";

pub fn replace_top_level_array_value_in_json_text(
    text: &str,
    key_path: &[impl AsRef<str>],
    new_value: Option<&Value>,
    replace_key: Option<&str>,
    array_index: usize,
    tab_size: usize,
) -> (Range<usize>, String) {
    let mut parser = tree_sitter::Parser::new();
    parser
        .set_language(&tree_sitter_json::LANGUAGE.into())
        .unwrap();

    let syntax_tree = parser.parse(text, None).unwrap();

    let mut cursor = syntax_tree.walk();

    if cursor.node().kind() == TS_DOCUMENT_KIND {
        cursor.goto_first_child();
    }

    while cursor.node().kind() != TS_ARRAY_KIND {
        if !cursor.goto_next_sibling() {
            let json_value = construct_json_value(key_path, new_value);
            let json_value = serde_json::json!([json_value]);
            return (0..text.len(), to_pretty_json(&json_value, tab_size, 0));
        }
    }

    // false if no children
    //
    cursor.goto_first_child();
    debug_assert_eq!(cursor.node().kind(), "[");

    let mut index = 0;

    while index <= array_index {
        let node = cursor.node();
        if !matches!(node.kind(), "[" | "]" | TS_COMMENT_KIND | ",")
            && !node.is_extra()
            && !node.is_missing()
        {
            if index == array_index {
                break;
            }
            index += 1;
        }
        if !cursor.goto_next_sibling() {
            if let Some(new_value) = new_value {
                return append_top_level_array_value_in_json_text(text, new_value, tab_size);
            } else {
                return (0..0, String::new());
            }
        }
    }

    let range = cursor.node().range();
    let indent_width = range.start_point.column;
    let offset = range.start_byte;
    let text_range = range.start_byte..range.end_byte;
    let value_str = &text[text_range.clone()];
    let needs_indent = range.start_point.row > 0;

    if new_value.is_none() && key_path.is_empty() {
        let mut remove_range = text_range;
        if index == 0 {
            while cursor.goto_next_sibling()
                && (cursor.node().is_extra() || cursor.node().is_missing())
            {}
            if cursor.node().kind() == "," {
                remove_range.end = cursor.node().range().end_byte;
            }
            if let Some(next_newline) = &text[remove_range.end + 1..].find('\n')
                && text[remove_range.end + 1..remove_range.end + next_newline]
                    .chars()
                    .all(|c| c.is_ascii_whitespace())
            {
                remove_range.end = remove_range.end + next_newline;
            }
        } else {
            while cursor.goto_previous_sibling()
                && (cursor.node().is_extra() || cursor.node().is_missing())
            {}
            if cursor.node().kind() == "," {
                remove_range.start = cursor.node().range().start_byte;
            }
        }
        (remove_range, String::new())
    } else {
        if let Some(array_replacement) = handle_possible_array_value(
            &cursor.node(),
            &cursor.node(),
            text,
            key_path,
            new_value,
            replace_key,
            tab_size,
        ) {
            return array_replacement;
        }
        let (mut replace_range, mut replace_value) =
            replace_value_in_json_text(value_str, key_path, tab_size, new_value, replace_key);

        replace_range.start += offset;
        replace_range.end += offset;

        if needs_indent {
            let increased_indent = format!("\n{space:width$}", space = ' ', width = indent_width);
            replace_value = replace_value.replace('\n', &increased_indent);
        } else {
            while let Some(idx) = replace_value.find("\n ") {
                replace_value.remove(idx + 1);
            }
            while let Some(idx) = replace_value.find("\n") {
                replace_value.replace_range(idx..idx + 1, " ");
            }
        }

        (replace_range, replace_value)
    }
}

pub fn append_top_level_array_value_in_json_text(
    text: &str,
    new_value: &Value,
    tab_size: usize,
) -> (Range<usize>, String) {
    let mut parser = tree_sitter::Parser::new();
    parser
        .set_language(&tree_sitter_json::LANGUAGE.into())
        .unwrap();
    let syntax_tree = parser.parse(text, None).unwrap();

    let mut cursor = syntax_tree.walk();

    if cursor.node().kind() == TS_DOCUMENT_KIND {
        cursor.goto_first_child();
    }

    while cursor.node().kind() != TS_ARRAY_KIND {
        if !cursor.goto_next_sibling() {
            let json_value = serde_json::json!([new_value]);
            return (0..text.len(), to_pretty_json(&json_value, tab_size, 0));
        }
    }

    let went_to_last_child = cursor.goto_last_child();
    debug_assert!(
        went_to_last_child && cursor.node().kind() == "]",
        "Malformed JSON syntax tree, expected `]` at end of array"
    );
    let close_bracket_start = cursor.node().start_byte();
    while cursor.goto_previous_sibling()
        && (cursor.node().is_extra() || cursor.node().is_missing())
        && !cursor.node().is_error()
    {}

    let mut comma_range = None;
    let mut prev_item_range = None;

    if cursor.node().kind() == "," || is_error_of_kind(&mut cursor, ",") {
        comma_range = Some(cursor.node().byte_range());
        while cursor.goto_previous_sibling()
            && (cursor.node().is_extra() || cursor.node().is_missing())
        {}

        debug_assert_ne!(cursor.node().kind(), "[");
        prev_item_range = Some(cursor.node().range());
    } else {
        while (cursor.node().is_extra() || cursor.node().is_missing())
            && cursor.goto_previous_sibling()
        {}
        if cursor.node().kind() != "[" {
            prev_item_range = Some(cursor.node().range());
        }
    }

    let (mut replace_range, mut replace_value) =
        replace_value_in_json_text::<&str>("", &[], tab_size, Some(new_value), None);

    replace_range.start = close_bracket_start;
    replace_range.end = close_bracket_start;

    let space = ' ';
    if let Some(prev_item_range) = prev_item_range {
        let needs_newline = prev_item_range.start_point.row > 0;
        let indent_width = text[..prev_item_range.start_byte].rfind('\n').map_or(
            prev_item_range.start_point.column,
            |idx| {
                prev_item_range.start_point.column
                    - text[idx + 1..prev_item_range.start_byte].trim_start().len()
            },
        );

        let prev_item_end = comma_range
            .as_ref()
            .map_or(prev_item_range.end_byte, |range| range.end);
        if text[prev_item_end..replace_range.start].trim().is_empty() {
            replace_range.start = prev_item_end;
        }

        if needs_newline {
            let increased_indent = format!("\n{space:width$}", width = indent_width);
            replace_value = replace_value.replace('\n', &increased_indent);
            replace_value.push('\n');
            replace_value.insert_str(0, &format!("\n{space:width$}", width = indent_width));
        } else {
            while let Some(idx) = replace_value.find("\n ") {
                replace_value.remove(idx + 1);
            }
            while let Some(idx) = replace_value.find('\n') {
                replace_value.replace_range(idx..idx + 1, " ");
            }
            replace_value.insert(0, ' ');
        }

        if comma_range.is_none() {
            replace_value.insert(0, ',');
        }
    } else if replace_value.contains('\n') || text.contains('\n') {
        if let Some(prev_newline) = text[..replace_range.start].rfind('\n')
            && text[prev_newline..replace_range.start].trim().is_empty()
        {
            replace_range.start = prev_newline;
        }
        let indent = format!("\n{space:width$}", width = tab_size);
        replace_value = replace_value.replace('\n', &indent);
        replace_value.insert_str(0, &indent);
        replace_value.push('\n');
    }
    return (replace_range, replace_value);

    fn is_error_of_kind(cursor: &mut tree_sitter::TreeCursor<'_>, kind: &str) -> bool {
        if cursor.node().kind() != "ERROR" {
            return false;
        }

        let descendant_index = cursor.descendant_index();
        let res = cursor.goto_first_child() && cursor.node().kind() == kind;
        cursor.goto_descendant(descendant_index);
        res
    }
}

pub fn to_pretty_json(
    value: &impl Serialize,
    indent_size: usize,
    indent_prefix_len: usize,
) -> String {
    const SPACES: [u8; 32] = [b' '; 32];

    debug_assert!(indent_size <= SPACES.len());
    debug_assert!(indent_prefix_len <= SPACES.len());

    let mut output = Vec::new();
    let mut ser = serde_json::Serializer::with_formatter(
        &mut output,
        serde_json::ser::PrettyFormatter::with_indent(&SPACES[0..indent_size.min(SPACES.len())]),
    );

    value.serialize(&mut ser).unwrap();
    let text = String::from_utf8(output).unwrap();

    let mut adjusted_text = String::new();
    for (i, line) in text.split('\n').enumerate() {
        if i > 0 {
            adjusted_text.push_str(str::from_utf8(&SPACES[0..indent_prefix_len]).unwrap());
        }
        adjusted_text.push_str(line);
        adjusted_text.push('\n');
    }
    adjusted_text.pop();
    adjusted_text
}

pub fn parse_json_with_comments<T: DeserializeOwned>(content: &str) -> Result<T> {
    let mut deserializer = serde_json_lenient::Deserializer::from_str(content);
    Ok(serde_path_to_error::deserialize(&mut deserializer)?)
}

#[cfg(test)]
mod tests {
    use super::*;
    use serde_json::{Value, json};
    use unindent::Unindent;

    #[test]
    fn object_replace() {
        #[track_caller]
        fn check_object_replace(
            input: String,
            key_path: &[&str],
            value: Option<Value>,
            expected: String,
        ) {
            let result = replace_value_in_json_text(&input, key_path, 4, value.as_ref(), None);
            let mut result_str = input;
            result_str.replace_range(result.0, &result.1);
            pretty_assertions::assert_eq!(expected, result_str);
        }
        check_object_replace(
            r#"{
                "a": 1,
                "b": 2
            }"#
            .unindent(),
            &["b"],
            Some(json!(3)),
            r#"{
                "a": 1,
                "b": 3
            }"#
            .unindent(),
        );
        check_object_replace(
            r#"{
                "a": 1,
                "b": 2
            }"#
            .unindent(),
            &["b"],
            None,
            r#"{
                "a": 1
            }"#
            .unindent(),
        );
        check_object_replace(
            r#"{
                "a": 1,
                "b": 2
            }"#
            .unindent(),
            &["c"],
            Some(json!(3)),
            r#"{
                "c": 3,
                "a": 1,
                "b": 2
            }"#
            .unindent(),
        );
        check_object_replace(
            r#"{
                "a": 1,
                "b": {
                    "c": 2,
                    "d": 3,
                }
            }"#
            .unindent(),
            &["b", "c"],
            Some(json!([1, 2, 3])),
            r#"{
                "a": 1,
                "b": {
                    "c": [
                        1,
                        2,
                        3
                    ],
                    "d": 3,
                }
            }"#
            .unindent(),
        );

        check_object_replace(
            r#"{
                "name": "old_name",
                "id": 123
            }"#
            .unindent(),
            &["name"],
            Some(json!("new_name")),
            r#"{
                "name": "new_name",
                "id": 123
            }"#
            .unindent(),
        );

        check_object_replace(
            r#"{
                "enabled": false,
                "count": 5
            }"#
            .unindent(),
            &["enabled"],
            Some(json!(true)),
            r#"{
                "enabled": true,
                "count": 5
            }"#
            .unindent(),
        );

        check_object_replace(
            r#"{
                "value": null,
                "other": "test"
            }"#
            .unindent(),
            &["value"],
            Some(json!(42)),
            r#"{
                "value": 42,
                "other": "test"
            }"#
            .unindent(),
        );

        check_object_replace(
            r#"{
                "config": {
                    "old": true
                },
                "name": "test"
            }"#
            .unindent(),
            &["config"],
            Some(json!({"new": false, "count": 3})),
            r#"{
                "config": {
                    "new": false,
                    "count": 3
                },
                "name": "test"
            }"#
            .unindent(),
        );

        check_object_replace(
            r#"{
                // This is a comment
                "a": 1,
                "b": 2 // Another comment
            }"#
            .unindent(),
            &["b"],
            Some(json!({"foo": "bar"})),
            r#"{
                // This is a comment
                "a": 1,
                "b": {
                    "foo": "bar"
                } // Another comment
            }"#
            .unindent(),
        );

        check_object_replace(
            r#"{}"#.to_string(),
            &["new_key"],
            Some(json!("value")),
            r#"{
                "new_key": "value"
            }
            "#
            .unindent(),
        );

        check_object_replace(
            r#"{
                "only_key": 123
            }"#
            .unindent(),
            &["only_key"],
            None,
            "{\n    \n}".to_string(),
        );

        check_object_replace(
            r#"{
                "level1": {
                    "level2": {
                        "level3": {
                            "target": "old"
                        }
                    }
                }
            }"#
            .unindent(),
            &["level1", "level2", "level3", "target"],
            Some(json!("new")),
            r#"{
                "level1": {
                    "level2": {
                        "level3": {
                            "target": "new"
                        }
                    }
                }
            }"#
            .unindent(),
        );

        check_object_replace(
            r#"{
                "parent": {}
            }"#
            .unindent(),
            &["parent", "child"],
            Some(json!("value")),
            r#"{
                "parent": {
                    "child": "value"
                }
            }"#
            .unindent(),
        );

        check_object_replace(
            r#"{
                "a": 1,
                "b": 2,
            }"#
            .unindent(),
            &["b"],
            Some(json!(3)),
            r#"{
                "a": 1,
                "b": 3,
            }"#
            .unindent(),
        );

        check_object_replace(
            r#"{
                "items": [1, 2, 3],
                "count": 3
            }"#
            .unindent(),
            &["items", "1"],
            Some(json!(5)),
            r#"{
                "items": {
                    "1": 5
                },
                "count": 3
            }"#
            .unindent(),
        );

        check_object_replace(
            r#"{
                "items": [1, 2, 3],
                "count": 3
            }"#
            .unindent(),
            &["items", "1"],
            None,
            r#"{
                "items": {
                    "1": null
                },
                "count": 3
            }"#
            .unindent(),
        );

        check_object_replace(
            r#"{
                "items": [1, 2, 3],
                "count": 3
            }"#
            .unindent(),
            &["items"],
            Some(json!(["a", "b", "c", "d"])),
            r#"{
                "items": [
                    "a",
                    "b",
                    "c",
                    "d"
                ],
                "count": 3
            }"#
            .unindent(),
        );

        check_object_replace(
            r#"{
                "0": "zero",
                "1": "one"
            }"#
            .unindent(),
            &["1"],
            Some(json!("ONE")),
            r#"{
                "0": "zero",
                "1": "ONE"
            }"#
            .unindent(),
        );
        // Test with comments between object members
        check_object_replace(
            r#"{
                "a": 1,
                // Comment between members
                "b": 2,
                /* Block comment */
                "c": 3
            }"#
            .unindent(),
            &["b"],
            Some(json!({"nested": true})),
            r#"{
                "a": 1,
                // Comment between members
                "b": {
                    "nested": true
                },
                /* Block comment */
                "c": 3
            }"#
            .unindent(),
        );

        // Test with trailing comments on replaced value
        check_object_replace(
            r#"{
                "a": 1, // keep this comment
                "b": 2  // this should stay
            }"#
            .unindent(),
            &["a"],
            Some(json!("changed")),
            r#"{
                "a": "changed", // keep this comment
                "b": 2  // this should stay
            }"#
            .unindent(),
        );

        // Test with deep indentation
        check_object_replace(
            r#"{
                        "deeply": {
                                "nested": {
                                        "value": "old"
                                }
                        }
                }"#
            .unindent(),
            &["deeply", "nested", "value"],
            Some(json!("new")),
            r#"{
                        "deeply": {
                                "nested": {
                                        "value": "new"
                                }
                        }
                }"#
            .unindent(),
        );

        // Test removing value with comment preservation
        check_object_replace(
            r#"{
                // Header comment
                "a": 1,
                // This comment belongs to b
                "b": 2,
                // This comment belongs to c
                "c": 3
            }"#
            .unindent(),
            &["b"],
            None,
            r#"{
                // Header comment
                "a": 1,
                // This comment belongs to b
                // This comment belongs to c
                "c": 3
            }"#
            .unindent(),
        );

        // Test with multiline block comments
        check_object_replace(
            r#"{
                /*
                 * This is a multiline
                 * block comment
                 */
                "value": "old",
                /* Another block */ "other": 123
            }"#
            .unindent(),
            &["value"],
            Some(json!("new")),
            r#"{
                /*
                 * This is a multiline
                 * block comment
                 */
                "value": "new",
                /* Another block */ "other": 123
            }"#
            .unindent(),
        );

        check_object_replace(
            r#"{
                // This object is empty
            }"#
            .unindent(),
            &["key"],
            Some(json!("value")),
            r#"{
                // This object is empty
                "key": "value"
            }
            "#
            .unindent(),
        );

        // Test replacing in object with only comments
        check_object_replace(
            r#"{
                // Comment 1
                // Comment 2
            }"#
            .unindent(),
            &["new"],
            Some(json!(42)),
            r#"{
                // Comment 1
                // Comment 2
                "new": 42
            }
            "#
            .unindent(),
        );

        // Test with inconsistent spacing
        check_object_replace(
            r#"{
              "a":1,
                    "b"  :  2  ,
                "c":   3
            }"#
            .unindent(),
            &["b"],
            Some(json!("spaced")),
            r#"{
              "a":1,
                    "b"  :  "spaced"  ,
                "c":   3
            }"#
            .unindent(),
        );
    }

    #[test]
    fn object_replace_array() {
        // Tests replacing values within arrays that are nested inside objects.
        // Uses "#N" syntax in key paths to indicate array indices.
        #[track_caller]
        fn check_object_replace_array(
            input: String,
            key_path: &[&str],
            value: Option<Value>,
            expected: String,
        ) {
            let result = replace_value_in_json_text(&input, key_path, 4, value.as_ref(), None);
            let mut result_str = input;
            result_str.replace_range(result.0, &result.1);
            pretty_assertions::assert_eq!(expected, result_str);
        }

        // Basic array element replacement
        check_object_replace_array(
            r#"{
                "a": [1, 3],
            }"#
            .unindent(),
            &["a", "#1"],
            Some(json!(2)),
            r#"{
                "a": [1, 2],
            }"#
            .unindent(),
        );

        // Replace first element
        check_object_replace_array(
            r#"{
                "items": [1, 2, 3]
            }"#
            .unindent(),
            &["items", "#0"],
            Some(json!(10)),
            r#"{
                "items": [10, 2, 3]
            }"#
            .unindent(),
        );

        // Replace last element
        check_object_replace_array(
            r#"{
                "items": [1, 2, 3]
            }"#
            .unindent(),
            &["items", "#2"],
            Some(json!(30)),
            r#"{
                "items": [1, 2, 30]
            }"#
            .unindent(),
        );

        // Replace string in array
        check_object_replace_array(
            r#"{
                "names": ["alice", "bob", "charlie"]
            }"#
            .unindent(),
            &["names", "#1"],
            Some(json!("robert")),
            r#"{
                "names": ["alice", "robert", "charlie"]
            }"#
            .unindent(),
        );

        // Replace boolean
        check_object_replace_array(
            r#"{
                "flags": [true, false, true]
            }"#
            .unindent(),
            &["flags", "#0"],
            Some(json!(false)),
            r#"{
                "flags": [false, false, true]
            }"#
            .unindent(),
        );

        // Replace null with value
        check_object_replace_array(
            r#"{
                "values": [null, 2, null]
            }"#
            .unindent(),
            &["values", "#0"],
            Some(json!(1)),
            r#"{
                "values": [1, 2, null]
            }"#
            .unindent(),
        );

        // Replace value with null
        check_object_replace_array(
            r#"{
                "data": [1, 2, 3]
            }"#
            .unindent(),
            &["data", "#1"],
            Some(json!(null)),
            r#"{
                "data": [1, null, 3]
            }"#
            .unindent(),
        );

        // Replace simple value with object
        check_object_replace_array(
            r#"{
                "list": [1, 2, 3]
            }"#
            .unindent(),
            &["list", "#1"],
            Some(json!({"value": 2, "label": "two"})),
            r#"{
                "list": [1, { "value": 2, "label": "two" }, 3]
            }"#
            .unindent(),
        );

        // Replace simple value with nested array
        check_object_replace_array(
            r#"{
                "matrix": [1, 2, 3]
            }"#
            .unindent(),
            &["matrix", "#1"],
            Some(json!([20, 21, 22])),
            r#"{
                "matrix": [1, [ 20, 21, 22 ], 3]
            }"#
            .unindent(),
        );

        // Replace object in array
        check_object_replace_array(
            r#"{
                "users": [
                    {"name": "alice"},
                    {"name": "bob"},
                    {"name": "charlie"}
                ]
            }"#
            .unindent(),
            &["users", "#1"],
            Some(json!({"name": "robert", "age": 30})),
            r#"{
                "users": [
                    {"name": "alice"},
                    { "name": "robert", "age": 30 },
                    {"name": "charlie"}
                ]
            }"#
            .unindent(),
        );

        // Replace property within object in array
        check_object_replace_array(
            r#"{
                "users": [
                    {"name": "alice", "age": 25},
                    {"name": "bob", "age": 30},
                    {"name": "charlie", "age": 35}
                ]
            }"#
            .unindent(),
            &["users", "#1", "age"],
            Some(json!(31)),
            r#"{
                "users": [
                    {"name": "alice", "age": 25},
                    {"name": "bob", "age": 31},
                    {"name": "charlie", "age": 35}
                ]
            }"#
            .unindent(),
        );

        // Add new property to object in array
        check_object_replace_array(
            r#"{
                "items": [
                    {"id": 1},
                    {"id": 2},
                    {"id": 3}
                ]
            }"#
            .unindent(),
            &["items", "#1", "name"],
            Some(json!("Item Two")),
            r#"{
                "items": [
                    {"id": 1},
                    {"name": "Item Two", "id": 2},
                    {"id": 3}
                ]
            }"#
            .unindent(),
        );

        // Remove property from object in array
        check_object_replace_array(
            r#"{
                "items": [
                    {"id": 1, "name": "one"},
                    {"id": 2, "name": "two"},
                    {"id": 3, "name": "three"}
                ]
            }"#
            .unindent(),
            &["items", "#1", "name"],
            None,
            r#"{
                "items": [
                    {"id": 1, "name": "one"},
                    {"id": 2},
                    {"id": 3, "name": "three"}
                ]
            }"#
            .unindent(),
        );

        // Deeply nested: array in object in array
        check_object_replace_array(
            r#"{
                "data": [
                    {
                        "values": [1, 2, 3]
                    },
                    {
                        "values": [4, 5, 6]
                    }
                ]
            }"#
            .unindent(),
            &["data", "#0", "values", "#1"],
            Some(json!(20)),
            r#"{
                "data": [
                    {
                        "values": [1, 20, 3]
                    },
                    {
                        "values": [4, 5, 6]
                    }
                ]
            }"#
            .unindent(),
        );

        // Multiple levels of nesting
        check_object_replace_array(
            r#"{
                "root": {
                    "level1": [
                        {
                            "level2": {
                                "level3": [10, 20, 30]
                            }
                        }
                    ]
                }
            }"#
            .unindent(),
            &["root", "level1", "#0", "level2", "level3", "#2"],
            Some(json!(300)),
            r#"{
                "root": {
                    "level1": [
                        {
                            "level2": {
                                "level3": [10, 20, 300]
                            }
                        }
                    ]
                }
            }"#
            .unindent(),
        );

        // Array with mixed types
        check_object_replace_array(
            r#"{
                "mixed": [1, "two", true, null, {"five": 5}]
            }"#
            .unindent(),
            &["mixed", "#3"],
            Some(json!({"four": 4})),
            r#"{
                "mixed": [1, "two", true, { "four": 4 }, {"five": 5}]
            }"#
            .unindent(),
        );

        // Replace with complex object
        check_object_replace_array(
            r#"{
                "config": [
                    "simple",
                    "values"
                ]
            }"#
            .unindent(),
            &["config", "#0"],
            Some(json!({
                "type": "complex",
                "settings": {
                    "enabled": true,
                    "level": 5
                }
            })),
            r#"{
                "config": [
                    {
                        "type": "complex",
                        "settings": {
                            "enabled": true,
                            "level": 5
                        }
                    },
                    "values"
                ]
            }"#
            .unindent(),
        );

        // Array with trailing comma
        check_object_replace_array(
            r#"{
                "items": [
                    1,
                    2,
                    3,
                ]
            }"#
            .unindent(),
            &["items", "#1"],
            Some(json!(20)),
            r#"{
                "items": [
                    1,
                    20,
                    3,
                ]
            }"#
            .unindent(),
        );

        // Array with comments
        check_object_replace_array(
            r#"{
                "items": [
                    1, // first item
                    2, // second item
                    3  // third item
                ]
            }"#
            .unindent(),
            &["items", "#1"],
            Some(json!(20)),
            r#"{
                "items": [
                    1, // first item
                    20, // second item
                    3  // third item
                ]
            }"#
            .unindent(),
        );

        // Multiple arrays in object
        check_object_replace_array(
            r#"{
                "first": [1, 2, 3],
                "second": [4, 5, 6],
                "third": [7, 8, 9]
            }"#
            .unindent(),
            &["second", "#1"],
            Some(json!(50)),
            r#"{
                "first": [1, 2, 3],
                "second": [4, 50, 6],
                "third": [7, 8, 9]
            }"#
            .unindent(),
        );

        // Empty array - add first element
        check_object_replace_array(
            r#"{
                "empty": []
            }"#
            .unindent(),
            &["empty", "#0"],
            Some(json!("first")),
            r#"{
                "empty": ["first"]
            }"#
            .unindent(),
        );

        // Array of arrays
        check_object_replace_array(
            r#"{
                "matrix": [
                    [1, 2],
                    [3, 4],
                    [5, 6]
                ]
            }"#
            .unindent(),
            &["matrix", "#1", "#0"],
            Some(json!(30)),
            r#"{
                "matrix": [
                    [1, 2],
                    [30, 4],
                    [5, 6]
                ]
            }"#
            .unindent(),
        );

        // Replace nested object property in array element
        check_object_replace_array(
            r#"{
                "users": [
                    {
                        "name": "alice",
                        "address": {
                            "city": "NYC",
                            "zip": "10001"
                        }
                    }
                ]
            }"#
            .unindent(),
            &["users", "#0", "address", "city"],
            Some(json!("Boston")),
            r#"{
                "users": [
                    {
                        "name": "alice",
                        "address": {
                            "city": "Boston",
                            "zip": "10001"
                        }
                    }
                ]
            }"#
            .unindent(),
        );

        // Add element past end of array
        check_object_replace_array(
            r#"{
                "items": [1, 2]
            }"#
            .unindent(),
            &["items", "#5"],
            Some(json!(6)),
            r#"{
                "items": [1, 2, 6]
            }"#
            .unindent(),
        );

        // Complex nested structure
        check_object_replace_array(
            r#"{
                "app": {
                    "modules": [
                        {
                            "name": "auth",
                            "routes": [
                                {"path": "/login", "method": "POST"},
                                {"path": "/logout", "method": "POST"}
                            ]
                        },
                        {
                            "name": "api",
                            "routes": [
                                {"path": "/users", "method": "GET"},
                                {"path": "/users", "method": "POST"}
                            ]
                        }
                    ]
                }
            }"#
            .unindent(),
            &["app", "modules", "#1", "routes", "#0", "method"],
            Some(json!("PUT")),
            r#"{
                "app": {
                    "modules": [
                        {
                            "name": "auth",
                            "routes": [
                                {"path": "/login", "method": "POST"},
                                {"path": "/logout", "method": "POST"}
                            ]
                        },
                        {
                            "name": "api",
                            "routes": [
                                {"path": "/users", "method": "PUT"},
                                {"path": "/users", "method": "POST"}
                            ]
                        }
                    ]
                }
            }"#
            .unindent(),
        );

        // Escaped strings in array
        check_object_replace_array(
            r#"{
                "messages": ["hello", "world"]
            }"#
            .unindent(),
            &["messages", "#0"],
            Some(json!("hello \"quoted\" world")),
            r#"{
                "messages": ["hello \"quoted\" world", "world"]
            }"#
            .unindent(),
        );

        // Block comments
        check_object_replace_array(
            r#"{
                "data": [
                    /* first */ 1,
                    /* second */ 2,
                    /* third */ 3
                ]
            }"#
            .unindent(),
            &["data", "#1"],
            Some(json!(20)),
            r#"{
                "data": [
                    /* first */ 1,
                    /* second */ 20,
                    /* third */ 3
                ]
            }"#
            .unindent(),
        );

        // Inline array
        check_object_replace_array(
            r#"{"items": [1, 2, 3], "count": 3}"#.to_string(),
            &["items", "#1"],
            Some(json!(20)),
            r#"{"items": [1, 20, 3], "count": 3}"#.to_string(),
        );

        // Single element array
        check_object_replace_array(
            r#"{
                "single": [42]
            }"#
            .unindent(),
            &["single", "#0"],
            Some(json!(100)),
            r#"{
                "single": [100]
            }"#
            .unindent(),
        );

        // Inconsistent formatting
        check_object_replace_array(
            r#"{
                "messy": [1,
                    2,
                        3,
                4]
            }"#
            .unindent(),
            &["messy", "#2"],
            Some(json!(30)),
            r#"{
                "messy": [1,
                    2,
                        30,
                4]
            }"#
            .unindent(),
        );

        // Creates array if has numbered key
        check_object_replace_array(
            r#"{
                "array": {"foo": "bar"}
            }"#
            .unindent(),
            &["array", "#3"],
            Some(json!(4)),
            r#"{
                "array": [
                    4
                ]
            }"#
            .unindent(),
        );

        // Replace non-array element within array with array
        check_object_replace_array(
            r#"{
                "matrix": [
                    [1, 2],
                    [3, 4],
                    [5, 6]
                ]
            }"#
            .unindent(),
            &["matrix", "#1", "#0"],
            Some(json!(["foo", "bar"])),
            r#"{
                "matrix": [
                    [1, 2],
                    [[ "foo", "bar" ], 4],
                    [5, 6]
                ]
            }"#
            .unindent(),
        );
        // Replace non-array element within array with array
        check_object_replace_array(
            r#"{
                "matrix": [
                    [1, 2],
                    [3, 4],
                    [5, 6]
                ]
            }"#
            .unindent(),
            &["matrix", "#1", "#0", "#3"],
            Some(json!(["foo", "bar"])),
            r#"{
                "matrix": [
                    [1, 2],
                    [[ [ "foo", "bar" ] ], 4],
                    [5, 6]
                ]
            }"#
            .unindent(),
        );

        // Create array in key that doesn't exist
        check_object_replace_array(
            r#"{
                "foo": {}
            }"#
            .unindent(),
            &["foo", "bar", "#0"],
            Some(json!({"is_object": true})),
            r#"{
                "foo": {
                    "bar": [
                        {
                            "is_object": true
                        }
                    ]
                }
            }"#
            .unindent(),
        );
    }

    #[test]
    fn array_replace() {
        #[track_caller]
        fn check_array_replace(
            input: impl ToString,
            index: usize,
            key_path: &[&str],
            value: Option<Value>,
            expected: impl ToString,
        ) {
            let input = input.to_string();
            let result = replace_top_level_array_value_in_json_text(
                &input,
                key_path,
                value.as_ref(),
                None,
                index,
                4,
            );
            let mut result_str = input;
            result_str.replace_range(result.0, &result.1);
            pretty_assertions::assert_eq!(expected.to_string(), result_str);
        }

        check_array_replace(r#"[1, 3, 3]"#, 1, &[], Some(json!(2)), r#"[1, 2, 3]"#);
        check_array_replace(r#"[1, 3, 3]"#, 2, &[], Some(json!(2)), r#"[1, 3, 2]"#);
        check_array_replace(r#"[1, 3, 3,]"#, 3, &[], Some(json!(2)), r#"[1, 3, 3, 2]"#);
        check_array_replace(r#"[1, 3, 3,]"#, 100, &[], Some(json!(2)), r#"[1, 3, 3, 2]"#);
        check_array_replace(
            r#"[
                1,
                2,
                3,
            ]"#
            .unindent(),
            1,
            &[],
            Some(json!({"foo": "bar", "baz": "qux"})),
            r#"[
                1,
                {
                    "foo": "bar",
                    "baz": "qux"
                },
                3,
            ]"#
            .unindent(),
        );
        check_array_replace(
            r#"[1, 3, 3,]"#,
            1,
            &[],
            Some(json!({"foo": "bar", "baz": "qux"})),
            r#"[1, { "foo": "bar", "baz": "qux" }, 3,]"#,
        );

        check_array_replace(
            r#"[1, { "foo": "bar", "baz": "qux" }, 3,]"#,
            1,
            &["baz"],
            Some(json!({"qux": "quz"})),
            r#"[1, { "foo": "bar", "baz": { "qux": "quz" } }, 3,]"#,
        );

        check_array_replace(
            r#"[
                1,
                {
                    "foo": "bar",
                    "baz": "qux"
                },
                3
            ]"#,
            1,
            &["baz"],
            Some(json!({"qux": "quz"})),
            r#"[
                1,
                {
                    "foo": "bar",
                    "baz": {
                        "qux": "quz"
                    }
                },
                3
            ]"#,
        );

        check_array_replace(
            r#"[
                1,
                {
                    "foo": "bar",
                    "baz": {
                        "qux": "quz"
                    }
                },
                3
            ]"#,
            1,
            &["baz"],
            Some(json!("qux")),
            r#"[
                1,
                {
                    "foo": "bar",
                    "baz": "qux"
                },
                3
            ]"#,
        );

        check_array_replace(
            r#"[
                1,
                {
                    "foo": "bar",
                    // some comment to keep
                    "baz": {
                        // some comment to remove
                        "qux": "quz"
                    }
                    // some other comment to keep
                },
                3
            ]"#,
            1,
            &["baz"],
            Some(json!("qux")),
            r#"[
                1,
                {
                    "foo": "bar",
                    // some comment to keep
                    "baz": "qux"
                    // some other comment to keep
                },
                3
            ]"#,
        );

        // Test with comments between array elements
        check_array_replace(
            r#"[
                1,
                // This is element 2
                2,
                /* Block comment */ 3,
                4 // Trailing comment
            ]"#,
            2,
            &[],
            Some(json!("replaced")),
            r#"[
                1,
                // This is element 2
                2,
                /* Block comment */ "replaced",
                4 // Trailing comment
            ]"#,
        );

        // Test empty array with comments
        check_array_replace(
            r#"[
                // Empty array with comment
            ]"#
            .unindent(),
            0,
            &[],
            Some(json!("first")),
            r#"[
                // Empty array with comment
                "first"
            ]"#
            .unindent(),
        );
        check_array_replace(
            r#"[]"#.unindent(),
            0,
            &[],
            Some(json!("first")),
            r#"["first"]"#.unindent(),
        );

        // Test array with leading comments
        check_array_replace(
            r#"[
                // Leading comment
                // Another leading comment
                1,
                2
            ]"#,
            0,
            &[],
            Some(json!({"new": "object"})),
            r#"[
                // Leading comment
                // Another leading comment
                {
                    "new": "object"
                },
                2
            ]"#,
        );

        // Test with deep indentation
        check_array_replace(
            r#"[
                        1,
                        2,
                        3
                    ]"#,
            1,
            &[],
            Some(json!("deep")),
            r#"[
                        1,
                        "deep",
                        3
                    ]"#,
        );

        // Test with mixed spacing
        check_array_replace(
            r#"[1,2,   3,    4]"#,
            2,
            &[],
            Some(json!("spaced")),
            r#"[1,2,   "spaced",    4]"#,
        );

        // Test replacing nested array element
        check_array_replace(
            r#"[
                [1, 2, 3],
                [4, 5, 6],
                [7, 8, 9]
            ]"#,
            1,
            &[],
            Some(json!(["a", "b", "c", "d"])),
            r#"[
                [1, 2, 3],
                [
                    "a",
                    "b",
                    "c",
                    "d"
                ],
                [7, 8, 9]
            ]"#,
        );

        // Test with multiline block comments
        check_array_replace(
            r#"[
                /*
                 * This is a
                 * multiline comment
                 */
                "first",
                "second"
            ]"#,
            0,
            &[],
            Some(json!("updated")),
            r#"[
                /*
                 * This is a
                 * multiline comment
                 */
                "updated",
                "second"
            ]"#,
        );

        // Test replacing with null
        check_array_replace(
            r#"[true, false, true]"#,
            1,
            &[],
            Some(json!(null)),
            r#"[true, null, true]"#,
        );

        // Test single element array
        check_array_replace(
            r#"[42]"#,
            0,
            &[],
            Some(json!({"answer": 42})),
            r#"[{ "answer": 42 }]"#,
        );

        // Test array with only comments
        check_array_replace(
            r#"[
                // Comment 1
                // Comment 2
                // Comment 3
            ]"#
            .unindent(),
            10,
            &[],
            Some(json!(123)),
            r#"[
                // Comment 1
                // Comment 2
                // Comment 3
                123
            ]"#
            .unindent(),
        );

        check_array_replace(
            r#"[
                {
                    "key": "value"
                },
                {
                    "key": "value2"
                }
            ]"#
            .unindent(),
            0,
            &[],
            None,
            r#"[
                {
                    "key": "value2"
                }
            ]"#
            .unindent(),
        );

        check_array_replace(
            r#"[
                {
                    "key": "value"
                },
                {
                    "key": "value2"
                },
                {
                    "key": "value3"
                },
            ]"#
            .unindent(),
            1,
            &[],
            None,
            r#"[
                {
                    "key": "value"
                },
                {
                    "key": "value3"
                },
            ]"#
            .unindent(),
        );

        check_array_replace(
            r#""#,
            2,
            &[],
            Some(json!(42)),
            r#"[
                42
            ]"#
            .unindent(),
        );

        check_array_replace(
            r#""#,
            2,
            &["foo", "bar"],
            Some(json!(42)),
            r#"[
                {
                    "foo": {
                        "bar": 42
                    }
                }
            ]"#
            .unindent(),
        );
    }

    #[test]
    fn array_append() {
        #[track_caller]
        fn check_array_append(input: impl ToString, value: Value, expected: impl ToString) {
            let input = input.to_string();
            let result = append_top_level_array_value_in_json_text(&input, &value, 4);
            let mut result_str = input;
            result_str.replace_range(result.0, &result.1);
            pretty_assertions::assert_eq!(expected.to_string(), result_str);
        }
        check_array_append(r#"[1, 3, 3]"#, json!(4), r#"[1, 3, 3, 4]"#);
        check_array_append(r#"[1, 3, 3,]"#, json!(4), r#"[1, 3, 3, 4]"#);
        check_array_append(r#"[1, 3, 3   ]"#, json!(4), r#"[1, 3, 3, 4]"#);
        check_array_append(r#"[1, 3, 3,   ]"#, json!(4), r#"[1, 3, 3, 4]"#);
        check_array_append(
            r#"[
                1,
                2,
                3
            ]"#
            .unindent(),
            json!(4),
            r#"[
                1,
                2,
                3,
                4
            ]"#
            .unindent(),
        );
        check_array_append(
            r#"[
                1,
                2,
                3,
            ]"#
            .unindent(),
            json!(4),
            r#"[
                1,
                2,
                3,
                4
            ]"#
            .unindent(),
        );
        check_array_append(
            r#"[
                1,
                2,
                3,
            ]"#
            .unindent(),
            json!({"foo": "bar", "baz": "qux"}),
            r#"[
                1,
                2,
                3,
                {
                    "foo": "bar",
                    "baz": "qux"
                }
            ]"#
            .unindent(),
        );
        check_array_append(
            r#"[ 1, 2, 3, ]"#.unindent(),
            json!({"foo": "bar", "baz": "qux"}),
            r#"[ 1, 2, 3, { "foo": "bar", "baz": "qux" }]"#.unindent(),
        );
        check_array_append(
            r#"[]"#,
            json!({"foo": "bar"}),
            r#"[
                {
                    "foo": "bar"
                }
            ]"#
            .unindent(),
        );

        // Test with comments between array elements
        check_array_append(
            r#"[
                1,
                // Comment between elements
                2,
                /* Block comment */ 3
            ]"#
            .unindent(),
            json!(4),
            r#"[
                1,
                // Comment between elements
                2,
                /* Block comment */ 3,
                4
            ]"#
            .unindent(),
        );

        // Test with trailing comment on last element
        check_array_append(
            r#"[
                1,
                2,
                3 // Trailing comment
            ]"#
            .unindent(),
            json!("new"),
            r#"[
                1,
                2,
                3 // Trailing comment
            ,
                "new"
            ]"#
            .unindent(),
        );

        // Test empty array with comments
        check_array_append(
            r#"[
                // Empty array with comment
            ]"#
            .unindent(),
            json!("first"),
            r#"[
                // Empty array with comment
                "first"
            ]"#
            .unindent(),
        );

        // Test with multiline block comment at end
        check_array_append(
            r#"[
                1,
                2
                /*
                 * This is a
                 * multiline comment
                 */
            ]"#
            .unindent(),
            json!(3),
            r#"[
                1,
                2
                /*
                 * This is a
                 * multiline comment
                 */
            ,
                3
            ]"#
            .unindent(),
        );

        // Test with deep indentation
        check_array_append(
            r#"[
                1,
                    2,
                        3
            ]"#
            .unindent(),
            json!("deep"),
            r#"[
                1,
                    2,
                        3,
                        "deep"
            ]"#
            .unindent(),
        );

        // Test with no spacing
        check_array_append(r#"[1,2,3]"#, json!(4), r#"[1,2,3, 4]"#);

        // Test appending complex nested structure
        check_array_append(
            r#"[
                {"a": 1},
                {"b": 2}
            ]"#
            .unindent(),
            json!({"c": {"nested": [1, 2, 3]}}),
            r#"[
                {"a": 1},
                {"b": 2},
                {
                    "c": {
                        "nested": [
                            1,
                            2,
                            3
                        ]
                    }
                }
            ]"#
            .unindent(),
        );

        // Test array ending with comment after bracket
        check_array_append(
            r#"[
                1,
                2,
                3
            ] // Comment after array"#
                .unindent(),
            json!(4),
            r#"[
                1,
                2,
                3,
                4
            ] // Comment after array"#
                .unindent(),
        );

        // Test with inconsistent element formatting
        check_array_append(
            r#"[1,
               2,
                    3,
            ]"#
            .unindent(),
            json!(4),
            r#"[1,
               2,
                    3,
                    4
            ]"#
            .unindent(),
        );

        // Test appending to single-line array with trailing comma
        check_array_append(
            r#"[1, 2, 3,]"#,
            json!({"key": "value"}),
            r#"[1, 2, 3, { "key": "value" }]"#,
        );

        // Test appending null value
        check_array_append(r#"[true, false]"#, json!(null), r#"[true, false, null]"#);

        // Test appending to array with only comments
        check_array_append(
            r#"[
                // Just comments here
                // More comments
            ]"#
            .unindent(),
            json!(42),
            r#"[
                // Just comments here
                // More comments
                42
            ]"#
            .unindent(),
        );

        check_array_append(
            r#""#,
            json!(42),
            r#"[
                42
            ]"#
            .unindent(),
        )
    }
}<|MERGE_RESOLUTION|>--- conflicted
+++ resolved
@@ -14,17 +14,6 @@
     pub icon_theme_names: &'a [SharedString],
 }
 
-<<<<<<< HEAD
-/// Value registered which specifies JSON schemas that are generated at runtime.
-pub struct ParameterizedJsonSchema {
-    pub add_and_get_ref:
-        fn(&mut schemars::SchemaGenerator, &SettingsJsonSchemaParams) -> schemars::Schema,
-}
-
-inventory::collect!(ParameterizedJsonSchema);
-
-=======
->>>>>>> b3f9be6e
 pub fn update_value_in_json_text<'a>(
     text: &mut String,
     key_path: &mut Vec<&'a str>,
