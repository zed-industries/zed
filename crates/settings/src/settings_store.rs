--- conflicted
+++ resolved
@@ -1,10 +1,6 @@
 use anyhow::{anyhow, Context, Result};
 use collections::{btree_map, hash_map, BTreeMap, HashMap};
-<<<<<<< HEAD
-use gpui::{AppContext, Global};
-=======
-use gpui::{AppContext, AsyncAppContext};
->>>>>>> dfbcaf36
+use gpui::{AppContext, AsyncAppContext, Global};
 use lazy_static::lazy_static;
 use schemars::{gen::SchemaGenerator, schema::RootSchema, JsonSchema};
 use serde::{de::DeserializeOwned, Deserialize as _, Serialize};
@@ -17,9 +13,7 @@
     str,
     sync::Arc,
 };
-use util::{
-    channel::RELEASE_CHANNEL_NAME, merge_non_null_json_value_into, RangeExt, ResultExt as _,
-};
+use util::{merge_non_null_json_value_into, RangeExt, ResultExt as _};
 
 /// A value that can be defined as a user setting.
 ///
@@ -213,7 +207,10 @@
                 user_values_stack = vec![user_settings];
             }
 
-            if let Some(release_settings) = &self.raw_user_settings.get(&*RELEASE_CHANNEL_NAME) {
+            if let Some(release_settings) = &self
+                .raw_user_settings
+                .get(&*release_channel::RELEASE_CHANNEL_NAME)
+            {
                 if let Some(release_settings) = setting_value
                     .deserialize_setting(&release_settings)
                     .log_err()
@@ -543,7 +540,10 @@
                 paths_stack.push(None);
             }
 
-            if let Some(release_settings) = &self.raw_user_settings.get(&*RELEASE_CHANNEL_NAME) {
+            if let Some(release_settings) = &self
+                .raw_user_settings
+                .get(&*release_channel::RELEASE_CHANNEL_NAME)
+            {
                 if let Some(release_settings) = setting_value
                     .deserialize_setting(&release_settings)
                     .log_err()
