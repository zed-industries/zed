use anyhow::{Context as _, Result};
use collections::{BTreeMap, HashMap, btree_map, hash_map};
use ec4rs::{ConfigParser, PropertiesSource, Section};
use fs::Fs;
use futures::{
    FutureExt, StreamExt,
    channel::{mpsc, oneshot},
    future::LocalBoxFuture,
};
use gpui::{App, AsyncApp, BorrowAppContext, Global, SharedString, Task, UpdateGlobal};

use paths::{EDITORCONFIG_NAME, local_settings_file_relative_path, task_file_name};
use schemars::{JsonSchema, json_schema};
use serde_json::Value;
use smallvec::SmallVec;
use std::{
    any::{Any, TypeId, type_name},
    fmt::Debug,
    ops::Range,
<<<<<<< HEAD
    path::PathBuf,
=======
    path::{Path, PathBuf},
    rc::Rc,
>>>>>>> bc528411
    str::{self, FromStr},
    sync::Arc,
};
use util::{
<<<<<<< HEAD
    ResultExt as _, merge_non_null_json_value_into,
    rel_path::RelPath,
    schemars::{DefaultDenyUnknownFields, add_new_subschema},
=======
    ResultExt as _,
    schemars::{DefaultDenyUnknownFields, replace_subschema},
>>>>>>> bc528411
};

pub type EditorconfigProperties = ec4rs::Properties;

use crate::{
    ActiveSettingsProfileName, FontFamilyName, IconThemeName, LanguageSettingsContent,
    LanguageToSettingsMap, SettingsJsonSchemaParams, SettingsUiEntry, ThemeName, VsCodeSettings,
    WorktreeId,
    merge_from::MergeFrom,
    parse_json_with_comments, replace_value_in_json_text,
    settings_content::{
        ExtensionsSettingsContent, ProjectSettingsContent, SettingsContent, UserSettingsContent,
    },
    update_value_in_json_text,
};

pub trait SettingsKey: 'static + Send + Sync {
    /// The name of a key within the JSON file from which this setting should
    /// be deserialized. If this is `None`, then the setting will be deserialized
    /// from the root object.
    const KEY: Option<&'static str>;

    const FALLBACK_KEY: Option<&'static str> = None;
}

/// A value that can be defined as a user setting.
///
/// Settings can be loaded from a combination of multiple JSON files.
pub trait Settings: 'static + Send + Sync + Sized {
    /// The name of the keys in the [`FileContent`](Self::FileContent) that should
    /// always be written to a settings file, even if their value matches the default
    /// value.
    ///
    /// This is useful for tagged [`FileContent`](Self::FileContent)s where the tag
    /// is a "version" field that should always be persisted, even if the current
    /// user settings match the current version of the settings.
    const PRESERVED_KEYS: Option<&'static [&'static str]> = None;

    /// Read the value from default.json.
    ///
    /// This function *should* panic if default values are missing,
    /// and you should add a default to default.json for documentation.
    fn from_settings(content: &SettingsContent, cx: &mut App) -> Self;

    fn missing_default() -> anyhow::Error {
        anyhow::anyhow!("missing default for: {}", std::any::type_name::<Self>())
    }

    /// Use [the helpers in the vscode_import module](crate::vscode_import) to apply known
    /// equivalent settings from a vscode config to our config
    fn import_from_vscode(_vscode: &VsCodeSettings, _current: &mut SettingsContent) {}

    #[track_caller]
    fn register(cx: &mut App)
    where
        Self: Sized,
    {
        SettingsStore::update_global(cx, |store, cx| {
            store.register_setting::<Self>(cx);
        });
    }

    #[track_caller]
    fn get<'a>(path: Option<SettingsLocation>, cx: &'a App) -> &'a Self
    where
        Self: Sized,
    {
        cx.global::<SettingsStore>().get(path)
    }

    #[track_caller]
    fn get_global(cx: &App) -> &Self
    where
        Self: Sized,
    {
        cx.global::<SettingsStore>().get(None)
    }

    #[track_caller]
    fn try_get(cx: &App) -> Option<&Self>
    where
        Self: Sized,
    {
        if cx.has_global::<SettingsStore>() {
            cx.global::<SettingsStore>().try_get(None)
        } else {
            None
        }
    }

    #[track_caller]
    fn try_read_global<R>(cx: &AsyncApp, f: impl FnOnce(&Self) -> R) -> Option<R>
    where
        Self: Sized,
    {
        cx.try_read_global(|s: &SettingsStore, _| f(s.get(None)))
    }

    #[track_caller]
    fn override_global(settings: Self, cx: &mut App)
    where
        Self: Sized,
    {
        cx.global_mut::<SettingsStore>().override_global(settings)
    }
}

#[derive(Clone, Copy, Debug)]
pub struct SettingsLocation<'a> {
    pub worktree_id: WorktreeId,
    pub path: &'a RelPath,
}

/// A set of strongly-typed setting values defined via multiple config files.
pub struct SettingsStore {
    setting_values: HashMap<TypeId, Box<dyn AnySettingValue>>,
<<<<<<< HEAD
    raw_default_settings: Value,
    raw_global_settings: Option<Value>,
    raw_user_settings: Value,
    raw_server_settings: Option<Value>,
    raw_extension_settings: Value,
    raw_local_settings: BTreeMap<(WorktreeId, Arc<RelPath>), Value>,
    raw_editorconfig_settings: BTreeMap<(WorktreeId, Arc<RelPath>), (String, Option<Editorconfig>)>,
    tab_size_callback: Option<(
        TypeId,
        Box<dyn Fn(&dyn Any) -> Option<usize> + Send + Sync + 'static>,
    )>,
=======
    default_settings: Rc<SettingsContent>,
    user_settings: Option<UserSettingsContent>,
    global_settings: Option<Box<SettingsContent>>,

    extension_settings: Option<Box<SettingsContent>>,
    server_settings: Option<Box<SettingsContent>>,

    merged_settings: Rc<SettingsContent>,

    local_settings: BTreeMap<(WorktreeId, Arc<Path>), SettingsContent>,
    raw_editorconfig_settings: BTreeMap<(WorktreeId, Arc<Path>), (String, Option<Editorconfig>)>,

>>>>>>> bc528411
    _setting_file_updates: Task<()>,
    setting_file_updates_tx:
        mpsc::UnboundedSender<Box<dyn FnOnce(AsyncApp) -> LocalBoxFuture<'static, Result<()>>>>,
}

#[derive(Clone)]
pub struct Editorconfig {
    pub is_root: bool,
    pub sections: SmallVec<[Section; 5]>,
}

impl FromStr for Editorconfig {
    type Err = anyhow::Error;

    fn from_str(contents: &str) -> Result<Self, Self::Err> {
        let parser = ConfigParser::new_buffered(contents.as_bytes())
            .context("creating editorconfig parser")?;
        let is_root = parser.is_root;
        let sections = parser
            .collect::<Result<SmallVec<_>, _>>()
            .context("parsing editorconfig sections")?;
        Ok(Self { is_root, sections })
    }
}

#[derive(Copy, Clone, Debug, PartialEq, Eq, Hash)]
pub enum LocalSettingsKind {
    Settings,
    Tasks,
    Editorconfig,
    Debug,
}

impl Global for SettingsStore {}

#[derive(Debug)]
struct SettingValue<T> {
    global_value: Option<T>,
    local_values: Vec<(WorktreeId, Arc<RelPath>, T)>,
}

trait AnySettingValue: 'static + Send + Sync {
    fn setting_type_name(&self) -> &'static str;

    fn from_settings(&self, s: &SettingsContent, cx: &mut App) -> Box<dyn Any>;

    fn value_for_path(&self, path: Option<SettingsLocation>) -> &dyn Any;
    fn all_local_values(&self) -> Vec<(WorktreeId, Arc<RelPath>, &dyn Any)>;
    fn set_global_value(&mut self, value: Box<dyn Any>);
<<<<<<< HEAD
    fn set_local_value(&mut self, root_id: WorktreeId, path: Arc<RelPath>, value: Box<dyn Any>);
    fn json_schema(&self, generator: &mut schemars::SchemaGenerator) -> schemars::Schema;
    fn edits_for_update(
=======
    fn set_local_value(&mut self, root_id: WorktreeId, path: Arc<Path>, value: Box<dyn Any>);
    fn import_from_vscode(
>>>>>>> bc528411
        &self,
        vscode_settings: &VsCodeSettings,
        settings_content: &mut SettingsContent,
    );
}

impl SettingsStore {
    pub fn new(cx: &App, default_settings: &str) -> Self {
        let (setting_file_updates_tx, mut setting_file_updates_rx) = mpsc::unbounded();
        let default_settings: Rc<SettingsContent> =
            parse_json_with_comments(default_settings).unwrap();
        Self {
            setting_values: Default::default(),
            default_settings: default_settings.clone(),
            global_settings: None,
            server_settings: None,
            user_settings: None,
            extension_settings: None,

            merged_settings: default_settings,
            local_settings: BTreeMap::default(),
            raw_editorconfig_settings: BTreeMap::default(),
            setting_file_updates_tx,
            _setting_file_updates: cx.spawn(async move |cx| {
                while let Some(setting_file_update) = setting_file_updates_rx.next().await {
                    (setting_file_update)(cx.clone()).await.log_err();
                }
            }),
        }
    }

    pub fn observe_active_settings_profile_name(cx: &mut App) -> gpui::Subscription {
        cx.observe_global::<ActiveSettingsProfileName>(|cx| {
            Self::update_global(cx, |store, cx| {
                store.recompute_values(None, cx).log_err();
            });
        })
    }

    pub fn update<C, R>(cx: &mut C, f: impl FnOnce(&mut Self, &mut C) -> R) -> R
    where
        C: BorrowAppContext,
    {
        cx.update_global(f)
    }

    /// Add a new type of setting to the store.
    pub fn register_setting<T: Settings>(&mut self, cx: &mut App) {
        let setting_type_id = TypeId::of::<T>();
        let entry = self.setting_values.entry(setting_type_id);

        if matches!(entry, hash_map::Entry::Occupied(_)) {
            return;
        }

        let setting_value = entry.or_insert(Box::new(SettingValue::<T> {
            global_value: None,
            local_values: Vec::new(),
        }));
        let value = T::from_settings(&self.merged_settings, cx);
        setting_value.set_global_value(Box::new(value));
    }

    /// Get the value of a setting.
    ///
    /// Panics if the given setting type has not been registered, or if there is no
    /// value for this setting.
    pub fn get<T: Settings>(&self, path: Option<SettingsLocation>) -> &T {
        self.setting_values
            .get(&TypeId::of::<T>())
            .unwrap_or_else(|| panic!("unregistered setting type {}", type_name::<T>()))
            .value_for_path(path)
            .downcast_ref::<T>()
            .expect("no default value for setting type")
    }

    /// Get the value of a setting.
    ///
    /// Does not panic
    pub fn try_get<T: Settings>(&self, path: Option<SettingsLocation>) -> Option<&T> {
        self.setting_values
            .get(&TypeId::of::<T>())
            .map(|value| value.value_for_path(path))
            .and_then(|value| value.downcast_ref::<T>())
    }

    /// Get all values from project specific settings
    pub fn get_all_locals<T: Settings>(&self) -> Vec<(WorktreeId, Arc<RelPath>, &T)> {
        self.setting_values
            .get(&TypeId::of::<T>())
            .unwrap_or_else(|| panic!("unregistered setting type {}", type_name::<T>()))
            .all_local_values()
            .into_iter()
            .map(|(id, path, any)| {
                (
                    id,
                    path,
                    any.downcast_ref::<T>()
                        .expect("wrong value type for setting"),
                )
            })
            .collect()
    }

    /// Override the global value for a setting.
    ///
    /// The given value will be overwritten if the user settings file changes.
    pub fn override_global<T: Settings>(&mut self, value: T) {
        self.setting_values
            .get_mut(&TypeId::of::<T>())
            .unwrap_or_else(|| panic!("unregistered setting type {}", type_name::<T>()))
            .set_global_value(Box::new(value))
    }

    /// Get the user's settings as a raw JSON value.
    ///
    /// For user-facing functionality use the typed setting interface.
    /// (e.g. ProjectSettings::get_global(cx))
    pub fn raw_user_settings(&self) -> Option<&UserSettingsContent> {
        self.user_settings.as_ref()
    }

    /// Get the configured settings profile names.
    pub fn configured_settings_profiles(&self) -> impl Iterator<Item = &str> {
        self.user_settings
            .iter()
            .flat_map(|settings| settings.profiles.keys().map(|k| k.as_str()))
    }

    #[cfg(any(test, feature = "test-support"))]
    pub fn test(cx: &mut App) -> Self {
        Self::new(cx, &crate::test_settings())
    }

    /// Updates the value of a setting in the user's global configuration.
    ///
    /// This is only for tests. Normally, settings are only loaded from
    /// JSON files.
    #[cfg(any(test, feature = "test-support"))]
    pub fn update_user_settings(
        &mut self,
        cx: &mut App,
        update: impl FnOnce(&mut SettingsContent),
    ) {
        let mut content = self.user_settings.clone().unwrap_or_default().content;
        update(&mut content);
        let new_text = serde_json::to_string(&UserSettingsContent {
            content,
            ..Default::default()
        })
        .unwrap();
        self.set_user_settings(&new_text, cx).unwrap();
    }

    pub async fn load_settings(fs: &Arc<dyn Fs>) -> Result<String> {
        match fs.load(paths::settings_file()).await {
            result @ Ok(_) => result,
            Err(err) => {
                if let Some(e) = err.downcast_ref::<std::io::Error>()
                    && e.kind() == std::io::ErrorKind::NotFound
                {
                    return Ok(crate::initial_user_settings_content().to_string());
                }
                Err(err)
            }
        }
    }

    fn update_settings_file_inner(
        &self,
        fs: Arc<dyn Fs>,
        update: impl 'static + Send + FnOnce(String, AsyncApp) -> Result<String>,
    ) -> oneshot::Receiver<Result<()>> {
        let (tx, rx) = oneshot::channel::<Result<()>>();
        self.setting_file_updates_tx
            .unbounded_send(Box::new(move |cx: AsyncApp| {
                async move {
                    let res = async move {
                        let old_text = Self::load_settings(&fs).await?;
                        let new_text = update(old_text, cx)?;
                        let settings_path = paths::settings_file().as_path();
                        if fs.is_file(settings_path).await {
                            let resolved_path =
                                fs.canonicalize(settings_path).await.with_context(|| {
                                    format!(
                                        "Failed to canonicalize settings path {:?}",
                                        settings_path
                                    )
                                })?;

                            fs.atomic_write(resolved_path.clone(), new_text)
                                .await
                                .with_context(|| {
                                    format!("Failed to write settings to file {:?}", resolved_path)
                                })?;
                        } else {
                            fs.atomic_write(settings_path.to_path_buf(), new_text)
                                .await
                                .with_context(|| {
                                    format!("Failed to write settings to file {:?}", settings_path)
                                })?;
                        }
                        anyhow::Ok(())
                    }
                    .await;

                    let new_res = match &res {
                        Ok(_) => anyhow::Ok(()),
                        Err(e) => Err(anyhow::anyhow!("Failed to write settings to file {:?}", e)),
                    };

                    _ = tx.send(new_res);
                    res
                }
                .boxed_local()
            }))
            .map_err(|err| anyhow::format_err!("Failed to update settings file: {}", err))
            .log_with_level(log::Level::Warn);
        return rx;
    }

    pub fn update_settings_file_at_path(
        &self,
        fs: Arc<dyn Fs>,
        path: &[impl AsRef<str>],
        new_value: serde_json::Value,
    ) -> oneshot::Receiver<Result<()>> {
        let key_path = path
            .into_iter()
            .map(AsRef::as_ref)
            .map(SharedString::new)
            .collect::<Vec<_>>();
        let update = move |mut old_text: String, cx: AsyncApp| {
            cx.read_global(|store: &SettingsStore, _cx| {
                // todo(settings_ui) use `update_value_in_json_text` for merging new and old objects with comment preservation, needs old value though...
                let (range, replacement) = replace_value_in_json_text(
                    &old_text,
                    key_path.as_slice(),
                    store.json_tab_size(),
                    Some(&new_value),
                    None,
                );
                old_text.replace_range(range, &replacement);
                old_text
            })
        };
        self.update_settings_file_inner(fs, update)
    }

    pub fn update_settings_file(
        &self,
        fs: Arc<dyn Fs>,
        update: impl 'static + Send + FnOnce(&mut SettingsContent, &App),
    ) {
        _ = self.update_settings_file_inner(fs, move |old_text: String, cx: AsyncApp| {
            cx.read_global(|store: &SettingsStore, cx| {
                store.new_text_for_update(old_text, |content| update(content, cx))
            })
        });
    }

    pub fn import_vscode_settings(
        &self,
        fs: Arc<dyn Fs>,
        vscode_settings: VsCodeSettings,
    ) -> oneshot::Receiver<Result<()>> {
        self.update_settings_file_inner(fs, move |old_text: String, cx: AsyncApp| {
            cx.read_global(|store: &SettingsStore, _cx| {
                store.get_vscode_edits(old_text, &vscode_settings)
            })
        })
    }

    pub fn settings_ui_items(&self) -> impl IntoIterator<Item = SettingsUiEntry> {
        [].into_iter()
    }
}

impl SettingsStore {
    /// Updates the value of a setting in a JSON file, returning the new text
    /// for that JSON file.
    pub fn new_text_for_update(
        &self,
        old_text: String,
        update: impl FnOnce(&mut SettingsContent),
    ) -> String {
        let edits = self.edits_for_update(&old_text, update);
        let mut new_text = old_text;
        for (range, replacement) in edits.into_iter() {
            new_text.replace_range(range, &replacement);
        }
        new_text
    }

    pub fn get_vscode_edits(&self, old_text: String, vscode: &VsCodeSettings) -> String {
        self.new_text_for_update(old_text, |settings_content| {
            for v in self.setting_values.values() {
                v.import_from_vscode(vscode, settings_content)
            }
        })
    }

    /// Updates the value of a setting in a JSON file, returning a list
    /// of edits to apply to the JSON file.
    pub fn edits_for_update(
        &self,
        text: &str,
        update: impl FnOnce(&mut SettingsContent),
    ) -> Vec<(Range<usize>, String)> {
        let old_content: UserSettingsContent =
            parse_json_with_comments(text).log_err().unwrap_or_default();
        let mut new_content = old_content.clone();
        update(&mut new_content.content);

        let old_value = serde_json::to_value(&old_content).unwrap();
        let new_value = serde_json::to_value(new_content).unwrap();

        let mut key_path = Vec::new();
        let mut edits = Vec::new();
        let tab_size = self.json_tab_size();
        let mut text = text.to_string();
        update_value_in_json_text(
            &mut text,
            &mut key_path,
            tab_size,
            &old_value,
            &new_value,
            &mut edits,
        );
        edits
    }

    pub fn json_tab_size(&self) -> usize {
        2
    }

    /// Sets the default settings via a JSON string.
    ///
    /// The string should contain a JSON object with a default value for every setting.
    pub fn set_default_settings(
        &mut self,
        default_settings_content: &str,
        cx: &mut App,
    ) -> Result<()> {
        self.default_settings = parse_json_with_comments(default_settings_content)?;
        self.recompute_values(None, cx)?;
        Ok(())
    }

    /// Sets the user settings via a JSON string.
    pub fn set_user_settings(&mut self, user_settings_content: &str, cx: &mut App) -> Result<()> {
        let settings: UserSettingsContent = if user_settings_content.is_empty() {
            parse_json_with_comments("{}")?
        } else {
            parse_json_with_comments(user_settings_content)?
        };

        self.user_settings = Some(settings);
        self.recompute_values(None, cx)?;
        Ok(())
    }

    /// Sets the global settings via a JSON string.
    pub fn set_global_settings(
        &mut self,
        global_settings_content: &str,
        cx: &mut App,
    ) -> Result<()> {
        let settings: SettingsContent = if global_settings_content.is_empty() {
            parse_json_with_comments("{}")?
        } else {
            parse_json_with_comments(global_settings_content)?
        };

        self.global_settings = Some(Box::new(settings));
        self.recompute_values(None, cx)?;
        Ok(())
    }

    pub fn set_server_settings(
        &mut self,
        server_settings_content: &str,
        cx: &mut App,
    ) -> Result<()> {
        let settings: Option<SettingsContent> = if server_settings_content.is_empty() {
            None
        } else {
            parse_json_with_comments(server_settings_content)?
        };

        // Rewrite the server settings into a content type
        self.server_settings = settings.map(|settings| Box::new(settings));

        self.recompute_values(None, cx)?;
        Ok(())
    }

    /// Add or remove a set of local settings via a JSON string.
    pub fn set_local_settings(
        &mut self,
        root_id: WorktreeId,
        directory_path: Arc<RelPath>,
        kind: LocalSettingsKind,
        settings_content: Option<&str>,
        cx: &mut App,
    ) -> std::result::Result<(), InvalidSettingsError> {
        let mut zed_settings_changed = false;
        match (
            kind,
            settings_content
                .map(|content| content.trim())
                .filter(|content| !content.is_empty()),
        ) {
            (LocalSettingsKind::Tasks, _) => {
                return Err(InvalidSettingsError::Tasks {
                    message: "Attempted to submit tasks into the settings store".to_string(),
                    path: directory_path
                        .join(RelPath::new(task_file_name()).unwrap())
                        .as_std_path()
                        .to_path_buf(),
                });
            }
            (LocalSettingsKind::Debug, _) => {
                return Err(InvalidSettingsError::Debug {
                    message: "Attempted to submit debugger config into the settings store"
                        .to_string(),
                    path: directory_path
                        .join(RelPath::new(task_file_name()).unwrap())
                        .as_std_path()
                        .to_path_buf(),
                });
            }
            (LocalSettingsKind::Settings, None) => {
                zed_settings_changed = self
                    .local_settings
                    .remove(&(root_id, directory_path.clone()))
                    .is_some()
            }
            (LocalSettingsKind::Editorconfig, None) => {
                self.raw_editorconfig_settings
                    .remove(&(root_id, directory_path.clone()));
            }
            (LocalSettingsKind::Settings, Some(settings_contents)) => {
<<<<<<< HEAD
                let new_settings =
                    parse_json_with_comments::<Value>(settings_contents).map_err(|e| {
                        InvalidSettingsError::LocalSettings {
                            path: directory_path
                                .join(local_settings_file_relative_path().try_into().unwrap()),
                            message: e.to_string(),
                        }
                    })?;
                match self
                    .raw_local_settings
                    .entry((root_id, directory_path.clone()))
                {
=======
                let new_settings = parse_json_with_comments::<ProjectSettingsContent>(
                    settings_contents,
                )
                .map_err(|e| InvalidSettingsError::LocalSettings {
                    path: directory_path.join(local_settings_file_relative_path()),
                    message: e.to_string(),
                })?;
                match self.local_settings.entry((root_id, directory_path.clone())) {
>>>>>>> bc528411
                    btree_map::Entry::Vacant(v) => {
                        v.insert(SettingsContent {
                            project: new_settings,
                            ..Default::default()
                        });
                        zed_settings_changed = true;
                    }
                    btree_map::Entry::Occupied(mut o) => {
                        if &o.get().project != &new_settings {
                            o.insert(SettingsContent {
                                project: new_settings,
                                ..Default::default()
                            });
                            zed_settings_changed = true;
                        }
                    }
                }
            }
            (LocalSettingsKind::Editorconfig, Some(editorconfig_contents)) => {
                match self
                    .raw_editorconfig_settings
                    .entry((root_id, directory_path.clone()))
                {
                    btree_map::Entry::Vacant(v) => match editorconfig_contents.parse() {
                        Ok(new_contents) => {
                            v.insert((editorconfig_contents.to_owned(), Some(new_contents)));
                        }
                        Err(e) => {
                            v.insert((editorconfig_contents.to_owned(), None));
                            return Err(InvalidSettingsError::Editorconfig {
                                message: e.to_string(),
                                path: directory_path.join(RelPath::new(EDITORCONFIG_NAME).unwrap()),
                            });
                        }
                    },
                    btree_map::Entry::Occupied(mut o) => {
                        if o.get().0 != editorconfig_contents {
                            match editorconfig_contents.parse() {
                                Ok(new_contents) => {
                                    o.insert((
                                        editorconfig_contents.to_owned(),
                                        Some(new_contents),
                                    ));
                                }
                                Err(e) => {
                                    o.insert((editorconfig_contents.to_owned(), None));
                                    return Err(InvalidSettingsError::Editorconfig {
                                        message: e.to_string(),
                                        path: directory_path
                                            .join(RelPath::new(EDITORCONFIG_NAME).unwrap()),
                                    });
                                }
                            }
                        }
                    }
                }
            }
        };

        if zed_settings_changed {
            self.recompute_values(Some((root_id, &directory_path)), cx)?;
        }
        Ok(())
    }

    pub fn set_extension_settings(
        &mut self,
        content: ExtensionsSettingsContent,
        cx: &mut App,
    ) -> Result<()> {
        self.extension_settings = Some(Box::new(SettingsContent {
            project: ProjectSettingsContent {
                all_languages: content.all_languages,
                ..Default::default()
            },
            ..Default::default()
        }));
        self.recompute_values(None, cx)?;
        Ok(())
    }

    /// Add or remove a set of local settings via a JSON string.
    pub fn clear_local_settings(&mut self, root_id: WorktreeId, cx: &mut App) -> Result<()> {
        self.local_settings
            .retain(|(worktree_id, _), _| worktree_id != &root_id);
        self.recompute_values(Some((root_id, RelPath::empty())), cx)?;
        Ok(())
    }

    pub fn local_settings(
        &self,
        root_id: WorktreeId,
<<<<<<< HEAD
    ) -> impl '_ + Iterator<Item = (Arc<RelPath>, String)> {
        self.raw_local_settings
=======
    ) -> impl '_ + Iterator<Item = (Arc<Path>, &ProjectSettingsContent)> {
        self.local_settings
>>>>>>> bc528411
            .range(
                (root_id, RelPath::empty().into())
                    ..(
                        WorktreeId::from_usize(root_id.to_usize() + 1),
                        RelPath::empty().into(),
                    ),
            )
            .map(|((_, path), content)| (path.clone(), &content.project))
    }

    pub fn local_editorconfig_settings(
        &self,
        root_id: WorktreeId,
    ) -> impl '_ + Iterator<Item = (Arc<RelPath>, String, Option<Editorconfig>)> {
        self.raw_editorconfig_settings
            .range(
                (root_id, RelPath::empty().into())
                    ..(
                        WorktreeId::from_usize(root_id.to_usize() + 1),
                        RelPath::empty().into(),
                    ),
            )
            .map(|((_, path), (content, parsed_content))| {
                (path.clone(), content.clone(), parsed_content.clone())
            })
    }

    pub fn json_schema(&self, params: &SettingsJsonSchemaParams) -> Value {
        let mut generator = schemars::generate::SchemaSettings::draft2019_09()
            .with_transform(DefaultDenyUnknownFields)
            .into_generator();

        UserSettingsContent::json_schema(&mut generator);

        let language_settings_content_ref = generator
            .subschema_for::<LanguageSettingsContent>()
            .to_value();
        replace_subschema::<LanguageToSettingsMap>(&mut generator, || {
            json_schema!({
                "type": "object",
                "properties": params
                    .language_names
                    .iter()
                    .map(|name| {
                        (
                            name.clone(),
                            language_settings_content_ref.clone(),
                        )
                    })
                    .collect::<serde_json::Map<_, _>>()
            })
        });

        replace_subschema::<FontFamilyName>(&mut generator, || {
            json_schema!({
                "type": "string",
                "enum": params.font_names,
            })
        });

        replace_subschema::<ThemeName>(&mut generator, || {
            json_schema!({
                "type": "string",
                "enum": params.theme_names,
            })
        });

        replace_subschema::<IconThemeName>(&mut generator, || {
            json_schema!({
                "type": "string",
                "enum": params.icon_theme_names,
            })
        });

        generator
            .root_schema_for::<UserSettingsContent>()
            .to_value()
    }

    fn recompute_values(
        &mut self,
        changed_local_path: Option<(WorktreeId, &RelPath)>,
        cx: &mut App,
    ) -> std::result::Result<(), InvalidSettingsError> {
        // Reload the global and local values for every setting.
<<<<<<< HEAD
        let mut project_settings_stack = Vec::<DeserializedSetting>::new();
        let mut paths_stack = Vec::<Option<(WorktreeId, &RelPath)>>::new();
        for setting_value in self.setting_values.values_mut() {
            let default_settings = setting_value
                .deserialize_setting(&self.raw_default_settings)
                .map_err(|e| InvalidSettingsError::DefaultSettings {
                    message: e.to_string(),
                })?;

            let global_settings = self
                .raw_global_settings
                .as_ref()
                .and_then(|setting| setting_value.deserialize_setting(setting).log_err());

            let extension_settings = setting_value
                .deserialize_setting(&self.raw_extension_settings)
                .log_err();

            let user_settings = match setting_value.deserialize_setting(&self.raw_user_settings) {
                Ok(settings) => Some(settings),
                Err(error) => {
                    return Err(InvalidSettingsError::UserSettings {
                        message: error.to_string(),
                    });
                }
            };
=======
        let mut project_settings_stack = Vec::<SettingsContent>::new();
        let mut paths_stack = Vec::<Option<(WorktreeId, &Path)>>::new();
>>>>>>> bc528411

        if changed_local_path.is_none() {
            let mut merged = self.default_settings.as_ref().clone();
            merged.merge_from_option(self.extension_settings.as_deref());
            merged.merge_from_option(self.global_settings.as_deref());
            if let Some(user_settings) = self.user_settings.as_ref() {
                merged.merge_from(&user_settings.content);
                merged.merge_from_option(user_settings.for_release_channel());
                merged.merge_from_option(user_settings.for_os());
                merged.merge_from_option(user_settings.for_profile(cx));
            }
            merged.merge_from_option(self.server_settings.as_deref());
            self.merged_settings = Rc::new(merged);

            for setting_value in self.setting_values.values_mut() {
                let value = setting_value.from_settings(&self.merged_settings, cx);
                setting_value.set_global_value(value);
            }
        }

        for ((root_id, directory_path), local_settings) in &self.local_settings {
            // Build a stack of all of the local values for that setting.
            while let Some(prev_entry) = paths_stack.last() {
                if let Some((prev_root_id, prev_path)) = prev_entry
                    && (root_id != prev_root_id || !directory_path.starts_with(prev_path))
                {
                    paths_stack.pop();
                    project_settings_stack.pop();
                    continue;
                }
                break;
            }

            paths_stack.push(Some((*root_id, directory_path.as_ref())));
            let mut merged_local_settings = if let Some(deepest) = project_settings_stack.last() {
                (*deepest).clone()
            } else {
                self.merged_settings.as_ref().clone()
            };
            merged_local_settings.merge_from(local_settings);

            project_settings_stack.push(merged_local_settings);

            // If a local settings file changed, then avoid recomputing local
            // settings for any path outside of that directory.
            if changed_local_path.is_some_and(|(changed_root_id, changed_local_path)| {
                *root_id != changed_root_id || !directory_path.starts_with(changed_local_path)
            }) {
                continue;
            }

            for setting_value in self.setting_values.values_mut() {
                let value =
                    setting_value.from_settings(&project_settings_stack.last().unwrap(), cx);
                setting_value.set_local_value(*root_id, directory_path.clone(), value);
            }
        }
        Ok(())
    }

    pub fn editorconfig_properties(
        &self,
        for_worktree: WorktreeId,
        for_path: &RelPath,
    ) -> Option<EditorconfigProperties> {
        let mut properties = EditorconfigProperties::new();

        for (directory_with_config, _, parsed_editorconfig) in
            self.local_editorconfig_settings(for_worktree)
        {
            if !for_path.starts_with(&directory_with_config) {
                properties.use_fallbacks();
                return Some(properties);
            }
            let parsed_editorconfig = parsed_editorconfig?;
            if parsed_editorconfig.is_root {
                properties = EditorconfigProperties::new();
            }
            for section in parsed_editorconfig.sections {
                section
                    .apply_to(&mut properties, for_path.as_std_path())
                    .log_err()?;
            }
        }

        properties.use_fallbacks();
        Some(properties)
    }
}

#[derive(Debug, Clone, PartialEq)]
pub enum InvalidSettingsError {
    LocalSettings { path: Arc<RelPath>, message: String },
    UserSettings { message: String },
    ServerSettings { message: String },
    DefaultSettings { message: String },
    Editorconfig { path: Arc<RelPath>, message: String },
    Tasks { path: PathBuf, message: String },
    Debug { path: PathBuf, message: String },
}

impl std::fmt::Display for InvalidSettingsError {
    fn fmt(&self, f: &mut std::fmt::Formatter<'_>) -> std::fmt::Result {
        match self {
            InvalidSettingsError::LocalSettings { message, .. }
            | InvalidSettingsError::UserSettings { message }
            | InvalidSettingsError::ServerSettings { message }
            | InvalidSettingsError::DefaultSettings { message }
            | InvalidSettingsError::Tasks { message, .. }
            | InvalidSettingsError::Editorconfig { message, .. }
            | InvalidSettingsError::Debug { message, .. } => {
                write!(f, "{message}")
            }
        }
    }
}
impl std::error::Error for InvalidSettingsError {}

impl Debug for SettingsStore {
    fn fmt(&self, f: &mut std::fmt::Formatter<'_>) -> std::fmt::Result {
        f.debug_struct("SettingsStore")
            .field(
                "types",
                &self
                    .setting_values
                    .values()
                    .map(|value| value.setting_type_name())
                    .collect::<Vec<_>>(),
            )
            .field("default_settings", &self.default_settings)
            .field("user_settings", &self.user_settings)
            .field("local_settings", &self.local_settings)
            .finish_non_exhaustive()
    }
}

impl<T: Settings> AnySettingValue for SettingValue<T> {
    fn from_settings(&self, s: &SettingsContent, cx: &mut App) -> Box<dyn Any> {
        Box::new(T::from_settings(s, cx)) as _
    }

    fn setting_type_name(&self) -> &'static str {
        type_name::<T>()
    }

<<<<<<< HEAD
    fn load_setting(
        &self,
        values: SettingsSources<DeserializedSetting>,
        cx: &mut App,
    ) -> Result<Box<dyn Any>> {
        Ok(Box::new(T::load(
            SettingsSources {
                default: values.default.0.downcast_ref::<T::FileContent>().unwrap(),
                global: values
                    .global
                    .map(|value| value.0.downcast_ref::<T::FileContent>().unwrap()),
                extensions: values
                    .extensions
                    .map(|value| value.0.downcast_ref::<T::FileContent>().unwrap()),
                user: values
                    .user
                    .map(|value| value.0.downcast_ref::<T::FileContent>().unwrap()),
                release_channel: values
                    .release_channel
                    .map(|value| value.0.downcast_ref::<T::FileContent>().unwrap()),
                operating_system: values
                    .operating_system
                    .map(|value| value.0.downcast_ref::<T::FileContent>().unwrap()),
                profile: values
                    .profile
                    .map(|value| value.0.downcast_ref::<T::FileContent>().unwrap()),
                server: values
                    .server
                    .map(|value| value.0.downcast_ref::<T::FileContent>().unwrap()),
                project: values
                    .project
                    .iter()
                    .map(|value| value.0.downcast_ref().unwrap())
                    .collect::<SmallVec<[_; 3]>>()
                    .as_slice(),
            },
            cx,
        )?))
    }

    fn deserialize_setting_with_key(
        &self,
        mut json: &Value,
    ) -> (Option<&'static str>, Result<DeserializedSetting>) {
        let mut key = None;
        if let Some(k) = T::FileContent::KEY {
            if let Some(value) = json.get(k) {
                json = value;
                key = Some(k);
            } else if let Some((k, value)) =
                T::FileContent::FALLBACK_KEY.and_then(|k| Some((k, json.get(k)?)))
            {
                json = value;
                key = Some(k);
            } else {
                let value = T::FileContent::default();
                return (
                    T::FileContent::KEY,
                    Ok(DeserializedSetting(Box::new(value))),
                );
            }
        }
        let value = serde_path_to_error::deserialize::<_, T::FileContent>(json)
            .map(|value| DeserializedSetting(Box::new(value)))
            .map_err(|err| {
                // construct a path using the key and reported error path if possible.
                // Unfortunately, serde_path_to_error does not expose the necessary
                // methods and data to simply add the key to the path
                let mut path = String::new();
                if let Some(key) = key {
                    path.push_str(key);
                }
                let err_path = err.path().to_string();
                // when the path is empty, serde_path_to_error stringifies the path as ".",
                // when the path is unknown, serde_path_to_error stringifies the path as an empty string
                if !err_path.is_empty() && !err_path.starts_with(".") {
                    path.push('.');
                    path.push_str(&err_path);
                }
                if path.is_empty() {
                    anyhow::Error::from(err.into_inner())
                } else {
                    anyhow::anyhow!("'{}': {}", err.into_inner(), path)
                }
            });
        (key, value)
    }

    fn all_local_values(&self) -> Vec<(WorktreeId, Arc<RelPath>, &dyn Any)> {
=======
    fn all_local_values(&self) -> Vec<(WorktreeId, Arc<Path>, &dyn Any)> {
>>>>>>> bc528411
        self.local_values
            .iter()
            .map(|(id, path, value)| (*id, path.clone(), value as _))
            .collect()
    }

    fn value_for_path(&self, path: Option<SettingsLocation>) -> &dyn Any {
        if let Some(SettingsLocation { worktree_id, path }) = path {
            for (settings_root_id, settings_path, value) in self.local_values.iter().rev() {
                if worktree_id == *settings_root_id && path.starts_with(settings_path) {
                    return value;
                }
            }
        }

        self.global_value
            .as_ref()
            .unwrap_or_else(|| panic!("no default value for setting {}", self.setting_type_name()))
    }

    fn set_global_value(&mut self, value: Box<dyn Any>) {
        self.global_value = Some(*value.downcast().unwrap());
    }

    fn set_local_value(&mut self, root_id: WorktreeId, path: Arc<RelPath>, value: Box<dyn Any>) {
        let value = *value.downcast().unwrap();
        match self
            .local_values
            .binary_search_by_key(&(root_id, &path), |e| (e.0, &e.1))
        {
            Ok(ix) => self.local_values[ix].2 = value,
            Err(ix) => self.local_values.insert(ix, (root_id, path, value)),
        }
    }

    fn import_from_vscode(
        &self,
        vscode_settings: &VsCodeSettings,
        settings_content: &mut SettingsContent,
    ) {
        T::import_from_vscode(vscode_settings, settings_content);
    }
}

#[cfg(test)]
mod tests {
    use std::num::NonZeroU32;

    use crate::{
        TitleBarSettingsContent, TitleBarVisibility, VsCodeSettingsSource, default_settings,
        settings_content::LanguageSettingsContent, test_settings,
    };

    use super::*;
    use unindent::Unindent;

    #[derive(Debug, PartialEq)]
    struct AutoUpdateSetting {
        auto_update: bool,
    }

    impl Settings for AutoUpdateSetting {
        fn from_settings(content: &SettingsContent, _: &mut App) -> Self {
            AutoUpdateSetting {
                auto_update: content.auto_update.unwrap(),
            }
        }
    }

    #[derive(Debug, PartialEq)]
    struct TitleBarSettings {
        show: TitleBarVisibility,
        show_branch_name: bool,
    }

    impl Settings for TitleBarSettings {
        fn from_settings(content: &SettingsContent, _: &mut App) -> Self {
            let content = content.title_bar.clone().unwrap();
            TitleBarSettings {
                show: content.show.unwrap(),
                show_branch_name: content.show_branch_name.unwrap(),
            }
        }

        fn import_from_vscode(vscode: &VsCodeSettings, content: &mut SettingsContent) {
            let mut show = None;

            vscode.enum_setting("window.titleBarStyle", &mut show, |value| match value {
                "never" => Some(TitleBarVisibility::Never),
                "always" => Some(TitleBarVisibility::Always),
                _ => None,
            });
            if let Some(show) = show {
                content.title_bar.get_or_insert_default().show.replace(show);
            }
        }
    }

    #[derive(Debug, PartialEq)]
    struct DefaultLanguageSettings {
        tab_size: NonZeroU32,
        preferred_line_length: u32,
    }

    impl Settings for DefaultLanguageSettings {
        fn from_settings(content: &SettingsContent, _: &mut App) -> Self {
            let content = &content.project.all_languages.defaults;
            DefaultLanguageSettings {
                tab_size: content.tab_size.unwrap(),
                preferred_line_length: content.preferred_line_length.unwrap(),
            }
        }

<<<<<<< HEAD
    use super::*;
    // This is so the SettingsUi macro can still work properly
    use crate as settings;
    use serde::Deserialize;
    use settings_ui_macros::{SettingsKey, SettingsUi};
    use unindent::Unindent;
    use util::rel_path::rel_path;
=======
        fn import_from_vscode(vscode: &VsCodeSettings, content: &mut SettingsContent) {
            let content = &mut content.project.all_languages.defaults;

            if let Some(size) = vscode
                .read_value("editor.tabSize")
                .and_then(|v| v.as_u64())
                .and_then(|n| NonZeroU32::new(n as u32))
            {
                content.tab_size = Some(size);
            }
        }
    }
>>>>>>> bc528411

    #[gpui::test]
    fn test_settings_store_basic(cx: &mut App) {
        let mut store = SettingsStore::new(cx, &default_settings());
        store.register_setting::<AutoUpdateSetting>(cx);
        store.register_setting::<TitleBarSettings>(cx);
        store.register_setting::<DefaultLanguageSettings>(cx);

        assert_eq!(
            store.get::<AutoUpdateSetting>(None),
            &AutoUpdateSetting { auto_update: true }
        );
        assert_eq!(
            store.get::<TitleBarSettings>(None).show,
            TitleBarVisibility::Always
        );

        store
            .set_user_settings(
                r#"{
                    "auto_update": false,
                    "title_bar": {
                      "show": "never"
                    }
                }"#,
                cx,
            )
            .unwrap();

        assert_eq!(
            store.get::<AutoUpdateSetting>(None),
            &AutoUpdateSetting { auto_update: false }
        );
        assert_eq!(
            store.get::<TitleBarSettings>(None).show,
            TitleBarVisibility::Never
        );

        store
            .set_local_settings(
                WorktreeId::from_usize(1),
                rel_path("root1").into(),
                LocalSettingsKind::Settings,
                Some(r#"{ "tab_size": 5 }"#),
                cx,
            )
            .unwrap();
        store
            .set_local_settings(
                WorktreeId::from_usize(1),
                rel_path("root1/subdir").into(),
                LocalSettingsKind::Settings,
                Some(r#"{ "preferred_line_length": 50 }"#),
                cx,
            )
            .unwrap();

        store
            .set_local_settings(
                WorktreeId::from_usize(1),
                rel_path("root2").into(),
                LocalSettingsKind::Settings,
                Some(r#"{ "tab_size": 9, "title_bar": { "show_branch_name": false } }"#),
                cx,
            )
            .unwrap();

        assert_eq!(
            store.get::<DefaultLanguageSettings>(Some(SettingsLocation {
                worktree_id: WorktreeId::from_usize(1),
                path: rel_path("root1/something"),
            })),
            &DefaultLanguageSettings {
                preferred_line_length: 80,
                tab_size: 5.try_into().unwrap(),
            }
        );
        assert_eq!(
            store.get::<DefaultLanguageSettings>(Some(SettingsLocation {
                worktree_id: WorktreeId::from_usize(1),
                path: rel_path("root1/subdir/something"),
            })),
            &DefaultLanguageSettings {
                preferred_line_length: 50,
                tab_size: 5.try_into().unwrap(),
            }
        );
        assert_eq!(
            store.get::<DefaultLanguageSettings>(Some(SettingsLocation {
                worktree_id: WorktreeId::from_usize(1),
                path: rel_path("root2/something"),
            })),
            &DefaultLanguageSettings {
                preferred_line_length: 80,
                tab_size: 9.try_into().unwrap(),
            }
        );
        assert_eq!(
            store.get::<TitleBarSettings>(Some(SettingsLocation {
                worktree_id: WorktreeId::from_usize(1),
                path: rel_path("root2/something")
            })),
            &TitleBarSettings {
                show: TitleBarVisibility::Never,
                show_branch_name: true,
            }
        );
    }

    #[gpui::test]
    fn test_setting_store_assign_json_before_register(cx: &mut App) {
        let mut store = SettingsStore::new(cx, &test_settings());
        store
            .set_user_settings(r#"{ "auto_update": false }"#, cx)
            .unwrap();
        store.register_setting::<AutoUpdateSetting>(cx);
        store.register_setting::<TitleBarSettings>(cx);

        assert_eq!(
            store.get::<AutoUpdateSetting>(None),
            &AutoUpdateSetting { auto_update: false }
        );
        assert_eq!(
            store.get::<TitleBarSettings>(None).show,
            TitleBarVisibility::Always,
        );
    }

    #[track_caller]
    fn check_settings_update(
        store: &mut SettingsStore,
        old_json: String,
        update: fn(&mut SettingsContent),
        expected_new_json: String,
        cx: &mut App,
    ) {
        store.set_user_settings(&old_json, cx).ok();
        let edits = store.edits_for_update(&old_json, update);
        let mut new_json = old_json;
        for (range, replacement) in edits.into_iter() {
            new_json.replace_range(range, &replacement);
        }
        pretty_assertions::assert_eq!(new_json, expected_new_json);
    }

    #[gpui::test]
    fn test_setting_store_update(cx: &mut App) {
        let mut store = SettingsStore::new(cx, &test_settings());

        // entries added and updated
        check_settings_update(
            &mut store,
            r#"{
                "languages": {
                    "JSON": {
                        "auto_indent": true
                    }
                }
            }"#
            .unindent(),
            |settings| {
                settings
                    .languages_mut()
                    .get_mut("JSON")
                    .unwrap()
                    .auto_indent = Some(false);

                settings.languages_mut().insert(
                    "Rust".into(),
                    LanguageSettingsContent {
                        auto_indent: Some(true),
                        ..Default::default()
                    },
                );
            },
            r#"{
                "languages": {
                    "Rust": {
                        "auto_indent": true
                    },
                    "JSON": {
                        "auto_indent": false
                    }
                }
            }"#
            .unindent(),
            cx,
        );

        // entries removed
        check_settings_update(
            &mut store,
            r#"{
                "languages": {
                    "Rust": {
                        "language_setting_2": true
                    },
                    "JSON": {
                        "language_setting_1": false
                    }
                }
            }"#
            .unindent(),
            |settings| {
                settings.languages_mut().remove("JSON").unwrap();
            },
            r#"{
                "languages": {
                    "Rust": {
                        "language_setting_2": true
                    }
                }
            }"#
            .unindent(),
            cx,
        );

        check_settings_update(
            &mut store,
            r#"{
                "languages": {
                    "Rust": {
                        "language_setting_2": true
                    },
                    "JSON": {
                        "language_setting_1": false
                    }
                }
            }"#
            .unindent(),
            |settings| {
                settings.languages_mut().remove("Rust").unwrap();
            },
            r#"{
                "languages": {
                    "JSON": {
                        "language_setting_1": false
                    }
                }
            }"#
            .unindent(),
            cx,
        );

        // weird formatting
        check_settings_update(
            &mut store,
            r#"{
                "title_bar":   { "show": "always", "name": "Max"  }
                }"#
            .unindent(),
            |settings| {
                settings.title_bar.as_mut().unwrap().show = Some(TitleBarVisibility::Never);
            },
            r#"{
                "title_bar":   { "show": "never", "name": "Max"  }
                }"#
            .unindent(),
            cx,
        );

        // single-line formatting, other keys
        check_settings_update(
            &mut store,
            r#"{ "one": 1, "two": 2 }"#.to_owned(),
            |settings| settings.auto_update = Some(true),
            r#"{ "auto_update": true, "one": 1, "two": 2 }"#.to_owned(),
            cx,
        );

        // empty object
        check_settings_update(
            &mut store,
            r#"{
                "title_bar": {}
            }"#
            .unindent(),
            |settings| settings.title_bar.as_mut().unwrap().show_menus = Some(true),
            r#"{
                "title_bar": {
                    "show_menus": true
                }
            }"#
            .unindent(),
            cx,
        );

        // no content
        check_settings_update(
            &mut store,
            r#""#.unindent(),
            |settings| {
                settings.title_bar = Some(TitleBarSettingsContent {
                    show_branch_name: Some(true),
                    ..Default::default()
                })
            },
            r#"{
                "title_bar": {
                    "show_branch_name": true
                }
            }
            "#
            .unindent(),
            cx,
        );

        check_settings_update(
            &mut store,
            r#"{
            }
            "#
            .unindent(),
            |settings| settings.title_bar.get_or_insert_default().show_branch_name = Some(true),
            r#"{
                "title_bar": {
                    "show_branch_name": true
                }
            }
            "#
            .unindent(),
            cx,
        );
    }

    #[gpui::test]
    fn test_vscode_import(cx: &mut App) {
        let mut store = SettingsStore::new(cx, &test_settings());
        store.register_setting::<DefaultLanguageSettings>(cx);
        store.register_setting::<TitleBarSettings>(cx);
        store.register_setting::<AutoUpdateSetting>(cx);

        // create settings that werent present
        check_vscode_import(
            &mut store,
            r#"{
            }
            "#
            .unindent(),
            r#" { "editor.tabSize": 37 } "#.to_owned(),
            r#"{
                "tab_size": 37
            }
            "#
            .unindent(),
            cx,
        );

        // persist settings that were present
        check_vscode_import(
            &mut store,
            r#"{
                "preferred_line_length": 99,
            }
            "#
            .unindent(),
            r#"{ "editor.tabSize": 42 }"#.to_owned(),
            r#"{
                "tab_size": 42,
                "preferred_line_length": 99,
            }
            "#
            .unindent(),
            cx,
        );

        // don't clobber settings that aren't present in vscode
        check_vscode_import(
            &mut store,
            r#"{
                "preferred_line_length": 99,
                "tab_size": 42
            }
            "#
            .unindent(),
            r#"{}"#.to_owned(),
            r#"{
                "preferred_line_length": 99,
                "tab_size": 42
            }
            "#
            .unindent(),
            cx,
        );

        // custom enum
        check_vscode_import(
            &mut store,
            r#"{
                "title_bar": {
                "show": "always"
                }
            }
            "#
            .unindent(),
            r#"{ "window.titleBarStyle": "never" }"#.to_owned(),
            r#"{
                "title_bar": {
                "show": "never"
                }
            }
            "#
            .unindent(),
            cx,
        );
    }

    #[track_caller]
    fn check_vscode_import(
        store: &mut SettingsStore,
        old: String,
        vscode: String,
        expected: String,
        cx: &mut App,
    ) {
        store.set_user_settings(&old, cx).ok();
        let new = store.get_vscode_edits(
            old,
            &VsCodeSettings::from_str(&vscode, VsCodeSettingsSource::VsCode).unwrap(),
        );
        pretty_assertions::assert_eq!(new, expected);
    }

    #[gpui::test]
    fn test_update_git_settings(cx: &mut App) {
        let store = SettingsStore::new(cx, &test_settings());

        let actual = store.new_text_for_update("{}".to_string(), |current| {
            current
                .git
                .get_or_insert_default()
                .inline_blame
                .get_or_insert_default()
                .enabled = Some(true);
        });
        assert_eq!(
            actual,
            r#"{
            "git": {
                "inline_blame": {
                    "enabled": true
                }
            }
        }
        "#
            .unindent()
        );
    }

    #[gpui::test]
    fn test_global_settings(cx: &mut App) {
        let mut store = SettingsStore::new(cx, &test_settings());
        store.register_setting::<TitleBarSettings>(cx);

        // Set global settings - these should override defaults but not user settings
        store
            .set_global_settings(
                r#"{
                    "title_bar": {
                        "show": "never",
                    }
                }"#,
                cx,
            )
            .unwrap();

        // Before user settings, global settings should apply
        assert_eq!(
            store.get::<TitleBarSettings>(None),
            &TitleBarSettings {
                show: TitleBarVisibility::Never,
                show_branch_name: true,
            }
        );

        // Set user settings - these should override both defaults and global
        store
            .set_user_settings(
                r#"{
                    "title_bar": {
                        "show": "always"
                    }
                }"#,
                cx,
            )
            .unwrap();

        // User settings should override global settings
        assert_eq!(
            store.get::<TitleBarSettings>(None),
            &TitleBarSettings {
                show: TitleBarVisibility::Always,
                show_branch_name: true, // Staff from global settings
            }
        );
    }
}<|MERGE_RESOLUTION|>--- conflicted
+++ resolved
@@ -17,24 +17,15 @@
     any::{Any, TypeId, type_name},
     fmt::Debug,
     ops::Range,
-<<<<<<< HEAD
     path::PathBuf,
-=======
-    path::{Path, PathBuf},
     rc::Rc,
->>>>>>> bc528411
     str::{self, FromStr},
     sync::Arc,
 };
 use util::{
-<<<<<<< HEAD
-    ResultExt as _, merge_non_null_json_value_into,
+    ResultExt as _,
     rel_path::RelPath,
-    schemars::{DefaultDenyUnknownFields, add_new_subschema},
-=======
-    ResultExt as _,
     schemars::{DefaultDenyUnknownFields, replace_subschema},
->>>>>>> bc528411
 };
 
 pub type EditorconfigProperties = ec4rs::Properties;
@@ -151,19 +142,6 @@
 /// A set of strongly-typed setting values defined via multiple config files.
 pub struct SettingsStore {
     setting_values: HashMap<TypeId, Box<dyn AnySettingValue>>,
-<<<<<<< HEAD
-    raw_default_settings: Value,
-    raw_global_settings: Option<Value>,
-    raw_user_settings: Value,
-    raw_server_settings: Option<Value>,
-    raw_extension_settings: Value,
-    raw_local_settings: BTreeMap<(WorktreeId, Arc<RelPath>), Value>,
-    raw_editorconfig_settings: BTreeMap<(WorktreeId, Arc<RelPath>), (String, Option<Editorconfig>)>,
-    tab_size_callback: Option<(
-        TypeId,
-        Box<dyn Fn(&dyn Any) -> Option<usize> + Send + Sync + 'static>,
-    )>,
-=======
     default_settings: Rc<SettingsContent>,
     user_settings: Option<UserSettingsContent>,
     global_settings: Option<Box<SettingsContent>>,
@@ -173,10 +151,9 @@
 
     merged_settings: Rc<SettingsContent>,
 
-    local_settings: BTreeMap<(WorktreeId, Arc<Path>), SettingsContent>,
-    raw_editorconfig_settings: BTreeMap<(WorktreeId, Arc<Path>), (String, Option<Editorconfig>)>,
-
->>>>>>> bc528411
+    local_settings: BTreeMap<(WorktreeId, Arc<RelPath>), SettingsContent>,
+    raw_editorconfig_settings: BTreeMap<(WorktreeId, Arc<RelPath>), (String, Option<Editorconfig>)>,
+
     _setting_file_updates: Task<()>,
     setting_file_updates_tx:
         mpsc::UnboundedSender<Box<dyn FnOnce(AsyncApp) -> LocalBoxFuture<'static, Result<()>>>>,
@@ -226,14 +203,8 @@
     fn value_for_path(&self, path: Option<SettingsLocation>) -> &dyn Any;
     fn all_local_values(&self) -> Vec<(WorktreeId, Arc<RelPath>, &dyn Any)>;
     fn set_global_value(&mut self, value: Box<dyn Any>);
-<<<<<<< HEAD
     fn set_local_value(&mut self, root_id: WorktreeId, path: Arc<RelPath>, value: Box<dyn Any>);
-    fn json_schema(&self, generator: &mut schemars::SchemaGenerator) -> schemars::Schema;
-    fn edits_for_update(
-=======
-    fn set_local_value(&mut self, root_id: WorktreeId, path: Arc<Path>, value: Box<dyn Any>);
     fn import_from_vscode(
->>>>>>> bc528411
         &self,
         vscode_settings: &VsCodeSettings,
         settings_content: &mut SettingsContent,
@@ -677,20 +648,6 @@
                     .remove(&(root_id, directory_path.clone()));
             }
             (LocalSettingsKind::Settings, Some(settings_contents)) => {
-<<<<<<< HEAD
-                let new_settings =
-                    parse_json_with_comments::<Value>(settings_contents).map_err(|e| {
-                        InvalidSettingsError::LocalSettings {
-                            path: directory_path
-                                .join(local_settings_file_relative_path().try_into().unwrap()),
-                            message: e.to_string(),
-                        }
-                    })?;
-                match self
-                    .raw_local_settings
-                    .entry((root_id, directory_path.clone()))
-                {
-=======
                 let new_settings = parse_json_with_comments::<ProjectSettingsContent>(
                     settings_contents,
                 )
@@ -699,7 +656,6 @@
                     message: e.to_string(),
                 })?;
                 match self.local_settings.entry((root_id, directory_path.clone())) {
->>>>>>> bc528411
                     btree_map::Entry::Vacant(v) => {
                         v.insert(SettingsContent {
                             project: new_settings,
@@ -792,13 +748,8 @@
     pub fn local_settings(
         &self,
         root_id: WorktreeId,
-<<<<<<< HEAD
-    ) -> impl '_ + Iterator<Item = (Arc<RelPath>, String)> {
-        self.raw_local_settings
-=======
-    ) -> impl '_ + Iterator<Item = (Arc<Path>, &ProjectSettingsContent)> {
+    ) -> impl '_ + Iterator<Item = (Arc<RelPath>, &ProjectSettingsContent)> {
         self.local_settings
->>>>>>> bc528411
             .range(
                 (root_id, RelPath::empty().into())
                     ..(
@@ -884,37 +835,8 @@
         cx: &mut App,
     ) -> std::result::Result<(), InvalidSettingsError> {
         // Reload the global and local values for every setting.
-<<<<<<< HEAD
-        let mut project_settings_stack = Vec::<DeserializedSetting>::new();
+        let mut project_settings_stack = Vec::<SettingsContent>::new();
         let mut paths_stack = Vec::<Option<(WorktreeId, &RelPath)>>::new();
-        for setting_value in self.setting_values.values_mut() {
-            let default_settings = setting_value
-                .deserialize_setting(&self.raw_default_settings)
-                .map_err(|e| InvalidSettingsError::DefaultSettings {
-                    message: e.to_string(),
-                })?;
-
-            let global_settings = self
-                .raw_global_settings
-                .as_ref()
-                .and_then(|setting| setting_value.deserialize_setting(setting).log_err());
-
-            let extension_settings = setting_value
-                .deserialize_setting(&self.raw_extension_settings)
-                .log_err();
-
-            let user_settings = match setting_value.deserialize_setting(&self.raw_user_settings) {
-                Ok(settings) => Some(settings),
-                Err(error) => {
-                    return Err(InvalidSettingsError::UserSettings {
-                        message: error.to_string(),
-                    });
-                }
-            };
-=======
-        let mut project_settings_stack = Vec::<SettingsContent>::new();
-        let mut paths_stack = Vec::<Option<(WorktreeId, &Path)>>::new();
->>>>>>> bc528411
 
         if changed_local_path.is_none() {
             let mut merged = self.default_settings.as_ref().clone();
@@ -1060,99 +982,7 @@
         type_name::<T>()
     }
 
-<<<<<<< HEAD
-    fn load_setting(
-        &self,
-        values: SettingsSources<DeserializedSetting>,
-        cx: &mut App,
-    ) -> Result<Box<dyn Any>> {
-        Ok(Box::new(T::load(
-            SettingsSources {
-                default: values.default.0.downcast_ref::<T::FileContent>().unwrap(),
-                global: values
-                    .global
-                    .map(|value| value.0.downcast_ref::<T::FileContent>().unwrap()),
-                extensions: values
-                    .extensions
-                    .map(|value| value.0.downcast_ref::<T::FileContent>().unwrap()),
-                user: values
-                    .user
-                    .map(|value| value.0.downcast_ref::<T::FileContent>().unwrap()),
-                release_channel: values
-                    .release_channel
-                    .map(|value| value.0.downcast_ref::<T::FileContent>().unwrap()),
-                operating_system: values
-                    .operating_system
-                    .map(|value| value.0.downcast_ref::<T::FileContent>().unwrap()),
-                profile: values
-                    .profile
-                    .map(|value| value.0.downcast_ref::<T::FileContent>().unwrap()),
-                server: values
-                    .server
-                    .map(|value| value.0.downcast_ref::<T::FileContent>().unwrap()),
-                project: values
-                    .project
-                    .iter()
-                    .map(|value| value.0.downcast_ref().unwrap())
-                    .collect::<SmallVec<[_; 3]>>()
-                    .as_slice(),
-            },
-            cx,
-        )?))
-    }
-
-    fn deserialize_setting_with_key(
-        &self,
-        mut json: &Value,
-    ) -> (Option<&'static str>, Result<DeserializedSetting>) {
-        let mut key = None;
-        if let Some(k) = T::FileContent::KEY {
-            if let Some(value) = json.get(k) {
-                json = value;
-                key = Some(k);
-            } else if let Some((k, value)) =
-                T::FileContent::FALLBACK_KEY.and_then(|k| Some((k, json.get(k)?)))
-            {
-                json = value;
-                key = Some(k);
-            } else {
-                let value = T::FileContent::default();
-                return (
-                    T::FileContent::KEY,
-                    Ok(DeserializedSetting(Box::new(value))),
-                );
-            }
-        }
-        let value = serde_path_to_error::deserialize::<_, T::FileContent>(json)
-            .map(|value| DeserializedSetting(Box::new(value)))
-            .map_err(|err| {
-                // construct a path using the key and reported error path if possible.
-                // Unfortunately, serde_path_to_error does not expose the necessary
-                // methods and data to simply add the key to the path
-                let mut path = String::new();
-                if let Some(key) = key {
-                    path.push_str(key);
-                }
-                let err_path = err.path().to_string();
-                // when the path is empty, serde_path_to_error stringifies the path as ".",
-                // when the path is unknown, serde_path_to_error stringifies the path as an empty string
-                if !err_path.is_empty() && !err_path.starts_with(".") {
-                    path.push('.');
-                    path.push_str(&err_path);
-                }
-                if path.is_empty() {
-                    anyhow::Error::from(err.into_inner())
-                } else {
-                    anyhow::anyhow!("'{}': {}", err.into_inner(), path)
-                }
-            });
-        (key, value)
-    }
-
     fn all_local_values(&self) -> Vec<(WorktreeId, Arc<RelPath>, &dyn Any)> {
-=======
-    fn all_local_values(&self) -> Vec<(WorktreeId, Arc<Path>, &dyn Any)> {
->>>>>>> bc528411
         self.local_values
             .iter()
             .map(|(id, path, value)| (*id, path.clone(), value as _))
@@ -1208,6 +1038,7 @@
 
     use super::*;
     use unindent::Unindent;
+    use util::rel_path::rel_path;
 
     #[derive(Debug, PartialEq)]
     struct AutoUpdateSetting {
@@ -1266,15 +1097,6 @@
             }
         }
 
-<<<<<<< HEAD
-    use super::*;
-    // This is so the SettingsUi macro can still work properly
-    use crate as settings;
-    use serde::Deserialize;
-    use settings_ui_macros::{SettingsKey, SettingsUi};
-    use unindent::Unindent;
-    use util::rel_path::rel_path;
-=======
         fn import_from_vscode(vscode: &VsCodeSettings, content: &mut SettingsContent) {
             let content = &mut content.project.all_languages.defaults;
 
@@ -1287,7 +1109,6 @@
             }
         }
     }
->>>>>>> bc528411
 
     #[gpui::test]
     fn test_settings_store_basic(cx: &mut App) {
