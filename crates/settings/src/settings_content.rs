--- conflicted
+++ resolved
@@ -247,21 +247,6 @@
     None,
 }
 
-<<<<<<< HEAD
-/// Position of window control buttons on Linux.
-///
-/// Valid values: "left" or "right"
-/// - "left": Window controls on the left side (macOS style)
-/// - "right": Window controls on the right side (Windows style)
-#[derive(Copy, Clone, Debug, Serialize, Deserialize, JsonSchema, MergeFrom, PartialEq, Eq, Default)]
-#[serde(rename_all = "snake_case")]
-pub enum WindowControlsPosition {
-    /// Window controls on the left side (macOS style)
-    Left,
-    /// Window controls on the right side (Windows style)
-    #[default]
-    Right,
-=======
 impl strum::VariantNames for BaseKeymapContent {
     const VARIANTS: &'static [&'static str] = &[
         "VSCode",
@@ -273,7 +258,6 @@
         "Cursor",
         "None",
     ];
->>>>>>> 684f4dce
 }
 
 #[skip_serializing_none]
@@ -307,10 +291,6 @@
     ///
     /// Default: false
     pub show_menus: Option<bool>,
-    /// Position of window control buttons (minimize, maximize, close) on Linux.
-    ///
-    /// Default: right
-    pub window_controls_position: Option<WindowControlsPosition>,
 }
 
 /// Configuration of audio in Zed.
