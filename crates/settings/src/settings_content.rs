mod agent;
mod editor;
mod extension;
mod language;
mod language_model;
mod project;
mod terminal;
mod theme;
mod workspace;

pub use agent::*;
pub use editor::*;
pub use extension::*;
pub use language::*;
pub use language_model::*;
pub use project::*;
pub use terminal::*;
pub use theme::*;
pub use workspace::*;

use collections::{HashMap, IndexMap};
use gpui::{App, SharedString};
use release_channel::ReleaseChannel;
use schemars::JsonSchema;
use serde::{Deserialize, Serialize};
use settings_macros::{MergeFrom, with_fallible_options};
use std::collections::BTreeSet;
use std::env;
use std::sync::Arc;
pub use util::serde::default_true;

use crate::{ActiveSettingsProfileName, merge_from};

#[with_fallible_options]
#[derive(Debug, PartialEq, Default, Clone, Serialize, Deserialize, JsonSchema, MergeFrom)]
pub struct SettingsContent {
    #[serde(flatten)]
    pub project: ProjectSettingsContent,

    #[serde(flatten)]
    pub theme: Box<ThemeSettingsContent>,

    #[serde(flatten)]
    pub extension: ExtensionSettingsContent,

    #[serde(flatten)]
    pub workspace: WorkspaceSettingsContent,

    #[serde(flatten)]
    pub editor: EditorSettingsContent,

    #[serde(flatten)]
    pub remote: RemoteSettingsContent,

    /// Settings related to the file finder.
    pub file_finder: Option<FileFinderSettingsContent>,

    pub git_panel: Option<GitPanelSettingsContent>,

    pub tabs: Option<ItemSettingsContent>,
    pub tab_bar: Option<TabBarSettingsContent>,
    pub status_bar: Option<StatusBarSettingsContent>,

    pub preview_tabs: Option<PreviewTabsSettingsContent>,

    pub agent: Option<AgentSettingsContent>,
    pub agent_servers: Option<AllAgentServersSettings>,

    /// Configuration of audio in Zed.
    pub audio: Option<AudioSettingsContent>,

    /// Whether or not to automatically check for updates.
    ///
    /// Default: true
    pub auto_update: Option<bool>,

    /// This base keymap settings adjusts the default keybindings in Zed to be similar
    /// to other common code editors. By default, Zed's keymap closely follows VSCode's
    /// keymap, with minor adjustments, this corresponds to the "VSCode" setting.
    ///
    /// Default: VSCode
    pub base_keymap: Option<BaseKeymapContent>,

    /// Configuration for the collab panel visual settings.
    pub collaboration_panel: Option<PanelSettingsContent>,

    pub debugger: Option<DebuggerSettingsContent>,

    /// Configuration for Diagnostics-related features.
    pub diagnostics: Option<DiagnosticsSettingsContent>,

    /// Configuration for Git-related features
    pub git: Option<GitSettings>,

    /// Common language server settings.
    pub global_lsp_settings: Option<GlobalLspSettingsContent>,

    /// The settings for the image viewer.
    pub image_viewer: Option<ImageViewerSettingsContent>,

    pub repl: Option<ReplSettingsContent>,

    /// Whether or not to enable Helix mode.
    ///
    /// Default: false
    pub helix_mode: Option<bool>,

    pub journal: Option<JournalSettingsContent>,

    /// A map of log scopes to the desired log level.
    /// Useful for filtering out noisy logs or enabling more verbose logging.
    ///
    /// Example: {"log": {"client": "warn"}}
    pub log: Option<HashMap<String, String>>,

    pub line_indicator_format: Option<LineIndicatorFormat>,

    pub language_models: Option<AllLanguageModelSettingsContent>,

    pub outline_panel: Option<OutlinePanelSettingsContent>,

    pub project_panel: Option<ProjectPanelSettingsContent>,

    /// Configuration for the Message Editor
    pub message_editor: Option<MessageEditorSettings>,

    /// Configuration for Node-related features
    pub node: Option<NodeBinarySettings>,

    /// Configuration for the Notification Panel
    pub notification_panel: Option<NotificationPanelSettingsContent>,

    pub proxy: Option<String>,

    /// The URL of the Zed server to connect to.
    pub server_url: Option<String>,

    /// Configuration for session-related features
    pub session: Option<SessionSettingsContent>,
    /// Control what info is collected by Zed.
    pub telemetry: Option<TelemetrySettingsContent>,

    /// Configuration of the terminal in Zed.
    pub terminal: Option<TerminalSettingsContent>,

    pub title_bar: Option<TitleBarSettingsContent>,

    /// Whether or not to enable Vim mode.
    ///
    /// Default: false
    pub vim_mode: Option<bool>,

    // Settings related to calls in Zed
    pub calls: Option<CallSettingsContent>,

    /// Whether to disable all AI features in Zed.
    ///
    /// Default: false
    pub disable_ai: Option<SaturatingBool>,

    /// Settings related to Vim mode in Zed.
    pub vim: Option<VimSettingsContent>,
}

impl SettingsContent {
    pub fn languages_mut(&mut self) -> &mut HashMap<SharedString, LanguageSettingsContent> {
        &mut self.project.all_languages.languages.0
    }
}

#[with_fallible_options]
#[derive(Debug, Default, PartialEq, Clone, Serialize, Deserialize, JsonSchema, MergeFrom)]
pub struct UserSettingsContent {
    #[serde(flatten)]
    pub content: Box<SettingsContent>,

    pub dev: Option<Box<SettingsContent>>,
    pub nightly: Option<Box<SettingsContent>>,
    pub preview: Option<Box<SettingsContent>>,
    pub stable: Option<Box<SettingsContent>>,

    pub macos: Option<Box<SettingsContent>>,
    pub windows: Option<Box<SettingsContent>>,
    pub linux: Option<Box<SettingsContent>>,

    #[serde(default)]
    pub profiles: IndexMap<String, SettingsContent>,
}

pub struct ExtensionsSettingsContent {
    pub all_languages: AllLanguageSettingsContent,
}

impl UserSettingsContent {
    pub fn for_release_channel(&self) -> Option<&SettingsContent> {
        match *release_channel::RELEASE_CHANNEL {
            ReleaseChannel::Dev => self.dev.as_deref(),
            ReleaseChannel::Nightly => self.nightly.as_deref(),
            ReleaseChannel::Preview => self.preview.as_deref(),
            ReleaseChannel::Stable => self.stable.as_deref(),
        }
    }

    pub fn for_os(&self) -> Option<&SettingsContent> {
        match env::consts::OS {
            "macos" => self.macos.as_deref(),
            "linux" => self.linux.as_deref(),
            "windows" => self.windows.as_deref(),
            _ => None,
        }
    }

    pub fn for_profile(&self, cx: &App) -> Option<&SettingsContent> {
        let Some(active_profile) = cx.try_global::<ActiveSettingsProfileName>() else {
            return None;
        };
        self.profiles.get(&active_profile.0)
    }
}

/// Base key bindings scheme. Base keymaps can be overridden with user keymaps.
///
/// Default: VSCode
#[derive(
    Copy,
    Clone,
    Debug,
    Serialize,
    Deserialize,
    JsonSchema,
    MergeFrom,
    PartialEq,
    Eq,
    Default,
    strum::VariantArray,
)]
pub enum BaseKeymapContent {
    #[default]
    VSCode,
    JetBrains,
    SublimeText,
    Atom,
    TextMate,
    Emacs,
    Cursor,
    None,
}

impl strum::VariantNames for BaseKeymapContent {
    const VARIANTS: &'static [&'static str] = &[
        "VSCode",
        "JetBrains",
        "Sublime Text",
        "Atom",
        "TextMate",
        "Emacs",
        "Cursor",
        "None",
    ];
}

#[with_fallible_options]
#[derive(Clone, PartialEq, Default, Serialize, Deserialize, JsonSchema, MergeFrom, Debug)]
pub struct TitleBarSettingsContent {
    /// Whether to show the branch icon beside branch switcher in the title bar.
    ///
    /// Default: false
    pub show_branch_icon: Option<bool>,
    /// Whether to show onboarding banners in the title bar.
    ///
    /// Default: true
    pub show_onboarding_banner: Option<bool>,
    /// Whether to show user avatar in the title bar.
    ///
    /// Default: true
    pub show_user_picture: Option<bool>,
    /// Whether to show the branch name button in the titlebar.
    ///
    /// Default: true
    pub show_branch_name: Option<bool>,
    /// Whether to show the project host and name in the titlebar.
    ///
    /// Default: true
    pub show_project_items: Option<bool>,
    /// Whether to show the sign in button in the title bar.
    ///
    /// Default: true
    pub show_sign_in: Option<bool>,
    /// Whether to show the menus in the title bar.
    ///
    /// Default: false
    pub show_menus: Option<bool>,
}

/// Configuration of audio in Zed.
#[with_fallible_options]
#[derive(Clone, PartialEq, Default, Serialize, Deserialize, JsonSchema, MergeFrom, Debug)]
pub struct AudioSettingsContent {
    /// Opt into the new audio system.
    ///
    /// You need to rejoin a call for this setting to apply
    #[serde(rename = "experimental.rodio_audio")]
    pub rodio_audio: Option<bool>, // default is false
    /// Requires 'rodio_audio: true'
    ///
    /// Automatically increase or decrease you microphone's volume. This affects how
    /// loud you sound to others.
    ///
    /// Recommended: off (default)
    /// Microphones are too quite in zed, until everyone is on experimental
    /// audio and has auto speaker volume on this will make you very loud
    /// compared to other speakers.
    #[serde(rename = "experimental.auto_microphone_volume")]
    pub auto_microphone_volume: Option<bool>,
    /// Requires 'rodio_audio: true'
    ///
    /// Automatically increate or decrease the volume of other call members.
    /// This only affects how things sound for you.
    #[serde(rename = "experimental.auto_speaker_volume")]
    pub auto_speaker_volume: Option<bool>,
    /// Requires 'rodio_audio: true'
    ///
    /// Remove background noises. Works great for typing, cars, dogs, AC. Does
    /// not work well on music.
    #[serde(rename = "experimental.denoise")]
    pub denoise: Option<bool>,
    /// Requires 'rodio_audio: true'
    ///
    /// Use audio parameters compatible with the previous versions of
    /// experimental audio and non-experimental audio. When this is false you
    /// will sound strange to anyone not on the latest experimental audio. In
    /// the future we will migrate by setting this to false
    ///
    /// You need to rejoin a call for this setting to apply
    #[serde(rename = "experimental.legacy_audio_compatible")]
    pub legacy_audio_compatible: Option<bool>,
}

/// Control what info is collected by Zed.
#[with_fallible_options]
#[derive(Clone, PartialEq, Eq, Serialize, Deserialize, JsonSchema, Debug, MergeFrom)]
pub struct TelemetrySettingsContent {
    /// Send debug info like crash reports.
    ///
    /// Default: true
    pub diagnostics: Option<bool>,
    /// Send anonymized usage data like what languages you're using Zed with.
    ///
    /// Default: true
    pub metrics: Option<bool>,
}

impl Default for TelemetrySettingsContent {
    fn default() -> Self {
        Self {
            diagnostics: Some(true),
            metrics: Some(true),
        }
    }
}

#[with_fallible_options]
#[derive(Default, Debug, PartialEq, Eq, Serialize, Deserialize, JsonSchema, Clone, MergeFrom)]
pub struct DebuggerSettingsContent {
    /// Determines the stepping granularity.
    ///
    /// Default: line
    pub stepping_granularity: Option<SteppingGranularity>,
    /// Whether the breakpoints should be reused across Zed sessions.
    ///
    /// Default: true
    pub save_breakpoints: Option<bool>,
    /// Whether to show the debug button in the status bar.
    ///
    /// Default: true
    pub button: Option<bool>,
    /// Time in milliseconds until timeout error when connecting to a TCP debug adapter
    ///
    /// Default: 2000ms
    pub timeout: Option<u64>,
    /// Whether to log messages between active debug adapters and Zed
    ///
    /// Default: true
    pub log_dap_communications: Option<bool>,
    /// Whether to format dap messages in when adding them to debug adapter logger
    ///
    /// Default: true
    pub format_dap_log_messages: Option<bool>,
    /// The dock position of the debug panel
    ///
    /// Default: Bottom
    pub dock: Option<DockPosition>,
}

/// The granularity of one 'step' in the stepping requests `next`, `stepIn`, `stepOut`, and `stepBack`.
#[derive(
    PartialEq,
    Eq,
    Debug,
    Hash,
    Clone,
    Copy,
    Deserialize,
    Serialize,
    JsonSchema,
    MergeFrom,
    strum::VariantArray,
    strum::VariantNames,
)]
#[serde(rename_all = "snake_case")]
pub enum SteppingGranularity {
    /// The step should allow the program to run until the current statement has finished executing.
    /// The meaning of a statement is determined by the adapter and it may be considered equivalent to a line.
    /// For example 'for(int i = 0; i < 10; i++)' could be considered to have 3 statements 'int i = 0', 'i < 10', and 'i++'.
    Statement,
    /// The step should allow the program to run until the current source line has executed.
    Line,
    /// The step should allow one instruction to execute (e.g. one x86 instruction).
    Instruction,
}

#[derive(
    Copy,
    Clone,
    Debug,
    Serialize,
    Deserialize,
    JsonSchema,
    MergeFrom,
    PartialEq,
    Eq,
    strum::VariantArray,
    strum::VariantNames,
)]
#[serde(rename_all = "snake_case")]
pub enum DockPosition {
    Left,
    Bottom,
    Right,
}

/// Settings for slash commands.
#[with_fallible_options]
#[derive(Deserialize, Serialize, Debug, Default, Clone, JsonSchema, MergeFrom, PartialEq, Eq)]
pub struct SlashCommandSettings {
    /// Settings for the `/cargo-workspace` slash command.
    pub cargo_workspace: Option<CargoWorkspaceCommandSettings>,
}

/// Settings for the `/cargo-workspace` slash command.
#[with_fallible_options]
#[derive(Deserialize, Serialize, Debug, Default, Clone, JsonSchema, MergeFrom, PartialEq, Eq)]
pub struct CargoWorkspaceCommandSettings {
    /// Whether `/cargo-workspace` is enabled.
    pub enabled: Option<bool>,
}

/// Configuration of voice calls in Zed.
#[with_fallible_options]
#[derive(Clone, PartialEq, Default, Serialize, Deserialize, JsonSchema, MergeFrom, Debug)]
pub struct CallSettingsContent {
    /// Whether the microphone should be muted when joining a channel or a call.
    ///
    /// Default: false
    pub mute_on_join: Option<bool>,

    /// Whether your current project should be shared when joining an empty channel.
    ///
    /// Default: false
    pub share_on_join: Option<bool>,
}

#[with_fallible_options]
#[derive(Clone, PartialEq, Default, Serialize, Deserialize, JsonSchema, MergeFrom, Debug)]
pub struct GitPanelSettingsContent {
    /// Whether to show the panel button in the status bar.
    ///
    /// Default: true
    pub button: Option<bool>,
    /// Where to dock the panel.
    ///
    /// Default: left
    pub dock: Option<DockPosition>,
    /// Default width of the panel in pixels.
    ///
    /// Default: 360
    #[serde(serialize_with = "crate::serialize_optional_f32_with_two_decimal_places")]
    pub default_width: Option<f32>,
    /// How entry statuses are displayed.
    ///
    /// Default: icon
    pub status_style: Option<StatusStyle>,
    /// How and when the scrollbar should be displayed.
    ///
    /// Default: inherits editor scrollbar settings
    pub scrollbar: Option<ScrollbarSettings>,

    /// What the default branch name should be when
    /// `init.defaultBranch` is not set in git
    ///
    /// Default: main
    pub fallback_branch_name: Option<String>,

    /// Whether to sort entries in the panel by path
    /// or by status (the default).
    ///
    /// Default: false
    pub sort_by_path: Option<bool>,

    /// Whether to collapse untracked files in the diff panel.
    ///
    /// Default: false
    pub collapse_untracked_diff: Option<bool>,
}

#[derive(
    Default,
    Copy,
    Clone,
    Debug,
    Serialize,
    Deserialize,
    JsonSchema,
    MergeFrom,
    PartialEq,
    Eq,
    strum::VariantArray,
    strum::VariantNames,
)]
#[serde(rename_all = "snake_case")]
pub enum StatusStyle {
    #[default]
    Icon,
    LabelColor,
}

#[with_fallible_options]
#[derive(
    Copy, Clone, Default, Debug, Serialize, Deserialize, JsonSchema, MergeFrom, PartialEq, Eq,
)]
pub struct ScrollbarSettings {
    pub show: Option<ShowScrollbar>,
}

#[with_fallible_options]
#[derive(Clone, Default, Serialize, Deserialize, JsonSchema, MergeFrom, Debug, PartialEq)]
pub struct NotificationPanelSettingsContent {
    /// Whether to show the panel button in the status bar.
    ///
    /// Default: true
    pub button: Option<bool>,
    /// Where to dock the panel.
    ///
    /// Default: right
    pub dock: Option<DockPosition>,
    /// Default width of the panel in pixels.
    ///
    /// Default: 300
    #[serde(serialize_with = "crate::serialize_optional_f32_with_two_decimal_places")]
    pub default_width: Option<f32>,
}

#[with_fallible_options]
#[derive(Clone, Default, Serialize, Deserialize, JsonSchema, MergeFrom, Debug, PartialEq)]
pub struct PanelSettingsContent {
    /// Whether to show the panel button in the status bar.
    ///
    /// Default: true
    pub button: Option<bool>,
    /// Where to dock the panel.
    ///
    /// Default: left
    pub dock: Option<DockPosition>,
    /// Default width of the panel in pixels.
    ///
    /// Default: 240
    #[serde(serialize_with = "crate::serialize_optional_f32_with_two_decimal_places")]
    pub default_width: Option<f32>,
}

#[with_fallible_options]
#[derive(Clone, Default, Serialize, Deserialize, JsonSchema, MergeFrom, Debug, PartialEq)]
pub struct MessageEditorSettings {
    /// Whether to automatically replace emoji shortcodes with emoji characters.
    /// For example: typing `:wave:` gets replaced with `👋`.
    ///
    /// Default: false
    pub auto_replace_emoji_shortcode: Option<bool>,
}

#[with_fallible_options]
#[derive(Clone, Default, Serialize, Deserialize, JsonSchema, MergeFrom, Debug, PartialEq)]
pub struct FileFinderSettingsContent {
    /// Whether to show file icons in the file finder.
    ///
    /// Default: true
    pub file_icons: Option<bool>,
    /// Determines how much space the file finder can take up in relation to the available window width.
    ///
    /// Default: small
    pub modal_max_width: Option<FileFinderWidthContent>,
    /// Determines whether the file finder should skip focus for the active file in search results.
    ///
    /// Default: true
    pub skip_focus_for_active_in_search: Option<bool>,
    /// Determines whether to show the git status in the file finder
    ///
    /// Default: true
    pub git_status: Option<bool>,
    /// Whether to use gitignored files when searching.
    /// Only the file Zed had indexed will be used, not necessary all the gitignored files.
    ///
    /// Default: Smart
    pub include_ignored: Option<IncludeIgnoredContent>,
}

#[derive(
    Debug,
    PartialEq,
    Eq,
    Clone,
    Copy,
    Default,
    Serialize,
    Deserialize,
    JsonSchema,
    MergeFrom,
    strum::VariantArray,
    strum::VariantNames,
)]
#[serde(rename_all = "snake_case")]
pub enum IncludeIgnoredContent {
    /// Use all gitignored files
    All,
    /// Use only the files Zed had indexed
    Indexed,
    /// Be smart and search for ignored when called from a gitignored worktree
    #[default]
    Smart,
}

#[derive(
    Debug,
    PartialEq,
    Eq,
    Clone,
    Copy,
    Default,
    Serialize,
    Deserialize,
    JsonSchema,
    MergeFrom,
    strum::VariantArray,
    strum::VariantNames,
)]
#[serde(rename_all = "lowercase")]
pub enum FileFinderWidthContent {
    #[default]
    Small,
    Medium,
    Large,
    XLarge,
    Full,
}

#[with_fallible_options]
#[derive(Clone, Default, Serialize, Deserialize, PartialEq, Debug, JsonSchema, MergeFrom)]
pub struct VimSettingsContent {
    pub default_mode: Option<ModeContent>,
    pub toggle_relative_line_numbers: Option<bool>,
    pub use_system_clipboard: Option<UseSystemClipboard>,
    pub use_smartcase_find: Option<bool>,
    pub custom_digraphs: Option<HashMap<String, Arc<str>>>,
    pub highlight_on_yank_duration: Option<u64>,
    pub cursor_shape: Option<CursorShapeSettings>,
}

#[derive(Copy, Clone, Default, Serialize, Deserialize, JsonSchema, MergeFrom, PartialEq, Debug)]
#[serde(rename_all = "snake_case")]
pub enum ModeContent {
    #[default]
    Normal,
    Insert,
}

/// Controls when to use system clipboard.
#[derive(Copy, Clone, Debug, Serialize, Deserialize, PartialEq, Eq, JsonSchema, MergeFrom)]
#[serde(rename_all = "snake_case")]
pub enum UseSystemClipboard {
    /// Don't use system clipboard.
    Never,
    /// Use system clipboard.
    Always,
    /// Use system clipboard for yank operations.
    OnYank,
}

/// The settings for cursor shape.
#[with_fallible_options]
#[derive(Copy, Clone, Debug, Serialize, Deserialize, PartialEq, Eq, JsonSchema, MergeFrom)]
pub struct CursorShapeSettings {
    /// Cursor shape for the normal mode.
    ///
    /// Default: block
    pub normal: Option<CursorShape>,
    /// Cursor shape for the replace mode.
    ///
    /// Default: underline
    pub replace: Option<CursorShape>,
    /// Cursor shape for the visual mode.
    ///
    /// Default: block
    pub visual: Option<CursorShape>,
    /// Cursor shape for the insert mode.
    ///
    /// The default value follows the primary cursor_shape.
    pub insert: Option<CursorShape>,
}

/// Settings specific to journaling
#[with_fallible_options]
#[derive(Clone, Debug, Serialize, Deserialize, JsonSchema, MergeFrom, PartialEq)]
pub struct JournalSettingsContent {
    /// The path of the directory where journal entries are stored.
    ///
    /// Default: `~`
    pub path: Option<String>,
    /// What format to display the hours in.
    ///
    /// Default: hour12
    pub hour_format: Option<HourFormat>,
}

#[derive(Clone, Debug, Default, Serialize, Deserialize, JsonSchema, MergeFrom, PartialEq)]
#[serde(rename_all = "snake_case")]
pub enum HourFormat {
    #[default]
    Hour12,
    Hour24,
}

#[with_fallible_options]
#[derive(Clone, Default, Serialize, Deserialize, JsonSchema, MergeFrom, Debug, PartialEq)]
pub struct OutlinePanelSettingsContent {
    /// Whether to show the outline panel button in the status bar.
    ///
    /// Default: true
    pub button: Option<bool>,
    /// Customize default width (in pixels) taken by outline panel
    ///
    /// Default: 240
    #[serde(serialize_with = "crate::serialize_optional_f32_with_two_decimal_places")]
    pub default_width: Option<f32>,
    /// The position of outline panel
    ///
    /// Default: left
    pub dock: Option<DockSide>,
    /// Whether to show file icons in the outline panel.
    ///
    /// Default: true
    pub file_icons: Option<bool>,
    /// Whether to show folder icons or chevrons for directories in the outline panel.
    ///
    /// Default: true
    pub folder_icons: Option<bool>,
    /// Whether to show the git status in the outline panel.
    ///
    /// Default: true
    pub git_status: Option<bool>,
    /// Amount of indentation (in pixels) for nested items.
    ///
    /// Default: 20
    #[serde(serialize_with = "crate::serialize_optional_f32_with_two_decimal_places")]
    pub indent_size: Option<f32>,
    /// Whether to reveal it in the outline panel automatically,
    /// when a corresponding project entry becomes active.
    /// Gitignored entries are never auto revealed.
    ///
    /// Default: true
    pub auto_reveal_entries: Option<bool>,
    /// Whether to fold directories automatically
    /// when directory has only one directory inside.
    ///
    /// Default: true
    pub auto_fold_dirs: Option<bool>,
    /// Settings related to indent guides in the outline panel.
    pub indent_guides: Option<IndentGuidesSettingsContent>,
    /// Scrollbar-related settings
    pub scrollbar: Option<ScrollbarSettingsContent>,
    /// Default depth to expand outline items in the current file.
    /// The default depth to which outline entries are expanded on reveal.
    /// - Set to 0 to collapse all items that have children
    /// - Set to 1 or higher to collapse items at that depth or deeper
    ///
    /// Default: 100
    pub expand_outlines_with_depth: Option<usize>,
}

#[derive(
    Clone,
    Copy,
    Debug,
    PartialEq,
    Eq,
    Serialize,
    Deserialize,
    JsonSchema,
    MergeFrom,
    strum::VariantArray,
    strum::VariantNames,
)]
#[serde(rename_all = "snake_case")]
pub enum DockSide {
    Left,
    Right,
}

#[derive(
    Copy,
    Clone,
    Debug,
    PartialEq,
    Eq,
    Deserialize,
    Serialize,
    JsonSchema,
    MergeFrom,
    strum::VariantArray,
    strum::VariantNames,
)]
#[serde(rename_all = "snake_case")]
pub enum ShowIndentGuides {
    Always,
    Never,
}

#[with_fallible_options]
#[derive(
    Copy, Clone, Debug, Serialize, Deserialize, JsonSchema, MergeFrom, PartialEq, Eq, Default,
)]
pub struct IndentGuidesSettingsContent {
    /// When to show the scrollbar in the outline panel.
    pub show: Option<ShowIndentGuides>,
}

#[derive(Clone, Copy, Default, PartialEq, Debug, JsonSchema, MergeFrom, Deserialize, Serialize)]
#[serde(rename_all = "snake_case")]
pub enum LineIndicatorFormat {
    Short,
    #[default]
    Long,
}

/// The settings for the image viewer.
#[with_fallible_options]
#[derive(Clone, Debug, Serialize, Deserialize, JsonSchema, MergeFrom, Default, PartialEq)]
pub struct ImageViewerSettingsContent {
    /// The unit to use for displaying image file sizes.
    ///
    /// Default: "binary"
    pub unit: Option<ImageFileSizeUnit>,
}

#[with_fallible_options]
#[derive(
    Clone,
    Copy,
    Debug,
    Serialize,
    Deserialize,
    JsonSchema,
    MergeFrom,
    Default,
    PartialEq,
    strum::VariantArray,
    strum::VariantNames,
)]
#[serde(rename_all = "snake_case")]
pub enum ImageFileSizeUnit {
    /// Displays file size in binary units (e.g., KiB, MiB).
    #[default]
    Binary,
    /// Displays file size in decimal units (e.g., KB, MB).
    Decimal,
}

#[with_fallible_options]
#[derive(Clone, Debug, Default, Serialize, Deserialize, JsonSchema, MergeFrom, PartialEq)]
pub struct RemoteSettingsContent {
    pub ssh_connections: Option<Vec<SshConnection>>,
    pub wsl_connections: Option<Vec<WslConnection>>,
    pub dev_container_connections: Option<Vec<DevContainerConnection>>,
    pub read_ssh_config: Option<bool>,
}

<<<<<<< HEAD
#[skip_serializing_none]
#[derive(
    Clone, Debug, Default, Serialize, Deserialize, PartialEq, Eq, JsonSchema, MergeFrom, Hash,
)]
pub struct DevContainerConnection {
    pub name: SharedString,
    pub image: SharedString,
    pub container_id: SharedString,
    pub working_directory: SharedString,
}

#[skip_serializing_none]
=======
#[with_fallible_options]
>>>>>>> 82b76825
#[derive(Clone, Debug, Default, Serialize, Deserialize, PartialEq, JsonSchema, MergeFrom)]
pub struct SshConnection {
    pub host: SharedString,
    pub username: Option<String>,
    pub port: Option<u16>,
    #[serde(default)]
    pub args: Vec<String>,
    #[serde(default)]
    pub projects: collections::BTreeSet<RemoteProject>,
    /// Name to use for this server in UI.
    pub nickname: Option<String>,
    // By default Zed will download the binary to the host directly.
    // If this is set to true, Zed will download the binary to your local machine,
    // and then upload it over the SSH connection. Useful if your SSH server has
    // limited outbound internet access.
    pub upload_binary_over_ssh: Option<bool>,

    pub port_forwards: Option<Vec<SshPortForwardOption>>,
}

#[derive(Clone, Default, Serialize, Deserialize, PartialEq, JsonSchema, MergeFrom, Debug)]
pub struct WslConnection {
    pub distro_name: SharedString,
    pub user: Option<String>,
    #[serde(default)]
    pub projects: BTreeSet<RemoteProject>,
}

#[with_fallible_options]
#[derive(
    Clone, Debug, Default, Serialize, PartialEq, Eq, PartialOrd, Ord, Deserialize, JsonSchema,
)]
pub struct RemoteProject {
    pub paths: Vec<String>,
}

#[with_fallible_options]
#[derive(Debug, Clone, PartialEq, Eq, Hash, Deserialize, Serialize, JsonSchema, MergeFrom)]
pub struct SshPortForwardOption {
    pub local_host: Option<String>,
    pub local_port: u16,
    pub remote_host: Option<String>,
    pub remote_port: u16,
}

/// Settings for configuring REPL display and behavior.
#[with_fallible_options]
#[derive(Clone, Debug, PartialEq, Serialize, Deserialize, JsonSchema, MergeFrom)]
pub struct ReplSettingsContent {
    /// Maximum number of lines to keep in REPL's scrollback buffer.
    /// Clamped with [4, 256] range.
    ///
    /// Default: 32
    pub max_lines: Option<usize>,
    /// Maximum number of columns to keep in REPL's scrollback buffer.
    /// Clamped with [20, 512] range.
    ///
    /// Default: 128
    pub max_columns: Option<usize>,
}

#[derive(Default, Debug, Clone, PartialEq, Serialize, Deserialize, JsonSchema)]
/// An ExtendingVec in the settings can only accumulate new values.
///
/// This is useful for things like private files where you only want
/// to allow new values to be added.
///
/// Consider using a HashMap<String, bool> instead of this type
/// (like auto_install_extensions) so that user settings files can both add
/// and remove values from the set.
pub struct ExtendingVec<T>(pub Vec<T>);

impl<T> Into<Vec<T>> for ExtendingVec<T> {
    fn into(self) -> Vec<T> {
        self.0
    }
}
impl<T> From<Vec<T>> for ExtendingVec<T> {
    fn from(vec: Vec<T>) -> Self {
        ExtendingVec(vec)
    }
}

impl<T: Clone> merge_from::MergeFrom for ExtendingVec<T> {
    fn merge_from(&mut self, other: &Self) {
        self.0.extend_from_slice(other.0.as_slice());
    }
}

/// A SaturatingBool in the settings can only ever be set to true,
/// later attempts to set it to false will be ignored.
///
/// Used by `disable_ai`.
#[derive(Debug, Default, Copy, Clone, PartialEq, Serialize, Deserialize, JsonSchema)]
pub struct SaturatingBool(pub bool);

impl From<bool> for SaturatingBool {
    fn from(value: bool) -> Self {
        SaturatingBool(value)
    }
}

impl From<SaturatingBool> for bool {
    fn from(value: SaturatingBool) -> bool {
        value.0
    }
}

impl merge_from::MergeFrom for SaturatingBool {
    fn merge_from(&mut self, other: &Self) {
        self.0 |= other.0
    }
}

#[derive(
    Copy,
    Clone,
    Default,
    Debug,
    PartialEq,
    Eq,
    PartialOrd,
    Ord,
    Serialize,
    Deserialize,
    MergeFrom,
    JsonSchema,
    derive_more::FromStr,
)]
#[serde(transparent)]
pub struct DelayMs(pub u64);

impl From<u64> for DelayMs {
    fn from(n: u64) -> Self {
        Self(n)
    }
}

impl std::fmt::Display for DelayMs {
    fn fmt(&self, f: &mut std::fmt::Formatter<'_>) -> std::fmt::Result {
        write!(f, "{}ms", self.0)
    }
}<|MERGE_RESOLUTION|>--- conflicted
+++ resolved
@@ -893,8 +893,7 @@
     pub read_ssh_config: Option<bool>,
 }
 
-<<<<<<< HEAD
-#[skip_serializing_none]
+#[with_fallible_options]
 #[derive(
     Clone, Debug, Default, Serialize, Deserialize, PartialEq, Eq, JsonSchema, MergeFrom, Hash,
 )]
@@ -905,10 +904,7 @@
     pub working_directory: SharedString,
 }
 
-#[skip_serializing_none]
-=======
-#[with_fallible_options]
->>>>>>> 82b76825
+#[with_fallible_options]
 #[derive(Clone, Debug, Default, Serialize, Deserialize, PartialEq, JsonSchema, MergeFrom)]
 pub struct SshConnection {
     pub host: SharedString,
