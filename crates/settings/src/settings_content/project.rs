use std::{path::PathBuf, sync::Arc};

use collections::{BTreeMap, HashMap};
use schemars::JsonSchema;
use serde::{Deserialize, Serialize};
use settings_macros::{MergeFrom, with_fallible_options};
use util::serde::default_true;

use crate::{
    AllLanguageSettingsContent, DelayMs, ExtendingVec, ProjectTerminalSettingsContent,
    SlashCommandSettings,
};

#[with_fallible_options]
#[derive(Debug, PartialEq, Clone, Default, Serialize, Deserialize, JsonSchema, MergeFrom)]
pub struct ProjectSettingsContent {
    #[serde(flatten)]
    pub all_languages: AllLanguageSettingsContent,

    #[serde(flatten)]
    pub worktree: WorktreeSettingsContent,

    /// Configuration for language servers.
    ///
    /// The following settings can be overridden for specific language servers:
    /// - initialization_options
    ///
    /// To override settings for a language, add an entry for that language server's
    /// name to the lsp value.
    /// Default: null
    #[serde(default)]
    pub lsp: HashMap<Arc<str>, LspSettings>,

    pub terminal: Option<ProjectTerminalSettingsContent>,

    /// Configuration for Debugger-related features
    #[serde(default)]
    pub dap: HashMap<Arc<str>, DapSettingsContent>,

    /// Settings for context servers used for AI-related features.
    #[serde(default)]
    pub context_servers: HashMap<Arc<str>, ContextServerSettingsContent>,

    /// Configuration for how direnv configuration should be loaded
    pub load_direnv: Option<DirenvSettings>,

    /// Settings for slash commands.
    pub slash_commands: Option<SlashCommandSettings>,

    /// The list of custom Git hosting providers.
    pub git_hosting_providers: Option<ExtendingVec<GitHostingProviderConfig>>,
}

#[with_fallible_options]
#[derive(Clone, Debug, Default, PartialEq, Serialize, Deserialize, JsonSchema, MergeFrom)]
pub struct WorktreeSettingsContent {
    /// The displayed name of this project. If not set or null, the root directory name
    /// will be displayed.
    ///
    /// Default: null
<<<<<<< HEAD
=======
    #[serde(default)]
    #[serde(skip_serializing_if = "Option::is_none")]
>>>>>>> b3ebcef5
    pub project_name: Option<String>,

    /// Whether to prevent this project from being shared in public channels.
    ///
    /// Default: false
    #[serde(default)]
    pub prevent_sharing_in_public_channels: bool,

    /// Completely ignore files matching globs from `file_scan_exclusions`. Overrides
    /// `file_scan_inclusions`.
    ///
    /// Default: [
    ///   "**/.git",
    ///   "**/.svn",
    ///   "**/.hg",
    ///   "**/.jj",
    ///   "**/CVS",
    ///   "**/.DS_Store",
    ///   "**/Thumbs.db",
    ///   "**/.classpath",
    ///   "**/.settings"
    /// ]
    pub file_scan_exclusions: Option<Vec<String>>,

    /// Always include files that match these globs when scanning for files, even if they're
    /// ignored by git. This setting is overridden by `file_scan_exclusions`.
    /// Default: [
    ///  ".env*",
    ///  "docker-compose.*.yml",
    /// ]
    pub file_scan_inclusions: Option<Vec<String>>,

    /// Treat the files matching these globs as `.env` files.
    /// Default: ["**/.env*", "**/*.pem", "**/*.key", "**/*.cert", "**/*.crt", "**/secrets.yml"]
    pub private_files: Option<ExtendingVec<String>>,

    /// Treat the files matching these globs as hidden files. You can hide hidden files in the project panel.
    /// Default: ["**/.*"]
    pub hidden_files: Option<Vec<String>>,
}

#[with_fallible_options]
#[derive(Clone, Debug, Serialize, Deserialize, PartialEq, Eq, JsonSchema, MergeFrom, Hash)]
#[serde(rename_all = "snake_case")]
pub struct LspSettings {
    pub binary: Option<BinarySettings>,
    /// Options passed to the language server at startup.
    ///
    /// Ref: https://microsoft.github.io/language-server-protocol/specifications/lsp/3.17/specification/#initialize
    ///
    /// Consult the documentation for the specific language server to see which settings are supported.
    pub initialization_options: Option<serde_json::Value>,
    /// Language server settings.
    ///
    /// Ref: https://microsoft.github.io/language-server-protocol/specifications/lsp/3.17/specification/#workspace_configuration
    ///
    /// Consult the documentation for the specific language server to see which settings are supported.
    pub settings: Option<serde_json::Value>,
    /// If the server supports sending tasks over LSP extensions,
    /// this setting can be used to enable or disable them in Zed.
    /// Default: true
    #[serde(default = "default_true")]
    pub enable_lsp_tasks: bool,
    pub fetch: Option<FetchSettings>,
}

impl Default for LspSettings {
    fn default() -> Self {
        Self {
            binary: None,
            initialization_options: None,
            settings: None,
            enable_lsp_tasks: true,
            fetch: None,
        }
    }
}

#[with_fallible_options]
#[derive(
    Clone, Debug, Default, Serialize, Deserialize, PartialEq, Eq, JsonSchema, MergeFrom, Hash,
)]
pub struct BinarySettings {
    pub path: Option<String>,
    pub arguments: Option<Vec<String>>,
    pub env: Option<BTreeMap<String, String>>,
    pub ignore_system_version: Option<bool>,
}

#[with_fallible_options]
#[derive(
    Clone, Debug, Default, Serialize, Deserialize, PartialEq, Eq, JsonSchema, MergeFrom, Hash,
)]
pub struct FetchSettings {
    // Whether to consider pre-releases for fetching
    pub pre_release: Option<bool>,
}

/// Common language server settings.
#[with_fallible_options]
#[derive(Debug, Clone, PartialEq, Eq, Serialize, Deserialize, JsonSchema, MergeFrom)]
pub struct GlobalLspSettingsContent {
    /// Whether to show the LSP servers button in the status bar.
    ///
    /// Default: `true`
    pub button: Option<bool>,
}

#[with_fallible_options]
#[derive(Debug, Clone, Default, PartialEq, Eq, Serialize, Deserialize, JsonSchema, MergeFrom)]
#[serde(rename_all = "snake_case")]
pub struct DapSettingsContent {
    pub binary: Option<String>,
    pub args: Option<Vec<String>>,
    pub env: Option<HashMap<String, String>>,
}

#[with_fallible_options]
#[derive(
    Default, Copy, Clone, PartialEq, Eq, Debug, Serialize, Deserialize, JsonSchema, MergeFrom,
)]
pub struct SessionSettingsContent {
    /// Whether or not to restore unsaved buffers on restart.
    ///
    /// If this is true, user won't be prompted whether to save/discard
    /// dirty files when closing the application.
    ///
    /// Default: true
    pub restore_unsaved_buffers: Option<bool>,
}

#[derive(Deserialize, Serialize, Clone, PartialEq, Eq, JsonSchema, MergeFrom, Debug)]
#[serde(untagged, rename_all = "snake_case")]
pub enum ContextServerSettingsContent {
    Custom {
        /// Whether the context server is enabled.
        #[serde(default = "default_true")]
        enabled: bool,

        #[serde(flatten)]
        command: ContextServerCommand,
    },
    Http {
        /// Whether the context server is enabled.
        #[serde(default = "default_true")]
        enabled: bool,
        /// The URL of the remote context server.
        url: String,
        /// Optional headers to send.
        #[serde(skip_serializing_if = "HashMap::is_empty", default)]
        headers: HashMap<String, String>,
    },
    Extension {
        /// Whether the context server is enabled.
        #[serde(default = "default_true")]
        enabled: bool,
        /// The settings for this context server specified by the extension.
        ///
        /// Consult the documentation for the context server to see what settings
        /// are supported.
        settings: serde_json::Value,
    },
}

impl ContextServerSettingsContent {
    pub fn set_enabled(&mut self, enabled: bool) {
        match self {
            ContextServerSettingsContent::Custom {
                enabled: custom_enabled,
                ..
            } => {
                *custom_enabled = enabled;
            }
            ContextServerSettingsContent::Extension {
                enabled: ext_enabled,
                ..
            } => *ext_enabled = enabled,
            ContextServerSettingsContent::Http {
                enabled: remote_enabled,
                ..
            } => *remote_enabled = enabled,
        }
    }
}

#[with_fallible_options]
#[derive(Deserialize, Serialize, Clone, PartialEq, Eq, JsonSchema, MergeFrom)]
pub struct ContextServerCommand {
    #[serde(rename = "command")]
    pub path: PathBuf,
    pub args: Vec<String>,
    pub env: Option<HashMap<String, String>>,
    /// Timeout for tool calls in milliseconds. Defaults to 60000 (60 seconds) if not specified.
    pub timeout: Option<u64>,
}

impl std::fmt::Debug for ContextServerCommand {
    fn fmt(&self, f: &mut std::fmt::Formatter<'_>) -> std::fmt::Result {
        let filtered_env = self.env.as_ref().map(|env| {
            env.iter()
                .map(|(k, v)| {
                    (
                        k,
                        if util::redact::should_redact(k) {
                            "[REDACTED]"
                        } else {
                            v
                        },
                    )
                })
                .collect::<Vec<_>>()
        });

        f.debug_struct("ContextServerCommand")
            .field("path", &self.path)
            .field("args", &self.args)
            .field("env", &filtered_env)
            .finish()
    }
}

#[with_fallible_options]
#[derive(Copy, Clone, Debug, PartialEq, Default, Serialize, Deserialize, JsonSchema, MergeFrom)]
pub struct GitSettings {
    /// Whether or not to show the git gutter.
    ///
    /// Default: tracked_files
    pub git_gutter: Option<GitGutterSetting>,
    /// Sets the debounce threshold (in milliseconds) after which changes are reflected in the git gutter.
    ///
    /// Default: 0
    pub gutter_debounce: Option<u64>,
    /// Whether or not to show git blame data inline in
    /// the currently focused line.
    ///
    /// Default: on
    pub inline_blame: Option<InlineBlameSettings>,
    /// Git blame settings.
    pub blame: Option<BlameSettings>,
    /// Which information to show in the branch picker.
    ///
    /// Default: on
    pub branch_picker: Option<BranchPickerSettingsContent>,
    /// How hunks are displayed visually in the editor.
    ///
    /// Default: staged_hollow
    pub hunk_style: Option<GitHunkStyleSetting>,
    /// How file paths are displayed in the git gutter.
    ///
    /// Default: file_name_first
    pub path_style: Option<GitPathStyle>,
}

#[derive(
    Clone,
    Copy,
    Debug,
    PartialEq,
    Default,
    Serialize,
    Deserialize,
    JsonSchema,
    MergeFrom,
    strum::VariantArray,
    strum::VariantNames,
)]
#[serde(rename_all = "snake_case")]
pub enum GitGutterSetting {
    /// Show git gutter in tracked files.
    #[default]
    TrackedFiles,
    /// Hide git gutter
    Hide,
}

#[with_fallible_options]
#[derive(Clone, Copy, Debug, PartialEq, Default, Serialize, Deserialize, JsonSchema, MergeFrom)]
#[serde(rename_all = "snake_case")]
pub struct InlineBlameSettings {
    /// Whether or not to show git blame data inline in
    /// the currently focused line.
    ///
    /// Default: true
    pub enabled: Option<bool>,
    /// Whether to only show the inline blame information
    /// after a delay once the cursor stops moving.
    ///
    /// Default: 0
    pub delay_ms: Option<DelayMs>,
    /// The amount of padding between the end of the source line and the start
    /// of the inline blame in units of columns.
    ///
    /// Default: 7
    pub padding: Option<u32>,
    /// The minimum column number to show the inline blame information at
    ///
    /// Default: 0
    pub min_column: Option<u32>,
    /// Whether to show commit summary as part of the inline blame.
    ///
    /// Default: false
    pub show_commit_summary: Option<bool>,
}

#[with_fallible_options]
#[derive(Clone, Copy, Debug, PartialEq, Default, Serialize, Deserialize, JsonSchema, MergeFrom)]
#[serde(rename_all = "snake_case")]
pub struct BlameSettings {
    /// Whether to show the avatar of the author of the commit.
    ///
    /// Default: true
    pub show_avatar: Option<bool>,
}

#[with_fallible_options]
#[derive(Clone, Copy, PartialEq, Debug, Default, Serialize, Deserialize, JsonSchema, MergeFrom)]
#[serde(rename_all = "snake_case")]
pub struct BranchPickerSettingsContent {
    /// Whether to show author name as part of the commit information.
    ///
    /// Default: false
    pub show_author_name: Option<bool>,
}

#[derive(
    Clone,
    Copy,
    PartialEq,
    Debug,
    Default,
    Serialize,
    Deserialize,
    JsonSchema,
    MergeFrom,
    strum::VariantArray,
    strum::VariantNames,
)]
#[serde(rename_all = "snake_case")]
pub enum GitHunkStyleSetting {
    /// Show unstaged hunks with a filled background and staged hunks hollow.
    #[default]
    StagedHollow,
    /// Show unstaged hunks hollow and staged hunks with a filled background.
    UnstagedHollow,
}

<<<<<<< HEAD
#[with_fallible_options]
=======
#[derive(
    Copy,
    Clone,
    Debug,
    PartialEq,
    Default,
    Serialize,
    Deserialize,
    JsonSchema,
    MergeFrom,
    strum::VariantArray,
    strum::VariantNames,
)]
#[serde(rename_all = "snake_case")]
pub enum GitPathStyle {
    /// Show file name first, then path
    #[default]
    FileNameFirst,
    /// Show full path first
    FilePathFirst,
}

#[skip_serializing_none]
>>>>>>> b3ebcef5
#[derive(Clone, Debug, PartialEq, Eq, Default, Serialize, Deserialize, JsonSchema, MergeFrom)]
pub struct DiagnosticsSettingsContent {
    /// Whether to show the project diagnostics button in the status bar.
    pub button: Option<bool>,

    /// Whether or not to include warning diagnostics.
    pub include_warnings: Option<bool>,

    /// Settings for using LSP pull diagnostics mechanism in Zed.
    pub lsp_pull_diagnostics: Option<LspPullDiagnosticsSettingsContent>,

    /// Settings for showing inline diagnostics.
    pub inline: Option<InlineDiagnosticsSettingsContent>,
}

#[with_fallible_options]
#[derive(
    Clone, Copy, Debug, Default, Serialize, Deserialize, JsonSchema, MergeFrom, PartialEq, Eq,
)]
pub struct LspPullDiagnosticsSettingsContent {
    /// Whether to pull for diagnostics or not.
    ///
    /// Default: true
    pub enabled: Option<bool>,
    /// Minimum time to wait before pulling diagnostics from the language server(s).
    /// 0 turns the debounce off.
    ///
    /// Default: 50
    pub debounce_ms: Option<DelayMs>,
}

#[with_fallible_options]
#[derive(
    Clone, Copy, Debug, PartialEq, Default, Serialize, Deserialize, JsonSchema, MergeFrom, Eq,
)]
pub struct InlineDiagnosticsSettingsContent {
    /// Whether or not to show inline diagnostics
    ///
    /// Default: false
    pub enabled: Option<bool>,
    /// Whether to only show the inline diagnostics after a delay after the
    /// last editor event.
    ///
    /// Default: 150
    pub update_debounce_ms: Option<DelayMs>,
    /// The amount of padding between the end of the source line and the start
    /// of the inline diagnostic in units of columns.
    ///
    /// Default: 4
    pub padding: Option<u32>,
    /// The minimum column to display inline diagnostics. This setting can be
    /// used to horizontally align inline diagnostics at some position. Lines
    /// longer than this value will still push diagnostics further to the right.
    ///
    /// Default: 0
    pub min_column: Option<u32>,

    pub max_severity: Option<DiagnosticSeverityContent>,
}

#[with_fallible_options]
#[derive(Debug, Clone, Default, PartialEq, Eq, Serialize, Deserialize, JsonSchema, MergeFrom)]
pub struct NodeBinarySettings {
    /// The path to the Node binary.
    pub path: Option<String>,
    /// The path to the npm binary Zed should use (defaults to `.path/../npm`).
    pub npm_path: Option<String>,
    /// If enabled, Zed will download its own copy of Node.
    pub ignore_system_version: Option<bool>,
}

#[derive(Clone, PartialEq, Debug, Default, Serialize, Deserialize, JsonSchema, MergeFrom)]
#[serde(rename_all = "snake_case")]
pub enum DirenvSettings {
    /// Load direnv configuration through a shell hook
    ShellHook,
    /// Load direnv configuration directly using `direnv export json`
    #[default]
    Direct,
}

#[derive(
    Clone,
    Copy,
    Debug,
    Eq,
    PartialEq,
    Ord,
    PartialOrd,
    Serialize,
    Deserialize,
    JsonSchema,
    MergeFrom,
    strum::VariantArray,
    strum::VariantNames,
)]
#[serde(rename_all = "snake_case")]
pub enum DiagnosticSeverityContent {
    // No diagnostics are shown.
    Off,
    Error,
    Warning,
    Info,
    Hint,
    All,
}

/// A custom Git hosting provider.
#[with_fallible_options]
#[derive(Debug, PartialEq, Clone, Serialize, Deserialize, JsonSchema, MergeFrom)]
pub struct GitHostingProviderConfig {
    /// The type of the provider.
    ///
    /// Must be one of `github`, `gitlab`, or `bitbucket`.
    pub provider: GitHostingProviderKind,

    /// The base URL for the provider (e.g., "https://code.corp.big.com").
    pub base_url: String,

    /// The display name for the provider (e.g., "BigCorp GitHub").
    pub name: String,
}

#[derive(Debug, Clone, PartialEq, Serialize, Deserialize, JsonSchema, MergeFrom)]
#[serde(rename_all = "snake_case")]
pub enum GitHostingProviderKind {
    Github,
    Gitlab,
    Bitbucket,
}<|MERGE_RESOLUTION|>--- conflicted
+++ resolved
@@ -58,11 +58,6 @@
     /// will be displayed.
     ///
     /// Default: null
-<<<<<<< HEAD
-=======
-    #[serde(default)]
-    #[serde(skip_serializing_if = "Option::is_none")]
->>>>>>> b3ebcef5
     pub project_name: Option<String>,
 
     /// Whether to prevent this project from being shared in public channels.
@@ -409,9 +404,7 @@
     UnstagedHollow,
 }
 
-<<<<<<< HEAD
-#[with_fallible_options]
-=======
+#[with_fallible_options]
 #[derive(
     Copy,
     Clone,
@@ -434,8 +427,7 @@
     FilePathFirst,
 }
 
-#[skip_serializing_none]
->>>>>>> b3ebcef5
+#[with_fallible_options]
 #[derive(Clone, Debug, PartialEq, Eq, Default, Serialize, Deserialize, JsonSchema, MergeFrom)]
 pub struct DiagnosticsSettingsContent {
     /// Whether to show the project diagnostics button in the status bar.
