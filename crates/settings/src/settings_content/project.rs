use std::{path::PathBuf, sync::Arc};

use collections::{BTreeMap, HashMap};
use gpui::Rgba;
use schemars::JsonSchema;
use serde::{Deserialize, Serialize};
use settings_macros::{MergeFrom, with_fallible_options};
use util::serde::default_true;

use crate::{
    AllLanguageSettingsContent, DelayMs, ExtendingVec, ProjectTerminalSettingsContent,
    SlashCommandSettings,
};

#[with_fallible_options]
#[derive(Debug, PartialEq, Clone, Default, Serialize, Deserialize, JsonSchema, MergeFrom)]
pub struct ProjectSettingsContent {
    #[serde(flatten)]
    pub all_languages: AllLanguageSettingsContent,

    #[serde(flatten)]
    pub worktree: WorktreeSettingsContent,

    /// Configuration for language servers.
    ///
    /// The following settings can be overridden for specific language servers:
    /// - initialization_options
    ///
    /// To override settings for a language, add an entry for that language server's
    /// name to the lsp value.
    /// Default: null
    #[serde(default)]
    pub lsp: HashMap<Arc<str>, LspSettings>,

    pub terminal: Option<ProjectTerminalSettingsContent>,

    /// Configuration for Debugger-related features
    #[serde(default)]
    pub dap: HashMap<Arc<str>, DapSettingsContent>,

    /// Settings for context servers used for AI-related features.
    #[serde(default)]
    pub context_servers: HashMap<Arc<str>, ContextServerSettingsContent>,

    /// Configuration for how direnv configuration should be loaded
    pub load_direnv: Option<DirenvSettings>,

    /// Settings for slash commands.
    pub slash_commands: Option<SlashCommandSettings>,

    /// The list of custom Git hosting providers.
    pub git_hosting_providers: Option<ExtendingVec<GitHostingProviderConfig>>,
}

#[with_fallible_options]
#[derive(Clone, Debug, Default, PartialEq, Serialize, Deserialize, JsonSchema, MergeFrom)]
pub struct WorktreeSettingsContent {
    /// The displayed name of this project. If not set or null, the root directory name
    /// will be displayed.
    ///
    /// Default: null
    pub project_name: Option<String>,

    /// Whether to prevent this project from being shared in public channels.
    ///
    /// Default: false
    #[serde(default)]
    pub prevent_sharing_in_public_channels: bool,

    /// Completely ignore files matching globs from `file_scan_exclusions`. Overrides
    /// `file_scan_inclusions`.
    ///
    /// Default: [
    ///   "**/.git",
    ///   "**/.svn",
    ///   "**/.hg",
    ///   "**/.jj",
    ///   "**/CVS",
    ///   "**/.DS_Store",
    ///   "**/Thumbs.db",
    ///   "**/.classpath",
    ///   "**/.settings"
    /// ]
    pub file_scan_exclusions: Option<Vec<String>>,

    /// Always include files that match these globs when scanning for files, even if they're
    /// ignored by git. This setting is overridden by `file_scan_exclusions`.
    /// Default: [
    ///  ".env*",
    ///  "docker-compose.*.yml",
    /// ]
    pub file_scan_inclusions: Option<Vec<String>>,

    /// Treat the files matching these globs as `.env` files.
    /// Default: ["**/.env*", "**/*.pem", "**/*.key", "**/*.cert", "**/*.crt", "**/secrets.yml"]
    pub private_files: Option<ExtendingVec<String>>,

    /// Treat the files matching these globs as hidden files. You can hide hidden files in the project panel.
    /// Default: ["**/.*"]
    pub hidden_files: Option<Vec<String>>,
}

#[with_fallible_options]
#[derive(Clone, Debug, Serialize, Deserialize, PartialEq, Eq, JsonSchema, MergeFrom, Hash)]
#[serde(rename_all = "snake_case")]
pub struct LspSettings {
    pub binary: Option<BinarySettings>,
    /// Options passed to the language server at startup.
    ///
    /// Ref: https://microsoft.github.io/language-server-protocol/specifications/lsp/3.17/specification/#initialize
    ///
    /// Consult the documentation for the specific language server to see which settings are supported.
    pub initialization_options: Option<serde_json::Value>,
    /// Language server settings.
    ///
    /// Ref: https://microsoft.github.io/language-server-protocol/specifications/lsp/3.17/specification/#workspace_configuration
    ///
    /// Consult the documentation for the specific language server to see which settings are supported.
    pub settings: Option<serde_json::Value>,
    /// If the server supports sending tasks over LSP extensions,
    /// this setting can be used to enable or disable them in Zed.
    /// Default: true
    #[serde(default = "default_true")]
    pub enable_lsp_tasks: bool,
    pub fetch: Option<FetchSettings>,
}

impl Default for LspSettings {
    fn default() -> Self {
        Self {
            binary: None,
            initialization_options: None,
            settings: None,
            enable_lsp_tasks: true,
            fetch: None,
        }
    }
}

#[with_fallible_options]
#[derive(
    Clone, Debug, Default, Serialize, Deserialize, PartialEq, Eq, JsonSchema, MergeFrom, Hash,
)]
pub struct BinarySettings {
    pub path: Option<String>,
    pub arguments: Option<Vec<String>>,
    pub env: Option<BTreeMap<String, String>>,
    pub ignore_system_version: Option<bool>,
}

#[with_fallible_options]
#[derive(
    Clone, Debug, Default, Serialize, Deserialize, PartialEq, Eq, JsonSchema, MergeFrom, Hash,
)]
pub struct FetchSettings {
    // Whether to consider pre-releases for fetching
    pub pre_release: Option<bool>,
}

/// Common language server settings.
<<<<<<< HEAD
#[skip_serializing_none]
#[derive(Default, Debug, Clone, PartialEq, Serialize, Deserialize, JsonSchema, MergeFrom)]
=======
#[with_fallible_options]
#[derive(Debug, Clone, PartialEq, Eq, Serialize, Deserialize, JsonSchema, MergeFrom)]
>>>>>>> 6b9c2b03
pub struct GlobalLspSettingsContent {
    /// Whether to show the LSP servers button in the status bar.
    ///
    /// Default: `true`
    pub button: Option<bool>,
    /// Rules for rendering LSP semantic tokens.
    pub semantic_token_rules: Option<SemanticTokenRules>,
}

/// Custom rules for rendering LSP semantic tokens.
#[derive(Clone, Debug, Default, Serialize, Deserialize, PartialEq, JsonSchema)]
#[serde(transparent)]
pub struct SemanticTokenRules {
    pub rules: Vec<SemanticTokenRule>,
}

impl crate::merge_from::MergeFrom for SemanticTokenRules {
    fn merge_from(&mut self, other: &Self) {
        self.rules.splice(0..0, other.rules.iter().cloned());
    }
}

#[derive(Clone, Debug, Default, Serialize, Deserialize, PartialEq, JsonSchema)]
#[serde(rename_all = "snake_case")]
pub struct SemanticTokenRule {
    pub token_type: Option<String>,
    #[serde(default)]
    pub token_modifiers: Vec<String>,
    #[serde(default)]
    pub style: Vec<String>,
    pub foreground_color: Option<Rgba>,
    pub background_color: Option<Rgba>,
    pub underline: Option<SemanticTokenColorOverride>,
    pub strikethrough: Option<SemanticTokenColorOverride>,
    pub font_weight: Option<SemanticTokenFontWeight>,
    pub font_style: Option<SemanticTokenFontStyle>,
}

#[derive(Copy, Clone, Debug, Serialize, Deserialize, PartialEq, JsonSchema, MergeFrom)]
#[serde(untagged)]
pub enum SemanticTokenColorOverride {
    InheritForeground(bool),
    Replace(Rgba),
}

#[derive(
    Copy,
    Clone,
    Debug,
    Default,
    Serialize,
    Deserialize,
    PartialEq,
    Eq,
    JsonSchema,
    MergeFrom,
    strum::VariantArray,
    strum::VariantNames,
)]
#[serde(rename_all = "snake_case")]
pub enum SemanticTokenFontWeight {
    #[default]
    Normal,
    Bold,
}

#[derive(
    Copy,
    Clone,
    Debug,
    Default,
    Serialize,
    Deserialize,
    PartialEq,
    Eq,
    JsonSchema,
    MergeFrom,
    strum::VariantArray,
    strum::VariantNames,
)]
#[serde(rename_all = "snake_case")]
pub enum SemanticTokenFontStyle {
    #[default]
    Normal,
    Italic,
}

#[with_fallible_options]
#[derive(Debug, Clone, Default, PartialEq, Eq, Serialize, Deserialize, JsonSchema, MergeFrom)]
#[serde(rename_all = "snake_case")]
pub struct DapSettingsContent {
    pub binary: Option<String>,
    pub args: Option<Vec<String>>,
    pub env: Option<HashMap<String, String>>,
}

#[with_fallible_options]
#[derive(
    Default, Copy, Clone, PartialEq, Eq, Debug, Serialize, Deserialize, JsonSchema, MergeFrom,
)]
pub struct SessionSettingsContent {
    /// Whether or not to restore unsaved buffers on restart.
    ///
    /// If this is true, user won't be prompted whether to save/discard
    /// dirty files when closing the application.
    ///
    /// Default: true
    pub restore_unsaved_buffers: Option<bool>,
}

#[derive(Deserialize, Serialize, Clone, PartialEq, Eq, JsonSchema, MergeFrom, Debug)]
#[serde(untagged, rename_all = "snake_case")]
pub enum ContextServerSettingsContent {
    Custom {
        /// Whether the context server is enabled.
        #[serde(default = "default_true")]
        enabled: bool,

        #[serde(flatten)]
        command: ContextServerCommand,
    },
    Http {
        /// Whether the context server is enabled.
        #[serde(default = "default_true")]
        enabled: bool,
        /// The URL of the remote context server.
        url: String,
        /// Optional headers to send.
        #[serde(skip_serializing_if = "HashMap::is_empty", default)]
        headers: HashMap<String, String>,
    },
    Extension {
        /// Whether the context server is enabled.
        #[serde(default = "default_true")]
        enabled: bool,
        /// The settings for this context server specified by the extension.
        ///
        /// Consult the documentation for the context server to see what settings
        /// are supported.
        settings: serde_json::Value,
    },
}

impl ContextServerSettingsContent {
    pub fn set_enabled(&mut self, enabled: bool) {
        match self {
            ContextServerSettingsContent::Custom {
                enabled: custom_enabled,
                ..
            } => {
                *custom_enabled = enabled;
            }
            ContextServerSettingsContent::Extension {
                enabled: ext_enabled,
                ..
            } => *ext_enabled = enabled,
            ContextServerSettingsContent::Http {
                enabled: remote_enabled,
                ..
            } => *remote_enabled = enabled,
        }
    }
}

#[with_fallible_options]
#[derive(Deserialize, Serialize, Clone, PartialEq, Eq, JsonSchema, MergeFrom)]
pub struct ContextServerCommand {
    #[serde(rename = "command")]
    pub path: PathBuf,
    pub args: Vec<String>,
    pub env: Option<HashMap<String, String>>,
    /// Timeout for tool calls in milliseconds. Defaults to 60000 (60 seconds) if not specified.
    pub timeout: Option<u64>,
}

impl std::fmt::Debug for ContextServerCommand {
    fn fmt(&self, f: &mut std::fmt::Formatter<'_>) -> std::fmt::Result {
        let filtered_env = self.env.as_ref().map(|env| {
            env.iter()
                .map(|(k, v)| {
                    (
                        k,
                        if util::redact::should_redact(k) {
                            "[REDACTED]"
                        } else {
                            v
                        },
                    )
                })
                .collect::<Vec<_>>()
        });

        f.debug_struct("ContextServerCommand")
            .field("path", &self.path)
            .field("args", &self.args)
            .field("env", &filtered_env)
            .finish()
    }
}

#[with_fallible_options]
#[derive(Copy, Clone, Debug, PartialEq, Default, Serialize, Deserialize, JsonSchema, MergeFrom)]
pub struct GitSettings {
    /// Whether or not to show the git gutter.
    ///
    /// Default: tracked_files
    pub git_gutter: Option<GitGutterSetting>,
    /// Sets the debounce threshold (in milliseconds) after which changes are reflected in the git gutter.
    ///
    /// Default: 0
    pub gutter_debounce: Option<u64>,
    /// Whether or not to show git blame data inline in
    /// the currently focused line.
    ///
    /// Default: on
    pub inline_blame: Option<InlineBlameSettings>,
    /// Git blame settings.
    pub blame: Option<BlameSettings>,
    /// Which information to show in the branch picker.
    ///
    /// Default: on
    pub branch_picker: Option<BranchPickerSettingsContent>,
    /// How hunks are displayed visually in the editor.
    ///
    /// Default: staged_hollow
    pub hunk_style: Option<GitHunkStyleSetting>,
    /// How file paths are displayed in the git gutter.
    ///
    /// Default: file_name_first
    pub path_style: Option<GitPathStyle>,
}

#[derive(
    Clone,
    Copy,
    Debug,
    PartialEq,
    Default,
    Serialize,
    Deserialize,
    JsonSchema,
    MergeFrom,
    strum::VariantArray,
    strum::VariantNames,
)]
#[serde(rename_all = "snake_case")]
pub enum GitGutterSetting {
    /// Show git gutter in tracked files.
    #[default]
    TrackedFiles,
    /// Hide git gutter
    Hide,
}

#[with_fallible_options]
#[derive(Clone, Copy, Debug, PartialEq, Default, Serialize, Deserialize, JsonSchema, MergeFrom)]
#[serde(rename_all = "snake_case")]
pub struct InlineBlameSettings {
    /// Whether or not to show git blame data inline in
    /// the currently focused line.
    ///
    /// Default: true
    pub enabled: Option<bool>,
    /// Whether to only show the inline blame information
    /// after a delay once the cursor stops moving.
    ///
    /// Default: 0
    pub delay_ms: Option<DelayMs>,
    /// The amount of padding between the end of the source line and the start
    /// of the inline blame in units of columns.
    ///
    /// Default: 7
    pub padding: Option<u32>,
    /// The minimum column number to show the inline blame information at
    ///
    /// Default: 0
    pub min_column: Option<u32>,
    /// Whether to show commit summary as part of the inline blame.
    ///
    /// Default: false
    pub show_commit_summary: Option<bool>,
}

#[with_fallible_options]
#[derive(Clone, Copy, Debug, PartialEq, Default, Serialize, Deserialize, JsonSchema, MergeFrom)]
#[serde(rename_all = "snake_case")]
pub struct BlameSettings {
    /// Whether to show the avatar of the author of the commit.
    ///
    /// Default: true
    pub show_avatar: Option<bool>,
}

#[with_fallible_options]
#[derive(Clone, Copy, PartialEq, Debug, Default, Serialize, Deserialize, JsonSchema, MergeFrom)]
#[serde(rename_all = "snake_case")]
pub struct BranchPickerSettingsContent {
    /// Whether to show author name as part of the commit information.
    ///
    /// Default: false
    pub show_author_name: Option<bool>,
}

#[derive(
    Clone,
    Copy,
    PartialEq,
    Debug,
    Default,
    Serialize,
    Deserialize,
    JsonSchema,
    MergeFrom,
    strum::VariantArray,
    strum::VariantNames,
)]
#[serde(rename_all = "snake_case")]
pub enum GitHunkStyleSetting {
    /// Show unstaged hunks with a filled background and staged hunks hollow.
    #[default]
    StagedHollow,
    /// Show unstaged hunks hollow and staged hunks with a filled background.
    UnstagedHollow,
}

#[with_fallible_options]
#[derive(
    Copy,
    Clone,
    Debug,
    PartialEq,
    Default,
    Serialize,
    Deserialize,
    JsonSchema,
    MergeFrom,
    strum::VariantArray,
    strum::VariantNames,
)]
#[serde(rename_all = "snake_case")]
pub enum GitPathStyle {
    /// Show file name first, then path
    #[default]
    FileNameFirst,
    /// Show full path first
    FilePathFirst,
}

#[with_fallible_options]
#[derive(Clone, Debug, PartialEq, Eq, Default, Serialize, Deserialize, JsonSchema, MergeFrom)]
pub struct DiagnosticsSettingsContent {
    /// Whether to show the project diagnostics button in the status bar.
    pub button: Option<bool>,

    /// Whether or not to include warning diagnostics.
    pub include_warnings: Option<bool>,

    /// Settings for using LSP pull diagnostics mechanism in Zed.
    pub lsp_pull_diagnostics: Option<LspPullDiagnosticsSettingsContent>,

    /// Settings for showing inline diagnostics.
    pub inline: Option<InlineDiagnosticsSettingsContent>,
}

#[with_fallible_options]
#[derive(
    Clone, Copy, Debug, Default, Serialize, Deserialize, JsonSchema, MergeFrom, PartialEq, Eq,
)]
pub struct LspPullDiagnosticsSettingsContent {
    /// Whether to pull for diagnostics or not.
    ///
    /// Default: true
    pub enabled: Option<bool>,
    /// Minimum time to wait before pulling diagnostics from the language server(s).
    /// 0 turns the debounce off.
    ///
    /// Default: 50
    pub debounce_ms: Option<DelayMs>,
}

#[with_fallible_options]
#[derive(
    Clone, Copy, Debug, PartialEq, Default, Serialize, Deserialize, JsonSchema, MergeFrom, Eq,
)]
pub struct InlineDiagnosticsSettingsContent {
    /// Whether or not to show inline diagnostics
    ///
    /// Default: false
    pub enabled: Option<bool>,
    /// Whether to only show the inline diagnostics after a delay after the
    /// last editor event.
    ///
    /// Default: 150
    pub update_debounce_ms: Option<DelayMs>,
    /// The amount of padding between the end of the source line and the start
    /// of the inline diagnostic in units of columns.
    ///
    /// Default: 4
    pub padding: Option<u32>,
    /// The minimum column to display inline diagnostics. This setting can be
    /// used to horizontally align inline diagnostics at some position. Lines
    /// longer than this value will still push diagnostics further to the right.
    ///
    /// Default: 0
    pub min_column: Option<u32>,

    pub max_severity: Option<DiagnosticSeverityContent>,
}

#[with_fallible_options]
#[derive(Debug, Clone, Default, PartialEq, Eq, Serialize, Deserialize, JsonSchema, MergeFrom)]
pub struct NodeBinarySettings {
    /// The path to the Node binary.
    pub path: Option<String>,
    /// The path to the npm binary Zed should use (defaults to `.path/../npm`).
    pub npm_path: Option<String>,
    /// If enabled, Zed will download its own copy of Node.
    pub ignore_system_version: Option<bool>,
}

#[derive(Clone, PartialEq, Debug, Default, Serialize, Deserialize, JsonSchema, MergeFrom)]
#[serde(rename_all = "snake_case")]
pub enum DirenvSettings {
    /// Load direnv configuration through a shell hook
    ShellHook,
    /// Load direnv configuration directly using `direnv export json`
    #[default]
    Direct,
}

#[derive(
    Clone,
    Copy,
    Debug,
    Eq,
    PartialEq,
    Ord,
    PartialOrd,
    Serialize,
    Deserialize,
    JsonSchema,
    MergeFrom,
    strum::VariantArray,
    strum::VariantNames,
)]
#[serde(rename_all = "snake_case")]
pub enum DiagnosticSeverityContent {
    // No diagnostics are shown.
    Off,
    Error,
    Warning,
    Info,
    Hint,
    All,
}

/// A custom Git hosting provider.
#[with_fallible_options]
#[derive(Debug, PartialEq, Clone, Serialize, Deserialize, JsonSchema, MergeFrom)]
pub struct GitHostingProviderConfig {
    /// The type of the provider.
    ///
    /// Must be one of `github`, `gitlab`, or `bitbucket`.
    pub provider: GitHostingProviderKind,

    /// The base URL for the provider (e.g., "https://code.corp.big.com").
    pub base_url: String,

    /// The display name for the provider (e.g., "BigCorp GitHub").
    pub name: String,
}

#[derive(Debug, Clone, PartialEq, Serialize, Deserialize, JsonSchema, MergeFrom)]
#[serde(rename_all = "snake_case")]
pub enum GitHostingProviderKind {
    Github,
    Gitlab,
    Bitbucket,
}<|MERGE_RESOLUTION|>--- conflicted
+++ resolved
@@ -158,13 +158,8 @@
 }
 
 /// Common language server settings.
-<<<<<<< HEAD
-#[skip_serializing_none]
+#[with_fallible_options]
 #[derive(Default, Debug, Clone, PartialEq, Serialize, Deserialize, JsonSchema, MergeFrom)]
-=======
-#[with_fallible_options]
-#[derive(Debug, Clone, PartialEq, Eq, Serialize, Deserialize, JsonSchema, MergeFrom)]
->>>>>>> 6b9c2b03
 pub struct GlobalLspSettingsContent {
     /// Whether to show the LSP servers button in the status bar.
     ///
