use std::fmt::Display;
use std::num;

use collections::HashMap;
use schemars::JsonSchema;
use serde::{Deserialize, Serialize};
use serde_with::skip_serializing_none;
use settings_macros::MergeFrom;

use crate::{DelayMs, DiagnosticSeverityContent, ShowScrollbar};

#[skip_serializing_none]
#[derive(Debug, Clone, Default, PartialEq, Serialize, Deserialize, JsonSchema, MergeFrom)]
pub struct EditorSettingsContent {
    /// Whether the cursor blinks in the editor.
    ///
    /// Default: true
    pub cursor_blink: Option<bool>,
    /// Cursor shape for the default editor.
    /// Can be "bar", "block", "underline", or "hollow".
    ///
    /// Default: bar
    pub cursor_shape: Option<CursorShape>,
    /// Determines when the mouse cursor should be hidden in an editor or input box.
    ///
    /// Default: on_typing_and_movement
    pub hide_mouse: Option<HideMouseMode>,
    /// Determines how snippets are sorted relative to other completion items.
    ///
    /// Default: inline
    pub snippet_sort_order: Option<SnippetSortOrder>,
    /// How to highlight the current line in the editor.
    ///
    /// Default: all
    pub current_line_highlight: Option<CurrentLineHighlight>,
    /// Whether to highlight all occurrences of the selected text in an editor.
    ///
    /// Default: true
    pub selection_highlight: Option<bool>,
    /// Whether the text selection should have rounded corners.
    ///
    /// Default: true
    pub rounded_selection: Option<bool>,
    /// The debounce delay before querying highlights from the language
    /// server based on the current cursor location.
    ///
    /// Default: 75
    pub lsp_highlight_debounce: Option<DelayMs>,
    /// Whether to show the informational hover box when moving the mouse
    /// over symbols in the editor.
    ///
    /// Default: true
    pub hover_popover_enabled: Option<bool>,
    /// Time to wait in milliseconds before showing the informational hover box.
    ///
    /// Default: 300
    pub hover_popover_delay: Option<DelayMs>,
    /// Toolbar related settings
    pub toolbar: Option<ToolbarContent>,
    /// Scrollbar related settings
    pub scrollbar: Option<ScrollbarContent>,
    /// Minimap related settings
    pub minimap: Option<MinimapContent>,
    /// Gutter related settings
    pub gutter: Option<GutterContent>,
    /// Whether the editor will scroll beyond the last line.
    ///
    /// Default: one_page
    pub scroll_beyond_last_line: Option<ScrollBeyondLastLine>,
    /// The number of lines to keep above/below the cursor when auto-scrolling.
    ///
    /// Default: 3.
    pub vertical_scroll_margin: Option<f32>,
    /// Whether to scroll when clicking near the edge of the visible text area.
    ///
    /// Default: false
    pub autoscroll_on_clicks: Option<bool>,
    /// The number of characters to keep on either side when scrolling with the mouse.
    ///
    /// Default: 5.
    pub horizontal_scroll_margin: Option<f32>,
    /// Scroll sensitivity multiplier. This multiplier is applied
    /// to both the horizontal and vertical delta values while scrolling.
    ///
    /// Default: 1.0
    pub scroll_sensitivity: Option<f32>,
    /// Scroll sensitivity multiplier for fast scrolling. This multiplier is applied
    /// to both the horizontal and vertical delta values while scrolling. Fast scrolling
    /// happens when a user holds the alt or option key while scrolling.
    ///
    /// Default: 4.0
    pub fast_scroll_sensitivity: Option<f32>,
    /// Whether the line numbers on editors gutter are relative or not.
    ///
    /// Default: false
    pub relative_line_numbers: Option<bool>,
    /// When to populate a new search's query based on the text under the cursor.
    ///
    /// Default: always
    pub seed_search_query_from_cursor: Option<SeedQuerySetting>,
    pub use_smartcase_search: Option<bool>,
    /// Determines the modifier to be used to add multiple cursors with the mouse. The open hover link mouse gestures will adapt such that it do not conflict with the multicursor modifier.
    ///
    /// Default: alt
    pub multi_cursor_modifier: Option<MultiCursorModifier>,
    /// Hide the values of variables in `private` files, as defined by the
    /// private_files setting. This only changes the visual representation,
    /// the values are still present in the file and can be selected / copied / pasted
    ///
    /// Default: false
    pub redact_private_values: Option<bool>,

    /// How many lines to expand the multibuffer excerpts by default
    ///
    /// Default: 3
    pub expand_excerpt_lines: Option<u32>,

    /// How many lines of context to provide in multibuffer excerpts by default
    ///
    /// Default: 2
    pub excerpt_context_lines: Option<u32>,

    /// Whether to enable middle-click paste on Linux
    ///
    /// Default: true
    pub middle_click_paste: Option<bool>,

    /// What to do when multibuffer is double clicked in some of its excerpts
    /// (parts of singleton buffers).
    ///
    /// Default: select
    pub double_click_in_multibuffer: Option<DoubleClickInMultibuffer>,
    /// Whether the editor search results will loop
    ///
    /// Default: true
    pub search_wrap: Option<bool>,

    /// Defaults to use when opening a new buffer and project search items.
    ///
    /// Default: nothing is enabled
    pub search: Option<SearchSettingsContent>,

    /// Whether to automatically show a signature help pop-up or not.
    ///
    /// Default: false
    pub auto_signature_help: Option<bool>,

    /// Whether to show the signature help pop-up after completions or bracket pairs inserted.
    ///
    /// Default: false
    pub show_signature_help_after_edits: Option<bool>,
    /// The minimum APCA perceptual contrast to maintain when
    /// rendering text over highlight backgrounds in the editor.
    ///
    /// Values range from 0 to 106. Set to 0 to disable adjustments.
    /// Default: 45
    #[schemars(range(min = 0, max = 106))]
    pub minimum_contrast_for_highlights: Option<MinimumContrast>,

    /// Whether to follow-up empty go to definition responses from the language server or not.
    /// `FindAllReferences` allows to look up references of the same symbol instead.
    /// `None` disables the fallback.
    ///
    /// Default: FindAllReferences
    pub go_to_definition_fallback: Option<GoToDefinitionFallback>,

    /// Jupyter REPL settings.
    pub jupyter: Option<JupyterContent>,

    /// Which level to use to filter out diagnostics displayed in the editor.
    ///
    /// Affects the editor rendering only, and does not interrupt
    /// the functionality of diagnostics fetching and project diagnostics editor.
    /// Which files containing diagnostic errors/warnings to mark in the tabs.
    /// Diagnostics are only shown when file icons are also active.
    ///
    /// Shows all diagnostics if not specified.
    ///
    /// Default: warning
    pub diagnostics_max_severity: Option<DiagnosticSeverityContent>,

    /// Whether to show code action button at start of buffer line.
    ///
    /// Default: true
    pub inline_code_actions: Option<bool>,

    /// Drag and drop related settings
    pub drag_and_drop_selection: Option<DragAndDropSelectionContent>,

    /// How to render LSP `textDocument/documentColor` colors in the editor.
    ///
    /// Default: [`DocumentColorsRenderMode::Inlay`]
    pub lsp_document_colors: Option<DocumentColorsRenderMode>,
}

// Toolbar related settings
#[skip_serializing_none]
#[derive(Debug, Clone, Default, Serialize, Deserialize, JsonSchema, MergeFrom, PartialEq, Eq)]
pub struct ToolbarContent {
    /// Whether to display breadcrumbs in the editor toolbar.
    ///
    /// Default: true
    pub breadcrumbs: Option<bool>,
    /// Whether to display quick action buttons in the editor toolbar.
    ///
    /// Default: true
    pub quick_actions: Option<bool>,
    /// Whether to show the selections menu in the editor toolbar.
    ///
    /// Default: true
    pub selections_menu: Option<bool>,
    /// Whether to display Agent review buttons in the editor toolbar.
    /// Only applicable while reviewing a file edited by the Agent.
    ///
    /// Default: true
    pub agent_review: Option<bool>,
    /// Whether to display code action buttons in the editor toolbar.
    ///
    /// Default: false
    pub code_actions: Option<bool>,
}

/// Scrollbar related settings
#[skip_serializing_none]
#[derive(Clone, Debug, Serialize, Deserialize, JsonSchema, MergeFrom, PartialEq, Default)]
pub struct ScrollbarContent {
    /// When to show the scrollbar in the editor.
    ///
    /// Default: auto
    pub show: Option<ShowScrollbar>,
    /// Whether to show git diff indicators in the scrollbar.
    ///
    /// Default: true
    pub git_diff: Option<bool>,
    /// Whether to show buffer search result indicators in the scrollbar.
    ///
    /// Default: true
    pub search_results: Option<bool>,
    /// Whether to show selected text occurrences in the scrollbar.
    ///
    /// Default: true
    pub selected_text: Option<bool>,
    /// Whether to show selected symbol occurrences in the scrollbar.
    ///
    /// Default: true
    pub selected_symbol: Option<bool>,
    /// Which diagnostic indicators to show in the scrollbar:
    ///
    /// Default: all
    pub diagnostics: Option<ScrollbarDiagnostics>,
    /// Whether to show cursor positions in the scrollbar.
    ///
    /// Default: true
    pub cursors: Option<bool>,
    /// Forcefully enable or disable the scrollbar for each axis
    pub axes: Option<ScrollbarAxesContent>,
}

/// Minimap related settings
#[skip_serializing_none]
#[derive(Clone, Default, Debug, Serialize, Deserialize, JsonSchema, MergeFrom, PartialEq)]
pub struct MinimapContent {
    /// When to show the minimap in the editor.
    ///
    /// Default: never
    pub show: Option<ShowMinimap>,

    /// Where to show the minimap in the editor.
    ///
    /// Default: [`DisplayIn::ActiveEditor`]
    pub display_in: Option<DisplayIn>,

    /// When to show the minimap thumb.
    ///
    /// Default: always
    pub thumb: Option<MinimapThumb>,

    /// Defines the border style for the minimap's scrollbar thumb.
    ///
    /// Default: left_open
    pub thumb_border: Option<MinimapThumbBorder>,

    /// How to highlight the current line in the minimap.
    ///
    /// Default: inherits editor line highlights setting
    pub current_line_highlight: Option<CurrentLineHighlight>,

    /// Maximum number of columns to display in the minimap.
    ///
    /// Default: 80
    pub max_width_columns: Option<num::NonZeroU32>,
}

/// Forcefully enable or disable the scrollbar for each axis
#[skip_serializing_none]
#[derive(Clone, Debug, Serialize, Deserialize, JsonSchema, MergeFrom, PartialEq, Default)]
pub struct ScrollbarAxesContent {
    /// When false, forcefully disables the horizontal scrollbar. Otherwise, obey other settings.
    ///
    /// Default: true
    pub horizontal: Option<bool>,

    /// When false, forcefully disables the vertical scrollbar. Otherwise, obey other settings.
    ///
    /// Default: true
    pub vertical: Option<bool>,
}

/// Gutter related settings
#[skip_serializing_none]
#[derive(Clone, Debug, Default, Serialize, Deserialize, JsonSchema, MergeFrom, PartialEq, Eq)]
pub struct GutterContent {
    /// Whether to show line numbers in the gutter.
    ///
    /// Default: true
    pub line_numbers: Option<bool>,
    /// Minimum number of characters to reserve space for in the gutter.
    ///
    /// Default: 4
    pub min_line_number_digits: Option<usize>,
    /// Whether to show runnable buttons in the gutter.
    ///
    /// Default: true
    pub runnables: Option<bool>,
    /// Whether to show breakpoints in the gutter.
    ///
    /// Default: true
    pub breakpoints: Option<bool>,
    /// Whether to show fold buttons in the gutter.
    ///
    /// Default: true
    pub folds: Option<bool>,
}

/// How to render LSP `textDocument/documentColor` colors in the editor.
#[derive(
    Copy,
    Clone,
    Debug,
    Default,
    Serialize,
    Deserialize,
    PartialEq,
    Eq,
    JsonSchema,
    MergeFrom,
    strum::VariantArray,
    strum::VariantNames,
)]
#[serde(rename_all = "snake_case")]
pub enum DocumentColorsRenderMode {
    /// Do not query and render document colors.
    None,
    /// Render document colors as inlay hints near the color text.
    #[default]
    Inlay,
    /// Draw a border around the color text.
    Border,
    /// Draw a background behind the color text.
    Background,
}

#[derive(
    Copy,
    Clone,
    Debug,
    Serialize,
    Deserialize,
    PartialEq,
    Eq,
    JsonSchema,
    MergeFrom,
    strum::VariantArray,
    strum::VariantNames,
)]
#[serde(rename_all = "snake_case")]
pub enum CurrentLineHighlight {
    // Don't highlight the current line.
    None,
    // Highlight the gutter area.
    Gutter,
    // Highlight the editor area.
    Line,
    // Highlight the full line.
    All,
}

/// When to populate a new search's query based on the text under the cursor.
#[derive(
    Copy,
    Clone,
    Debug,
    Serialize,
    Deserialize,
    PartialEq,
    Eq,
    JsonSchema,
    MergeFrom,
    strum::VariantArray,
    strum::VariantNames,
)]
#[serde(rename_all = "snake_case")]
pub enum SeedQuerySetting {
    /// Always populate the search query with the word under the cursor.
    Always,
    /// Only populate the search query when there is text selected.
    Selection,
    /// Never populate the search query
    Never,
}

/// What to do when multibuffer is double clicked in some of its excerpts (parts of singleton buffers).
#[derive(
    Default,
    Copy,
    Clone,
    Debug,
    Serialize,
    Deserialize,
    PartialEq,
    Eq,
    JsonSchema,
    MergeFrom,
    strum::VariantArray,
    strum::VariantNames,
)]
#[serde(rename_all = "snake_case")]
pub enum DoubleClickInMultibuffer {
    /// Behave as a regular buffer and select the whole word.
    #[default]
    Select,
    /// Open the excerpt clicked as a new buffer in the new tab, if no `alt` modifier was pressed during double click.
    /// Otherwise, behave as a regular buffer and select the whole word.
    Open,
}

/// When to show the minimap thumb.
///
/// Default: always
#[derive(
    Copy,
    Clone,
    Debug,
    Default,
    Serialize,
    Deserialize,
    JsonSchema,
    MergeFrom,
    PartialEq,
    Eq,
    strum::VariantArray,
    strum::VariantNames,
)]
#[serde(rename_all = "snake_case")]
pub enum MinimapThumb {
    /// Show the minimap thumb only when the mouse is hovering over the minimap.
    Hover,
    /// Always show the minimap thumb.
    #[default]
    Always,
}

/// Defines the border style for the minimap's scrollbar thumb.
///
/// Default: left_open
#[derive(
    Copy,
    Clone,
    Debug,
    Default,
    Serialize,
    Deserialize,
    JsonSchema,
    MergeFrom,
    PartialEq,
    Eq,
    strum::VariantArray,
    strum::VariantNames,
)]
#[serde(rename_all = "snake_case")]
pub enum MinimapThumbBorder {
    /// Displays a border on all sides of the thumb.
    Full,
    /// Displays a border on all sides except the left side of the thumb.
    #[default]
    LeftOpen,
    /// Displays a border on all sides except the right side of the thumb.
    RightOpen,
    /// Displays a border only on the left side of the thumb.
    LeftOnly,
    /// Displays the thumb without any border.
    None,
}

/// Which diagnostic indicators to show in the scrollbar.
///
/// Default: all
#[derive(
    Copy,
    Clone,
    Debug,
    Serialize,
    Deserialize,
    JsonSchema,
    MergeFrom,
    PartialEq,
    Eq,
    strum::VariantArray,
    strum::VariantNames,
)]
#[serde(rename_all = "lowercase")]
pub enum ScrollbarDiagnostics {
    /// Show all diagnostic levels: hint, information, warnings, error.
    All,
    /// Show only the following diagnostic levels: information, warning, error.
    Information,
    /// Show only the following diagnostic levels: warning, error.
    Warning,
    /// Show only the following diagnostic level: error.
    Error,
    /// Do not show diagnostics.
    None,
}

/// The key to use for adding multiple cursors
///
/// Default: alt
#[derive(
    Copy,
    Clone,
    Debug,
    Serialize,
    Deserialize,
    JsonSchema,
    MergeFrom,
    PartialEq,
    Eq,
    strum::VariantArray,
    strum::VariantNames,
)]
#[serde(rename_all = "snake_case")]
pub enum MultiCursorModifier {
    Alt,
    #[serde(alias = "cmd", alias = "ctrl")]
    CmdOrCtrl,
}

/// Whether the editor will scroll beyond the last line.
///
/// Default: one_page
#[derive(
    Copy,
    Clone,
    Debug,
    Serialize,
    Deserialize,
    JsonSchema,
    MergeFrom,
    PartialEq,
    Eq,
    strum::VariantArray,
    strum::VariantNames,
)]
#[serde(rename_all = "snake_case")]
pub enum ScrollBeyondLastLine {
    /// The editor will not scroll beyond the last line.
    Off,

    /// The editor will scroll beyond the last line by one page.
    OnePage,

    /// The editor will scroll beyond the last line by the same number of lines as vertical_scroll_margin.
    VerticalScrollMargin,
}

/// The shape of a selection cursor.
#[derive(
    Copy,
    Clone,
    Debug,
    Default,
    Serialize,
    Deserialize,
    PartialEq,
    Eq,
    JsonSchema,
    MergeFrom,
    strum::VariantArray,
    strum::VariantNames,
)]
#[serde(rename_all = "snake_case")]
pub enum CursorShape {
    /// A vertical bar
    #[default]
    Bar,
    /// A block that surrounds the following character
    Block,
    /// An underline that runs along the following character
    Underline,
    /// A box drawn around the following character
    Hollow,
}

/// What to do when go to definition yields no results.
#[derive(
    Copy,
    Clone,
    Debug,
    Default,
    Serialize,
    Deserialize,
    PartialEq,
    Eq,
    JsonSchema,
    MergeFrom,
    strum::VariantArray,
    strum::VariantNames,
)]
#[serde(rename_all = "snake_case")]
pub enum GoToDefinitionFallback {
    /// Disables the fallback.
    None,
    /// Looks up references of the same symbol instead.
    #[default]
    FindAllReferences,
}

/// Determines when the mouse cursor should be hidden in an editor or input box.
///
/// Default: on_typing_and_movement
#[derive(
    Copy,
    Clone,
    Debug,
    Default,
    Serialize,
    Deserialize,
    PartialEq,
    Eq,
    JsonSchema,
    MergeFrom,
    strum::VariantArray,
    strum::VariantNames,
)]
#[serde(rename_all = "snake_case")]
pub enum HideMouseMode {
    /// Never hide the mouse cursor
    Never,
    /// Hide only when typing
    OnTyping,
    /// Hide on both typing and cursor movement
    #[default]
    OnTypingAndMovement,
}

/// Determines how snippets are sorted relative to other completion items.
///
/// Default: inline
#[derive(
    Copy,
    Clone,
    Debug,
    Default,
    Serialize,
    Deserialize,
    PartialEq,
    Eq,
    JsonSchema,
    MergeFrom,
    strum::VariantArray,
    strum::VariantNames,
)]
#[serde(rename_all = "snake_case")]
pub enum SnippetSortOrder {
    /// Place snippets at the top of the completion list
    Top,
    /// Sort snippets normally using the default comparison logic
    #[default]
    Inline,
    /// Place snippets at the bottom of the completion list
    Bottom,
    /// Do not show snippets in the completion list
    None,
}

/// Default options for buffer and project search items.
#[skip_serializing_none]
#[derive(Clone, Default, Debug, Serialize, Deserialize, JsonSchema, MergeFrom, PartialEq, Eq)]
pub struct SearchSettingsContent {
    /// Whether to show the project search button in the status bar.
    pub button: Option<bool>,
    pub whole_word: Option<bool>,
    pub case_sensitive: Option<bool>,
    pub include_ignored: Option<bool>,
    pub regex: Option<bool>,
}

#[skip_serializing_none]
#[derive(Default, Clone, Debug, Serialize, Deserialize, PartialEq, Eq, JsonSchema, MergeFrom)]
#[serde(rename_all = "snake_case")]
pub struct JupyterContent {
    /// Whether the Jupyter feature is enabled.
    ///
    /// Default: true
    pub enabled: Option<bool>,

    /// Default kernels to select for each language.
    ///
    /// Default: `{}`
    pub kernel_selections: Option<HashMap<String, String>>,
}

/// Whether to allow drag and drop text selection in buffer.
#[skip_serializing_none]
#[derive(Clone, Default, Debug, Serialize, Deserialize, JsonSchema, MergeFrom, PartialEq, Eq)]
pub struct DragAndDropSelectionContent {
    /// When true, enables drag and drop text selection in buffer.
    ///
    /// Default: true
    pub enabled: Option<bool>,

    /// The delay in milliseconds that must elapse before drag and drop is allowed. Otherwise, a new text selection is created.
    ///
    /// Default: 300
    pub delay: Option<DelayMs>,
}

/// When to show the minimap in the editor.
///
/// Default: never
#[derive(
    Copy,
    Clone,
    Debug,
    Default,
    Serialize,
    Deserialize,
    JsonSchema,
    MergeFrom,
    PartialEq,
    Eq,
    strum::VariantArray,
    strum::VariantNames,
)]
#[serde(rename_all = "snake_case")]
pub enum ShowMinimap {
    /// Follow the visibility of the scrollbar.
    Auto,
    /// Always show the minimap.
    Always,
    /// Never show the minimap.
    #[default]
    Never,
}

/// Where to show the minimap in the editor.
///
/// Default: all_editors
#[derive(
    Copy,
    Clone,
    Debug,
    Default,
    Serialize,
    Deserialize,
    JsonSchema,
    MergeFrom,
    PartialEq,
    Eq,
    strum::VariantArray,
    strum::VariantNames,
)]
#[serde(rename_all = "snake_case")]
pub enum DisplayIn {
    /// Show on all open editors.
    AllEditors,
    /// Show the minimap on the active editor only.
    #[default]
    ActiveEditor,
}

/// Minimum APCA perceptual contrast for text over highlight backgrounds.
///
/// Valid range: 0.0 to 106.0
/// Default: 45.0
#[derive(
    Clone,
    Copy,
    Debug,
    Serialize,
    Deserialize,
    JsonSchema,
    MergeFrom,
    PartialEq,
    PartialOrd,
    derive_more::FromStr,
)]
#[serde(transparent)]
pub struct MinimumContrast(pub f32);

impl Display for MinimumContrast {
    fn fmt(&self, f: &mut std::fmt::Formatter<'_>) -> std::fmt::Result {
        write!(f, "{:.1}", self.0)
    }
}

impl From<f32> for MinimumContrast {
    fn from(x: f32) -> Self {
        Self(x)
    }
}

/// Opacity of the inactive panes. 0 means transparent, 1 means opaque.
///
/// Valid range: 0.0 to 1.0
/// Default: 1.0
#[derive(
    Clone,
    Copy,
    Debug,
    Serialize,
    Deserialize,
    JsonSchema,
    MergeFrom,
    PartialEq,
    PartialOrd,
    derive_more::FromStr,
)]
#[serde(transparent)]
pub struct InactiveOpacity(pub f32);

impl Display for InactiveOpacity {
    fn fmt(&self, f: &mut std::fmt::Formatter<'_>) -> std::fmt::Result {
        write!(f, "{:.1}", self.0)
    }
}

<<<<<<< HEAD
/// Centered layout related setting (left/right).
///
/// Valid range: 0.0 to 0.4
/// Default: 2.0
#[derive(
    Clone,
    Copy,
    Debug,
    Serialize,
    Deserialize,
    JsonSchema,
    MergeFrom,
    PartialEq,
    PartialOrd,
    derive_more::FromStr,
)]
#[serde(transparent)]
pub struct CenteredPaddingSettings(pub f32);

impl Display for CenteredPaddingSettings {
    fn fmt(&self, f: &mut std::fmt::Formatter<'_>) -> std::fmt::Result {
        write!(f, "{:.2}", self.0)
=======
impl From<f32> for InactiveOpacity {
    fn from(x: f32) -> Self {
        Self(x)
>>>>>>> 92ff29fa
    }
}<|MERGE_RESOLUTION|>--- conflicted
+++ resolved
@@ -835,33 +835,14 @@
     }
 }
 
-<<<<<<< HEAD
-/// Centered layout related setting (left/right).
-///
-/// Valid range: 0.0 to 0.4
-/// Default: 2.0
-#[derive(
-    Clone,
-    Copy,
-    Debug,
-    Serialize,
-    Deserialize,
-    JsonSchema,
-    MergeFrom,
-    PartialEq,
-    PartialOrd,
-    derive_more::FromStr,
-)]
-#[serde(transparent)]
-pub struct CenteredPaddingSettings(pub f32);
-
-impl Display for CenteredPaddingSettings {
-    fn fmt(&self, f: &mut std::fmt::Formatter<'_>) -> std::fmt::Result {
-        write!(f, "{:.2}", self.0)
-=======
 impl From<f32> for InactiveOpacity {
     fn from(x: f32) -> Self {
         Self(x)
->>>>>>> 92ff29fa
+    }
+}
+
+impl From<f32> for CenteredPaddingSettings {
+    fn from(x: f32) -> Self {
+        Self(x)
     }
 }