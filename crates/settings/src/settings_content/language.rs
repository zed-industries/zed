--- conflicted
+++ resolved
@@ -82,11 +82,8 @@
     Copilot,
     Supermaven,
     Zed,
-<<<<<<< HEAD
     Ollama,
-=======
     Codestral,
->>>>>>> bcef3b50
 }
 
 impl EditPredictionProvider {
@@ -96,11 +93,8 @@
             EditPredictionProvider::None
             | EditPredictionProvider::Copilot
             | EditPredictionProvider::Supermaven
-<<<<<<< HEAD
             | EditPredictionProvider::Ollama => false,
-=======
-            | EditPredictionProvider::Codestral => false,
->>>>>>> bcef3b50
+            EditPredictionProvider::Codestral => false,
         }
     }
 }
