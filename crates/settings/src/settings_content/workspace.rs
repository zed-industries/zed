--- conflicted
+++ resolved
@@ -176,15 +176,11 @@
     /// If `enable_preview_file_from_code_navigation` or `enable_preview_multibuffer_from_code_navigation` is also true, the new tab may replace the existing one.
     ///
     /// Default: false
-<<<<<<< HEAD
-    pub enable_preview_from_code_navigation: Option<bool>,
+    pub enable_keep_preview_on_code_navigation: Option<bool>,
     /// Whether to open tabs in preview mode when selected from the file explorer.
     ///
     /// Default: true
     pub enable_preview_from_file_explorer: Option<bool>,
-=======
-    pub enable_keep_preview_on_code_navigation: Option<bool>,
->>>>>>> 4c51fffb
 }
 
 #[derive(
