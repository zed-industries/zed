--- conflicted
+++ resolved
@@ -14,15 +14,9 @@
 doctest = true
 
 [dependencies]
-<<<<<<< HEAD
-proc-macro2 = "1.0.93"
-quote = "1.0.9"
-syn = { version = "1.0.72", features = ["full", "extra-traits"] }
-=======
 proc-macro2.workspace = true
 quote.workspace = true
 syn.workspace = true
->>>>>>> e1a6d9a4
 
 [dev-dependencies]
 gpui.workspace = true