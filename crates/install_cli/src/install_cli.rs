--- conflicted
+++ resolved
@@ -18,11 +18,7 @@
     // If the symlink is not there or is outdated, first try replacing it
     // without escalating.
     smol::fs::remove_file(link_path).await.log_err();
-<<<<<<< HEAD
     // todo("windows")
-=======
-    // todo(windows)
->>>>>>> 01fe3eec
     #[cfg(not(windows))]
     {
         if smol::fs::unix::symlink(&cli_path, link_path)
