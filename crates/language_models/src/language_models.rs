--- conflicted
+++ resolved
@@ -67,11 +67,11 @@
         cx,
     );
     registry.register_provider(
-<<<<<<< HEAD
+        MistralLanguageModelProvider::new(client.http_client(), cx),
+        cx,
+    );
+    registry.register_provider(
         BedrockLanguageModelProvider::new(client.http_client(), cx),
-=======
-        MistralLanguageModelProvider::new(client.http_client(), cx),
->>>>>>> 2d1a028d
         cx,
     );
     registry.register_provider(CopilotChatLanguageModelProvider::new(cx), cx);
