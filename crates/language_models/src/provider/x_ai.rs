--- conflicted
+++ resolved
@@ -224,12 +224,15 @@
             let api_url = XAiLanguageModelProvider::api_url(cx);
             (state.api_key_state.key(&api_url), api_url)
         }) else {
-<<<<<<< HEAD
-            return futures::future::ready(Err(anyhow!("App state dropped").into())).boxed();
+            return future::ready(Err(anyhow!("App state dropped").into())).boxed();
         };
 
         let future = self.request_limiter.stream(async move {
-            let api_key = api_key.context("Missing xAI API Key")?;
+            let Some(api_key) = api_key else {
+                return Err(LanguageModelCompletionError::NoApiKey {
+                    provider: PROVIDER_NAME,
+                });
+            };
             let request = open_ai::stream_completion(
                 http_client.as_ref(),
                 PROVIDER_NAME,
@@ -237,19 +240,6 @@
                 &api_key,
                 request,
             );
-=======
-            return future::ready(Err(anyhow!("App state dropped"))).boxed();
-        };
-
-        let future = self.request_limiter.stream(async move {
-            let Some(api_key) = api_key else {
-                return Err(LanguageModelCompletionError::NoApiKey {
-                    provider: PROVIDER_NAME,
-                });
-            };
-            let request =
-                open_ai::stream_completion(http_client.as_ref(), &api_url, &api_key, request);
->>>>>>> c50f8216
             let response = request.await?;
             Ok(response)
         });
