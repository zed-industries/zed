use std::pin::Pin;
use std::str::FromStr as _;
use std::sync::Arc;

use anyhow::{Result, anyhow};
use collections::HashMap;
use copilot::copilot_chat::{
    ChatMessage, CopilotChat, Model as CopilotChatModel, ModelVendor,
    Request as CopilotChatRequest, ResponseEvent, Tool, ToolCall,
};
use copilot::{Copilot, Status};
use futures::future::BoxFuture;
use futures::stream::BoxStream;
use futures::{FutureExt, Stream, StreamExt};
use gpui::{
    Action, Animation, AnimationExt, AnyView, App, AsyncApp, Entity, Render, Subscription, Task,
    Transformation, percentage, svg,
};
use language_model::{
    AuthenticateError, LanguageModel, LanguageModelCompletionError, LanguageModelCompletionEvent,
    LanguageModelId, LanguageModelName, LanguageModelProvider, LanguageModelProviderId,
    LanguageModelProviderName, LanguageModelProviderState, LanguageModelRequest,
    LanguageModelRequestMessage, LanguageModelToolSchemaFormat, LanguageModelToolUse,
    MessageContent, RateLimiter, Role, StopReason,
};
use settings::SettingsStore;
use std::time::Duration;
use ui::prelude::*;

use super::anthropic::count_anthropic_tokens;
use super::google::count_google_tokens;
use super::open_ai::count_open_ai_tokens;

const PROVIDER_ID: &str = "copilot_chat";
const PROVIDER_NAME: &str = "GitHub Copilot Chat";

#[derive(Default, Clone, Debug, PartialEq)]
pub struct CopilotChatSettings {}

pub struct CopilotChatLanguageModelProvider {
    state: Entity<State>,
}

pub struct State {
    _copilot_chat_subscription: Option<Subscription>,
    _settings_subscription: Subscription,
}

impl State {
    fn is_authenticated(&self, cx: &App) -> bool {
        CopilotChat::global(cx)
            .map(|m| m.read(cx).is_authenticated())
            .unwrap_or(false)
    }
}

impl CopilotChatLanguageModelProvider {
    pub fn new(cx: &mut App) -> Self {
        let state = cx.new(|cx| {
            let _copilot_chat_subscription = CopilotChat::global(cx)
                .map(|copilot_chat| cx.observe(&copilot_chat, |_, _, cx| cx.notify()));
            State {
                _copilot_chat_subscription,
                _settings_subscription: cx.observe_global::<SettingsStore>(|_, cx| {
                    cx.notify();
                }),
            }
        });

        Self { state }
    }

    fn create_language_model(&self, model: CopilotChatModel) -> Arc<dyn LanguageModel> {
        Arc::new(CopilotChatLanguageModel {
            model,
            request_limiter: RateLimiter::new(4),
        })
    }
}

impl LanguageModelProviderState for CopilotChatLanguageModelProvider {
    type ObservableEntity = State;

    fn observable_entity(&self) -> Option<gpui::Entity<Self::ObservableEntity>> {
        Some(self.state.clone())
    }
}

impl LanguageModelProvider for CopilotChatLanguageModelProvider {
    fn id(&self) -> LanguageModelProviderId {
        LanguageModelProviderId(PROVIDER_ID.into())
    }

    fn name(&self) -> LanguageModelProviderName {
        LanguageModelProviderName(PROVIDER_NAME.into())
    }

    fn icon(&self) -> IconName {
        IconName::Copilot
    }

    fn default_model(&self, cx: &App) -> Option<Arc<dyn LanguageModel>> {
        let models = CopilotChat::global(cx).and_then(|m| m.read(cx).models())?;
        models
            .first()
            .map(|model| self.create_language_model(model.clone()))
    }

    fn default_fast_model(&self, cx: &App) -> Option<Arc<dyn LanguageModel>> {
        // The default model should be Copilot Chat's 'base model', which is likely a relatively fast
        // model (e.g. 4o) and a sensible choice when considering premium requests
        self.default_model(cx)
    }

    fn provided_models(&self, cx: &App) -> Vec<Arc<dyn LanguageModel>> {
        let Some(models) = CopilotChat::global(cx).and_then(|m| m.read(cx).models()) else {
            return Vec::new();
        };
        models
            .iter()
            .map(|model| self.create_language_model(model.clone()))
            .collect()
    }

    fn is_authenticated(&self, cx: &App) -> bool {
        self.state.read(cx).is_authenticated(cx)
    }

    fn authenticate(&self, cx: &mut App) -> Task<Result<(), AuthenticateError>> {
        if self.is_authenticated(cx) {
            return Task::ready(Ok(()));
        };

        let Some(copilot) = Copilot::global(cx) else {
            return Task::ready( Err(anyhow!(
                "Copilot must be enabled for Copilot Chat to work. Please enable Copilot and try again."
            ).into()));
        };

        let err = match copilot.read(cx).status() {
            Status::Authorized => return Task::ready(Ok(())),
            Status::Disabled => anyhow!(
                "Copilot must be enabled for Copilot Chat to work. Please enable Copilot and try again."
            ),
            Status::Error(err) => anyhow!(format!(
                "Received the following error while signing into Copilot: {err}"
            )),
            Status::Starting { task: _ } => anyhow!(
                "Copilot is still starting, please wait for Copilot to start then try again"
            ),
            Status::Unauthorized => anyhow!(
                "Unable to authorize with Copilot. Please make sure that you have an active Copilot and Copilot Chat subscription."
            ),
            Status::SignedOut { .. } => {
                anyhow!("You have signed out of Copilot. Please sign in to Copilot and try again.")
            }
            Status::SigningIn { prompt: _ } => anyhow!("Still signing into Copilot..."),
        };

        Task::ready(Err(err.into()))
    }

    fn configuration_view(&self, _: &mut Window, cx: &mut App) -> AnyView {
        let state = self.state.clone();
        cx.new(|cx| ConfigurationView::new(state, cx)).into()
    }

    fn reset_credentials(&self, _cx: &mut App) -> Task<Result<()>> {
        Task::ready(Err(anyhow!(
            "Signing out of GitHub Copilot Chat is currently not supported."
        )))
    }
}

pub struct CopilotChatLanguageModel {
    model: CopilotChatModel,
    request_limiter: RateLimiter,
}

impl LanguageModel for CopilotChatLanguageModel {
    fn id(&self) -> LanguageModelId {
        LanguageModelId::from(self.model.id().to_string())
    }

    fn name(&self) -> LanguageModelName {
        LanguageModelName::from(self.model.display_name().to_string())
    }

    fn provider_id(&self) -> LanguageModelProviderId {
        LanguageModelProviderId(PROVIDER_ID.into())
    }

    fn provider_name(&self) -> LanguageModelProviderName {
        LanguageModelProviderName(PROVIDER_NAME.into())
    }

    fn supports_tools(&self) -> bool {
<<<<<<< HEAD
        self.model.supports_tools()
    }

    fn tool_input_format(&self) -> LanguageModelToolSchemaFormat {
        match self.model.vendor() {
            ModelVendor::OpenAI | ModelVendor::Anthropic => {
                LanguageModelToolSchemaFormat::JsonSchema
            }
            ModelVendor::Google => LanguageModelToolSchemaFormat::JsonSchemaSubset,
=======
        match self.model {
            CopilotChatModel::Gpt4o
            | CopilotChatModel::Gpt4_1
            | CopilotChatModel::O4Mini
            | CopilotChatModel::Claude3_5Sonnet
            | CopilotChatModel::Claude3_7Sonnet => true,
            _ => false,
>>>>>>> c92b2e31
        }
    }

    fn telemetry_id(&self) -> String {
        format!("copilot_chat/{}", self.model.id())
    }

    fn max_token_count(&self) -> usize {
        self.model.max_token_count()
    }

    fn count_tokens(
        &self,
        request: LanguageModelRequest,
        cx: &App,
    ) -> BoxFuture<'static, Result<usize>> {
        match self.model.vendor() {
            ModelVendor::Anthropic => count_anthropic_tokens(request, cx),
            ModelVendor::Google => count_google_tokens(request, cx),
            ModelVendor::OpenAI => {
                let model = open_ai::Model::from_id(self.model.id()).unwrap_or_default();
                count_open_ai_tokens(request, model, cx)
            }
        }
    }

    fn stream_completion(
        &self,
        request: LanguageModelRequest,
        cx: &AsyncApp,
    ) -> BoxFuture<
        'static,
        Result<
            BoxStream<'static, Result<LanguageModelCompletionEvent, LanguageModelCompletionError>>,
        >,
    > {
        if let Some(message) = request.messages.last() {
            if message.contents_empty() {
                const EMPTY_PROMPT_MSG: &str =
                    "Empty prompts aren't allowed. Please provide a non-empty prompt.";
                return futures::future::ready(Err(anyhow::anyhow!(EMPTY_PROMPT_MSG))).boxed();
            }

            // Copilot Chat has a restriction that the final message must be from the user.
            // While their API does return an error message for this, we can catch it earlier
            // and provide a more helpful error message.
            if !matches!(message.role, Role::User) {
                const USER_ROLE_MSG: &str = "The final message must be from the user. To provide a system prompt, you must provide the system prompt followed by a user prompt.";
                return futures::future::ready(Err(anyhow::anyhow!(USER_ROLE_MSG))).boxed();
            }
        }

        let copilot_request = match self.to_copilot_chat_request(request) {
            Ok(request) => request,
            Err(err) => return futures::future::ready(Err(err)).boxed(),
        };
        let is_streaming = copilot_request.stream;

        let request_limiter = self.request_limiter.clone();
        let future = cx.spawn(async move |cx| {
            let request = CopilotChat::stream_completion(copilot_request, cx.clone());
            request_limiter
                .stream(async move {
                    let response = request.await?;
                    Ok(map_to_language_model_completion_events(
                        response,
                        is_streaming,
                    ))
                })
                .await
        });
        async move { Ok(future.await?.boxed()) }.boxed()
    }
}

pub fn map_to_language_model_completion_events(
    events: Pin<Box<dyn Send + Stream<Item = Result<ResponseEvent>>>>,
    is_streaming: bool,
) -> impl Stream<Item = Result<LanguageModelCompletionEvent, LanguageModelCompletionError>> {
    #[derive(Default)]
    struct RawToolCall {
        id: String,
        name: String,
        arguments: String,
    }

    struct State {
        events: Pin<Box<dyn Send + Stream<Item = Result<ResponseEvent>>>>,
        tool_calls_by_index: HashMap<usize, RawToolCall>,
    }

    futures::stream::unfold(
        State {
            events,
            tool_calls_by_index: HashMap::default(),
        },
        move |mut state| async move {
            if let Some(event) = state.events.next().await {
                match event {
                    Ok(event) => {
                        let Some(choice) = event.choices.first() else {
                            return Some((
                                vec![Err(anyhow!("Response contained no choices").into())],
                                state,
                            ));
                        };

                        let delta = if is_streaming {
                            choice.delta.as_ref()
                        } else {
                            choice.message.as_ref()
                        };

                        let Some(delta) = delta else {
                            return Some((
                                vec![Err(anyhow!("Response contained no delta").into())],
                                state,
                            ));
                        };

                        let mut events = Vec::new();
                        if let Some(content) = delta.content.clone() {
                            events.push(Ok(LanguageModelCompletionEvent::Text(content)));
                        }

                        for tool_call in &delta.tool_calls {
                            let entry = state
                                .tool_calls_by_index
                                .entry(tool_call.index)
                                .or_default();

                            if let Some(tool_id) = tool_call.id.clone() {
                                entry.id = tool_id;
                            }

                            if let Some(function) = tool_call.function.as_ref() {
                                if let Some(name) = function.name.clone() {
                                    entry.name = name;
                                }

                                if let Some(arguments) = function.arguments.clone() {
                                    entry.arguments.push_str(&arguments);
                                }
                            }
                        }

                        match choice.finish_reason.as_deref() {
                            Some("stop") => {
                                events.push(Ok(LanguageModelCompletionEvent::Stop(
                                    StopReason::EndTurn,
                                )));
                            }
                            Some("tool_calls") => {
                                events.extend(state.tool_calls_by_index.drain().map(
                                    |(_, tool_call)| match serde_json::Value::from_str(
                                        &tool_call.arguments,
                                    ) {
                                        Ok(input) => Ok(LanguageModelCompletionEvent::ToolUse(
                                            LanguageModelToolUse {
                                                id: tool_call.id.clone().into(),
                                                name: tool_call.name.as_str().into(),
                                                is_input_complete: true,
                                                input,
                                                raw_input: tool_call.arguments.clone(),
                                            },
                                        )),
                                        Err(error) => {
                                            Err(LanguageModelCompletionError::BadInputJson {
                                                id: tool_call.id.into(),
                                                tool_name: tool_call.name.as_str().into(),
                                                raw_input: tool_call.arguments.into(),
                                                json_parse_error: error.to_string(),
                                            })
                                        }
                                    },
                                ));

                                events.push(Ok(LanguageModelCompletionEvent::Stop(
                                    StopReason::ToolUse,
                                )));
                            }
                            Some(stop_reason) => {
                                log::error!("Unexpected Copilot Chat stop_reason: {stop_reason:?}");
                                events.push(Ok(LanguageModelCompletionEvent::Stop(
                                    StopReason::EndTurn,
                                )));
                            }
                            None => {}
                        }

                        return Some((events, state));
                    }
                    Err(err) => return Some((vec![Err(anyhow!(err).into())], state)),
                }
            }

            None
        },
    )
    .flat_map(futures::stream::iter)
}

impl CopilotChatLanguageModel {
    pub fn to_copilot_chat_request(
        &self,
        request: LanguageModelRequest,
    ) -> Result<CopilotChatRequest> {
        let mut request_messages: Vec<LanguageModelRequestMessage> = Vec::new();
        for message in request.messages {
            if let Some(last_message) = request_messages.last_mut() {
                if last_message.role == message.role {
                    last_message.content.extend(message.content);
                } else {
                    request_messages.push(message);
                }
            } else {
                request_messages.push(message);
            }
        }

        let mut tool_called = false;
        let mut messages: Vec<ChatMessage> = Vec::new();
        for message in request_messages {
            let text_content = {
                let mut buffer = String::new();
                for string in message.content.iter().filter_map(|content| match content {
                    MessageContent::Text(text) | MessageContent::Thinking { text, .. } => {
                        Some(text.as_str())
                    }
                    MessageContent::ToolUse(_)
                    | MessageContent::RedactedThinking(_)
                    | MessageContent::ToolResult(_)
                    | MessageContent::Image(_) => None,
                }) {
                    buffer.push_str(string);
                }

                buffer
            };

            match message.role {
                Role::User => {
                    for content in &message.content {
                        if let MessageContent::ToolResult(tool_result) = content {
                            messages.push(ChatMessage::Tool {
                                tool_call_id: tool_result.tool_use_id.to_string(),
                                content: tool_result.content.to_string(),
                            });
                        }
                    }

                    if !text_content.is_empty() {
                        messages.push(ChatMessage::User {
                            content: text_content,
                        });
                    }
                }
                Role::Assistant => {
                    let mut tool_calls = Vec::new();
                    for content in &message.content {
                        if let MessageContent::ToolUse(tool_use) = content {
                            tool_called = true;
                            tool_calls.push(ToolCall {
                                id: tool_use.id.to_string(),
                                content: copilot::copilot_chat::ToolCallContent::Function {
                                    function: copilot::copilot_chat::FunctionContent {
                                        name: tool_use.name.to_string(),
                                        arguments: serde_json::to_string(&tool_use.input)?,
                                    },
                                },
                            });
                        }
                    }

                    messages.push(ChatMessage::Assistant {
                        content: if text_content.is_empty() {
                            None
                        } else {
                            Some(text_content)
                        },
                        tool_calls,
                    });
                }
                Role::System => messages.push(ChatMessage::System {
                    content: message.string_contents(),
                }),
            }
        }

        let mut tools = request
            .tools
            .iter()
            .map(|tool| Tool::Function {
                function: copilot::copilot_chat::Function {
                    name: tool.name.clone(),
                    description: tool.description.clone(),
                    parameters: tool.input_schema.clone(),
                },
            })
            .collect::<Vec<_>>();

        // The API will return a Bad Request (with no error message) when tools
        // were used previously in the conversation but no tools are provided as
        // part of this request. Inserting a dummy tool seems to circumvent this
        // error.
        if tool_called && tools.is_empty() {
            tools.push(Tool::Function {
                function: copilot::copilot_chat::Function {
                    name: "noop".to_string(),
                    description: "No operation".to_string(),
                    parameters: serde_json::json!({}),
                },
            });
        }

        Ok(CopilotChatRequest {
            intent: true,
            n: 1,
            stream: self.model.uses_streaming(),
            temperature: 0.1,
            model: self.model.id().to_string(),
            messages,
            tools,
            tool_choice: None,
        })
    }
}

struct ConfigurationView {
    copilot_status: Option<copilot::Status>,
    state: Entity<State>,
    _subscription: Option<Subscription>,
}

impl ConfigurationView {
    pub fn new(state: Entity<State>, cx: &mut Context<Self>) -> Self {
        let copilot = Copilot::global(cx);

        Self {
            copilot_status: copilot.as_ref().map(|copilot| copilot.read(cx).status()),
            state,
            _subscription: copilot.as_ref().map(|copilot| {
                cx.observe(copilot, |this, model, cx| {
                    this.copilot_status = Some(model.read(cx).status());
                    cx.notify();
                })
            }),
        }
    }
}

impl Render for ConfigurationView {
    fn render(&mut self, _window: &mut Window, cx: &mut Context<Self>) -> impl IntoElement {
        if self.state.read(cx).is_authenticated(cx) {
            h_flex()
                .mt_1()
                .p_1()
                .justify_between()
                .rounded_md()
                .border_1()
                .border_color(cx.theme().colors().border)
                .bg(cx.theme().colors().background)
                .child(
                    h_flex()
                        .gap_1()
                        .child(Icon::new(IconName::Check).color(Color::Success))
                        .child(Label::new("Authorized")),
                )
                .child(
                    Button::new("sign_out", "Sign Out")
                        .label_size(LabelSize::Small)
                        .on_click(|_, window, cx| {
                            window.dispatch_action(copilot::SignOut.boxed_clone(), cx);
                        }),
                )
        } else {
            let loading_icon = Icon::new(IconName::ArrowCircle).with_animation(
                "arrow-circle",
                Animation::new(Duration::from_secs(4)).repeat(),
                |icon, delta| icon.transform(Transformation::rotate(percentage(delta))),
            );

            const ERROR_LABEL: &str = "Copilot Chat requires an active GitHub Copilot subscription. Please ensure Copilot is configured and try again, or use a different Assistant provider.";

            match &self.copilot_status {
                Some(status) => match status {
                    Status::Starting { task: _ } => h_flex()
                        .gap_2()
                        .child(loading_icon)
                        .child(Label::new("Starting Copilot…")),
                    Status::SigningIn { prompt: _ }
                    | Status::SignedOut {
                        awaiting_signing_in: true,
                    } => h_flex()
                        .gap_2()
                        .child(loading_icon)
                        .child(Label::new("Signing into Copilot…")),
                    Status::Error(_) => {
                        const LABEL: &str = "Copilot had issues starting. Please try restarting it. If the issue persists, try reinstalling Copilot.";
                        v_flex()
                            .gap_6()
                            .child(Label::new(LABEL))
                            .child(svg().size_8().path(IconName::CopilotError.path()))
                    }
                    _ => {
                        const LABEL: &str = "To use Zed's assistant with GitHub Copilot, you need to be logged in to GitHub. Note that your GitHub account must have an active Copilot Chat subscription.";
                        v_flex().gap_2().child(Label::new(LABEL)).child(
                            Button::new("sign_in", "Sign in to use GitHub Copilot")
                                .icon_color(Color::Muted)
                                .icon(IconName::Github)
                                .icon_position(IconPosition::Start)
                                .icon_size(IconSize::Medium)
                                .full_width()
                                .on_click(|_, window, cx| copilot::initiate_sign_in(window, cx)),
                        )
                    }
                },
                None => v_flex().gap_6().child(Label::new(ERROR_LABEL)),
            }
        }
    }
}<|MERGE_RESOLUTION|>--- conflicted
+++ resolved
@@ -195,7 +195,6 @@
     }
 
     fn supports_tools(&self) -> bool {
-<<<<<<< HEAD
         self.model.supports_tools()
     }
 
@@ -205,15 +204,6 @@
                 LanguageModelToolSchemaFormat::JsonSchema
             }
             ModelVendor::Google => LanguageModelToolSchemaFormat::JsonSchemaSubset,
-=======
-        match self.model {
-            CopilotChatModel::Gpt4o
-            | CopilotChatModel::Gpt4_1
-            | CopilotChatModel::O4Mini
-            | CopilotChatModel::Claude3_5Sonnet
-            | CopilotChatModel::Claude3_7Sonnet => true,
-            _ => false,
->>>>>>> c92b2e31
         }
     }
 
