use std::pin::Pin;
use std::str::FromStr as _;
use std::sync::Arc;

use anyhow::{Result, anyhow};
use collections::HashMap;
use copilot::copilot_chat::{
    ChatMessage, CopilotChat, Model as CopilotChatModel, Request as CopilotChatRequest, ModelVendor,
    ResponseEvent, Tool, ToolCall,
};
use copilot::{Copilot, Status};
use futures::future::BoxFuture;
use futures::stream::BoxStream;
use futures::{FutureExt, Stream, StreamExt};
use gpui::{
    Action, Animation, AnimationExt, AnyView, App, AsyncApp, Entity, Render, Subscription, Task,
    Transformation, percentage, svg,
};
use language_model::{
    AuthenticateError, LanguageModel, LanguageModelCompletionEvent, LanguageModelId,
    LanguageModelName, LanguageModelProvider, LanguageModelProviderId, LanguageModelProviderName,
    LanguageModelProviderState, LanguageModelRequest, LanguageModelRequestMessage,
    LanguageModelToolUse, MessageContent, RateLimiter, Role, StopReason,
};
use settings::SettingsStore;
use std::time::Duration;
use strum::IntoEnumIterator;
use ui::prelude::*;
use util::maybe;

use super::anthropic::count_anthropic_tokens;
use super::google::count_google_tokens;
use super::open_ai::count_open_ai_tokens;

const PROVIDER_ID: &str = "copilot_chat";
const PROVIDER_NAME: &str = "GitHub Copilot Chat";

#[derive(Default, Clone, Debug, PartialEq)]
pub struct CopilotChatSettings {}

pub struct CopilotChatLanguageModelProvider {
    state: Entity<State>,
}

pub struct State {
    _copilot_chat_subscription: Option<Subscription>,
    _settings_subscription: Subscription,
}

impl State {
    fn is_authenticated(&self, cx: &App) -> bool {
        CopilotChat::global(cx)
            .map(|m| m.read(cx).is_authenticated())
            .unwrap_or(false)
    }
}

impl CopilotChatLanguageModelProvider {
    pub fn new(cx: &mut App) -> Self {
        let state = cx.new(|cx| {
            let _copilot_chat_subscription = CopilotChat::global(cx)
                .map(|copilot_chat| cx.observe(&copilot_chat, |_, _, cx| cx.notify()));
            State {
                _copilot_chat_subscription,
                _settings_subscription: cx.observe_global::<SettingsStore>(|_, cx| {
                    cx.notify();
                }),
            }
        });

        Self { state }
    }
}

impl LanguageModelProviderState for CopilotChatLanguageModelProvider {
    type ObservableEntity = State;

    fn observable_entity(&self) -> Option<gpui::Entity<Self::ObservableEntity>> {
        Some(self.state.clone())
    }
}

impl LanguageModelProvider for CopilotChatLanguageModelProvider {
    fn id(&self) -> LanguageModelProviderId {
        LanguageModelProviderId(PROVIDER_ID.into())
    }

    fn name(&self) -> LanguageModelProviderName {
        LanguageModelProviderName(PROVIDER_NAME.into())
    }

    fn icon(&self) -> IconName {
        IconName::Copilot
    }

    fn default_model(&self, _cx: &App) -> Option<Arc<dyn LanguageModel>> {
        None
        // let model = CopilotChatModel::default();
        // Some(Arc::new(CopilotChatLanguageModel {
        //     model,
        //     request_limiter: RateLimiter::new(4),
        // }) as Arc<dyn LanguageModel>)
    }

    fn provided_models(&self, cx: &App) -> Vec<Arc<dyn LanguageModel>> {
        if let Some(models) = CopilotChat::global(cx).and_then(|m| m.read(cx).models()) {
            models.iter()
                .map(|model| {
                    Arc::new(CopilotChatLanguageModel {
                        model: model.clone(),
                        request_limiter: RateLimiter::new(4),
                    }) as Arc<dyn LanguageModel>
                })
                .collect()
        } else {
            Vec::new()
        }
    }

    fn is_authenticated(&self, cx: &App) -> bool {
        self.state.read(cx).is_authenticated(cx)
    }

    fn authenticate(&self, cx: &mut App) -> Task<Result<(), AuthenticateError>> {
        if self.is_authenticated(cx) {
            return Task::ready(Ok(()));
        };

        let Some(copilot) = Copilot::global(cx) else {
            return Task::ready( Err(anyhow!(
                "Copilot must be enabled for Copilot Chat to work. Please enable Copilot and try again."
            ).into()));
        };

        let err = match copilot.read(cx).status() {
            Status::Authorized => return Task::ready(Ok(())),
            Status::Disabled => anyhow!(
                "Copilot must be enabled for Copilot Chat to work. Please enable Copilot and try again."
            ),
            Status::Error(err) => anyhow!(format!(
                "Received the following error while signing into Copilot: {err}"
            )),
            Status::Starting { task: _ } => anyhow!(
                "Copilot is still starting, please wait for Copilot to start then try again"
            ),
            Status::Unauthorized => anyhow!(
                "Unable to authorize with Copilot. Please make sure that you have an active Copilot and Copilot Chat subscription."
            ),
            Status::SignedOut { .. } => {
                anyhow!("You have signed out of Copilot. Please sign in to Copilot and try again.")
            }
            Status::SigningIn { prompt: _ } => anyhow!("Still signing into Copilot..."),
        };

        Task::ready(Err(err.into()))
    }

    fn configuration_view(&self, _: &mut Window, cx: &mut App) -> AnyView {
        let state = self.state.clone();
        cx.new(|cx| ConfigurationView::new(state, cx)).into()
    }

    fn reset_credentials(&self, _cx: &mut App) -> Task<Result<()>> {
        Task::ready(Err(anyhow!(
            "Signing out of GitHub Copilot Chat is currently not supported."
        )))
    }
}

pub struct CopilotChatLanguageModel {
    model: CopilotChatModel,
    request_limiter: RateLimiter,
}

impl LanguageModel for CopilotChatLanguageModel {
    fn id(&self) -> LanguageModelId {
        LanguageModelId::from(self.model.id().to_string())
    }

    fn name(&self) -> LanguageModelName {
        LanguageModelName::from(self.model.display_name().to_string())
    }

    fn provider_id(&self) -> LanguageModelProviderId {
        LanguageModelProviderId(PROVIDER_ID.into())
    }

    fn provider_name(&self) -> LanguageModelProviderName {
        LanguageModelProviderName(PROVIDER_NAME.into())
    }

    fn supports_tools(&self) -> bool {
        self.model.supports_tools()
    }

    fn telemetry_id(&self) -> String {
        format!("copilot_chat/{}", self.model.id())
    }

    fn max_token_count(&self) -> usize {
        self.model.max_token_count()
    }

    fn count_tokens(
        &self,
        request: LanguageModelRequest,
        cx: &App,
    ) -> BoxFuture<'static, Result<usize>> {
<<<<<<< HEAD
        match self.model.vendor() {
            ModelVendor::Anthropic => count_anthropic_tokens(request, cx),
            ModelVendor::Google => count_google_tokens(request, cx),
            ModelVendor::OpenAI | ModelVendor::AzureOpenAI => {
                let model = open_ai::Model::from_id(self.model.id()).unwrap_or_default();
=======
        match self.model {
            CopilotChatModel::Claude3_5Sonnet => count_anthropic_tokens(request, cx),
            CopilotChatModel::Claude3_7Sonnet => count_anthropic_tokens(request, cx),
            CopilotChatModel::Claude3_7SonnetThinking => count_anthropic_tokens(request, cx),
            CopilotChatModel::Gemini20Flash | CopilotChatModel::Gemini25Pro => {
                count_google_tokens(request, cx)
            }
            _ => {
                let model = match self.model {
                    CopilotChatModel::Gpt4o => open_ai::Model::FourOmni,
                    CopilotChatModel::Gpt4 => open_ai::Model::Four,
                    CopilotChatModel::Gpt4_1 => open_ai::Model::FourPointOne,
                    CopilotChatModel::Gpt3_5Turbo => open_ai::Model::ThreePointFiveTurbo,
                    CopilotChatModel::O1 => open_ai::Model::O1,
                    CopilotChatModel::O3Mini => open_ai::Model::O3Mini,
                    CopilotChatModel::O3 => open_ai::Model::O3,
                    CopilotChatModel::O4Mini => open_ai::Model::O4Mini,
                    CopilotChatModel::Claude3_5Sonnet
                    | CopilotChatModel::Claude3_7Sonnet
                    | CopilotChatModel::Claude3_7SonnetThinking
                    | CopilotChatModel::Gemini20Flash
                    | CopilotChatModel::Gemini25Pro => {
                        unreachable!()
                    }
                };
>>>>>>> 6254efe3
                count_open_ai_tokens(request, model, cx)
            }
        }
    }

    fn stream_completion(
        &self,
        request: LanguageModelRequest,
        cx: &AsyncApp,
    ) -> BoxFuture<'static, Result<BoxStream<'static, Result<LanguageModelCompletionEvent>>>> {
        if let Some(message) = request.messages.last() {
            if message.contents_empty() {
                const EMPTY_PROMPT_MSG: &str =
                    "Empty prompts aren't allowed. Please provide a non-empty prompt.";
                return futures::future::ready(Err(anyhow::anyhow!(EMPTY_PROMPT_MSG))).boxed();
            }

            // Copilot Chat has a restriction that the final message must be from the user.
            // While their API does return an error message for this, we can catch it earlier
            // and provide a more helpful error message.
            if !matches!(message.role, Role::User) {
                const USER_ROLE_MSG: &str = "The final message must be from the user. To provide a system prompt, you must provide the system prompt followed by a user prompt.";
                return futures::future::ready(Err(anyhow::anyhow!(USER_ROLE_MSG))).boxed();
            }
        }

        let copilot_request = match self.to_copilot_chat_request(request) {
            Ok(request) => request,
            Err(err) => return futures::future::ready(Err(err)).boxed(),
        };
        let is_streaming = copilot_request.stream;

        let request_limiter = self.request_limiter.clone();
        let future = cx.spawn(async move |cx| {
            let request = CopilotChat::stream_completion(copilot_request, cx.clone());
            request_limiter
                .stream(async move {
                    let response = request.await?;
                    Ok(map_to_language_model_completion_events(
                        response,
                        is_streaming,
                    ))
                })
                .await
        });
        async move { Ok(future.await?.boxed()) }.boxed()
    }
}

pub fn map_to_language_model_completion_events(
    events: Pin<Box<dyn Send + Stream<Item = Result<ResponseEvent>>>>,
    is_streaming: bool,
) -> impl Stream<Item = Result<LanguageModelCompletionEvent>> {
    #[derive(Default)]
    struct RawToolCall {
        id: String,
        name: String,
        arguments: String,
    }

    struct State {
        events: Pin<Box<dyn Send + Stream<Item = Result<ResponseEvent>>>>,
        tool_calls_by_index: HashMap<usize, RawToolCall>,
    }

    futures::stream::unfold(
        State {
            events,
            tool_calls_by_index: HashMap::default(),
        },
        move |mut state| async move {
            if let Some(event) = state.events.next().await {
                match event {
                    Ok(event) => {
                        let Some(choice) = event.choices.first() else {
                            return Some((
                                vec![Err(anyhow!("Response contained no choices"))],
                                state,
                            ));
                        };

                        let delta = if is_streaming {
                            choice.delta.as_ref()
                        } else {
                            choice.message.as_ref()
                        };

                        let Some(delta) = delta else {
                            return Some((
                                vec![Err(anyhow!("Response contained no delta"))],
                                state,
                            ));
                        };

                        let mut events = Vec::new();
                        if let Some(content) = delta.content.clone() {
                            events.push(Ok(LanguageModelCompletionEvent::Text(content)));
                        }

                        for tool_call in &delta.tool_calls {
                            let entry = state
                                .tool_calls_by_index
                                .entry(tool_call.index)
                                .or_default();

                            if let Some(tool_id) = tool_call.id.clone() {
                                entry.id = tool_id;
                            }

                            if let Some(function) = tool_call.function.as_ref() {
                                if let Some(name) = function.name.clone() {
                                    entry.name = name;
                                }

                                if let Some(arguments) = function.arguments.clone() {
                                    entry.arguments.push_str(&arguments);
                                }
                            }
                        }

                        match choice.finish_reason.as_deref() {
                            Some("stop") => {
                                events.push(Ok(LanguageModelCompletionEvent::Stop(
                                    StopReason::EndTurn,
                                )));
                            }
                            Some("tool_calls") => {
                                events.extend(state.tool_calls_by_index.drain().map(
                                    |(_, tool_call)| {
                                        maybe!({
                                            Ok(LanguageModelCompletionEvent::ToolUse(
                                                LanguageModelToolUse {
                                                    id: tool_call.id.into(),
                                                    name: tool_call.name.as_str().into(),
                                                    input: serde_json::Value::from_str(
                                                        &tool_call.arguments,
                                                    )?,
                                                },
                                            ))
                                        })
                                    },
                                ));

                                events.push(Ok(LanguageModelCompletionEvent::Stop(
                                    StopReason::ToolUse,
                                )));
                            }
                            Some(stop_reason) => {
                                log::error!("Unexpected Copilot Chat stop_reason: {stop_reason:?}");
                                events.push(Ok(LanguageModelCompletionEvent::Stop(
                                    StopReason::EndTurn,
                                )));
                            }
                            None => {}
                        }

                        return Some((events, state));
                    }
                    Err(err) => return Some((vec![Err(err)], state)),
                }
            }

            None
        },
    )
    .flat_map(futures::stream::iter)
}

impl CopilotChatLanguageModel {
    pub fn to_copilot_chat_request(
        &self,
        request: LanguageModelRequest,
    ) -> Result<CopilotChatRequest> {
        let model = self.model.clone();

        let mut request_messages: Vec<LanguageModelRequestMessage> = Vec::new();
        for message in request.messages {
            if let Some(last_message) = request_messages.last_mut() {
                if last_message.role == message.role {
                    last_message.content.extend(message.content);
                } else {
                    request_messages.push(message);
                }
            } else {
                request_messages.push(message);
            }
        }

        let mut messages: Vec<ChatMessage> = Vec::new();
        for message in request_messages {
            let text_content = {
                let mut buffer = String::new();
                for string in message.content.iter().filter_map(|content| match content {
                    MessageContent::Text(text) => Some(text.as_str()),
                    MessageContent::ToolUse(_)
                    | MessageContent::ToolResult(_)
                    | MessageContent::Image(_) => None,
                }) {
                    buffer.push_str(string);
                }

                buffer
            };

            match message.role {
                Role::User => {
                    for content in &message.content {
                        if let MessageContent::ToolResult(tool_result) = content {
                            messages.push(ChatMessage::Tool {
                                tool_call_id: tool_result.tool_use_id.to_string(),
                                content: tool_result.content.to_string(),
                            });
                        }
                    }

                    messages.push(ChatMessage::User {
                        content: text_content,
                    });
                }
                Role::Assistant => {
                    let mut tool_calls = Vec::new();
                    for content in &message.content {
                        if let MessageContent::ToolUse(tool_use) = content {
                            tool_calls.push(ToolCall {
                                id: tool_use.id.to_string(),
                                content: copilot::copilot_chat::ToolCallContent::Function {
                                    function: copilot::copilot_chat::FunctionContent {
                                        name: tool_use.name.to_string(),
                                        arguments: serde_json::to_string(&tool_use.input)?,
                                    },
                                },
                            });
                        }
                    }

                    messages.push(ChatMessage::Assistant {
                        content: if text_content.is_empty() {
                            None
                        } else {
                            Some(text_content)
                        },
                        tool_calls,
                    });
                }
                Role::System => messages.push(ChatMessage::System {
                    content: message.string_contents(),
                }),
            }
        }

        let tools = request
            .tools
            .iter()
            .map(|tool| Tool::Function {
                function: copilot::copilot_chat::Function {
                    name: tool.name.clone(),
                    description: tool.description.clone(),
                    parameters: tool.input_schema.clone(),
                },
            })
            .collect();

        Ok(CopilotChatRequest {
            intent: true,
            n: 1,
            stream: model.uses_streaming(),
            temperature: 0.1,
            model,
            messages,
            tools,
            tool_choice: None,
        })
    }
}

struct ConfigurationView {
    copilot_status: Option<copilot::Status>,
    state: Entity<State>,
    _subscription: Option<Subscription>,
}

impl ConfigurationView {
    pub fn new(state: Entity<State>, cx: &mut Context<Self>) -> Self {
        let copilot = Copilot::global(cx);

        Self {
            copilot_status: copilot.as_ref().map(|copilot| copilot.read(cx).status()),
            state,
            _subscription: copilot.as_ref().map(|copilot| {
                cx.observe(copilot, |this, model, cx| {
                    this.copilot_status = Some(model.read(cx).status());
                    cx.notify();
                })
            }),
        }
    }
}

impl Render for ConfigurationView {
    fn render(&mut self, window: &mut Window, cx: &mut Context<Self>) -> impl IntoElement {
        if self.state.read(cx).is_authenticated(cx) {
            const LABEL: &str = "Authorized.";
            h_flex()
                .justify_between()
                .child(
                    h_flex()
                        .gap_1()
                        .child(Icon::new(IconName::Check).color(Color::Success))
                        .child(Label::new(LABEL)),
                )
                .child(
                    Button::new("sign_out", "Sign Out")
                        .style(ui::ButtonStyle::Filled)
                        .on_click(|_, window, cx| {
                            window.dispatch_action(copilot::SignOut.boxed_clone(), cx);
                        }),
                )
        } else {
            let loading_icon = svg()
                .size_8()
                .path(IconName::ArrowCircle.path())
                .text_color(window.text_style().color)
                .with_animation(
                    "icon_circle_arrow",
                    Animation::new(Duration::from_secs(2)).repeat(),
                    |svg, delta| svg.with_transformation(Transformation::rotate(percentage(delta))),
                );

            const ERROR_LABEL: &str = "Copilot Chat requires an active GitHub Copilot subscription. Please ensure Copilot is configured and try again, or use a different Assistant provider.";

            match &self.copilot_status {
                Some(status) => match status {
                    Status::Starting { task: _ } => {
                        const LABEL: &str = "Starting Copilot...";
                        v_flex()
                            .gap_6()
                            .justify_center()
                            .items_center()
                            .child(Label::new(LABEL))
                            .child(loading_icon)
                    }
                    Status::SigningIn { prompt: _ }
                    | Status::SignedOut {
                        awaiting_signing_in: true,
                    } => {
                        const LABEL: &str = "Signing in to Copilot...";
                        v_flex()
                            .gap_6()
                            .justify_center()
                            .items_center()
                            .child(Label::new(LABEL))
                            .child(loading_icon)
                    }
                    Status::Error(_) => {
                        const LABEL: &str = "Copilot had issues starting. Please try restarting it. If the issue persists, try reinstalling Copilot.";
                        v_flex()
                            .gap_6()
                            .child(Label::new(LABEL))
                            .child(svg().size_8().path(IconName::CopilotError.path()))
                    }
                    _ => {
                        const LABEL: &str = "To use Zed's assistant with GitHub Copilot, you need to be logged in to GitHub. Note that your GitHub account must have an active Copilot Chat subscription.";
                        v_flex().gap_6().child(Label::new(LABEL)).child(
                            v_flex()
                                .gap_2()
                                .child(
                                    Button::new("sign_in", "Sign In")
                                        .icon_color(Color::Muted)
                                        .icon(IconName::Github)
                                        .icon_position(IconPosition::Start)
                                        .icon_size(IconSize::Medium)
                                        .style(ui::ButtonStyle::Filled)
                                        .full_width()
                                        .on_click(|_, window, cx| {
                                            copilot::initiate_sign_in(window, cx)
                                        }),
                                )
                                .child(
                                    div().flex().w_full().items_center().child(
                                        Label::new("Sign in to start using Github Copilot Chat.")
                                            .color(Color::Muted)
                                            .size(ui::LabelSize::Small),
                                    ),
                                ),
                        )
                    }
                },
                None => v_flex().gap_6().child(Label::new(ERROR_LABEL)),
            }
        }
    }
}<|MERGE_RESOLUTION|>--- conflicted
+++ resolved
@@ -2,19 +2,19 @@
 use std::str::FromStr as _;
 use std::sync::Arc;
 
-use anyhow::{Result, anyhow};
+use anyhow::{anyhow, Result};
 use collections::HashMap;
 use copilot::copilot_chat::{
-    ChatMessage, CopilotChat, Model as CopilotChatModel, Request as CopilotChatRequest, ModelVendor,
-    ResponseEvent, Tool, ToolCall,
+    ChatMessage, CopilotChat, Model as CopilotChatModel, ModelVendor,
+    Request as CopilotChatRequest, ResponseEvent, Tool, ToolCall,
 };
 use copilot::{Copilot, Status};
 use futures::future::BoxFuture;
 use futures::stream::BoxStream;
 use futures::{FutureExt, Stream, StreamExt};
 use gpui::{
-    Action, Animation, AnimationExt, AnyView, App, AsyncApp, Entity, Render, Subscription, Task,
-    Transformation, percentage, svg,
+    percentage, svg, Action, Animation, AnimationExt, AnyView, App, AsyncApp, Entity, Render,
+    Subscription, Task, Transformation,
 };
 use language_model::{
     AuthenticateError, LanguageModel, LanguageModelCompletionEvent, LanguageModelId,
@@ -104,7 +104,8 @@
 
     fn provided_models(&self, cx: &App) -> Vec<Arc<dyn LanguageModel>> {
         if let Some(models) = CopilotChat::global(cx).and_then(|m| m.read(cx).models()) {
-            models.iter()
+            models
+                .iter()
                 .map(|model| {
                     Arc::new(CopilotChatLanguageModel {
                         model: model.clone(),
@@ -206,39 +207,11 @@
         request: LanguageModelRequest,
         cx: &App,
     ) -> BoxFuture<'static, Result<usize>> {
-<<<<<<< HEAD
         match self.model.vendor() {
             ModelVendor::Anthropic => count_anthropic_tokens(request, cx),
             ModelVendor::Google => count_google_tokens(request, cx),
             ModelVendor::OpenAI | ModelVendor::AzureOpenAI => {
                 let model = open_ai::Model::from_id(self.model.id()).unwrap_or_default();
-=======
-        match self.model {
-            CopilotChatModel::Claude3_5Sonnet => count_anthropic_tokens(request, cx),
-            CopilotChatModel::Claude3_7Sonnet => count_anthropic_tokens(request, cx),
-            CopilotChatModel::Claude3_7SonnetThinking => count_anthropic_tokens(request, cx),
-            CopilotChatModel::Gemini20Flash | CopilotChatModel::Gemini25Pro => {
-                count_google_tokens(request, cx)
-            }
-            _ => {
-                let model = match self.model {
-                    CopilotChatModel::Gpt4o => open_ai::Model::FourOmni,
-                    CopilotChatModel::Gpt4 => open_ai::Model::Four,
-                    CopilotChatModel::Gpt4_1 => open_ai::Model::FourPointOne,
-                    CopilotChatModel::Gpt3_5Turbo => open_ai::Model::ThreePointFiveTurbo,
-                    CopilotChatModel::O1 => open_ai::Model::O1,
-                    CopilotChatModel::O3Mini => open_ai::Model::O3Mini,
-                    CopilotChatModel::O3 => open_ai::Model::O3,
-                    CopilotChatModel::O4Mini => open_ai::Model::O4Mini,
-                    CopilotChatModel::Claude3_5Sonnet
-                    | CopilotChatModel::Claude3_7Sonnet
-                    | CopilotChatModel::Claude3_7SonnetThinking
-                    | CopilotChatModel::Gemini20Flash
-                    | CopilotChatModel::Gemini25Pro => {
-                        unreachable!()
-                    }
-                };
->>>>>>> 6254efe3
                 count_open_ai_tokens(request, model, cx)
             }
         }
