--- conflicted
+++ resolved
@@ -32,15 +32,6 @@
 use ui::prelude::*;
 use util::debug_panic;
 
-<<<<<<< HEAD
-=======
-use crate::provider::x_ai::count_xai_tokens;
-
-use super::anthropic::count_anthropic_tokens;
-use super::google::count_google_tokens;
-use super::open_ai::count_open_ai_tokens;
-
->>>>>>> 3315fd94
 const PROVIDER_ID: LanguageModelProviderId = LanguageModelProviderId::new("copilot_chat");
 const PROVIDER_NAME: LanguageModelProviderName =
     LanguageModelProviderName::new("GitHub Copilot Chat");
@@ -252,11 +243,7 @@
             ModelVendor::OpenAI | ModelVendor::Anthropic => {
                 LanguageModelToolSchemaFormat::JsonSchema
             }
-<<<<<<< HEAD
             ModelVendor::Google | ModelVendor::XAI | ModelVendor::Unknown => {
-=======
-            ModelVendor::Google | ModelVendor::XAI => {
->>>>>>> 3315fd94
                 LanguageModelToolSchemaFormat::JsonSchemaSubset
             }
         }
@@ -283,7 +270,6 @@
         request: LanguageModelRequest,
         cx: &App,
     ) -> BoxFuture<'static, Result<u64>> {
-<<<<<<< HEAD
         let model = self.model.clone();
         cx.background_spawn(async move {
             let messages = collect_tiktoken_messages(request);
@@ -298,20 +284,6 @@
                 .map(|tokens| tokens as u64)
         })
         .boxed()
-=======
-        match self.model.vendor() {
-            ModelVendor::Anthropic => count_anthropic_tokens(request, cx),
-            ModelVendor::Google => count_google_tokens(request, cx),
-            ModelVendor::XAI => {
-                let model = x_ai::Model::from_id(self.model.id()).unwrap_or_default();
-                count_xai_tokens(request, model, cx)
-            }
-            ModelVendor::OpenAI => {
-                let model = open_ai::Model::from_id(self.model.id()).unwrap_or_default();
-                count_open_ai_tokens(request, model, cx)
-            }
-        }
->>>>>>> 3315fd94
     }
 
     fn stream_completion(
