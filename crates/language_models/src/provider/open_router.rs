use anyhow::{Context as _, Result, anyhow};
use collections::HashMap;
use credentials_provider::CredentialsProvider;
use editor::{Editor, EditorElement, EditorStyle};
use futures::{FutureExt, Stream, StreamExt, future::BoxFuture};
use gpui::{
    AnyView, App, AsyncApp, Context, Entity, FontStyle, Subscription, Task, TextStyle, WhiteSpace,
};
use http_client::HttpClient;
use language_model::{
    AuthenticateError, LanguageModel, LanguageModelCompletionError, LanguageModelCompletionEvent,
    LanguageModelId, LanguageModelName, LanguageModelProvider, LanguageModelProviderId,
    LanguageModelProviderName, LanguageModelProviderState, LanguageModelRequest,
    LanguageModelToolChoice, LanguageModelToolResultContent, LanguageModelToolUse, MessageContent,
    RateLimiter, Role, StopReason, TokenUsage,
};
use open_router::{Model, ResponseStreamEvent, list_models, stream_completion};
use schemars::JsonSchema;
use serde::{Deserialize, Serialize};
use settings::{Settings, SettingsStore};
use std::pin::Pin;
use std::str::FromStr as _;
use std::sync::Arc;
use theme::ThemeSettings;
use ui::{Icon, IconName, List, Tooltip, prelude::*};
use util::ResultExt;

use crate::{AllLanguageModelSettings, ui::InstructionListItem};

const PROVIDER_ID: &str = "openrouter";
const PROVIDER_NAME: &str = "OpenRouter";

#[derive(Default, Clone, Debug, PartialEq)]
pub struct OpenRouterSettings {
    pub api_url: String,
}

#[derive(Clone, Debug, PartialEq, Serialize, Deserialize, JsonSchema)]
pub struct AvailableModel {
    pub name: String,
    pub display_name: Option<String>,
    pub max_tokens: usize,
    pub max_output_tokens: Option<u32>,
    pub max_completion_tokens: Option<u32>,
    pub supports_tools: Option<bool>,
    pub supports_images: Option<bool>,
    pub supports_reasoning: Option<bool>,
}

pub struct OpenRouterLanguageModelProvider {
    http_client: Arc<dyn HttpClient>,
    state: gpui::Entity<State>,
}

pub struct State {
    api_key: Option<String>,
    api_key_from_env: bool,
    http_client: Arc<dyn HttpClient>,
    available_models: Vec<open_router::Model>,
    fetch_models_task: Option<Task<Result<()>>>,
    _subscription: Subscription,
}

const OPENROUTER_API_KEY_VAR: &str = "OPENROUTER_API_KEY";

impl State {
    fn is_authenticated(&self) -> bool {
        self.api_key.is_some()
    }

    fn reset_api_key(&self, cx: &mut Context<Self>) -> Task<Result<()>> {
        let credentials_provider = <dyn CredentialsProvider>::global(cx);
        let api_url = AllLanguageModelSettings::get_global(cx)
            .open_router
            .api_url
            .clone();
        cx.spawn(async move |this, cx| {
            credentials_provider
                .delete_credentials(&api_url, &cx)
                .await
                .log_err();
            this.update(cx, |this, cx| {
                this.api_key = None;
                this.api_key_from_env = false;
                cx.notify();
            })
        })
    }

    fn set_api_key(&mut self, api_key: String, cx: &mut Context<Self>) -> Task<Result<()>> {
        let credentials_provider = <dyn CredentialsProvider>::global(cx);
        let api_url = AllLanguageModelSettings::get_global(cx)
            .open_router
            .api_url
            .clone();
        cx.spawn(async move |this, cx| {
            credentials_provider
                .write_credentials(&api_url, "Bearer", api_key.as_bytes(), &cx)
                .await
                .log_err();
            this.update(cx, |this, cx| {
                this.api_key = Some(api_key);
                cx.notify();
            })
        })
    }

    fn authenticate(&self, cx: &mut Context<Self>) -> Task<Result<(), AuthenticateError>> {
        if self.is_authenticated() {
            return Task::ready(Ok(()));
        }

        let credentials_provider = <dyn CredentialsProvider>::global(cx);
        let api_url = AllLanguageModelSettings::get_global(cx)
            .open_router
            .api_url
            .clone();
        cx.spawn(async move |this, cx| {
            let (api_key, from_env) = if let Ok(api_key) = std::env::var(OPENROUTER_API_KEY_VAR) {
                (api_key, true)
            } else {
                let (_, api_key) = credentials_provider
                    .read_credentials(&api_url, &cx)
                    .await?
                    .ok_or(AuthenticateError::CredentialsNotFound)?;
                (
                    String::from_utf8(api_key)
                        .context(format!("invalid {} API key", PROVIDER_NAME))?,
                    false,
                )
            };
            this.update(cx, |this, cx| {
                this.api_key = Some(api_key);
                this.api_key_from_env = from_env;
                cx.notify();
            })?;

            Ok(())
        })
    }

    fn fetch_models(&mut self, cx: &mut Context<Self>) -> Task<Result<()>> {
        let settings = &AllLanguageModelSettings::get_global(cx).open_router;
        let http_client = self.http_client.clone();
        let api_url = settings.api_url.clone();

        cx.spawn(async move |this, cx| {
            let models = list_models(http_client.as_ref(), &api_url).await?;

            this.update(cx, |this, cx| {
                this.available_models = models;
                cx.notify();
            })
        })
    }

    fn restart_fetch_models_task(&mut self, cx: &mut Context<Self>) {
        let task = self.fetch_models(cx);
        self.fetch_models_task.replace(task);
    }
}

impl OpenRouterLanguageModelProvider {
    pub fn new(http_client: Arc<dyn HttpClient>, cx: &mut App) -> Self {
        let state = cx.new(|cx| State {
            api_key: None,
            api_key_from_env: false,
            http_client: http_client.clone(),
            available_models: Vec::new(),
            fetch_models_task: None,
            _subscription: cx.observe_global::<SettingsStore>(|this: &mut State, cx| {
                this.restart_fetch_models_task(cx);
                cx.notify();
            }),
        });

        Self { http_client, state }
    }

    fn create_language_model(&self, model: open_router::Model) -> Arc<dyn LanguageModel> {
        Arc::new(OpenRouterLanguageModel {
            id: LanguageModelId::from(model.id().to_string()),
            model,
            state: self.state.clone(),
            http_client: self.http_client.clone(),
            request_limiter: RateLimiter::new(4),
        })
    }
}

impl LanguageModelProviderState for OpenRouterLanguageModelProvider {
    type ObservableEntity = State;

    fn observable_entity(&self) -> Option<gpui::Entity<Self::ObservableEntity>> {
        Some(self.state.clone())
    }
}

impl LanguageModelProvider for OpenRouterLanguageModelProvider {
    fn id(&self) -> LanguageModelProviderId {
        LanguageModelProviderId(PROVIDER_ID.into())
    }

    fn name(&self) -> LanguageModelProviderName {
        LanguageModelProviderName(PROVIDER_NAME.into())
    }

    fn icon(&self) -> IconName {
        IconName::AiOpenRouter
    }

    fn default_model(&self, _cx: &App) -> Option<Arc<dyn LanguageModel>> {
        Some(self.create_language_model(open_router::Model::default()))
    }

    fn default_fast_model(&self, _cx: &App) -> Option<Arc<dyn LanguageModel>> {
        Some(self.create_language_model(open_router::Model::default_fast()))
    }

    fn provided_models(&self, cx: &App) -> Vec<Arc<dyn LanguageModel>> {
        let models = self.state.read(cx).available_models.clone();

        models
            .into_iter()
            .map(|model| self.create_language_model(model))
            .collect()
    }

    fn is_authenticated(&self, cx: &App) -> bool {
        self.state.read(cx).is_authenticated()
    }

    fn authenticate(&self, cx: &mut App) -> Task<Result<(), AuthenticateError>> {
        self.state.update(cx, |state, cx| state.authenticate(cx))
    }

    fn configuration_view(&self, window: &mut Window, cx: &mut App) -> AnyView {
        cx.new(|cx| ConfigurationView::new(self.state.clone(), window, cx))
            .into()
    }

    fn reset_credentials(&self, cx: &mut App) -> Task<Result<()>> {
        self.state.update(cx, |state, cx| state.reset_api_key(cx))
    }
}

pub struct OpenRouterLanguageModel {
    id: LanguageModelId,
    model: open_router::Model,
    state: gpui::Entity<State>,
    http_client: Arc<dyn HttpClient>,
    request_limiter: RateLimiter,
}

impl OpenRouterLanguageModel {
    fn stream_completion(
        &self,
        request: open_router::Request,
        cx: &AsyncApp,
    ) -> BoxFuture<'static, Result<futures::stream::BoxStream<'static, Result<ResponseStreamEvent>>>>
    {
        let http_client = self.http_client.clone();
        let Ok((api_key, api_url)) = cx.read_entity(&self.state, |state, cx| {
            let settings = &AllLanguageModelSettings::get_global(cx).open_router;
            (state.api_key.clone(), settings.api_url.clone())
        }) else {
            return futures::future::ready(Err(anyhow!(
                "App state dropped: Unable to read API key or API URL from the application state"
            )))
            .boxed();
        };

        let future = self.request_limiter.stream(async move {
            let api_key = api_key.ok_or_else(|| anyhow!("Missing OpenRouter API Key"))?;
            let request = stream_completion(http_client.as_ref(), &api_url, &api_key, request);
            let response = request.await?;
            Ok(response)
        });

        async move { Ok(future.await?.boxed()) }.boxed()
    }
}

impl LanguageModel for OpenRouterLanguageModel {
    fn id(&self) -> LanguageModelId {
        self.id.clone()
    }

    fn name(&self) -> LanguageModelName {
        LanguageModelName::from(self.model.display_name().to_string())
    }

    fn provider_id(&self) -> LanguageModelProviderId {
        LanguageModelProviderId(PROVIDER_ID.into())
    }

    fn provider_name(&self) -> LanguageModelProviderName {
        LanguageModelProviderName(PROVIDER_NAME.into())
    }

    fn supports_tools(&self) -> bool {
        self.model.supports_tool_calls()
    }

    fn telemetry_id(&self) -> String {
        format!("openrouter/{}", self.model.id())
    }

    fn max_token_count(&self) -> usize {
        self.model.max_token_count()
    }

    fn max_output_tokens(&self) -> Option<u32> {
        self.model.max_output_tokens()
    }

    fn supports_tool_choice(&self, choice: LanguageModelToolChoice) -> bool {
        match choice {
            LanguageModelToolChoice::Auto => true,
            LanguageModelToolChoice::Any => true,
            LanguageModelToolChoice::None => true,
        }
    }

    fn supports_images(&self) -> bool {
        self.model.supports_images.unwrap_or(false)
    }

    fn count_tokens(
        &self,
        request: LanguageModelRequest,
        cx: &App,
    ) -> BoxFuture<'static, Result<usize>> {
        count_open_router_tokens(request, self.model.clone(), cx)
    }

    fn stream_completion(
        &self,
        request: LanguageModelRequest,
        cx: &AsyncApp,
    ) -> BoxFuture<
        'static,
        Result<
            futures::stream::BoxStream<
                'static,
                Result<LanguageModelCompletionEvent, LanguageModelCompletionError>,
            >,
            LanguageModelCompletionError,
        >,
    > {
        let request = into_open_router(request, &self.model, self.max_output_tokens());
        let completions = self.stream_completion(request, cx);
        async move {
            let mapper = OpenRouterEventMapper::new();
            Ok(mapper.map_stream(completions.await?).boxed())
        }
        .boxed()
    }
}

pub fn into_open_router(
    request: LanguageModelRequest,
    model: &Model,
    max_output_tokens: Option<u32>,
) -> open_router::Request {
    let mut messages = Vec::new();
    for message in request.messages {
        for content in message.content {
            match content {
                MessageContent::Text(text) => add_message_content_part(
                    open_router::MessagePart::Text { text: text },
                    message.role,
                    &mut messages,
                ),
                MessageContent::Thinking { .. } => {}
                MessageContent::RedactedThinking(_) => {}
                MessageContent::Image(image) => {
                    add_message_content_part(
                        open_router::MessagePart::Image {
                            image_url: image.to_base64_url(),
                        },
                        message.role,
                        &mut messages,
                    );
                }
                MessageContent::ToolUse(tool_use) => {
                    let tool_call = open_router::ToolCall {
                        id: tool_use.id.to_string(),
                        content: open_router::ToolCallContent::Function {
                            function: open_router::FunctionContent {
                                name: tool_use.name.to_string(),
                                arguments: serde_json::to_string(&tool_use.input)
                                    .unwrap_or_default(),
                            },
                        },
                    };

                    if let Some(open_router::RequestMessage::Assistant { tool_calls, .. }) =
                        messages.last_mut()
                    {
                        tool_calls.push(tool_call);
                    } else {
                        messages.push(open_router::RequestMessage::Assistant {
                            content: None,
                            tool_calls: vec![tool_call],
                        });
                    }
                }
                MessageContent::ToolResult(tool_result) => {
                    let content = match &tool_result.content {
                        LanguageModelToolResultContent::Text(text) => {
                            vec![open_router::MessagePart::Text {
                                text: text.to_string(),
                            }]
                        }
                        LanguageModelToolResultContent::Image(image) => {
                            vec![open_router::MessagePart::Image {
                                image_url: image.to_base64_url(),
                            }]
                        }
                    };

                    messages.push(open_router::RequestMessage::Tool {
                        content: content.into(),
                        tool_call_id: tool_result.tool_use_id.to_string(),
                    });
                }
            }
        }
    }

    open_router::Request {
        model: model.id().into(),
        messages,
        stream: true,
        stop: request.stop,
        temperature: request.temperature.unwrap_or(0.4),
        max_tokens: max_output_tokens,
        parallel_tool_calls: if model.supports_parallel_tool_calls() && !request.tools.is_empty() {
            Some(false)
        } else {
            None
        },
<<<<<<< HEAD
        reasoning: if model.supports_reasoning.unwrap_or(false) {
            Some(open_router::Reasoning {
                effort: Some("low".to_string()),
                max_tokens: None,
                exclude: Some(false),
                enabled: Some(true),
            })
        } else {
            None
        },
=======
        usage: open_router::RequestUsage { include: true },
>>>>>>> ed4b29f8
        tools: request
            .tools
            .into_iter()
            .map(|tool| open_router::ToolDefinition::Function {
                function: open_router::FunctionDefinition {
                    name: tool.name,
                    description: Some(tool.description),
                    parameters: Some(tool.input_schema),
                },
            })
            .collect(),
        tool_choice: request.tool_choice.map(|choice| match choice {
            LanguageModelToolChoice::Auto => open_router::ToolChoice::Auto,
            LanguageModelToolChoice::Any => open_router::ToolChoice::Required,
            LanguageModelToolChoice::None => open_router::ToolChoice::None,
        }),
    }
}

fn add_message_content_part(
    new_part: open_router::MessagePart,
    role: Role,
    messages: &mut Vec<open_router::RequestMessage>,
) {
    match (role, messages.last_mut()) {
        (Role::User, Some(open_router::RequestMessage::User { content }))
        | (Role::System, Some(open_router::RequestMessage::System { content })) => {
            content.push_part(new_part);
        }
        (
            Role::Assistant,
            Some(open_router::RequestMessage::Assistant {
                content: Some(content),
                ..
            }),
        ) => {
            content.push_part(new_part);
        }
        _ => {
            messages.push(match role {
                Role::User => open_router::RequestMessage::User {
                    content: open_router::MessageContent::from(vec![new_part]),
                },
                Role::Assistant => open_router::RequestMessage::Assistant {
                    content: Some(open_router::MessageContent::from(vec![new_part])),
                    tool_calls: Vec::new(),
                },
                Role::System => open_router::RequestMessage::System {
                    content: open_router::MessageContent::from(vec![new_part]),
                },
            });
        }
    }
}

pub struct OpenRouterEventMapper {
    tool_calls_by_index: HashMap<usize, RawToolCall>,
}

impl OpenRouterEventMapper {
    pub fn new() -> Self {
        Self {
            tool_calls_by_index: HashMap::default(),
        }
    }

    pub fn map_stream(
        mut self,
        events: Pin<Box<dyn Send + Stream<Item = Result<ResponseStreamEvent>>>>,
    ) -> impl Stream<Item = Result<LanguageModelCompletionEvent, LanguageModelCompletionError>>
    {
        events.flat_map(move |event| {
            futures::stream::iter(match event {
                Ok(event) => self.map_event(event),
                Err(error) => vec![Err(LanguageModelCompletionError::Other(anyhow!(error)))],
            })
        })
    }

    pub fn map_event(
        &mut self,
        event: ResponseStreamEvent,
    ) -> Vec<Result<LanguageModelCompletionEvent, LanguageModelCompletionError>> {
        let Some(choice) = event.choices.first() else {
            return vec![Err(LanguageModelCompletionError::Other(anyhow!(
                "Response contained no choices"
            )))];
        };

        let mut events = Vec::new();
        if let Some(reasoning) = choice.delta.reasoning.clone() {
            events.push(Ok(LanguageModelCompletionEvent::Thinking {
                text: reasoning,
                signature: None,
            }));
        }

        if let Some(content) = choice.delta.content.clone() {
            // OpenRouter send empty content string with the reasoning content
            // This is a workaround for the OpenRouter API bug
            if !content.is_empty() {
                events.push(Ok(LanguageModelCompletionEvent::Text(content)));
            }
        }

        if let Some(tool_calls) = choice.delta.tool_calls.as_ref() {
            for tool_call in tool_calls {
                let entry = self.tool_calls_by_index.entry(tool_call.index).or_default();

                if let Some(tool_id) = tool_call.id.clone() {
                    entry.id = tool_id;
                }

                if let Some(function) = tool_call.function.as_ref() {
                    if let Some(name) = function.name.clone() {
                        entry.name = name;
                    }

                    if let Some(arguments) = function.arguments.clone() {
                        entry.arguments.push_str(&arguments);
                    }
                }
            }
        }

        if let Some(usage) = event.usage {
            events.push(Ok(LanguageModelCompletionEvent::UsageUpdate(TokenUsage {
                input_tokens: usage.prompt_tokens,
                output_tokens: usage.completion_tokens,
                cache_creation_input_tokens: 0,
                cache_read_input_tokens: 0,
            })));
        }

        match choice.finish_reason.as_deref() {
            Some("stop") => {
                events.push(Ok(LanguageModelCompletionEvent::Stop(StopReason::EndTurn)));
            }
            Some("tool_calls") => {
                events.extend(self.tool_calls_by_index.drain().map(|(_, tool_call)| {
                    match serde_json::Value::from_str(&tool_call.arguments) {
                        Ok(input) => Ok(LanguageModelCompletionEvent::ToolUse(
                            LanguageModelToolUse {
                                id: tool_call.id.clone().into(),
                                name: tool_call.name.as_str().into(),
                                is_input_complete: true,
                                input,
                                raw_input: tool_call.arguments.clone(),
                            },
                        )),
                        Err(error) => Err(LanguageModelCompletionError::BadInputJson {
                            id: tool_call.id.into(),
                            tool_name: tool_call.name.as_str().into(),
                            raw_input: tool_call.arguments.into(),
                            json_parse_error: error.to_string(),
                        }),
                    }
                }));

                events.push(Ok(LanguageModelCompletionEvent::Stop(StopReason::ToolUse)));
            }
            Some(stop_reason) => {
                log::error!("Unexpected OpenRouter stop_reason: {stop_reason:?}",);
                events.push(Ok(LanguageModelCompletionEvent::Stop(StopReason::EndTurn)));
            }
            None => {}
        }

        events
    }
}

#[derive(Default)]
struct RawToolCall {
    id: String,
    name: String,
    arguments: String,
}

pub fn count_open_router_tokens(
    request: LanguageModelRequest,
    _model: open_router::Model,
    cx: &App,
) -> BoxFuture<'static, Result<usize>> {
    cx.background_spawn(async move {
        let messages = request
            .messages
            .into_iter()
            .map(|message| tiktoken_rs::ChatCompletionRequestMessage {
                role: match message.role {
                    Role::User => "user".into(),
                    Role::Assistant => "assistant".into(),
                    Role::System => "system".into(),
                },
                content: Some(message.string_contents()),
                name: None,
                function_call: None,
            })
            .collect::<Vec<_>>();

        tiktoken_rs::num_tokens_from_messages("gpt-4o", &messages)
    })
    .boxed()
}

struct ConfigurationView {
    api_key_editor: Entity<Editor>,
    state: gpui::Entity<State>,
    load_credentials_task: Option<Task<()>>,
}

impl ConfigurationView {
    fn new(state: gpui::Entity<State>, window: &mut Window, cx: &mut Context<Self>) -> Self {
        let api_key_editor = cx.new(|cx| {
            let mut editor = Editor::single_line(window, cx);
            editor
                .set_placeholder_text("sk_or_000000000000000000000000000000000000000000000000", cx);
            editor
        });

        cx.observe(&state, |_, _, cx| {
            cx.notify();
        })
        .detach();

        let load_credentials_task = Some(cx.spawn_in(window, {
            let state = state.clone();
            async move |this, cx| {
                if let Some(task) = state
                    .update(cx, |state, cx| state.authenticate(cx))
                    .log_err()
                {
                    let _ = task.await;
                }

                this.update(cx, |this, cx| {
                    this.load_credentials_task = None;
                    cx.notify();
                })
                .log_err();
            }
        }));

        Self {
            api_key_editor,
            state,
            load_credentials_task,
        }
    }

    fn save_api_key(&mut self, _: &menu::Confirm, window: &mut Window, cx: &mut Context<Self>) {
        let api_key = self.api_key_editor.read(cx).text(cx);
        if api_key.is_empty() {
            return;
        }

        let state = self.state.clone();
        cx.spawn_in(window, async move |_, cx| {
            state
                .update(cx, |state, cx| state.set_api_key(api_key, cx))?
                .await
        })
        .detach_and_log_err(cx);

        cx.notify();
    }

    fn reset_api_key(&mut self, window: &mut Window, cx: &mut Context<Self>) {
        self.api_key_editor
            .update(cx, |editor, cx| editor.set_text("", window, cx));

        let state = self.state.clone();
        cx.spawn_in(window, async move |_, cx| {
            state.update(cx, |state, cx| state.reset_api_key(cx))?.await
        })
        .detach_and_log_err(cx);

        cx.notify();
    }

    fn render_api_key_editor(&self, cx: &mut Context<Self>) -> impl IntoElement {
        let settings = ThemeSettings::get_global(cx);
        let text_style = TextStyle {
            color: cx.theme().colors().text,
            font_family: settings.ui_font.family.clone(),
            font_features: settings.ui_font.features.clone(),
            font_fallbacks: settings.ui_font.fallbacks.clone(),
            font_size: rems(0.875).into(),
            font_weight: settings.ui_font.weight,
            font_style: FontStyle::Normal,
            line_height: relative(1.3),
            white_space: WhiteSpace::Normal,
            ..Default::default()
        };
        EditorElement::new(
            &self.api_key_editor,
            EditorStyle {
                background: cx.theme().colors().editor_background,
                local_player: cx.theme().players().local(),
                text: text_style,
                ..Default::default()
            },
        )
    }

    fn should_render_editor(&self, cx: &mut Context<Self>) -> bool {
        !self.state.read(cx).is_authenticated()
    }
}

impl Render for ConfigurationView {
    fn render(&mut self, _: &mut Window, cx: &mut Context<Self>) -> impl IntoElement {
        let env_var_set = self.state.read(cx).api_key_from_env;

        if self.load_credentials_task.is_some() {
            div().child(Label::new("Loading credentials...")).into_any()
        } else if self.should_render_editor(cx) {
            v_flex()
                .size_full()
                .on_action(cx.listener(Self::save_api_key))
                .child(Label::new("To use Zed's assistant with OpenRouter, you need to add an API key. Follow these steps:"))
                .child(
                    List::new()
                        .child(InstructionListItem::new(
                            "Create an API key by visiting",
                            Some("OpenRouter's console"),
                            Some("https://openrouter.ai/keys"),
                        ))
                        .child(InstructionListItem::text_only(
                            "Ensure your OpenRouter account has credits",
                        ))
                        .child(InstructionListItem::text_only(
                            "Paste your API key below and hit enter to start using the assistant",
                        )),
                )
                .child(
                    h_flex()
                        .w_full()
                        .my_2()
                        .px_2()
                        .py_1()
                        .bg(cx.theme().colors().editor_background)
                        .border_1()
                        .border_color(cx.theme().colors().border)
                        .rounded_sm()
                        .child(self.render_api_key_editor(cx)),
                )
                .child(
                    Label::new(
                        format!("You can also assign the {OPENROUTER_API_KEY_VAR} environment variable and restart Zed."),
                    )
                    .size(LabelSize::Small).color(Color::Muted),
                )
                .into_any()
        } else {
            h_flex()
                .mt_1()
                .p_1()
                .justify_between()
                .rounded_md()
                .border_1()
                .border_color(cx.theme().colors().border)
                .bg(cx.theme().colors().background)
                .child(
                    h_flex()
                        .gap_1()
                        .child(Icon::new(IconName::Check).color(Color::Success))
                        .child(Label::new(if env_var_set {
                            format!("API key set in {OPENROUTER_API_KEY_VAR} environment variable.")
                        } else {
                            "API key configured.".to_string()
                        })),
                )
                .child(
                    Button::new("reset-key", "Reset Key")
                        .label_size(LabelSize::Small)
                        .icon(Some(IconName::Trash))
                        .icon_size(IconSize::Small)
                        .icon_position(IconPosition::Start)
                        .disabled(env_var_set)
                        .when(env_var_set, |this| {
                            this.tooltip(Tooltip::text(format!("To reset your API key, unset the {OPENROUTER_API_KEY_VAR} environment variable.")))
                        })
                        .on_click(cx.listener(|this, _, window, cx| this.reset_api_key(window, cx))),
                )
                .into_any()
        }
    }
}<|MERGE_RESOLUTION|>--- conflicted
+++ resolved
@@ -441,7 +441,7 @@
         } else {
             None
         },
-<<<<<<< HEAD
+        usage: open_router::RequestUsage { include: true },
         reasoning: if model.supports_reasoning.unwrap_or(false) {
             Some(open_router::Reasoning {
                 effort: Some("low".to_string()),
@@ -452,9 +452,6 @@
         } else {
             None
         },
-=======
-        usage: open_router::RequestUsage { include: true },
->>>>>>> ed4b29f8
         tools: request
             .tools
             .into_iter()
