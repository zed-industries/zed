--- conflicted
+++ resolved
@@ -378,22 +378,12 @@
     for message in request.messages {
         for content in message.content {
             match content {
-<<<<<<< HEAD
                 MessageContent::Text(text) => add_message_content_part(
-                    open_router::MessagePart::Text { text: text },
+                    open_router::MessagePart::Text { text },
                     message.role,
                     &mut messages,
                 ),
                 MessageContent::Thinking { .. } => {}
-=======
-                MessageContent::Text(text) | MessageContent::Thinking { text, .. } => {
-                    add_message_content_part(
-                        open_router::MessagePart::Text { text },
-                        message.role,
-                        &mut messages,
-                    )
-                }
->>>>>>> 61abfd59
                 MessageContent::RedactedThinking(_) => {}
                 MessageContent::Image(image) => {
                     add_message_content_part(
