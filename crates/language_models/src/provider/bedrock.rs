use std::pin::Pin;
use std::str::FromStr;
use std::sync::Arc;

use crate::ui::InstructionListItem;
use anyhow::{anyhow, Context as _, Result};
use aws_config::stalled_stream_protection::StalledStreamProtectionConfig;
use aws_config::{BehaviorVersion, Region};
use aws_credential_types::Credentials;
use aws_http_client::AwsHttpClient;
<<<<<<< HEAD
use bedrock::bedrock_client::config::timeout::TimeoutConfig;
use bedrock::bedrock_client::types::{
    ContentBlockDelta, ContentBlockStart, ContentBlockStartEvent, ConverseStreamOutput,
};
use bedrock::bedrock_client::Client as BedrockClient;
use bedrock::{
    value_to_aws_document, BedrockError, BedrockInnerContent, BedrockMessage, BedrockSpecificTool,
    BedrockStreamingResponse, BedrockTool, BedrockToolChoice, BedrockToolInputSchema, Model,
};
=======
use bedrock::bedrock_client::types::{ContentBlockDelta, ContentBlockStart, ConverseStreamOutput};
use bedrock::bedrock_client::{self, Config};
use bedrock::{BedrockError, BedrockInnerContent, BedrockMessage, BedrockStreamingResponse, Model};
>>>>>>> e5b347b0
use collections::{BTreeMap, HashMap};
use credentials_provider::CredentialsProvider;
use editor::{Editor, EditorElement, EditorStyle};
use futures::{FutureExt, Stream, StreamExt, future::BoxFuture, stream::BoxStream};
use gpui::{
    AnyView, App, AsyncApp, Context, Entity, FontStyle, FontWeight, Subscription, Task, TextStyle,
    WhiteSpace,
};
use gpui_tokio::Tokio;
use http_client::HttpClient;
use language_model::{
    AuthenticateError, LanguageModel, LanguageModelCacheConfiguration,
    LanguageModelCompletionEvent, LanguageModelId, LanguageModelName, LanguageModelProvider,
    LanguageModelProviderId, LanguageModelProviderName, LanguageModelProviderState,
    LanguageModelRequest, LanguageModelToolUse, MessageContent, RateLimiter, Role,
};
use schemars::JsonSchema;
use serde::{Deserialize, Serialize};
use serde_json::Value;
use settings::{Settings, SettingsStore};
use smol::lock::OnceCell;
use strum::{EnumIter, IntoEnumIterator, IntoStaticStr};
use theme::ThemeSettings;
use tokio::runtime::Handle;
use ui::{prelude::*, ContextMenu, DropdownMenu, Icon, IconName, List, Tooltip};
use util::{maybe, ResultExt};

use crate::AllLanguageModelSettings;

const PROVIDER_ID: &str = "amazon-bedrock";
const PROVIDER_NAME: &str = "Amazon Bedrock";

#[derive(Default, Clone, Deserialize, Serialize, PartialEq, Debug)]
pub struct BedrockCredentials {
    pub access_key_id: String,
    pub secret_access_key: String,
    pub session_token: Option<String>,
}

#[derive(Default, Clone, Debug, PartialEq)]
pub struct AmazonBedrockSettings {
    pub available_models: Vec<AvailableModel>,
    pub region: Option<String>,
    pub endpoint: Option<String>,
    pub profile_name: Option<String>,
    pub role_arn: Option<String>,
    pub authentication_method: Option<BedrockAuthMethod>,
}

#[derive(Clone, Debug, PartialEq, Serialize, Deserialize, EnumIter, IntoStaticStr, JsonSchema)]
pub enum BedrockAuthMethod {
    #[serde(rename = "named_profile")]
    NamedProfile,
    #[serde(rename = "static_credentials")]
    StaticCredentials,
    #[serde(rename = "sso")]
    SingleSignOn,
    #[serde(rename = "default")]
    Automatic, // IMDSv2, PodIdentity, Env vars, etc.
}

#[derive(Clone, Debug, PartialEq, Serialize, Deserialize, JsonSchema)]
pub struct AvailableModel {
    pub name: String,
    pub display_name: Option<String>,
    pub max_tokens: usize,
    pub cache_configuration: Option<LanguageModelCacheConfiguration>,
    pub max_output_tokens: Option<u32>,
    pub default_temperature: Option<f32>,
}

/// The URL of the base AWS service.
///
/// Right now we're just using this as the key to store the AWS credentials
/// under in the keychain.
const AMAZON_AWS_URL: &str = "https://amazonaws.com";

// These environment variables all use a `ZED_` prefix because we don't want to overwrite the user's AWS credentials.
const ZED_BEDROCK_ACCESS_KEY_ID_VAR: &str = "ZED_ACCESS_KEY_ID";
const ZED_BEDROCK_SECRET_ACCESS_KEY_VAR: &str = "ZED_SECRET_ACCESS_KEY";
const ZED_BEDROCK_SESSION_TOKEN_VAR: &str = "ZED_SESSION_TOKEN";
const ZED_AWS_PROFILE_VAR: &str = "ZED_AWS_PROFILE";
const ZED_BEDROCK_REGION_VAR: &str = "ZED_AWS_REGION";
const ZED_AWS_CREDENTIALS_VAR: &str = "ZED_AWS_CREDENTIALS";
const ZED_AWS_ENDPOINT_VAR: &str = "ZED_AWS_ENDPOINT";

pub struct State {
    credentials: Option<BedrockCredentials>,
    settings: Option<AmazonBedrockSettings>,
    credentials_from_env: bool,
    _subscription: Subscription,
}

impl State {
    fn reset_credentials(&self, cx: &mut Context<Self>) -> Task<Result<()>> {
        let credentials_provider = <dyn CredentialsProvider>::global(cx);
        cx.spawn(async move |this, cx| {
            credentials_provider
                .delete_credentials(AMAZON_AWS_URL, &cx)
                .await
                .log_err();
            this.update(cx, |this, cx| {
                this.credentials = None;
                this.credentials_from_env = false;
                this.settings = None;
                cx.notify();
            })
        })
    }

    fn set_credentials(
        &mut self,
        credentials: BedrockCredentials,
        cx: &mut Context<Self>,
    ) -> Task<Result<()>> {
        let credentials_provider = <dyn CredentialsProvider>::global(cx);
        cx.spawn(async move |this, cx| {
            credentials_provider
                .write_credentials(
                    AMAZON_AWS_URL,
                    "Bearer",
                    &serde_json::to_vec(&credentials)?,
                    &cx,
                )
                .await?;
            this.update(cx, |this, cx| {
                this.credentials = Some(credentials);
                cx.notify();
            })
        })
    }

    fn is_authenticated(&self) -> Option<String> {
        match self.settings.as_ref().and_then(|s| s.authentication_method.as_ref()) {
            Some(BedrockAuthMethod::StaticCredentials) => Some(String::from("You are authenticated using Static Credentials.")),
            Some(BedrockAuthMethod::NamedProfile) | Some(BedrockAuthMethod::SingleSignOn) => {
                match self.settings.as_ref() {
                    None => {
                        Some(String::from("You are authenticated using a Named Profile, but no profile is set."))
                    }
                    Some(settings) => {
                        match settings.clone().profile_name {
                            None => {
                                Some(String::from("You are authenticated using a Named Profile, but no profile is set."))
                            }
                            Some(profile_name) => {
                                Some(format!("You are authenticated using a Named Profile: {}", profile_name))
                            }
                        }
                    }
                }
            },
            Some(BedrockAuthMethod::Automatic) => Some(String::from("You are authenticated using Automatic Credentials.")),
            None => {
                if self.credentials.is_some() {
                    Some(String::from("You are authenticated using Static Credentials."))
                } else {
                    None
                }
            }
        }
    }

    fn authenticate(&self, cx: &mut Context<Self>) -> Task<Result<(), AuthenticateError>> {
        if self.is_authenticated().is_some() {
            return Task::ready(Ok(()));
        }

        let credentials_provider = <dyn CredentialsProvider>::global(cx);
        cx.spawn(async move |this, cx| {
            let (credentials, from_env) =
                if let Ok(credentials) = std::env::var(ZED_AWS_CREDENTIALS_VAR) {
                    (credentials, true)
                } else {
                    let (_, credentials) = credentials_provider
                        .read_credentials(AMAZON_AWS_URL, &cx)
                        .await?
                        .ok_or_else(|| AuthenticateError::CredentialsNotFound)?;
                    (
                        String::from_utf8(credentials)
                            .context("invalid {PROVIDER_NAME} credentials")?,
                        false,
                    )
                };

            let credentials: BedrockCredentials =
                serde_json::from_str(&credentials).context("failed to parse credentials")?;

            this.update(cx, |this, cx| {
                this.credentials = Some(credentials);
                this.credentials_from_env = from_env;
                cx.notify();
            })?;

            Ok(())
        })
    }
}

pub struct BedrockLanguageModelProvider {
    http_client: AwsHttpClient,
    handler: tokio::runtime::Handle,
    state: gpui::Entity<State>,
}

impl BedrockLanguageModelProvider {
    pub fn new(http_client: Arc<dyn HttpClient>, cx: &mut App) -> Self {
        let state = cx.new(|cx| State {
            credentials: None,
            settings: Some(AllLanguageModelSettings::get_global(cx).bedrock.clone()),
            credentials_from_env: false,
            _subscription: cx.observe_global::<SettingsStore>(|_, cx| {
                cx.notify();
            }),
        });

        let tokio_handle = Tokio::handle(cx);

        let coerced_client = AwsHttpClient::new(http_client.clone(), tokio_handle.clone());

        Self {
            http_client: coerced_client,
            handler: tokio_handle.clone(),
            state,
        }
    }
}

impl LanguageModelProvider for BedrockLanguageModelProvider {
    fn id(&self) -> LanguageModelProviderId {
        LanguageModelProviderId(PROVIDER_ID.into())
    }

    fn name(&self) -> LanguageModelProviderName {
        LanguageModelProviderName(PROVIDER_NAME.into())
    }

    fn icon(&self) -> IconName {
        IconName::AiBedrock
    }

    fn default_model(&self, _cx: &App) -> Option<Arc<dyn LanguageModel>> {
        let model = bedrock::Model::default();
        Some(Arc::new(BedrockModel {
            id: LanguageModelId::from(model.id().to_string()),
            model,
            http_client: self.http_client.clone(),
            handler: self.handler.clone(),
            state: self.state.clone(),
            client: OnceCell::new(),
            request_limiter: RateLimiter::new(4),
        }))
    }

    fn provided_models(&self, cx: &App) -> Vec<Arc<dyn LanguageModel>> {
        let mut models = BTreeMap::default();

        for model in bedrock::Model::iter() {
            if !matches!(model, bedrock::Model::Custom { .. }) {
                models.insert(model.id().to_string(), model);
            }
        }

        // Override with available models from settings
        for model in AllLanguageModelSettings::get_global(cx)
            .bedrock
            .available_models
            .iter()
        {
            models.insert(
                model.name.clone(),
                bedrock::Model::Custom {
                    name: model.name.clone(),
                    display_name: model.display_name.clone(),
                    max_tokens: model.max_tokens,
                    max_output_tokens: model.max_output_tokens,
                    default_temperature: model.default_temperature,
                },
            );
        }

        models
            .into_values()
            .map(|model| {
                Arc::new(BedrockModel {
                    id: LanguageModelId::from(model.id().to_string()),
                    model,
                    http_client: self.http_client.clone(),
                    handler: self.handler.clone(),
                    state: self.state.clone(),
                    client: OnceCell::new(),
                    request_limiter: RateLimiter::new(4),
                }) as Arc<dyn LanguageModel>
            })
            .collect()
    }

    fn is_authenticated(&self, cx: &App) -> bool {
        self.state.read(cx).is_authenticated().is_some()
    }

    fn authenticate(&self, cx: &mut App) -> Task<Result<(), AuthenticateError>> {
        self.state.update(cx, |state, cx| state.authenticate(cx))
    }

    fn configuration_view(&self, window: &mut Window, cx: &mut App) -> AnyView {
        cx.new(|cx| ConfigurationView::new(self.state.clone(), window, cx))
            .into()
    }

    fn reset_credentials(&self, cx: &mut App) -> Task<Result<()>> {
        self.state
            .update(cx, |state, cx| state.reset_credentials(cx))
    }
}

impl LanguageModelProviderState for BedrockLanguageModelProvider {
    type ObservableEntity = State;

    fn observable_entity(&self) -> Option<gpui::Entity<Self::ObservableEntity>> {
        Some(self.state.clone())
    }
}

struct BedrockModel {
    id: LanguageModelId,
    model: Model,
    http_client: AwsHttpClient,
    handler: tokio::runtime::Handle,
    client: OnceCell<BedrockClient>,
    state: gpui::Entity<State>,
    request_limiter: RateLimiter,
}

impl BedrockModel {
    fn get_or_init_client(&self, cx: &AsyncApp) -> Result<&BedrockClient, anyhow::Error> {
        self.client
            .get_or_try_init_blocking(|| {
                let Ok((auth_method, credentials, endpoint, region, settings)) =
                    cx.read_entity(&self.state, |state, _cx| {
                        // Get the authentication method and credentials
                        let auth_method = state
                            .settings
                            .as_ref()
                            .and_then(|s| s.authentication_method.clone())
                            .unwrap_or(BedrockAuthMethod::Automatic);

                        // Get endpoint if configured
                        let endpoint = state.settings.as_ref().and_then(|s| s.endpoint.clone());

                        // Get region - from credentials or directly from settings
                        let region = state
                            .settings
                            .as_ref()
                            .and_then(|s| s.region.clone())
                            .unwrap_or(String::from("us-east-1"));

                        (
                            auth_method,
                            state.credentials.clone(),
                            endpoint,
                            region,
                            state.settings.clone(),
                        )
                    })
                else {
                    return Err(anyhow!("App state dropped"));
                };

                let mut config_builder = aws_config::defaults(BehaviorVersion::latest())
                    .stalled_stream_protection(StalledStreamProtectionConfig::disabled())
                    .http_client(self.http_client.clone())
                    .region(Region::new(region))
                    .timeout_config(TimeoutConfig::disabled());

                // Apply endpoint configuration if specified
                if let Some(endpoint_url) = endpoint {
                    if !endpoint_url.is_empty() {
                        config_builder = config_builder.endpoint_url(endpoint_url);
                    }
                }

                // Configure authentication based on method
                match auth_method {
                    BedrockAuthMethod::StaticCredentials => {
                        if let Some(creds) = credentials {
                            let aws_creds = Credentials::new(
                                creds.access_key_id,
                                creds.secret_access_key,
                                creds.session_token,
                                None,
                                "zed-bedrock-provider",
                            );
                            config_builder = config_builder.credentials_provider(aws_creds);
                        }
                    }
                    BedrockAuthMethod::NamedProfile | BedrockAuthMethod::SingleSignOn => {
                        // Currently NamedProfile and SSO behave the same way but only the instructions change
                        // Until we support BearerAuth through SSO, this will not change.

                        // Use profile from settings or environment
                        let profile_name = settings
                            .and_then(|s| s.profile_name)
                            .unwrap_or_else(|| "default".to_string());

                        if !profile_name.is_empty() {
                            config_builder = config_builder.profile_name(profile_name);
                        }
                    }
                    BedrockAuthMethod::Automatic => {
                        // Use default credential provider chain
                    }
                }

                let config = self.handler.block_on(config_builder.load());
                Ok(BedrockClient::new(&config))
            })
            .map_err(|e| anyhow!("Failed to initialize Bedrock client: {}", e))?;

        // safe unwrap since we know it was initialized
        Ok(self.client.get().unwrap())
    }

    fn stream_completion(
        &self,
        request: bedrock::Request,
        cx: &AsyncApp,
    ) -> Result<
        BoxFuture<'static, BoxStream<'static, Result<BedrockStreamingResponse, BedrockError>>>,
    > {
        let runtime_client = self
            .get_or_init_client(cx)
            .expect("Failed to initialize Bedrock Client")
            .clone();
        let owned_handle = self.handler.clone();

        // Configure AWS based on the authentication method
        Ok(async move {
            // Stream completion with the configured client
            let request = bedrock::stream_completion(runtime_client, request, owned_handle);
            request.await.unwrap_or_else(|e| {
                futures::stream::once(async move { Err(BedrockError::ClientError(e)) }).boxed()
            })
        }
        .boxed())
    }
}

impl LanguageModel for BedrockModel {
    fn id(&self) -> LanguageModelId {
        self.id.clone()
    }

    fn name(&self) -> LanguageModelName {
        LanguageModelName::from(self.model.display_name().to_string())
    }

    fn provider_id(&self) -> LanguageModelProviderId {
        LanguageModelProviderId(PROVIDER_ID.into())
    }

    fn provider_name(&self) -> LanguageModelProviderName {
        LanguageModelProviderName(PROVIDER_NAME.into())
    }

    fn telemetry_id(&self) -> String {
        format!("bedrock/{}", self.model.id())
    }

    fn supports_tools(&self) -> bool {
        true
    }

    fn max_token_count(&self) -> usize {
        self.model.max_token_count()
    }

    fn max_output_tokens(&self) -> Option<u32> {
        Some(self.model.max_output_tokens())
    }

    fn count_tokens(
        &self,
        request: LanguageModelRequest,
        cx: &App,
    ) -> BoxFuture<'static, Result<usize>> {
        get_bedrock_tokens(request, cx)
    }

    fn stream_completion(
        &self,
        request: LanguageModelRequest,
        cx: &AsyncApp,
    ) -> BoxFuture<'static, Result<BoxStream<'static, Result<LanguageModelCompletionEvent>>>> {
        let request = into_bedrock(
            request,
            self.model.id().into(),
            self.model.default_temperature(),
            self.model.max_output_tokens(),
        );

        let owned_handle = self.handler.clone();

        let request = self.stream_completion(request, cx);
        let future = self.request_limiter.stream(async move {
            let response = request.map_err(|err| anyhow!(err))?.await;
            Ok(map_to_language_model_completion_events(
                response,
                owned_handle,
            ))
        });
        async move { Ok(future.await?.boxed()) }.boxed()
    }

    fn cache_configuration(&self) -> Option<LanguageModelCacheConfiguration> {
        None
    }
}

pub fn into_bedrock(
    request: LanguageModelRequest,
    model: String,
    default_temperature: f32,
    max_output_tokens: u32,
) -> bedrock::Request {
    let mut new_messages: Vec<BedrockMessage> = Vec::new();
    let mut system_message = String::new();

    for message in request.messages {
        if message.contents_empty() {
            continue;
        }

        match message.role {
            Role::User | Role::Assistant => {
                let bedrock_message_content: Vec<BedrockInnerContent> = message
                    .content
                    .into_iter()
                    .filter_map(|content| match content {
                        MessageContent::Text(text) => {
                            if !text.is_empty() {
                                Some(BedrockInnerContent::Text(text))
                            } else {
                                None
                            }
                        }
                        _ => None,
                    })
                    .collect();
                let bedrock_role = match message.role {
                    Role::User => bedrock::BedrockRole::User,
                    Role::Assistant => bedrock::BedrockRole::Assistant,
                    Role::System => unreachable!("System role should never occur here"),
                };
                if let Some(last_message) = new_messages.last_mut() {
                    if last_message.role == bedrock_role {
                        last_message.content.extend(bedrock_message_content);
                        continue;
                    }
                }
                new_messages.push(
                    BedrockMessage::builder()
                        .role(bedrock_role)
                        .set_content(Some(bedrock_message_content))
                        .build()
                        .expect("failed to build Bedrock message"),
                );
            }
            Role::System => {
                if !system_message.is_empty() {
                    system_message.push_str("\n\n");
                }
                system_message.push_str(&message.string_contents());
            }
        }
    }

    bedrock::Request {
        model,
        messages: new_messages,
        max_tokens: max_output_tokens,
        system: Some(system_message),
        tools: vec![],
        tool_choice: None,
        metadata: None,
        stop_sequences: Vec::new(),
        temperature: request.temperature.or(Some(default_temperature)),
        top_k: None,
        top_p: None,
    }
}

// TODO: just call the ConverseOutput.usage() method:
// https://docs.rs/aws-sdk-bedrockruntime/latest/aws_sdk_bedrockruntime/operation/converse/struct.ConverseOutput.html#method.output
pub fn get_bedrock_tokens(
    request: LanguageModelRequest,
    cx: &App,
) -> BoxFuture<'static, Result<usize>> {
    cx.background_executor()
        .spawn(async move {
            let messages = request.messages;
            let mut tokens_from_images = 0;
            let mut string_messages = Vec::with_capacity(messages.len());

            for message in messages {
                use language_model::MessageContent;

                let mut string_contents = String::new();

                for content in message.content {
                    match content {
                        MessageContent::Text(text) => {
                            string_contents.push_str(&text);
                        }
                        MessageContent::Image(image) => {
                            tokens_from_images += image.estimate_tokens();
                        }
                        MessageContent::ToolUse(_tool_use) => {
                            // TODO: Estimate token usage from tool uses.
                        }
                        MessageContent::ToolResult(tool_result) => {
                            string_contents.push_str(&tool_result.content);
                        }
                    }
                }

                if !string_contents.is_empty() {
                    string_messages.push(tiktoken_rs::ChatCompletionRequestMessage {
                        role: match message.role {
                            Role::User => "user".into(),
                            Role::Assistant => "assistant".into(),
                            Role::System => "system".into(),
                        },
                        content: Some(string_contents),
                        name: None,
                        function_call: None,
                    });
                }
            }

            // Tiktoken doesn't yet support these models, so we manually use the
            // same tokenizer as GPT-4.
            tiktoken_rs::num_tokens_from_messages("gpt-4", &string_messages)
                .map(|tokens| tokens + tokens_from_images)
        })
        .boxed()
}

<<<<<<< HEAD
pub async fn extract_tool_args_from_events(
    name: String,
    mut events: Pin<Box<dyn Send + Stream<Item=Result<BedrockStreamingResponse, BedrockError>>>>,
    handle: Handle,
) -> Result<impl Send + Stream<Item=Result<String>>> {
    handle
        .spawn(async move {
            let mut tool_use_index = None;
            while let Some(event) = events.next().await {
                if let BedrockStreamingResponse::ContentBlockStart(ContentBlockStartEvent {
                                                                       content_block_index,
                                                                       start,
                                                                       ..
                                                                   }) = event?
                {
                    match start {
                        None => {
                            continue;
                        }
                        Some(start) => match start.as_tool_use() {
                            Ok(tool_use) => {
                                if name == tool_use.name {
                                    tool_use_index = Some(content_block_index);
                                    break;
                                }
                            }
                            Err(err) => {
                                return Err(anyhow!("Failed to parse tool use event: {:?}", err));
                            }
                        },
                    }
                }
            }

            let Some(tool_use_index) = tool_use_index else {
                return Err(anyhow!("Tool is not used"));
            };

            Ok(events.filter_map(move |event| {
                let result = match event {
                    Err(_err) => None,
                    Ok(output) => match output.clone() {
                        BedrockStreamingResponse::ContentBlockDelta(inner) => {
                            match inner.clone().delta {
                                Some(ContentBlockDelta::ToolUse(tool_use)) => {
                                    if inner.content_block_index == tool_use_index {
                                        Some(Ok(tool_use.input))
                                    } else {
                                        None
                                    }
                                }
                                _ => None,
                            }
                        }
                        _ => None,
                    },
                };

                async move { result }
            }))
        })
        .await?
}

=======
>>>>>>> e5b347b0
pub fn map_to_language_model_completion_events(
    events: Pin<Box<dyn Send + Stream<Item=Result<BedrockStreamingResponse, BedrockError>>>>,
    handle: Handle,
) -> impl Stream<Item=Result<LanguageModelCompletionEvent>> {
    struct RawToolUse {
        id: String,
        name: String,
        input_json: String,
    }

    struct State {
        events: Pin<Box<dyn Send + Stream<Item=Result<BedrockStreamingResponse, BedrockError>>>>,
        tool_uses_by_index: HashMap<i32, RawToolUse>,
    }

    futures::stream::unfold(
        State {
            events,
            tool_uses_by_index: HashMap::default(),
        },
        move |mut state: State| {
            let inner_handle = handle.clone();
            async move {
                inner_handle
                    .spawn(async {
                        while let Some(event) = state.events.next().await {
                            match event {
                                Ok(event) => match event {
                                    ConverseStreamOutput::ContentBlockDelta(cb_delta) => {
                                        if let Some(ContentBlockDelta::Text(text_out)) =
                                            cb_delta.delta
                                        {
                                            return Some((
                                                Some(Ok(LanguageModelCompletionEvent::Text(
                                                    text_out,
                                                ))),
                                                state,
                                            ));
                                        } else if let Some(ContentBlockDelta::ToolUse(text_out)) =
                                            cb_delta.delta
                                        {
                                            if let Some(tool_use) = state
                                                .tool_uses_by_index
                                                .get_mut(&cb_delta.content_block_index)
                                            {
                                                tool_use.input_json.push_str(text_out.input());
                                                return Some((None, state));
                                            };

                                            return Some((None, state));
                                        } else if cb_delta.delta.is_none() {
                                            return Some((None, state));
                                        }
                                    }
                                    ConverseStreamOutput::ContentBlockStart(cb_start) => {
                                        if let Some(start) = cb_start.start {
                                            match start {
                                                ContentBlockStart::ToolUse(text_out) => {
                                                    let tool_use = RawToolUse {
                                                        id: text_out.tool_use_id,
                                                        name: text_out.name,
                                                        input_json: String::new(),
                                                    };

                                                    state.tool_uses_by_index.insert(
                                                        cb_start.content_block_index,
                                                        tool_use,
                                                    );
                                                }
                                                _ => {}
                                            }
                                        }
                                    }
                                    ConverseStreamOutput::ContentBlockStop(cb_stop) => {
                                        if let Some(tool_use) = state
                                            .tool_uses_by_index
                                            .remove(&cb_stop.content_block_index)
                                        {
                                            return Some((
                                                Some(maybe!({
                                                    Ok(LanguageModelCompletionEvent::ToolUse(
                                                        LanguageModelToolUse {
                                                            id: tool_use.id.into(),
                                                            name: tool_use.name.into(),
                                                            input: if tool_use.input_json.is_empty()
                                                            {
                                                                Value::Null
                                                            } else {
                                                                serde_json::Value::from_str(
                                                                    &tool_use.input_json,
                                                                )
                                                                .map_err(|err| anyhow!(err))?
                                                            },
                                                        },
                                                    ))
                                                })),
                                                state,
                                            ));
                                        }
                                    }
                                    _ => {}
                                },
                                Err(err) => return Some((Some(Err(anyhow!(err))), state)),
                            }
                        }
                        None
                    })
                    .await
                    .log_err()
                    .flatten()
            }
        },
    )
    .filter_map(|event| async move { event })
}

struct ConfigurationView {
    access_key_id_editor: Entity<Editor>,
    secret_access_key_editor: Entity<Editor>,
    session_token_editor: Entity<Editor>,
    region_editor: Entity<Editor>,
    state: gpui::Entity<State>,
    load_credentials_task: Option<Task<()>>,
}

impl ConfigurationView {
    const PLACEHOLDER_ACCESS_KEY_ID_TEXT: &'static str = "XXXXXXXXXXXXXXXX";
    const PLACEHOLDER_SECRET_ACCESS_KEY_TEXT: &'static str =
        "XXXXXXXXXXXXXXXXXXXXXXXXXXXXXXXXXXXXXXXX";
    const PLACEHOLDER_SESSION_TOKEN_TEXT: &'static str = "XXXXXXXXXXXXXXXXXXXXXXXXXXXXXXXXXXXXXXXX";
    const PLACEHOLDER_REGION: &'static str = "us-east-1";
    // const PLACEHOLDER_PROFILE_NAME_TEXT: &'static str = "default";
    // const PLACEHOLDER_START_URL: &'static str = "https://XXXXXXXXXXX.awsapps.com/start";
    // const PLACEHOLDER_ROLE_ARN: &'static str = "arn:aws:iam::XXXXXXXXXXX:role/MyRoleName";

    fn new(state: gpui::Entity<State>, window: &mut Window, cx: &mut Context<Self>) -> Self {
        cx.observe(&state, |_, _, cx| {
            cx.notify();
        })
        .detach();

        let load_credentials_task = Some(cx.spawn({
            let state = state.clone();
            async move |this, cx| {
                if let Some(task) = state
                    .update(cx, |state, cx| state.authenticate(cx))
                    .log_err()
                {
                    // We don't log an error, because "not signed in" is also an error.
                    let _ = task.await;
                }
                this.update(cx, |this, cx| {
                    this.load_credentials_task = None;
                    cx.notify();
                })
                .log_err();
            }
        }));

        Self {
            access_key_id_editor: cx.new(|cx| {
                let mut editor = Editor::single_line(window, cx);
                editor.set_placeholder_text(Self::PLACEHOLDER_ACCESS_KEY_ID_TEXT, cx);
                editor
            }),
            secret_access_key_editor: cx.new(|cx| {
                let mut editor = Editor::single_line(window, cx);
                editor.set_placeholder_text(Self::PLACEHOLDER_SECRET_ACCESS_KEY_TEXT, cx);
                editor
            }),
            session_token_editor: cx.new(|cx| {
                let mut editor = Editor::single_line(window, cx);
                editor.set_placeholder_text(Self::PLACEHOLDER_SESSION_TOKEN_TEXT, cx);
                editor
            }),
            region_editor: cx.new(|cx| {
                let mut editor = Editor::single_line(window, cx);
                editor.set_placeholder_text(Self::PLACEHOLDER_REGION, cx);
                editor
            }),
            state,
            load_credentials_task,
        }
    }

    fn save_credentials(
        &mut self,
        _: &menu::Confirm,
        _window: &mut Window,
        cx: &mut Context<Self>,
    ) {
        let access_key_id = self
            .access_key_id_editor
            .read(cx)
            .text(cx)
            .to_string()
            .trim()
            .to_string();
        let secret_access_key = self
            .secret_access_key_editor
            .read(cx)
            .text(cx)
            .to_string()
            .trim()
            .to_string();
        // Get session token if provided
        let session_token = self
            .session_token_editor
            .read(cx)
            .text(cx)
            .to_string()
            .trim()
            .to_string();
        let session_token = if session_token.is_empty() {
            None
        } else {
            Some(session_token)
        };

        let state = self.state.clone();
        cx.spawn(async move |_, cx| {
            state
                .update(cx, |state, cx| {
                    let credentials: BedrockCredentials = BedrockCredentials {
                        access_key_id: access_key_id.clone(),
                        secret_access_key: secret_access_key.clone(),
                        session_token: session_token.clone(),
                    };

                    state.set_credentials(credentials, cx)
                })?
                .await
        })
        .detach_and_log_err(cx);
    }

    fn reset_credentials(&mut self, window: &mut Window, cx: &mut Context<Self>) {
        self.access_key_id_editor
            .update(cx, |editor, cx| editor.set_text("", window, cx));
        self.secret_access_key_editor
            .update(cx, |editor, cx| editor.set_text("", window, cx));
        self.session_token_editor
            .update(cx, |editor, cx| editor.set_text("", window, cx));
        self.region_editor
            .update(cx, |editor, cx| editor.set_text("", window, cx));

        let state = self.state.clone();
        cx.spawn(async move |_, cx| {
            state
                .update(cx, |state, cx| state.reset_credentials(cx))?
                .await
        })
        .detach_and_log_err(cx);
    }

    fn make_text_style(&self, cx: &Context<Self>) -> TextStyle {
        let settings = ThemeSettings::get_global(cx);
        TextStyle {
            color: cx.theme().colors().text,
            font_family: settings.ui_font.family.clone(),
            font_features: settings.ui_font.features.clone(),
            font_fallbacks: settings.ui_font.fallbacks.clone(),
            font_size: rems(0.875).into(),
            font_weight: settings.ui_font.weight,
            font_style: FontStyle::Normal,
            line_height: relative(1.3),
            background_color: None,
            underline: None,
            strikethrough: None,
            white_space: WhiteSpace::Normal,
            text_overflow: None,
            text_align: Default::default(),
            line_clamp: None,
        }
    }

    fn make_input_styles(&self, cx: &Context<Self>) -> Div {
        let bg_color = cx.theme().colors().editor_background;
        let border_color = cx.theme().colors().border_variant;

        h_flex()
            .w_full()
            .px_2()
            .py_1()
            .bg(bg_color)
            .border_1()
            .border_color(border_color)
            .rounded_sm()
    }

    fn should_render_editor(&self, cx: &mut Context<Self>) -> Option<String> {
        self.state.read(cx).is_authenticated()
    }
}

impl Render for ConfigurationView {
    fn render(&mut self, _window: &mut Window, cx: &mut Context<Self>) -> impl IntoElement {
        let env_var_set = self.state.read(cx).credentials_from_env;
        let creds_type = self.should_render_editor(cx).is_some();

        // Handle loading state
        if self.load_credentials_task.is_some() {
            return div().child(Label::new("Loading credentials...")).into_any();
        }

        // Handle already authenticated state
        if let Some(auth) = self.should_render_editor(cx) {
            return h_flex()
                .size_full()
                .justify_between()
                .child(
                    h_flex()
                        .gap_1()
                        .child(Icon::new(IconName::Check).color(Color::Success))
                        .child(Label::new(if env_var_set {
                            format!("Access Key ID is set in {ZED_BEDROCK_ACCESS_KEY_ID_VAR}, Secret Key is set in {ZED_BEDROCK_SECRET_ACCESS_KEY_VAR}, Region is set in {ZED_BEDROCK_REGION_VAR} environment variables.")
                        } else {
                            auth.clone()
                        })),
                )
                .child(
                    Button::new("reset-key", "Reset key")
                        .icon(Some(IconName::Trash))
                        .icon_size(IconSize::Small)
                        .icon_position(IconPosition::Start)
                        .disabled(env_var_set || creds_type)
                        .when(env_var_set, |this| {
                            this.tooltip(Tooltip::text(format!("To reset your credentials, unset the {ZED_BEDROCK_ACCESS_KEY_ID_VAR}, {ZED_BEDROCK_SECRET_ACCESS_KEY_VAR}, and {ZED_BEDROCK_REGION_VAR} environment variables.")))
                        })
                        .when(creds_type, |this| {
                            this.tooltip(Tooltip::text("You cannot reset credentials as they're being derived, check Zed settings to understand how"))
                        })
                        .on_click(cx.listener(|this, _, window, cx| this.reset_credentials(window, cx))),
                )
                .into_any();
        }

        // Main configuration view
        v_flex()
            .size_full()
            .on_action(cx.listener(ConfigurationView::save_credentials))
            .child(Label::new("To use Zed's assistant with Bedrock, you can set a custom authentication strategy through the settings.json, or use static credentials."))
            .child(Label::new("Though to access models on AWS first, you will have to: "))
            .child(
                List::new()
                    .child(
                        InstructionListItem::new(
                            "Grant permissions to the strategy you plan to use according to this documentation: ",
                            Some("Prerequisites"),
                            Some("https://docs.aws.amazon.com/bedrock/latest/userguide/inference-prereq.html"),
                        )
                    )
                    .child(
                        InstructionListItem::new(
                            "Select the models you would like access to: ",
                            Some("Bedrock Model Catalog"),
                            Some("https://us-east-1.console.aws.amazon.com/bedrock/home?region=us-east-1#/modelaccess"),
                        )
                    )
            )
            .child(self.render_static_credentials_ui(cx))
            .child(self.render_common_fields(cx))
            .child(
                Label::new(
                    format!("You can also assign the {ZED_BEDROCK_ACCESS_KEY_ID_VAR}, {ZED_BEDROCK_SECRET_ACCESS_KEY_VAR} AND {ZED_BEDROCK_REGION_VAR} environment variables and restart Zed.\n Optionally, if your environment uses AWS CLI profiles, you can set {ZED_AWS_PROFILE_VAR}; if it requires a custom endpoint, you can set {ZED_AWS_ENDPOINT_VAR}; and if it requires a Session Token, you can set {ZED_BEDROCK_SESSION_TOKEN_VAR}."),
                )
                    .size(LabelSize::Small)
                    .color(Color::Muted),
            )
            .into_any()
    }
}

impl ConfigurationView {
    fn render_aa_id_editor(&self, cx: &mut Context<Self>) -> impl IntoElement {
        let text_style = self.make_text_style(cx);

        EditorElement::new(
            &self.access_key_id_editor,
            EditorStyle {
                background: cx.theme().colors().editor_background,
                local_player: cx.theme().players().local(),
                text: text_style,
                ..Default::default()
            },
        )
    }

    fn render_sk_editor(&self, cx: &mut Context<Self>) -> impl IntoElement {
        let text_style = self.make_text_style(cx);

        EditorElement::new(
            &self.secret_access_key_editor,
            EditorStyle {
                background: cx.theme().colors().editor_background,
                local_player: cx.theme().players().local(),
                text: text_style,
                ..Default::default()
            },
        )
    }

    fn render_session_token_editor(&self, cx: &mut Context<Self>) -> impl IntoElement {
        let text_style = self.make_text_style(cx);

        EditorElement::new(
            &self.session_token_editor,
            EditorStyle {
                background: cx.theme().colors().editor_background,
                local_player: cx.theme().players().local(),
                text: text_style,
                ..Default::default()
            },
        )
    }

    fn render_region_editor(&self, cx: &mut Context<Self>) -> impl IntoElement {
        let text_style = self.make_text_style(cx);

        EditorElement::new(
            &self.region_editor,
            EditorStyle {
                background: cx.theme().colors().editor_background,
                local_player: cx.theme().players().local(),
                text: text_style,
                ..Default::default()
            },
        )
    }

    // Render UI for Static Credentials auth method
    fn render_static_credentials_ui(&self, cx: &mut Context<Self>) -> AnyElement {
        v_flex()
            .my_2()
            .gap_1p5()
            .child(
                Label::new("Static Keys")
                    .size(LabelSize::Default)
                    .weight(FontWeight::BOLD),
            )
            .child(
                Label::new(
                    "This method uses your AWS access key ID and secret access key directly.",
                )
                    .size(LabelSize::Small),
            )
            .child(
                List::new()
                    .child(InstructionListItem::new(
                        "Create an IAM user in the AWS console with programmatic access",
                        Some("IAM Console"),
                        Some("https://us-east-1.console.aws.amazon.com/iam/home?region=us-east-1#/users"),
                    ))
                    .child(InstructionListItem::new(
                        "Attach the necessary Bedrock permissions to this ",
                        Some("user"),
                        Some("https://docs.aws.amazon.com/bedrock/latest/userguide/inference-prereq.html"),
                    ))
                    .child(InstructionListItem::text_only(
                        "Copy the access key ID and secret access key when provided",
                    ))
                    .child(InstructionListItem::text_only(
                        "Enter these credentials below",
                    )),
            )
            .child(
                v_flex()
                    .gap_0p5()
                    .child(Label::new("Access Key ID").size(LabelSize::Small))
                    .child(
                        self.make_input_styles(cx)
                            .child(self.render_aa_id_editor(cx)),
                    ),
            )
            .child(
                v_flex()
                    .gap_0p5()
                    .child(Label::new("Secret Access Key").size(LabelSize::Small))
                    .child(self.make_input_styles(cx).child(self.render_sk_editor(cx))),
            )
            .child(
                v_flex()
                    .gap_0p5()
                    .child(Label::new("Session Token (Optional)").size(LabelSize::Small))
                    .child(
                        self.make_input_styles(cx)
                            .child(self.render_session_token_editor(cx)),
                    ),
            )
            .into_any_element()
    }

    // Render common fields for all auth methods
    fn render_common_fields(&self, cx: &mut Context<Self>) -> AnyElement {
        v_flex()
            .my_2()
            .gap_1p5()
            .child(
                v_flex()
                    .gap_0p5()
                    .child(Label::new("Region").size(LabelSize::Small))
                    .child(
                        self.make_input_styles(cx)
                            .child(self.render_region_editor(cx)),
                    ),
            )
            // .child(
            //     v_flex()
            //         .gap_0p5()
            //         .child(Label::new("Endpoint (Optional)").size(LabelSize::Small))
            //         .child(
            //             Label::new("Only set this if you're using a non-standard AWS endpoint or a VPC endpoint")
            //                 .size(LabelSize::Small)
            //                 .color(Color::Muted)
            //         )
            //         .child(
            //             self.make_input_styles(cx)
            //                 .child(self.render_endpoint_editor(cx)),
            //         ),
            // )
            .into_any_element()
    }
}<|MERGE_RESOLUTION|>--- conflicted
+++ resolved
@@ -8,7 +8,6 @@
 use aws_config::{BehaviorVersion, Region};
 use aws_credential_types::Credentials;
 use aws_http_client::AwsHttpClient;
-<<<<<<< HEAD
 use bedrock::bedrock_client::config::timeout::TimeoutConfig;
 use bedrock::bedrock_client::types::{
     ContentBlockDelta, ContentBlockStart, ContentBlockStartEvent, ConverseStreamOutput,
@@ -18,11 +17,6 @@
     value_to_aws_document, BedrockError, BedrockInnerContent, BedrockMessage, BedrockSpecificTool,
     BedrockStreamingResponse, BedrockTool, BedrockToolChoice, BedrockToolInputSchema, Model,
 };
-=======
-use bedrock::bedrock_client::types::{ContentBlockDelta, ContentBlockStart, ConverseStreamOutput};
-use bedrock::bedrock_client::{self, Config};
-use bedrock::{BedrockError, BedrockInnerContent, BedrockMessage, BedrockStreamingResponse, Model};
->>>>>>> e5b347b0
 use collections::{BTreeMap, HashMap};
 use credentials_provider::CredentialsProvider;
 use editor::{Editor, EditorElement, EditorStyle};
@@ -459,9 +453,7 @@
             .clone();
         let owned_handle = self.handler.clone();
 
-        // Configure AWS based on the authentication method
         Ok(async move {
-            // Stream completion with the configured client
             let request = bedrock::stream_completion(runtime_client, request, owned_handle);
             request.await.unwrap_or_else(|e| {
                 futures::stream::once(async move { Err(BedrockError::ClientError(e)) }).boxed()
@@ -671,73 +663,6 @@
         .boxed()
 }
 
-<<<<<<< HEAD
-pub async fn extract_tool_args_from_events(
-    name: String,
-    mut events: Pin<Box<dyn Send + Stream<Item=Result<BedrockStreamingResponse, BedrockError>>>>,
-    handle: Handle,
-) -> Result<impl Send + Stream<Item=Result<String>>> {
-    handle
-        .spawn(async move {
-            let mut tool_use_index = None;
-            while let Some(event) = events.next().await {
-                if let BedrockStreamingResponse::ContentBlockStart(ContentBlockStartEvent {
-                                                                       content_block_index,
-                                                                       start,
-                                                                       ..
-                                                                   }) = event?
-                {
-                    match start {
-                        None => {
-                            continue;
-                        }
-                        Some(start) => match start.as_tool_use() {
-                            Ok(tool_use) => {
-                                if name == tool_use.name {
-                                    tool_use_index = Some(content_block_index);
-                                    break;
-                                }
-                            }
-                            Err(err) => {
-                                return Err(anyhow!("Failed to parse tool use event: {:?}", err));
-                            }
-                        },
-                    }
-                }
-            }
-
-            let Some(tool_use_index) = tool_use_index else {
-                return Err(anyhow!("Tool is not used"));
-            };
-
-            Ok(events.filter_map(move |event| {
-                let result = match event {
-                    Err(_err) => None,
-                    Ok(output) => match output.clone() {
-                        BedrockStreamingResponse::ContentBlockDelta(inner) => {
-                            match inner.clone().delta {
-                                Some(ContentBlockDelta::ToolUse(tool_use)) => {
-                                    if inner.content_block_index == tool_use_index {
-                                        Some(Ok(tool_use.input))
-                                    } else {
-                                        None
-                                    }
-                                }
-                                _ => None,
-                            }
-                        }
-                        _ => None,
-                    },
-                };
-
-                async move { result }
-            }))
-        })
-        .await?
-}
-
-=======
->>>>>>> e5b347b0
 pub fn map_to_language_model_completion_events(
     events: Pin<Box<dyn Send + Stream<Item=Result<BedrockStreamingResponse, BedrockError>>>>,
     handle: Handle,
