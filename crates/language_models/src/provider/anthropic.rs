use anthropic::{
    ANTHROPIC_API_URL, AnthropicError, AnthropicModelMode, ContentDelta, CountTokensRequest, Event,
    ResponseContent, ToolResultContent, ToolResultPart, Usage,
};
use anyhow::{Result, anyhow};
use collections::{BTreeMap, HashMap};
use futures::{FutureExt, Stream, StreamExt, future, future::BoxFuture, stream::BoxStream};
use gpui::{AnyView, App, AsyncApp, Context, Entity, Task};
use http_client::HttpClient;
use language_model::{
    ApiKeyState, AuthenticateError, ConfigurationViewTargetAgent, EnvVar, LanguageModel,
    LanguageModelCacheConfiguration, LanguageModelCompletionError, LanguageModelCompletionEvent,
    LanguageModelId, LanguageModelName, LanguageModelProvider, LanguageModelProviderId,
    LanguageModelProviderName, LanguageModelProviderState, LanguageModelRequest,
    LanguageModelToolChoice, LanguageModelToolResultContent, LanguageModelToolUse, MessageContent,
    RateLimiter, Role, StopReason, env_var,
};
use settings::{Settings, SettingsStore};
use std::pin::Pin;
use std::str::FromStr;
use std::sync::{Arc, LazyLock};
use strum::IntoEnumIterator;
use ui::{ButtonLink, ConfiguredApiCard, List, ListBulletItem, prelude::*};
use ui_input::InputField;
use util::ResultExt;

pub use settings::AnthropicAvailableModel as AvailableModel;

const PROVIDER_ID: LanguageModelProviderId = language_model::ANTHROPIC_PROVIDER_ID;
const PROVIDER_NAME: LanguageModelProviderName = language_model::ANTHROPIC_PROVIDER_NAME;

#[derive(Default, Clone, Debug, PartialEq)]
pub struct AnthropicSettings {
    pub api_url: String,
    /// Extend Zed's list of Anthropic models.
    pub available_models: Vec<AvailableModel>,
}

pub struct AnthropicLanguageModelProvider {
    http_client: Arc<dyn HttpClient>,
    state: Entity<State>,
}

const API_KEY_ENV_VAR_NAME: &str = "ANTHROPIC_API_KEY";
static API_KEY_ENV_VAR: LazyLock<EnvVar> = env_var!(API_KEY_ENV_VAR_NAME);

pub struct State {
    api_key_state: ApiKeyState,
}

impl State {
    fn is_authenticated(&self) -> bool {
        self.api_key_state.has_key()
    }

    fn set_api_key(&mut self, api_key: Option<String>, cx: &mut Context<Self>) -> Task<Result<()>> {
        let api_url = AnthropicLanguageModelProvider::api_url(cx);
        self.api_key_state
            .store(api_url, api_key, |this| &mut this.api_key_state, cx)
    }

    fn authenticate(&mut self, cx: &mut Context<Self>) -> Task<Result<(), AuthenticateError>> {
        let api_url = AnthropicLanguageModelProvider::api_url(cx);
        self.api_key_state
            .load_if_needed(api_url, |this| &mut this.api_key_state, cx)
    }
}

impl AnthropicLanguageModelProvider {
    pub fn new(http_client: Arc<dyn HttpClient>, cx: &mut App) -> Self {
        let state = cx.new(|cx| {
            cx.observe_global::<SettingsStore>(|this: &mut State, cx| {
                let api_url = Self::api_url(cx);
                this.api_key_state
                    .handle_url_change(api_url, |this| &mut this.api_key_state, cx);
                cx.notify();
            })
            .detach();
            State {
                api_key_state: ApiKeyState::new(Self::api_url(cx), (*API_KEY_ENV_VAR).clone()),
            }
        });

        Self { http_client, state }
    }

    fn create_language_model(&self, model: anthropic::Model) -> Arc<dyn LanguageModel> {
        Arc::new(AnthropicModel {
            id: LanguageModelId::from(model.id().to_string()),
            model,
            state: self.state.clone(),
            http_client: self.http_client.clone(),
            request_limiter: RateLimiter::new(4),
        })
    }

    fn settings(cx: &App) -> &AnthropicSettings {
        &crate::AllLanguageModelSettings::get_global(cx).anthropic
    }

    fn api_url(cx: &App) -> SharedString {
        let api_url = &Self::settings(cx).api_url;
        if api_url.is_empty() {
            ANTHROPIC_API_URL.into()
        } else {
            SharedString::new(api_url.as_str())
        }
    }
}

impl LanguageModelProviderState for AnthropicLanguageModelProvider {
    type ObservableEntity = State;

    fn observable_entity(&self) -> Option<Entity<Self::ObservableEntity>> {
        Some(self.state.clone())
    }
}

impl LanguageModelProvider for AnthropicLanguageModelProvider {
    fn id(&self) -> LanguageModelProviderId {
        PROVIDER_ID
    }

    fn name(&self) -> LanguageModelProviderName {
        PROVIDER_NAME
    }

    fn icon(&self) -> IconName {
        IconName::AiAnthropic
    }

    fn default_model(&self, _cx: &App) -> Option<Arc<dyn LanguageModel>> {
        Some(self.create_language_model(anthropic::Model::default()))
    }

    fn default_fast_model(&self, _cx: &App) -> Option<Arc<dyn LanguageModel>> {
        Some(self.create_language_model(anthropic::Model::default_fast()))
    }

    fn recommended_models(&self, _cx: &App) -> Vec<Arc<dyn LanguageModel>> {
        [
            anthropic::Model::ClaudeSonnet4_5,
            anthropic::Model::ClaudeSonnet4_5Thinking,
        ]
        .into_iter()
        .map(|model| self.create_language_model(model))
        .collect()
    }

    fn provided_models(&self, cx: &App) -> Vec<Arc<dyn LanguageModel>> {
        let mut models = BTreeMap::default();

        // Add base models from anthropic::Model::iter()
        for model in anthropic::Model::iter() {
            if !matches!(model, anthropic::Model::Custom { .. }) {
                models.insert(model.id().to_string(), model);
            }
        }

        // Override with available models from settings
        for model in &AnthropicLanguageModelProvider::settings(cx).available_models {
            models.insert(
                model.name.clone(),
                anthropic::Model::Custom {
                    name: model.name.clone(),
                    display_name: model.display_name.clone(),
                    max_tokens: model.max_tokens,
                    tool_override: model.tool_override.clone(),
                    cache_configuration: model.cache_configuration.as_ref().map(|config| {
                        anthropic::AnthropicModelCacheConfiguration {
                            max_cache_anchors: config.max_cache_anchors,
                            should_speculate: config.should_speculate,
                            min_total_token: config.min_total_token,
                        }
                    }),
                    max_output_tokens: model.max_output_tokens,
                    default_temperature: model.default_temperature,
                    extra_beta_headers: model.extra_beta_headers.clone(),
                    mode: model.mode.unwrap_or_default().into(),
                },
            );
        }

        models
            .into_values()
            .map(|model| self.create_language_model(model))
            .collect()
    }

    fn is_authenticated(&self, cx: &App) -> bool {
        self.state.read(cx).is_authenticated()
    }

    fn authenticate(&self, cx: &mut App) -> Task<Result<(), AuthenticateError>> {
        self.state.update(cx, |state, cx| state.authenticate(cx))
    }

    fn configuration_view(
        &self,
        target_agent: ConfigurationViewTargetAgent,
        window: &mut Window,
        cx: &mut App,
    ) -> AnyView {
        cx.new(|cx| ConfigurationView::new(self.state.clone(), target_agent, window, cx))
            .into()
    }

    fn reset_credentials(&self, cx: &mut App) -> Task<Result<()>> {
        self.state
            .update(cx, |state, cx| state.set_api_key(None, cx))
    }
}

pub struct AnthropicModel {
    id: LanguageModelId,
    model: anthropic::Model,
    state: Entity<State>,
    http_client: Arc<dyn HttpClient>,
    request_limiter: RateLimiter,
}

/// Convert a LanguageModelRequest to an Anthropic CountTokensRequest.
pub fn into_anthropic_count_tokens_request(
    request: LanguageModelRequest,
    model: String,
    mode: AnthropicModelMode,
) -> CountTokensRequest {
    let mut new_messages: Vec<anthropic::Message> = Vec::new();
    let mut system_message = String::new();

    for message in request.messages {
        if message.contents_empty() {
            continue;
        }

        match message.role {
            Role::User | Role::Assistant => {
                let anthropic_message_content: Vec<anthropic::RequestContent> = message
                    .content
                    .into_iter()
                    .filter_map(|content| match content {
                        MessageContent::Text(text) => {
                            let text = if text.chars().last().is_some_and(|c| c.is_whitespace()) {
                                text.trim_end().to_string()
                            } else {
                                text
                            };
                            if !text.is_empty() {
                                Some(anthropic::RequestContent::Text {
                                    text,
                                    cache_control: None,
                                })
                            } else {
                                None
                            }
                        }
                        MessageContent::Thinking {
                            text: thinking,
                            signature,
                        } => {
                            if !thinking.is_empty() {
                                Some(anthropic::RequestContent::Thinking {
                                    thinking,
                                    signature: signature.unwrap_or_default(),
                                    cache_control: None,
                                })
                            } else {
                                None
                            }
                        }
                        MessageContent::RedactedThinking(data) => {
                            if !data.is_empty() {
                                Some(anthropic::RequestContent::RedactedThinking { data })
                            } else {
                                None
                            }
                        }
                        MessageContent::Image(image) => Some(anthropic::RequestContent::Image {
                            source: anthropic::ImageSource {
                                source_type: "base64".to_string(),
                                media_type: "image/png".to_string(),
                                data: image.source.to_string(),
                            },
                            cache_control: None,
                        }),
                        MessageContent::ToolUse(tool_use) => {
                            Some(anthropic::RequestContent::ToolUse {
                                id: tool_use.id.to_string(),
                                name: tool_use.name.to_string(),
                                input: tool_use.input,
                                cache_control: None,
                            })
                        }
                        MessageContent::ToolResult(tool_result) => {
                            Some(anthropic::RequestContent::ToolResult {
                                tool_use_id: tool_result.tool_use_id.to_string(),
                                is_error: tool_result.is_error,
                                content: match tool_result.content {
                                    LanguageModelToolResultContent::Text(text) => {
                                        ToolResultContent::Plain(text.to_string())
                                    }
                                    LanguageModelToolResultContent::Image(image) => {
                                        ToolResultContent::Multipart(vec![ToolResultPart::Image {
                                            source: anthropic::ImageSource {
                                                source_type: "base64".to_string(),
                                                media_type: "image/png".to_string(),
                                                data: image.source.to_string(),
                                            },
                                        }])
                                    }
                                },
                                cache_control: None,
                            })
                        }
                    })
                    .collect();
                let anthropic_role = match message.role {
                    Role::User => anthropic::Role::User,
                    Role::Assistant => anthropic::Role::Assistant,
                    Role::System => unreachable!("System role should never occur here"),
                };
                if let Some(last_message) = new_messages.last_mut()
                    && last_message.role == anthropic_role
                {
                    last_message.content.extend(anthropic_message_content);
                    continue;
                }

                new_messages.push(anthropic::Message {
                    role: anthropic_role,
                    content: anthropic_message_content,
                });
            }
            Role::System => {
                if !system_message.is_empty() {
                    system_message.push_str("\n\n");
                }
                system_message.push_str(&message.string_contents());
            }
        }
    }

    CountTokensRequest {
        model,
        messages: new_messages,
        system: if system_message.is_empty() {
            None
        } else {
            Some(anthropic::StringOrContents::String(system_message))
        },
        thinking: if request.thinking_allowed
            && let AnthropicModelMode::Thinking { budget_tokens } = mode
        {
            Some(anthropic::Thinking::Enabled { budget_tokens })
        } else {
            None
        },
        tools: request
            .tools
            .into_iter()
            .map(|tool| anthropic::Tool {
                name: tool.name,
                description: tool.description,
                input_schema: tool.input_schema,
            })
            .collect(),
        tool_choice: request.tool_choice.map(|choice| match choice {
            LanguageModelToolChoice::Auto => anthropic::ToolChoice::Auto,
            LanguageModelToolChoice::Any => anthropic::ToolChoice::Any,
            LanguageModelToolChoice::None => anthropic::ToolChoice::None,
        }),
    }
}

/// Estimate tokens using tiktoken. Used as a fallback when the API is unavailable,
/// or by providers (like Zed Cloud) that don't have direct Anthropic API access.
pub fn count_anthropic_tokens_with_tiktoken(request: LanguageModelRequest) -> Result<u64> {
    let messages = request.messages;
    let mut tokens_from_images = 0;
    let mut string_messages = Vec::with_capacity(messages.len());

    for message in messages {
        let mut string_contents = String::new();

        for content in message.content {
            match content {
                MessageContent::Text(text) => {
                    string_contents.push_str(&text);
                }
                MessageContent::Thinking { .. } => {
                    // Thinking blocks are not included in the input token count.
                }
                MessageContent::RedactedThinking(_) => {
                    // Thinking blocks are not included in the input token count.
                }
                MessageContent::Image(image) => {
                    tokens_from_images += image.estimate_tokens();
                }
                MessageContent::ToolUse(_tool_use) => {
                    // TODO: Estimate token usage from tool uses.
                }
                MessageContent::ToolResult(tool_result) => match &tool_result.content {
                    LanguageModelToolResultContent::Text(text) => {
                        string_contents.push_str(text);
                    }
                    LanguageModelToolResultContent::Image(image) => {
                        tokens_from_images += image.estimate_tokens();
                    }
                },
            }
        }

        if !string_contents.is_empty() {
            string_messages.push(tiktoken_rs::ChatCompletionRequestMessage {
                role: match message.role {
                    Role::User => "user".into(),
                    Role::Assistant => "assistant".into(),
                    Role::System => "system".into(),
                },
                content: Some(string_contents),
                name: None,
                function_call: None,
            });
        }
    }

<<<<<<< HEAD
        // Tiktoken doesn't support these models, so we manually use the
        // same tokenizer as GPT-4.
        tiktoken_rs::num_tokens_from_messages("gpt-4", &string_messages)
            .map(|tokens| (tokens + tokens_from_images) as u64)
    })
    .boxed()
=======
    // Tiktoken doesn't yet support these models, so we manually use the
    // same tokenizer as GPT-4.
    tiktoken_rs::num_tokens_from_messages("gpt-4", &string_messages)
        .map(|tokens| (tokens + tokens_from_images) as u64)
>>>>>>> b22ccfaf
}

impl AnthropicModel {
    fn stream_completion(
        &self,
        request: anthropic::Request,
        cx: &AsyncApp,
    ) -> BoxFuture<
        'static,
        Result<
            BoxStream<'static, Result<anthropic::Event, AnthropicError>>,
            LanguageModelCompletionError,
        >,
    > {
        let http_client = self.http_client.clone();

        let Ok((api_key, api_url)) = self.state.read_with(cx, |state, cx| {
            let api_url = AnthropicLanguageModelProvider::api_url(cx);
            (state.api_key_state.key(&api_url), api_url)
        }) else {
            return future::ready(Err(anyhow!("App state dropped").into())).boxed();
        };

        let beta_headers = self.model.beta_headers();

        async move {
            let Some(api_key) = api_key else {
                return Err(LanguageModelCompletionError::NoApiKey {
                    provider: PROVIDER_NAME,
                });
            };
            let request = anthropic::stream_completion(
                http_client.as_ref(),
                &api_url,
                &api_key,
                request,
                beta_headers,
            );
            request.await.map_err(Into::into)
        }
        .boxed()
    }
}

impl LanguageModel for AnthropicModel {
    fn id(&self) -> LanguageModelId {
        self.id.clone()
    }

    fn name(&self) -> LanguageModelName {
        LanguageModelName::from(self.model.display_name().to_string())
    }

    fn provider_id(&self) -> LanguageModelProviderId {
        PROVIDER_ID
    }

    fn provider_name(&self) -> LanguageModelProviderName {
        PROVIDER_NAME
    }

    fn supports_tools(&self) -> bool {
        true
    }

    fn supports_images(&self) -> bool {
        true
    }

    fn supports_streaming_tools(&self) -> bool {
        true
    }

    fn supports_tool_choice(&self, choice: LanguageModelToolChoice) -> bool {
        match choice {
            LanguageModelToolChoice::Auto
            | LanguageModelToolChoice::Any
            | LanguageModelToolChoice::None => true,
        }
    }

    fn telemetry_id(&self) -> String {
        format!("anthropic/{}", self.model.id())
    }

    fn api_key(&self, cx: &App) -> Option<String> {
        self.state.read_with(cx, |state, cx| {
            let api_url = AnthropicLanguageModelProvider::api_url(cx);
            state.api_key_state.key(&api_url).map(|key| key.to_string())
        })
    }

    fn max_token_count(&self) -> u64 {
        self.model.max_token_count()
    }

    fn max_output_tokens(&self) -> Option<u64> {
        Some(self.model.max_output_tokens())
    }

    fn count_tokens(
        &self,
        request: LanguageModelRequest,
        cx: &App,
    ) -> BoxFuture<'static, Result<u64>> {
        let http_client = self.http_client.clone();
        let model_id = self.model.request_id().to_string();
        let mode = self.model.mode();

        let (api_key, api_url) = self.state.read_with(cx, |state, cx| {
            let api_url = AnthropicLanguageModelProvider::api_url(cx);
            (
                state.api_key_state.key(&api_url).map(|k| k.to_string()),
                api_url.to_string(),
            )
        });

        async move {
            // If no API key, fall back to tiktoken estimation
            let Some(api_key) = api_key else {
                return count_anthropic_tokens_with_tiktoken(request);
            };

            let count_request =
                into_anthropic_count_tokens_request(request.clone(), model_id, mode);

            match anthropic::count_tokens(http_client.as_ref(), &api_url, &api_key, count_request)
                .await
            {
                Ok(response) => Ok(response.input_tokens),
                Err(err) => {
                    log::error!(
                        "Anthropic count_tokens API failed, falling back to tiktoken: {err:?}"
                    );
                    count_anthropic_tokens_with_tiktoken(request)
                }
            }
        }
        .boxed()
    }

    fn stream_completion(
        &self,
        request: LanguageModelRequest,
        cx: &AsyncApp,
    ) -> BoxFuture<
        'static,
        Result<
            BoxStream<'static, Result<LanguageModelCompletionEvent, LanguageModelCompletionError>>,
            LanguageModelCompletionError,
        >,
    > {
        let request = into_anthropic(
            request,
            self.model.request_id().into(),
            self.model.default_temperature(),
            self.model.max_output_tokens(),
            self.model.mode(),
        );
        let request = self.stream_completion(request, cx);
        let future = self.request_limiter.stream(async move {
            let response = request.await?;
            Ok(AnthropicEventMapper::new().map_stream(response))
        });
        async move { Ok(future.await?.boxed()) }.boxed()
    }

    fn cache_configuration(&self) -> Option<LanguageModelCacheConfiguration> {
        self.model
            .cache_configuration()
            .map(|config| LanguageModelCacheConfiguration {
                max_cache_anchors: config.max_cache_anchors,
                should_speculate: config.should_speculate,
                min_total_token: config.min_total_token,
            })
    }
}

pub fn into_anthropic(
    request: LanguageModelRequest,
    model: String,
    default_temperature: f32,
    max_output_tokens: u64,
    mode: AnthropicModelMode,
) -> anthropic::Request {
    let mut new_messages: Vec<anthropic::Message> = Vec::new();
    let mut system_message = String::new();

    for message in request.messages {
        if message.contents_empty() {
            continue;
        }

        match message.role {
            Role::User | Role::Assistant => {
                let mut anthropic_message_content: Vec<anthropic::RequestContent> = message
                    .content
                    .into_iter()
                    .filter_map(|content| match content {
                        MessageContent::Text(text) => {
                            let text = if text.chars().last().is_some_and(|c| c.is_whitespace()) {
                                text.trim_end().to_string()
                            } else {
                                text
                            };
                            if !text.is_empty() {
                                Some(anthropic::RequestContent::Text {
                                    text,
                                    cache_control: None,
                                })
                            } else {
                                None
                            }
                        }
                        MessageContent::Thinking {
                            text: thinking,
                            signature,
                        } => {
                            if !thinking.is_empty() {
                                Some(anthropic::RequestContent::Thinking {
                                    thinking,
                                    signature: signature.unwrap_or_default(),
                                    cache_control: None,
                                })
                            } else {
                                None
                            }
                        }
                        MessageContent::RedactedThinking(data) => {
                            if !data.is_empty() {
                                Some(anthropic::RequestContent::RedactedThinking { data })
                            } else {
                                None
                            }
                        }
                        MessageContent::Image(image) => Some(anthropic::RequestContent::Image {
                            source: anthropic::ImageSource {
                                source_type: "base64".to_string(),
                                media_type: "image/png".to_string(),
                                data: image.source.to_string(),
                            },
                            cache_control: None,
                        }),
                        MessageContent::ToolUse(tool_use) => {
                            Some(anthropic::RequestContent::ToolUse {
                                id: tool_use.id.to_string(),
                                name: tool_use.name.to_string(),
                                input: tool_use.input,
                                cache_control: None,
                            })
                        }
                        MessageContent::ToolResult(tool_result) => {
                            Some(anthropic::RequestContent::ToolResult {
                                tool_use_id: tool_result.tool_use_id.to_string(),
                                is_error: tool_result.is_error,
                                content: match tool_result.content {
                                    LanguageModelToolResultContent::Text(text) => {
                                        ToolResultContent::Plain(text.to_string())
                                    }
                                    LanguageModelToolResultContent::Image(image) => {
                                        ToolResultContent::Multipart(vec![ToolResultPart::Image {
                                            source: anthropic::ImageSource {
                                                source_type: "base64".to_string(),
                                                media_type: "image/png".to_string(),
                                                data: image.source.to_string(),
                                            },
                                        }])
                                    }
                                },
                                cache_control: None,
                            })
                        }
                    })
                    .collect();
                let anthropic_role = match message.role {
                    Role::User => anthropic::Role::User,
                    Role::Assistant => anthropic::Role::Assistant,
                    Role::System => unreachable!("System role should never occur here"),
                };
                if let Some(last_message) = new_messages.last_mut()
                    && last_message.role == anthropic_role
                {
                    last_message.content.extend(anthropic_message_content);
                    continue;
                }

                // Mark the last segment of the message as cached
                if message.cache {
                    let cache_control_value = Some(anthropic::CacheControl {
                        cache_type: anthropic::CacheControlType::Ephemeral,
                    });
                    for message_content in anthropic_message_content.iter_mut().rev() {
                        match message_content {
                            anthropic::RequestContent::RedactedThinking { .. } => {
                                // Caching is not possible, fallback to next message
                            }
                            anthropic::RequestContent::Text { cache_control, .. }
                            | anthropic::RequestContent::Thinking { cache_control, .. }
                            | anthropic::RequestContent::Image { cache_control, .. }
                            | anthropic::RequestContent::ToolUse { cache_control, .. }
                            | anthropic::RequestContent::ToolResult { cache_control, .. } => {
                                *cache_control = cache_control_value;
                                break;
                            }
                        }
                    }
                }

                new_messages.push(anthropic::Message {
                    role: anthropic_role,
                    content: anthropic_message_content,
                });
            }
            Role::System => {
                if !system_message.is_empty() {
                    system_message.push_str("\n\n");
                }
                system_message.push_str(&message.string_contents());
            }
        }
    }

    anthropic::Request {
        model,
        messages: new_messages,
        max_tokens: max_output_tokens,
        system: if system_message.is_empty() {
            None
        } else {
            Some(anthropic::StringOrContents::String(system_message))
        },
        thinking: if request.thinking_allowed
            && let AnthropicModelMode::Thinking { budget_tokens } = mode
        {
            Some(anthropic::Thinking::Enabled { budget_tokens })
        } else {
            None
        },
        tools: request
            .tools
            .into_iter()
            .map(|tool| anthropic::Tool {
                name: tool.name,
                description: tool.description,
                input_schema: tool.input_schema,
            })
            .collect(),
        tool_choice: request.tool_choice.map(|choice| match choice {
            LanguageModelToolChoice::Auto => anthropic::ToolChoice::Auto,
            LanguageModelToolChoice::Any => anthropic::ToolChoice::Any,
            LanguageModelToolChoice::None => anthropic::ToolChoice::None,
        }),
        metadata: None,
        stop_sequences: Vec::new(),
        temperature: request.temperature.or(Some(default_temperature)),
        top_k: None,
        top_p: None,
    }
}

pub struct AnthropicEventMapper {
    tool_uses_by_index: HashMap<usize, RawToolUse>,
    usage: Usage,
    stop_reason: StopReason,
}

impl AnthropicEventMapper {
    pub fn new() -> Self {
        Self {
            tool_uses_by_index: HashMap::default(),
            usage: Usage::default(),
            stop_reason: StopReason::EndTurn,
        }
    }

    pub fn map_stream(
        mut self,
        events: Pin<Box<dyn Send + Stream<Item = Result<Event, AnthropicError>>>>,
    ) -> impl Stream<Item = Result<LanguageModelCompletionEvent, LanguageModelCompletionError>>
    {
        events.flat_map(move |event| {
            futures::stream::iter(match event {
                Ok(event) => self.map_event(event),
                Err(error) => vec![Err(error.into())],
            })
        })
    }

    pub fn map_event(
        &mut self,
        event: Event,
    ) -> Vec<Result<LanguageModelCompletionEvent, LanguageModelCompletionError>> {
        match event {
            Event::ContentBlockStart {
                index,
                content_block,
            } => match content_block {
                ResponseContent::Text { text } => {
                    vec![Ok(LanguageModelCompletionEvent::Text(text))]
                }
                ResponseContent::Thinking { thinking } => {
                    vec![Ok(LanguageModelCompletionEvent::Thinking {
                        text: thinking,
                        signature: None,
                    })]
                }
                ResponseContent::RedactedThinking { data } => {
                    vec![Ok(LanguageModelCompletionEvent::RedactedThinking { data })]
                }
                ResponseContent::ToolUse { id, name, .. } => {
                    self.tool_uses_by_index.insert(
                        index,
                        RawToolUse {
                            id,
                            name,
                            input_json: String::new(),
                        },
                    );
                    Vec::new()
                }
            },
            Event::ContentBlockDelta { index, delta } => match delta {
                ContentDelta::TextDelta { text } => {
                    vec![Ok(LanguageModelCompletionEvent::Text(text))]
                }
                ContentDelta::ThinkingDelta { thinking } => {
                    vec![Ok(LanguageModelCompletionEvent::Thinking {
                        text: thinking,
                        signature: None,
                    })]
                }
                ContentDelta::SignatureDelta { signature } => {
                    vec![Ok(LanguageModelCompletionEvent::Thinking {
                        text: "".to_string(),
                        signature: Some(signature),
                    })]
                }
                ContentDelta::InputJsonDelta { partial_json } => {
                    if let Some(tool_use) = self.tool_uses_by_index.get_mut(&index) {
                        tool_use.input_json.push_str(&partial_json);

                        // Try to convert invalid (incomplete) JSON into
                        // valid JSON that serde can accept, e.g. by closing
                        // unclosed delimiters. This way, we can update the
                        // UI with whatever has been streamed back so far.
                        if let Ok(input) = serde_json::Value::from_str(
                            &partial_json_fixer::fix_json(&tool_use.input_json),
                        ) {
                            return vec![Ok(LanguageModelCompletionEvent::ToolUse(
                                LanguageModelToolUse {
                                    id: tool_use.id.clone().into(),
                                    name: tool_use.name.clone().into(),
                                    is_input_complete: false,
                                    raw_input: tool_use.input_json.clone(),
                                    input,
                                    thought_signature: None,
                                },
                            ))];
                        }
                    }
                    vec![]
                }
            },
            Event::ContentBlockStop { index } => {
                if let Some(tool_use) = self.tool_uses_by_index.remove(&index) {
                    let input_json = tool_use.input_json.trim();
                    let input_value = if input_json.is_empty() {
                        Ok(serde_json::Value::Object(serde_json::Map::default()))
                    } else {
                        serde_json::Value::from_str(input_json)
                    };
                    let event_result = match input_value {
                        Ok(input) => Ok(LanguageModelCompletionEvent::ToolUse(
                            LanguageModelToolUse {
                                id: tool_use.id.into(),
                                name: tool_use.name.into(),
                                is_input_complete: true,
                                input,
                                raw_input: tool_use.input_json.clone(),
                                thought_signature: None,
                            },
                        )),
                        Err(json_parse_err) => {
                            Ok(LanguageModelCompletionEvent::ToolUseJsonParseError {
                                id: tool_use.id.into(),
                                tool_name: tool_use.name.into(),
                                raw_input: input_json.into(),
                                json_parse_error: json_parse_err.to_string(),
                            })
                        }
                    };

                    vec![event_result]
                } else {
                    Vec::new()
                }
            }
            Event::MessageStart { message } => {
                update_usage(&mut self.usage, &message.usage);
                vec![
                    Ok(LanguageModelCompletionEvent::UsageUpdate(convert_usage(
                        &self.usage,
                    ))),
                    Ok(LanguageModelCompletionEvent::StartMessage {
                        message_id: message.id,
                    }),
                ]
            }
            Event::MessageDelta { delta, usage } => {
                update_usage(&mut self.usage, &usage);
                if let Some(stop_reason) = delta.stop_reason.as_deref() {
                    self.stop_reason = match stop_reason {
                        "end_turn" => StopReason::EndTurn,
                        "max_tokens" => StopReason::MaxTokens,
                        "tool_use" => StopReason::ToolUse,
                        "refusal" => StopReason::Refusal,
                        _ => {
                            log::error!("Unexpected anthropic stop_reason: {stop_reason}");
                            StopReason::EndTurn
                        }
                    };
                }
                vec![Ok(LanguageModelCompletionEvent::UsageUpdate(
                    convert_usage(&self.usage),
                ))]
            }
            Event::MessageStop => {
                vec![Ok(LanguageModelCompletionEvent::Stop(self.stop_reason))]
            }
            Event::Error { error } => {
                vec![Err(error.into())]
            }
            _ => Vec::new(),
        }
    }
}

struct RawToolUse {
    id: String,
    name: String,
    input_json: String,
}

/// Updates usage data by preferring counts from `new`.
fn update_usage(usage: &mut Usage, new: &Usage) {
    if let Some(input_tokens) = new.input_tokens {
        usage.input_tokens = Some(input_tokens);
    }
    if let Some(output_tokens) = new.output_tokens {
        usage.output_tokens = Some(output_tokens);
    }
    if let Some(cache_creation_input_tokens) = new.cache_creation_input_tokens {
        usage.cache_creation_input_tokens = Some(cache_creation_input_tokens);
    }
    if let Some(cache_read_input_tokens) = new.cache_read_input_tokens {
        usage.cache_read_input_tokens = Some(cache_read_input_tokens);
    }
}

fn convert_usage(usage: &Usage) -> language_model::TokenUsage {
    language_model::TokenUsage {
        input_tokens: usage.input_tokens.unwrap_or(0),
        output_tokens: usage.output_tokens.unwrap_or(0),
        cache_creation_input_tokens: usage.cache_creation_input_tokens.unwrap_or(0),
        cache_read_input_tokens: usage.cache_read_input_tokens.unwrap_or(0),
    }
}

struct ConfigurationView {
    api_key_editor: Entity<InputField>,
    state: Entity<State>,
    load_credentials_task: Option<Task<()>>,
    target_agent: ConfigurationViewTargetAgent,
}

impl ConfigurationView {
    const PLACEHOLDER_TEXT: &'static str = "sk-ant-xxxxxxxxxxxxxxxxxxxxxxxxxxxxxxxxxxxxxxxxxxxxx";

    fn new(
        state: Entity<State>,
        target_agent: ConfigurationViewTargetAgent,
        window: &mut Window,
        cx: &mut Context<Self>,
    ) -> Self {
        cx.observe(&state, |_, _, cx| {
            cx.notify();
        })
        .detach();

        let load_credentials_task = Some(cx.spawn({
            let state = state.clone();
            async move |this, cx| {
                if let Some(task) = state
                    .update(cx, |state, cx| state.authenticate(cx))
                    .log_err()
                {
                    // We don't log an error, because "not signed in" is also an error.
                    let _ = task.await;
                }
                this.update(cx, |this, cx| {
                    this.load_credentials_task = None;
                    cx.notify();
                })
                .log_err();
            }
        }));

        Self {
            api_key_editor: cx.new(|cx| InputField::new(window, cx, Self::PLACEHOLDER_TEXT)),
            state,
            load_credentials_task,
            target_agent,
        }
    }

    fn save_api_key(&mut self, _: &menu::Confirm, window: &mut Window, cx: &mut Context<Self>) {
        let api_key = self.api_key_editor.read(cx).text(cx);
        if api_key.is_empty() {
            return;
        }

        // url changes can cause the editor to be displayed again
        self.api_key_editor
            .update(cx, |editor, cx| editor.set_text("", window, cx));

        let state = self.state.clone();
        cx.spawn_in(window, async move |_, cx| {
            state
                .update(cx, |state, cx| state.set_api_key(Some(api_key), cx))?
                .await
        })
        .detach_and_log_err(cx);
    }

    fn reset_api_key(&mut self, window: &mut Window, cx: &mut Context<Self>) {
        self.api_key_editor
            .update(cx, |editor, cx| editor.set_text("", window, cx));

        let state = self.state.clone();
        cx.spawn_in(window, async move |_, cx| {
            state
                .update(cx, |state, cx| state.set_api_key(None, cx))?
                .await
        })
        .detach_and_log_err(cx);
    }

    fn should_render_editor(&self, cx: &mut Context<Self>) -> bool {
        !self.state.read(cx).is_authenticated()
    }
}

impl Render for ConfigurationView {
    fn render(&mut self, _: &mut Window, cx: &mut Context<Self>) -> impl IntoElement {
        let env_var_set = self.state.read(cx).api_key_state.is_from_env_var();
        let configured_card_label = if env_var_set {
            format!("API key set in {API_KEY_ENV_VAR_NAME} environment variable")
        } else {
            let api_url = AnthropicLanguageModelProvider::api_url(cx);
            if api_url == ANTHROPIC_API_URL {
                "API key configured".to_string()
            } else {
                format!("API key configured for {}", api_url)
            }
        };

        if self.load_credentials_task.is_some() {
            div()
                .child(Label::new("Loading credentials..."))
                .into_any_element()
        } else if self.should_render_editor(cx) {
            v_flex()
                .size_full()
                .on_action(cx.listener(Self::save_api_key))
                .child(Label::new(format!("To use {}, you need to add an API key. Follow these steps:", match &self.target_agent {
                    ConfigurationViewTargetAgent::ZedAgent => "Zed's agent with Anthropic".into(),
                    ConfigurationViewTargetAgent::EditPrediction => "Anthropic for edit predictions".into(),
                    ConfigurationViewTargetAgent::Other(agent) => agent.clone(),
                })))
                .child(
                    List::new()
                        .child(
                            ListBulletItem::new("")
                                .child(Label::new("Create one by visiting"))
                                .child(ButtonLink::new("Anthropic's settings", "https://console.anthropic.com/settings/keys"))
                        )
                        .child(
                            ListBulletItem::new("Paste your API key below and hit enter to start using the agent")
                        )
                )
                .child(self.api_key_editor.clone())
                .child(
                    Label::new(
                        format!("You can also assign the {API_KEY_ENV_VAR_NAME} environment variable and restart Zed."),
                    )
                    .size(LabelSize::Small)
                    .color(Color::Muted)
                    .mt_0p5(),
                )
                .into_any_element()
        } else {
            ConfiguredApiCard::new(configured_card_label)
                .disabled(env_var_set)
                .on_click(cx.listener(|this, _, window, cx| this.reset_api_key(window, cx)))
                .when(env_var_set, |this| {
                    this.tooltip_label(format!(
                    "To reset your API key, unset the {API_KEY_ENV_VAR_NAME} environment variable."
                ))
                })
                .into_any_element()
        }
    }
}

#[cfg(test)]
mod tests {
    use super::*;
    use anthropic::AnthropicModelMode;
    use language_model::{LanguageModelRequestMessage, MessageContent};

    #[test]
    fn test_cache_control_only_on_last_segment() {
        let request = LanguageModelRequest {
            messages: vec![LanguageModelRequestMessage {
                role: Role::User,
                content: vec![
                    MessageContent::Text("Some prompt".to_string()),
                    MessageContent::Image(language_model::LanguageModelImage::empty()),
                    MessageContent::Image(language_model::LanguageModelImage::empty()),
                    MessageContent::Image(language_model::LanguageModelImage::empty()),
                    MessageContent::Image(language_model::LanguageModelImage::empty()),
                ],
                cache: true,
                reasoning_details: None,
            }],
            thread_id: None,
            prompt_id: None,
            intent: None,
            mode: None,
            stop: vec![],
            temperature: None,
            tools: vec![],
            tool_choice: None,
            thinking_allowed: true,
        };

        let anthropic_request = into_anthropic(
            request,
            "claude-3-5-sonnet".to_string(),
            0.7,
            4096,
            AnthropicModelMode::Default,
        );

        assert_eq!(anthropic_request.messages.len(), 1);

        let message = &anthropic_request.messages[0];
        assert_eq!(message.content.len(), 5);

        assert!(matches!(
            message.content[0],
            anthropic::RequestContent::Text {
                cache_control: None,
                ..
            }
        ));
        for i in 1..3 {
            assert!(matches!(
                message.content[i],
                anthropic::RequestContent::Image {
                    cache_control: None,
                    ..
                }
            ));
        }

        assert!(matches!(
            message.content[4],
            anthropic::RequestContent::Image {
                cache_control: Some(anthropic::CacheControl {
                    cache_type: anthropic::CacheControlType::Ephemeral,
                }),
                ..
            }
        ));
    }
}<|MERGE_RESOLUTION|>--- conflicted
+++ resolved
@@ -424,19 +424,10 @@
         }
     }
 
-<<<<<<< HEAD
-        // Tiktoken doesn't support these models, so we manually use the
-        // same tokenizer as GPT-4.
-        tiktoken_rs::num_tokens_from_messages("gpt-4", &string_messages)
-            .map(|tokens| (tokens + tokens_from_images) as u64)
-    })
-    .boxed()
-=======
     // Tiktoken doesn't yet support these models, so we manually use the
     // same tokenizer as GPT-4.
     tiktoken_rs::num_tokens_from_messages("gpt-4", &string_messages)
         .map(|tokens| (tokens + tokens_from_images) as u64)
->>>>>>> b22ccfaf
 }
 
 impl AnthropicModel {
