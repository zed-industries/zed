--- conflicted
+++ resolved
@@ -21,13 +21,9 @@
 use ui_input::InputField;
 use util::ResultExt;
 
-<<<<<<< HEAD
 use crate::provider::open_ai::{
     OpenAiEventMapper, ResponseEventMapper, into_open_ai, into_open_ai_response,
 };
-=======
-use crate::provider::open_ai::{OpenAiEventMapper, into_open_ai};
->>>>>>> 9ec147db
 pub use settings::OpenAiCompatibleAvailableModel as AvailableModel;
 pub use settings::OpenAiCompatibleModelCapabilities as ModelCapabilities;
 
@@ -227,7 +223,6 @@
             LanguageModelCompletionError,
         >,
     > {
-<<<<<<< HEAD
         let http_client = self.http_client.clone();
 
         let Ok((api_key, api_url)) = self.state.read_with(cx, |state, _cx| {
@@ -265,8 +260,6 @@
         cx: &AsyncApp,
     ) -> BoxFuture<'static, Result<futures::stream::BoxStream<'static, Result<ResponsesStreamEvent>>>>
     {
-=======
->>>>>>> 9ec147db
         let http_client = self.http_client.clone();
 
         let Ok((api_key, api_url)) = self.state.read_with(cx, |state, _cx| {
@@ -284,11 +277,7 @@
             let Some(api_key) = api_key else {
                 return Err(LanguageModelCompletionError::NoApiKey { provider });
             };
-<<<<<<< HEAD
             let request = stream_response(
-=======
-            let request = stream_completion(
->>>>>>> 9ec147db
                 http_client.as_ref(),
                 provider.0.as_str(),
                 &api_url,
