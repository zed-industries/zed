use anyhow::{Result, anyhow};
use collections::HashMap;
use futures::Stream;
use futures::{FutureExt, StreamExt, future::BoxFuture, stream::BoxStream};
use gpui::{AnyView, App, AsyncApp, Context, Subscription, Task};
use http_client::HttpClient;
use language_model::{
    AuthenticateError, LanguageModelCompletionError, LanguageModelCompletionEvent,
    LanguageModelToolChoice, LanguageModelToolResultContent, LanguageModelToolUse, MessageContent,
    StopReason,
};
use language_model::{
    LanguageModel, LanguageModelId, LanguageModelName, LanguageModelProvider,
    LanguageModelProviderId, LanguageModelProviderName, LanguageModelProviderState,
    LanguageModelRequest, RateLimiter, Role,
};
use lmstudio::{
    ChatCompletionRequest, ChatMessage, ModelType, ResponseStreamEvent, get_models,
    stream_chat_completion,
};
use schemars::JsonSchema;
use serde::{Deserialize, Serialize};
use settings::{Settings, SettingsStore};
use std::pin::Pin;
use std::str::FromStr;
use std::{collections::BTreeMap, sync::Arc};
use ui::{ButtonLike, Indicator, List, prelude::*};
use util::ResultExt;

use crate::AllLanguageModelSettings;
use crate::ui::InstructionListItem;

const LMSTUDIO_DOWNLOAD_URL: &str = "https://lmstudio.ai/download";
const LMSTUDIO_CATALOG_URL: &str = "https://lmstudio.ai/models";
const LMSTUDIO_SITE: &str = "https://lmstudio.ai/";

const PROVIDER_ID: &str = "lmstudio";
const PROVIDER_NAME: &str = "LM Studio";

#[derive(Default, Debug, Clone, PartialEq)]
pub struct LmStudioSettings {
    pub api_url: String,
    pub available_models: Vec<AvailableModel>,
}

#[derive(Clone, Debug, PartialEq, Serialize, Deserialize, JsonSchema)]
pub struct AvailableModel {
    pub name: String,
    pub display_name: Option<String>,
    pub max_tokens: usize,
    pub supports_tool_calls: bool,
}

pub struct LmStudioLanguageModelProvider {
    http_client: Arc<dyn HttpClient>,
    state: gpui::Entity<State>,
}

pub struct State {
    http_client: Arc<dyn HttpClient>,
    available_models: Vec<lmstudio::Model>,
    fetch_model_task: Option<Task<Result<()>>>,
    _subscription: Subscription,
}

impl State {
    fn is_authenticated(&self) -> bool {
        !self.available_models.is_empty()
    }

    fn fetch_models(&mut self, cx: &mut Context<Self>) -> Task<Result<()>> {
        let settings = &AllLanguageModelSettings::get_global(cx).lmstudio;
        let http_client = self.http_client.clone();
        let api_url = settings.api_url.clone();

        // As a proxy for the server being "authenticated", we'll check if its up by fetching the models
        cx.spawn(async move |this, cx| {
            let models = get_models(http_client.as_ref(), &api_url, None).await?;

            let mut models: Vec<lmstudio::Model> = models
                .into_iter()
                .filter(|model| model.r#type != ModelType::Embeddings)
                .map(|model| {
                    lmstudio::Model::new(
                        &model.id,
                        None,
<<<<<<< HEAD
                        model
                            .loaded_context_length
                            .or_else(|| model.max_context_length),
=======
                        None,
                        model.capabilities.supports_tool_calls(),
>>>>>>> 35a119d5
                    )
                })
                .collect();

            models.sort_by(|a, b| a.name.cmp(&b.name));

            this.update(cx, |this, cx| {
                this.available_models = models;
                cx.notify();
            })
        })
    }

    fn restart_fetch_models_task(&mut self, cx: &mut Context<Self>) {
        let task = self.fetch_models(cx);
        self.fetch_model_task.replace(task);
    }

    fn authenticate(&mut self, cx: &mut Context<Self>) -> Task<Result<(), AuthenticateError>> {
        if self.is_authenticated() {
            return Task::ready(Ok(()));
        }

        let fetch_models_task = self.fetch_models(cx);
        cx.spawn(async move |_this, _cx| Ok(fetch_models_task.await?))
    }
}

impl LmStudioLanguageModelProvider {
    pub fn new(http_client: Arc<dyn HttpClient>, cx: &mut App) -> Self {
        let this = Self {
            http_client: http_client.clone(),
            state: cx.new(|cx| {
                let subscription = cx.observe_global::<SettingsStore>({
                    let mut settings = AllLanguageModelSettings::get_global(cx).lmstudio.clone();
                    move |this: &mut State, cx| {
                        let new_settings = &AllLanguageModelSettings::get_global(cx).lmstudio;
                        if &settings != new_settings {
                            settings = new_settings.clone();
                            this.restart_fetch_models_task(cx);
                            cx.notify();
                        }
                    }
                });

                State {
                    http_client,
                    available_models: Default::default(),
                    fetch_model_task: None,
                    _subscription: subscription,
                }
            }),
        };
        this.state
            .update(cx, |state, cx| state.restart_fetch_models_task(cx));
        this
    }
}

impl LanguageModelProviderState for LmStudioLanguageModelProvider {
    type ObservableEntity = State;

    fn observable_entity(&self) -> Option<gpui::Entity<Self::ObservableEntity>> {
        Some(self.state.clone())
    }
}

impl LanguageModelProvider for LmStudioLanguageModelProvider {
    fn id(&self) -> LanguageModelProviderId {
        LanguageModelProviderId(PROVIDER_ID.into())
    }

    fn name(&self) -> LanguageModelProviderName {
        LanguageModelProviderName(PROVIDER_NAME.into())
    }

    fn icon(&self) -> IconName {
        IconName::AiLmStudio
    }

    fn default_model(&self, _: &App) -> Option<Arc<dyn LanguageModel>> {
        // We shouldn't try to select default model, because it might lead to a load call for an unloaded model.
        // In a constrained environment where user might not have enough resources it'll be a bad UX to select something
        // to load by default.
        None
    }

    fn default_fast_model(&self, _: &App) -> Option<Arc<dyn LanguageModel>> {
        // See explanation for default_model.
        None
    }

    fn provided_models(&self, cx: &App) -> Vec<Arc<dyn LanguageModel>> {
        let mut models: BTreeMap<String, lmstudio::Model> = BTreeMap::default();

        // Add models from the LM Studio API
        for model in self.state.read(cx).available_models.iter() {
            models.insert(model.name.clone(), model.clone());
        }

        // Override with available models from settings
        for model in AllLanguageModelSettings::get_global(cx)
            .lmstudio
            .available_models
            .iter()
        {
            models.insert(
                model.name.clone(),
                lmstudio::Model {
                    name: model.name.clone(),
                    display_name: model.display_name.clone(),
                    max_tokens: model.max_tokens,
                    supports_tool_calls: model.supports_tool_calls,
                },
            );
        }

        models
            .into_values()
            .map(|model| {
                Arc::new(LmStudioLanguageModel {
                    id: LanguageModelId::from(model.name.clone()),
                    model: model.clone(),
                    http_client: self.http_client.clone(),
                    request_limiter: RateLimiter::new(4),
                }) as Arc<dyn LanguageModel>
            })
            .collect()
    }

    fn is_authenticated(&self, cx: &App) -> bool {
        self.state.read(cx).is_authenticated()
    }

    fn authenticate(&self, cx: &mut App) -> Task<Result<(), AuthenticateError>> {
        self.state.update(cx, |state, cx| state.authenticate(cx))
    }

    fn configuration_view(&self, _window: &mut Window, cx: &mut App) -> AnyView {
        let state = self.state.clone();
        cx.new(|cx| ConfigurationView::new(state, cx)).into()
    }

    fn reset_credentials(&self, cx: &mut App) -> Task<Result<()>> {
        self.state.update(cx, |state, cx| state.fetch_models(cx))
    }
}

pub struct LmStudioLanguageModel {
    id: LanguageModelId,
    model: lmstudio::Model,
    http_client: Arc<dyn HttpClient>,
    request_limiter: RateLimiter,
}

impl LmStudioLanguageModel {
    fn to_lmstudio_request(&self, request: LanguageModelRequest) -> ChatCompletionRequest {
        let mut messages = Vec::new();

        for message in request.messages {
            for content in message.content {
                match content {
                    MessageContent::Text(text) | MessageContent::Thinking { text, .. } => messages
                        .push(match message.role {
                            Role::User => ChatMessage::User { content: text },
                            Role::Assistant => ChatMessage::Assistant {
                                content: Some(text),
                                tool_calls: Vec::new(),
                            },
                            Role::System => ChatMessage::System { content: text },
                        }),
                    MessageContent::RedactedThinking(_) => {}
                    MessageContent::Image(_) => {}
                    MessageContent::ToolUse(tool_use) => {
                        let tool_call = lmstudio::ToolCall {
                            id: tool_use.id.to_string(),
                            content: lmstudio::ToolCallContent::Function {
                                function: lmstudio::FunctionContent {
                                    name: tool_use.name.to_string(),
                                    arguments: serde_json::to_string(&tool_use.input)
                                        .unwrap_or_default(),
                                },
                            },
                        };

                        if let Some(lmstudio::ChatMessage::Assistant { tool_calls, .. }) =
                            messages.last_mut()
                        {
                            tool_calls.push(tool_call);
                        } else {
                            messages.push(lmstudio::ChatMessage::Assistant {
                                content: None,
                                tool_calls: vec![tool_call],
                            });
                        }
                    }
                    MessageContent::ToolResult(tool_result) => {
                        match &tool_result.content {
                            LanguageModelToolResultContent::Text(text) => {
                                messages.push(lmstudio::ChatMessage::Tool {
                                    content: text.to_string(),
                                    tool_call_id: tool_result.tool_use_id.to_string(),
                                });
                            }
                            LanguageModelToolResultContent::Image(_) => {
                                // no support for images for now
                            }
                        };
                    }
                }
            }
        }

        ChatCompletionRequest {
            model: self.model.name.clone(),
            messages,
            stream: true,
            max_tokens: Some(-1),
            stop: Some(request.stop),
            // In LM Studio you can configure specific settings you'd like to use for your model.
            // For example Qwen3 is recommended to be used with 0.7 temperature.
            // It would be a bad UX to silently override these settings from Zed, so we pass no temperature as a default.
            temperature: request.temperature.or(None),
            tools: request
                .tools
                .into_iter()
                .map(|tool| lmstudio::ToolDefinition::Function {
                    function: lmstudio::FunctionDefinition {
                        name: tool.name,
                        description: Some(tool.description),
                        parameters: Some(tool.input_schema),
                    },
                })
                .collect(),
            tool_choice: request.tool_choice.map(|choice| match choice {
                LanguageModelToolChoice::Auto => lmstudio::ToolChoice::Auto,
                LanguageModelToolChoice::Any => lmstudio::ToolChoice::Required,
                LanguageModelToolChoice::None => lmstudio::ToolChoice::None,
            }),
        }
    }

    fn stream_completion(
        &self,
        request: ChatCompletionRequest,
        cx: &AsyncApp,
    ) -> BoxFuture<'static, Result<futures::stream::BoxStream<'static, Result<ResponseStreamEvent>>>>
    {
        let http_client = self.http_client.clone();
        let Ok(api_url) = cx.update(|cx| {
            let settings = &AllLanguageModelSettings::get_global(cx).lmstudio;
            settings.api_url.clone()
        }) else {
            return futures::future::ready(Err(anyhow!("App state dropped"))).boxed();
        };

        let future = self.request_limiter.stream(async move {
            let request = stream_chat_completion(http_client.as_ref(), &api_url, request);
            let response = request.await?;
            Ok(response)
        });

        async move { Ok(future.await?.boxed()) }.boxed()
    }
}

impl LanguageModel for LmStudioLanguageModel {
    fn id(&self) -> LanguageModelId {
        self.id.clone()
    }

    fn name(&self) -> LanguageModelName {
        LanguageModelName::from(self.model.display_name().to_string())
    }

    fn provider_id(&self) -> LanguageModelProviderId {
        LanguageModelProviderId(PROVIDER_ID.into())
    }

    fn provider_name(&self) -> LanguageModelProviderName {
        LanguageModelProviderName(PROVIDER_NAME.into())
    }

    fn supports_tools(&self) -> bool {
        self.model.supports_tool_calls()
    }

    fn supports_tool_choice(&self, choice: LanguageModelToolChoice) -> bool {
        self.supports_tools()
            && match choice {
                LanguageModelToolChoice::Auto => true,
                LanguageModelToolChoice::Any => true,
                LanguageModelToolChoice::None => true,
            }
    }

    fn supports_images(&self) -> bool {
        false
    }

    fn telemetry_id(&self) -> String {
        format!("lmstudio/{}", self.model.id())
    }

    fn max_token_count(&self) -> usize {
        self.model.max_token_count()
    }

    fn count_tokens(
        &self,
        request: LanguageModelRequest,
        _cx: &App,
    ) -> BoxFuture<'static, Result<usize>> {
        // Endpoint for this is coming soon. In the meantime, hacky estimation
        let token_count = request
            .messages
            .iter()
            .map(|msg| msg.string_contents().split_whitespace().count())
            .sum::<usize>();

        let estimated_tokens = (token_count as f64 * 0.75) as usize;
        async move { Ok(estimated_tokens) }.boxed()
    }

    fn stream_completion(
        &self,
        request: LanguageModelRequest,
        cx: &AsyncApp,
    ) -> BoxFuture<
        'static,
        Result<
            BoxStream<'static, Result<LanguageModelCompletionEvent, LanguageModelCompletionError>>,
        >,
    > {
        let request = self.to_lmstudio_request(request);
        let completions = self.stream_completion(request, cx);
        async move {
            let mapper = LmStudioEventMapper::new();
            Ok(mapper.map_stream(completions.await?).boxed())
        }
        .boxed()
    }
}

struct LmStudioEventMapper {
    tool_calls_by_index: HashMap<usize, RawToolCall>,
}

impl LmStudioEventMapper {
    fn new() -> Self {
        Self {
            tool_calls_by_index: HashMap::default(),
        }
    }

    pub fn map_stream(
        mut self,
        events: Pin<Box<dyn Send + Stream<Item = Result<ResponseStreamEvent>>>>,
    ) -> impl Stream<Item = Result<LanguageModelCompletionEvent, LanguageModelCompletionError>>
    {
        events.flat_map(move |event| {
            futures::stream::iter(match event {
                Ok(event) => self.map_event(event),
                Err(error) => vec![Err(LanguageModelCompletionError::Other(anyhow!(error)))],
            })
        })
    }

    pub fn map_event(
        &mut self,
        event: ResponseStreamEvent,
    ) -> Vec<Result<LanguageModelCompletionEvent, LanguageModelCompletionError>> {
        let Some(choice) = event.choices.into_iter().next() else {
            return vec![Err(LanguageModelCompletionError::Other(anyhow!(
                "Response contained no choices"
            )))];
        };

        let mut events = Vec::new();
        if let Some(content) = choice.delta.content {
            events.push(Ok(LanguageModelCompletionEvent::Text(content)));
        }

        if let Some(tool_calls) = choice.delta.tool_calls {
            for tool_call in tool_calls {
                let entry = self.tool_calls_by_index.entry(tool_call.index).or_default();

                if let Some(tool_id) = tool_call.id {
                    entry.id = tool_id;
                }

                if let Some(function) = tool_call.function {
                    if let Some(name) = function.name {
                        // At the time of writing this code LM Studio (0.3.15) is incompatible with the OpenAI API:
                        // 1. It sends function name in the first chunk
                        // 2. It sends empty string in the function name field in all subsequent chunks for arguments
                        // According to https://platform.openai.com/docs/guides/function-calling?api-mode=responses#streaming
                        // function name field should be sent only inside the first chunk.
                        if !name.is_empty() {
                            entry.name = name;
                        }
                    }

                    if let Some(arguments) = function.arguments {
                        entry.arguments.push_str(&arguments);
                    }
                }
            }
        }

        match choice.finish_reason.as_deref() {
            Some("stop") => {
                events.push(Ok(LanguageModelCompletionEvent::Stop(StopReason::EndTurn)));
            }
            Some("tool_calls") => {
                events.extend(self.tool_calls_by_index.drain().map(|(_, tool_call)| {
                    match serde_json::Value::from_str(&tool_call.arguments) {
                        Ok(input) => Ok(LanguageModelCompletionEvent::ToolUse(
                            LanguageModelToolUse {
                                id: tool_call.id.into(),
                                name: tool_call.name.into(),
                                is_input_complete: true,
                                input,
                                raw_input: tool_call.arguments,
                            },
                        )),
                        Err(error) => Err(LanguageModelCompletionError::BadInputJson {
                            id: tool_call.id.into(),
                            tool_name: tool_call.name.into(),
                            raw_input: tool_call.arguments.into(),
                            json_parse_error: error.to_string(),
                        }),
                    }
                }));

                events.push(Ok(LanguageModelCompletionEvent::Stop(StopReason::ToolUse)));
            }
            Some(stop_reason) => {
                log::error!("Unexpected OpenAI stop_reason: {stop_reason:?}",);
                events.push(Ok(LanguageModelCompletionEvent::Stop(StopReason::EndTurn)));
            }
            None => {}
        }

        events
    }
}

#[derive(Default)]
struct RawToolCall {
    id: String,
    name: String,
    arguments: String,
}

struct ConfigurationView {
    state: gpui::Entity<State>,
    loading_models_task: Option<Task<()>>,
}

impl ConfigurationView {
    pub fn new(state: gpui::Entity<State>, cx: &mut Context<Self>) -> Self {
        let loading_models_task = Some(cx.spawn({
            let state = state.clone();
            async move |this, cx| {
                if let Some(task) = state
                    .update(cx, |state, cx| state.authenticate(cx))
                    .log_err()
                {
                    task.await.log_err();
                }
                this.update(cx, |this, cx| {
                    this.loading_models_task = None;
                    cx.notify();
                })
                .log_err();
            }
        }));

        Self {
            state,
            loading_models_task,
        }
    }

    fn retry_connection(&self, cx: &mut App) {
        self.state
            .update(cx, |state, cx| state.fetch_models(cx))
            .detach_and_log_err(cx);
    }
}

impl Render for ConfigurationView {
    fn render(&mut self, _window: &mut Window, cx: &mut Context<Self>) -> impl IntoElement {
        let is_authenticated = self.state.read(cx).is_authenticated();

        let lmstudio_intro = "Run local LLMs like Llama, Phi, and Qwen.";

        if self.loading_models_task.is_some() {
            div().child(Label::new("Loading models...")).into_any()
        } else {
            v_flex()
                .gap_2()
                .child(
                    v_flex().gap_1().child(Label::new(lmstudio_intro)).child(
                        List::new()
                            .child(InstructionListItem::text_only(
                                "LM Studio needs to be running with at least one model downloaded.",
                            ))
                            .child(InstructionListItem::text_only(
                                "To get your first model, try running `lms get qwen2.5-coder-7b`",
                            )),
                    ),
                )
                .child(
                    h_flex()
                        .w_full()
                        .justify_between()
                        .gap_2()
                        .child(
                            h_flex()
                                .w_full()
                                .gap_2()
                                .map(|this| {
                                    if is_authenticated {
                                        this.child(
                                            Button::new("lmstudio-site", "LM Studio")
                                                .style(ButtonStyle::Subtle)
                                                .icon(IconName::ArrowUpRight)
                                                .icon_size(IconSize::XSmall)
                                                .icon_color(Color::Muted)
                                                .on_click(move |_, _window, cx| {
                                                    cx.open_url(LMSTUDIO_SITE)
                                                })
                                                .into_any_element(),
                                        )
                                    } else {
                                        this.child(
                                            Button::new(
                                                "download_lmstudio_button",
                                                "Download LM Studio",
                                            )
                                            .style(ButtonStyle::Subtle)
                                            .icon(IconName::ArrowUpRight)
                                            .icon_size(IconSize::XSmall)
                                            .icon_color(Color::Muted)
                                            .on_click(move |_, _window, cx| {
                                                cx.open_url(LMSTUDIO_DOWNLOAD_URL)
                                            })
                                            .into_any_element(),
                                        )
                                    }
                                })
                                .child(
                                    Button::new("view-models", "Model Catalog")
                                        .style(ButtonStyle::Subtle)
                                        .icon(IconName::ArrowUpRight)
                                        .icon_size(IconSize::XSmall)
                                        .icon_color(Color::Muted)
                                        .on_click(move |_, _window, cx| {
                                            cx.open_url(LMSTUDIO_CATALOG_URL)
                                        }),
                                ),
                        )
                        .map(|this| {
                            if is_authenticated {
                                this.child(
                                    ButtonLike::new("connected")
                                        .disabled(true)
                                        .cursor_style(gpui::CursorStyle::Arrow)
                                        .child(
                                            h_flex()
                                                .gap_2()
                                                .child(Indicator::dot().color(Color::Success))
                                                .child(Label::new("Connected"))
                                                .into_any_element(),
                                        ),
                                )
                            } else {
                                this.child(
                                    Button::new("retry_lmstudio_models", "Connect")
                                        .icon_position(IconPosition::Start)
                                        .icon_size(IconSize::XSmall)
                                        .icon(IconName::Play)
                                        .on_click(cx.listener(move |this, _, _window, cx| {
                                            this.retry_connection(cx)
                                        })),
                                )
                            }
                        }),
                )
                .into_any()
        }
    }
}<|MERGE_RESOLUTION|>--- conflicted
+++ resolved
@@ -84,14 +84,10 @@
                     lmstudio::Model::new(
                         &model.id,
                         None,
-<<<<<<< HEAD
                         model
                             .loaded_context_length
                             .or_else(|| model.max_context_length),
-=======
-                        None,
                         model.capabilities.supports_tool_calls(),
->>>>>>> 35a119d5
                     )
                 })
                 .collect();
