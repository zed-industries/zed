use anyhow::{Result, anyhow};
use collections::{BTreeMap, HashMap};
use futures::{FutureExt, Stream, StreamExt, future::BoxFuture, stream::BoxStream};
use gpui::{AnyView, App, AsyncApp, Context, Subscription, Task};
use http_client::HttpClient;
use language_model::{
<<<<<<< HEAD
    AuthenticateError, LanguageModel, LanguageModelCompletionError, LanguageModelCompletionEvent,
    LanguageModelId, LanguageModelName, LanguageModelProvider, LanguageModelProviderId,
    LanguageModelProviderName, LanguageModelProviderState, LanguageModelRequest,
    LanguageModelToolUse, MessageContent, RateLimiter, Role, StopReason,
=======
    AuthenticateError, LanguageModelCompletionError, LanguageModelCompletionEvent,
    LanguageModelToolChoice,
};
use language_model::{
    LanguageModel, LanguageModelId, LanguageModelName, LanguageModelProvider,
    LanguageModelProviderId, LanguageModelProviderName, LanguageModelProviderState,
    LanguageModelRequest, RateLimiter, Role,
};
use lmstudio::{
    ChatCompletionRequest, ChatMessage, ModelType, get_models, preload_model,
    stream_chat_completion,
>>>>>>> 051f49ce
};
use lmstudio::{ChatCompletionRequest, ModelType, get_models, preload_model};
use schemars::JsonSchema;
use serde::{Deserialize, Serialize};
use settings::{Settings, SettingsStore};
use std::pin::Pin;
use std::str::FromStr as _;
use std::sync::Arc;
use ui::{ButtonLike, Indicator, List, prelude::*};
use util::ResultExt;

use crate::AllLanguageModelSettings;
use crate::ui::InstructionListItem;

const LMSTUDIO_DOWNLOAD_URL: &str = "https://lmstudio.ai/download";
const LMSTUDIO_CATALOG_URL: &str = "https://lmstudio.ai/models";
const LMSTUDIO_SITE: &str = "https://lmstudio.ai/";

const PROVIDER_ID: &str = "lmstudio";
const PROVIDER_NAME: &str = "LM Studio";

#[derive(Default, Debug, Clone, PartialEq)]
pub struct LmStudioSettings {
    pub api_url: String,
    pub available_models: Vec<AvailableModel>,
}

#[derive(Clone, Debug, PartialEq, Serialize, Deserialize, JsonSchema)]
pub struct AvailableModel {
    /// The model name in the LM Studio API. e.g. qwen2.5-coder-7b, phi-4, etc
    pub name: String,
    /// The model's name in Zed's UI, such as in the model selector dropdown menu in the assistant panel.
    pub display_name: Option<String>,
    /// The model's context window size.
    pub max_tokens: usize,
}

pub struct LmStudioLanguageModelProvider {
    http_client: Arc<dyn HttpClient>,
    state: gpui::Entity<State>,
}

pub struct State {
    http_client: Arc<dyn HttpClient>,
    available_models: Vec<lmstudio::Model>,
    fetch_model_task: Option<Task<Result<()>>>,
    _subscription: Subscription,
}

impl State {
    fn is_authenticated(&self) -> bool {
        !self.available_models.is_empty()
    }

    fn fetch_models(&mut self, cx: &mut Context<Self>) -> Task<Result<()>> {
        let settings = &AllLanguageModelSettings::get_global(cx).lmstudio;
        let http_client = self.http_client.clone();
        let api_url = settings.api_url.clone();

        // As a proxy for the server being "authenticated", we'll check if its up by fetching the models
        cx.spawn(async move |this, cx| {
            let models = get_models(http_client.as_ref(), &api_url, None).await?;

            let mut models: Vec<lmstudio::Model> = models
                .into_iter()
                .filter(|model| model.r#type != ModelType::Embeddings)
                .map(|model| lmstudio::Model::new(&model.id, None, None))
                .collect();

            models.sort_by(|a, b| a.name.cmp(&b.name));

            this.update(cx, |this, cx| {
                this.available_models = models;
                cx.notify();
            })
        })
    }

    fn restart_fetch_models_task(&mut self, cx: &mut Context<Self>) {
        let task = self.fetch_models(cx);
        self.fetch_model_task.replace(task);
    }

    fn authenticate(&mut self, cx: &mut Context<Self>) -> Task<Result<(), AuthenticateError>> {
        if self.is_authenticated() {
            return Task::ready(Ok(()));
        }

        let fetch_models_task = self.fetch_models(cx);
        cx.spawn(async move |_this, _cx| Ok(fetch_models_task.await?))
    }
}

impl LmStudioLanguageModelProvider {
    pub fn new(http_client: Arc<dyn HttpClient>, cx: &mut App) -> Self {
        let this = Self {
            http_client: http_client.clone(),
            state: cx.new(|cx| {
                let subscription = cx.observe_global::<SettingsStore>({
                    let mut settings = AllLanguageModelSettings::get_global(cx).lmstudio.clone();
                    move |this: &mut State, cx| {
                        let new_settings = &AllLanguageModelSettings::get_global(cx).lmstudio;
                        if &settings != new_settings {
                            settings = new_settings.clone();
                            this.restart_fetch_models_task(cx);
                            cx.notify();
                        }
                    }
                });

                State {
                    http_client,
                    available_models: Default::default(),
                    fetch_model_task: None,
                    _subscription: subscription,
                }
            }),
        };
        this.state
            .update(cx, |state, cx| state.restart_fetch_models_task(cx));
        this
    }
}

impl LanguageModelProviderState for LmStudioLanguageModelProvider {
    type ObservableEntity = State;

    fn observable_entity(&self) -> Option<gpui::Entity<Self::ObservableEntity>> {
        Some(self.state.clone())
    }
}

impl LanguageModelProvider for LmStudioLanguageModelProvider {
    fn id(&self) -> LanguageModelProviderId {
        LanguageModelProviderId(PROVIDER_ID.into())
    }

    fn name(&self) -> LanguageModelProviderName {
        LanguageModelProviderName(PROVIDER_NAME.into())
    }

    fn icon(&self) -> IconName {
        IconName::AiLmStudio
    }

    fn default_model(&self, cx: &App) -> Option<Arc<dyn LanguageModel>> {
        self.provided_models(cx).into_iter().next()
    }

    fn default_fast_model(&self, cx: &App) -> Option<Arc<dyn LanguageModel>> {
        self.default_model(cx)
    }

    fn provided_models(&self, cx: &App) -> Vec<Arc<dyn LanguageModel>> {
        let mut models: BTreeMap<String, lmstudio::Model> = BTreeMap::default();

        // Add models from the LM Studio API
        for model in self.state.read(cx).available_models.iter() {
            models.insert(model.name.clone(), model.clone());
        }

        // Override with available models from settings
        for model in AllLanguageModelSettings::get_global(cx)
            .lmstudio
            .available_models
            .iter()
        {
            models.insert(
                model.name.clone(),
                lmstudio::Model {
                    name: model.name.clone(),
                    display_name: model.display_name.clone(),
                    max_tokens: model.max_tokens,
                },
            );
        }

        models
            .into_values()
            .map(|model| {
                Arc::new(LmStudioLanguageModel {
                    id: LanguageModelId::from(model.name.clone()),
                    model: model.clone(),
                    http_client: self.http_client.clone(),
                    request_limiter: RateLimiter::new(4),
                }) as Arc<dyn LanguageModel>
            })
            .collect()
    }

    fn load_model(&self, model: Arc<dyn LanguageModel>, cx: &App) {
        let settings = &AllLanguageModelSettings::get_global(cx).lmstudio;
        let http_client = self.http_client.clone();
        let api_url = settings.api_url.clone();
        let id = model.id().0.to_string();
        cx.spawn(async move |_| preload_model(http_client, &api_url, &id).await)
            .detach_and_log_err(cx);
    }

    fn is_authenticated(&self, cx: &App) -> bool {
        self.state.read(cx).is_authenticated()
    }

    fn authenticate(&self, cx: &mut App) -> Task<Result<(), AuthenticateError>> {
        self.state.update(cx, |state, cx| state.authenticate(cx))
    }

    fn configuration_view(&self, _window: &mut Window, cx: &mut App) -> AnyView {
        let state = self.state.clone();
        cx.new(|cx| ConfigurationView::new(state, cx)).into()
    }

    fn reset_credentials(&self, cx: &mut App) -> Task<Result<()>> {
        self.state.update(cx, |state, cx| state.fetch_models(cx))
    }
}

pub struct LmStudioLanguageModel {
    id: LanguageModelId,
    model: lmstudio::Model,
    http_client: Arc<dyn HttpClient>,
    request_limiter: RateLimiter,
}

impl LmStudioLanguageModel {
    fn to_lmstudio_request(&self, request: LanguageModelRequest) -> ChatCompletionRequest {
        let mut messages = Vec::new();
        for message in request.messages {
            for content in message.content {
                match content {
                    MessageContent::Text(text) | MessageContent::Thinking { text, .. } => {
                        messages.push(match message.role {
                            Role::User => lmstudio::ChatMessage::User { content: text },
                            Role::Assistant => lmstudio::ChatMessage::Assistant {
                                content: Some(text),
                                tool_calls: Vec::new(),
                            },
                            Role::System => lmstudio::ChatMessage::System { content: text },
                        });
                    }
                    MessageContent::RedactedThinking(_) => {}
                    MessageContent::Image(_) => {} // LM Studio doesn't support images yet
                    MessageContent::ToolUse(tool_use) => {
                        let tool_call = lmstudio::ToolCall {
                            id: tool_use.id.to_string(),
                            content: lmstudio::ToolCallContent::Function {
                                function: lmstudio::FunctionContent {
                                    name: tool_use.name.to_string(),
                                    arguments: serde_json::to_string(&tool_use.input)
                                        .unwrap_or_default(),
                                },
                            },
                        };

                        if let Some(lmstudio::ChatMessage::Assistant { tool_calls, .. }) =
                            messages.last_mut()
                        {
                            tool_calls.push(tool_call);
                        } else {
                            messages.push(lmstudio::ChatMessage::Assistant {
                                content: None,
                                tool_calls: vec![tool_call],
                            });
                        }
                    }
                    MessageContent::ToolResult(tool_result) => {
                        messages.push(lmstudio::ChatMessage::Tool {
                            content: tool_result.content.to_string(),
                            tool_call_id: tool_result.tool_use_id.to_string(),
                        });
                    }
                }
            }
        }

        ChatCompletionRequest {
            model: self.model.name.clone(),
            messages,
            stream: true,
            max_tokens: Some(-1),
            stop: Some(request.stop),
            temperature: request.temperature.or(Some(0.0)),
            tools: request
                .tools
                .into_iter()
                .map(|tool| lmstudio::ToolDefinition::Function {
                    function: lmstudio::FunctionDefinition {
                        name: tool.name,
                        description: Some(tool.description),
                        parameters: Some(tool.input_schema),
                    },
                })
                .collect(),
            tool_choice: None,
        }
    }

    fn stream_completion(
        &self,
        request: lmstudio::ChatCompletionRequest,
        cx: &AsyncApp,
    ) -> BoxFuture<
        'static,
        Result<futures::stream::BoxStream<'static, Result<lmstudio::ChatResponse>>>,
    > {
        let http_client = self.http_client.clone();
        let Ok(api_url) = cx.update(|cx| {
            let settings = &AllLanguageModelSettings::get_global(cx).lmstudio;
            settings.api_url.clone()
        }) else {
            return futures::future::ready(Err(anyhow!("App state dropped"))).boxed();
        };

        let future = self.request_limiter.stream(async move {
            let response =
                lmstudio::stream_chat_completion(http_client.as_ref(), &api_url, request).await?;
            Ok(response)
        });

        async move { Ok(future.await?.boxed()) }.boxed()
    }
}

impl LanguageModel for LmStudioLanguageModel {
    fn id(&self) -> LanguageModelId {
        self.id.clone()
    }

    fn name(&self) -> LanguageModelName {
        LanguageModelName::from(self.model.display_name().to_string())
    }

    fn provider_id(&self) -> LanguageModelProviderId {
        LanguageModelProviderId(PROVIDER_ID.into())
    }

    fn provider_name(&self) -> LanguageModelProviderName {
        LanguageModelProviderName(PROVIDER_NAME.into())
    }

    fn supports_tools(&self) -> bool {
        true
    }

    fn supports_images(&self) -> bool {
        false
    }

    fn supports_tool_choice(&self, _choice: LanguageModelToolChoice) -> bool {
        false
    }

    fn telemetry_id(&self) -> String {
        format!("lmstudio/{}", self.model.id())
    }

    fn max_token_count(&self) -> usize {
        self.model.max_token_count()
    }

    fn count_tokens(
        &self,
        request: LanguageModelRequest,
        _cx: &App,
    ) -> BoxFuture<'static, Result<usize>> {
        // Endpoint for this is coming soon. In the meantime, hacky estimation
        let token_count = request
            .messages
            .iter()
            .map(|msg| msg.string_contents().split_whitespace().count())
            .sum::<usize>();

        let estimated_tokens = (token_count as f64 * 0.75) as usize;
        async move { Ok(estimated_tokens) }.boxed()
    }

    fn stream_completion(
        &self,
        request: LanguageModelRequest,
        cx: &AsyncApp,
    ) -> BoxFuture<
        'static,
        Result<
            BoxStream<'static, Result<LanguageModelCompletionEvent, LanguageModelCompletionError>>,
        >,
    > {
        let request = self.to_lmstudio_request(request);
        let completions = self.stream_completion(request, cx);

        async move {
            let mapper = LmStudioEventMapper::new();
            Ok(mapper.map_stream(completions.await?).boxed())
        }
        .boxed()
    }
}

pub struct LmStudioEventMapper {
    tool_calls_by_index: HashMap<usize, RawToolCall>,
}

impl LmStudioEventMapper {
    pub fn new() -> Self {
        Self {
            tool_calls_by_index: HashMap::default(),
        }
    }

    pub fn map_stream(
        mut self,
        events: Pin<Box<dyn Send + Stream<Item = Result<lmstudio::ChatResponse>>>>,
    ) -> impl Stream<Item = Result<LanguageModelCompletionEvent, LanguageModelCompletionError>>
    {
        events.flat_map(move |event| {
            futures::stream::iter(match event {
                Ok(event) => self.map_event(event),
                Err(error) => vec![Err(LanguageModelCompletionError::Other(anyhow!(error)))],
            })
        })
    }

    pub fn map_event(
        &mut self,
        event: lmstudio::ChatResponse,
    ) -> Vec<Result<LanguageModelCompletionEvent, LanguageModelCompletionError>> {
        let Some(choice) = event.choices.first() else {
            return vec![Err(LanguageModelCompletionError::Other(anyhow!(
                "Response contained no choices"
            )))];
        };

        let mut events = Vec::new();
        if let Ok(delta) =
            serde_json::from_value::<lmstudio::ResponseMessageDelta>(choice.delta.clone())
        {
            if let Some(content) = delta.content {
                if !content.is_empty() {
                    events.push(Ok(LanguageModelCompletionEvent::Text(content)));
                }
            }

            if let Some(tool_calls) = delta.tool_calls {
                for tool_call in tool_calls {
                    let entry = self.tool_calls_by_index.entry(tool_call.index).or_default();

                    if let Some(id) = tool_call.id {
                        entry.id = id;
                    }

                    if let Some(function) = tool_call.function {
                        if let Some(name) = function.name {
                            entry.name = name;
                        }

                        if let Some(arguments) = function.arguments {
                            entry.arguments.push_str(&arguments);
                        }
                    }
                }
            }
        }

        match choice.finish_reason.as_deref() {
            Some("stop") => {
                events.push(Ok(LanguageModelCompletionEvent::Stop(StopReason::EndTurn)));
            }
            Some("tool_calls") => {
                events.extend(self.tool_calls_by_index.drain().map(|(_, tool_call)| {
                    match serde_json::Value::from_str(&tool_call.arguments) {
                        Ok(input) => Ok(LanguageModelCompletionEvent::ToolUse(
                            LanguageModelToolUse {
                                id: tool_call.id.clone().into(),
                                name: tool_call.name.as_str().into(),
                                is_input_complete: true,
                                input,
                                raw_input: tool_call.arguments.clone().into(),
                            },
                        )),
                        Err(error) => Err(LanguageModelCompletionError::BadInputJson {
                            id: tool_call.id.into(),
                            tool_name: tool_call.name.as_str().into(),
                            raw_input: tool_call.arguments.into(),
                            json_parse_error: error.to_string(),
                        }),
                    }
                }));

                events.push(Ok(LanguageModelCompletionEvent::Stop(StopReason::ToolUse)));
            }
            Some(stop_reason) => {
                log::error!("Unexpected LMStudio stop_reason: {stop_reason:?}");
                events.push(Ok(LanguageModelCompletionEvent::Stop(StopReason::EndTurn)));
            }
            None => {}
        }

        events
    }
}

#[derive(Default)]
struct RawToolCall {
    id: String,
    name: String,
    arguments: String,
}

struct ConfigurationView {
    state: gpui::Entity<State>,
    loading_models_task: Option<Task<()>>,
}

impl ConfigurationView {
    pub fn new(state: gpui::Entity<State>, cx: &mut Context<Self>) -> Self {
        let loading_models_task = Some(cx.spawn({
            let state = state.clone();
            async move |this, cx| {
                if let Some(task) = state
                    .update(cx, |state, cx| state.authenticate(cx))
                    .log_err()
                {
                    task.await.log_err();
                }
                this.update(cx, |this, cx| {
                    this.loading_models_task = None;
                    cx.notify();
                })
                .log_err();
            }
        }));

        Self {
            state,
            loading_models_task,
        }
    }

    fn retry_connection(&self, cx: &mut App) {
        self.state
            .update(cx, |state, cx| state.fetch_models(cx))
            .detach_and_log_err(cx);
    }
}

impl Render for ConfigurationView {
    fn render(&mut self, _window: &mut Window, cx: &mut Context<Self>) -> impl IntoElement {
        let is_authenticated = self.state.read(cx).is_authenticated();

        let lmstudio_intro = "Run local LLMs like Llama, Phi, and Qwen.";

        if self.loading_models_task.is_some() {
            div().child(Label::new("Loading models...")).into_any()
        } else {
            v_flex()
                .gap_2()
                .child(
                    v_flex().gap_1().child(Label::new(lmstudio_intro)).child(
                        List::new()
                            .child(InstructionListItem::text_only(
                                "LM Studio needs to be running with at least one model downloaded.",
                            ))
                            .child(InstructionListItem::text_only(
                                "To get your first model, try running `lms get qwen2.5-coder-7b`",
                            )),
                    ),
                )
                .child(
                    h_flex()
                        .w_full()
                        .justify_between()
                        .gap_2()
                        .child(
                            h_flex()
                                .w_full()
                                .gap_2()
                                .map(|this| {
                                    if is_authenticated {
                                        this.child(
                                            Button::new("lmstudio-site", "LM Studio")
                                                .style(ButtonStyle::Subtle)
                                                .icon(IconName::ArrowUpRight)
                                                .icon_size(IconSize::XSmall)
                                                .icon_color(Color::Muted)
                                                .on_click(move |_, _window, cx| {
                                                    cx.open_url(LMSTUDIO_SITE)
                                                })
                                                .into_any_element(),
                                        )
                                    } else {
                                        this.child(
                                            Button::new(
                                                "download_lmstudio_button",
                                                "Download LM Studio",
                                            )
                                            .style(ButtonStyle::Subtle)
                                            .icon(IconName::ArrowUpRight)
                                            .icon_size(IconSize::XSmall)
                                            .icon_color(Color::Muted)
                                            .on_click(move |_, _window, cx| {
                                                cx.open_url(LMSTUDIO_DOWNLOAD_URL)
                                            })
                                            .into_any_element(),
                                        )
                                    }
                                })
                                .child(
                                    Button::new("view-models", "Model Catalog")
                                        .style(ButtonStyle::Subtle)
                                        .icon(IconName::ArrowUpRight)
                                        .icon_size(IconSize::XSmall)
                                        .icon_color(Color::Muted)
                                        .on_click(move |_, _window, cx| {
                                            cx.open_url(LMSTUDIO_CATALOG_URL)
                                        }),
                                ),
                        )
                        .map(|this| {
                            if is_authenticated {
                                this.child(
                                    ButtonLike::new("connected")
                                        .disabled(true)
                                        .cursor_style(gpui::CursorStyle::Arrow)
                                        .child(
                                            h_flex()
                                                .gap_2()
                                                .child(Indicator::dot().color(Color::Success))
                                                .child(Label::new("Connected"))
                                                .into_any_element(),
                                        ),
                                )
                            } else {
                                this.child(
                                    Button::new("retry_lmstudio_models", "Connect")
                                        .icon_position(IconPosition::Start)
                                        .icon_size(IconSize::XSmall)
                                        .icon(IconName::Play)
                                        .on_click(cx.listener(move |this, _, _window, cx| {
                                            this.retry_connection(cx)
                                        })),
                                )
                            }
                        }),
                )
                .into_any()
        }
    }
}<|MERGE_RESOLUTION|>--- conflicted
+++ resolved
@@ -4,24 +4,11 @@
 use gpui::{AnyView, App, AsyncApp, Context, Subscription, Task};
 use http_client::HttpClient;
 use language_model::{
-<<<<<<< HEAD
     AuthenticateError, LanguageModel, LanguageModelCompletionError, LanguageModelCompletionEvent,
     LanguageModelId, LanguageModelName, LanguageModelProvider, LanguageModelProviderId,
     LanguageModelProviderName, LanguageModelProviderState, LanguageModelRequest,
-    LanguageModelToolUse, MessageContent, RateLimiter, Role, StopReason,
-=======
-    AuthenticateError, LanguageModelCompletionError, LanguageModelCompletionEvent,
-    LanguageModelToolChoice,
-};
-use language_model::{
-    LanguageModel, LanguageModelId, LanguageModelName, LanguageModelProvider,
-    LanguageModelProviderId, LanguageModelProviderName, LanguageModelProviderState,
-    LanguageModelRequest, RateLimiter, Role,
-};
-use lmstudio::{
-    ChatCompletionRequest, ChatMessage, ModelType, get_models, preload_model,
-    stream_chat_completion,
->>>>>>> 051f49ce
+    LanguageModelToolChoice, LanguageModelToolResultContent, LanguageModelToolUse, MessageContent,
+    RateLimiter, Role, StopReason,
 };
 use lmstudio::{ChatCompletionRequest, ModelType, get_models, preload_model};
 use schemars::JsonSchema;
@@ -288,10 +275,18 @@
                         }
                     }
                     MessageContent::ToolResult(tool_result) => {
-                        messages.push(lmstudio::ChatMessage::Tool {
-                            content: tool_result.content.to_string(),
-                            tool_call_id: tool_result.tool_use_id.to_string(),
-                        });
+                        // Skip if content is an image
+                        match tool_result.content {
+                            LanguageModelToolResultContent::Text(text) => {
+                                messages.push(lmstudio::ChatMessage::Tool {
+                                    content: text.to_string(),
+                                    tool_call_id: tool_result.tool_use_id.to_string(),
+                                });
+                            }
+                            LanguageModelToolResultContent::Image(_) => {
+                                // Skip images as they're not supported yet
+                            }
+                        }
                     }
                 }
             }
