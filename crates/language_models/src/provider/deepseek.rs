--- conflicted
+++ resolved
@@ -357,32 +357,8 @@
         let stream = self.stream_completion(request, cx);
 
         async move {
-<<<<<<< HEAD
             let mapper = DeepSeekEventMapper::new();
             Ok(mapper.map_stream(stream.await?).boxed())
-=======
-            let stream = stream.await?;
-            Ok(stream
-                .map(|result| {
-                    result
-                        .and_then(|response| {
-                            response
-                                .choices
-                                .first()
-                                .context("Empty response")
-                                .map(|choice| {
-                                    choice
-                                        .delta
-                                        .content
-                                        .clone()
-                                        .unwrap_or_default()
-                                        .map(LanguageModelCompletionEvent::Text)
-                                })
-                        })
-                        .map_err(LanguageModelCompletionError::Other)
-                })
-                .boxed())
->>>>>>> 1e1d4430
         }
         .boxed()
     }
