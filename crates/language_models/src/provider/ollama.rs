--- conflicted
+++ resolved
@@ -810,7 +810,6 @@
                         .child(
                             h_flex()
                                 .gap_2()
-<<<<<<< HEAD
                                 .child(Indicator::dot().color(Color::Accent))
                                 .child(Label::new("Connecting to Ollama...")),
                         )
@@ -819,71 +818,6 @@
                                 .size(LabelSize::Small)
                                 .color(Color::Muted),
                         ),
-=======
-                                .map(|this| {
-                                    if is_authenticated {
-                                        this.child(
-                                            Button::new("ollama-site", "Ollama")
-                                                .style(ButtonStyle::Subtle)
-                                                .icon(IconName::ArrowUpRight)
-                                                .icon_size(IconSize::Small)
-                                                .icon_color(Color::Muted)
-                                                .on_click(move |_, _, cx| cx.open_url(OLLAMA_SITE))
-                                                .into_any_element(),
-                                        )
-                                    } else {
-                                        this.child(
-                                            Button::new(
-                                                "download_ollama_button",
-                                                "Download Ollama",
-                                            )
-                                            .style(ButtonStyle::Subtle)
-                                            .icon(IconName::ArrowUpRight)
-                                            .icon_size(IconSize::Small)
-                                            .icon_color(Color::Muted)
-                                            .on_click(move |_, _, cx| {
-                                                cx.open_url(OLLAMA_DOWNLOAD_URL)
-                                            })
-                                            .into_any_element(),
-                                        )
-                                    }
-                                })
-                                .child(
-                                    Button::new("view-models", "View All Models")
-                                        .style(ButtonStyle::Subtle)
-                                        .icon(IconName::ArrowUpRight)
-                                        .icon_size(IconSize::Small)
-                                        .icon_color(Color::Muted)
-                                        .on_click(move |_, _, cx| cx.open_url(OLLAMA_LIBRARY_URL)),
-                                ),
-                        )
-                        .map(|this| {
-                            if is_authenticated {
-                                this.child(
-                                    ButtonLike::new("connected")
-                                        .disabled(true)
-                                        .cursor_style(gpui::CursorStyle::Arrow)
-                                        .child(
-                                            h_flex()
-                                                .gap_2()
-                                                .child(Indicator::dot().color(Color::Success))
-                                                .child(Label::new("Connected"))
-                                                .into_any_element(),
-                                        ),
-                                )
-                            } else {
-                                this.child(
-                                    Button::new("retry_ollama_models", "Connect")
-                                        .icon_position(IconPosition::Start)
-                                        .icon_size(IconSize::XSmall)
-                                        .icon(IconName::PlayFilled)
-                                        .on_click(cx.listener(move |this, _, _, cx| {
-                                            this.retry_connection(cx)
-                                        })),
-                                )
-                            }
-                        })
->>>>>>> 8334cdb3
                 )
                 .into_any()
         } else {
