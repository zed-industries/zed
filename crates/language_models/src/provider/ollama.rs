use anyhow::{Result, anyhow};
use futures::{FutureExt, StreamExt, future::BoxFuture, stream::BoxStream};
use futures::{Stream, TryFutureExt, stream};
use gpui::{AnyView, App, AsyncApp, Context, Subscription, Task};
use http_client::HttpClient;
use language_model::{
    AuthenticateError, LanguageModelCompletionError, LanguageModelCompletionEvent,
    LanguageModelRequestTool, LanguageModelToolChoice, LanguageModelToolUse,
    LanguageModelToolUseId, MessageContent, StopReason,
};
use language_model::{
    LanguageModel, LanguageModelId, LanguageModelName, LanguageModelProvider,
    LanguageModelProviderId, LanguageModelProviderName, LanguageModelProviderState,
    LanguageModelRequest, MessageContent, RateLimiter, Role,
};
use ollama::{
    ChatMessage, ChatOptions, ChatRequest, ChatResponseDelta, KeepAlive, OllamaFunctionTool,
    OllamaToolCall, get_models, preload_model, show_model, stream_chat_completion,
};
use schemars::JsonSchema;
use serde::{Deserialize, Serialize};
use settings::{Settings, SettingsStore};
use std::pin::Pin;
use std::sync::atomic::{AtomicU64, Ordering};
use std::{collections::BTreeMap, sync::Arc};
use ui::{ButtonLike, Indicator, List, prelude::*};
use util::ResultExt;

use crate::AllLanguageModelSettings;
use crate::ui::InstructionListItem;

const OLLAMA_DOWNLOAD_URL: &str = "https://ollama.com/download";
const OLLAMA_LIBRARY_URL: &str = "https://ollama.com/library";
const OLLAMA_SITE: &str = "https://ollama.com/";

const PROVIDER_ID: &str = "ollama";
const PROVIDER_NAME: &str = "Ollama";

#[derive(Default, Debug, Clone, PartialEq)]
pub struct OllamaSettings {
    pub api_url: String,
    pub available_models: Vec<AvailableModel>,
}

#[derive(Clone, Debug, PartialEq, Serialize, Deserialize, JsonSchema)]
pub struct AvailableModel {
    /// The model name in the Ollama API (e.g. "llama3.2:latest")
    pub name: String,
    /// The model's name in Zed's UI, such as in the model selector dropdown menu in the assistant panel.
    pub display_name: Option<String>,
    /// The Context Length parameter to the model (aka num_ctx or n_ctx)
    pub max_tokens: usize,
    /// The number of seconds to keep the connection open after the last request
    pub keep_alive: Option<KeepAlive>,
    /// Whether the model supports tools
    pub supports_tools: Option<bool>,
<<<<<<< HEAD
    /// Whether the model supports vision
    pub supports_images: Option<bool>,
=======
    /// Whether to enable think mode
    pub supports_thinking: Option<bool>,
>>>>>>> 65e3e84c
}

pub struct OllamaLanguageModelProvider {
    http_client: Arc<dyn HttpClient>,
    state: gpui::Entity<State>,
}

pub struct State {
    http_client: Arc<dyn HttpClient>,
    available_models: Vec<ollama::Model>,
    fetch_model_task: Option<Task<Result<()>>>,
    _subscription: Subscription,
}

impl State {
    fn is_authenticated(&self) -> bool {
        !self.available_models.is_empty()
    }

    fn fetch_models(&mut self, cx: &mut Context<Self>) -> Task<Result<()>> {
        let settings = &AllLanguageModelSettings::get_global(cx).ollama;
        let http_client = Arc::clone(&self.http_client);
        let api_url = settings.api_url.clone();

        // As a proxy for the server being "authenticated", we'll check if its up by fetching the models
        cx.spawn(async move |this, cx| {
            let models = get_models(http_client.as_ref(), &api_url, None).await?;

            let tasks = models
                .into_iter()
                // Since there is no metadata from the Ollama API
                // indicating which models are embedding models,
                // simply filter out models with "-embed" in their name
                .filter(|model| !model.name.contains("-embed"))
                .map(|model| {
                    let http_client = Arc::clone(&http_client);
                    let api_url = api_url.clone();
                    async move {
                        let name = model.name.as_str();
                        let capabilities = show_model(http_client.as_ref(), &api_url, name).await?;
                        let ollama_model = ollama::Model::new(
                            name,
                            None,
                            None,
                            Some(capabilities.supports_tools()),
<<<<<<< HEAD
                            Some(capabilities.supports_vision()),
=======
                            Some(capabilities.supports_thinking()),
>>>>>>> 65e3e84c
                        );
                        Ok(ollama_model)
                    }
                });

            // Rate-limit capability fetches
            // since there is an arbitrary number of models available
            let mut ollama_models: Vec<_> = futures::stream::iter(tasks)
                .buffer_unordered(5)
                .collect::<Vec<Result<_>>>()
                .await
                .into_iter()
                .collect::<Result<Vec<_>>>()?;

            ollama_models.sort_by(|a, b| a.name.cmp(&b.name));

            this.update(cx, |this, cx| {
                this.available_models = ollama_models;
                cx.notify();
            })
        })
    }

    fn restart_fetch_models_task(&mut self, cx: &mut Context<Self>) {
        let task = self.fetch_models(cx);
        self.fetch_model_task.replace(task);
    }

    fn authenticate(&mut self, cx: &mut Context<Self>) -> Task<Result<(), AuthenticateError>> {
        if self.is_authenticated() {
            return Task::ready(Ok(()));
        }

        let fetch_models_task = self.fetch_models(cx);
        cx.spawn(async move |_this, _cx| Ok(fetch_models_task.await?))
    }
}

impl OllamaLanguageModelProvider {
    pub fn new(http_client: Arc<dyn HttpClient>, cx: &mut App) -> Self {
        let this = Self {
            http_client: http_client.clone(),
            state: cx.new(|cx| {
                let subscription = cx.observe_global::<SettingsStore>({
                    let mut settings = AllLanguageModelSettings::get_global(cx).ollama.clone();
                    move |this: &mut State, cx| {
                        let new_settings = &AllLanguageModelSettings::get_global(cx).ollama;
                        if &settings != new_settings {
                            settings = new_settings.clone();
                            this.restart_fetch_models_task(cx);
                            cx.notify();
                        }
                    }
                });

                State {
                    http_client,
                    available_models: Default::default(),
                    fetch_model_task: None,
                    _subscription: subscription,
                }
            }),
        };
        this.state
            .update(cx, |state, cx| state.restart_fetch_models_task(cx));
        this
    }
}

impl LanguageModelProviderState for OllamaLanguageModelProvider {
    type ObservableEntity = State;

    fn observable_entity(&self) -> Option<gpui::Entity<Self::ObservableEntity>> {
        Some(self.state.clone())
    }
}

impl LanguageModelProvider for OllamaLanguageModelProvider {
    fn id(&self) -> LanguageModelProviderId {
        LanguageModelProviderId(PROVIDER_ID.into())
    }

    fn name(&self) -> LanguageModelProviderName {
        LanguageModelProviderName(PROVIDER_NAME.into())
    }

    fn icon(&self) -> IconName {
        IconName::AiOllama
    }

    fn default_model(&self, cx: &App) -> Option<Arc<dyn LanguageModel>> {
        self.provided_models(cx).into_iter().next()
    }

    fn default_fast_model(&self, cx: &App) -> Option<Arc<dyn LanguageModel>> {
        self.default_model(cx)
    }

    fn provided_models(&self, cx: &App) -> Vec<Arc<dyn LanguageModel>> {
        let mut models: BTreeMap<String, ollama::Model> = BTreeMap::default();

        // Add models from the Ollama API
        for model in self.state.read(cx).available_models.iter() {
            models.insert(model.name.clone(), model.clone());
        }

        // Override with available models from settings
        for model in AllLanguageModelSettings::get_global(cx)
            .ollama
            .available_models
            .iter()
        {
            models.insert(
                model.name.clone(),
                ollama::Model {
                    name: model.name.clone(),
                    display_name: model.display_name.clone(),
                    max_tokens: model.max_tokens,
                    keep_alive: model.keep_alive.clone(),
                    supports_tools: model.supports_tools,
<<<<<<< HEAD
                    supports_vision: model.supports_images,
=======
                    supports_thinking: model.supports_thinking,
>>>>>>> 65e3e84c
                },
            );
        }

        models
            .into_values()
            .map(|model| {
                Arc::new(OllamaLanguageModel {
                    id: LanguageModelId::from(model.name.clone()),
                    model: model.clone(),
                    http_client: self.http_client.clone(),
                    request_limiter: RateLimiter::new(4),
                }) as Arc<dyn LanguageModel>
            })
            .collect()
    }

    fn load_model(&self, model: Arc<dyn LanguageModel>, cx: &App) {
        let settings = &AllLanguageModelSettings::get_global(cx).ollama;
        let http_client = self.http_client.clone();
        let api_url = settings.api_url.clone();
        let id = model.id().0.to_string();
        cx.spawn(async move |_| preload_model(http_client, &api_url, &id).await)
            .detach_and_log_err(cx);
    }

    fn is_authenticated(&self, cx: &App) -> bool {
        self.state.read(cx).is_authenticated()
    }

    fn authenticate(&self, cx: &mut App) -> Task<Result<(), AuthenticateError>> {
        self.state.update(cx, |state, cx| state.authenticate(cx))
    }

    fn configuration_view(&self, window: &mut Window, cx: &mut App) -> AnyView {
        let state = self.state.clone();
        cx.new(|cx| ConfigurationView::new(state, window, cx))
            .into()
    }

    fn reset_credentials(&self, cx: &mut App) -> Task<Result<()>> {
        self.state.update(cx, |state, cx| state.fetch_models(cx))
    }
}

pub struct OllamaLanguageModel {
    id: LanguageModelId,
    model: ollama::Model,
    http_client: Arc<dyn HttpClient>,
    request_limiter: RateLimiter,
}

impl OllamaLanguageModel {
    fn to_ollama_request(&self, request: LanguageModelRequest) -> ChatRequest {
        let supports_vision = self.model.supports_vision.unwrap_or(false);

        ChatRequest {
            model: self.model.name.clone(),
            messages: request
                .messages
                .into_iter()
<<<<<<< HEAD
                .map(|msg| {
                    let images = if supports_vision {
                        msg.content
                            .iter()
                            .filter_map(|content| match content {
                                MessageContent::Image(image) => Some(image.source.to_string()),
                                _ => None,
                            })
                            .collect::<Vec<String>>()
                    } else {
                        vec![]
                    };

                    match msg.role {
                        Role::User => ChatMessage::User {
                            content: msg.string_contents(),
                            images: if images.is_empty() {
                                None
                            } else {
                                Some(images)
                            },
                        },
                        Role::Assistant => ChatMessage::Assistant {
                            content: msg.string_contents(),
                            tool_calls: None,
                            images: if images.is_empty() {
                                None
                            } else {
                                Some(images)
                            },
                        },
                        Role::System => ChatMessage::System {
                            content: msg.string_contents(),
                        },
                    }
=======
                .map(|msg| match msg.role {
                    Role::User => ChatMessage::User {
                        content: msg.string_contents(),
                    },
                    Role::Assistant => {
                        let content = msg.string_contents();
                        let thinking = msg.content.into_iter().find_map(|content| match content {
                            MessageContent::Thinking { text, .. } if !text.is_empty() => Some(text),
                            _ => None,
                        });
                        ChatMessage::Assistant {
                            content,
                            tool_calls: None,
                            thinking,
                        }
                    }
                    Role::System => ChatMessage::System {
                        content: msg.string_contents(),
                    },
>>>>>>> 65e3e84c
                })
                .collect(),
            keep_alive: self.model.keep_alive.clone().unwrap_or_default(),
            stream: true,
            options: Some(ChatOptions {
                num_ctx: Some(self.model.max_tokens),
                stop: Some(request.stop),
                temperature: request.temperature.or(Some(1.0)),
                ..Default::default()
            }),
            think: self.model.supports_thinking,
            tools: request.tools.into_iter().map(tool_into_ollama).collect(),
        }
    }
}

impl LanguageModel for OllamaLanguageModel {
    fn id(&self) -> LanguageModelId {
        self.id.clone()
    }

    fn name(&self) -> LanguageModelName {
        LanguageModelName::from(self.model.display_name().to_string())
    }

    fn provider_id(&self) -> LanguageModelProviderId {
        LanguageModelProviderId(PROVIDER_ID.into())
    }

    fn provider_name(&self) -> LanguageModelProviderName {
        LanguageModelProviderName(PROVIDER_NAME.into())
    }

    fn supports_tools(&self) -> bool {
        self.model.supports_tools.unwrap_or(false)
    }

    fn supports_images(&self) -> bool {
        self.model.supports_vision.unwrap_or(false)
    }

    fn supports_tool_choice(&self, choice: LanguageModelToolChoice) -> bool {
        match choice {
            LanguageModelToolChoice::Auto => false,
            LanguageModelToolChoice::Any => false,
            LanguageModelToolChoice::None => false,
        }
    }

    fn telemetry_id(&self) -> String {
        format!("ollama/{}", self.model.id())
    }

    fn max_token_count(&self) -> usize {
        self.model.max_token_count()
    }

    fn count_tokens(
        &self,
        request: LanguageModelRequest,
        _cx: &App,
    ) -> BoxFuture<'static, Result<usize>> {
        // There is no endpoint for this _yet_ in Ollama
        // see: https://github.com/ollama/ollama/issues/1716 and https://github.com/ollama/ollama/issues/3582
        let token_count = request
            .messages
            .iter()
            .map(|msg| msg.string_contents().chars().count())
            .sum::<usize>()
            / 4;

        async move { Ok(token_count) }.boxed()
    }

    fn stream_completion(
        &self,
        request: LanguageModelRequest,
        cx: &AsyncApp,
    ) -> BoxFuture<
        'static,
        Result<
            BoxStream<'static, Result<LanguageModelCompletionEvent, LanguageModelCompletionError>>,
        >,
    > {
        let request = self.to_ollama_request(request);

        let http_client = self.http_client.clone();
        let Ok(api_url) = cx.update(|cx| {
            let settings = &AllLanguageModelSettings::get_global(cx).ollama;
            settings.api_url.clone()
        }) else {
            return futures::future::ready(Err(anyhow!("App state dropped"))).boxed();
        };

        let future = self.request_limiter.stream(async move {
            let stream = stream_chat_completion(http_client.as_ref(), &api_url, request).await?;
            let stream = map_to_language_model_completion_events(stream);
            Ok(stream)
        });

        future.map_ok(|f| f.boxed()).boxed()
    }
}

fn map_to_language_model_completion_events(
    stream: Pin<Box<dyn Stream<Item = anyhow::Result<ChatResponseDelta>> + Send>>,
) -> impl Stream<Item = Result<LanguageModelCompletionEvent, LanguageModelCompletionError>> {
    // Used for creating unique tool use ids
    static TOOL_CALL_COUNTER: AtomicU64 = AtomicU64::new(0);

    struct State {
        stream: Pin<Box<dyn Stream<Item = anyhow::Result<ChatResponseDelta>> + Send>>,
        used_tools: bool,
    }

    // We need to create a ToolUse and Stop event from a single
    // response from the original stream
    let stream = stream::unfold(
        State {
            stream,
            used_tools: false,
        },
        async move |mut state| {
            let response = state.stream.next().await?;

            let delta = match response {
                Ok(delta) => delta,
                Err(e) => {
                    let event = Err(LanguageModelCompletionError::Other(anyhow!(e)));
                    return Some((vec![event], state));
                }
            };

            let mut events = Vec::new();

            match delta.message {
                ChatMessage::User { content, images: _ } => {
                    events.push(Ok(LanguageModelCompletionEvent::Text(content)));
                }
                ChatMessage::System { content } => {
                    events.push(Ok(LanguageModelCompletionEvent::Text(content)));
                }
                ChatMessage::Assistant {
                    content,
                    tool_calls,
<<<<<<< HEAD
                    images: _,
=======
                    thinking,
>>>>>>> 65e3e84c
                } => {
                    if let Some(text) = thinking {
                        events.push(Ok(LanguageModelCompletionEvent::Thinking {
                            text,
                            signature: None,
                        }));
                    }

                    if let Some(tool_call) = tool_calls.and_then(|v| v.into_iter().next()) {
                        match tool_call {
                            OllamaToolCall::Function(function) => {
                                let tool_id = format!(
                                    "{}-{}",
                                    &function.name,
                                    TOOL_CALL_COUNTER.fetch_add(1, Ordering::Relaxed)
                                );
                                let event =
                                    LanguageModelCompletionEvent::ToolUse(LanguageModelToolUse {
                                        id: LanguageModelToolUseId::from(tool_id),
                                        name: Arc::from(function.name),
                                        raw_input: function.arguments.to_string(),
                                        input: function.arguments,
                                        is_input_complete: true,
                                    });
                                events.push(Ok(event));
                                state.used_tools = true;
                            }
                        }
                    } else if !content.is_empty() {
                        events.push(Ok(LanguageModelCompletionEvent::Text(content)));
                    }
                }
            };

            if delta.done {
                if state.used_tools {
                    state.used_tools = false;
                    events.push(Ok(LanguageModelCompletionEvent::Stop(StopReason::ToolUse)));
                } else {
                    events.push(Ok(LanguageModelCompletionEvent::Stop(StopReason::EndTurn)));
                }
            }

            Some((events, state))
        },
    );

    stream.flat_map(futures::stream::iter)
}

struct ConfigurationView {
    state: gpui::Entity<State>,
    loading_models_task: Option<Task<()>>,
}

impl ConfigurationView {
    pub fn new(state: gpui::Entity<State>, window: &mut Window, cx: &mut Context<Self>) -> Self {
        let loading_models_task = Some(cx.spawn_in(window, {
            let state = state.clone();
            async move |this, cx| {
                if let Some(task) = state
                    .update(cx, |state, cx| state.authenticate(cx))
                    .log_err()
                {
                    task.await.log_err();
                }
                this.update(cx, |this, cx| {
                    this.loading_models_task = None;
                    cx.notify();
                })
                .log_err();
            }
        }));

        Self {
            state,
            loading_models_task,
        }
    }

    fn retry_connection(&self, cx: &mut App) {
        self.state
            .update(cx, |state, cx| state.fetch_models(cx))
            .detach_and_log_err(cx);
    }
}

impl Render for ConfigurationView {
    fn render(&mut self, _: &mut Window, cx: &mut Context<Self>) -> impl IntoElement {
        let is_authenticated = self.state.read(cx).is_authenticated();

        let ollama_intro =
            "Get up & running with Llama 3.3, Mistral, Gemma 2, and other LLMs with Ollama.";

        if self.loading_models_task.is_some() {
            div().child(Label::new("Loading models...")).into_any()
        } else {
            v_flex()
                .gap_2()
                .child(
                    v_flex().gap_1().child(Label::new(ollama_intro)).child(
                        List::new()
                            .child(InstructionListItem::text_only("Ollama must be running with at least one model installed to use it in the assistant."))
                            .child(InstructionListItem::text_only(
                                "Once installed, try `ollama run llama3.2`",
                            )),
                    ),
                )
                .child(
                    h_flex()
                        .w_full()
                        .justify_between()
                        .gap_2()
                        .child(
                            h_flex()
                                .w_full()
                                .gap_2()
                                .map(|this| {
                                    if is_authenticated {
                                        this.child(
                                            Button::new("ollama-site", "Ollama")
                                                .style(ButtonStyle::Subtle)
                                                .icon(IconName::ArrowUpRight)
                                                .icon_size(IconSize::XSmall)
                                                .icon_color(Color::Muted)
                                                .on_click(move |_, _, cx| cx.open_url(OLLAMA_SITE))
                                                .into_any_element(),
                                        )
                                    } else {
                                        this.child(
                                            Button::new(
                                                "download_ollama_button",
                                                "Download Ollama",
                                            )
                                            .style(ButtonStyle::Subtle)
                                            .icon(IconName::ArrowUpRight)
                                            .icon_size(IconSize::XSmall)
                                            .icon_color(Color::Muted)
                                            .on_click(move |_, _, cx| {
                                                cx.open_url(OLLAMA_DOWNLOAD_URL)
                                            })
                                            .into_any_element(),
                                        )
                                    }
                                })
                                .child(
                                    Button::new("view-models", "All Models")
                                        .style(ButtonStyle::Subtle)
                                        .icon(IconName::ArrowUpRight)
                                        .icon_size(IconSize::XSmall)
                                        .icon_color(Color::Muted)
                                        .on_click(move |_, _, cx| cx.open_url(OLLAMA_LIBRARY_URL)),
                                ),
                        )
                        .map(|this| {
                            if is_authenticated {
                                this.child(
                                    ButtonLike::new("connected")
                                        .disabled(true)
                                        .cursor_style(gpui::CursorStyle::Arrow)
                                        .child(
                                            h_flex()
                                                .gap_2()
                                                .child(Indicator::dot().color(Color::Success))
                                                .child(Label::new("Connected"))
                                                .into_any_element(),
                                        ),
                                )
                            } else {
                                this.child(
                                    Button::new("retry_ollama_models", "Connect")
                                        .icon_position(IconPosition::Start)
                                        .icon_size(IconSize::XSmall)
                                        .icon(IconName::Play)
                                        .on_click(cx.listener(move |this, _, _, cx| {
                                            this.retry_connection(cx)
                                        })),
                                )
                            }
                        })
                )
                .into_any()
        }
    }
}

fn tool_into_ollama(tool: LanguageModelRequestTool) -> ollama::OllamaTool {
    ollama::OllamaTool::Function {
        function: OllamaFunctionTool {
            name: tool.name,
            description: Some(tool.description),
            parameters: Some(tool.input_schema),
        },
    }
}<|MERGE_RESOLUTION|>--- conflicted
+++ resolved
@@ -4,14 +4,11 @@
 use gpui::{AnyView, App, AsyncApp, Context, Subscription, Task};
 use http_client::HttpClient;
 use language_model::{
-    AuthenticateError, LanguageModelCompletionError, LanguageModelCompletionEvent,
+    AuthenticateError, LanguageModel, LanguageModelCompletionError, LanguageModelCompletionEvent,
+    LanguageModelId, LanguageModelName, LanguageModelProvider, LanguageModelProviderId,
+    LanguageModelProviderName, LanguageModelProviderState, LanguageModelRequest,
     LanguageModelRequestTool, LanguageModelToolChoice, LanguageModelToolUse,
-    LanguageModelToolUseId, MessageContent, StopReason,
-};
-use language_model::{
-    LanguageModel, LanguageModelId, LanguageModelName, LanguageModelProvider,
-    LanguageModelProviderId, LanguageModelProviderName, LanguageModelProviderState,
-    LanguageModelRequest, MessageContent, RateLimiter, Role,
+    LanguageModelToolUseId, MessageContent, RateLimiter, Role, StopReason,
 };
 use ollama::{
     ChatMessage, ChatOptions, ChatRequest, ChatResponseDelta, KeepAlive, OllamaFunctionTool,
@@ -54,13 +51,10 @@
     pub keep_alive: Option<KeepAlive>,
     /// Whether the model supports tools
     pub supports_tools: Option<bool>,
-<<<<<<< HEAD
     /// Whether the model supports vision
     pub supports_images: Option<bool>,
-=======
     /// Whether to enable think mode
     pub supports_thinking: Option<bool>,
->>>>>>> 65e3e84c
 }
 
 pub struct OllamaLanguageModelProvider {
@@ -106,11 +100,8 @@
                             None,
                             None,
                             Some(capabilities.supports_tools()),
-<<<<<<< HEAD
                             Some(capabilities.supports_vision()),
-=======
                             Some(capabilities.supports_thinking()),
->>>>>>> 65e3e84c
                         );
                         Ok(ollama_model)
                     }
@@ -231,11 +222,8 @@
                     max_tokens: model.max_tokens,
                     keep_alive: model.keep_alive.clone(),
                     supports_tools: model.supports_tools,
-<<<<<<< HEAD
                     supports_vision: model.supports_images,
-=======
                     supports_thinking: model.supports_thinking,
->>>>>>> 65e3e84c
                 },
             );
         }
@@ -297,7 +285,6 @@
             messages: request
                 .messages
                 .into_iter()
-<<<<<<< HEAD
                 .map(|msg| {
                     let images = if supports_vision {
                         msg.content
@@ -320,40 +307,30 @@
                                 Some(images)
                             },
                         },
-                        Role::Assistant => ChatMessage::Assistant {
-                            content: msg.string_contents(),
-                            tool_calls: None,
-                            images: if images.is_empty() {
-                                None
-                            } else {
-                                Some(images)
-                            },
-                        },
+                        Role::Assistant => {
+                            let content = msg.string_contents();
+                            let thinking =
+                                msg.content.into_iter().find_map(|content| match content {
+                                    MessageContent::Thinking { text, .. } if !text.is_empty() => {
+                                        Some(text)
+                                    }
+                                    _ => None,
+                                });
+                            ChatMessage::Assistant {
+                                content,
+                                tool_calls: None,
+                                images: if images.is_empty() {
+                                    None
+                                } else {
+                                    Some(images)
+                                },
+                                thinking,
+                            }
+                        }
                         Role::System => ChatMessage::System {
                             content: msg.string_contents(),
                         },
                     }
-=======
-                .map(|msg| match msg.role {
-                    Role::User => ChatMessage::User {
-                        content: msg.string_contents(),
-                    },
-                    Role::Assistant => {
-                        let content = msg.string_contents();
-                        let thinking = msg.content.into_iter().find_map(|content| match content {
-                            MessageContent::Thinking { text, .. } if !text.is_empty() => Some(text),
-                            _ => None,
-                        });
-                        ChatMessage::Assistant {
-                            content,
-                            tool_calls: None,
-                            thinking,
-                        }
-                    }
-                    Role::System => ChatMessage::System {
-                        content: msg.string_contents(),
-                    },
->>>>>>> 65e3e84c
                 })
                 .collect(),
             keep_alive: self.model.keep_alive.clone().unwrap_or_default(),
@@ -499,11 +476,8 @@
                 ChatMessage::Assistant {
                     content,
                     tool_calls,
-<<<<<<< HEAD
                     images: _,
-=======
                     thinking,
->>>>>>> 65e3e84c
                 } => {
                     if let Some(text) = thinking {
                         events.push(Ok(LanguageModelCompletionEvent::Thinking {
