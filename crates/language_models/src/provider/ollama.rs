--- conflicted
+++ resolved
@@ -2,11 +2,7 @@
 use fs::Fs;
 use futures::{FutureExt, StreamExt, future::BoxFuture, stream::BoxStream};
 use futures::{Stream, TryFutureExt, stream};
-<<<<<<< HEAD
 use gpui::{AnyView, App, AsyncApp, Context, Entity, Global, Subscription, Task};
-=======
-use gpui::{AnyView, App, AsyncApp, Context, Task};
->>>>>>> c6472fd7
 use http_client::HttpClient;
 use language_model::{
     AuthenticateError, LanguageModel, LanguageModelCompletionError, LanguageModelCompletionEvent,
@@ -17,20 +13,13 @@
 };
 use menu;
 use ollama::{
-<<<<<<< HEAD
-    ChatMessage, ChatOptions, ChatRequest, ChatResponseDelta, OllamaFunctionCall,
-    OllamaFunctionTool, OllamaToolCall, discover_available_models, stream_chat_completion,
-};
-use settings::{Settings, SettingsStore};
-=======
     ChatMessage, ChatOptions, ChatRequest, ChatResponseDelta, KeepAlive, OLLAMA_API_URL,
-    OllamaFunctionCall, OllamaFunctionTool, OllamaToolCall, get_models, show_model,
+    OllamaFunctionCall, OllamaFunctionTool, OllamaToolCall, discover_available_models,
     stream_chat_completion,
 };
 use schemars::JsonSchema;
 use serde::{Deserialize, Serialize};
 use settings::{Settings, SettingsStore, update_settings_file};
->>>>>>> c6472fd7
 use std::pin::Pin;
 use std::sync::LazyLock;
 use std::sync::atomic::{AtomicU64, Ordering};
@@ -69,11 +58,7 @@
 pub struct State {
     api_key_state: ApiKeyState,
     http_client: Arc<dyn HttpClient>,
-<<<<<<< HEAD
     available_models: Vec<AvailableModel>,
-=======
-    fetched_models: Vec<ollama::Model>,
->>>>>>> c6472fd7
     fetch_model_task: Option<Task<Result<()>>>,
 }
 
@@ -124,50 +109,7 @@
 
         // As a proxy for the server being "authenticated", we'll check if its up by fetching the models
         cx.spawn(async move |this, cx| {
-<<<<<<< HEAD
             let ollama_models = discover_available_models(http_client, &api_url, None).await?;
-=======
-            let models =
-                get_models(http_client.as_ref(), &api_url, api_key.as_deref(), None).await?;
-
-            let tasks = models
-                .into_iter()
-                // Since there is no metadata from the Ollama API
-                // indicating which models are embedding models,
-                // simply filter out models with "-embed" in their name
-                .filter(|model| !model.name.contains("-embed"))
-                .map(|model| {
-                    let http_client = Arc::clone(&http_client);
-                    let api_url = api_url.clone();
-                    let api_key = api_key.clone();
-                    async move {
-                        let name = model.name.as_str();
-                        let capabilities =
-                            show_model(http_client.as_ref(), &api_url, api_key.as_deref(), name)
-                                .await?;
-                        let ollama_model = ollama::Model::new(
-                            name,
-                            None,
-                            None,
-                            Some(capabilities.supports_tools()),
-                            Some(capabilities.supports_vision()),
-                            Some(capabilities.supports_thinking()),
-                        );
-                        Ok(ollama_model)
-                    }
-                });
-
-            // Rate-limit capability fetches
-            // since there is an arbitrary number of models available
-            let mut ollama_models: Vec<_> = futures::stream::iter(tasks)
-                .buffer_unordered(5)
-                .collect::<Vec<Result<_>>>()
-                .await
-                .into_iter()
-                .collect::<Result<Vec<_>>>()?;
-
-            ollama_models.sort_by(|a, b| a.name.cmp(&b.name));
->>>>>>> c6472fd7
 
             this.update(cx, |this, cx| {
                 this.fetched_models = ollama_models;
