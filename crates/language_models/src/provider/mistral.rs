--- conflicted
+++ resolved
@@ -360,21 +360,16 @@
         self.model.supports_tools()
     }
 
-<<<<<<< HEAD
     fn supports_tool_choice(&self, choice: LanguageModelToolChoice) -> bool {
         match choice {
             LanguageModelToolChoice::Auto => true,
             LanguageModelToolChoice::Any => false,
             LanguageModelToolChoice::None => false,
         }
-=======
+    }
+
     fn supports_images(&self) -> bool {
         false
-    }
-
-    fn supports_tool_choice(&self, _choice: LanguageModelToolChoice) -> bool {
-        false
->>>>>>> 29da105d
     }
 
     fn telemetry_id(&self) -> String {
