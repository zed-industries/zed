--- conflicted
+++ resolved
@@ -11,11 +11,7 @@
     AuthenticateError, LanguageModel, LanguageModelCompletionError, LanguageModelCompletionEvent,
     LanguageModelId, LanguageModelName, LanguageModelProvider, LanguageModelProviderId,
     LanguageModelProviderName, LanguageModelProviderState, LanguageModelRequest,
-<<<<<<< HEAD
-    LanguageModelToolUse, MessageContent, RateLimiter, Role, StopReason,
-=======
-    LanguageModelToolChoice, RateLimiter, Role,
->>>>>>> 3ea86da1
+    LanguageModelToolChoice, LanguageModelToolUse, MessageContent, RateLimiter, Role, StopReason,
 };
 
 use futures::stream::BoxStream;
