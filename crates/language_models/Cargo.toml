[package]
name = "language_models"
version = "0.1.0"
edition.workspace = true
publish.workspace = true
license = "GPL-3.0-or-later"

[lints]
workspace = true

[lib]
path = "src/language_models.rs"

[dependencies]
anthropic = { workspace = true, features = ["schemars"] }
anyhow.workspace = true
aws-config = { workspace = true, features = ["behavior-version-latest"] }
aws-credential-types = { workspace = true, features = [
    "hardcoded-credentials",
] }
aws_http_client.workspace = true
bedrock.workspace = true
chrono.workspace = true
client.workspace = true
collections.workspace = true
component.workspace = true
credentials_provider.workspace = true
convert_case.workspace = true
copilot.workspace = true
deepseek = { workspace = true, features = ["schemars"] }
editor.workspace = true
<<<<<<< HEAD
feature_flags.workspace = true
=======
fs.workspace = true
>>>>>>> ec52e928
futures.workspace = true
google_ai = { workspace = true, features = ["schemars"] }
gpui.workspace = true
gpui_tokio.workspace = true
http_client.workspace = true
language_model.workspace = true
lmstudio = { workspace = true, features = ["schemars"] }
log.workspace = true
menu.workspace = true
mistral = { workspace = true, features = ["schemars"] }
ollama = { workspace = true, features = ["schemars"] }
open_ai = { workspace = true, features = ["schemars"] }
open_router = { workspace = true, features = ["schemars"] }
vercel = { workspace = true, features = ["schemars"] }
x_ai = { workspace = true, features = ["schemars"] }
partial-json-fixer.workspace = true
proto.workspace = true
release_channel.workspace = true
schemars.workspace = true
serde.workspace = true
serde_json.workspace = true
settings.workspace = true
smol.workspace = true
strum.workspace = true
theme.workspace = true
thiserror.workspace = true
tiktoken-rs.workspace = true
tokio = { workspace = true, features = ["rt", "rt-multi-thread"] }
ui.workspace = true
ui_input.workspace = true
util.workspace = true
workspace-hack.workspace = true
zed_llm_client.workspace = true
language.workspace = true

[dev-dependencies]
editor = { workspace = true, features = ["test-support"] }
language_model = { workspace = true, features = ["test-support"] }
project = { workspace = true, features = ["test-support"] }<|MERGE_RESOLUTION|>--- conflicted
+++ resolved
@@ -29,11 +29,8 @@
 copilot.workspace = true
 deepseek = { workspace = true, features = ["schemars"] }
 editor.workspace = true
-<<<<<<< HEAD
 feature_flags.workspace = true
-=======
 fs.workspace = true
->>>>>>> ec52e928
 futures.workspace = true
 google_ai = { workspace = true, features = ["schemars"] }
 gpui.workspace = true
