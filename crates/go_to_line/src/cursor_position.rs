--- conflicted
+++ resolved
@@ -114,11 +114,7 @@
                                 let snapshot = editor.buffer().read(cx).snapshot(cx);
                                 if snapshot.excerpts().count() > 0 {
                                     for selection in
-<<<<<<< HEAD
-                                        editor.selections.all_adjusted(&editor.display_snapshot(cx))
-=======
                                         editor.selections.all_adjusted_with_snapshot(&snapshot)
->>>>>>> 5698636c
                                     {
                                         let selection_summary = snapshot
                                             .text_summary_for_range::<text::TextSummary, _>(
