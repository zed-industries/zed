--- conflicted
+++ resolved
@@ -12,13 +12,8 @@
 };
 use language::LanguageRegistry;
 use ui::prelude::*;
-<<<<<<< HEAD
 use workspace::item::{Item, ItemHandle, TabContentParams};
-use workspace::Workspace;
-=======
-use workspace::item::{Item, ItemHandle};
 use workspace::{Pane, Workspace};
->>>>>>> 0533923f
 
 use crate::OpenPreviewToTheSide;
 use crate::{
@@ -422,16 +417,12 @@
                 Color::Muted
             }))
             .child(
-<<<<<<< HEAD
-                Label::new(self.tab_description.to_string()).color(if params.selected {
-=======
                 Label::new(if let Some(description) = &self.tab_description {
                     description.clone().into()
                 } else {
                     self.fallback_tab_description.clone()
                 })
-                .color(if selected {
->>>>>>> 0533923f
+                .color(if params.selected {
                     Color::Default
                 } else {
                     Color::Muted
