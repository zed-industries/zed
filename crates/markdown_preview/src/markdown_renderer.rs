use crate::markdown_elements::{
    HeadingLevel, Image, Link, MarkdownParagraph, MarkdownParagraphChunk, ParsedMarkdown,
    ParsedMarkdownBlockQuote, ParsedMarkdownCodeBlock, ParsedMarkdownElement,
    ParsedMarkdownHeading, ParsedMarkdownListItem, ParsedMarkdownListItemType, ParsedMarkdownTable,
    ParsedMarkdownTableAlignment, ParsedMarkdownTableRow,
};
use fs::normalize_path;
use gpui::{
    AbsoluteLength, AnyElement, App, AppContext as _, ClipboardItem, Context, DefiniteLength, Div,
    Element, ElementId, Entity, HighlightStyle, Hsla, ImageSource, InteractiveText, IntoElement,
    Keystroke, Modifiers, ParentElement, Render, Resource, SharedString, Styled, StyledText,
    TextStyle, WeakEntity, Window, div, img, rems,
};
use settings::Settings;
use std::{
    ops::{Mul, Range},
    sync::Arc,
    vec,
};
use theme::{ActiveTheme, SyntaxTheme, ThemeSettings};
use ui::{
<<<<<<< HEAD
    ButtonCommon, Clickable, Color, FluentBuilder, IconButton, IconName, IconSize,
    InteractiveElement, Label, LabelCommon, LabelSize, LinkPreview, Pixels, Rems,
    StatefulInteractiveElement, StyledExt, StyledImage, ToggleState, Tooltip, VisibleOnHover,
    h_flex, px, tooltip_container, v_flex,
=======
    Clickable, FluentBuilder, LinkPreview, StatefulInteractiveElement, StyledExt, StyledImage,
    ToggleState, Tooltip, VisibleOnHover, prelude::*, tooltip_container,
>>>>>>> fd100178
};
use workspace::{OpenOptions, OpenVisible, Workspace};

pub struct CheckboxClickedEvent {
    pub checked: bool,
    pub source_range: Range<usize>,
}

impl CheckboxClickedEvent {
    pub fn source_range(&self) -> Range<usize> {
        self.source_range.clone()
    }

    pub fn checked(&self) -> bool {
        self.checked
    }
}

type CheckboxClickedCallback = Arc<Box<dyn Fn(&CheckboxClickedEvent, &mut Window, &mut App)>>;

#[derive(Clone)]
pub struct RenderContext {
    workspace: Option<WeakEntity<Workspace>>,
    next_id: usize,
    buffer_font_family: SharedString,
    buffer_text_style: TextStyle,
    text_style: TextStyle,
    border_color: Hsla,
    title_bar_background_color: Hsla,
    panel_background_color: Hsla,
    text_color: Hsla,
    link_color: Hsla,
    window_rem_size: Pixels,
    text_muted_color: Hsla,
    code_block_background_color: Hsla,
    code_span_background_color: Hsla,
    syntax_theme: Arc<SyntaxTheme>,
    indent: usize,
    checkbox_clicked_callback: Option<CheckboxClickedCallback>,
    is_last_child: bool,
}

impl RenderContext {
    pub fn new(
        workspace: Option<WeakEntity<Workspace>>,
        window: &mut Window,
        cx: &mut App,
    ) -> RenderContext {
        let theme = cx.theme().clone();

        let settings = ThemeSettings::get_global(cx);
        let buffer_font_family = settings.buffer_font.family.clone();
        let mut buffer_text_style = window.text_style();
        buffer_text_style.font_family = buffer_font_family.clone();
        buffer_text_style.font_size = AbsoluteLength::from(settings.buffer_font_size(cx));

        RenderContext {
            workspace,
            next_id: 0,
            indent: 0,
            buffer_font_family,
            buffer_text_style,
            text_style: window.text_style(),
            syntax_theme: theme.syntax().clone(),
            border_color: theme.colors().border,
            title_bar_background_color: theme.colors().title_bar_background,
            panel_background_color: theme.colors().panel_background,
            text_color: theme.colors().text,
            link_color: theme.colors().text_accent,
            window_rem_size: window.rem_size(),
            text_muted_color: theme.colors().text_muted,
            code_block_background_color: theme.colors().surface_background,
            code_span_background_color: theme.colors().editor_document_highlight_read_background,
            checkbox_clicked_callback: None,
            is_last_child: false,
        }
    }

    pub fn with_checkbox_clicked_callback(
        mut self,
        callback: impl Fn(&CheckboxClickedEvent, &mut Window, &mut App) + 'static,
    ) -> Self {
        self.checkbox_clicked_callback = Some(Arc::new(Box::new(callback)));
        self
    }

    fn next_id(&mut self, span: &Range<usize>) -> ElementId {
        let id = format!("markdown-{}-{}-{}", self.next_id, span.start, span.end);
        self.next_id += 1;
        ElementId::from(SharedString::from(id))
    }

    /// HACK: used to have rems relative to buffer font size, so that things scale appropriately as
    /// buffer font size changes. The callees of this function should be reimplemented to use real
    /// relative sizing once that is implemented in GPUI
    pub fn scaled_rems(&self, rems: f32) -> Rems {
        self.buffer_text_style
            .font_size
            .to_rems(self.window_rem_size)
            .mul(rems)
    }

    /// This ensures that children inside of block quotes
    /// have padding between them.
    ///
    /// For example, for this markdown:
    ///
    /// ```markdown
    /// > This is a block quote.
    /// >
    /// > And this is the next paragraph.
    /// ```
    ///
    /// We give padding between "This is a block quote."
    /// and "And this is the next paragraph."
    fn with_common_p(&self, element: Div) -> Div {
        if self.indent > 0 && !self.is_last_child {
            element.pb(self.scaled_rems(0.75))
        } else {
            element
        }
    }

    /// The is used to indicate that the current element is the last child or not of its parent.
    ///
    /// Then we can avoid adding padding to the bottom of the last child.
    fn with_last_child<R>(&mut self, is_last: bool, render: R) -> AnyElement
    where
        R: FnOnce(&mut Self) -> AnyElement,
    {
        self.is_last_child = is_last;
        let element = render(self);
        self.is_last_child = false;
        element
    }
}

pub fn render_parsed_markdown(
    parsed: &ParsedMarkdown,
    workspace: Option<WeakEntity<Workspace>>,
    window: &mut Window,
    cx: &mut App,
) -> Div {
    let mut cx = RenderContext::new(workspace, window, cx);

    v_flex().gap_3().children(
        parsed
            .children
            .iter()
            .map(|block| render_markdown_block(block, &mut cx)),
    )
}
pub fn render_markdown_block(block: &ParsedMarkdownElement, cx: &mut RenderContext) -> AnyElement {
    use ParsedMarkdownElement::*;
    match block {
        Paragraph(text) => render_markdown_paragraph(text, cx),
        Heading(heading) => render_markdown_heading(heading, cx),
        ListItem(list_item) => render_markdown_list_item(list_item, cx),
        Table(table) => render_markdown_table(table, cx),
        BlockQuote(block_quote) => render_markdown_block_quote(block_quote, cx),
        CodeBlock(code_block) => render_markdown_code_block(code_block, cx),
        HorizontalRule(_) => render_markdown_rule(cx),
        Image(image) => render_markdown_image(image, cx),
    }
}

fn render_markdown_heading(parsed: &ParsedMarkdownHeading, cx: &mut RenderContext) -> AnyElement {
    let size = match parsed.level {
        HeadingLevel::H1 => 2.,
        HeadingLevel::H2 => 1.5,
        HeadingLevel::H3 => 1.25,
        HeadingLevel::H4 => 1.,
        HeadingLevel::H5 => 0.875,
        HeadingLevel::H6 => 0.85,
    };

    let text_size = cx.scaled_rems(size);

    // was `DefiniteLength::from(text_size.mul(1.25))`
    // let line_height = DefiniteLength::from(text_size.mul(1.25));
    let line_height = text_size * 1.25;

    // was `rems(0.15)`
    // let padding_top = cx.scaled_rems(0.15);
    let padding_top = rems(0.15);

    // was `.pb_1()` = `rems(0.25)`
    // let padding_bottom = cx.scaled_rems(0.25);
    let padding_bottom = rems(0.25);

    let color = match parsed.level {
        HeadingLevel::H6 => cx.text_muted_color,
        _ => cx.text_color,
    };
    div()
        .line_height(line_height)
        .text_size(text_size)
        .text_color(color)
        .pt(padding_top)
        .pb(padding_bottom)
        .children(render_markdown_text(&parsed.contents, cx))
        .whitespace_normal()
        .into_any()
}

fn render_markdown_list_item(
    parsed: &ParsedMarkdownListItem,
    cx: &mut RenderContext,
) -> AnyElement {
    use ParsedMarkdownListItemType::*;

    let padding = cx.scaled_rems((parsed.depth - 1) as f32);

    let bullet = match &parsed.item_type {
        Ordered(order) => format!("{}.", order).into_any_element(),
        Unordered => "•".into_any_element(),
        Task(checked, range) => div()
            .id(cx.next_id(range))
            .mt(cx.scaled_rems(3.0 / 16.0))
            .child(
                MarkdownCheckbox::new(
                    "checkbox",
                    if *checked {
                        ToggleState::Selected
                    } else {
                        ToggleState::Unselected
                    },
                    cx.clone(),
                )
                .when_some(
                    cx.checkbox_clicked_callback.clone(),
                    |this, callback| {
                        this.on_click({
                            let range = range.clone();
                            move |selection, window, cx| {
                                let checked = match selection {
                                    ToggleState::Selected => true,
                                    ToggleState::Unselected => false,
                                    _ => return,
                                };

                                if window.modifiers().secondary() {
                                    callback(
                                        &CheckboxClickedEvent {
                                            checked,
                                            source_range: range.clone(),
                                        },
                                        window,
                                        cx,
                                    );
                                }
                            }
                        })
                    },
                ),
            )
            .hover(|s| s.cursor_pointer())
            .tooltip(|_, cx| {
                InteractiveMarkdownElementTooltip::new(None, "toggle checkbox", cx).into()
            })
            .into_any_element(),
    };
    let bullet = div().mr(cx.scaled_rems(0.5)).child(bullet);

    let contents: Vec<AnyElement> = parsed
        .content
        .iter()
        .map(|c| render_markdown_block(c, cx))
        .collect();

    let item = h_flex()
        .pl(DefiniteLength::Absolute(AbsoluteLength::Rems(padding)))
        .items_start()
        .children(vec![
            bullet,
            v_flex()
                .children(contents)
                .gap(cx.scaled_rems(1.0))
                .pr(cx.scaled_rems(1.0))
                .w_full(),
        ]);

    cx.with_common_p(item).into_any()
}

/// # MarkdownCheckbox ///
/// HACK: Copied from `ui/src/components/toggle.rs` to deal with scaling issues in markdown preview
/// changes should be integrated into `Checkbox` in `toggle.rs` while making sure checkboxes elsewhere in the
/// app are not visually affected
#[derive(gpui::IntoElement)]
struct MarkdownCheckbox {
    id: ElementId,
    toggle_state: ToggleState,
    disabled: bool,
    placeholder: bool,
    on_click: Option<Box<dyn Fn(&ToggleState, &mut Window, &mut App) + 'static>>,
    filled: bool,
    style: ui::ToggleStyle,
    tooltip: Option<Box<dyn Fn(&mut Window, &mut App) -> gpui::AnyView>>,
    label: Option<SharedString>,
    render_cx: RenderContext,
}

impl MarkdownCheckbox {
    /// Creates a new [`Checkbox`].
    fn new(id: impl Into<ElementId>, checked: ToggleState, render_cx: RenderContext) -> Self {
        Self {
            id: id.into(),
            toggle_state: checked,
            disabled: false,
            on_click: None,
            filled: false,
            style: ui::ToggleStyle::default(),
            tooltip: None,
            label: None,
            placeholder: false,
            render_cx,
        }
    }

    /// Binds a handler to the [`Checkbox`] that will be called when clicked.
    fn on_click(mut self, handler: impl Fn(&ToggleState, &mut Window, &mut App) + 'static) -> Self {
        self.on_click = Some(Box::new(handler));
        self
    }

    fn bg_color(&self, cx: &App) -> Hsla {
        let style = self.style.clone();
        match (style, self.filled) {
            (ui::ToggleStyle::Ghost, false) => cx.theme().colors().ghost_element_background,
            (ui::ToggleStyle::Ghost, true) => cx.theme().colors().element_background,
            (ui::ToggleStyle::ElevationBased(_), false) => gpui::transparent_black(),
            (ui::ToggleStyle::ElevationBased(elevation), true) => elevation.darker_bg(cx),
            (ui::ToggleStyle::Custom(_), false) => gpui::transparent_black(),
            (ui::ToggleStyle::Custom(color), true) => color.opacity(0.2),
        }
    }

    fn border_color(&self, cx: &App) -> Hsla {
        if self.disabled {
            return cx.theme().colors().border_variant;
        }

        match self.style.clone() {
            ui::ToggleStyle::Ghost => cx.theme().colors().border,
            ui::ToggleStyle::ElevationBased(_) => cx.theme().colors().border,
            ui::ToggleStyle::Custom(color) => color.opacity(0.3),
        }
    }
}

impl gpui::RenderOnce for MarkdownCheckbox {
    fn render(self, _: &mut Window, cx: &mut App) -> impl IntoElement {
        let group_id = format!("checkbox_group_{:?}", self.id);
        let color = if self.disabled {
            Color::Disabled
        } else {
            Color::Selected
        };
        let icon_size_small = IconSize::Custom(self.render_cx.scaled_rems(14. / 16.)); // was IconSize::Small
        let icon = match self.toggle_state {
            ToggleState::Selected => {
                if self.placeholder {
                    None
                } else {
                    Some(
                        ui::Icon::new(IconName::Check)
                            .size(icon_size_small)
                            .color(color),
                    )
                }
            }
            ToggleState::Indeterminate => Some(
                ui::Icon::new(IconName::Dash)
                    .size(icon_size_small)
                    .color(color),
            ),
            ToggleState::Unselected => None,
        };

        let bg_color = self.bg_color(cx);
        let border_color = self.border_color(cx);
        let hover_border_color = border_color.alpha(0.7);

        let size = self.render_cx.scaled_rems(1.25); // was Self::container_size(); (20px)

        let checkbox = h_flex()
            .id(self.id.clone())
            .justify_center()
            .items_center()
            .size(size)
            .group(group_id.clone())
            .child(
                div()
                    .flex()
                    .flex_none()
                    .justify_center()
                    .items_center()
                    .m(self.render_cx.scaled_rems(0.25)) // was .m_1
                    .size(self.render_cx.scaled_rems(1.0)) // was .size_4
                    .rounded(self.render_cx.scaled_rems(0.125)) // was .rounded_xs
                    .border_1()
                    .bg(bg_color)
                    .border_color(border_color)
                    .when(self.disabled, |this| this.cursor_not_allowed())
                    .when(self.disabled, |this| {
                        this.bg(cx.theme().colors().element_disabled.opacity(0.6))
                    })
                    .when(!self.disabled, |this| {
                        this.group_hover(group_id.clone(), |el| el.border_color(hover_border_color))
                    })
                    .when(self.placeholder, |this| {
                        this.child(
                            div()
                                .flex_none()
                                .rounded_full()
                                .bg(color.color(cx).alpha(0.5))
                                .size(self.render_cx.scaled_rems(0.25)), // was .size_1
                        )
                    })
                    .children(icon),
            );

        h_flex()
            .id(self.id)
            .gap(ui::DynamicSpacing::Base06.rems(cx))
            .child(checkbox)
            .when_some(
                self.on_click.filter(|_| !self.disabled),
                |this, on_click| {
                    this.on_click(move |_, window, cx| {
                        on_click(&self.toggle_state.inverse(), window, cx)
                    })
                },
            )
            // TODO: Allow label size to be different from default.
            // TODO: Allow label color to be different from muted.
            .when_some(self.label, |this, label| {
                this.child(Label::new(label).color(Color::Muted))
            })
            .when_some(self.tooltip, |this, tooltip| {
                this.tooltip(move |window, cx| tooltip(window, cx))
            })
    }
}

fn calculate_table_columns_count(rows: &Vec<ParsedMarkdownTableRow>) -> usize {
    let mut actual_column_count = 0;
    for row in rows {
        actual_column_count = actual_column_count.max(
            row.columns
                .iter()
                .map(|column| column.col_span)
                .sum::<usize>(),
        );
    }
    actual_column_count
}

fn render_markdown_table(parsed: &ParsedMarkdownTable, cx: &mut RenderContext) -> AnyElement {
    let actual_header_column_count = calculate_table_columns_count(&parsed.header);
    let actual_body_column_count = calculate_table_columns_count(&parsed.body);
    let max_column_count = std::cmp::max(actual_header_column_count, actual_body_column_count);

    let total_rows = parsed.header.len() + parsed.body.len();

    // Track which grid cells are occupied by spanning cells
    let mut grid_occupied = vec![vec![false; max_column_count]; total_rows];

    let mut cells = Vec::with_capacity(total_rows * max_column_count);

    for (row_idx, row) in parsed.header.iter().chain(parsed.body.iter()).enumerate() {
        let mut col_idx = 0;

<<<<<<< HEAD
        for (cell_idx, cell) in row.columns.iter().enumerate() {
            // Skip columns occupied by row-spanning cells from previous rows
            while col_idx < max_column_count && grid_occupied[row_idx][col_idx] {
                col_idx += 1;
            }

            if col_idx >= max_column_count {
                break;
            }

            let alignment = parsed
                .column_alignments
                .get(cell_idx)
                .copied()
                .unwrap_or_else(|| {
                    if cell.is_header {
                        ParsedMarkdownTableAlignment::Center
                    } else {
                        ParsedMarkdownTableAlignment::None
                    }
                });

            let container = match alignment {
                ParsedMarkdownTableAlignment::Left | ParsedMarkdownTableAlignment::None => div(),
                ParsedMarkdownTableAlignment::Center => v_flex()
                    .items_center()
                    .when(cell.row_span > 1, |this| this.justify_center()),
                ParsedMarkdownTableAlignment::Right => v_flex().items_end(),
            };
=======
    let header = render_markdown_table_row(
        &parsed.header,
        &parsed.column_alignments,
        &max_column_widths,
        true,
        0,
        cx,
    );

    let body: Vec<AnyElement> = parsed
        .body
        .iter()
        .enumerate()
        .map(|(index, row)| {
            render_markdown_table_row(
                row,
                &parsed.column_alignments,
                &max_column_widths,
                false,
                index,
                cx,
            )
        })
        .collect();

    div().child(header).children(body).into_any()
}

fn render_markdown_table_row(
    parsed: &ParsedMarkdownTableRow,
    alignments: &Vec<ParsedMarkdownTableAlignment>,
    max_column_widths: &Vec<f32>,
    is_header: bool,
    row_index: usize,
    cx: &mut RenderContext,
) -> AnyElement {
    let mut items = Vec::with_capacity(parsed.children.len());
    let count = parsed.children.len();
>>>>>>> fd100178

            let cell_element = container
                .col_span(cell.col_span.min(max_column_count - col_idx) as u16)
                .row_span(cell.row_span.min(total_rows - row_idx) as u16)
                .children(render_markdown_text(&cell.children, cx))
                .px_2()
                .py_1()
                .border_1()
                .size_full()
                .border_color(cx.border_color)
                .when(cell.is_header, |this| this.bg(cx.element_background_color));

            cells.push(cell_element);

            // Mark grid positions as occupied for row-spanning cells
            for r in 0..cell.row_span {
                for c in 0..cell.col_span {
                    if row_idx + r < total_rows && col_idx + c < max_column_count {
                        grid_occupied[row_idx + r][col_idx + c] = true;
                    }
                }
            }

<<<<<<< HEAD
            col_idx += cell.col_span;
=======
        if is_header {
            cell = cell.bg(cx.title_bar_background_color).opacity(0.6)
>>>>>>> fd100178
        }
    }

<<<<<<< HEAD
    cx.with_common_p(div())
        .grid()
        .size_full()
        .grid_cols(max_column_count as u16)
        .border_1()
        .border_color(cx.border_color)
        .children(cells)
        .into_any()
=======
    let mut row = h_flex().border_color(cx.border_color);

    if is_header {
        row = row.border_y_1();
    } else {
        row = row.border_b_1();
    }

    if row_index % 2 == 1 {
        row = row.bg(cx.panel_background_color)
    }

    row.children(items).into_any_element()
>>>>>>> fd100178
}

fn render_markdown_block_quote(
    parsed: &ParsedMarkdownBlockQuote,
    cx: &mut RenderContext,
) -> AnyElement {
    cx.indent += 1;

    let children: Vec<AnyElement> = parsed
        .children
        .iter()
        .enumerate()
        .map(|(ix, child)| {
            cx.with_last_child(ix + 1 == parsed.children.len(), |cx| {
                render_markdown_block(child, cx)
            })
        })
        .collect();

    cx.indent -= 1;

    cx.with_common_p(div())
        .child(
            div()
                .border_l_4()
                .border_color(cx.border_color)
                .pl_3()
                .children(children),
        )
        .into_any()
}

fn render_markdown_code_block(
    parsed: &ParsedMarkdownCodeBlock,
    cx: &mut RenderContext,
) -> AnyElement {
    let body = if let Some(highlights) = parsed.highlights.as_ref() {
        StyledText::new(parsed.contents.clone()).with_default_highlights(
            &cx.buffer_text_style,
            highlights.iter().filter_map(|(range, highlight_id)| {
                highlight_id
                    .style(cx.syntax_theme.as_ref())
                    .map(|style| (range.clone(), style))
            }),
        )
    } else {
        StyledText::new(parsed.contents.clone())
    };

    let copy_block_button = IconButton::new("copy-code", IconName::Copy)
        .icon_size(IconSize::Small)
        .on_click({
            let contents = parsed.contents.clone();
            move |_, _window, cx| {
                cx.write_to_clipboard(ClipboardItem::new_string(contents.to_string()));
            }
        })
        .tooltip(Tooltip::text("Copy code block"))
        .visible_on_hover("markdown-block");

    cx.with_common_p(div())
        .font_family(cx.buffer_font_family.clone())
        .px_3()
        .py_3()
        .bg(cx.code_block_background_color)
        .rounded_sm()
        .child(body)
        .child(
            div()
                .h_flex()
                .absolute()
                .right_1()
                .top_1()
                .child(copy_block_button),
        )
        .into_any()
}

fn render_markdown_paragraph(parsed: &MarkdownParagraph, cx: &mut RenderContext) -> AnyElement {
    cx.with_common_p(div())
        .children(render_markdown_text(parsed, cx))
        .flex()
        .flex_col()
        .into_any_element()
}

fn render_markdown_text(parsed_new: &MarkdownParagraph, cx: &mut RenderContext) -> Vec<AnyElement> {
    let mut any_element = Vec::with_capacity(parsed_new.len());
    // these values are cloned in-order satisfy borrow checker
    let syntax_theme = cx.syntax_theme.clone();
    let workspace_clone = cx.workspace.clone();
    let code_span_bg_color = cx.code_span_background_color;
    let text_style = cx.text_style.clone();
    let link_color = cx.link_color;

    for parsed_region in parsed_new {
        match parsed_region {
            MarkdownParagraphChunk::Text(parsed) => {
                let element_id = cx.next_id(&parsed.source_range);

                let highlights = gpui::combine_highlights(
                    parsed.highlights.iter().filter_map(|(range, highlight)| {
                        highlight
                            .to_highlight_style(&syntax_theme)
                            .map(|style| (range.clone(), style))
                    }),
                    parsed.regions.iter().zip(&parsed.region_ranges).filter_map(
                        |(region, range)| {
                            if region.code {
                                Some((
                                    range.clone(),
                                    HighlightStyle {
                                        background_color: Some(code_span_bg_color),
                                        ..Default::default()
                                    },
                                ))
                            } else if region.link.is_some() {
                                Some((
                                    range.clone(),
                                    HighlightStyle {
                                        color: Some(link_color),
                                        ..Default::default()
                                    },
                                ))
                            } else {
                                None
                            }
                        },
                    ),
                );
                let mut links = Vec::new();
                let mut link_ranges = Vec::new();
                for (range, region) in parsed.region_ranges.iter().zip(&parsed.regions) {
                    if let Some(link) = region.link.clone() {
                        links.push(link);
                        link_ranges.push(range.clone());
                    }
                }
                let workspace = workspace_clone.clone();
                let element = div()
                    .child(
                        InteractiveText::new(
                            element_id,
                            StyledText::new(parsed.contents.clone())
                                .with_default_highlights(&text_style, highlights),
                        )
                        .tooltip({
                            let links = links.clone();
                            let link_ranges = link_ranges.clone();
                            move |idx, _, cx| {
                                for (ix, range) in link_ranges.iter().enumerate() {
                                    if range.contains(&idx) {
                                        return Some(LinkPreview::new(&links[ix].to_string(), cx));
                                    }
                                }
                                None
                            }
                        })
                        .on_click(
                            link_ranges,
                            move |clicked_range_ix, window, cx| match &links[clicked_range_ix] {
                                Link::Web { url } => cx.open_url(url),
                                Link::Path { path, .. } => {
                                    if let Some(workspace) = &workspace {
                                        _ = workspace.update(cx, |workspace, cx| {
                                            workspace
                                                .open_abs_path(
                                                    normalize_path(path.clone().as_path()),
                                                    OpenOptions {
                                                        visible: Some(OpenVisible::None),
                                                        ..Default::default()
                                                    },
                                                    window,
                                                    cx,
                                                )
                                                .detach();
                                        });
                                    }
                                }
                            },
                        ),
                    )
                    .into_any();
                any_element.push(element);
            }

            MarkdownParagraphChunk::Image(image) => {
                any_element.push(render_markdown_image(image, cx));
            }
        }
    }

    any_element
}

fn render_markdown_rule(cx: &mut RenderContext) -> AnyElement {
    let rule = div().w_full().h(cx.scaled_rems(0.125)).bg(cx.border_color);
    div().py(cx.scaled_rems(0.5)).child(rule).into_any()
}

fn render_markdown_image(image: &Image, cx: &mut RenderContext) -> AnyElement {
    let image_resource = match image.link.clone() {
        Link::Web { url } => Resource::Uri(url.into()),
        Link::Path { path, .. } => Resource::Path(Arc::from(path)),
    };

    let element_id = cx.next_id(&image.source_range);
    let workspace = cx.workspace.clone();

    div()
        .id(element_id)
        .cursor_pointer()
        .child(
            img(ImageSource::Resource(image_resource))
                .max_w_full()
                .with_fallback({
                    let alt_text = image.alt_text.clone();
                    move || div().children(alt_text.clone()).into_any_element()
                })
                .when_some(image.height, |this, height| this.h(height))
                .when_some(image.width, |this, width| this.w(width)),
        )
        .tooltip({
            let link = image.link.clone();
            let alt_text = image.alt_text.clone();
            move |_, cx| {
                InteractiveMarkdownElementTooltip::new(
                    Some(alt_text.clone().unwrap_or(link.to_string().into())),
                    "open image",
                    cx,
                )
                .into()
            }
        })
        .on_click({
            let link = image.link.clone();
            move |_, window, cx| {
                if window.modifiers().secondary() {
                    match &link {
                        Link::Web { url } => cx.open_url(url),
                        Link::Path { path, .. } => {
                            if let Some(workspace) = &workspace {
                                _ = workspace.update(cx, |workspace, cx| {
                                    workspace
                                        .open_abs_path(
                                            path.clone(),
                                            OpenOptions {
                                                visible: Some(OpenVisible::None),
                                                ..Default::default()
                                            },
                                            window,
                                            cx,
                                        )
                                        .detach();
                                });
                            }
                        }
                    }
                }
            }
        })
        .into_any()
}

struct InteractiveMarkdownElementTooltip {
    tooltip_text: Option<SharedString>,
    action_text: SharedString,
}

impl InteractiveMarkdownElementTooltip {
    pub fn new(
        tooltip_text: Option<SharedString>,
        action_text: impl Into<SharedString>,
        cx: &mut App,
    ) -> Entity<Self> {
        let tooltip_text = tooltip_text.map(|t| util::truncate_and_trailoff(&t, 50).into());

        cx.new(|_cx| Self {
            tooltip_text,
            action_text: action_text.into(),
        })
    }
}

impl Render for InteractiveMarkdownElementTooltip {
    fn render(&mut self, _: &mut Window, cx: &mut Context<Self>) -> impl IntoElement {
        tooltip_container(cx, |el, _| {
            let secondary_modifier = Keystroke {
                modifiers: Modifiers::secondary_key(),
                ..Default::default()
            };

            el.child(
                v_flex()
                    .gap_1()
                    .when_some(self.tooltip_text.clone(), |this, text| {
                        this.child(Label::new(text).size(LabelSize::Small))
                    })
                    .child(
                        Label::new(format!(
                            "{}-click to {}",
                            secondary_modifier, self.action_text
                        ))
                        .size(LabelSize::Small)
                        .color(Color::Muted),
                    ),
            )
        })
    }
}

#[cfg(test)]
mod tests {
    use super::*;
    use crate::markdown_elements::ParsedMarkdownTableColumn;
    use crate::markdown_elements::ParsedMarkdownText;

    fn text(text: &str) -> MarkdownParagraphChunk {
        MarkdownParagraphChunk::Text(ParsedMarkdownText {
            source_range: 0..text.len(),
            contents: SharedString::new(text),
            highlights: Default::default(),
            region_ranges: Default::default(),
            regions: Default::default(),
        })
    }

    fn column(
        col_span: usize,
        row_span: usize,
        children: Vec<MarkdownParagraphChunk>,
    ) -> ParsedMarkdownTableColumn {
        ParsedMarkdownTableColumn {
            col_span,
            row_span,
            is_header: false,
            children,
        }
    }

    fn column_with_row_span(
        col_span: usize,
        row_span: usize,
        children: Vec<MarkdownParagraphChunk>,
    ) -> ParsedMarkdownTableColumn {
        ParsedMarkdownTableColumn {
            col_span,
            row_span,
            is_header: false,
            children,
        }
    }

    #[test]
    fn test_calculate_table_columns_count() {
        assert_eq!(0, calculate_table_columns_count(&vec![]));

        assert_eq!(
            1,
            calculate_table_columns_count(&vec![ParsedMarkdownTableRow::with_columns(vec![
                column(1, 1, vec![text("column1")])
            ])])
        );

        assert_eq!(
            2,
            calculate_table_columns_count(&vec![ParsedMarkdownTableRow::with_columns(vec![
                column(1, 1, vec![text("column1")]),
                column(1, 1, vec![text("column2")]),
            ])])
        );

        assert_eq!(
            2,
            calculate_table_columns_count(&vec![ParsedMarkdownTableRow::with_columns(vec![
                column(2, 1, vec![text("column1")])
            ])])
        );

        assert_eq!(
            3,
            calculate_table_columns_count(&vec![ParsedMarkdownTableRow::with_columns(vec![
                column(1, 1, vec![text("column1")]),
                column(2, 1, vec![text("column2")]),
            ])])
        );

        assert_eq!(
            2,
            calculate_table_columns_count(&vec![
                ParsedMarkdownTableRow::with_columns(vec![
                    column(1, 1, vec![text("column1")]),
                    column(1, 1, vec![text("column2")]),
                ]),
                ParsedMarkdownTableRow::with_columns(vec![column(1, 1, vec![text("column1")]),])
            ])
        );

        assert_eq!(
            3,
            calculate_table_columns_count(&vec![
                ParsedMarkdownTableRow::with_columns(vec![
                    column(1, 1, vec![text("column1")]),
                    column(1, 1, vec![text("column2")]),
                ]),
                ParsedMarkdownTableRow::with_columns(vec![column(3, 3, vec![text("column1")]),])
            ])
        );
    }

    #[test]
    fn test_row_span_support() {
        assert_eq!(
            3,
            calculate_table_columns_count(&vec![
                ParsedMarkdownTableRow::with_columns(vec![
                    column_with_row_span(1, 2, vec![text("spans 2 rows")]),
                    column(1, 1, vec![text("column2")]),
                    column(1, 1, vec![text("column3")]),
                ]),
                ParsedMarkdownTableRow::with_columns(vec![
                    // First column is covered by row span from above
                    column(1, 1, vec![text("column2 row2")]),
                    column(1, 1, vec![text("column3 row2")]),
                ])
            ])
        );

        assert_eq!(
            4,
            calculate_table_columns_count(&vec![
                ParsedMarkdownTableRow::with_columns(vec![
                    column_with_row_span(1, 3, vec![text("spans 3 rows")]),
                    column_with_row_span(2, 1, vec![text("spans 2 cols")]),
                    column(1, 1, vec![text("column4")]),
                ]),
                ParsedMarkdownTableRow::with_columns(vec![
                    // First column covered by row span
                    column(1, 1, vec![text("column2")]),
                    column(1, 1, vec![text("column3")]),
                    column(1, 1, vec![text("column4")]),
                ]),
                ParsedMarkdownTableRow::with_columns(vec![
                    // First column still covered by row span
                    column(3, 1, vec![text("spans 3 cols")]),
                ])
            ])
        );
    }
}<|MERGE_RESOLUTION|>--- conflicted
+++ resolved
@@ -19,15 +19,10 @@
 };
 use theme::{ActiveTheme, SyntaxTheme, ThemeSettings};
 use ui::{
-<<<<<<< HEAD
     ButtonCommon, Clickable, Color, FluentBuilder, IconButton, IconName, IconSize,
     InteractiveElement, Label, LabelCommon, LabelSize, LinkPreview, Pixels, Rems,
     StatefulInteractiveElement, StyledExt, StyledImage, ToggleState, Tooltip, VisibleOnHover,
-    h_flex, px, tooltip_container, v_flex,
-=======
-    Clickable, FluentBuilder, LinkPreview, StatefulInteractiveElement, StyledExt, StyledImage,
-    ToggleState, Tooltip, VisibleOnHover, prelude::*, tooltip_container,
->>>>>>> fd100178
+    h_flex, tooltip_container, v_flex,
 };
 use workspace::{OpenOptions, OpenVisible, Workspace};
 
@@ -502,7 +497,6 @@
     for (row_idx, row) in parsed.header.iter().chain(parsed.body.iter()).enumerate() {
         let mut col_idx = 0;
 
-<<<<<<< HEAD
         for (cell_idx, cell) in row.columns.iter().enumerate() {
             // Skip columns occupied by row-spanning cells from previous rows
             while col_idx < max_column_count && grid_occupied[row_idx][col_idx] {
@@ -532,46 +526,6 @@
                     .when(cell.row_span > 1, |this| this.justify_center()),
                 ParsedMarkdownTableAlignment::Right => v_flex().items_end(),
             };
-=======
-    let header = render_markdown_table_row(
-        &parsed.header,
-        &parsed.column_alignments,
-        &max_column_widths,
-        true,
-        0,
-        cx,
-    );
-
-    let body: Vec<AnyElement> = parsed
-        .body
-        .iter()
-        .enumerate()
-        .map(|(index, row)| {
-            render_markdown_table_row(
-                row,
-                &parsed.column_alignments,
-                &max_column_widths,
-                false,
-                index,
-                cx,
-            )
-        })
-        .collect();
-
-    div().child(header).children(body).into_any()
-}
-
-fn render_markdown_table_row(
-    parsed: &ParsedMarkdownTableRow,
-    alignments: &Vec<ParsedMarkdownTableAlignment>,
-    max_column_widths: &Vec<f32>,
-    is_header: bool,
-    row_index: usize,
-    cx: &mut RenderContext,
-) -> AnyElement {
-    let mut items = Vec::with_capacity(parsed.children.len());
-    let count = parsed.children.len();
->>>>>>> fd100178
 
             let cell_element = container
                 .col_span(cell.col_span.min(max_column_count - col_idx) as u16)
@@ -582,7 +536,10 @@
                 .border_1()
                 .size_full()
                 .border_color(cx.border_color)
-                .when(cell.is_header, |this| this.bg(cx.element_background_color));
+                .when(cell.is_header, |this| {
+                    this.bg(cx.title_bar_background_color)
+                })
+                .when(row_idx % 2 == 1, |this| this.bg(cx.panel_background_color));
 
             cells.push(cell_element);
 
@@ -595,16 +552,10 @@
                 }
             }
 
-<<<<<<< HEAD
             col_idx += cell.col_span;
-=======
-        if is_header {
-            cell = cell.bg(cx.title_bar_background_color).opacity(0.6)
->>>>>>> fd100178
         }
     }
 
-<<<<<<< HEAD
     cx.with_common_p(div())
         .grid()
         .size_full()
@@ -613,21 +564,6 @@
         .border_color(cx.border_color)
         .children(cells)
         .into_any()
-=======
-    let mut row = h_flex().border_color(cx.border_color);
-
-    if is_header {
-        row = row.border_y_1();
-    } else {
-        row = row.border_b_1();
-    }
-
-    if row_index % 2 == 1 {
-        row = row.bg(cx.panel_background_color)
-    }
-
-    row.children(items).into_any_element()
->>>>>>> fd100178
 }
 
 fn render_markdown_block_quote(
