--- conflicted
+++ resolved
@@ -5,13 +5,8 @@
     ParsedMarkdownTableRow,
 };
 use gpui::{
-<<<<<<< HEAD
     div, img, px, rems, AbsoluteLength, AnyElement, DefiniteLength, Div, Element, ElementId,
     HighlightStyle, Hsla, ImageSource, InteractiveText, IntoElement, Keystroke, Length, Modifiers,
-=======
-    div, px, rems, AbsoluteLength, AnyElement, DefiniteLength, Div, Element, ElementId,
-    HighlightStyle, Hsla, InteractiveText, IntoElement, Keystroke, Length, Modifiers,
->>>>>>> 1732441f
     ParentElement, SharedString, Styled, StyledText, TextStyle, WeakView, WindowContext,
 };
 use settings::Settings;
@@ -251,21 +246,14 @@
     let mut max_lengths: Vec<usize> = vec![0; parsed.header.children.len()];
 
     for (index, cell) in parsed.header.children.iter().enumerate() {
-<<<<<<< HEAD
         let length = calculate_content_length(&cell);
-=======
-        let length = cell.contents.len();
->>>>>>> 1732441f
         max_lengths[index] = length;
     }
 
     for row in &parsed.body {
         for (index, cell) in row.children.iter().enumerate() {
-<<<<<<< HEAD
             let length = calculate_content_length(&cell);
-=======
-            let length = cell.contents.len();
->>>>>>> 1732441f
+
             if length > max_lengths[index] {
                 max_lengths[index] = length;
             }
@@ -329,21 +317,13 @@
             ParsedMarkdownTableAlignment::Center => v_flex().items_center(),
             ParsedMarkdownTableAlignment::Right => v_flex().items_end(),
         };
-<<<<<<< HEAD
+
         let max_width = max_column_widths.get(index).unwrap_or(&0.0);
         let mut cell = container
             .w(Length::Definite(relative(*max_width)))
             .h_full()
             .children(contents)
-=======
-
-        let max_width = max_column_widths.get(index).unwrap_or(&0.0);
-
-        let mut cell = container
-            .w(Length::Definite(relative(*max_width)))
-            .h_full()
-            .child(contents)
->>>>>>> 1732441f
+
             .px_2()
             .py_1()
             .border_color(cx.border_color);
