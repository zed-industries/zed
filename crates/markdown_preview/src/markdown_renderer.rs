--- conflicted
+++ resolved
@@ -5,13 +5,8 @@
     ParsedMarkdownTableRow,
 };
 use gpui::{
-<<<<<<< HEAD
-    div, img, px, rems, AbsoluteLength, AnyElement, DefiniteLength, Div, Element, ElementId,
-    HighlightStyle, Hsla, ImageSource, InteractiveText, IntoElement, Keystroke, Length, Modifiers,
-=======
     div, px, rems, AbsoluteLength, AnyElement, ClipboardItem, DefiniteLength, Div, Element,
-    ElementId, HighlightStyle, Hsla, InteractiveText, IntoElement, Keystroke, Length, Modifiers,
->>>>>>> ad94ad51
+    ElementId, HighlightStyle, Hsla, ImageSource, InteractiveText, IntoElement, Keystroke, Length, Modifiers,
     ParentElement, SharedString, Styled, StyledText, TextStyle, WeakView, WindowContext,
 };
 use settings::Settings;
