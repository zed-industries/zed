use crate::{
    markdown_elements::*,
    markdown_minifier::{Minifier, MinifierOptions},
};
use async_recursion::async_recursion;
use collections::FxHashMap;
use gpui::{DefiniteLength, FontWeight, px, relative};
use html5ever::{ParseOpts, local_name, parse_document, tendril::TendrilSink};
use language::LanguageRegistry;
use markup5ever_rcdom::RcDom;
use pulldown_cmark::{Alignment, Event, Options, Parser, Tag, TagEnd};
use std::{cell::RefCell, collections::HashMap, ops::Range, path::PathBuf, rc::Rc, sync::Arc, vec};

pub async fn parse_markdown(
    markdown_input: &str,
    file_location_directory: Option<PathBuf>,
    language_registry: Option<Arc<LanguageRegistry>>,
) -> ParsedMarkdown {
    let mut options = Options::all();
    options.remove(pulldown_cmark::Options::ENABLE_DEFINITION_LIST);

    let parser = Parser::new_ext(markdown_input, options);
    let parser = MarkdownParser::new(
        parser.into_offset_iter().collect(),
        file_location_directory,
        language_registry,
    );
    let renderer = parser.parse_document().await;
    ParsedMarkdown {
        children: renderer.parsed,
    }
}

fn cleanup_html(source: &str) -> Vec<u8> {
    let mut writer = std::io::Cursor::new(Vec::new());
    let mut reader = std::io::Cursor::new(source);
    let mut minify = Minifier::new(
        &mut writer,
        MinifierOptions {
            omit_doctype: true,
            collapse_whitespace: true,
            ..Default::default()
        },
    );
    if let Ok(()) = minify.minify(&mut reader) {
        writer.into_inner()
    } else {
        source.bytes().collect()
    }
}

struct MarkdownParser<'a> {
    tokens: Vec<(Event<'a>, Range<usize>)>,
    /// The current index in the tokens array
    cursor: usize,
    /// The blocks that we have successfully parsed so far
    parsed: Vec<ParsedMarkdownElement>,
    file_location_directory: Option<PathBuf>,
    language_registry: Option<Arc<LanguageRegistry>>,
}

struct MarkdownListItem {
    content: Vec<ParsedMarkdownElement>,
    item_type: ParsedMarkdownListItemType,
}

impl Default for MarkdownListItem {
    fn default() -> Self {
        Self {
            content: Vec::new(),
            item_type: ParsedMarkdownListItemType::Unordered,
        }
    }
}

impl<'a> MarkdownParser<'a> {
    fn new(
        tokens: Vec<(Event<'a>, Range<usize>)>,
        file_location_directory: Option<PathBuf>,
        language_registry: Option<Arc<LanguageRegistry>>,
    ) -> Self {
        Self {
            tokens,
            file_location_directory,
            language_registry,
            cursor: 0,
            parsed: vec![],
        }
    }

    fn eof(&self) -> bool {
        if self.tokens.is_empty() {
            return true;
        }
        self.cursor >= self.tokens.len() - 1
    }

    fn peek(&self, steps: usize) -> Option<&(Event<'_>, Range<usize>)> {
        if self.eof() || (steps + self.cursor) >= self.tokens.len() {
            return self.tokens.last();
        }
        self.tokens.get(self.cursor + steps)
    }

    fn previous(&self) -> Option<&(Event<'_>, Range<usize>)> {
        if self.cursor == 0 || self.cursor > self.tokens.len() {
            return None;
        }
        self.tokens.get(self.cursor - 1)
    }

    fn current(&self) -> Option<&(Event<'_>, Range<usize>)> {
        self.peek(0)
    }

    fn current_event(&self) -> Option<&Event<'_>> {
        self.current().map(|(event, _)| event)
    }

    fn is_text_like(event: &Event) -> bool {
        match event {
            Event::Text(_)
            // Represent an inline code block
            | Event::Code(_)
            | Event::Html(_)
            | Event::InlineHtml(_)
            | Event::FootnoteReference(_)
            | Event::Start(Tag::Link { .. })
            | Event::Start(Tag::Emphasis)
            | Event::Start(Tag::Strong)
            | Event::Start(Tag::Strikethrough)
            | Event::Start(Tag::Image { .. }) => {
                true
            }
            _ => false,
        }
    }

    async fn parse_document(mut self) -> Self {
        while !self.eof() {
            if let Some(block) = self.parse_block().await {
                self.parsed.extend(block);
            } else {
                self.cursor += 1;
            }
        }
        self
    }

    #[async_recursion]
    async fn parse_block(&mut self) -> Option<Vec<ParsedMarkdownElement>> {
        let (current, source_range) = self.current().unwrap();
        let source_range = source_range.clone();
        match current {
            Event::Start(tag) => match tag {
                Tag::Paragraph => {
                    self.cursor += 1;
                    let text = self.parse_text(false, Some(source_range));
                    Some(vec![ParsedMarkdownElement::Paragraph(text)])
                }
                Tag::Heading { level, .. } => {
                    let level = *level;
                    self.cursor += 1;
                    let heading = self.parse_heading(level);
                    Some(vec![ParsedMarkdownElement::Heading(heading)])
                }
                Tag::Table(alignment) => {
                    let alignment = alignment.clone();
                    self.cursor += 1;
                    let table = self.parse_table(alignment);
                    Some(vec![ParsedMarkdownElement::Table(table)])
                }
                Tag::List(order) => {
                    let order = *order;
                    self.cursor += 1;
                    let list = self.parse_list(order).await;
                    Some(list)
                }
                Tag::BlockQuote(_kind) => {
                    self.cursor += 1;
                    let block_quote = self.parse_block_quote().await;
                    Some(vec![ParsedMarkdownElement::BlockQuote(block_quote)])
                }
                Tag::CodeBlock(kind) => {
                    let language = match kind {
                        pulldown_cmark::CodeBlockKind::Indented => None,
                        pulldown_cmark::CodeBlockKind::Fenced(language) => {
                            if language.is_empty() {
                                None
                            } else {
                                Some(language.to_string())
                            }
                        }
                    };

                    self.cursor += 1;

                    let code_block = self.parse_code_block(language).await?;
                    Some(vec![ParsedMarkdownElement::CodeBlock(code_block)])
                }
                Tag::HtmlBlock => {
                    self.cursor += 1;

                    Some(self.parse_html_block().await)
                }
                _ => None,
            },
            Event::Rule => {
                self.cursor += 1;
                Some(vec![ParsedMarkdownElement::HorizontalRule(source_range)])
            }
            _ => None,
        }
    }

    fn parse_text(
        &mut self,
        should_complete_on_soft_break: bool,
        source_range: Option<Range<usize>>,
    ) -> MarkdownParagraph {
        let source_range = source_range.unwrap_or_else(|| {
            self.current()
                .map(|(_, range)| range.clone())
                .unwrap_or_default()
        });

        let mut markdown_text_like = Vec::new();
        let mut text = String::new();
        let mut bold_depth = 0;
        let mut italic_depth = 0;
        let mut strikethrough_depth = 0;
        let mut link: Option<Link> = None;
        let mut image: Option<Image> = None;
        let mut region_ranges: Vec<Range<usize>> = vec![];
        let mut regions: Vec<ParsedRegion> = vec![];
        let mut highlights: Vec<(Range<usize>, MarkdownHighlight)> = vec![];
        let mut link_urls: Vec<String> = vec![];
        let mut link_ranges: Vec<Range<usize>> = vec![];

        loop {
            if self.eof() {
                break;
            }

            let (current, _) = self.current().unwrap();
            let prev_len = text.len();
            match current {
                Event::SoftBreak => {
                    if should_complete_on_soft_break {
                        break;
                    }
                    text.push(' ');
                }

                Event::HardBreak => {
                    text.push('\n');
                }

                // We want to ignore any inline HTML tags in the text but keep
                // the text between them
                Event::InlineHtml(_) => {}

                Event::Text(t) => {
                    text.push_str(t.as_ref());
                    let mut style = MarkdownHighlightStyle::default();

                    if bold_depth > 0 {
                        style.weight = FontWeight::BOLD;
                    }

                    if italic_depth > 0 {
                        style.italic = true;
                    }

                    if strikethrough_depth > 0 {
                        style.strikethrough = true;
                    }

                    let last_run_len = if let Some(link) = link.clone() {
                        region_ranges.push(prev_len..text.len());
                        regions.push(ParsedRegion {
                            code: false,
                            link: Some(link),
                        });
                        style.link = true;
                        prev_len
                    } else {
                        // Manually scan for links
                        let mut finder = linkify::LinkFinder::new();
                        finder.kinds(&[linkify::LinkKind::Url]);
                        let mut last_link_len = prev_len;
                        for link in finder.links(t) {
                            let start = link.start();
                            let end = link.end();
                            let range = (prev_len + start)..(prev_len + end);
                            link_ranges.push(range.clone());
                            link_urls.push(link.as_str().to_string());

                            // If there is a style before we match a link, we have to add this to the highlighted ranges
                            if style != MarkdownHighlightStyle::default()
                                && last_link_len < link.start()
                            {
                                highlights.push((
                                    last_link_len..link.start(),
                                    MarkdownHighlight::Style(style.clone()),
                                ));
                            }

                            highlights.push((
                                range.clone(),
                                MarkdownHighlight::Style(MarkdownHighlightStyle {
                                    underline: true,
                                    ..style
                                }),
                            ));
                            region_ranges.push(range.clone());
                            regions.push(ParsedRegion {
                                code: false,
                                link: Some(Link::Web {
                                    url: link.as_str().to_string(),
                                }),
                            });
                            last_link_len = end;
                        }
                        last_link_len
                    };

                    if style != MarkdownHighlightStyle::default() && last_run_len < text.len() {
                        let mut new_highlight = true;
                        if let Some((last_range, last_style)) = highlights.last_mut()
                            && last_range.end == last_run_len
                            && last_style == &MarkdownHighlight::Style(style.clone())
                        {
                            last_range.end = text.len();
                            new_highlight = false;
                        }
                        if new_highlight {
                            highlights.push((
                                last_run_len..text.len(),
                                MarkdownHighlight::Style(style.clone()),
                            ));
                        }
                    }
                }
                Event::Code(t) => {
                    text.push_str(t.as_ref());
                    region_ranges.push(prev_len..text.len());

                    if link.is_some() {
                        highlights.push((
                            prev_len..text.len(),
                            MarkdownHighlight::Style(MarkdownHighlightStyle {
                                link: true,
                                ..Default::default()
                            }),
                        ));
                    }
                    regions.push(ParsedRegion {
                        code: true,
                        link: link.clone(),
                    });
                }
                Event::Start(tag) => match tag {
                    Tag::Emphasis => italic_depth += 1,
                    Tag::Strong => bold_depth += 1,
                    Tag::Strikethrough => strikethrough_depth += 1,
                    Tag::Link { dest_url, .. } => {
                        link = Link::identify(
                            self.file_location_directory.clone(),
                            dest_url.to_string(),
                        );
                    }
                    Tag::Image { dest_url, .. } => {
                        if !text.is_empty() {
                            let parsed_regions = MarkdownParagraphChunk::Text(ParsedMarkdownText {
                                source_range: source_range.clone(),
                                contents: text.into(),
                                highlights: highlights.clone(),
                                region_ranges: region_ranges.clone(),
                                regions: regions.clone(),
                            });
                            text = String::new();
                            highlights = vec![];
                            region_ranges = vec![];
                            regions = vec![];
                            markdown_text_like.push(parsed_regions);
                        }
                        image = Image::identify(
                            dest_url.to_string(),
                            source_range.clone(),
                            self.file_location_directory.clone(),
                        );
                    }
                    _ => {
                        break;
                    }
                },

                Event::End(tag) => match tag {
                    TagEnd::Emphasis => italic_depth -= 1,
                    TagEnd::Strong => bold_depth -= 1,
                    TagEnd::Strikethrough => strikethrough_depth -= 1,
                    TagEnd::Link => {
                        link = None;
                    }
                    TagEnd::Image => {
                        if let Some(mut image) = image.take() {
                            if !text.is_empty() {
                                image.set_alt_text(std::mem::take(&mut text).into());
                            }
                            markdown_text_like.push(MarkdownParagraphChunk::Image(image));
                        }
                    }
                    TagEnd::Paragraph => {
                        self.cursor += 1;
                        break;
                    }
                    _ => {
                        break;
                    }
                },
                _ => {
                    break;
                }
            }

            self.cursor += 1;
        }
        if !text.is_empty() {
            markdown_text_like.push(MarkdownParagraphChunk::Text(ParsedMarkdownText {
                source_range,
                contents: text.into(),
                highlights,
                regions,
                region_ranges,
            }));
        }
        markdown_text_like
    }

    fn parse_heading(&mut self, level: pulldown_cmark::HeadingLevel) -> ParsedMarkdownHeading {
        let (_event, source_range) = self.previous().unwrap();
        let source_range = source_range.clone();
        let text = self.parse_text(true, None);

        // Advance past the heading end tag
        self.cursor += 1;

        ParsedMarkdownHeading {
            source_range,
            level: match level {
                pulldown_cmark::HeadingLevel::H1 => HeadingLevel::H1,
                pulldown_cmark::HeadingLevel::H2 => HeadingLevel::H2,
                pulldown_cmark::HeadingLevel::H3 => HeadingLevel::H3,
                pulldown_cmark::HeadingLevel::H4 => HeadingLevel::H4,
                pulldown_cmark::HeadingLevel::H5 => HeadingLevel::H5,
                pulldown_cmark::HeadingLevel::H6 => HeadingLevel::H6,
            },
            contents: text,
        }
    }

    fn parse_table(&mut self, alignment: Vec<Alignment>) -> ParsedMarkdownTable {
        let (_event, source_range) = self.previous().unwrap();
        let source_range = source_range.clone();
        let mut header = ParsedMarkdownTableRow::new();
        let mut body = vec![];
        let mut current_row = vec![];
        let mut in_header = true;
        let column_alignments = alignment.iter().map(Self::convert_alignment).collect();

        loop {
            if self.eof() {
                break;
            }

            let (current, source_range) = self.current().unwrap();
            let source_range = source_range.clone();
            match current {
                Event::Start(Tag::TableHead)
                | Event::Start(Tag::TableRow)
                | Event::End(TagEnd::TableCell) => {
                    self.cursor += 1;
                }
                Event::Start(Tag::TableCell) => {
                    self.cursor += 1;
                    let cell_contents = self.parse_text(false, Some(source_range));
                    current_row.push(cell_contents);
                }
                Event::End(TagEnd::TableHead) | Event::End(TagEnd::TableRow) => {
                    self.cursor += 1;
                    let new_row = std::mem::take(&mut current_row);
                    if in_header {
                        header.children = new_row;
                        in_header = false;
                    } else {
                        let row = ParsedMarkdownTableRow::with_children(new_row);
                        body.push(row);
                    }
                }
                Event::End(TagEnd::Table) => {
                    self.cursor += 1;
                    break;
                }
                _ => {
                    break;
                }
            }
        }

        ParsedMarkdownTable {
            source_range,
            header,
            body,
            column_alignments,
        }
    }

    fn convert_alignment(alignment: &Alignment) -> ParsedMarkdownTableAlignment {
        match alignment {
            Alignment::None => ParsedMarkdownTableAlignment::None,
            Alignment::Left => ParsedMarkdownTableAlignment::Left,
            Alignment::Center => ParsedMarkdownTableAlignment::Center,
            Alignment::Right => ParsedMarkdownTableAlignment::Right,
        }
    }

    async fn parse_list(&mut self, order: Option<u64>) -> Vec<ParsedMarkdownElement> {
        let (_, list_source_range) = self.previous().unwrap();

        let mut items = Vec::new();
        let mut items_stack = vec![MarkdownListItem::default()];
        let mut depth = 1;
        let mut order = order;
        let mut order_stack = Vec::new();

        let mut insertion_indices = FxHashMap::default();
        let mut source_ranges = FxHashMap::default();
        let mut start_item_range = list_source_range.clone();

        while !self.eof() {
            let (current, source_range) = self.current().unwrap();
            match current {
                Event::Start(Tag::List(new_order)) => {
                    if items_stack.last().is_some() && !insertion_indices.contains_key(&depth) {
                        insertion_indices.insert(depth, items.len());
                    }

                    // We will use the start of the nested list as the end for the current item's range,
                    // because we don't care about the hierarchy of list items
                    if let collections::hash_map::Entry::Vacant(e) = source_ranges.entry(depth) {
                        e.insert(start_item_range.start..source_range.start);
                    }

                    order_stack.push(order);
                    order = *new_order;
                    self.cursor += 1;
                    depth += 1;
                }
                Event::End(TagEnd::List(_)) => {
                    order = order_stack.pop().flatten();
                    self.cursor += 1;
                    depth -= 1;

                    if depth == 0 {
                        break;
                    }
                }
                Event::Start(Tag::Item) => {
                    start_item_range = source_range.clone();

                    self.cursor += 1;
                    items_stack.push(MarkdownListItem::default());

                    let mut task_list = None;
                    // Check for task list marker (`- [ ]` or `- [x]`)
                    if let Some(event) = self.current_event() {
                        // If there is a linebreak in between two list items the task list marker will actually be the first element of the paragraph
                        if event == &Event::Start(Tag::Paragraph) {
                            self.cursor += 1;
                        }

                        if let Some((Event::TaskListMarker(checked), range)) = self.current() {
                            task_list = Some((*checked, range.clone()));
                            self.cursor += 1;
                        }
                    }

                    if let Some((event, range)) = self.current() {
                        // This is a plain list item.
                        // For example `- some text` or `1. [Docs](./docs.md)`
                        if MarkdownParser::is_text_like(event) {
                            let text = self.parse_text(false, Some(range.clone()));
                            let block = ParsedMarkdownElement::Paragraph(text);
                            if let Some(content) = items_stack.last_mut() {
                                let item_type = if let Some((checked, range)) = task_list {
                                    ParsedMarkdownListItemType::Task(checked, range)
                                } else if let Some(order) = order {
                                    ParsedMarkdownListItemType::Ordered(order)
                                } else {
                                    ParsedMarkdownListItemType::Unordered
                                };
                                content.item_type = item_type;
                                content.content.push(block);
                            }
                        } else {
                            let block = self.parse_block().await;
                            if let Some(block) = block
                                && let Some(list_item) = items_stack.last_mut()
                            {
                                list_item.content.extend(block);
                            }
                        }
                    }

                    // If there is a linebreak in between two list items the task list marker will actually be the first element of the paragraph
                    if self.current_event() == Some(&Event::End(TagEnd::Paragraph)) {
                        self.cursor += 1;
                    }
                }
                Event::End(TagEnd::Item) => {
                    self.cursor += 1;

                    if let Some(current) = order {
                        order = Some(current + 1);
                    }

                    if let Some(list_item) = items_stack.pop() {
                        let source_range = source_ranges
                            .remove(&depth)
                            .unwrap_or(start_item_range.clone());

                        // We need to remove the last character of the source range, because it includes the newline character
                        let source_range = source_range.start..source_range.end - 1;
                        let item = ParsedMarkdownElement::ListItem(ParsedMarkdownListItem {
                            source_range,
                            content: list_item.content,
                            depth,
                            item_type: list_item.item_type,
                        });

                        if let Some(index) = insertion_indices.get(&depth) {
                            items.insert(*index, item);
                            insertion_indices.remove(&depth);
                        } else {
                            items.push(item);
                        }
                    }
                }
                _ => {
                    if depth == 0 {
                        break;
                    }
                    // This can only happen if a list item starts with more then one paragraph,
                    // or the list item contains blocks that should be rendered after the nested list items
                    let block = self.parse_block().await;
                    if let Some(block) = block {
                        if let Some(list_item) = items_stack.last_mut() {
                            // If we did not insert any nested items yet (in this case insertion index is set), we can append the block to the current list item
                            if !insertion_indices.contains_key(&depth) {
                                list_item.content.extend(block);
                                continue;
                            }
                        }

                        // Otherwise we need to insert the block after all the nested items
                        // that have been parsed so far
                        items.extend(block);
                    } else {
                        self.cursor += 1;
                    }
                }
            }
        }

        items
    }

    #[async_recursion]
    async fn parse_block_quote(&mut self) -> ParsedMarkdownBlockQuote {
        let (_event, source_range) = self.previous().unwrap();
        let source_range = source_range.clone();
        let mut nested_depth = 1;

        let mut children: Vec<ParsedMarkdownElement> = vec![];

        while !self.eof() {
            let block = self.parse_block().await;

            if let Some(block) = block {
                children.extend(block);
            } else {
                break;
            }

            if self.eof() {
                break;
            }

            let (current, _source_range) = self.current().unwrap();
            match current {
                // This is a nested block quote.
                // Record that we're in a nested block quote and continue parsing.
                // We don't need to advance the cursor since the next
                // call to `parse_block` will handle it.
                Event::Start(Tag::BlockQuote(_kind)) => {
                    nested_depth += 1;
                }
                Event::End(TagEnd::BlockQuote(_kind)) => {
                    nested_depth -= 1;
                    if nested_depth == 0 {
                        self.cursor += 1;
                        break;
                    }
                }
                _ => {}
            };
        }

        ParsedMarkdownBlockQuote {
            source_range,
            children,
        }
    }

    async fn parse_code_block(
        &mut self,
        language: Option<String>,
    ) -> Option<ParsedMarkdownCodeBlock> {
        let Some((_event, source_range)) = self.previous() else {
            return None;
        };

        let source_range = source_range.clone();
        let mut code = String::new();

        while !self.eof() {
            let Some((current, _source_range)) = self.current() else {
                break;
            };

            match current {
                Event::Text(text) => {
                    code.push_str(text);
                    self.cursor += 1;
                }
                Event::End(TagEnd::CodeBlock) => {
                    self.cursor += 1;
                    break;
                }
                _ => {
                    break;
                }
            }
        }

        code = code.strip_suffix('\n').unwrap_or(&code).to_string();

        let highlights = if let Some(language) = &language {
            if let Some(registry) = &self.language_registry {
                let rope: language::Rope = code.as_str().into();
                registry
                    .language_for_name_or_extension(language)
                    .await
                    .map(|l| l.highlight_text(&rope, 0..code.len()))
                    .ok()
            } else {
                None
            }
        } else {
            None
        };

        Some(ParsedMarkdownCodeBlock {
            source_range,
            contents: code.into(),
            language,
            highlights,
        })
    }

    async fn parse_html_block(&mut self) -> Vec<ParsedMarkdownElement> {
        let mut elements = Vec::new();
        let Some((_event, _source_range)) = self.previous() else {
            return elements;
        };

        let mut html_source_range_start = None;
        let mut html_source_range_end = None;
        let mut html_buffer = String::new();

        while !self.eof() {
            let Some((current, source_range)) = self.current() else {
                break;
            };
            let source_range = source_range.clone();
            match current {
                Event::Html(html) => {
                    html_source_range_start.get_or_insert(source_range.start);
                    html_source_range_end = Some(source_range.end);
                    html_buffer.push_str(html);
                    self.cursor += 1;
                }
                Event::End(TagEnd::CodeBlock) => {
                    self.cursor += 1;
                    break;
                }
                _ => {
                    break;
                }
            }
        }

        let bytes = cleanup_html(&html_buffer);

        let mut cursor = std::io::Cursor::new(bytes);
        if let Ok(dom) = parse_document(RcDom::default(), ParseOpts::default())
            .from_utf8()
            .read_from(&mut cursor)
            && let Some((start, end)) = html_source_range_start.zip(html_source_range_end)
        {
            self.parse_html_node(start..end, &dom.document, &mut elements);
        }

        elements
    }

    fn parse_html_node(
        &self,
        source_range: Range<usize>,
        node: &Rc<markup5ever_rcdom::Node>,
        elements: &mut Vec<ParsedMarkdownElement>,
    ) {
        match &node.data {
            markup5ever_rcdom::NodeData::Document => {
                self.consume_children(source_range, node, elements);
            }
            markup5ever_rcdom::NodeData::Text { contents } => {
                let contents = contents.borrow().to_string();
                if contents.trim().is_empty() {
                    return;
                }
                elements.push(ParsedMarkdownElement::Paragraph(vec![
                    MarkdownParagraphChunk::Text(ParsedMarkdownText {
                        source_range,
                        regions: Vec::default(),
                        region_ranges: Vec::default(),
                        highlights: Vec::default(),
                        contents: contents.into(),
                    }),
                ]));
            }
            markup5ever_rcdom::NodeData::Comment { .. } => {}
            markup5ever_rcdom::NodeData::Element { name, attrs, .. } => {
                if local_name!("img") == name.local {
                    if let Some(image) = self.extract_image(source_range, attrs) {
                        elements.push(ParsedMarkdownElement::Image(image));
                    }
<<<<<<< HEAD
                } else if local_name!("p") == name.local {
                    let mut paragraph = MarkdownParagraph::new();
                    self.parse_paragraph(source_range, node, &mut paragraph);

                    if !paragraph.is_empty() {
                        elements.push(ParsedMarkdownElement::Paragraph(paragraph));
=======
                } else if matches!(
                    name.local,
                    local_name!("h1")
                        | local_name!("h2")
                        | local_name!("h3")
                        | local_name!("h4")
                        | local_name!("h5")
                        | local_name!("h6")
                ) {
                    let mut paragraph = MarkdownParagraph::new();
                    self.consume_paragraph(source_range.clone(), node, &mut paragraph);

                    if !paragraph.is_empty() {
                        elements.push(ParsedMarkdownElement::Heading(ParsedMarkdownHeading {
                            source_range,
                            level: match name.local {
                                local_name!("h1") => HeadingLevel::H1,
                                local_name!("h2") => HeadingLevel::H2,
                                local_name!("h3") => HeadingLevel::H3,
                                local_name!("h4") => HeadingLevel::H4,
                                local_name!("h5") => HeadingLevel::H5,
                                local_name!("h6") => HeadingLevel::H6,
                                _ => unreachable!(),
                            },
                            contents: paragraph,
                        }));
                    }
                } else if local_name!("blockquote") == name.local {
                    if let Some(blockquote) = self.extract_html_blockquote(node, source_range) {
                        elements.push(ParsedMarkdownElement::BlockQuote(blockquote));
                    }
                } else if local_name!("table") == name.local {
                    if let Some(table) = self.extract_html_table(node, source_range) {
                        elements.push(ParsedMarkdownElement::Table(table));
>>>>>>> 4152942a
                    }
                } else {
                    self.consume_children(source_range, node, elements);
                }
            }
            _ => {}
        }
    }

    fn parse_paragraph(
        &self,
        source_range: Range<usize>,
        node: &Rc<markup5ever_rcdom::Node>,
        paragraph: &mut MarkdownParagraph,
    ) {
        match &node.data {
            markup5ever_rcdom::NodeData::Text { contents } => {
                paragraph.push(MarkdownParagraphChunk::Text(ParsedMarkdownText {
                    source_range,
                    regions: Vec::default(),
                    region_ranges: Vec::default(),
                    highlights: Vec::default(),
                    contents: contents.borrow().to_string().into(),
                }));
            }
            markup5ever_rcdom::NodeData::Element { name, attrs, .. } => {
                if local_name!("img") == name.local {
                    if let Some(image) = self.extract_image(source_range, attrs) {
                        paragraph.push(MarkdownParagraphChunk::Image(image));
                    }
                } else {
                    self.consume_paragraph(source_range, node, paragraph);
                }
            }
            _ => {}
        }
    }

    fn consume_paragraph(
        &self,
        source_range: Range<usize>,
        node: &Rc<markup5ever_rcdom::Node>,
        paragraph: &mut MarkdownParagraph,
    ) {
        for node in node.children.borrow().iter() {
            self.parse_paragraph(source_range.clone(), node, paragraph);
        }
    }

    fn parse_paragraph(
        &self,
        source_range: Range<usize>,
        node: &Rc<markup5ever_rcdom::Node>,
        paragraph: &mut MarkdownParagraph,
    ) {
        match &node.data {
            markup5ever_rcdom::NodeData::Text { contents } => {
                paragraph.push(MarkdownParagraphChunk::Text(ParsedMarkdownText {
                    source_range,
                    regions: Vec::default(),
                    contents: contents.borrow().to_string(),
                    region_ranges: Vec::default(),
                    highlights: Vec::default(),
                }));
            }
            markup5ever_rcdom::NodeData::Element { .. } => {
                self.consume_paragraph(source_range, node, paragraph);
            }
            _ => {}
        }
    }

    fn consume_paragraph(
        &self,
        source_range: Range<usize>,
        node: &Rc<markup5ever_rcdom::Node>,
        paragraph: &mut MarkdownParagraph,
    ) {
        for node in node.children.borrow().iter() {
            self.parse_paragraph(source_range.clone(), node, paragraph);
        }
    }

    fn consume_children(
        &self,
        source_range: Range<usize>,
        node: &Rc<markup5ever_rcdom::Node>,
        elements: &mut Vec<ParsedMarkdownElement>,
    ) {
        for node in node.children.borrow().iter() {
            self.parse_html_node(source_range.clone(), node, elements);
        }
    }

    fn attr_value(
        attrs: &RefCell<Vec<html5ever::Attribute>>,
        name: html5ever::LocalName,
    ) -> Option<String> {
        attrs.borrow().iter().find_map(|attr| {
            if attr.name.local == name {
                Some(attr.value.to_string())
            } else {
                None
            }
        })
    }

    fn extract_styles_from_attributes(
        attrs: &RefCell<Vec<html5ever::Attribute>>,
    ) -> HashMap<String, String> {
        let mut styles = HashMap::new();

        if let Some(style) = Self::attr_value(attrs, local_name!("style")) {
            for decl in style.split(';') {
                let mut parts = decl.splitn(2, ':');
                if let Some((key, value)) = parts.next().zip(parts.next()) {
                    styles.insert(
                        key.trim().to_lowercase().to_string(),
                        value.trim().to_string(),
                    );
                }
            }
        }

        styles
    }

    fn extract_image(
        &self,
        source_range: Range<usize>,
        attrs: &RefCell<Vec<html5ever::Attribute>>,
    ) -> Option<Image> {
        let src = Self::attr_value(attrs, local_name!("src"))?;

        let mut image = Image::identify(src, source_range, self.file_location_directory.clone())?;

        if let Some(alt) = Self::attr_value(attrs, local_name!("alt")) {
            image.set_alt_text(alt.into());
        }

        let styles = Self::extract_styles_from_attributes(attrs);

        if let Some(width) = Self::attr_value(attrs, local_name!("width"))
            .or_else(|| styles.get("width").cloned())
            .and_then(|width| Self::parse_html_element_dimension(&width))
        {
            image.set_width(width);
        }

        if let Some(height) = Self::attr_value(attrs, local_name!("height"))
            .or_else(|| styles.get("height").cloned())
            .and_then(|height| Self::parse_html_element_dimension(&height))
        {
            image.set_height(height);
        }

        Some(image)
    }

<<<<<<< HEAD
    fn parse_html_element_dimension(value: &str) -> Option<DefiniteLength> {
=======
    fn extract_html_blockquote(
        &self,
        node: &Rc<markup5ever_rcdom::Node>,
        source_range: Range<usize>,
    ) -> Option<ParsedMarkdownBlockQuote> {
        let mut children = Vec::new();
        self.consume_children(source_range.clone(), node, &mut children);

        if children.is_empty() {
            None
        } else {
            Some(ParsedMarkdownBlockQuote {
                children,
                source_range,
            })
        }
    }

    fn extract_html_table(
        &self,
        node: &Rc<markup5ever_rcdom::Node>,
        source_range: Range<usize>,
    ) -> Option<ParsedMarkdownTable> {
        let mut header_columns = Vec::new();
        let mut body_rows = Vec::new();

        // node should be a thead or tbody element
        for node in node.children.borrow().iter() {
            match &node.data {
                markup5ever_rcdom::NodeData::Element { name, .. } => {
                    if local_name!("thead") == name.local {
                        // node should be a tr element
                        for node in node.children.borrow().iter() {
                            let mut paragraph = MarkdownParagraph::new();
                            self.consume_paragraph(source_range.clone(), node, &mut paragraph);

                            for paragraph in paragraph.into_iter() {
                                header_columns.push(vec![paragraph]);
                            }
                        }
                    } else if local_name!("tbody") == name.local {
                        // node should be a tr element
                        for node in node.children.borrow().iter() {
                            let mut row = MarkdownParagraph::new();
                            self.consume_paragraph(source_range.clone(), node, &mut row);
                            body_rows.push(ParsedMarkdownTableRow::with_children(
                                row.into_iter().map(|column| vec![column]).collect(),
                            ));
                        }
                    }
                }
                _ => {}
            }
        }

        if !header_columns.is_empty() || !body_rows.is_empty() {
            Some(ParsedMarkdownTable {
                source_range,
                body: body_rows,
                column_alignments: Vec::default(),
                header: ParsedMarkdownTableRow::with_children(header_columns),
            })
        } else {
            None
        }
    }

    /// Parses the width/height attribute value of an html element (e.g. img element)
    fn parse_length(value: &str) -> Option<DefiniteLength> {
>>>>>>> 4152942a
        if value.ends_with("%") {
            value
                .trim_end_matches("%")
                .parse::<f32>()
                .ok()
                .map(|value| relative(value / 100.))
        } else {
            value
                .trim_end_matches("px")
                .parse()
                .ok()
                .map(|value| px(value).into())
        }
    }
}

#[cfg(test)]
mod tests {
    use super::*;
    use ParsedMarkdownListItemType::*;
    use core::panic;
    use gpui::{AbsoluteLength, BackgroundExecutor, DefiniteLength};
    use language::{
        HighlightId, Language, LanguageConfig, LanguageMatcher, LanguageRegistry, tree_sitter_rust,
    };
    use pretty_assertions::assert_eq;

    async fn parse(input: &str) -> ParsedMarkdown {
        parse_markdown(input, None, None).await
    }

    #[gpui::test]
    async fn test_headings() {
        let parsed = parse("# Heading one\n## Heading two\n### Heading three").await;

        assert_eq!(
            parsed.children,
            vec![
                h1(text("Heading one", 2..13), 0..14),
                h2(text("Heading two", 17..28), 14..29),
                h3(text("Heading three", 33..46), 29..46),
            ]
        );
    }

    #[gpui::test]
    async fn test_newlines_dont_new_paragraphs() {
        let parsed = parse("Some text **that is bolded**\n and *italicized*").await;

        assert_eq!(
            parsed.children,
            vec![p("Some text that is bolded and italicized", 0..46)]
        );
    }

    #[gpui::test]
    async fn test_heading_with_paragraph() {
        let parsed = parse("# Zed\nThe editor").await;

        assert_eq!(
            parsed.children,
            vec![h1(text("Zed", 2..5), 0..6), p("The editor", 6..16),]
        );
    }

    #[gpui::test]
    async fn test_double_newlines_do_new_paragraphs() {
        let parsed = parse("Some text **that is bolded**\n\n and *italicized*").await;

        assert_eq!(
            parsed.children,
            vec![
                p("Some text that is bolded", 0..29),
                p("and italicized", 31..47),
            ]
        );
    }

    #[gpui::test]
    async fn test_bold_italic_text() {
        let parsed = parse("Some text **that is bolded** and *italicized*").await;

        assert_eq!(
            parsed.children,
            vec![p("Some text that is bolded and italicized", 0..45)]
        );
    }

    #[gpui::test]
    async fn test_nested_bold_strikethrough_text() {
        let parsed = parse("Some **bo~~strikethrough~~ld** text").await;

        assert_eq!(parsed.children.len(), 1);
        assert_eq!(
            parsed.children[0],
            ParsedMarkdownElement::Paragraph(vec![MarkdownParagraphChunk::Text(
                ParsedMarkdownText {
                    source_range: 0..35,
                    contents: "Some bostrikethroughld text".into(),
                    highlights: Vec::new(),
                    region_ranges: Vec::new(),
                    regions: Vec::new(),
                }
            )])
        );

        let new_text = if let ParsedMarkdownElement::Paragraph(text) = &parsed.children[0] {
            text
        } else {
            panic!("Expected a paragraph");
        };

        let paragraph = if let MarkdownParagraphChunk::Text(text) = &new_text[0] {
            text
        } else {
            panic!("Expected a text");
        };

        assert_eq!(
            paragraph.highlights,
            vec![
                (
                    5..7,
                    MarkdownHighlight::Style(MarkdownHighlightStyle {
                        weight: FontWeight::BOLD,
                        ..Default::default()
                    }),
                ),
                (
                    7..20,
                    MarkdownHighlight::Style(MarkdownHighlightStyle {
                        weight: FontWeight::BOLD,
                        strikethrough: true,
                        ..Default::default()
                    }),
                ),
                (
                    20..22,
                    MarkdownHighlight::Style(MarkdownHighlightStyle {
                        weight: FontWeight::BOLD,
                        ..Default::default()
                    }),
                ),
            ]
        );
    }

    #[gpui::test]
    async fn test_text_with_inline_html() {
        let parsed = parse("This is a paragraph with an inline HTML <sometag>tag</sometag>.").await;

        assert_eq!(
            parsed.children,
            vec![p("This is a paragraph with an inline HTML tag.", 0..63),],
        );
    }

    #[gpui::test]
    async fn test_raw_links_detection() {
        let parsed = parse("Checkout this https://zed.dev link").await;

        assert_eq!(
            parsed.children,
            vec![p("Checkout this https://zed.dev link", 0..34)]
        );
    }

    #[gpui::test]
    async fn test_empty_image() {
        let parsed = parse("![]()").await;

        let paragraph = if let ParsedMarkdownElement::Paragraph(text) = &parsed.children[0] {
            text
        } else {
            panic!("Expected a paragraph");
        };
        assert_eq!(paragraph.len(), 0);
    }

    #[gpui::test]
    async fn test_image_links_detection() {
        let parsed = parse("![test](https://blog.logrocket.com/wp-content/uploads/2024/04/exploring-zed-open-source-code-editor-rust-2.png)").await;

        let paragraph = if let ParsedMarkdownElement::Paragraph(text) = &parsed.children[0] {
            text
        } else {
            panic!("Expected a paragraph");
        };
        assert_eq!(
            paragraph[0],
            MarkdownParagraphChunk::Image(Image {
                source_range: 0..111,
                link: Link::Web {
                    url: "https://blog.logrocket.com/wp-content/uploads/2024/04/exploring-zed-open-source-code-editor-rust-2.png".to_string(),
                },
                alt_text: Some("test".into()),
                height: None,
                width: None,
            },)
        );
    }

    #[gpui::test]
    async fn test_image_without_alt_text() {
        let parsed = parse("![](http://example.com/foo.png)").await;

        let paragraph = if let ParsedMarkdownElement::Paragraph(text) = &parsed.children[0] {
            text
        } else {
            panic!("Expected a paragraph");
        };
        assert_eq!(
            paragraph[0],
            MarkdownParagraphChunk::Image(Image {
                source_range: 0..31,
                link: Link::Web {
                    url: "http://example.com/foo.png".to_string(),
                },
                alt_text: None,
                height: None,
                width: None,
            },)
        );
    }

    #[gpui::test]
    async fn test_image_with_alt_text_containing_formatting() {
        let parsed = parse("![foo *bar* baz](http://example.com/foo.png)").await;

        let ParsedMarkdownElement::Paragraph(chunks) = &parsed.children[0] else {
            panic!("Expected a paragraph");
        };
        assert_eq!(
            chunks,
            &[MarkdownParagraphChunk::Image(Image {
                source_range: 0..44,
                link: Link::Web {
                    url: "http://example.com/foo.png".to_string(),
                },
                alt_text: Some("foo bar baz".into()),
                height: None,
                width: None,
            }),],
        );
    }

    #[gpui::test]
    async fn test_images_with_text_in_between() {
        let parsed = parse(
            "![foo](http://example.com/foo.png)\nLorem Ipsum\n![bar](http://example.com/bar.png)",
        )
        .await;

        let chunks = if let ParsedMarkdownElement::Paragraph(text) = &parsed.children[0] {
            text
        } else {
            panic!("Expected a paragraph");
        };
        assert_eq!(
            chunks,
            &vec![
                MarkdownParagraphChunk::Image(Image {
                    source_range: 0..81,
                    link: Link::Web {
                        url: "http://example.com/foo.png".to_string(),
                    },
                    alt_text: Some("foo".into()),
                    height: None,
                    width: None,
                }),
                MarkdownParagraphChunk::Text(ParsedMarkdownText {
                    source_range: 0..81,
                    contents: " Lorem Ipsum ".into(),
                    highlights: Vec::new(),
                    region_ranges: Vec::new(),
                    regions: Vec::new(),
                }),
                MarkdownParagraphChunk::Image(Image {
                    source_range: 0..81,
                    link: Link::Web {
                        url: "http://example.com/bar.png".to_string(),
                    },
                    alt_text: Some("bar".into()),
                    height: None,
                    width: None,
                })
            ]
        );
    }

    #[test]
    fn test_parse_html_element_dimension() {
        // Test percentage values
        assert_eq!(
            MarkdownParser::parse_html_element_dimension("50%"),
            Some(DefiniteLength::Fraction(0.5))
        );
        assert_eq!(
            MarkdownParser::parse_html_element_dimension("100%"),
            Some(DefiniteLength::Fraction(1.0))
        );
        assert_eq!(
            MarkdownParser::parse_html_element_dimension("25%"),
            Some(DefiniteLength::Fraction(0.25))
        );
        assert_eq!(
            MarkdownParser::parse_html_element_dimension("0%"),
            Some(DefiniteLength::Fraction(0.0))
        );

        // Test pixel values
        assert_eq!(
            MarkdownParser::parse_html_element_dimension("100px"),
            Some(DefiniteLength::Absolute(AbsoluteLength::Pixels(px(100.0))))
        );
        assert_eq!(
            MarkdownParser::parse_html_element_dimension("50px"),
            Some(DefiniteLength::Absolute(AbsoluteLength::Pixels(px(50.0))))
        );
        assert_eq!(
            MarkdownParser::parse_html_element_dimension("0px"),
            Some(DefiniteLength::Absolute(AbsoluteLength::Pixels(px(0.0))))
        );

        // Test values without units (should be treated as pixels)
        assert_eq!(
            MarkdownParser::parse_html_element_dimension("100"),
            Some(DefiniteLength::Absolute(AbsoluteLength::Pixels(px(100.0))))
        );
        assert_eq!(
            MarkdownParser::parse_html_element_dimension("42"),
            Some(DefiniteLength::Absolute(AbsoluteLength::Pixels(px(42.0))))
        );

        // Test invalid values
        assert_eq!(
            MarkdownParser::parse_html_element_dimension("invalid"),
            None
        );
        assert_eq!(MarkdownParser::parse_html_element_dimension("px"), None);
        assert_eq!(MarkdownParser::parse_html_element_dimension("%"), None);
        assert_eq!(MarkdownParser::parse_html_element_dimension(""), None);
        assert_eq!(MarkdownParser::parse_html_element_dimension("abc%"), None);
        assert_eq!(MarkdownParser::parse_html_element_dimension("abcpx"), None);

        // Test decimal values
        assert_eq!(
            MarkdownParser::parse_html_element_dimension("50.5%"),
            Some(DefiniteLength::Fraction(0.505))
        );
        assert_eq!(
            MarkdownParser::parse_html_element_dimension("100.25px"),
            Some(DefiniteLength::Absolute(AbsoluteLength::Pixels(px(100.25))))
        );
        assert_eq!(
            MarkdownParser::parse_html_element_dimension("42.0"),
            Some(DefiniteLength::Absolute(AbsoluteLength::Pixels(px(42.0))))
        );
    }

    #[gpui::test]
<<<<<<< HEAD
    async fn test_inline_html_image_tag() {
        let parsed =
            parse("<p>Some text<img src=\"http://example.com/foo.png\" /> some more text</p>")
                .await;

        assert_eq!(
            ParsedMarkdown {
                children: vec![ParsedMarkdownElement::Paragraph(vec![
                    MarkdownParagraphChunk::Text(ParsedMarkdownText {
                        source_range: 0..71,
                        contents: "Some text".into(),
                        highlights: Default::default(),
                        region_ranges: Default::default(),
                        regions: Default::default()
                    }),
                    MarkdownParagraphChunk::Image(Image {
                        source_range: 0..71,
                        link: Link::Web {
                            url: "http://example.com/foo.png".to_string(),
                        },
                        alt_text: None,
                        height: None,
                        width: None,
                    }),
                    MarkdownParagraphChunk::Text(ParsedMarkdownText {
                        source_range: 0..71,
                        contents: " some more text".into(),
                        highlights: Default::default(),
                        region_ranges: Default::default(),
                        regions: Default::default()
                    }),
                ])]
=======
    async fn test_html_block_quote() {
        let parsed = parse(
            "<blockquote>
              <p>some description</p>
            </blockquote>",
        )
        .await;

        assert_eq!(
            ParsedMarkdown {
                children: vec![block_quote(
                    vec![ParsedMarkdownElement::Paragraph(text(
                        "some description",
                        0..76
                    ))],
                    0..76,
                )]
            },
            parsed
        );
    }

    #[gpui::test]
    async fn test_html_nested_block_quote() {
        let parsed = parse(
            "<blockquote>
              <p>some description</p>
              <blockquote>
                <p>second description</p>
              </blockquote>
            </blockquote>",
        )
        .await;

        assert_eq!(
            ParsedMarkdown {
                children: vec![block_quote(
                    vec![
                        ParsedMarkdownElement::Paragraph(text("some description", 0..173)),
                        block_quote(
                            vec![ParsedMarkdownElement::Paragraph(text(
                                "second description",
                                0..173
                            ))],
                            0..173,
                        )
                    ],
                    0..173,
                )]
            },
            parsed
        );
    }

    #[gpui::test]
    async fn test_html_table() {
        let parsed = parse(
            "<table>
          <thead>
            <tr>
              <th>Id</th>
              <th>Name</th>
            </tr>
          </thead>
          <tbody>
            <tr>
              <td>1</td>
              <td>Chris</td>
            </tr>
            <tr>
              <td>2</td>
              <td>Dennis</td>
            </tr>
          </tbody>
        </table>",
        )
        .await;

        assert_eq!(
            ParsedMarkdown {
                children: vec![ParsedMarkdownElement::Table(table(
                    0..366,
                    row(vec![text("Id", 0..366), text("Name ", 0..366)]),
                    vec![
                        row(vec![text("1", 0..366), text("Chris", 0..366)]),
                        row(vec![text("2", 0..366), text("Dennis", 0..366)]),
                    ],
                ))],
            },
            parsed
        );
    }

    #[gpui::test]
    async fn test_html_table_without_headings() {
        let parsed = parse(
            "<table>
          <tbody>
            <tr>
              <td>1</td>
              <td>Chris</td>
            </tr>
            <tr>
              <td>2</td>
              <td>Dennis</td>
            </tr>
          </tbody>
        </table>",
        )
        .await;

        assert_eq!(
            ParsedMarkdown {
                children: vec![ParsedMarkdownElement::Table(table(
                    0..240,
                    row(vec![]),
                    vec![
                        row(vec![text("1", 0..240), text("Chris", 0..240)]),
                        row(vec![text("2", 0..240), text("Dennis", 0..240)]),
                    ],
                ))],
            },
            parsed
        );
    }

    #[gpui::test]
    async fn test_html_table_without_body() {
        let parsed = parse(
            "<table>
          <thead>
            <tr>
              <th>Id</th>
              <th>Name</th>
            </tr>
          </thead>
        </table>",
        )
        .await;

        assert_eq!(
            ParsedMarkdown {
                children: vec![ParsedMarkdownElement::Table(table(
                    0..150,
                    row(vec![text("Id", 0..150), text("Name", 0..150)]),
                    vec![],
                ))],
            },
            parsed
        );
    }

    #[gpui::test]
    async fn test_html_heading_tags() {
        let parsed = parse("<h1>Heading</h1><h2>Heading</h2><h3>Heading</h3><h4>Heading</h4><h5>Heading</h5><h6>Heading</h6>").await;

        assert_eq!(
            ParsedMarkdown {
                children: vec![
                    ParsedMarkdownElement::Heading(ParsedMarkdownHeading {
                        level: HeadingLevel::H1,
                        source_range: 0..96,
                        contents: vec![MarkdownParagraphChunk::Text(ParsedMarkdownText {
                            source_range: 0..96,
                            contents: "Heading".into(),
                            highlights: Vec::default(),
                            region_ranges: Vec::default(),
                            regions: Vec::default()
                        })],
                    }),
                    ParsedMarkdownElement::Heading(ParsedMarkdownHeading {
                        level: HeadingLevel::H2,
                        source_range: 0..96,
                        contents: vec![MarkdownParagraphChunk::Text(ParsedMarkdownText {
                            source_range: 0..96,
                            contents: "Heading".into(),
                            highlights: Vec::default(),
                            region_ranges: Vec::default(),
                            regions: Vec::default()
                        })],
                    }),
                    ParsedMarkdownElement::Heading(ParsedMarkdownHeading {
                        level: HeadingLevel::H3,
                        source_range: 0..96,
                        contents: vec![MarkdownParagraphChunk::Text(ParsedMarkdownText {
                            source_range: 0..96,
                            contents: "Heading".into(),
                            highlights: Vec::default(),
                            region_ranges: Vec::default(),
                            regions: Vec::default()
                        })],
                    }),
                    ParsedMarkdownElement::Heading(ParsedMarkdownHeading {
                        level: HeadingLevel::H4,
                        source_range: 0..96,
                        contents: vec![MarkdownParagraphChunk::Text(ParsedMarkdownText {
                            source_range: 0..96,
                            contents: "Heading".into(),
                            highlights: Vec::default(),
                            region_ranges: Vec::default(),
                            regions: Vec::default()
                        })],
                    }),
                    ParsedMarkdownElement::Heading(ParsedMarkdownHeading {
                        level: HeadingLevel::H5,
                        source_range: 0..96,
                        contents: vec![MarkdownParagraphChunk::Text(ParsedMarkdownText {
                            source_range: 0..96,
                            contents: "Heading".into(),
                            highlights: Vec::default(),
                            region_ranges: Vec::default(),
                            regions: Vec::default()
                        })],
                    }),
                    ParsedMarkdownElement::Heading(ParsedMarkdownHeading {
                        level: HeadingLevel::H6,
                        source_range: 0..96,
                        contents: vec![MarkdownParagraphChunk::Text(ParsedMarkdownText {
                            source_range: 0..96,
                            contents: "Heading".into(),
                            highlights: Vec::default(),
                            region_ranges: Vec::default(),
                            regions: Vec::default()
                        })],
                    }),
                ],
>>>>>>> 4152942a
            },
            parsed
        );
    }

    #[gpui::test]
    async fn test_html_image_tag() {
        let parsed = parse("<img src=\"http://example.com/foo.png\" />").await;

        assert_eq!(
            ParsedMarkdown {
                children: vec![ParsedMarkdownElement::Image(Image {
                    source_range: 0..40,
                    link: Link::Web {
                        url: "http://example.com/foo.png".to_string(),
                    },
                    alt_text: None,
                    height: None,
                    width: None,
                })]
            },
            parsed
        );
    }

    #[gpui::test]
    async fn test_html_image_tag_with_alt_text() {
        let parsed = parse("<img src=\"http://example.com/foo.png\" alt=\"Foo\" />").await;

        assert_eq!(
            ParsedMarkdown {
                children: vec![ParsedMarkdownElement::Image(Image {
                    source_range: 0..50,
                    link: Link::Web {
                        url: "http://example.com/foo.png".to_string(),
                    },
                    alt_text: Some("Foo".into()),
                    height: None,
                    width: None,
                })]
            },
            parsed
        );
    }

    #[gpui::test]
    async fn test_html_image_tag_with_height_and_width() {
        let parsed =
            parse("<img src=\"http://example.com/foo.png\" height=\"100\" width=\"200\" />").await;

        assert_eq!(
            ParsedMarkdown {
                children: vec![ParsedMarkdownElement::Image(Image {
                    source_range: 0..65,
                    link: Link::Web {
                        url: "http://example.com/foo.png".to_string(),
                    },
                    alt_text: None,
                    height: Some(DefiniteLength::Absolute(AbsoluteLength::Pixels(px(100.)))),
                    width: Some(DefiniteLength::Absolute(AbsoluteLength::Pixels(px(200.)))),
                })]
            },
            parsed
        );
    }

    #[gpui::test]
    async fn test_html_image_style_tag_with_height_and_width() {
        let parsed = parse(
            "<img src=\"http://example.com/foo.png\" style=\"height:100px; width:200px;\" />",
        )
        .await;

        assert_eq!(
            ParsedMarkdown {
                children: vec![ParsedMarkdownElement::Image(Image {
                    source_range: 0..75,
                    link: Link::Web {
                        url: "http://example.com/foo.png".to_string(),
                    },
                    alt_text: None,
                    height: Some(DefiniteLength::Absolute(AbsoluteLength::Pixels(px(100.)))),
                    width: Some(DefiniteLength::Absolute(AbsoluteLength::Pixels(px(200.)))),
                })]
            },
            parsed
        );
    }

    #[gpui::test]
    async fn test_header_only_table() {
        let markdown = "\
| Header 1 | Header 2 |
|----------|----------|

Some other content
";

        let expected_table = table(
            0..48,
            row(vec![text("Header 1", 1..11), text("Header 2", 12..22)]),
            vec![],
        );

        assert_eq!(
            parse(markdown).await.children[0],
            ParsedMarkdownElement::Table(expected_table)
        );
    }

    #[gpui::test]
    async fn test_basic_table() {
        let markdown = "\
| Header 1 | Header 2 |
|----------|----------|
| Cell 1   | Cell 2   |
| Cell 3   | Cell 4   |";

        let expected_table = table(
            0..95,
            row(vec![text("Header 1", 1..11), text("Header 2", 12..22)]),
            vec![
                row(vec![text("Cell 1", 49..59), text("Cell 2", 60..70)]),
                row(vec![text("Cell 3", 73..83), text("Cell 4", 84..94)]),
            ],
        );

        assert_eq!(
            parse(markdown).await.children[0],
            ParsedMarkdownElement::Table(expected_table)
        );
    }

    #[gpui::test]
    async fn test_list_basic() {
        let parsed = parse(
            "\
* Item 1
* Item 2
* Item 3
",
        )
        .await;

        assert_eq!(
            parsed.children,
            vec![
                list_item(0..8, 1, Unordered, vec![p("Item 1", 2..8)]),
                list_item(9..17, 1, Unordered, vec![p("Item 2", 11..17)]),
                list_item(18..26, 1, Unordered, vec![p("Item 3", 20..26)]),
            ],
        );
    }

    #[gpui::test]
    async fn test_list_with_tasks() {
        let parsed = parse(
            "\
- [ ] TODO
- [x] Checked
",
        )
        .await;

        assert_eq!(
            parsed.children,
            vec![
                list_item(0..10, 1, Task(false, 2..5), vec![p("TODO", 6..10)]),
                list_item(11..24, 1, Task(true, 13..16), vec![p("Checked", 17..24)]),
            ],
        );
    }

    #[gpui::test]
    async fn test_list_with_indented_task() {
        let parsed = parse(
            "\
- [ ] TODO
  - [x] Checked
  - Unordered
  1. Number 1
  1. Number 2
1. Number A
",
        )
        .await;

        assert_eq!(
            parsed.children,
            vec![
                list_item(0..12, 1, Task(false, 2..5), vec![p("TODO", 6..10)]),
                list_item(13..26, 2, Task(true, 15..18), vec![p("Checked", 19..26)]),
                list_item(29..40, 2, Unordered, vec![p("Unordered", 31..40)]),
                list_item(43..54, 2, Ordered(1), vec![p("Number 1", 46..54)]),
                list_item(57..68, 2, Ordered(2), vec![p("Number 2", 60..68)]),
                list_item(69..80, 1, Ordered(1), vec![p("Number A", 72..80)]),
            ],
        );
    }

    #[gpui::test]
    async fn test_list_with_linebreak_is_handled_correctly() {
        let parsed = parse(
            "\
- [ ] Task 1

- [x] Task 2
",
        )
        .await;

        assert_eq!(
            parsed.children,
            vec![
                list_item(0..13, 1, Task(false, 2..5), vec![p("Task 1", 6..12)]),
                list_item(14..26, 1, Task(true, 16..19), vec![p("Task 2", 20..26)]),
            ],
        );
    }

    #[gpui::test]
    async fn test_list_nested() {
        let parsed = parse(
            "\
* Item 1
* Item 2
* Item 3

1. Hello
1. Two
   1. Three
2. Four
3. Five

* First
  1. Hello
     1. Goodbyte
        - Inner
        - Inner
  2. Goodbyte
        - Next item empty
        -
* Last
",
        )
        .await;

        assert_eq!(
            parsed.children,
            vec![
                list_item(0..8, 1, Unordered, vec![p("Item 1", 2..8)]),
                list_item(9..17, 1, Unordered, vec![p("Item 2", 11..17)]),
                list_item(18..27, 1, Unordered, vec![p("Item 3", 20..26)]),
                list_item(28..36, 1, Ordered(1), vec![p("Hello", 31..36)]),
                list_item(37..46, 1, Ordered(2), vec![p("Two", 40..43),]),
                list_item(47..55, 2, Ordered(1), vec![p("Three", 50..55)]),
                list_item(56..63, 1, Ordered(3), vec![p("Four", 59..63)]),
                list_item(64..72, 1, Ordered(4), vec![p("Five", 67..71)]),
                list_item(73..82, 1, Unordered, vec![p("First", 75..80)]),
                list_item(83..96, 2, Ordered(1), vec![p("Hello", 86..91)]),
                list_item(97..116, 3, Ordered(1), vec![p("Goodbyte", 100..108)]),
                list_item(117..124, 4, Unordered, vec![p("Inner", 119..124)]),
                list_item(133..140, 4, Unordered, vec![p("Inner", 135..140)]),
                list_item(143..159, 2, Ordered(2), vec![p("Goodbyte", 146..154)]),
                list_item(160..180, 3, Unordered, vec![p("Next item empty", 165..180)]),
                list_item(186..190, 3, Unordered, vec![]),
                list_item(191..197, 1, Unordered, vec![p("Last", 193..197)]),
            ]
        );
    }

    #[gpui::test]
    async fn test_list_with_nested_content() {
        let parsed = parse(
            "\
*   This is a list item with two paragraphs.

    This is the second paragraph in the list item.
",
        )
        .await;

        assert_eq!(
            parsed.children,
            vec![list_item(
                0..96,
                1,
                Unordered,
                vec![
                    p("This is a list item with two paragraphs.", 4..44),
                    p("This is the second paragraph in the list item.", 50..97)
                ],
            ),],
        );
    }

    #[gpui::test]
    async fn test_list_item_with_inline_html() {
        let parsed = parse(
            "\
*   This is a list item with an inline HTML <sometag>tag</sometag>.
",
        )
        .await;

        assert_eq!(
            parsed.children,
            vec![list_item(
                0..67,
                1,
                Unordered,
                vec![p("This is a list item with an inline HTML tag.", 4..44),],
            ),],
        );
    }

    #[gpui::test]
    async fn test_nested_list_with_paragraph_inside() {
        let parsed = parse(
            "\
1. a
    1. b
        1. c

    text

    1. d
",
        )
        .await;

        assert_eq!(
            parsed.children,
            vec![
                list_item(0..7, 1, Ordered(1), vec![p("a", 3..4)],),
                list_item(8..20, 2, Ordered(1), vec![p("b", 12..13),],),
                list_item(21..27, 3, Ordered(1), vec![p("c", 25..26),],),
                p("text", 32..37),
                list_item(41..46, 2, Ordered(1), vec![p("d", 45..46),],),
            ],
        );
    }

    #[gpui::test]
    async fn test_list_with_leading_text() {
        let parsed = parse(
            "\
* `code`
* **bold**
* [link](https://example.com)
",
        )
        .await;

        assert_eq!(
            parsed.children,
            vec![
                list_item(0..8, 1, Unordered, vec![p("code", 2..8)]),
                list_item(9..19, 1, Unordered, vec![p("bold", 11..19)]),
                list_item(20..49, 1, Unordered, vec![p("link", 22..49)],),
            ],
        );
    }

    #[gpui::test]
    async fn test_simple_block_quote() {
        let parsed = parse("> Simple block quote with **styled text**").await;

        assert_eq!(
            parsed.children,
            vec![block_quote(
                vec![p("Simple block quote with styled text", 2..41)],
                0..41
            )]
        );
    }

    #[gpui::test]
    async fn test_simple_block_quote_with_multiple_lines() {
        let parsed = parse(
            "\
> # Heading
> More
> text
>
> More text
",
        )
        .await;

        assert_eq!(
            parsed.children,
            vec![block_quote(
                vec![
                    h1(text("Heading", 4..11), 2..12),
                    p("More text", 14..26),
                    p("More text", 30..40)
                ],
                0..40
            )]
        );
    }

    #[gpui::test]
    async fn test_nested_block_quote() {
        let parsed = parse(
            "\
> A
>
> > # B
>
> C

More text
",
        )
        .await;

        assert_eq!(
            parsed.children,
            vec![
                block_quote(
                    vec![
                        p("A", 2..4),
                        block_quote(vec![h1(text("B", 12..13), 10..14)], 8..14),
                        p("C", 18..20)
                    ],
                    0..20
                ),
                p("More text", 21..31)
            ]
        );
    }

    #[gpui::test]
    async fn test_code_block() {
        let parsed = parse(
            "\
```
fn main() {
    return 0;
}
```
",
        )
        .await;

        assert_eq!(
            parsed.children,
            vec![code_block(
                None,
                "fn main() {\n    return 0;\n}",
                0..35,
                None
            )]
        );
    }

    #[gpui::test]
    async fn test_code_block_with_language(executor: BackgroundExecutor) {
        let language_registry = Arc::new(LanguageRegistry::test(executor.clone()));
        language_registry.add(rust_lang());

        let parsed = parse_markdown(
            "\
```rust
fn main() {
    return 0;
}
```
",
            None,
            Some(language_registry),
        )
        .await;

        assert_eq!(
            parsed.children,
            vec![code_block(
                Some("rust".to_string()),
                "fn main() {\n    return 0;\n}",
                0..39,
                Some(vec![])
            )]
        );
    }

    fn rust_lang() -> Arc<Language> {
        Arc::new(Language::new(
            LanguageConfig {
                name: "Rust".into(),
                matcher: LanguageMatcher {
                    path_suffixes: vec!["rs".into()],
                    ..Default::default()
                },
                collapsed_placeholder: " /* ... */ ".to_string(),
                ..Default::default()
            },
            Some(tree_sitter_rust::LANGUAGE.into()),
        ))
    }

    fn h1(contents: MarkdownParagraph, source_range: Range<usize>) -> ParsedMarkdownElement {
        ParsedMarkdownElement::Heading(ParsedMarkdownHeading {
            source_range,
            level: HeadingLevel::H1,
            contents,
        })
    }

    fn h2(contents: MarkdownParagraph, source_range: Range<usize>) -> ParsedMarkdownElement {
        ParsedMarkdownElement::Heading(ParsedMarkdownHeading {
            source_range,
            level: HeadingLevel::H2,
            contents,
        })
    }

    fn h3(contents: MarkdownParagraph, source_range: Range<usize>) -> ParsedMarkdownElement {
        ParsedMarkdownElement::Heading(ParsedMarkdownHeading {
            source_range,
            level: HeadingLevel::H3,
            contents,
        })
    }

    fn p(contents: &str, source_range: Range<usize>) -> ParsedMarkdownElement {
        ParsedMarkdownElement::Paragraph(text(contents, source_range))
    }

    fn text(contents: &str, source_range: Range<usize>) -> MarkdownParagraph {
        vec![MarkdownParagraphChunk::Text(ParsedMarkdownText {
            highlights: Vec::new(),
            region_ranges: Vec::new(),
            regions: Vec::new(),
            source_range,
            contents: contents.to_string().into(),
        })]
    }

    fn block_quote(
        children: Vec<ParsedMarkdownElement>,
        source_range: Range<usize>,
    ) -> ParsedMarkdownElement {
        ParsedMarkdownElement::BlockQuote(ParsedMarkdownBlockQuote {
            source_range,
            children,
        })
    }

    fn code_block(
        language: Option<String>,
        code: &str,
        source_range: Range<usize>,
        highlights: Option<Vec<(Range<usize>, HighlightId)>>,
    ) -> ParsedMarkdownElement {
        ParsedMarkdownElement::CodeBlock(ParsedMarkdownCodeBlock {
            source_range,
            language,
            contents: code.to_string().into(),
            highlights,
        })
    }

    fn list_item(
        source_range: Range<usize>,
        depth: u16,
        item_type: ParsedMarkdownListItemType,
        content: Vec<ParsedMarkdownElement>,
    ) -> ParsedMarkdownElement {
        ParsedMarkdownElement::ListItem(ParsedMarkdownListItem {
            source_range,
            item_type,
            depth,
            content,
        })
    }

    fn table(
        source_range: Range<usize>,
        header: ParsedMarkdownTableRow,
        body: Vec<ParsedMarkdownTableRow>,
    ) -> ParsedMarkdownTable {
        ParsedMarkdownTable {
            column_alignments: Vec::new(),
            source_range,
            header,
            body,
        }
    }

    fn row(children: Vec<MarkdownParagraph>) -> ParsedMarkdownTableRow {
        ParsedMarkdownTableRow { children }
    }

    impl PartialEq for ParsedMarkdownTable {
        fn eq(&self, other: &Self) -> bool {
            self.source_range == other.source_range
                && self.header == other.header
                && self.body == other.body
        }
    }

    impl PartialEq for ParsedMarkdownText {
        fn eq(&self, other: &Self) -> bool {
            self.source_range == other.source_range && self.contents == other.contents
        }
    }
}<|MERGE_RESOLUTION|>--- conflicted
+++ resolved
@@ -836,17 +836,13 @@
                 self.consume_children(source_range, node, elements);
             }
             markup5ever_rcdom::NodeData::Text { contents } => {
-                let contents = contents.borrow().to_string();
-                if contents.trim().is_empty() {
-                    return;
-                }
                 elements.push(ParsedMarkdownElement::Paragraph(vec![
                     MarkdownParagraphChunk::Text(ParsedMarkdownText {
                         source_range,
                         regions: Vec::default(),
                         region_ranges: Vec::default(),
                         highlights: Vec::default(),
-                        contents: contents.into(),
+                        contents: contents.borrow().to_string().into(),
                     }),
                 ]));
             }
@@ -856,14 +852,13 @@
                     if let Some(image) = self.extract_image(source_range, attrs) {
                         elements.push(ParsedMarkdownElement::Image(image));
                     }
-<<<<<<< HEAD
                 } else if local_name!("p") == name.local {
                     let mut paragraph = MarkdownParagraph::new();
                     self.parse_paragraph(source_range, node, &mut paragraph);
 
                     if !paragraph.is_empty() {
                         elements.push(ParsedMarkdownElement::Paragraph(paragraph));
-=======
+                    }
                 } else if matches!(
                     name.local,
                     local_name!("h1")
@@ -898,7 +893,6 @@
                 } else if local_name!("table") == name.local {
                     if let Some(table) = self.extract_html_table(node, source_range) {
                         elements.push(ParsedMarkdownElement::Table(table));
->>>>>>> 4152942a
                     }
                 } else {
                     self.consume_children(source_range, node, elements);
@@ -948,40 +942,6 @@
         }
     }
 
-    fn parse_paragraph(
-        &self,
-        source_range: Range<usize>,
-        node: &Rc<markup5ever_rcdom::Node>,
-        paragraph: &mut MarkdownParagraph,
-    ) {
-        match &node.data {
-            markup5ever_rcdom::NodeData::Text { contents } => {
-                paragraph.push(MarkdownParagraphChunk::Text(ParsedMarkdownText {
-                    source_range,
-                    regions: Vec::default(),
-                    contents: contents.borrow().to_string(),
-                    region_ranges: Vec::default(),
-                    highlights: Vec::default(),
-                }));
-            }
-            markup5ever_rcdom::NodeData::Element { .. } => {
-                self.consume_paragraph(source_range, node, paragraph);
-            }
-            _ => {}
-        }
-    }
-
-    fn consume_paragraph(
-        &self,
-        source_range: Range<usize>,
-        node: &Rc<markup5ever_rcdom::Node>,
-        paragraph: &mut MarkdownParagraph,
-    ) {
-        for node in node.children.borrow().iter() {
-            self.parse_paragraph(source_range.clone(), node, paragraph);
-        }
-    }
-
     fn consume_children(
         &self,
         source_range: Range<usize>,
@@ -1058,9 +1018,22 @@
         Some(image)
     }
 
-<<<<<<< HEAD
     fn parse_html_element_dimension(value: &str) -> Option<DefiniteLength> {
-=======
+        if value.ends_with("%") {
+            value
+                .trim_end_matches("%")
+                .parse::<f32>()
+                .ok()
+                .map(|value| relative(value / 100.))
+        } else {
+            value
+                .trim_end_matches("px")
+                .parse()
+                .ok()
+                .map(|value| px(value).into())
+        }
+    }
+
     fn extract_html_blockquote(
         &self,
         node: &Rc<markup5ever_rcdom::Node>,
@@ -1125,24 +1098,6 @@
             })
         } else {
             None
-        }
-    }
-
-    /// Parses the width/height attribute value of an html element (e.g. img element)
-    fn parse_length(value: &str) -> Option<DefiniteLength> {
->>>>>>> 4152942a
-        if value.ends_with("%") {
-            value
-                .trim_end_matches("%")
-                .parse::<f32>()
-                .ok()
-                .map(|value| relative(value / 100.))
-        } else {
-            value
-                .trim_end_matches("px")
-                .parse()
-                .ok()
-                .map(|value| px(value).into())
         }
     }
 }
@@ -1492,7 +1447,6 @@
     }
 
     #[gpui::test]
-<<<<<<< HEAD
     async fn test_inline_html_image_tag() {
         let parsed =
             parse("<p>Some text<img src=\"http://example.com/foo.png\" /> some more text</p>")
@@ -1525,7 +1479,12 @@
                         regions: Default::default()
                     }),
                 ])]
-=======
+            },
+            parsed
+        );
+    }
+
+    #[gpui::test]
     async fn test_html_block_quote() {
         let parsed = parse(
             "<blockquote>
@@ -1752,7 +1711,6 @@
                         })],
                     }),
                 ],
->>>>>>> 4152942a
             },
             parsed
         );
