use std::collections::HashMap;
use std::path::PathBuf;
use std::time::Duration;

use anyhow::anyhow;
use anyhow::Context;
use anyhow::Result;
use dev_server_projects::{DevServer, DevServerId, DevServerProjectId};
use editor::Editor;
use gpui::pulsating_between;
use gpui::AsyncWindowContext;
use gpui::ClipboardItem;
use gpui::PathPromptOptions;
use gpui::Subscription;
use gpui::Task;
use gpui::WeakView;
use gpui::{
    Action, Animation, AnimationExt, AnyElement, AppContext, DismissEvent, EventEmitter,
    FocusHandle, FocusableView, Model, ScrollHandle, View, ViewContext,
};
use project::terminals::wrap_for_ssh;
use project::terminals::SshCommand;
use rpc::{proto::DevServerStatus, ErrorCode, ErrorExt};
use settings::update_settings_file;
use settings::Settings;
use task::HideStrategy;
use task::RevealStrategy;
use task::SpawnInTerminal;
use terminal_view::terminal_panel::TerminalPanel;
use ui::ElevationIndex;
use ui::Section;
use ui::{prelude::*, IconButtonShape, List, ListItem, Modal, ModalFooter, ModalHeader, Tooltip};
use ui_input::{FieldLabelLayout, TextField};
use util::ResultExt;
use workspace::OpenOptions;
use workspace::{notifications::DetachAndPromptErr, AppState, ModalView, Workspace};

use crate::open_dev_server_project;
use crate::ssh_connections::connect_over_ssh;
use crate::ssh_connections::open_ssh_project;
use crate::ssh_connections::RemoteSettingsContent;
use crate::ssh_connections::SshConnection;
use crate::ssh_connections::SshConnectionModal;
use crate::ssh_connections::SshProject;
use crate::ssh_connections::SshPrompt;
use crate::ssh_connections::SshSettings;
use crate::OpenRemote;

pub struct DevServerProjects {
    mode: Mode,
    focus_handle: FocusHandle,
    scroll_handle: ScrollHandle,
    dev_server_store: Model<dev_server_projects::Store>,
    workspace: WeakView<Workspace>,
    project_path_input: View<Editor>,
    dev_server_name_input: View<TextField>,
    _dev_server_subscription: Subscription,
}

#[derive(Default)]
struct CreateDevServer {
    creating: Option<Task<Option<()>>>,
    ssh_prompt: Option<View<SshPrompt>>,
}

struct CreateDevServerProject {
    dev_server_id: DevServerId,
    _opening: Option<Subscription>,
}

enum Mode {
    Default(Option<CreateDevServerProject>),
    CreateDevServer(CreateDevServer),
}

impl DevServerProjects {
    pub fn register(workspace: &mut Workspace, _: &mut ViewContext<Workspace>) {
        workspace.register_action(|workspace, _: &OpenRemote, cx| {
            let handle = cx.view().downgrade();
            workspace.toggle_modal(cx, |cx| Self::new(cx, handle))
        });
    }

    pub fn open(workspace: View<Workspace>, cx: &mut WindowContext) {
        workspace.update(cx, |workspace, cx| {
            let handle = cx.view().downgrade();
            workspace.toggle_modal(cx, |cx| Self::new(cx, handle))
        })
    }

    pub fn new(cx: &mut ViewContext<Self>, workspace: WeakView<Workspace>) -> Self {
        let project_path_input = cx.new_view(|cx| {
            let mut editor = Editor::single_line(cx);
            editor.set_placeholder_text("Project path (~/work/zed, /workspace/zed, …)", cx);
            editor
        });
        let dev_server_name_input = cx.new_view(|cx| {
            TextField::new(cx, "Name", "192.168.0.1").with_label(FieldLabelLayout::Hidden)
        });

        let focus_handle = cx.focus_handle();
        let dev_server_store = dev_server_projects::Store::global(cx);

        let subscription = cx.observe(&dev_server_store, |_, _, cx| {
            cx.notify();
        });

        let mut base_style = cx.text_style();
        base_style.refine(&gpui::TextStyleRefinement {
            color: Some(cx.theme().colors().editor_foreground),
            ..Default::default()
        });

        Self {
            mode: Mode::Default(None),
            focus_handle,
            scroll_handle: ScrollHandle::new(),
            dev_server_store,
            project_path_input,
            dev_server_name_input,
            workspace,
            _dev_server_subscription: subscription,
        }
    }

    pub fn create_dev_server_project(
        &mut self,
        dev_server_id: DevServerId,
        cx: &mut ViewContext<Self>,
    ) {
        let mut path = self.project_path_input.read(cx).text(cx).trim().to_string();

        if path.is_empty() {
            return;
        }

        if !path.starts_with('/') && !path.starts_with('~') {
            path = format!("~/{}", path);
        }

        if self
            .dev_server_store
            .read(cx)
            .projects_for_server(dev_server_id)
            .iter()
            .any(|p| p.paths.iter().any(|p| p == &path))
        {
            cx.spawn(|_, mut cx| async move {
                cx.prompt(
                    gpui::PromptLevel::Critical,
                    "Failed to create project",
                    Some(&format!("{} is already open on this dev server.", path)),
                    &["Ok"],
                )
                .await
            })
            .detach_and_log_err(cx);
            return;
        }

        let create = {
            let path = path.clone();
            self.dev_server_store.update(cx, |store, cx| {
                store.create_dev_server_project(dev_server_id, path, cx)
            })
        };

        cx.spawn(|this, mut cx| async move {
            let result = create.await;
            this.update(&mut cx, |this, cx| {
                if let Ok(result) = &result {
                    if let Some(dev_server_project_id) =
                        result.dev_server_project.as_ref().map(|p| p.id)
                    {
                        let subscription =
                            cx.observe(&this.dev_server_store, move |this, store, cx| {
                                if let Some(project_id) = store
                                    .read(cx)
                                    .dev_server_project(DevServerProjectId(dev_server_project_id))
                                    .and_then(|p| p.project_id)
                                {
                                    this.project_path_input.update(cx, |editor, cx| {
                                        editor.set_text("", cx);
                                    });
                                    this.mode = Mode::Default(None);
                                    if let Some(app_state) = AppState::global(cx).upgrade() {
                                        workspace::join_dev_server_project(
                                            DevServerProjectId(dev_server_project_id),
                                            project_id,
                                            app_state,
                                            None,
                                            cx,
                                        )
                                        .detach_and_prompt_err(
                                            "Could not join project",
                                            cx,
                                            |_, _| None,
                                        )
                                    }
                                }
                            });

                        this.mode = Mode::Default(Some(CreateDevServerProject {
                            dev_server_id,
                            _opening: Some(subscription),
                        }));
                    }
                } else {
                    this.mode = Mode::Default(Some(CreateDevServerProject {
                        dev_server_id,
                        _opening: None,
                    }));
                }
            })
            .log_err();
            result
        })
        .detach_and_prompt_err("Failed to create project", cx, move |e, _| {
            match e.error_code() {
                ErrorCode::DevServerOffline => Some(
                    "The dev server is offline. Please log in and check it is connected."
                        .to_string(),
                ),
                ErrorCode::DevServerProjectPathDoesNotExist => {
                    Some(format!("The path `{}` does not exist on the server.", path))
                }
                _ => None,
            }
        });

        self.mode = Mode::Default(Some(CreateDevServerProject {
            dev_server_id,

            _opening: None,
        }));
    }

    fn create_ssh_server(&mut self, cx: &mut ViewContext<Self>) {
        let host = get_text(&self.dev_server_name_input, cx);
        if host.is_empty() {
            return;
        }

        let mut host = host.trim_start_matches("ssh ");
        let mut username: Option<String> = None;
        let mut port: Option<u16> = None;

        if let Some((u, rest)) = host.split_once('@') {
            host = rest;
            username = Some(u.to_string());
        }
        if let Some((rest, p)) = host.split_once(':') {
            host = rest;
            port = p.parse().ok()
        }

        if let Some((rest, p)) = host.split_once(" -p") {
            host = rest;
            port = p.trim().parse().ok()
        }

        let connection_options = remote::SshConnectionOptions {
            host: host.to_string(),
            username: username.clone(),
            port,
            password: None,
        };
        let ssh_prompt = cx.new_view(|cx| SshPrompt::new(&connection_options, cx));

        let connection = connect_over_ssh(
            connection_options.dev_server_identifier(),
            connection_options.clone(),
            ssh_prompt.clone(),
            cx,
        )
        .prompt_err("Failed to connect", cx, |_, _| None);

        let creating = cx.spawn(move |this, mut cx| async move {
            match connection.await {
                Some(_) => this
                    .update(&mut cx, |this, cx| {
                        let _ = this.workspace.update(cx, |workspace, _| {
                            workspace
                                .client()
                                .telemetry()
                                .report_app_event("create ssh server".to_string())
                        });

                        this.add_ssh_server(connection_options, cx);
                        this.mode = Mode::Default(None);
                        cx.notify()
                    })
                    .log_err(),
                None => this
                    .update(&mut cx, |this, cx| {
                        this.mode = Mode::CreateDevServer(CreateDevServer::default());
                        cx.notify()
                    })
                    .log_err(),
            };
            None
        });
        self.mode = Mode::CreateDevServer(CreateDevServer {
            ssh_prompt: Some(ssh_prompt.clone()),
            creating: Some(creating),
        });
    }

    fn create_ssh_project(
        &mut self,
        ix: usize,
        ssh_connection: SshConnection,
        cx: &mut ViewContext<Self>,
    ) {
        let Some(workspace) = self.workspace.upgrade() else {
            return;
        };

        let connection_options = ssh_connection.into();
        workspace.update(cx, |_, cx| {
            cx.defer(move |workspace, cx| {
                workspace.toggle_modal(cx, |cx| SshConnectionModal::new(&connection_options, cx));
                let prompt = workspace
                    .active_modal::<SshConnectionModal>(cx)
                    .unwrap()
                    .read(cx)
                    .prompt
                    .clone();

                let connect = connect_over_ssh(
                    connection_options.dev_server_identifier(),
                    connection_options,
                    prompt,
                    cx,
                )
                .prompt_err("Failed to connect", cx, |_, _| None);
                cx.spawn(|workspace, mut cx| async move {
                    let Some(session) = connect.await else {
                        workspace
                            .update(&mut cx, |workspace, cx| {
                                let weak = cx.view().downgrade();
                                workspace.toggle_modal(cx, |cx| DevServerProjects::new(cx, weak));
                            })
                            .log_err();
                        return;
                    };
                    let Ok((app_state, project, paths)) =
                        workspace.update(&mut cx, |workspace, cx| {
                            let app_state = workspace.app_state().clone();
                            let project = project::Project::ssh(
                                session,
                                app_state.client.clone(),
                                app_state.node_runtime.clone(),
                                app_state.user_store.clone(),
                                app_state.languages.clone(),
                                app_state.fs.clone(),
                                cx,
                            );
                            let paths = workspace.prompt_for_open_path(
                                PathPromptOptions {
                                    files: true,
                                    directories: true,
                                    multiple: true,
                                },
                                project::DirectoryLister::Project(project.clone()),
                                cx,
                            );
                            (app_state, project, paths)
                        })
                    else {
                        return;
                    };

                    let Ok(Some(paths)) = paths.await else {
                        workspace
                            .update(&mut cx, |workspace, cx| {
                                let weak = cx.view().downgrade();
                                workspace.toggle_modal(cx, |cx| DevServerProjects::new(cx, weak));
                            })
                            .log_err();
                        return;
                    };

                    let Some(options) = cx
                        .update(|cx| (app_state.build_window_options)(None, cx))
                        .log_err()
                    else {
                        return;
                    };

                    cx.open_window(options, |cx| {
                        cx.activate_window();

                        let fs = app_state.fs.clone();
                        update_settings_file::<SshSettings>(fs, cx, {
                            let paths = paths
                                .iter()
                                .map(|path| path.to_string_lossy().to_string())
                                .collect();
                            move |setting, _| {
                                if let Some(server) = setting
                                    .ssh_connections
                                    .as_mut()
                                    .and_then(|connections| connections.get_mut(ix))
                                {
                                    server.projects.push(SshProject { paths })
                                }
                            }
                        });

                        let tasks = paths
                            .into_iter()
                            .map(|path| {
                                project.update(cx, |project, cx| {
                                    project.find_or_create_worktree(&path, true, cx)
                                })
                            })
                            .collect::<Vec<_>>();
                        cx.spawn(|_| async move {
                            for task in tasks {
                                task.await?;
                            }
                            Ok(())
                        })
                        .detach_and_prompt_err(
                            "Failed to open path",
                            cx,
                            |_, _| None,
                        );

                        cx.new_view(|cx| {
                            let workspace =
                                Workspace::new(None, project.clone(), app_state.clone(), cx);

                            workspace
                                .client()
                                .telemetry()
                                .report_app_event("create ssh project".to_string());

                            workspace
                        })
                    })
                    .log_err();
                })
                .detach()
            })
        })
    }

    fn confirm(&mut self, _: &menu::Confirm, cx: &mut ViewContext<Self>) {
        match &self.mode {
            Mode::Default(None) => {}
            Mode::Default(Some(create_project)) => {
                self.create_dev_server_project(create_project.dev_server_id, cx);
            }
            Mode::CreateDevServer(state) => {
                if let Some(prompt) = state.ssh_prompt.as_ref() {
                    prompt.update(cx, |prompt, cx| {
                        prompt.confirm(cx);
                    });
                    return;
                }

                self.create_ssh_server(cx);
            }
        }
    }

    fn cancel(&mut self, _: &menu::Cancel, cx: &mut ViewContext<Self>) {
        match &self.mode {
            Mode::Default(None) => cx.emit(DismissEvent),
            Mode::CreateDevServer(state) if state.ssh_prompt.is_some() => {
                self.mode = Mode::CreateDevServer(CreateDevServer {
                    ..Default::default()
                });
                cx.notify();
            }
            _ => {
                self.mode = Mode::Default(None);
                self.focus_handle(cx).focus(cx);
                cx.notify();
            }
        }
    }

<<<<<<< HEAD
    fn render_dev_server(
        &mut self,
        dev_server: &DevServer,
        create_project: Option<bool>,
        cx: &mut ViewContext<Self>,
    ) -> impl IntoElement {
        let dev_server_id = dev_server.id;
        let status = dev_server.status;
        let dev_server_name = dev_server.name.clone();
        let kind = if dev_server.ssh_connection_string.is_some() {
            NewServerKind::LegacySSH
        } else {
            NewServerKind::Manual
        };

        v_flex()
            .w_full()
            .child(
                h_flex().group("dev-server").justify_between().child(
                    h_flex()
                        .gap_2()
                        .child(
                            div()
                                .id(("status", dev_server.id.0))
                                .relative()
                                .child(Icon::new(IconName::Server).size(IconSize::Small))
                                .child(div().absolute().bottom_0().left(rems_from_px(8.0)).child(
                                    Indicator::dot().color(match status {
                                        DevServerStatus::Online => Color::Created,
                                        DevServerStatus::Offline => Color::Hidden,
                                    }),
                                ))
                                .tooltip(move |cx| {
                                    Tooltip::text(
                                        match status {
                                            DevServerStatus::Online => "Online",
                                            DevServerStatus::Offline => "Offline",
                                        },
                                        cx,
                                    )
                                }),
                        )
                        .child(
                            div()
                                .max_w(rems(26.))
                                .overflow_hidden()
                                .whitespace_nowrap()
                                .child(Label::new(dev_server_name.clone())),
                        )
                        .child(
                            h_flex()
                                .visible_on_hover("dev-server")
                                .gap_1()
                                .child(if dev_server.ssh_connection_string.is_some() {
                                    let dev_server = dev_server.clone();
                                    IconButton::new("reconnect-dev-server", IconName::ArrowCircle)
                                        .on_click(cx.listener(move |this, _, cx| {
                                            let Some(workspace) = this.workspace.upgrade() else {
                                                return;
                                            };

                                            reconnect_to_dev_server(
                                                workspace,
                                                dev_server.clone(),
                                                cx,
                                            )
                                            .detach_and_prompt_err(
                                                "Failed to reconnect",
                                                cx,
                                                |_, _| None,
                                            );
                                        }))
                                        .tooltip(|cx| Tooltip::text("Reconnect", cx))
                                } else {
                                    IconButton::new("edit-dev-server", IconName::Pencil)
                                        .on_click(cx.listener(move |this, _, cx| {
                                            this.mode = Mode::CreateDevServer(CreateDevServer {
                                                dev_server_id: Some(dev_server_id),
                                                kind,
                                                ..Default::default()
                                            });
                                            let dev_server_name = dev_server_name.clone();
                                            this.dev_server_name_input.update(
                                                cx,
                                                move |input, cx| {
                                                    input.editor().update(cx, move |editor, cx| {
                                                        editor.set_text(dev_server_name, cx)
                                                    })
                                                },
                                            )
                                        }))
                                        .tooltip(|cx| Tooltip::text("Edit dev server", cx))
                                })
                                .child({
                                    let dev_server_id = dev_server.id;
                                    IconButton::new("remove-dev-server", IconName::TrashAlt)
                                        .on_click(cx.listener(move |this, _, cx| {
                                            this.delete_dev_server(dev_server_id, cx)
                                        }))
                                        .tooltip(|cx| Tooltip::text("Remove dev server", cx))
                                }),
                        ),
                ),
            )
            .child(
                v_flex()
                    .w_full()
                    .bg(cx.theme().colors().background)
                    .border_1()
                    .border_color(cx.theme().colors().border_variant)
                    .rounded_md()
                    .my_1()
                    .py_0p5()
                    .px_3()
                    .child(
                        List::new()
                            .empty_message("No projects.")
                            .children(
                                self.dev_server_store
                                    .read(cx)
                                    .projects_for_server(dev_server.id)
                                    .iter()
                                    .map(|p| self.render_dev_server_project(p, cx)),
                            )
                            .when(
                                create_project.is_none()
                                    && dev_server.status == DevServerStatus::Online,
                                |el| {
                                    el.child(
                                        ListItem::new("new-remote_project")
                                            .start_slot(Icon::new(IconName::Plus))
                                            .child(Label::new("Open Folder…"))
                                            .on_click(cx.listener(move |this, _, cx| {
                                                this.mode =
                                                    Mode::Default(Some(CreateDevServerProject {
                                                        dev_server_id,
                                                        creating: false,
                                                        _opening: None,
                                                    }));
                                                this.project_path_input
                                                    .read(cx)
                                                    .focus_handle(cx)
                                                    .focus(cx);
                                                cx.notify();
                                            })),
                                    )
                                },
                            )
                            .when_some(create_project, |el, creating| {
                                el.child(self.render_create_new_project(creating, cx))
                            }),
                    ),
            )
    }

=======
>>>>>>> 87cc208f
    fn render_ssh_connection(
        &mut self,
        ix: usize,
        ssh_connection: SshConnection,
        cx: &mut ViewContext<Self>,
    ) -> impl IntoElement {
        v_flex()
            .w_full()
            .px(Spacing::Small.rems(cx) + Spacing::Small.rems(cx))
            .child(
                h_flex()
                    .w_full()
                    .group("ssh-server")
                    .justify_between()
                    .child(
                        h_flex()
                            .gap_2()
                            .w_full()
                            .child(
                                div()
                                    .id(("status", ix))
                                    .relative()
                                    .child(Icon::new(IconName::Server).size(IconSize::Small)),
                            )
                            .child(
                                h_flex()
                                    .max_w(rems(26.))
                                    .overflow_hidden()
                                    .whitespace_nowrap()
                                    .child(Label::new(ssh_connection.host.clone())),
                            ),
                    )
                    .child(
                        h_flex()
                            .visible_on_hover("ssh-server")
                            .gap_1()
                            .child({
                                IconButton::new("copy-dev-server-address", IconName::Copy)
                                    .icon_size(IconSize::Small)
                                    .on_click(cx.listener(move |this, _, cx| {
                                        this.update_settings_file(cx, move |servers, cx| {
                                            if let Some(content) = servers
                                                .ssh_connections
                                                .as_ref()
                                                .and_then(|connections| {
                                                    connections
                                                        .get(ix)
                                                        .map(|connection| connection.host.clone())
                                                })
                                            {
                                                cx.write_to_clipboard(ClipboardItem::new_string(
                                                    content,
                                                ));
                                            }
                                        });
                                    }))
                                    .tooltip(|cx| Tooltip::text("Copy Server Address", cx))
                            })
                            .child({
                                IconButton::new("remove-dev-server", IconName::TrashAlt)
                                    .icon_size(IconSize::Small)
                                    .on_click(cx.listener(move |this, _, cx| {
                                        this.delete_ssh_server(ix, cx)
                                    }))
                                    .tooltip(|cx| Tooltip::text("Remove Dev Server", cx))
                            }),
                    ),
            )
            .child(
                v_flex()
                    .w_full()
                    .border_l_1()
                    .border_color(cx.theme().colors().border_variant)
                    .my_1()
                    .mx_1p5()
                    .py_0p5()
                    .px_3()
                    .child(
                        List::new()
                            .empty_message("No projects.")
                            .children(ssh_connection.projects.iter().enumerate().map(|(pix, p)| {
                                self.render_ssh_project(ix, &ssh_connection, pix, p, cx)
                            }))
                            .child(
                                h_flex().child(
                                    Button::new("new-remote_project", "Open Folder…")
                                        .icon(IconName::Plus)
                                        .size(ButtonSize::Default)
                                        .style(ButtonStyle::Filled)
                                        .layer(ElevationIndex::ModalSurface)
                                        .icon_position(IconPosition::Start)
                                        .on_click(cx.listener(move |this, _, cx| {
                                            this.create_ssh_project(ix, ssh_connection.clone(), cx);
                                        })),
                                ),
                            ),
                    ),
            )
    }

    fn render_ssh_project(
        &self,
        server_ix: usize,
        server: &SshConnection,
        ix: usize,
        project: &SshProject,
        cx: &ViewContext<Self>,
    ) -> impl IntoElement {
        let project = project.clone();
        let server = server.clone();
        ListItem::new(("remote-project", ix))
            .spacing(ui::ListItemSpacing::Sparse)
            .start_slot(Icon::new(IconName::Folder).color(Color::Muted))
            .child(Label::new(project.paths.join(", ")))
            .on_click(cx.listener(move |this, _, cx| {
                let Some(app_state) = this
                    .workspace
                    .update(cx, |workspace, _| workspace.app_state().clone())
                    .log_err()
                else {
                    return;
                };
                let project = project.clone();
                let server = server.clone();
                cx.spawn(|_, mut cx| async move {
                    let result = open_ssh_project(
                        server.into(),
                        project.paths.into_iter().map(PathBuf::from).collect(),
                        app_state,
                        OpenOptions::default(),
                        &mut cx,
                    )
                    .await;
                    if let Err(e) = result {
                        log::error!("Failed to connect: {:?}", e);
                        cx.prompt(
                            gpui::PromptLevel::Critical,
                            "Failed to connect",
                            Some(&e.to_string()),
                            &["Ok"],
                        )
                        .await
                        .ok();
                    }
                })
                .detach();
            }))
            .end_hover_slot::<AnyElement>(Some(
                IconButton::new("remove-remote-project", IconName::TrashAlt)
                    .on_click(
                        cx.listener(move |this, _, cx| this.delete_ssh_project(server_ix, ix, cx)),
                    )
                    .tooltip(|cx| Tooltip::text("Delete remote project", cx))
                    .into_any_element(),
            ))
    }

    fn update_settings_file(
        &mut self,
        cx: &mut ViewContext<Self>,
        f: impl FnOnce(&mut RemoteSettingsContent, &AppContext) + Send + Sync + 'static,
    ) {
        let Some(fs) = self
            .workspace
            .update(cx, |workspace, _| workspace.app_state().fs.clone())
            .log_err()
        else {
            return;
        };
        update_settings_file::<SshSettings>(fs, cx, move |setting, cx| f(setting, cx));
    }

    fn delete_ssh_server(&mut self, server: usize, cx: &mut ViewContext<Self>) {
        self.update_settings_file(cx, move |setting, _| {
            if let Some(connections) = setting.ssh_connections.as_mut() {
                connections.remove(server);
            }
        });
    }

    fn delete_ssh_project(&mut self, server: usize, project: usize, cx: &mut ViewContext<Self>) {
        self.update_settings_file(cx, move |setting, _| {
            if let Some(server) = setting
                .ssh_connections
                .as_mut()
                .and_then(|connections| connections.get_mut(server))
            {
                server.projects.remove(project);
            }
        });
    }

    fn add_ssh_server(
        &mut self,
        connection_options: remote::SshConnectionOptions,
        cx: &mut ViewContext<Self>,
    ) {
        self.update_settings_file(cx, move |setting, _| {
            setting
                .ssh_connections
                .get_or_insert(Default::default())
                .push(SshConnection {
                    host: connection_options.host,
                    username: connection_options.username,
                    port: connection_options.port,
                    projects: vec![],
                })
        });
    }

    fn render_create_dev_server(
        &self,
        state: &CreateDevServer,
        cx: &mut ViewContext<Self>,
    ) -> impl IntoElement {
        let creating = state.creating.is_some();
        let ssh_prompt = state.ssh_prompt.clone();

        self.dev_server_name_input.update(cx, |input, cx| {
            input.editor().update(cx, |editor, cx| {
                if editor.text(cx).is_empty() {
                    editor.set_placeholder_text("ssh me@my.server / ssh@secret-box:2222", cx);
                }
            })
        });
        let theme = cx.theme();
        v_flex()
            .id("create-dev-server")
            .overflow_hidden()
            .size_full()
            .flex_1()
            .child(
                h_flex()
                    .p_2()
                    .gap_2()
                    .items_center()
                    .border_b_1()
                    .border_color(theme.colors().border_variant)
                    .child(
                        IconButton::new("cancel-dev-server-creation", IconName::ArrowLeft)
                            .shape(IconButtonShape::Square)
                            .on_click(|_, cx| {
                                cx.dispatch_action(menu::Cancel.boxed_clone());
                            }),
                    )
                    .child(Label::new("Connect New Dev Server")),
            )
            .child(
                v_flex()
                    .p_3()
                    .border_b_1()
                    .border_color(theme.colors().border_variant)
                    .child(Label::new("SSH Arguments"))
                    .child(
                        Label::new("Enter the command you use to SSH into this server.")
                            .size(LabelSize::Small)
                            .color(Color::Muted),
                    )
                    .child(
                        h_flex()
                            .mt_2()
                            .w_full()
                            .gap_2()
                            .child(self.dev_server_name_input.clone())
                            .child(
                                Button::new("create-dev-server", "Connect Server")
                                    .style(ButtonStyle::Filled)
                                    .layer(ElevationIndex::ModalSurface)
                                    .disabled(creating)
                                    .on_click(cx.listener({
                                        move |this, _, cx| {
                                            this.create_ssh_server(cx);
                                        }
                                    })),
                            ),
                    ),
            )
            .child(
                h_flex()
                    .bg(theme.colors().editor_background)
                    .w_full()
                    .map(|this| {
                        if let Some(ssh_prompt) = ssh_prompt {
                            this.child(h_flex().w_full().child(ssh_prompt))
                        } else {
                            let color = Color::Muted.color(cx);
                            this.child(
                                h_flex()
                                    .p_2()
                                    .w_full()
                                    .content_center()
                                    .gap_2()
                                    .child(h_flex().w_full())
                                    .child(
                                        div().p_1().rounded_lg().bg(color).with_animation(
                                            "pulse-ssh-waiting-for-connection",
                                            Animation::new(Duration::from_secs(2))
                                                .repeat()
                                                .with_easing(pulsating_between(0.2, 0.5)),
                                            move |this, progress| this.bg(color.opacity(progress)),
                                        ),
                                    )
                                    .child(
                                        Label::new("Waiting for connection…")
                                            .size(LabelSize::Small),
                                    )
                                    .child(h_flex().w_full()),
                            )
                        }
                    }),
            )
    }

    fn render_default(&mut self, cx: &mut ViewContext<Self>) -> impl IntoElement {
        let dev_servers = self.dev_server_store.read(cx).dev_servers();
        let ssh_connections = SshSettings::get_global(cx)
            .ssh_connections()
            .collect::<Vec<_>>();

        let footer = format!("Connections: {}", ssh_connections.len() + dev_servers.len());
        Modal::new("remote-projects", Some(self.scroll_handle.clone()))
            .header(
                ModalHeader::new().child(
                    h_flex()
                        .justify_between()
                        .child(Headline::new("Remote Projects (alpha)").size(HeadlineSize::XSmall))
                        .child(
                            Button::new("register-dev-server-button", "Connect New Server")
                                .style(ButtonStyle::Filled)
                                .layer(ElevationIndex::ModalSurface)
                                .icon(IconName::Plus)
                                .icon_position(IconPosition::Start)
                                .icon_color(Color::Muted)
                                .on_click(cx.listener(|this, _, cx| {
                                    this.mode = Mode::CreateDevServer(CreateDevServer {
                                        ..Default::default()
                                    });
                                    this.dev_server_name_input.update(cx, |text_field, cx| {
                                        text_field.editor().update(cx, |editor, cx| {
                                            editor.set_text("", cx);
                                        });
                                    });
                                    cx.notify();
                                })),
                        ),
                ),
            )
            .section(
                Section::new().padded(false).child(
                    div()
                        .border_y_1()
                        .border_color(cx.theme().colors().border_variant)
                        .w_full()
                        .child(
                            div().p_2().child(
                                List::new()
                                    .empty_message("No dev servers registered yet.")
                                    .children(ssh_connections.iter().cloned().enumerate().map(
                                        |(ix, connection)| {
                                            self.render_ssh_connection(ix, connection, cx)
                                                .into_any_element()
                                        },
                                    )),
                            ),
                        ),
                ),
            )
            .footer(
                ModalFooter::new()
                    .start_slot(div().child(Label::new(footer).size(LabelSize::Small))),
            )
    }
}

fn get_text(element: &View<TextField>, cx: &mut WindowContext) -> String {
    element
        .read(cx)
        .editor()
        .read(cx)
        .text(cx)
        .trim()
        .to_string()
}

impl ModalView for DevServerProjects {}

impl FocusableView for DevServerProjects {
    fn focus_handle(&self, _cx: &AppContext) -> FocusHandle {
        self.focus_handle.clone()
    }
}

impl EventEmitter<DismissEvent> for DevServerProjects {}

impl Render for DevServerProjects {
    fn render(&mut self, cx: &mut ViewContext<Self>) -> impl IntoElement {
        div()
            .track_focus(&self.focus_handle)
            .elevation_3(cx)
            .key_context("DevServerModal")
            .on_action(cx.listener(Self::cancel))
            .on_action(cx.listener(Self::confirm))
            .capture_any_mouse_down(cx.listener(|this, _, cx| {
                this.focus_handle(cx).focus(cx);
            }))
            .on_mouse_down_out(cx.listener(|this, _, cx| {
                if matches!(this.mode, Mode::Default(None)) {
                    cx.emit(DismissEvent)
                }
            }))
            .w(rems(34.))
            .max_h(rems(40.))
            .child(match &self.mode {
                Mode::Default(_) => self.render_default(cx).into_any_element(),
                Mode::CreateDevServer(state) => {
                    self.render_create_dev_server(state, cx).into_any_element()
                }
            })
    }
}

pub fn reconnect_to_dev_server_project(
    workspace: View<Workspace>,
    dev_server: DevServer,
    dev_server_project_id: DevServerProjectId,
    replace_current_window: bool,
    cx: &mut WindowContext,
) -> Task<Result<()>> {
    let store = dev_server_projects::Store::global(cx);
    let reconnect = reconnect_to_dev_server(workspace.clone(), dev_server, cx);
    cx.spawn(|mut cx| async move {
        reconnect.await?;

        cx.background_executor()
            .timer(Duration::from_millis(1000))
            .await;

        if let Some(project_id) = store.update(&mut cx, |store, _| {
            store
                .dev_server_project(dev_server_project_id)
                .and_then(|p| p.project_id)
        })? {
            workspace
                .update(&mut cx, move |_, cx| {
                    open_dev_server_project(
                        replace_current_window,
                        dev_server_project_id,
                        project_id,
                        cx,
                    )
                })?
                .await?;
        }

        Ok(())
    })
}

pub fn reconnect_to_dev_server(
    workspace: View<Workspace>,
    dev_server: DevServer,
    cx: &mut WindowContext,
) -> Task<Result<()>> {
    let Some(ssh_connection_string) = dev_server.ssh_connection_string else {
        return Task::ready(Err(anyhow!("Can't reconnect, no ssh_connection_string")));
    };
    let dev_server_store = dev_server_projects::Store::global(cx);
    let get_access_token = dev_server_store.update(cx, |store, cx| {
        store.regenerate_dev_server_token(dev_server.id, cx)
    });

    cx.spawn(|mut cx| async move {
        let access_token = get_access_token.await?.access_token;

        spawn_ssh_task(
            workspace,
            dev_server_store,
            dev_server.id,
            ssh_connection_string.to_string(),
            access_token,
            &mut cx,
        )
        .await
    })
}

pub async fn spawn_ssh_task(
    workspace: View<Workspace>,
    dev_server_store: Model<dev_server_projects::Store>,
    dev_server_id: DevServerId,
    ssh_connection_string: String,
    access_token: String,
    cx: &mut AsyncWindowContext,
) -> Result<()> {
    let terminal_panel = workspace
        .update(cx, |workspace, cx| workspace.panel::<TerminalPanel>(cx))
        .ok()
        .flatten()
        .with_context(|| anyhow!("No terminal panel"))?;

    let command = "sh".to_string();
    let args = vec![
        "-x".to_string(),
        "-c".to_string(),
        format!(
            r#"~/.local/bin/zed -v >/dev/stderr || (curl -f https://zed.dev/install.sh || wget -qO- https://zed.dev/install.sh) | sh && ZED_HEADLESS=1 ~/.local/bin/zed --dev-server-token {}"#,
            access_token
        ),
    ];

    let ssh_connection_string = ssh_connection_string.to_string();
    let (command, args) = wrap_for_ssh(
        &SshCommand::DevServer(ssh_connection_string.clone()),
        Some((&command, &args)),
        None,
        HashMap::default(),
        None,
    );

    let terminal = terminal_panel
        .update(cx, |terminal_panel, cx| {
            terminal_panel.spawn_in_new_terminal(
                SpawnInTerminal {
                    id: task::TaskId("ssh-remote".into()),
                    full_label: "Install zed over ssh".into(),
                    label: "Install zed over ssh".into(),
                    command,
                    args,
                    command_label: ssh_connection_string.clone(),
                    cwd: None,
                    use_new_terminal: true,
                    allow_concurrent_runs: false,
                    reveal: RevealStrategy::Always,
                    hide: HideStrategy::Never,
                    env: Default::default(),
                    shell: Default::default(),
                },
                cx,
            )
        })?
        .await?;

    terminal
        .update(cx, |terminal, cx| terminal.wait_for_completed_task(cx))?
        .await;

    // There's a race-condition between the task completing successfully, and the server sending us the online status. Make it less likely we'll show the error state.
    if dev_server_store.update(cx, |this, _| this.dev_server_status(dev_server_id))?
        == DevServerStatus::Offline
    {
        cx.background_executor()
            .timer(Duration::from_millis(200))
            .await
    }

    if dev_server_store.update(cx, |this, _| this.dev_server_status(dev_server_id))?
        == DevServerStatus::Offline
    {
        return Err(anyhow!("couldn't reconnect"))?;
    }

    Ok(())
}<|MERGE_RESOLUTION|>--- conflicted
+++ resolved
@@ -483,164 +483,6 @@
         }
     }
 
-<<<<<<< HEAD
-    fn render_dev_server(
-        &mut self,
-        dev_server: &DevServer,
-        create_project: Option<bool>,
-        cx: &mut ViewContext<Self>,
-    ) -> impl IntoElement {
-        let dev_server_id = dev_server.id;
-        let status = dev_server.status;
-        let dev_server_name = dev_server.name.clone();
-        let kind = if dev_server.ssh_connection_string.is_some() {
-            NewServerKind::LegacySSH
-        } else {
-            NewServerKind::Manual
-        };
-
-        v_flex()
-            .w_full()
-            .child(
-                h_flex().group("dev-server").justify_between().child(
-                    h_flex()
-                        .gap_2()
-                        .child(
-                            div()
-                                .id(("status", dev_server.id.0))
-                                .relative()
-                                .child(Icon::new(IconName::Server).size(IconSize::Small))
-                                .child(div().absolute().bottom_0().left(rems_from_px(8.0)).child(
-                                    Indicator::dot().color(match status {
-                                        DevServerStatus::Online => Color::Created,
-                                        DevServerStatus::Offline => Color::Hidden,
-                                    }),
-                                ))
-                                .tooltip(move |cx| {
-                                    Tooltip::text(
-                                        match status {
-                                            DevServerStatus::Online => "Online",
-                                            DevServerStatus::Offline => "Offline",
-                                        },
-                                        cx,
-                                    )
-                                }),
-                        )
-                        .child(
-                            div()
-                                .max_w(rems(26.))
-                                .overflow_hidden()
-                                .whitespace_nowrap()
-                                .child(Label::new(dev_server_name.clone())),
-                        )
-                        .child(
-                            h_flex()
-                                .visible_on_hover("dev-server")
-                                .gap_1()
-                                .child(if dev_server.ssh_connection_string.is_some() {
-                                    let dev_server = dev_server.clone();
-                                    IconButton::new("reconnect-dev-server", IconName::ArrowCircle)
-                                        .on_click(cx.listener(move |this, _, cx| {
-                                            let Some(workspace) = this.workspace.upgrade() else {
-                                                return;
-                                            };
-
-                                            reconnect_to_dev_server(
-                                                workspace,
-                                                dev_server.clone(),
-                                                cx,
-                                            )
-                                            .detach_and_prompt_err(
-                                                "Failed to reconnect",
-                                                cx,
-                                                |_, _| None,
-                                            );
-                                        }))
-                                        .tooltip(|cx| Tooltip::text("Reconnect", cx))
-                                } else {
-                                    IconButton::new("edit-dev-server", IconName::Pencil)
-                                        .on_click(cx.listener(move |this, _, cx| {
-                                            this.mode = Mode::CreateDevServer(CreateDevServer {
-                                                dev_server_id: Some(dev_server_id),
-                                                kind,
-                                                ..Default::default()
-                                            });
-                                            let dev_server_name = dev_server_name.clone();
-                                            this.dev_server_name_input.update(
-                                                cx,
-                                                move |input, cx| {
-                                                    input.editor().update(cx, move |editor, cx| {
-                                                        editor.set_text(dev_server_name, cx)
-                                                    })
-                                                },
-                                            )
-                                        }))
-                                        .tooltip(|cx| Tooltip::text("Edit dev server", cx))
-                                })
-                                .child({
-                                    let dev_server_id = dev_server.id;
-                                    IconButton::new("remove-dev-server", IconName::TrashAlt)
-                                        .on_click(cx.listener(move |this, _, cx| {
-                                            this.delete_dev_server(dev_server_id, cx)
-                                        }))
-                                        .tooltip(|cx| Tooltip::text("Remove dev server", cx))
-                                }),
-                        ),
-                ),
-            )
-            .child(
-                v_flex()
-                    .w_full()
-                    .bg(cx.theme().colors().background)
-                    .border_1()
-                    .border_color(cx.theme().colors().border_variant)
-                    .rounded_md()
-                    .my_1()
-                    .py_0p5()
-                    .px_3()
-                    .child(
-                        List::new()
-                            .empty_message("No projects.")
-                            .children(
-                                self.dev_server_store
-                                    .read(cx)
-                                    .projects_for_server(dev_server.id)
-                                    .iter()
-                                    .map(|p| self.render_dev_server_project(p, cx)),
-                            )
-                            .when(
-                                create_project.is_none()
-                                    && dev_server.status == DevServerStatus::Online,
-                                |el| {
-                                    el.child(
-                                        ListItem::new("new-remote_project")
-                                            .start_slot(Icon::new(IconName::Plus))
-                                            .child(Label::new("Open Folder…"))
-                                            .on_click(cx.listener(move |this, _, cx| {
-                                                this.mode =
-                                                    Mode::Default(Some(CreateDevServerProject {
-                                                        dev_server_id,
-                                                        creating: false,
-                                                        _opening: None,
-                                                    }));
-                                                this.project_path_input
-                                                    .read(cx)
-                                                    .focus_handle(cx)
-                                                    .focus(cx);
-                                                cx.notify();
-                                            })),
-                                    )
-                                },
-                            )
-                            .when_some(create_project, |el, creating| {
-                                el.child(self.render_create_new_project(creating, cx))
-                            }),
-                    ),
-            )
-    }
-
-=======
->>>>>>> 87cc208f
     fn render_ssh_connection(
         &mut self,
         ix: usize,
