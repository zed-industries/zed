--- conflicted
+++ resolved
@@ -288,13 +288,8 @@
                     } else {
                         match candidate_workspace_location {
                             SerializedWorkspaceLocation::Local(paths, _) => {
-<<<<<<< HEAD
-                                let paths = paths.paths().as_ref().clone();
+                                let paths = paths.paths().to_vec();
                                 if replace_current_window || WorkspaceSettings::get_global(cx).open_new_workspace_in_current_window {
-=======
-                                let paths = paths.paths().to_vec();
-                                if replace_current_window {
->>>>>>> f5f73efa
                                     cx.spawn(move |workspace, mut cx| async move {
                                         let continue_replacing = workspace
                                             .update(&mut cx, |workspace, cx| {
