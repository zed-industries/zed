--- conflicted
+++ resolved
@@ -706,12 +706,8 @@
     use gpui::{TestAppContext, UpdateGlobal, WindowHandle};
     use project::{project_settings::ProjectSettings, Project};
     use serde_json::json;
-<<<<<<< HEAD
+    use settings::SettingsStore;
     use workspace::{open_paths, AppState};
-=======
-    use settings::SettingsStore;
-    use workspace::{open_paths, AppState, LocalPaths};
->>>>>>> 4852e170
 
     use super::*;
 
