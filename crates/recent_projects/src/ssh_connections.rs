--- conflicted
+++ resolved
@@ -20,8 +20,9 @@
 use settings::{Settings, SettingsSources};
 use theme::ThemeSettings;
 use ui::{
-    prelude::*, ActiveTheme, Color, Icon, IconName, IconSize, InteractiveElement, IntoElement,
-    Label, LabelCommon, ListSeparator, Styled, ViewContext, VisualContext, WindowContext,
+    div, h_flex, prelude::*, v_flex, ActiveTheme, Color, Icon, IconName, IconSize,
+    InteractiveElement, IntoElement, Label, LabelCommon, Styled, ViewContext, VisualContext,
+    WindowContext,
 };
 use workspace::{AppState, ModalView, Workspace};
 
@@ -204,18 +205,15 @@
 impl Render for SshPrompt {
     fn render(&mut self, cx: &mut ViewContext<Self>) -> impl IntoElement {
         let cx = cx.window_context();
-        // let theme = cx.theme();
-
+        let theme = cx.theme();
         v_flex()
             .key_context("PasswordPrompt")
-            .py_2()
-            .px_3()
             .size_full()
-            .text_buffer(cx)
             .when_some(self.status_message.clone(), |el, status_message| {
                 el.child(
                     h_flex()
-                        .gap_1()
+                        .p_2()
+                        .flex()
                         .child(
                             Icon::new(IconName::ArrowCircle)
                                 .size(IconSize::Medium)
@@ -227,12 +225,9 @@
                                     },
                                 ),
                         )
-                        .child(
-                            div()
-                                .text_ellipsis()
-                                .overflow_x_hidden()
-                                .child(format!("{}…", status_message)),
-                        ),
+                        .child(div().ml_1().text_ellipsis().overflow_x_hidden().child(
+                            Label::new(format!("{}…", status_message)).size(LabelSize::Small),
+                        )),
                 )
             })
             .when_some(self.prompt.as_ref(), |el, prompt| {
@@ -240,6 +235,11 @@
                     div()
                         .size_full()
                         .overflow_hidden()
+                        .p_4()
+                        .border_t_1()
+                        .border_color(theme.colors().border_variant)
+                        .font_buffer(cx)
+                        .text_buffer(cx)
                         .child(prompt.0.clone())
                         .child(self.editor.clone()),
                 )
@@ -292,42 +292,49 @@
         };
 
         h_flex()
-            .px(Spacing::XLarge.rems(cx))
-            .pt(Spacing::Large.rems(cx))
-            .pb(Spacing::Small.rems(cx))
+            .p_1()
             .rounded_t_md()
             .w_full()
-            .gap_1p5()
+            .gap_2()
+            .justify_center()
+            .border_b_1()
+            .border_color(theme.colors().border_variant)
+            .bg(header_color)
             .child(Icon::new(IconName::Server).size(IconSize::XSmall))
             .child(
                 h_flex()
                     .gap_1()
-                    .child(Headline::new(main_label).size(HeadlineSize::XSmall))
-                    .children(meta_label.map(|label| Label::new(label).color(Color::Muted))),
+                    .child(
+                        Label::new(main_label)
+                            .size(ui::LabelSize::Small)
+                            .single_line(),
+                    )
+                    .children(meta_label.map(|label| {
+                        Label::new(label)
+                            .size(ui::LabelSize::Small)
+                            .single_line()
+                            .color(Color::Muted)
+                    })),
             )
     }
 }
 
 impl Render for SshConnectionModal {
-<<<<<<< HEAD
-    fn render(&mut self, cx: &mut ViewContext<Self>) -> impl IntoElement {
-=======
     fn render(&mut self, cx: &mut ui::ViewContext<Self>) -> impl ui::IntoElement {
         let nickname = self.prompt.read(cx).nickname.clone();
->>>>>>> 291ca2c3
         let connection_string = self.prompt.read(cx).connection_string.clone();
-
-        let theme = cx.theme().clone();
+        let theme = cx.theme();
+
         let body_color = theme.colors().editor_background;
 
         v_flex()
             .elevation_3(cx)
-            .w(rems(34.))
-            .border_1()
-            .border_color(theme.colors().border)
             .track_focus(&self.focus_handle(cx))
             .on_action(cx.listener(Self::dismiss))
             .on_action(cx.listener(Self::confirm))
+            .w(px(500.))
+            .border_1()
+            .border_color(theme.colors().border)
             .child(
                 SshConnectionHeader {
                     connection_string,
@@ -336,12 +343,10 @@
                 .render(cx),
             )
             .child(
-                div()
+                h_flex()
+                    .rounded_b_md()
+                    .bg(body_color)
                     .w_full()
-                    .rounded_b_lg()
-                    .bg(body_color)
-                    .border_t_1()
-                    .border_color(theme.colors().border_variant)
                     .child(self.prompt.clone()),
             )
     }
