--- conflicted
+++ resolved
@@ -21,8 +21,8 @@
 use theme::ThemeSettings;
 use ui::{
     div, h_flex, prelude::*, v_flex, ActiveTheme, Color, Icon, IconName, IconSize,
-    InteractiveElement, IntoElement, Label, LabelCommon, ListSeparator, Styled, ViewContext,
-    VisualContext, WindowContext,
+    InteractiveElement, IntoElement, Label, LabelCommon, Styled, ViewContext, VisualContext,
+    WindowContext,
 };
 use workspace::{AppState, ModalView, Workspace};
 
@@ -136,10 +136,9 @@
         let theme = ThemeSettings::get_global(cx);
 
         let mut text_style = cx.text_style();
-
         let refinement = TextStyleRefinement {
             font_family: Some(theme.buffer_font.family.clone()),
-            // font_size: Some(theme.buffer_font_size.into()),
+            font_size: Some(theme.buffer_font_size.into()),
             color: Some(cx.theme().colors().editor_foreground),
             background_color: Some(gpui::transparent_black()),
             ..Default::default()
@@ -187,65 +186,9 @@
     fn render(&mut self, cx: &mut ViewContext<Self>) -> impl IntoElement {
         let cx = cx.window_context();
         let theme = cx.theme();
-
         v_flex()
             .key_context("PasswordPrompt")
             .size_full()
-<<<<<<< HEAD
-            .when(
-                self.error_message.is_some() || self.status_message.is_some(),
-                |el| {
-                    el.child(
-                        h_flex()
-                            .p_2()
-                            .gap_2()
-                            .child(if self.error_message.is_some() {
-                                Icon::new(IconName::XCircle)
-                                    .size(IconSize::Medium)
-                                    .color(Color::Error)
-                                    .into_any_element()
-                            } else {
-                                Icon::new(IconName::ArrowCircle)
-                                    .size(IconSize::Medium)
-                                    .with_animation(
-                                        "arrow-circle",
-                                        Animation::new(Duration::from_secs(2)).repeat(),
-                                        |icon, delta| {
-                                            icon.transform(Transformation::rotate(percentage(
-                                                delta,
-                                            )))
-                                        },
-                                    )
-                                    .into_any_element()
-                            })
-                            .child(
-                                div()
-                                    .ml_1()
-                                    .text_ellipsis()
-                                    .overflow_x_hidden()
-                                    .when_some(self.error_message.as_ref(), |el, error| {
-                                        el.child(
-                                            Label::new(format!("{}", error)).size(LabelSize::Small),
-                                        )
-                                    })
-                                    .when(
-                                        self.error_message.is_none()
-                                            && self.status_message.is_some(),
-                                        |el| {
-                                            el.child(
-                                                Label::new(format!(
-                                                    "{}…",
-                                                    self.status_message.clone().unwrap()
-                                                ))
-                                                .size(LabelSize::Small),
-                                            )
-                                        },
-                                    ),
-                            ),
-                    )
-                },
-            )
-=======
             .when_some(self.status_message.clone(), |el, status_message| {
                 el.child(
                     h_flex()
@@ -267,17 +210,16 @@
                         )),
                 )
             })
->>>>>>> a367c6de
             .when_some(self.prompt.as_ref(), |el, prompt| {
                 el.child(
                     div()
                         .size_full()
                         .overflow_hidden()
                         .p_4()
-                        // .border_t_1()
-                        // .border_color(colors().border_variant)
+                        .border_t_1()
+                        .border_color(theme.colors().border_variant)
                         .font_buffer(cx)
-                        // .text_buffer(cx)
+                        .text_buffer(cx)
                         .child(prompt.0.clone())
                         .child(self.editor.clone()),
                 )
@@ -326,29 +268,26 @@
         };
 
         h_flex()
-            .py(Spacing::Large.rems(cx))
-            .px(Spacing::XLarge.rems(cx))
+            .p_1()
             .rounded_t_md()
             .w_full()
             .gap_2()
-            // .justify_center()
+            .justify_center()
             .border_b_1()
             .border_color(theme.colors().border_variant)
-            // .bg(header_color)
-            // .child(ListSeparator)
+            .bg(header_color)
             .child(Icon::new(IconName::Server).size(IconSize::XSmall))
             .child(
                 h_flex()
                     .gap_1()
-                    .child(Headline::new(main_label).size(HeadlineSize::XSmall))
-                    // .child(
-                    //     Label::new(main_label)
-                    //         // .size(ui::LabelSize::Small)
-                    //         .single_line(),
-                    // )
+                    .child(
+                        Label::new(main_label)
+                            .size(ui::LabelSize::Small)
+                            .single_line(),
+                    )
                     .children(meta_label.map(|label| {
                         Label::new(label)
-                            // .size(ui::LabelSize::Small)
+                            .size(ui::LabelSize::Small)
                             .single_line()
                             .color(Color::Muted)
                     })),
@@ -368,7 +307,7 @@
             .track_focus(&self.focus_handle(cx))
             .on_action(cx.listener(Self::dismiss))
             .on_action(cx.listener(Self::confirm))
-            .w(rems(34.))
+            .w(px(500.))
             .border_1()
             .border_color(theme.colors().border)
             .child(
