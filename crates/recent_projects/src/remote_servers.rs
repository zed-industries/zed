use crate::{
    remote_connections::{
        RemoteConnectionModal, RemoteConnectionPrompt, RemoteSettingsContent, SshConnection,
        SshConnectionHeader, SshProject, SshSettings, connect_over_ssh, open_remote_project,
    },
    ssh_config::parse_ssh_config_hosts,
};
use editor::Editor;
use file_finder::OpenPathDelegate;
use futures::{FutureExt, channel::oneshot, future::Shared, select};
use gpui::{
    AnyElement, App, ClickEvent, ClipboardItem, Context, DismissEvent, Entity, EventEmitter,
    FocusHandle, Focusable, PromptLevel, ScrollHandle, Subscription, Task, WeakEntity, Window,
    canvas,
};
use paths::{global_ssh_config_file, user_ssh_config_file};
use picker::Picker;
use project::{Fs, Project};
use remote::{
    RemoteClient, RemoteConnectionOptions, SshConnectionOptions,
    remote_client::ConnectionIdentifier,
};
use settings::{Settings, SettingsStore, update_settings_file, watch_config_file};
use smol::stream::StreamExt as _;
use std::{
    borrow::Cow,
    collections::BTreeSet,
    path::PathBuf,
    rc::Rc,
    sync::{
        Arc,
        atomic::{self, AtomicUsize},
    },
};
use ui::{
<<<<<<< HEAD
    List, ListItem, ListSeparator, Modal, ModalHeader, Navigable, NavigableEntry, Scrollbar,
    ScrollbarState, Section, Tooltip, prelude::*,
=======
    IconButtonShape, List, ListItem, ListSeparator, Modal, ModalHeader, Navigable, NavigableEntry,
    Section, Tooltip, WithScrollbar, prelude::*,
>>>>>>> ded64676
};
use util::{
    ResultExt,
    paths::{PathStyle, RemotePathBuf},
};
use workspace::{
    ModalView, OpenOptions, Toast, Workspace,
    notifications::{DetachAndPromptErr, NotificationId},
    open_remote_project_with_existing_connection,
};

pub struct RemoteServerProjects {
    mode: Mode,
    focus_handle: FocusHandle,
    workspace: WeakEntity<Workspace>,
    retained_connections: Vec<Entity<RemoteClient>>,
    ssh_config_updates: Task<()>,
    ssh_config_servers: BTreeSet<SharedString>,
    create_new_window: bool,
    _subscription: Subscription,
}

struct CreateRemoteServer {
    address_editor: Entity<Editor>,
    address_error: Option<SharedString>,
    ssh_prompt: Option<Entity<RemoteConnectionPrompt>>,
    _creating: Option<Task<Option<()>>>,
}

impl CreateRemoteServer {
    fn new(window: &mut Window, cx: &mut App) -> Self {
        let address_editor = cx.new(|cx| Editor::single_line(window, cx));
        address_editor.update(cx, |this, cx| {
            this.focus_handle(cx).focus(window);
        });
        Self {
            address_editor,
            address_error: None,
            ssh_prompt: None,
            _creating: None,
        }
    }
}

struct ProjectPicker {
    connection_string: SharedString,
    nickname: Option<SharedString>,
    picker: Entity<Picker<OpenPathDelegate>>,
    _path_task: Shared<Task<Option<()>>>,
}

struct EditNicknameState {
    index: usize,
    editor: Entity<Editor>,
}

impl EditNicknameState {
    fn new(index: usize, window: &mut Window, cx: &mut App) -> Self {
        let this = Self {
            index,
            editor: cx.new(|cx| Editor::single_line(window, cx)),
        };
        let starting_text = SshSettings::get_global(cx)
            .ssh_connections()
            .nth(index)
            .and_then(|state| state.nickname)
            .filter(|text| !text.is_empty());
        this.editor.update(cx, |this, cx| {
            this.set_placeholder_text("Add a nickname for this server", window, cx);
            if let Some(starting_text) = starting_text {
                this.set_text(starting_text, window, cx);
            }
        });
        this.editor.focus_handle(cx).focus(window);
        this
    }
}

impl Focusable for ProjectPicker {
    fn focus_handle(&self, cx: &App) -> FocusHandle {
        self.picker.focus_handle(cx)
    }
}

impl ProjectPicker {
    fn new(
        create_new_window: bool,
        ix: usize,
        connection: SshConnectionOptions,
        project: Entity<Project>,
        home_dir: RemotePathBuf,
        path_style: PathStyle,
        workspace: WeakEntity<Workspace>,
        window: &mut Window,
        cx: &mut Context<RemoteServerProjects>,
    ) -> Entity<Self> {
        let (tx, rx) = oneshot::channel();
        let lister = project::DirectoryLister::Project(project.clone());
        let delegate = file_finder::OpenPathDelegate::new(tx, lister, false, path_style);

        let picker = cx.new(|cx| {
            let picker = Picker::uniform_list(delegate, window, cx)
                .width(rems(34.))
                .modal(false);
            picker.set_query(home_dir.to_string(), window, cx);
            picker
        });
        let connection_string = connection.connection_string().into();
        let nickname = connection.nickname.clone().map(|nick| nick.into());
        let _path_task = cx
            .spawn_in(window, {
                let workspace = workspace;
                async move |this, cx| {
                    let Ok(Some(paths)) = rx.await else {
                        workspace
                            .update_in(cx, |workspace, window, cx| {
                                let fs = workspace.project().read(cx).fs().clone();
                                let weak = cx.entity().downgrade();
                                workspace.toggle_modal(window, cx, |window, cx| {
                                    RemoteServerProjects::new(
                                        create_new_window,
                                        fs,
                                        window,
                                        weak,
                                        cx,
                                    )
                                });
                            })
                            .log_err()?;
                        return None;
                    };

                    let app_state = workspace
                        .read_with(cx, |workspace, _| workspace.app_state().clone())
                        .ok()?;

                    cx.update(|_, cx| {
                        let fs = app_state.fs.clone();
                        update_settings_file::<SshSettings>(fs, cx, {
                            let paths = paths
                                .iter()
                                .map(|path| path.to_string_lossy().to_string())
                                .collect();
                            move |setting, _| {
                                if let Some(server) = setting
                                    .ssh_connections
                                    .as_mut()
                                    .and_then(|connections| connections.get_mut(ix))
                                {
                                    server.projects.insert(SshProject { paths });
                                }
                            }
                        });
                    })
                    .log_err();

                    let options = cx
                        .update(|_, cx| (app_state.build_window_options)(None, cx))
                        .log_err()?;
                    let window = cx
                        .open_window(options, |window, cx| {
                            cx.new(|cx| {
                                telemetry::event!("SSH Project Created");
                                Workspace::new(None, project.clone(), app_state.clone(), window, cx)
                            })
                        })
                        .log_err()?;

                    open_remote_project_with_existing_connection(
                        RemoteConnectionOptions::Ssh(connection),
                        project,
                        paths,
                        app_state,
                        window,
                        cx,
                    )
                    .await
                    .log_err();

                    this.update(cx, |_, cx| {
                        cx.emit(DismissEvent);
                    })
                    .ok();
                    Some(())
                }
            })
            .shared();
        cx.new(|_| Self {
            _path_task,
            picker,
            connection_string,
            nickname,
        })
    }
}

impl gpui::Render for ProjectPicker {
    fn render(&mut self, window: &mut Window, cx: &mut Context<Self>) -> impl IntoElement {
        v_flex()
            .child(
                SshConnectionHeader {
                    connection_string: self.connection_string.clone(),
                    paths: Default::default(),
                    nickname: self.nickname.clone(),
                }
                .render(window, cx),
            )
            .child(
                div()
                    .border_t_1()
                    .border_color(cx.theme().colors().border_variant)
                    .child(self.picker.clone()),
            )
    }
}

#[derive(Clone)]
enum RemoteEntry {
    Project {
        open_folder: NavigableEntry,
        projects: Vec<(NavigableEntry, SshProject)>,
        configure: NavigableEntry,
        connection: SshConnection,
    },
    SshConfig {
        open_folder: NavigableEntry,
        host: SharedString,
    },
}

impl RemoteEntry {
    fn is_from_zed(&self) -> bool {
        matches!(self, Self::Project { .. })
    }

    fn connection(&self) -> Cow<'_, SshConnection> {
        match self {
            Self::Project { connection, .. } => Cow::Borrowed(connection),
            Self::SshConfig { host, .. } => Cow::Owned(SshConnection {
                host: host.clone(),
                ..SshConnection::default()
            }),
        }
    }
}

#[derive(Clone)]
struct DefaultState {
    scroll_handle: ScrollHandle,
    add_new_server: NavigableEntry,
    servers: Vec<RemoteEntry>,
}

impl DefaultState {
    fn new(ssh_config_servers: &BTreeSet<SharedString>, cx: &mut App) -> Self {
        let handle = ScrollHandle::new();
        let add_new_server = NavigableEntry::new(&handle, cx);

        let ssh_settings = SshSettings::get_global(cx);
        let read_ssh_config = ssh_settings.read_ssh_config;

        let mut servers: Vec<RemoteEntry> = ssh_settings
            .ssh_connections()
            .map(|connection| {
                let open_folder = NavigableEntry::new(&handle, cx);
                let configure = NavigableEntry::new(&handle, cx);
                let projects = connection
                    .projects
                    .iter()
                    .map(|project| (NavigableEntry::new(&handle, cx), project.clone()))
                    .collect();
                RemoteEntry::Project {
                    open_folder,
                    configure,
                    projects,
                    connection,
                }
            })
            .collect();

        if read_ssh_config {
            let mut extra_servers_from_config = ssh_config_servers.clone();
            for server in &servers {
                if let RemoteEntry::Project { connection, .. } = server {
                    extra_servers_from_config.remove(&connection.host);
                }
            }
            servers.extend(extra_servers_from_config.into_iter().map(|host| {
                RemoteEntry::SshConfig {
                    open_folder: NavigableEntry::new(&handle, cx),
                    host,
                }
            }));
        }

        Self {
            scroll_handle: handle,
            add_new_server,
            servers,
        }
    }
}

#[derive(Clone)]
struct ViewServerOptionsState {
    server_index: usize,
    connection: SshConnection,
    entries: [NavigableEntry; 4],
}
enum Mode {
    Default(DefaultState),
    ViewServerOptions(ViewServerOptionsState),
    EditNickname(EditNicknameState),
    ProjectPicker(Entity<ProjectPicker>),
    CreateRemoteServer(CreateRemoteServer),
}

impl Mode {
    fn default_mode(ssh_config_servers: &BTreeSet<SharedString>, cx: &mut App) -> Self {
        Self::Default(DefaultState::new(ssh_config_servers, cx))
    }
}
impl RemoteServerProjects {
    pub fn new(
        create_new_window: bool,
        fs: Arc<dyn Fs>,
        window: &mut Window,
        workspace: WeakEntity<Workspace>,
        cx: &mut Context<Self>,
    ) -> Self {
        let focus_handle = cx.focus_handle();
        let mut read_ssh_config = SshSettings::get_global(cx).read_ssh_config;
        let ssh_config_updates = if read_ssh_config {
            spawn_ssh_config_watch(fs.clone(), cx)
        } else {
            Task::ready(())
        };

        let mut base_style = window.text_style();
        base_style.refine(&gpui::TextStyleRefinement {
            color: Some(cx.theme().colors().editor_foreground),
            ..Default::default()
        });

        let _subscription =
            cx.observe_global_in::<SettingsStore>(window, move |recent_projects, _, cx| {
                let new_read_ssh_config = SshSettings::get_global(cx).read_ssh_config;
                if read_ssh_config != new_read_ssh_config {
                    read_ssh_config = new_read_ssh_config;
                    if read_ssh_config {
                        recent_projects.ssh_config_updates = spawn_ssh_config_watch(fs.clone(), cx);
                    } else {
                        recent_projects.ssh_config_servers.clear();
                        recent_projects.ssh_config_updates = Task::ready(());
                    }
                }
            });

        Self {
            mode: Mode::default_mode(&BTreeSet::new(), cx),
            focus_handle,
            workspace,
            retained_connections: Vec::new(),
            ssh_config_updates,
            ssh_config_servers: BTreeSet::new(),
            create_new_window,
            _subscription,
        }
    }

    pub fn project_picker(
        create_new_window: bool,
        ix: usize,
        connection_options: remote::SshConnectionOptions,
        project: Entity<Project>,
        home_dir: RemotePathBuf,
        path_style: PathStyle,
        window: &mut Window,
        cx: &mut Context<Self>,
        workspace: WeakEntity<Workspace>,
    ) -> Self {
        let fs = project.read(cx).fs().clone();
        let mut this = Self::new(create_new_window, fs, window, workspace.clone(), cx);
        this.mode = Mode::ProjectPicker(ProjectPicker::new(
            create_new_window,
            ix,
            connection_options,
            project,
            home_dir,
            path_style,
            workspace,
            window,
            cx,
        ));
        cx.notify();

        this
    }

    fn create_ssh_server(
        &mut self,
        editor: Entity<Editor>,
        window: &mut Window,
        cx: &mut Context<Self>,
    ) {
        let input = get_text(&editor, cx);
        if input.is_empty() {
            return;
        }

        let connection_options = match SshConnectionOptions::parse_command_line(&input) {
            Ok(c) => c,
            Err(e) => {
                self.mode = Mode::CreateRemoteServer(CreateRemoteServer {
                    address_editor: editor,
                    address_error: Some(format!("could not parse: {:?}", e).into()),
                    ssh_prompt: None,
                    _creating: None,
                });
                return;
            }
        };
        let ssh_prompt = cx.new(|cx| {
            RemoteConnectionPrompt::new(
                connection_options.connection_string(),
                connection_options.nickname.clone(),
                window,
                cx,
            )
        });

        let connection = connect_over_ssh(
            ConnectionIdentifier::setup(),
            connection_options.clone(),
            ssh_prompt.clone(),
            window,
            cx,
        )
        .prompt_err("Failed to connect", window, cx, |_, _, _| None);

        let address_editor = editor.clone();
        let creating = cx.spawn_in(window, async move |this, cx| {
            match connection.await {
                Some(Some(client)) => this
                    .update_in(cx, |this, window, cx| {
                        telemetry::event!("SSH Server Created");
                        this.retained_connections.push(client);
                        this.add_ssh_server(connection_options, cx);
                        this.mode = Mode::default_mode(&this.ssh_config_servers, cx);
                        this.focus_handle(cx).focus(window);
                        cx.notify()
                    })
                    .log_err(),
                _ => this
                    .update(cx, |this, cx| {
                        address_editor.update(cx, |this, _| {
                            this.set_read_only(false);
                        });
                        this.mode = Mode::CreateRemoteServer(CreateRemoteServer {
                            address_editor,
                            address_error: None,
                            ssh_prompt: None,
                            _creating: None,
                        });
                        cx.notify()
                    })
                    .log_err(),
            };
            None
        });

        editor.update(cx, |this, _| {
            this.set_read_only(true);
        });
        self.mode = Mode::CreateRemoteServer(CreateRemoteServer {
            address_editor: editor,
            address_error: None,
            ssh_prompt: Some(ssh_prompt),
            _creating: Some(creating),
        });
    }

    fn view_server_options(
        &mut self,
        (server_index, connection): (usize, SshConnection),
        window: &mut Window,
        cx: &mut Context<Self>,
    ) {
        self.mode = Mode::ViewServerOptions(ViewServerOptionsState {
            server_index,
            connection,
            entries: std::array::from_fn(|_| NavigableEntry::focusable(cx)),
        });
        self.focus_handle(cx).focus(window);
        cx.notify();
    }

    fn create_ssh_project(
        &mut self,
        ix: usize,
        ssh_connection: SshConnection,
        window: &mut Window,
        cx: &mut Context<Self>,
    ) {
        let Some(workspace) = self.workspace.upgrade() else {
            return;
        };

        let create_new_window = self.create_new_window;
        let connection_options: SshConnectionOptions = ssh_connection.into();
        workspace.update(cx, |_, cx| {
            cx.defer_in(window, move |workspace, window, cx| {
                let app_state = workspace.app_state().clone();
                workspace.toggle_modal(window, cx, |window, cx| {
                    RemoteConnectionModal::new(
                        &RemoteConnectionOptions::Ssh(connection_options.clone()),
                        Vec::new(),
                        window,
                        cx,
                    )
                });
                let prompt = workspace
                    .active_modal::<RemoteConnectionModal>(cx)
                    .unwrap()
                    .read(cx)
                    .prompt
                    .clone();

                let connect = connect_over_ssh(
                    ConnectionIdentifier::setup(),
                    connection_options.clone(),
                    prompt,
                    window,
                    cx,
                )
                .prompt_err("Failed to connect", window, cx, |_, _, _| None);

                cx.spawn_in(window, async move |workspace, cx| {
                    let session = connect.await;

                    workspace.update(cx, |workspace, cx| {
                        if let Some(prompt) = workspace.active_modal::<RemoteConnectionModal>(cx) {
                            prompt.update(cx, |prompt, cx| prompt.finished(cx))
                        }
                    })?;

                    let Some(Some(session)) = session else {
                        return workspace.update_in(cx, |workspace, window, cx| {
                            let weak = cx.entity().downgrade();
                            let fs = workspace.project().read(cx).fs().clone();
                            workspace.toggle_modal(window, cx, |window, cx| {
                                RemoteServerProjects::new(create_new_window, fs, window, weak, cx)
                            });
                        });
                    };

                    let (path_style, project) = cx.update(|_, cx| {
                        (
                            session.read(cx).path_style(),
                            project::Project::remote(
                                session,
                                app_state.client.clone(),
                                app_state.node_runtime.clone(),
                                app_state.user_store.clone(),
                                app_state.languages.clone(),
                                app_state.fs.clone(),
                                cx,
                            ),
                        )
                    })?;

                    let home_dir = project
                        .read_with(cx, |project, cx| project.resolve_abs_path("~", cx))?
                        .await
                        .and_then(|path| path.into_abs_path())
                        .map(|path| RemotePathBuf::new(path, path_style))
                        .unwrap_or_else(|| match path_style {
                            PathStyle::Posix => RemotePathBuf::from_str("/", PathStyle::Posix),
                            PathStyle::Windows => {
                                RemotePathBuf::from_str("C:\\", PathStyle::Windows)
                            }
                        });

                    workspace
                        .update_in(cx, |workspace, window, cx| {
                            let weak = cx.entity().downgrade();
                            workspace.toggle_modal(window, cx, |window, cx| {
                                RemoteServerProjects::project_picker(
                                    create_new_window,
                                    ix,
                                    connection_options,
                                    project,
                                    home_dir,
                                    path_style,
                                    window,
                                    cx,
                                    weak,
                                )
                            });
                        })
                        .ok();
                    Ok(())
                })
                .detach();
            })
        })
    }

    fn confirm(&mut self, _: &menu::Confirm, window: &mut Window, cx: &mut Context<Self>) {
        match &self.mode {
            Mode::Default(_) | Mode::ViewServerOptions(_) => {}
            Mode::ProjectPicker(_) => {}
            Mode::CreateRemoteServer(state) => {
                if let Some(prompt) = state.ssh_prompt.as_ref() {
                    prompt.update(cx, |prompt, cx| {
                        prompt.confirm(window, cx);
                    });
                    return;
                }

                self.create_ssh_server(state.address_editor.clone(), window, cx);
            }
            Mode::EditNickname(state) => {
                let text = Some(state.editor.read(cx).text(cx)).filter(|text| !text.is_empty());
                let index = state.index;
                self.update_settings_file(cx, move |setting, _| {
                    if let Some(connections) = setting.ssh_connections.as_mut()
                        && let Some(connection) = connections.get_mut(index)
                    {
                        connection.nickname = text;
                    }
                });
                self.mode = Mode::default_mode(&self.ssh_config_servers, cx);
                self.focus_handle.focus(window);
            }
        }
    }

    fn cancel(&mut self, _: &menu::Cancel, window: &mut Window, cx: &mut Context<Self>) {
        match &self.mode {
            Mode::Default(_) => cx.emit(DismissEvent),
            Mode::CreateRemoteServer(state) if state.ssh_prompt.is_some() => {
                let new_state = CreateRemoteServer::new(window, cx);
                let old_prompt = state.address_editor.read(cx).text(cx);
                new_state.address_editor.update(cx, |this, cx| {
                    this.set_text(old_prompt, window, cx);
                });

                self.mode = Mode::CreateRemoteServer(new_state);
                cx.notify();
            }
            _ => {
                self.mode = Mode::default_mode(&self.ssh_config_servers, cx);
                self.focus_handle(cx).focus(window);
                cx.notify();
            }
        }
    }

    fn render_ssh_connection(
        &mut self,
        ix: usize,
        ssh_server: RemoteEntry,
        window: &mut Window,
        cx: &mut Context<Self>,
    ) -> impl IntoElement {
        let connection = ssh_server.connection().into_owned();
        let (main_label, aux_label) = if let Some(nickname) = connection.nickname.clone() {
            let aux_label = SharedString::from(format!("({})", connection.host));
            (nickname.into(), Some(aux_label))
        } else {
            (connection.host.clone(), None)
        };
        v_flex()
            .w_full()
            .child(ListSeparator)
            .child(
                h_flex()
                    .group("ssh-server")
                    .w_full()
                    .pt_0p5()
                    .px_3()
                    .gap_1()
                    .overflow_hidden()
                    .child(
                        div().max_w_96().overflow_hidden().text_ellipsis().child(
                            Label::new(main_label)
                                .size(LabelSize::Small)
                                .color(Color::Muted),
                        ),
                    )
                    .children(
                        aux_label.map(|label| {
                            Label::new(label).size(LabelSize::Small).color(Color::Muted)
                        }),
                    ),
            )
            .child(match &ssh_server {
                RemoteEntry::Project {
                    open_folder,
                    projects,
                    configure,
                    connection,
                } => List::new()
                    .empty_message("No projects.")
                    .children(projects.iter().enumerate().map(|(pix, p)| {
                        v_flex().gap_0p5().child(self.render_ssh_project(
                            ix,
                            ssh_server.clone(),
                            pix,
                            p,
                            window,
                            cx,
                        ))
                    }))
                    .child(
                        h_flex()
                            .id(("new-remote-project-container", ix))
                            .track_focus(&open_folder.focus_handle)
                            .anchor_scroll(open_folder.scroll_anchor.clone())
                            .on_action(cx.listener({
                                let ssh_connection = connection.clone();
                                move |this, _: &menu::Confirm, window, cx| {
                                    this.create_ssh_project(ix, ssh_connection.clone(), window, cx);
                                }
                            }))
                            .child(
                                ListItem::new(("new-remote-project", ix))
                                    .toggle_state(
                                        open_folder.focus_handle.contains_focused(window, cx),
                                    )
                                    .inset(true)
                                    .spacing(ui::ListItemSpacing::Sparse)
                                    .start_slot(Icon::new(IconName::Plus).color(Color::Muted))
                                    .child(Label::new("Open Folder"))
                                    .on_click(cx.listener({
                                        let ssh_connection = connection.clone();
                                        move |this, _, window, cx| {
                                            this.create_ssh_project(
                                                ix,
                                                ssh_connection.clone(),
                                                window,
                                                cx,
                                            );
                                        }
                                    })),
                            ),
                    )
                    .child(
                        h_flex()
                            .id(("server-options-container", ix))
                            .track_focus(&configure.focus_handle)
                            .anchor_scroll(configure.scroll_anchor.clone())
                            .on_action(cx.listener({
                                let ssh_connection = connection.clone();
                                move |this, _: &menu::Confirm, window, cx| {
                                    this.view_server_options(
                                        (ix, ssh_connection.clone()),
                                        window,
                                        cx,
                                    );
                                }
                            }))
                            .child(
                                ListItem::new(("server-options", ix))
                                    .toggle_state(
                                        configure.focus_handle.contains_focused(window, cx),
                                    )
                                    .inset(true)
                                    .spacing(ui::ListItemSpacing::Sparse)
                                    .start_slot(Icon::new(IconName::Settings).color(Color::Muted))
                                    .child(Label::new("View Server Options"))
                                    .on_click(cx.listener({
                                        let ssh_connection = connection.clone();
                                        move |this, _, window, cx| {
                                            this.view_server_options(
                                                (ix, ssh_connection.clone()),
                                                window,
                                                cx,
                                            );
                                        }
                                    })),
                            ),
                    ),
                RemoteEntry::SshConfig { open_folder, host } => List::new().child(
                    h_flex()
                        .id(("new-remote-project-container", ix))
                        .track_focus(&open_folder.focus_handle)
                        .anchor_scroll(open_folder.scroll_anchor.clone())
                        .on_action(cx.listener({
                            let ssh_connection = connection.clone();
                            let host = host.clone();
                            move |this, _: &menu::Confirm, window, cx| {
                                let new_ix = this.create_host_from_ssh_config(&host, cx);
                                this.create_ssh_project(new_ix, ssh_connection.clone(), window, cx);
                            }
                        }))
                        .child(
                            ListItem::new(("new-remote-project", ix))
                                .toggle_state(open_folder.focus_handle.contains_focused(window, cx))
                                .inset(true)
                                .spacing(ui::ListItemSpacing::Sparse)
                                .start_slot(Icon::new(IconName::Plus).color(Color::Muted))
                                .child(Label::new("Open Folder"))
                                .on_click(cx.listener({
                                    let ssh_connection = connection;
                                    let host = host.clone();
                                    move |this, _, window, cx| {
                                        let new_ix = this.create_host_from_ssh_config(&host, cx);
                                        this.create_ssh_project(
                                            new_ix,
                                            ssh_connection.clone(),
                                            window,
                                            cx,
                                        );
                                    }
                                })),
                        ),
                ),
            })
    }

    fn render_ssh_project(
        &mut self,
        server_ix: usize,
        server: RemoteEntry,
        ix: usize,
        (navigation, project): &(NavigableEntry, SshProject),
        window: &mut Window,
        cx: &mut Context<Self>,
    ) -> impl IntoElement {
        let create_new_window = self.create_new_window;
        let is_from_zed = server.is_from_zed();
        let element_id_base = SharedString::from(format!("remote-project-{server_ix}"));
        let container_element_id_base =
            SharedString::from(format!("remote-project-container-{element_id_base}"));

        let callback = Rc::new({
            let project = project.clone();
            move |remote_server_projects: &mut Self,
                  secondary_confirm: bool,
                  window: &mut Window,
                  cx: &mut Context<Self>| {
                let Some(app_state) = remote_server_projects
                    .workspace
                    .read_with(cx, |workspace, _| workspace.app_state().clone())
                    .log_err()
                else {
                    return;
                };
                let project = project.clone();
                let server = server.connection().into_owned();
                cx.emit(DismissEvent);

                let replace_window = match (create_new_window, secondary_confirm) {
                    (true, false) | (false, true) => None,
                    (true, true) | (false, false) => window.window_handle().downcast::<Workspace>(),
                };

                cx.spawn_in(window, async move |_, cx| {
                    let result = open_remote_project(
                        RemoteConnectionOptions::Ssh(server.into()),
                        project.paths.into_iter().map(PathBuf::from).collect(),
                        app_state,
                        OpenOptions {
                            replace_window,
                            ..OpenOptions::default()
                        },
                        cx,
                    )
                    .await;
                    if let Err(e) = result {
                        log::error!("Failed to connect: {e:#}");
                        cx.prompt(
                            gpui::PromptLevel::Critical,
                            "Failed to connect",
                            Some(&e.to_string()),
                            &["Ok"],
                        )
                        .await
                        .ok();
                    }
                })
                .detach();
            }
        });

        div()
            .id((container_element_id_base, ix))
            .track_focus(&navigation.focus_handle)
            .anchor_scroll(navigation.scroll_anchor.clone())
            .on_action(cx.listener({
                let callback = callback.clone();
                move |this, _: &menu::Confirm, window, cx| {
                    callback(this, false, window, cx);
                }
            }))
            .on_action(cx.listener({
                let callback = callback.clone();
                move |this, _: &menu::SecondaryConfirm, window, cx| {
                    callback(this, true, window, cx);
                }
            }))
            .child(
                ListItem::new((element_id_base, ix))
                    .toggle_state(navigation.focus_handle.contains_focused(window, cx))
                    .inset(true)
                    .spacing(ui::ListItemSpacing::Sparse)
                    .start_slot(
                        Icon::new(IconName::Folder)
                            .color(Color::Muted)
                            .size(IconSize::Small),
                    )
                    .child(Label::new(project.paths.join(", ")))
                    .on_click(cx.listener(move |this, e: &ClickEvent, window, cx| {
                        let secondary_confirm = e.modifiers().platform;
                        callback(this, secondary_confirm, window, cx)
                    }))
                    .when(is_from_zed, |server_list_item| {
                        server_list_item.end_hover_slot::<AnyElement>(Some(
                            div()
                                .mr_2()
                                .child({
                                    let project = project.clone();
                                    // Right-margin to offset it from the Scrollbar
                                    IconButton::new("remove-remote-project", IconName::Trash)
                                        .icon_size(IconSize::Small)
                                        .size(ButtonSize::Large)
                                        .tooltip(Tooltip::text("Delete Remote Project"))
                                        .on_click(cx.listener(move |this, _, _, cx| {
                                            this.delete_ssh_project(server_ix, &project, cx)
                                        }))
                                })
                                .into_any_element(),
                        ))
                    }),
            )
    }

    fn update_settings_file(
        &mut self,
        cx: &mut Context<Self>,
        f: impl FnOnce(&mut RemoteSettingsContent, &App) + Send + Sync + 'static,
    ) {
        let Some(fs) = self
            .workspace
            .read_with(cx, |workspace, _| workspace.app_state().fs.clone())
            .log_err()
        else {
            return;
        };
        update_settings_file::<SshSettings>(fs, cx, move |setting, cx| f(setting, cx));
    }

    fn delete_ssh_server(&mut self, server: usize, cx: &mut Context<Self>) {
        self.update_settings_file(cx, move |setting, _| {
            if let Some(connections) = setting.ssh_connections.as_mut() {
                connections.remove(server);
            }
        });
    }

    fn delete_ssh_project(&mut self, server: usize, project: &SshProject, cx: &mut Context<Self>) {
        let project = project.clone();
        self.update_settings_file(cx, move |setting, _| {
            if let Some(server) = setting
                .ssh_connections
                .as_mut()
                .and_then(|connections| connections.get_mut(server))
            {
                server.projects.remove(&project);
            }
        });
    }

    fn add_ssh_server(
        &mut self,
        connection_options: remote::SshConnectionOptions,
        cx: &mut Context<Self>,
    ) {
        self.update_settings_file(cx, move |setting, _| {
            setting
                .ssh_connections
                .get_or_insert(Default::default())
                .push(SshConnection {
                    host: SharedString::from(connection_options.host),
                    username: connection_options.username,
                    port: connection_options.port,
                    projects: BTreeSet::new(),
                    nickname: None,
                    args: connection_options.args.unwrap_or_default(),
                    upload_binary_over_ssh: None,
                    port_forwards: connection_options.port_forwards,
                })
        });
    }

    fn render_create_remote_server(
        &self,
        state: &CreateRemoteServer,
        window: &mut Window,
        cx: &mut Context<Self>,
    ) -> impl IntoElement {
        let ssh_prompt = state.ssh_prompt.clone();

        state.address_editor.update(cx, |editor, cx| {
            if editor.text(cx).is_empty() {
                editor.set_placeholder_text("ssh user@example -p 2222", window, cx);
            }
        });

        let theme = cx.theme();

        v_flex()
            .track_focus(&self.focus_handle(cx))
            .id("create-remote-server")
            .overflow_hidden()
            .size_full()
            .flex_1()
            .child(
                div()
                    .p_2()
                    .border_b_1()
                    .border_color(theme.colors().border_variant)
                    .child(state.address_editor.clone()),
            )
            .child(
                h_flex()
                    .bg(theme.colors().editor_background)
                    .rounded_b_sm()
                    .w_full()
                    .map(|this| {
                        if let Some(ssh_prompt) = ssh_prompt {
                            this.child(h_flex().w_full().child(ssh_prompt))
                        } else if let Some(address_error) = &state.address_error {
                            this.child(
                                h_flex().p_2().w_full().gap_2().child(
                                    Label::new(address_error.clone())
                                        .size(LabelSize::Small)
                                        .color(Color::Error),
                                ),
                            )
                        } else {
                            this.child(
                                h_flex()
                                    .p_2()
                                    .w_full()
                                    .gap_1()
                                    .child(
                                        Label::new(
                                            "Enter the command you use to SSH into this server.",
                                        )
                                        .color(Color::Muted)
                                        .size(LabelSize::Small),
                                    )
                                    .child(
                                        Button::new("learn-more", "Learn More")
                                            .label_size(LabelSize::Small)
                                            .icon(IconName::ArrowUpRight)
                                            .icon_size(IconSize::XSmall)
                                            .on_click(|_, _, cx| {
                                                cx.open_url(
                                                    "https://zed.dev/docs/remote-development",
                                                );
                                            }),
                                    ),
                            )
                        }
                    }),
            )
    }

    fn render_view_options(
        &mut self,
        ViewServerOptionsState {
            server_index,
            connection,
            entries,
        }: ViewServerOptionsState,
        window: &mut Window,
        cx: &mut Context<Self>,
    ) -> impl IntoElement {
        let connection_string = connection.host.clone();

        let mut view = Navigable::new(
            div()
                .track_focus(&self.focus_handle(cx))
                .size_full()
                .child(
                    SshConnectionHeader {
                        connection_string: connection_string.clone(),
                        paths: Default::default(),
                        nickname: connection.nickname.clone().map(|s| s.into()),
                    }
                    .render(window, cx),
                )
                .child(
                    v_flex()
                        .pb_1()
                        .child(ListSeparator)
                        .child({
                            let label = if connection.nickname.is_some() {
                                "Edit Nickname"
                            } else {
                                "Add Nickname to Server"
                            };
                            div()
                                .id("ssh-options-add-nickname")
                                .track_focus(&entries[0].focus_handle)
                                .on_action(cx.listener(
                                    move |this, _: &menu::Confirm, window, cx| {
                                        this.mode = Mode::EditNickname(EditNicknameState::new(
                                            server_index,
                                            window,
                                            cx,
                                        ));
                                        cx.notify();
                                    },
                                ))
                                .child(
                                    ListItem::new("add-nickname")
                                        .toggle_state(
                                            entries[0].focus_handle.contains_focused(window, cx),
                                        )
                                        .inset(true)
                                        .spacing(ui::ListItemSpacing::Sparse)
                                        .start_slot(Icon::new(IconName::Pencil).color(Color::Muted))
                                        .child(Label::new(label))
                                        .on_click(cx.listener(move |this, _, window, cx| {
                                            this.mode = Mode::EditNickname(EditNicknameState::new(
                                                server_index,
                                                window,
                                                cx,
                                            ));
                                            cx.notify();
                                        })),
                                )
                        })
                        .child({
                            let workspace = self.workspace.clone();
                            fn callback(
                                workspace: WeakEntity<Workspace>,
                                connection_string: SharedString,
                                cx: &mut App,
                            ) {
                                cx.write_to_clipboard(ClipboardItem::new_string(
                                    connection_string.to_string(),
                                ));
                                workspace
                                    .update(cx, |this, cx| {
                                        struct SshServerAddressCopiedToClipboard;
                                        let notification = format!(
                                            "Copied server address ({}) to clipboard",
                                            connection_string
                                        );

                                        this.show_toast(
                                            Toast::new(
                                                NotificationId::composite::<
                                                    SshServerAddressCopiedToClipboard,
                                                >(
                                                    connection_string.clone()
                                                ),
                                                notification,
                                            )
                                            .autohide(),
                                            cx,
                                        );
                                    })
                                    .ok();
                            }
                            div()
                                .id("ssh-options-copy-server-address")
                                .track_focus(&entries[1].focus_handle)
                                .on_action({
                                    let connection_string = connection_string.clone();
                                    let workspace = self.workspace.clone();
                                    move |_: &menu::Confirm, _, cx| {
                                        callback(workspace.clone(), connection_string.clone(), cx);
                                    }
                                })
                                .child(
                                    ListItem::new("copy-server-address")
                                        .toggle_state(
                                            entries[1].focus_handle.contains_focused(window, cx),
                                        )
                                        .inset(true)
                                        .spacing(ui::ListItemSpacing::Sparse)
                                        .start_slot(Icon::new(IconName::Copy).color(Color::Muted))
                                        .child(Label::new("Copy Server Address"))
                                        .end_hover_slot(
                                            Label::new(connection_string.clone())
                                                .color(Color::Muted),
                                        )
                                        .on_click({
                                            let connection_string = connection_string.clone();
                                            move |_, _, cx| {
                                                callback(
                                                    workspace.clone(),
                                                    connection_string.clone(),
                                                    cx,
                                                );
                                            }
                                        }),
                                )
                        })
                        .child({
                            fn remove_ssh_server(
                                remote_servers: Entity<RemoteServerProjects>,
                                index: usize,
                                connection_string: SharedString,
                                window: &mut Window,
                                cx: &mut App,
                            ) {
                                let prompt_message =
                                    format!("Remove server `{}`?", connection_string);

                                let confirmation = window.prompt(
                                    PromptLevel::Warning,
                                    &prompt_message,
                                    None,
                                    &["Yes, remove it", "No, keep it"],
                                    cx,
                                );

                                cx.spawn(async move |cx| {
                                    if confirmation.await.ok() == Some(0) {
                                        remote_servers
                                            .update(cx, |this, cx| {
                                                this.delete_ssh_server(index, cx);
                                            })
                                            .ok();
                                        remote_servers
                                            .update(cx, |this, cx| {
                                                this.mode = Mode::default_mode(
                                                    &this.ssh_config_servers,
                                                    cx,
                                                );
                                                cx.notify();
                                            })
                                            .ok();
                                    }
                                    anyhow::Ok(())
                                })
                                .detach_and_log_err(cx);
                            }
                            div()
                                .id("ssh-options-copy-server-address")
                                .track_focus(&entries[2].focus_handle)
                                .on_action(cx.listener({
                                    let connection_string = connection_string.clone();
                                    move |_, _: &menu::Confirm, window, cx| {
                                        remove_ssh_server(
                                            cx.entity(),
                                            server_index,
                                            connection_string.clone(),
                                            window,
                                            cx,
                                        );
                                        cx.focus_self(window);
                                    }
                                }))
                                .child(
                                    ListItem::new("remove-server")
                                        .toggle_state(
                                            entries[2].focus_handle.contains_focused(window, cx),
                                        )
                                        .inset(true)
                                        .spacing(ui::ListItemSpacing::Sparse)
                                        .start_slot(Icon::new(IconName::Trash).color(Color::Error))
                                        .child(Label::new("Remove Server").color(Color::Error))
                                        .on_click(cx.listener(move |_, _, window, cx| {
                                            remove_ssh_server(
                                                cx.entity(),
                                                server_index,
                                                connection_string.clone(),
                                                window,
                                                cx,
                                            );
                                            cx.focus_self(window);
                                        })),
                                )
                        })
                        .child(ListSeparator)
                        .child({
                            div()
                                .id("ssh-options-copy-server-address")
                                .track_focus(&entries[3].focus_handle)
                                .on_action(cx.listener(|this, _: &menu::Confirm, window, cx| {
                                    this.mode = Mode::default_mode(&this.ssh_config_servers, cx);
                                    cx.focus_self(window);
                                    cx.notify();
                                }))
                                .child(
                                    ListItem::new("go-back")
                                        .toggle_state(
                                            entries[3].focus_handle.contains_focused(window, cx),
                                        )
                                        .inset(true)
                                        .spacing(ui::ListItemSpacing::Sparse)
                                        .start_slot(
                                            Icon::new(IconName::ArrowLeft).color(Color::Muted),
                                        )
                                        .child(Label::new("Go Back"))
                                        .on_click(cx.listener(|this, _, window, cx| {
                                            this.mode =
                                                Mode::default_mode(&this.ssh_config_servers, cx);
                                            cx.focus_self(window);
                                            cx.notify()
                                        })),
                                )
                        }),
                )
                .into_any_element(),
        );
        for entry in entries {
            view = view.entry(entry);
        }

        view.render(window, cx).into_any_element()
    }

    fn render_edit_nickname(
        &self,
        state: &EditNicknameState,
        window: &mut Window,
        cx: &mut Context<Self>,
    ) -> impl IntoElement {
        let Some(connection) = SshSettings::get_global(cx)
            .ssh_connections()
            .nth(state.index)
        else {
            return v_flex()
                .id("ssh-edit-nickname")
                .track_focus(&self.focus_handle(cx));
        };

        let connection_string = connection.host.clone();
        let nickname = connection.nickname.map(|s| s.into());

        v_flex()
            .id("ssh-edit-nickname")
            .track_focus(&self.focus_handle(cx))
            .child(
                SshConnectionHeader {
                    connection_string,
                    paths: Default::default(),
                    nickname,
                }
                .render(window, cx),
            )
            .child(
                h_flex()
                    .p_2()
                    .border_t_1()
                    .border_color(cx.theme().colors().border_variant)
                    .child(state.editor.clone()),
            )
    }

    fn render_default(
        &mut self,
        mut state: DefaultState,
        window: &mut Window,
        cx: &mut Context<Self>,
    ) -> impl IntoElement {
        let ssh_settings = SshSettings::get_global(cx);
        let mut should_rebuild = false;

        if ssh_settings
            .ssh_connections
            .as_ref()
            .is_some_and(|connections| {
                state
                    .servers
                    .iter()
                    .filter_map(|server| match server {
                        RemoteEntry::Project { connection, .. } => Some(connection),
                        RemoteEntry::SshConfig { .. } => None,
                    })
                    .ne(connections.iter())
            })
        {
            should_rebuild = true;
        };

        if !should_rebuild && ssh_settings.read_ssh_config {
            let current_ssh_hosts: BTreeSet<SharedString> = state
                .servers
                .iter()
                .filter_map(|server| match server {
                    RemoteEntry::SshConfig { host, .. } => Some(host.clone()),
                    _ => None,
                })
                .collect();
            let mut expected_ssh_hosts = self.ssh_config_servers.clone();
            for server in &state.servers {
                if let RemoteEntry::Project { connection, .. } = server {
                    expected_ssh_hosts.remove(&connection.host);
                }
            }
            should_rebuild = current_ssh_hosts != expected_ssh_hosts;
        }

        if should_rebuild {
            self.mode = Mode::default_mode(&self.ssh_config_servers, cx);
            if let Mode::Default(new_state) = &self.mode {
                state = new_state.clone();
            }
        }

        let connect_button = div()
            .id("ssh-connect-new-server-container")
            .track_focus(&state.add_new_server.focus_handle)
            .anchor_scroll(state.add_new_server.scroll_anchor.clone())
            .child(
                ListItem::new("register-remove-server-button")
                    .toggle_state(
                        state
                            .add_new_server
                            .focus_handle
                            .contains_focused(window, cx),
                    )
                    .inset(true)
                    .spacing(ui::ListItemSpacing::Sparse)
                    .start_slot(Icon::new(IconName::Plus).color(Color::Muted))
                    .child(Label::new("Connect New Server"))
                    .on_click(cx.listener(|this, _, window, cx| {
                        let state = CreateRemoteServer::new(window, cx);
                        this.mode = Mode::CreateRemoteServer(state);

                        cx.notify();
                    })),
            )
            .on_action(cx.listener(|this, _: &menu::Confirm, window, cx| {
                let state = CreateRemoteServer::new(window, cx);
                this.mode = Mode::CreateRemoteServer(state);

                cx.notify();
            }));

        let mut modal_section = Navigable::new(
            v_flex()
                .track_focus(&self.focus_handle(cx))
                .id("ssh-server-list")
                .overflow_y_scroll()
                .track_scroll(&state.scroll_handle)
                .size_full()
                .child(connect_button)
                .child(
                    List::new()
                        .empty_message(
                            v_flex()
                                .child(
                                    div().px_3().child(
                                        Label::new("No remote servers registered yet.")
                                            .color(Color::Muted),
                                    ),
                                )
                                .into_any_element(),
                        )
                        .children(state.servers.iter().enumerate().map(|(ix, connection)| {
                            self.render_ssh_connection(ix, connection.clone(), window, cx)
                                .into_any_element()
                        })),
                )
                .into_any_element(),
        )
        .entry(state.add_new_server.clone());

        for server in &state.servers {
            match server {
                RemoteEntry::Project {
                    open_folder,
                    projects,
                    configure,
                    ..
                } => {
                    for (navigation_state, _) in projects {
                        modal_section = modal_section.entry(navigation_state.clone());
                    }
                    modal_section = modal_section
                        .entry(open_folder.clone())
                        .entry(configure.clone());
                }
                RemoteEntry::SshConfig { open_folder, .. } => {
                    modal_section = modal_section.entry(open_folder.clone());
                }
            }
        }
        let mut modal_section = modal_section.render(window, cx).into_any_element();

        let (create_window, reuse_window) = if self.create_new_window {
            (
                window.keystroke_text_for(&menu::Confirm),
                window.keystroke_text_for(&menu::SecondaryConfirm),
            )
        } else {
            (
                window.keystroke_text_for(&menu::SecondaryConfirm),
                window.keystroke_text_for(&menu::Confirm),
            )
        };
        let placeholder_text = Arc::from(format!(
            "{reuse_window} reuses this window, {create_window} opens a new one",
        ));

        Modal::new("remote-projects", None)
            .header(
                ModalHeader::new()
                    .child(Headline::new("Remote Projects").size(HeadlineSize::XSmall))
                    .child(
                        Label::new(placeholder_text)
                            .color(Color::Muted)
                            .size(LabelSize::XSmall),
                    ),
            )
            .section(
                Section::new().padded(false).child(
                    v_flex()
                        .min_h(rems(20.))
                        .size_full()
                        .relative()
                        .child(ListSeparator)
                        .child(
                            canvas(
                                |bounds, window, cx| {
                                    modal_section.prepaint_as_root(
                                        bounds.origin,
                                        bounds.size.into(),
                                        window,
                                        cx,
                                    );
                                    modal_section
                                },
                                |_, mut modal_section, window, cx| {
                                    modal_section.paint(window, cx);
                                },
                            )
                            .size_full(),
                        )
                        .vertical_scrollbar_for(state.scroll_handle, window, cx),
                ),
            )
            .into_any_element()
    }

    fn create_host_from_ssh_config(
        &mut self,
        ssh_config_host: &SharedString,
        cx: &mut Context<'_, Self>,
    ) -> usize {
        let new_ix = Arc::new(AtomicUsize::new(0));

        let update_new_ix = new_ix.clone();
        self.update_settings_file(cx, move |settings, _| {
            update_new_ix.store(
                settings
                    .ssh_connections
                    .as_ref()
                    .map_or(0, |connections| connections.len()),
                atomic::Ordering::Release,
            );
        });

        self.add_ssh_server(
            SshConnectionOptions {
                host: ssh_config_host.to_string(),
                ..SshConnectionOptions::default()
            },
            cx,
        );
        self.mode = Mode::default_mode(&self.ssh_config_servers, cx);
        new_ix.load(atomic::Ordering::Acquire)
    }
}

fn spawn_ssh_config_watch(fs: Arc<dyn Fs>, cx: &Context<RemoteServerProjects>) -> Task<()> {
    let mut user_ssh_config_watcher =
        watch_config_file(cx.background_executor(), fs.clone(), user_ssh_config_file());
    let mut global_ssh_config_watcher = watch_config_file(
        cx.background_executor(),
        fs,
        global_ssh_config_file().to_owned(),
    );

    cx.spawn(async move |remote_server_projects, cx| {
        let mut global_hosts = BTreeSet::default();
        let mut user_hosts = BTreeSet::default();
        let mut running_receivers = 2;

        loop {
            select! {
                new_global_file_contents = global_ssh_config_watcher.next().fuse() => {
                    match new_global_file_contents {
                        Some(new_global_file_contents) => {
                            global_hosts = parse_ssh_config_hosts(&new_global_file_contents);
                            if remote_server_projects.update(cx, |remote_server_projects, cx| {
                                remote_server_projects.ssh_config_servers = global_hosts.iter().chain(user_hosts.iter()).map(SharedString::from).collect();
                                cx.notify();
                            }).is_err() {
                                return;
                            }
                        },
                        None => {
                            running_receivers -= 1;
                            if running_receivers == 0 {
                                return;
                            }
                        }
                    }
                },
                new_user_file_contents = user_ssh_config_watcher.next().fuse() => {
                    match new_user_file_contents {
                        Some(new_user_file_contents) => {
                            user_hosts = parse_ssh_config_hosts(&new_user_file_contents);
                            if remote_server_projects.update(cx, |remote_server_projects, cx| {
                                remote_server_projects.ssh_config_servers = global_hosts.iter().chain(user_hosts.iter()).map(SharedString::from).collect();
                                cx.notify();
                            }).is_err() {
                                return;
                            }
                        },
                        None => {
                            running_receivers -= 1;
                            if running_receivers == 0 {
                                return;
                            }
                        }
                    }
                },
            }
        }
    })
}

fn get_text(element: &Entity<Editor>, cx: &mut App) -> String {
    element.read(cx).text(cx).trim().to_string()
}

impl ModalView for RemoteServerProjects {}

impl Focusable for RemoteServerProjects {
    fn focus_handle(&self, cx: &App) -> FocusHandle {
        match &self.mode {
            Mode::ProjectPicker(picker) => picker.focus_handle(cx),
            _ => self.focus_handle.clone(),
        }
    }
}

impl EventEmitter<DismissEvent> for RemoteServerProjects {}

impl Render for RemoteServerProjects {
    fn render(&mut self, window: &mut Window, cx: &mut Context<Self>) -> impl IntoElement {
        div()
            .elevation_3(cx)
            .w(rems(34.))
            .key_context("RemoteServerModal")
            .on_action(cx.listener(Self::cancel))
            .on_action(cx.listener(Self::confirm))
            .capture_any_mouse_down(cx.listener(|this, _, window, cx| {
                this.focus_handle(cx).focus(window);
            }))
            .on_mouse_down_out(cx.listener(|this, _, _, cx| {
                if matches!(this.mode, Mode::Default(_)) {
                    cx.emit(DismissEvent)
                }
            }))
            .child(match &self.mode {
                Mode::Default(state) => self
                    .render_default(state.clone(), window, cx)
                    .into_any_element(),
                Mode::ViewServerOptions(state) => self
                    .render_view_options(state.clone(), window, cx)
                    .into_any_element(),
                Mode::ProjectPicker(element) => element.clone().into_any_element(),
                Mode::CreateRemoteServer(state) => self
                    .render_create_remote_server(state, window, cx)
                    .into_any_element(),
                Mode::EditNickname(state) => self
                    .render_edit_nickname(state, window, cx)
                    .into_any_element(),
            })
    }
}<|MERGE_RESOLUTION|>--- conflicted
+++ resolved
@@ -33,13 +33,8 @@
     },
 };
 use ui::{
-<<<<<<< HEAD
-    List, ListItem, ListSeparator, Modal, ModalHeader, Navigable, NavigableEntry, Scrollbar,
-    ScrollbarState, Section, Tooltip, prelude::*,
-=======
-    IconButtonShape, List, ListItem, ListSeparator, Modal, ModalHeader, Navigable, NavigableEntry,
+    List, ListItem, ListSeparator, Modal, ModalHeader, Navigable, NavigableEntry,
     Section, Tooltip, WithScrollbar, prelude::*,
->>>>>>> ded64676
 };
 use util::{
     ResultExt,
