mod headless;

use anyhow::{Result, anyhow};
use clap::{Args, Parser, Subcommand};
use cloud_llm_client::predict_edits_v3;
use edit_prediction_context::{
    Declaration, DeclarationStyle, EditPredictionContext, EditPredictionContextOptions,
    EditPredictionExcerptOptions, EditPredictionScoreOptions, Identifier, Reference,
    ReferenceRegion, SyntaxIndex, SyntaxIndexState, references_in_range,
};
use futures::channel::mpsc;
use futures::{FutureExt as _, StreamExt as _};
use gpui::{AppContext, Application, AsyncApp};
use gpui::{Entity, Task};
<<<<<<< HEAD
use language::Point;
use language::{Bias, BufferSnapshot};
=======
use language::{Bias, LanguageServerId};
>>>>>>> da82eec4
use language::{Buffer, OffsetRangeExt};
use language::{LanguageId, Point};
use language_model::LlmApiToken;
use ordered_float::OrderedFloat;
use project::{Project, ProjectPath, Worktree};
use release_channel::AppVersion;
use reqwest_client::ReqwestClient;
use serde_json::json;
use std::cmp::Reverse;
use std::collections::{HashMap, HashSet};
use std::io::Write as _;
use std::ops::Range;
use std::path::{Path, PathBuf};
use std::process::exit;
use std::str::FromStr;
use std::sync::Arc;
use std::time::Duration;
use util::paths::PathStyle;
use util::rel_path::RelPath;
use util::{RangeExt, ResultExt as _};
use zeta::{PerformPredictEditsParams, Zeta};

use crate::headless::ZetaCliAppState;

#[derive(Parser, Debug)]
#[command(name = "zeta")]
struct ZetaCliArgs {
    #[command(subcommand)]
    command: Commands,
}

#[derive(Subcommand, Debug)]
enum Commands {
    Context(ContextArgs),
    Zeta2Context {
        #[clap(flatten)]
        zeta2_args: Zeta2Args,
        #[clap(flatten)]
        context_args: ContextArgs,
    },
    Predict {
        #[arg(long)]
        predict_edits_body: Option<FileOrStdin>,
        #[clap(flatten)]
        context_args: Option<ContextArgs>,
    },
    RetrievalStats {
        #[arg(long)]
        worktree: PathBuf,
        #[arg(long, default_value_t = 42)]
        file_indexing_parallelism: usize,
    },
}

#[derive(Debug, Args)]
#[group(requires = "worktree")]
struct ContextArgs {
    #[arg(long)]
    worktree: PathBuf,
    #[arg(long)]
    cursor: CursorPosition,
    #[arg(long)]
    use_language_server: bool,
    #[arg(long)]
    events: Option<FileOrStdin>,
}

#[derive(Debug, Args)]
struct Zeta2Args {
    #[arg(long, default_value_t = 8192)]
    max_prompt_bytes: usize,
    #[arg(long, default_value_t = 2048)]
    max_excerpt_bytes: usize,
    #[arg(long, default_value_t = 1024)]
    min_excerpt_bytes: usize,
    #[arg(long, default_value_t = 0.66)]
    target_before_cursor_over_total_bytes: f32,
    #[arg(long, default_value_t = 1024)]
    max_diagnostic_bytes: usize,
    #[arg(long, value_enum, default_value_t = PromptFormat::default())]
    prompt_format: PromptFormat,
    #[arg(long, value_enum, default_value_t = Default::default())]
    output_format: OutputFormat,
    #[arg(long, default_value_t = 42)]
    file_indexing_parallelism: usize,
}

#[derive(clap::ValueEnum, Default, Debug, Clone)]
enum PromptFormat {
    #[default]
    MarkedExcerpt,
    LabeledSections,
    OnlySnippets,
}

impl Into<predict_edits_v3::PromptFormat> for PromptFormat {
    fn into(self) -> predict_edits_v3::PromptFormat {
        match self {
            Self::MarkedExcerpt => predict_edits_v3::PromptFormat::MarkedExcerpt,
            Self::LabeledSections => predict_edits_v3::PromptFormat::LabeledSections,
            Self::OnlySnippets => predict_edits_v3::PromptFormat::OnlySnippets,
        }
    }
}

#[derive(clap::ValueEnum, Default, Debug, Clone)]
enum OutputFormat {
    #[default]
    Prompt,
    Request,
    Full,
}

#[derive(Debug, Clone)]
enum FileOrStdin {
    File(PathBuf),
    Stdin,
}

impl FileOrStdin {
    async fn read_to_string(&self) -> Result<String, std::io::Error> {
        match self {
            FileOrStdin::File(path) => smol::fs::read_to_string(path).await,
            FileOrStdin::Stdin => smol::unblock(|| std::io::read_to_string(std::io::stdin())).await,
        }
    }
}

impl FromStr for FileOrStdin {
    type Err = <PathBuf as FromStr>::Err;

    fn from_str(s: &str) -> Result<Self, Self::Err> {
        match s {
            "-" => Ok(Self::Stdin),
            _ => Ok(Self::File(PathBuf::from_str(s)?)),
        }
    }
}

#[derive(Debug, Clone)]
struct CursorPosition {
    path: Arc<RelPath>,
    point: Point,
}

impl FromStr for CursorPosition {
    type Err = anyhow::Error;

    fn from_str(s: &str) -> Result<Self> {
        let parts: Vec<&str> = s.split(':').collect();
        if parts.len() != 3 {
            return Err(anyhow!(
                "Invalid cursor format. Expected 'file.rs:line:column', got '{}'",
                s
            ));
        }

        let path = RelPath::new(Path::new(&parts[0]), PathStyle::local())?.into_arc();
        let line: u32 = parts[1]
            .parse()
            .map_err(|_| anyhow!("Invalid line number: '{}'", parts[1]))?;
        let column: u32 = parts[2]
            .parse()
            .map_err(|_| anyhow!("Invalid column number: '{}'", parts[2]))?;

        // Convert from 1-based to 0-based indexing
        let point = Point::new(line.saturating_sub(1), column.saturating_sub(1));

        Ok(CursorPosition { path, point })
    }
}

enum GetContextOutput {
    Zeta1(zeta::GatherContextOutput),
    Zeta2(String),
}

async fn get_context(
    zeta2_args: Option<Zeta2Args>,
    args: ContextArgs,
    app_state: &Arc<ZetaCliAppState>,
    cx: &mut AsyncApp,
) -> Result<GetContextOutput> {
    let ContextArgs {
        worktree: worktree_path,
        cursor,
        use_language_server,
        events,
    } = args;

    let worktree_path = worktree_path.canonicalize()?;

    let project = cx.update(|cx| {
        Project::local(
            app_state.client.clone(),
            app_state.node_runtime.clone(),
            app_state.user_store.clone(),
            app_state.languages.clone(),
            app_state.fs.clone(),
            None,
            cx,
        )
    })?;

    let worktree = project
        .update(cx, |project, cx| {
            project.create_worktree(&worktree_path, true, cx)
        })?
        .await?;

    let mut ready_languages = HashSet::default();
    let (_lsp_open_handle, buffer) = if use_language_server {
        let (lsp_open_handle, _, buffer) = open_buffer_with_language_server(
            &project,
            &worktree,
            &cursor.path,
            &mut ready_languages,
            cx,
        )
        .await?;
        (Some(lsp_open_handle), buffer)
    } else {
        let buffer = open_buffer(&project, &worktree, &cursor.path, cx).await?;
        (None, buffer)
    };

    let full_path_str = worktree
        .read_with(cx, |worktree, _| worktree.root_name().join(&cursor.path))?
        .display(PathStyle::local())
        .to_string();

    let snapshot = cx.update(|cx| buffer.read(cx).snapshot())?;
    let clipped_cursor = snapshot.clip_point(cursor.point, Bias::Left);
    if clipped_cursor != cursor.point {
        let max_row = snapshot.max_point().row;
        if cursor.point.row < max_row {
            return Err(anyhow!(
                "Cursor position {:?} is out of bounds (line length is {})",
                cursor.point,
                snapshot.line_len(cursor.point.row)
            ));
        } else {
            return Err(anyhow!(
                "Cursor position {:?} is out of bounds (max row is {})",
                cursor.point,
                max_row
            ));
        }
    }

    let events = match events {
        Some(events) => events.read_to_string().await?,
        None => String::new(),
    };

    if let Some(zeta2_args) = zeta2_args {
        // wait for worktree scan before starting zeta2 so that wait_for_initial_indexing waits for
        // the whole worktree.
        worktree
            .read_with(cx, |worktree, _cx| {
                worktree.as_local().unwrap().scan_complete()
            })?
            .await;
        let output = cx
            .update(|cx| {
                let zeta = cx.new(|cx| {
                    zeta2::Zeta::new(app_state.client.clone(), app_state.user_store.clone(), cx)
                });
                let indexing_done_task = zeta.update(cx, |zeta, cx| {
                    zeta.set_options(zeta2::ZetaOptions {
                        context: EditPredictionContextOptions {
                            use_imports: true,
                            excerpt: EditPredictionExcerptOptions {
                                max_bytes: zeta2_args.max_excerpt_bytes,
                                min_bytes: zeta2_args.min_excerpt_bytes,
                                target_before_cursor_over_total_bytes: zeta2_args
                                    .target_before_cursor_over_total_bytes,
                            },
                            score: EditPredictionScoreOptions {
                                omit_excerpt_overlaps: true,
                            },
                        },
                        max_diagnostic_bytes: zeta2_args.max_diagnostic_bytes,
                        max_prompt_bytes: zeta2_args.max_prompt_bytes,
                        prompt_format: zeta2_args.prompt_format.into(),
                        file_indexing_parallelism: zeta2_args.file_indexing_parallelism,
                    });
                    zeta.register_buffer(&buffer, &project, cx);
                    zeta.wait_for_initial_indexing(&project, cx)
                });
                cx.spawn(async move |cx| {
                    indexing_done_task.await?;
                    let request = zeta
                        .update(cx, |zeta, cx| {
                            let cursor = buffer.read(cx).snapshot().anchor_before(clipped_cursor);
                            zeta.cloud_request_for_zeta_cli(&project, &buffer, cursor, cx)
                        })?
                        .await?;

                    let planned_prompt = cloud_zeta2_prompt::PlannedPrompt::populate(&request)?;
                    let (prompt_string, section_labels) = planned_prompt.to_prompt_string()?;

                    match zeta2_args.output_format {
                        OutputFormat::Prompt => anyhow::Ok(prompt_string),
                        OutputFormat::Request => {
                            anyhow::Ok(serde_json::to_string_pretty(&request)?)
                        }
                        OutputFormat::Full => anyhow::Ok(serde_json::to_string_pretty(&json!({
                            "request": request,
                            "prompt": prompt_string,
                            "section_labels": section_labels,
                        }))?),
                    }
                })
            })?
            .await?;
        Ok(GetContextOutput::Zeta2(output))
    } else {
        let prompt_for_events = move || (events, 0);
        Ok(GetContextOutput::Zeta1(
            cx.update(|cx| {
                zeta::gather_context(
                    full_path_str,
                    &snapshot,
                    clipped_cursor,
                    prompt_for_events,
                    cx,
                )
            })?
            .await?,
        ))
    }
}

pub async fn retrieval_stats(
    worktree: PathBuf,
    file_indexing_parallelism: usize,
    app_state: Arc<ZetaCliAppState>,
    cx: &mut AsyncApp,
) -> Result<String> {
    let worktree_path = worktree.canonicalize()?;

    let project = cx.update(|cx| {
        Project::local(
            app_state.client.clone(),
            app_state.node_runtime.clone(),
            app_state.user_store.clone(),
            app_state.languages.clone(),
            app_state.fs.clone(),
            None,
            cx,
        )
    })?;

    let worktree = project
        .update(cx, |project, cx| {
            project.create_worktree(&worktree_path, true, cx)
        })?
        .await?;
    let worktree_id = worktree.read_with(cx, |worktree, _cx| worktree.id())?;

    // wait for worktree scan so that wait_for_initial_file_indexing waits for the whole worktree.
    worktree
        .read_with(cx, |worktree, _cx| {
            worktree.as_local().unwrap().scan_complete()
        })?
        .await;

    let index = cx.new(|cx| SyntaxIndex::new(&project, file_indexing_parallelism, cx))?;
    index
        .read_with(cx, |index, cx| index.wait_for_initial_file_indexing(cx))?
        .await?;
    let files = index
        .read_with(cx, |index, cx| index.indexed_file_paths(cx))?
        .await
        .into_iter()
        .filter(|project_path| {
            project_path
                .path
                .extension()
                .is_some_and(|extension| !["md", "json", "sh", "diff"].contains(&extension))
        })
        .collect::<Vec<_>>();

    let lsp_store = project.read_with(cx, |project, _cx| project.lsp_store())?;
    cx.subscribe(&lsp_store, {
        move |_, event, _| {
            if let project::LspStoreEvent::LanguageServerUpdate {
                message:
                    client::proto::update_language_server::Variant::WorkProgress(
                        client::proto::LspWorkProgress {
                            message: Some(message),
                            ..
                        },
                    ),
                ..
            } = event
            {
                println!("⟲ {message}")
            }
        }
    })?
    .detach();

    let mut lsp_open_handles = Vec::new();
    let mut output = std::fs::File::create("retrieval-stats.txt")?;
    let mut results = Vec::new();
    let mut ready_languages = HashSet::default();
    for (file_index, project_path) in files.iter().enumerate() {
        let processing_file_message = format!(
            "Processing file {} of {}: {}",
            file_index + 1,
            files.len(),
            project_path.path.display(PathStyle::Posix)
        );
        println!("{}", processing_file_message);
        write!(output, "{processing_file_message}\n\n").ok();

        let Some((lsp_open_handle, language_server_id, buffer)) = open_buffer_with_language_server(
            &project,
            &worktree,
            &project_path.path,
            &mut ready_languages,
            cx,
        )
        .await
        .log_err() else {
            continue;
        };
        lsp_open_handles.push(lsp_open_handle);

        let (snapshot, parent_abs_path) = buffer.read_with(cx, |buffer, cx| {
            let parent_abs_path = project::File::from_dyn(buffer.file()).and_then(|f| {
                let mut path = f.worktree.read(cx).absolutize(&f.path);
                if path.pop() { Some(path) } else { None }
            });

            (buffer.snapshot(), parent_abs_path)
        })?;
        let full_range = 0..snapshot.len();
        let references = references_in_range(
            full_range,
            &snapshot.text(),
            ReferenceRegion::Nearby,
            &snapshot,
        );

        loop {
            let is_ready = lsp_store
                .read_with(cx, |lsp_store, _cx| {
                    lsp_store
                        .language_server_statuses
                        .get(&language_server_id)
                        .is_some_and(|status| status.pending_work.is_empty())
                })
                .unwrap();
            if is_ready {
                break;
            }
            cx.background_executor()
                .timer(Duration::from_millis(10))
                .await;
        }

        let index = index.read_with(cx, |index, _cx| index.state().clone())?;
        let index = index.lock().await;
        for reference in references {
            let query_point = snapshot.offset_to_point(reference.range.start);

            let retrieved_definitions = retrieve_definitions(
                &reference,
                query_point,
                &snapshot,
<<<<<<< HEAD
                parent_abs_path.as_deref(),
                &index,
                &project,
                &worktree,
                &zeta2::DEFAULT_CONTEXT_OPTIONS,
                cx,
            )
            .await?;
=======
                &zeta2::DEFAULT_EXCERPT_OPTIONS,
                Some(&index),
                |_, _, _| single_reference_map,
            );

            let Some(edit_prediction_context) = edit_prediction_context else {
                let result = RetrievalStatsResult {
                    identifier: reference.identifier,
                    point: query_point,
                    outcome: RetrievalStatsOutcome::NoExcerpt,
                };
                write!(output, "{:?}\n\n", result)?;
                results.push(result);
                continue;
            };

            let mut retrieved_definitions = Vec::new();
            for scored_declaration in edit_prediction_context.declarations {
                match &scored_declaration.declaration {
                    Declaration::File {
                        project_entry_id,
                        declaration,
                    } => {
                        let Some(path) = worktree.read_with(cx, |worktree, _cx| {
                            worktree
                                .entry_for_id(*project_entry_id)
                                .map(|entry| entry.path.clone())
                        })?
                        else {
                            log::error!("bug: file project entry not found");
                            continue;
                        };
                        let project_path = ProjectPath {
                            worktree_id,
                            path: path.clone(),
                        };
                        let buffer = project
                            .update(cx, |project, cx| project.open_buffer(project_path, cx))?
                            .await?;
                        let rope = buffer.read_with(cx, |buffer, _cx| buffer.as_rope().clone())?;
                        retrieved_definitions.push((
                            path,
                            rope.offset_to_point(declaration.item_range.start)
                                ..rope.offset_to_point(declaration.item_range.end),
                            scored_declaration.scores.declaration,
                            scored_declaration.scores.retrieval,
                        ));
                    }
                    Declaration::Buffer {
                        project_entry_id,
                        rope,
                        declaration,
                        ..
                    } => {
                        let Some(path) = worktree.read_with(cx, |worktree, _cx| {
                            worktree
                                .entry_for_id(*project_entry_id)
                                .map(|entry| entry.path.clone())
                        })?
                        else {
                            // This case happens when dependency buffers have been opened by
                            // go-to-definition, resulting in single-file worktrees.
                            continue;
                        };
                        retrieved_definitions.push((
                            path,
                            rope.offset_to_point(declaration.item_range.start)
                                ..rope.offset_to_point(declaration.item_range.end),
                            scored_declaration.scores.declaration,
                            scored_declaration.scores.retrieval,
                        ));
                    }
                }
            }
            retrieved_definitions
                .sort_by_key(|(_, _, _, retrieval_score)| Reverse(OrderedFloat(*retrieval_score)));
>>>>>>> da82eec4

            // TODO: Consider still checking language server in this case, or having a mode for
            // this. For now assuming that the purpose of this is to refine the ranking rather than
            // refining whether the definition is present at all.
            if retrieved_definitions.is_empty() {
                continue;
            }

            // TODO: Rename declaration to definition in edit_prediction_context?
            let lsp_result = project
                .update(cx, |project, cx| {
                    project.definitions(&buffer, reference.range.start, cx)
                })?
                .await;
            match lsp_result {
                Ok(lsp_definitions) => {
<<<<<<< HEAD
                    let mut lsp_ranges = Vec::new();
                    let mut is_outside_worktree = false;
                    for definition in lsp_definitions.unwrap_or_default() {
                        definition.target.buffer.read_with(cx, |buffer, cx| {
                            let Some(file) = project::File::from_dyn(buffer.file()) else {
                                return;
                            };
                            let definition_worktree_id = file.worktree.read(cx).id();
                            if definition_worktree_id != worktree_id {
                                is_outside_worktree = true;
                            } else {
                                lsp_ranges.push((
                                    file.path.clone(),
                                    definition.target.range.to_point(&buffer),
                                ));
                            }
                        })?
                    }
=======
                    let lsp_definitions = lsp_definitions
                        .unwrap_or_default()
                        .into_iter()
                        .filter_map(|definition| {
                            definition
                                .target
                                .buffer
                                .read_with(cx, |buffer, _cx| {
                                    let path = buffer.file()?.path();
                                    // filter out definitions from single-file worktrees
                                    if path.is_empty() {
                                        None
                                    } else {
                                        Some((
                                            path.clone(),
                                            definition.target.range.to_point(&buffer),
                                        ))
                                    }
                                })
                                .ok()?
                        })
                        .collect::<Vec<_>>();

>>>>>>> da82eec4
                    let result = RetrievalStatsResult {
                        identifier: reference.identifier,
                        point: query_point,
                        outcome: RetrievalStatsOutcome::Success {
                            matches: lsp_ranges
                                .iter()
                                .map(|(path, range)| {
                                    retrieved_definitions.iter().position(
                                        |(retrieved_path, retrieved_range, _, _)| {
                                            path == retrieved_path
                                                && retrieved_range.contains_inclusive(&range)
                                        },
                                    )
                                })
                                .collect(),
                            lsp_ranges,
                            retrieved_definitions,
                        },
                    };
                    write!(output, "{:#?}\n\n", result)?;
                    results.push(result);
                }
                Err(err) => {
                    let result = RetrievalStatsResult {
                        identifier: reference.identifier,
                        point: query_point,
                        outcome: RetrievalStatsOutcome::LanguageServerError {
                            message: err.to_string(),
                        },
                    };
                    write!(output, "{:#?}\n\n", result)?;
                    results.push(result);
                }
            }
        }
    }

    let mut no_excerpt_count = 0f64;
    let mut error_count = 0f64;
    let mut definitions_count = 0f64;
    let mut top_match_count = 0f64;
    let mut top_match_score = 0f64;
    let mut top_match_retrieval_score = 0f64;
    let mut non_top_match_count = 0f64;
    let mut non_top_match_score = 0f64;
    let mut non_top_match_retrieval_score = 0f64;
    let mut ranking_involved_count = 0f64;
    let mut ranking_involved_top_match_count = 0f64;
    let mut ranking_involved_non_top_match_count = 0f64;
    for result in &results {
        match &result.outcome {
            RetrievalStatsOutcome::LanguageServerError { .. } => error_count += 1.,
            RetrievalStatsOutcome::OutsideWorktree => {}
            RetrievalStatsOutcome::Success {
                matches,
                retrieved_definitions,
                ..
            } => {
                definitions_count += 1.;
                let top_matches = matches.contains(&Some(0));
                if top_matches {
                    top_match_count += 1.;
                }
                let non_top_matches = !top_matches
                    && matches
                        .iter()
                        .any(|index| index.is_some_and(|index| index != 0));
                if non_top_matches {
                    non_top_match_count += 1.;
                }
                if (top_matches || non_top_matches) && retrieved_definitions.len() > 1 {
                    if top_matches {
                        ranking_involved_top_match_count += 1.;
                    }
                    if non_top_matches {
                        ranking_involved_non_top_match_count += 1.;
                    }
                }
            }
        }
    }

    println!("\nStats:\n");

    if no_excerpt_count > 0. {
        println!("No Excerpt: {}", no_excerpt_count);
    }
    if error_count > 0. {
        println!("Language Server Error: {}", error_count);
    }
    if no_excerpt_count > 0. || error_count > 0. {
        println!("");
    }

    let present_count = top_match_count + non_top_match_count;

    println!("╮ Definitions: {}", definitions_count);
    println!(
        "╰─╮ Present (recall): {} ({:.2}%)",
        top_match_count + non_top_match_count,
        ((top_match_count + non_top_match_count) / definitions_count) * 100.0
    );
    println!(
        "  ├─╴ Top Match: {} ({:.2}%)",
        top_match_count,
        (top_match_count / present_count) * 100.0
    );
    println!(
        "  ├─╴ Non-Top Match: {} ({:.2}%)",
        non_top_match_count,
        (non_top_match_count / present_count) * 100.0
    );

    let multiple_results_count =
        ranking_involved_top_match_count + ranking_involved_non_top_match_count;

    println!(
        "  ╰─╮ Multiple Results: {} ({:.2}%)",
        multiple_results_count,
        (multiple_results_count / present_count) * 100.0
    );
    println!(
        "    ├─╴ Top Match: {} ({:.2}%)",
        ranking_involved_top_match_count,
        (ranking_involved_top_match_count / multiple_results_count) * 100.0
    );
    println!(
        "    ╰─╴ Non-Top Match: {} ({:.2}%)",
        ranking_involved_non_top_match_count,
        (ranking_involved_non_top_match_count / multiple_results_count) * 100.0
    );

    Ok("".to_string())
}

async fn retrieve_definitions(
    reference: &Reference,
    query_point: Point,
    snapshot: &BufferSnapshot,
    parent_abs_path: Option<&Path>,
    index: &SyntaxIndexState,
    project: &Entity<Project>,
    worktree: &Entity<Worktree>,
    options: &EditPredictionContextOptions,
    cx: &mut AsyncApp,
) -> Result<Vec<(Arc<RelPath>, Range<Point>, f32, f32)>> {
    let mut single_reference_map = HashMap::default();
    single_reference_map.insert(reference.identifier.clone(), vec![reference.clone()]);
    let edit_prediction_context = EditPredictionContext::gather_context_with_references_fn(
        query_point,
        &snapshot,
        parent_abs_path.as_deref(),
        // todo! make this configurable
        &options,
        Some(&index),
        |_, _, _| single_reference_map,
    );

    let Some(edit_prediction_context) = edit_prediction_context else {
        return Ok(Vec::new());
    };

    let mut retrieved_definitions = Vec::new();
    for scored_declaration in edit_prediction_context.declarations {
        match &scored_declaration.declaration {
            Declaration::File {
                project_entry_id,
                declaration,
                ..
            } => {
                let Some(path) = worktree.read_with(cx, |worktree, _cx| {
                    worktree
                        .entry_for_id(*project_entry_id)
                        .map(|entry| entry.path.clone())
                })?
                else {
                    log::error!("bug: file project entry not found");
                    continue;
                };
                let project_path = ProjectPath {
                    worktree_id: worktree.read_with(cx, |worktree, _cx| worktree.id())?,
                    path: path.clone(),
                };
                let buffer = project
                    .update(cx, |project, cx| project.open_buffer(project_path, cx))?
                    .await?;
                let rope = buffer.read_with(cx, |buffer, _cx| buffer.as_rope().clone())?;
                retrieved_definitions.push((
                    path,
                    rope.offset_to_point(declaration.item_range.start)
                        ..rope.offset_to_point(declaration.item_range.end),
                    scored_declaration.score(DeclarationStyle::Declaration),
                    scored_declaration.retrieval_score(),
                ));
            }
            Declaration::Buffer {
                project_entry_id,
                rope,
                declaration,
                ..
            } => {
                let Some(path) = worktree.read_with(cx, |worktree, _cx| {
                    worktree
                        .entry_for_id(*project_entry_id)
                        .map(|entry| entry.path.clone())
                })?
                else {
                    log::error!("bug: buffer project entry not found");
                    continue;
                };
                retrieved_definitions.push((
                    path,
                    rope.offset_to_point(declaration.item_range.start)
                        ..rope.offset_to_point(declaration.item_range.end),
                    scored_declaration.score(DeclarationStyle::Declaration),
                    scored_declaration.retrieval_score(),
                ));
            }
        }
    }
    retrieved_definitions.sort_by_key(|(_, _, score, _)| Reverse(OrderedFloat(*score)));

    Ok(retrieved_definitions)
}

#[derive(Debug)]
struct RetrievalStatsResult {
    #[allow(dead_code)]
    identifier: Identifier,
    #[allow(dead_code)]
    point: Point,
    outcome: RetrievalStatsOutcome,
}

#[derive(Debug)]
enum RetrievalStatsOutcome {
    LanguageServerError {
        #[allow(dead_code)]
        message: String,
    },
    OutsideWorktree,
    Success {
        matches: Vec<Option<usize>>,
        #[allow(dead_code)]
        lsp_ranges: Vec<(Arc<RelPath>, Range<Point>)>,
        retrieved_definitions: Vec<(Arc<RelPath>, Range<Point>, f32, f32)>,
    },
}

pub async fn open_buffer(
    project: &Entity<Project>,
    worktree: &Entity<Worktree>,
    path: &RelPath,
    cx: &mut AsyncApp,
) -> Result<Entity<Buffer>> {
    let project_path = worktree.read_with(cx, |worktree, _cx| ProjectPath {
        worktree_id: worktree.id(),
        path: path.into(),
    })?;

    project
        .update(cx, |project, cx| project.open_buffer(project_path, cx))?
        .await
}

pub async fn open_buffer_with_language_server(
    project: &Entity<Project>,
    worktree: &Entity<Worktree>,
    path: &RelPath,
    ready_languages: &mut HashSet<LanguageId>,
    cx: &mut AsyncApp,
) -> Result<(Entity<Entity<Buffer>>, LanguageServerId, Entity<Buffer>)> {
    let buffer = open_buffer(project, worktree, path, cx).await?;

    let (lsp_open_handle, path_style) = project.update(cx, |project, cx| {
        (
            project.register_buffer_with_language_servers(&buffer, cx),
            project.path_style(cx),
        )
    })?;

    let Some(language_id) = buffer.read_with(cx, |buffer, _cx| {
        buffer.language().map(|language| language.id())
    })?
    else {
        return Err(anyhow!("No language for {}", path.display(path_style)));
    };

    let log_prefix = path.display(path_style);
    if !ready_languages.contains(&language_id) {
        wait_for_lang_server(&project, &buffer, log_prefix.into_owned(), cx).await?;
        ready_languages.insert(language_id);
    }

    let lsp_store = project.read_with(cx, |project, _cx| project.lsp_store())?;

    // hacky wait for buffer to be registered with the language server
    for _ in 0..100 {
        let Some(language_server_id) = lsp_store.update(cx, |lsp_store, cx| {
            buffer.update(cx, |buffer, cx| {
                lsp_store
                    .language_servers_for_local_buffer(&buffer, cx)
                    .next()
                    .map(|(_, language_server)| language_server.server_id())
            })
        })?
        else {
            cx.background_executor()
                .timer(Duration::from_millis(10))
                .await;
            continue;
        };

        return Ok((lsp_open_handle, language_server_id, buffer));
    }

    return Err(anyhow!("No language server found for buffer"));
}

// TODO: Dedupe with similar function in crates/eval/src/instance.rs
pub fn wait_for_lang_server(
    project: &Entity<Project>,
    buffer: &Entity<Buffer>,
    log_prefix: String,
    cx: &mut AsyncApp,
) -> Task<Result<()>> {
    println!("{}⏵ Waiting for language server", log_prefix);

    let (mut tx, mut rx) = mpsc::channel(1);

    let lsp_store = project
        .read_with(cx, |project, _| project.lsp_store())
        .unwrap();

    let has_lang_server = buffer
        .update(cx, |buffer, cx| {
            lsp_store.update(cx, |lsp_store, cx| {
                lsp_store
                    .language_servers_for_local_buffer(buffer, cx)
                    .next()
                    .is_some()
            })
        })
        .unwrap_or(false);

    if has_lang_server {
        project
            .update(cx, |project, cx| project.save_buffer(buffer.clone(), cx))
            .unwrap()
            .detach();
    }
    let (mut added_tx, mut added_rx) = mpsc::channel(1);

    let subscriptions = [
        cx.subscribe(&lsp_store, {
            let log_prefix = log_prefix.clone();
            move |_, event, _| {
                if let project::LspStoreEvent::LanguageServerUpdate {
                    message:
                        client::proto::update_language_server::Variant::WorkProgress(
                            client::proto::LspWorkProgress {
                                message: Some(message),
                                ..
                            },
                        ),
                    ..
                } = event
                {
                    println!("{}⟲ {message}", log_prefix)
                }
            }
        }),
        cx.subscribe(project, {
            let buffer = buffer.clone();
            move |project, event, cx| match event {
                project::Event::LanguageServerAdded(_, _, _) => {
                    let buffer = buffer.clone();
                    project
                        .update(cx, |project, cx| project.save_buffer(buffer, cx))
                        .detach();
                    added_tx.try_send(()).ok();
                }
                project::Event::DiskBasedDiagnosticsFinished { .. } => {
                    tx.try_send(()).ok();
                }
                _ => {}
            }
        }),
    ];

    cx.spawn(async move |cx| {
        if !has_lang_server {
            // some buffers never have a language server, so this aborts quickly in that case.
            let timeout = cx.background_executor().timer(Duration::from_secs(5));
            futures::select! {
                _ = added_rx.next() => {},
                _ = timeout.fuse() => {
                    anyhow::bail!("Waiting for language server add timed out after 5 seconds");
                }
            };
        }
        let timeout = cx.background_executor().timer(Duration::from_secs(60 * 5));
        let result = futures::select! {
            _ = rx.next() => {
                println!("{}⚑ Language server idle", log_prefix);
                anyhow::Ok(())
            },
            _ = timeout.fuse() => {
                anyhow::bail!("LSP wait timed out after 5 minutes");
            }
        };
        drop(subscriptions);
        result
    })
}

fn main() {
    zlog::init();
    zlog::init_output_stderr();
    let args = ZetaCliArgs::parse();
    let http_client = Arc::new(ReqwestClient::new());
    let app = Application::headless().with_http_client(http_client);

    app.run(move |cx| {
        let app_state = Arc::new(headless::init(cx));
        cx.spawn(async move |cx| {
            let result = match args.command {
                Commands::Zeta2Context {
                    zeta2_args,
                    context_args,
                } => match get_context(Some(zeta2_args), context_args, &app_state, cx).await {
                    Ok(GetContextOutput::Zeta1 { .. }) => unreachable!(),
                    Ok(GetContextOutput::Zeta2(output)) => Ok(output),
                    Err(err) => Err(err),
                },
                Commands::Context(context_args) => {
                    match get_context(None, context_args, &app_state, cx).await {
                        Ok(GetContextOutput::Zeta1(output)) => {
                            Ok(serde_json::to_string_pretty(&output.body).unwrap())
                        }
                        Ok(GetContextOutput::Zeta2 { .. }) => unreachable!(),
                        Err(err) => Err(err),
                    }
                }
                Commands::Predict {
                    predict_edits_body,
                    context_args,
                } => {
                    cx.spawn(async move |cx| {
                        let app_version = cx.update(|cx| AppVersion::global(cx))?;
                        app_state.client.sign_in(true, cx).await?;
                        let llm_token = LlmApiToken::default();
                        llm_token.refresh(&app_state.client).await?;

                        let predict_edits_body =
                            if let Some(predict_edits_body) = predict_edits_body {
                                serde_json::from_str(&predict_edits_body.read_to_string().await?)?
                            } else if let Some(context_args) = context_args {
                                match get_context(None, context_args, &app_state, cx).await? {
                                    GetContextOutput::Zeta1(output) => output.body,
                                    GetContextOutput::Zeta2 { .. } => unreachable!(),
                                }
                            } else {
                                return Err(anyhow!(
                                    "Expected either --predict-edits-body-file \
                                    or the required args of the `context` command."
                                ));
                            };

                        let (response, _usage) =
                            Zeta::perform_predict_edits(PerformPredictEditsParams {
                                client: app_state.client.clone(),
                                llm_token,
                                app_version,
                                body: predict_edits_body,
                            })
                            .await?;

                        Ok(response.output_excerpt)
                    })
                    .await
                }
                Commands::RetrievalStats {
                    worktree,
                    file_indexing_parallelism,
                } => retrieval_stats(worktree, file_indexing_parallelism, app_state, cx).await,
            };
            match result {
                Ok(output) => {
                    println!("{}", output);
                    let _ = cx.update(|cx| cx.quit());
                }
                Err(e) => {
                    eprintln!("Failed: {:?}", e);
                    exit(1);
                }
            }
        })
        .detach();
    });
}<|MERGE_RESOLUTION|>--- conflicted
+++ resolved
@@ -12,14 +12,9 @@
 use futures::{FutureExt as _, StreamExt as _};
 use gpui::{AppContext, Application, AsyncApp};
 use gpui::{Entity, Task};
-<<<<<<< HEAD
-use language::Point;
-use language::{Bias, BufferSnapshot};
-=======
-use language::{Bias, LanguageServerId};
->>>>>>> da82eec4
+use language::LanguageId;
+use language::{Bias, BufferSnapshot, LanguageServerId, Point};
 use language::{Buffer, OffsetRangeExt};
-use language::{LanguageId, Point};
 use language_model::LlmApiToken;
 use ordered_float::OrderedFloat;
 use project::{Project, ProjectPath, Worktree};
@@ -491,7 +486,6 @@
                 &reference,
                 query_point,
                 &snapshot,
-<<<<<<< HEAD
                 parent_abs_path.as_deref(),
                 &index,
                 &project,
@@ -500,84 +494,6 @@
                 cx,
             )
             .await?;
-=======
-                &zeta2::DEFAULT_EXCERPT_OPTIONS,
-                Some(&index),
-                |_, _, _| single_reference_map,
-            );
-
-            let Some(edit_prediction_context) = edit_prediction_context else {
-                let result = RetrievalStatsResult {
-                    identifier: reference.identifier,
-                    point: query_point,
-                    outcome: RetrievalStatsOutcome::NoExcerpt,
-                };
-                write!(output, "{:?}\n\n", result)?;
-                results.push(result);
-                continue;
-            };
-
-            let mut retrieved_definitions = Vec::new();
-            for scored_declaration in edit_prediction_context.declarations {
-                match &scored_declaration.declaration {
-                    Declaration::File {
-                        project_entry_id,
-                        declaration,
-                    } => {
-                        let Some(path) = worktree.read_with(cx, |worktree, _cx| {
-                            worktree
-                                .entry_for_id(*project_entry_id)
-                                .map(|entry| entry.path.clone())
-                        })?
-                        else {
-                            log::error!("bug: file project entry not found");
-                            continue;
-                        };
-                        let project_path = ProjectPath {
-                            worktree_id,
-                            path: path.clone(),
-                        };
-                        let buffer = project
-                            .update(cx, |project, cx| project.open_buffer(project_path, cx))?
-                            .await?;
-                        let rope = buffer.read_with(cx, |buffer, _cx| buffer.as_rope().clone())?;
-                        retrieved_definitions.push((
-                            path,
-                            rope.offset_to_point(declaration.item_range.start)
-                                ..rope.offset_to_point(declaration.item_range.end),
-                            scored_declaration.scores.declaration,
-                            scored_declaration.scores.retrieval,
-                        ));
-                    }
-                    Declaration::Buffer {
-                        project_entry_id,
-                        rope,
-                        declaration,
-                        ..
-                    } => {
-                        let Some(path) = worktree.read_with(cx, |worktree, _cx| {
-                            worktree
-                                .entry_for_id(*project_entry_id)
-                                .map(|entry| entry.path.clone())
-                        })?
-                        else {
-                            // This case happens when dependency buffers have been opened by
-                            // go-to-definition, resulting in single-file worktrees.
-                            continue;
-                        };
-                        retrieved_definitions.push((
-                            path,
-                            rope.offset_to_point(declaration.item_range.start)
-                                ..rope.offset_to_point(declaration.item_range.end),
-                            scored_declaration.scores.declaration,
-                            scored_declaration.scores.retrieval,
-                        ));
-                    }
-                }
-            }
-            retrieved_definitions
-                .sort_by_key(|(_, _, _, retrieval_score)| Reverse(OrderedFloat(*retrieval_score)));
->>>>>>> da82eec4
 
             // TODO: Consider still checking language server in this case, or having a mode for
             // this. For now assuming that the purpose of this is to refine the ranking rather than
@@ -594,7 +510,6 @@
                 .await;
             match lsp_result {
                 Ok(lsp_definitions) => {
-<<<<<<< HEAD
                     let mut lsp_ranges = Vec::new();
                     let mut is_outside_worktree = false;
                     for definition in lsp_definitions.unwrap_or_default() {
@@ -613,31 +528,7 @@
                             }
                         })?
                     }
-=======
-                    let lsp_definitions = lsp_definitions
-                        .unwrap_or_default()
-                        .into_iter()
-                        .filter_map(|definition| {
-                            definition
-                                .target
-                                .buffer
-                                .read_with(cx, |buffer, _cx| {
-                                    let path = buffer.file()?.path();
-                                    // filter out definitions from single-file worktrees
-                                    if path.is_empty() {
-                                        None
-                                    } else {
-                                        Some((
-                                            path.clone(),
-                                            definition.target.range.to_point(&buffer),
-                                        ))
-                                    }
-                                })
-                                .ok()?
-                        })
-                        .collect::<Vec<_>>();
-
->>>>>>> da82eec4
+
                     let result = RetrievalStatsResult {
                         identifier: reference.identifier,
                         point: query_point,
@@ -845,7 +736,8 @@
                         .map(|entry| entry.path.clone())
                 })?
                 else {
-                    log::error!("bug: buffer project entry not found");
+                    // This case happens when dependency buffers have been opened by
+                    // go-to-definition, resulting in single-file worktrees.
                     continue;
                 };
                 retrieved_definitions.push((
