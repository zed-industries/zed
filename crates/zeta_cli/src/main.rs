mod evaluate;
mod example;
mod headless;
mod predict;
mod source_location;
mod syntax_retrieval_stats;
mod util;

use crate::evaluate::{EvaluateArguments, run_evaluate};
use crate::example::{ExampleFormat, NamedExample};
use crate::predict::{PredictArguments, run_zeta2_predict};
use crate::syntax_retrieval_stats::retrieval_stats;
use ::serde::Serialize;
use ::util::paths::PathStyle;
use anyhow::{Context as _, Result, anyhow};
use clap::{Args, Parser, Subcommand};
use cloud_llm_client::predict_edits_v3::{self, Excerpt};
use cloud_zeta2_prompt::{CURSOR_MARKER, write_codeblock};
use edit_prediction_context::{
    EditPredictionContextOptions, EditPredictionExcerpt, EditPredictionExcerptOptions,
    EditPredictionScoreOptions, Line,
};
use futures::StreamExt as _;
use futures::channel::mpsc;
use gpui::{Application, AsyncApp, Entity, prelude::*};
use language::{Bias, Buffer, BufferSnapshot, OffsetRangeExt, Point};
use language_model::LanguageModelRegistry;
use project::{Project, Worktree};
use reqwest_client::ReqwestClient;
use serde_json::json;
use std::io::{self};
use std::time::Duration;
use std::{collections::HashSet, path::PathBuf, str::FromStr, sync::Arc};
use zeta2::{ContextMode, LlmContextOptions, SearchToolQuery};

use crate::headless::ZetaCliAppState;
use crate::source_location::SourceLocation;
use crate::util::{open_buffer, open_buffer_with_language_server};

#[derive(Parser, Debug)]
#[command(name = "zeta")]
struct ZetaCliArgs {
    #[command(subcommand)]
    command: Command,
}

#[derive(Subcommand, Debug)]
enum Command {
    Zeta1 {
        #[command(subcommand)]
        command: Zeta1Command,
    },
    Zeta2 {
        #[command(subcommand)]
        command: Zeta2Command,
    },
    ConvertExample {
        path: PathBuf,
        #[arg(long, value_enum, default_value_t = ExampleFormat::Md)]
        output_format: ExampleFormat,
    },
}

#[derive(Subcommand, Debug)]
enum Zeta1Command {
    Context {
        #[clap(flatten)]
        context_args: ContextArgs,
    },
}

#[derive(Subcommand, Debug)]
enum Zeta2Command {
    Syntax {
        #[clap(flatten)]
        args: Zeta2Args,
        #[clap(flatten)]
        syntax_args: Zeta2SyntaxArgs,
        #[command(subcommand)]
        command: Zeta2SyntaxCommand,
    },
    Llm {
        #[clap(flatten)]
        args: Zeta2Args,
        #[command(subcommand)]
        command: Zeta2LlmCommand,
    },
    Predict(PredictArguments),
    Eval(EvaluateArguments),
}

#[derive(Subcommand, Debug)]
enum Zeta2SyntaxCommand {
    Context {
        #[clap(flatten)]
        context_args: ContextArgs,
    },
    Stats {
        #[arg(long)]
        worktree: PathBuf,
        #[arg(long)]
        extension: Option<String>,
        #[arg(long)]
        limit: Option<usize>,
        #[arg(long)]
        skip: Option<usize>,
    },
}

#[derive(Subcommand, Debug)]
enum Zeta2LlmCommand {
    Context {
        #[clap(flatten)]
        context_args: ContextArgs,
    },
}

#[derive(Debug, Args)]
#[group(requires = "worktree")]
struct ContextArgs {
    #[arg(long)]
    worktree: PathBuf,
    #[arg(long)]
    cursor: SourceLocation,
    #[arg(long)]
    use_language_server: bool,
    #[arg(long)]
    edit_history: Option<FileOrStdin>,
}

#[derive(Debug, Args)]
struct Zeta2Args {
    #[arg(long, default_value_t = 8192)]
    max_prompt_bytes: usize,
    #[arg(long, default_value_t = 2048)]
    max_excerpt_bytes: usize,
    #[arg(long, default_value_t = 1024)]
    min_excerpt_bytes: usize,
    #[arg(long, default_value_t = 0.66)]
    target_before_cursor_over_total_bytes: f32,
    #[arg(long, default_value_t = 1024)]
    max_diagnostic_bytes: usize,
    #[arg(long, value_enum, default_value_t = PromptFormat::default())]
    prompt_format: PromptFormat,
    #[arg(long, value_enum, default_value_t = Default::default())]
    output_format: OutputFormat,
    #[arg(long, default_value_t = 42)]
    file_indexing_parallelism: usize,
}

#[derive(Debug, Args)]
struct Zeta2SyntaxArgs {
    #[arg(long, default_value_t = false)]
    disable_imports_gathering: bool,
    #[arg(long, default_value_t = u8::MAX)]
    max_retrieved_definitions: u8,
}

fn syntax_args_to_options(
    zeta2_args: &Zeta2Args,
    syntax_args: &Zeta2SyntaxArgs,
    omit_excerpt_overlaps: bool,
) -> zeta2::ZetaOptions {
    zeta2::ZetaOptions {
        context: ContextMode::Syntax(EditPredictionContextOptions {
            max_retrieved_declarations: syntax_args.max_retrieved_definitions,
            use_imports: !syntax_args.disable_imports_gathering,
            excerpt: EditPredictionExcerptOptions {
                max_bytes: zeta2_args.max_excerpt_bytes,
                min_bytes: zeta2_args.min_excerpt_bytes,
                target_before_cursor_over_total_bytes: zeta2_args
                    .target_before_cursor_over_total_bytes,
            },
            score: EditPredictionScoreOptions {
                omit_excerpt_overlaps,
            },
        }),
        max_diagnostic_bytes: zeta2_args.max_diagnostic_bytes,
        max_prompt_bytes: zeta2_args.max_prompt_bytes,
        prompt_format: zeta2_args.prompt_format.clone().into(),
        file_indexing_parallelism: zeta2_args.file_indexing_parallelism,
        buffer_change_grouping_interval: Duration::ZERO,
    }
}

#[derive(clap::ValueEnum, Default, Debug, Clone)]
enum PromptFormat {
    MarkedExcerpt,
    LabeledSections,
    OnlySnippets,
    #[default]
    NumberedLines,
}

impl Into<predict_edits_v3::PromptFormat> for PromptFormat {
    fn into(self) -> predict_edits_v3::PromptFormat {
        match self {
            Self::MarkedExcerpt => predict_edits_v3::PromptFormat::MarkedExcerpt,
            Self::LabeledSections => predict_edits_v3::PromptFormat::LabeledSections,
            Self::OnlySnippets => predict_edits_v3::PromptFormat::OnlySnippets,
            Self::NumberedLines => predict_edits_v3::PromptFormat::NumLinesUniDiff,
        }
    }
}

#[derive(clap::ValueEnum, Default, Debug, Clone)]
enum OutputFormat {
    #[default]
    Prompt,
    Request,
    Full,
}

#[derive(Debug, Clone)]
enum FileOrStdin {
    File(PathBuf),
    Stdin,
}

impl FileOrStdin {
    async fn read_to_string(&self) -> Result<String, std::io::Error> {
        match self {
            FileOrStdin::File(path) => smol::fs::read_to_string(path).await,
            FileOrStdin::Stdin => smol::unblock(|| std::io::read_to_string(std::io::stdin())).await,
        }
    }
}

impl FromStr for FileOrStdin {
    type Err = <PathBuf as FromStr>::Err;

    fn from_str(s: &str) -> Result<Self, Self::Err> {
        match s {
            "-" => Ok(Self::Stdin),
            _ => Ok(Self::File(PathBuf::from_str(s)?)),
        }
    }
}

struct LoadedContext {
    full_path_str: String,
    snapshot: BufferSnapshot,
    clipped_cursor: Point,
    worktree: Entity<Worktree>,
    project: Entity<Project>,
    buffer: Entity<Buffer>,
}

async fn load_context(
    args: &ContextArgs,
    app_state: &Arc<ZetaCliAppState>,
    cx: &mut AsyncApp,
) -> Result<LoadedContext> {
    let ContextArgs {
        worktree: worktree_path,
        cursor,
        use_language_server,
        ..
    } = args;

    let worktree_path = worktree_path.canonicalize()?;

    let project = cx.update(|cx| {
        Project::local(
            app_state.client.clone(),
            app_state.node_runtime.clone(),
            app_state.user_store.clone(),
            app_state.languages.clone(),
            app_state.fs.clone(),
            None,
            cx,
        )
    })?;

    let worktree = project
        .update(cx, |project, cx| {
            project.create_worktree(&worktree_path, true, cx)
        })?
        .await?;

    let mut ready_languages = HashSet::default();
    let (_lsp_open_handle, buffer) = if *use_language_server {
        let (lsp_open_handle, _, buffer) = open_buffer_with_language_server(
            project.clone(),
            worktree.clone(),
            cursor.path.clone(),
            &mut ready_languages,
            cx,
        )
        .await?;
        (Some(lsp_open_handle), buffer)
    } else {
        let buffer =
            open_buffer(project.clone(), worktree.clone(), cursor.path.clone(), cx).await?;
        (None, buffer)
    };

    let full_path_str = worktree
        .read_with(cx, |worktree, _| worktree.root_name().join(&cursor.path))?
        .display(PathStyle::local())
        .to_string();

    let snapshot = cx.update(|cx| buffer.read(cx).snapshot())?;
    let clipped_cursor = snapshot.clip_point(cursor.point, Bias::Left);
    if clipped_cursor != cursor.point {
        let max_row = snapshot.max_point().row;
        if cursor.point.row < max_row {
            return Err(anyhow!(
                "Cursor position {:?} is out of bounds (line length is {})",
                cursor.point,
                snapshot.line_len(cursor.point.row)
            ));
        } else {
            return Err(anyhow!(
                "Cursor position {:?} is out of bounds (max row is {})",
                cursor.point,
                max_row
            ));
        }
    }

    Ok(LoadedContext {
        full_path_str,
        snapshot,
        clipped_cursor,
        worktree,
        project,
        buffer,
    })
}

<<<<<<< HEAD
async fn zeta2_predict(
    example: NamedExample,
    app_state: &Arc<ZetaCliAppState>,
    cx: &mut AsyncApp,
) -> Result<()> {
    let worktree_path = example.setup_worktree().await?;

    cx.update(|cx| {
        LanguageModelRegistry::global(cx).update(cx, |registry, cx| {
            registry
                .provider(&zeta2::related_excerpts::MODEL_PROVIDER_ID)
                .unwrap()
                .authenticate(cx)
        })
    })?
    .await?;

    app_state
        .client
        .sign_in_with_optional_connect(true, cx)
        .await?;

    let project = cx.update(|cx| {
        Project::local(
            app_state.client.clone(),
            app_state.node_runtime.clone(),
            app_state.user_store.clone(),
            app_state.languages.clone(),
            app_state.fs.clone(),
            None,
            cx,
        )
    })?;

    let worktree = project
        .update(cx, |project, cx| {
            project.create_worktree(&worktree_path, true, cx)
        })?
        .await?;
    worktree
        .read_with(cx, |worktree, _cx| {
            worktree.as_local().unwrap().scan_complete()
        })?
        .await;

    let _edited_buffers = example.apply_edit_history(&project, cx).await?;

    let cursor_path = RelPath::new(&example.example.cursor_path, PathStyle::Posix)?.into_arc();

    let cursor_buffer = project
        .update(cx, |project, cx| {
            project.open_buffer(
                ProjectPath {
                    worktree_id: worktree.read(cx).id(),
                    path: cursor_path,
                },
                cx,
            )
        })?
        .await?;

    let cursor_offset_within_excerpt = example
        .example
        .cursor_position
        .find(CURSOR_MARKER)
        .ok_or_else(|| anyhow!("missing cursor marker"))?;
    let mut cursor_excerpt = example.example.cursor_position.clone();
    cursor_excerpt.replace_range(
        cursor_offset_within_excerpt..(cursor_offset_within_excerpt + CURSOR_MARKER.len()),
        "",
    );
    let excerpt_offset = cursor_buffer.read_with(cx, |buffer, _cx| {
        let text = buffer.text();

        let mut matches = text.match_indices(&cursor_excerpt);
        let Some((excerpt_offset, _)) = matches.next() else {
            anyhow::bail!(
                "Cursor excerpt did not exist in buffer.\nExcerpt:\n\n{cursor_excerpt}\nBuffer text:\n{text}\n"
            );
        };
        assert!(matches.next().is_none());

        Ok(excerpt_offset)
    })??;

    let cursor_offset = excerpt_offset + cursor_offset_within_excerpt;
    let cursor_anchor =
        cursor_buffer.read_with(cx, |buffer, _| buffer.anchor_after(cursor_offset))?;

    let zeta = cx.update(|cx| zeta2::Zeta::global(&app_state.client, &app_state.user_store, cx))?;

    let refresh_task = zeta.update(cx, |zeta, cx| {
        zeta.register_buffer(&cursor_buffer, &project, cx);
        zeta.refresh_context(project.clone(), cursor_buffer.clone(), cursor_anchor, cx)
    })?;

    let mut debug_rx = zeta.update(cx, |zeta, _| zeta.debug_info())?;
    let mut context_retrieval_started_at = None;
    let mut context_retrieval_finished_at = None;
    let mut search_queries_generated_at = None;
    let mut search_queries_executed_at = None;
    let mut prediction_started_at = None;
    let mut prediction_finished_at = None;
    let mut excerpts_text = String::new();
    let mut prediction_task = None;
    while let Some(event) = debug_rx.next().await {
        match event {
            zeta2::ZetaDebugInfo::ContextRetrievalStarted(info) => {
                context_retrieval_started_at = Some(info.timestamp);
            }
            zeta2::ZetaDebugInfo::SearchQueriesGenerated(info) => {
                search_queries_generated_at = Some(info.timestamp);
            }
            zeta2::ZetaDebugInfo::SearchQueriesExecuted(info) => {
                search_queries_executed_at = Some(info.timestamp);
            }
            zeta2::ZetaDebugInfo::ContextRetrievalFinished(info) => {
                context_retrieval_finished_at = Some(info.timestamp);

                prediction_task = Some(zeta.update(cx, |zeta, cx| {
                    zeta.request_prediction(&project, &cursor_buffer, cursor_anchor, cx)
                })?);
            }
            zeta2::ZetaDebugInfo::EditPredicted(request) => {
                prediction_started_at = Some(Instant::now());
                request.response_rx.await?.0.map_err(|err| anyhow!(err))?;
                prediction_finished_at = Some(Instant::now());

                for included_file in request.request.included_files {
                    let insertions = vec![(request.request.cursor_point, CURSOR_MARKER)];
                    write_codeblock(
                        &included_file.path,
                        included_file.excerpts.iter(),
                        if included_file.path == request.request.excerpt_path {
                            &insertions
                        } else {
                            &[]
                        },
                        included_file.max_row,
                        false,
                        &mut excerpts_text,
                    );
                }
                break;
            }
            _ => {}
        }
    }

    refresh_task.await.context("context retrieval failed")?;
    let prediction = prediction_task.unwrap().await?.context("No prediction")?;

    println!("## Excerpts\n");
    println!("{excerpts_text}");

    let old_text = prediction.snapshot.text();
    let new_text = prediction.buffer.update(cx, |buffer, cx| {
        buffer.edit(prediction.edits.iter().cloned(), None, cx);
        buffer.text()
    })?;
    let diff = language::unified_diff(&old_text, &new_text);

    println!("## Prediction\n");
    println!("{diff}");

    println!("## Time\n");

    let planning_search_time =
        search_queries_generated_at.unwrap() - context_retrieval_started_at.unwrap();

    println!("Planning searches: {}ms", planning_search_time.as_millis());
    println!(
        "Running searches: {}ms",
        (search_queries_executed_at.unwrap() - search_queries_generated_at.unwrap()).as_millis()
    );

    let filtering_search_time =
        context_retrieval_finished_at.unwrap() - search_queries_executed_at.unwrap();
    println!(
        "Filtering context results: {}ms",
        filtering_search_time.as_millis()
    );

    let prediction_time = prediction_finished_at.unwrap() - prediction_started_at.unwrap();
    println!("Making Prediction: {}ms", prediction_time.as_millis());

    println!("-------------------");
    let total_time =
        (prediction_finished_at.unwrap() - context_retrieval_started_at.unwrap()).as_millis();
    println!("Total: {}ms", total_time);

    let inference_time =
        (planning_search_time + filtering_search_time + prediction_time).as_millis();
    println!(
        "Inference: {}ms ({:.2}%)",
        inference_time,
        (inference_time as f64 / total_time as f64) * 100.
    );

    anyhow::Ok(())
}

=======
>>>>>>> cd044502
async fn zeta2_syntax_context(
    zeta2_args: Zeta2Args,
    syntax_args: Zeta2SyntaxArgs,
    args: ContextArgs,
    app_state: &Arc<ZetaCliAppState>,
    cx: &mut AsyncApp,
) -> Result<String> {
    let LoadedContext {
        worktree,
        project,
        buffer,
        clipped_cursor,
        ..
    } = load_context(&args, app_state, cx).await?;

    // wait for worktree scan before starting zeta2 so that wait_for_initial_indexing waits for
    // the whole worktree.
    worktree
        .read_with(cx, |worktree, _cx| {
            worktree.as_local().unwrap().scan_complete()
        })?
        .await;
    let output = cx
        .update(|cx| {
            let zeta = cx.new(|cx| {
                zeta2::Zeta::new(app_state.client.clone(), app_state.user_store.clone(), cx)
            });
            let indexing_done_task = zeta.update(cx, |zeta, cx| {
                zeta.set_options(syntax_args_to_options(&zeta2_args, &syntax_args, true));
                zeta.register_buffer(&buffer, &project, cx);
                zeta.wait_for_initial_indexing(&project, cx)
            });
            cx.spawn(async move |cx| {
                indexing_done_task.await?;
                let request = zeta
                    .update(cx, |zeta, cx| {
                        let cursor = buffer.read(cx).snapshot().anchor_before(clipped_cursor);
                        zeta.cloud_request_for_zeta_cli(&project, &buffer, cursor, cx)
                    })?
                    .await?;

                let (prompt_string, section_labels) = cloud_zeta2_prompt::build_prompt(&request)?;

                match zeta2_args.output_format {
                    OutputFormat::Prompt => anyhow::Ok(prompt_string),
                    OutputFormat::Request => anyhow::Ok(serde_json::to_string_pretty(&request)?),
                    OutputFormat::Full => anyhow::Ok(serde_json::to_string_pretty(&json!({
                        "request": request,
                        "prompt": prompt_string,
                        "section_labels": section_labels,
                    }))?),
                }
            })
        })?
        .await?;

    Ok(output)
}

async fn zeta2_llm_context(
    zeta2_args: Zeta2Args,
    context_args: ContextArgs,
    app_state: &Arc<ZetaCliAppState>,
    cx: &mut AsyncApp,
) -> Result<String> {
    let LoadedContext {
        buffer,
        clipped_cursor,
        snapshot: cursor_snapshot,
        project,
        ..
    } = load_context(&context_args, app_state, cx).await?;

    let cursor_position = cursor_snapshot.anchor_after(clipped_cursor);

    cx.update(|cx| {
        LanguageModelRegistry::global(cx).update(cx, |registry, cx| {
            registry
                .provider(&zeta2::related_excerpts::MODEL_PROVIDER_ID)
                .unwrap()
                .authenticate(cx)
        })
    })?
    .await?;

    let edit_history_unified_diff = match context_args.edit_history {
        Some(events) => events.read_to_string().await?,
        None => String::new(),
    };

    let (debug_tx, mut debug_rx) = mpsc::unbounded();

    let excerpt_options = EditPredictionExcerptOptions {
        max_bytes: zeta2_args.max_excerpt_bytes,
        min_bytes: zeta2_args.min_excerpt_bytes,
        target_before_cursor_over_total_bytes: zeta2_args.target_before_cursor_over_total_bytes,
    };

    let related_excerpts = cx
        .update(|cx| {
            zeta2::related_excerpts::find_related_excerpts(
                buffer,
                cursor_position,
                &project,
                edit_history_unified_diff,
                &LlmContextOptions {
                    excerpt: excerpt_options.clone(),
                },
                Some(debug_tx),
                cx,
            )
        })?
        .await?;

    let cursor_excerpt = EditPredictionExcerpt::select_from_buffer(
        clipped_cursor,
        &cursor_snapshot,
        &excerpt_options,
        None,
    )
    .context("line didn't fit")?;

    #[derive(Serialize)]
    struct Output {
        excerpts: Vec<OutputExcerpt>,
        formatted_excerpts: String,
        meta: OutputMeta,
    }

    #[derive(Default, Serialize)]
    struct OutputMeta {
        search_prompt: String,
        search_queries: Vec<SearchToolQuery>,
    }

    #[derive(Serialize)]
    struct OutputExcerpt {
        path: PathBuf,
        #[serde(flatten)]
        excerpt: Excerpt,
    }

    let mut meta = OutputMeta::default();

    while let Some(debug_info) = debug_rx.next().await {
        match debug_info {
            zeta2::ZetaDebugInfo::ContextRetrievalStarted(info) => {
                meta.search_prompt = info.search_prompt;
            }
            zeta2::ZetaDebugInfo::SearchQueriesGenerated(info) => {
                meta.search_queries = info.queries
            }
            _ => {}
        }
    }

    cx.update(|cx| {
        let mut excerpts = Vec::new();
        let mut formatted_excerpts = String::new();

        let cursor_insertions = [(
            predict_edits_v3::Point {
                line: Line(clipped_cursor.row),
                column: clipped_cursor.column,
            },
            CURSOR_MARKER,
        )];

        let mut cursor_excerpt_added = false;

        for (buffer, ranges) in related_excerpts {
            let excerpt_snapshot = buffer.read(cx).snapshot();

            let mut line_ranges = ranges
                .into_iter()
                .map(|range| {
                    let point_range = range.to_point(&excerpt_snapshot);
                    Line(point_range.start.row)..Line(point_range.end.row)
                })
                .collect::<Vec<_>>();

            let Some(file) = excerpt_snapshot.file() else {
                continue;
            };
            let path = file.full_path(cx);

            let is_cursor_file = path == cursor_snapshot.file().unwrap().full_path(cx);
            if is_cursor_file {
                let insertion_ix = line_ranges
                    .binary_search_by(|probe| {
                        probe
                            .start
                            .cmp(&cursor_excerpt.line_range.start)
                            .then(cursor_excerpt.line_range.end.cmp(&probe.end))
                    })
                    .unwrap_or_else(|ix| ix);
                line_ranges.insert(insertion_ix, cursor_excerpt.line_range.clone());
                cursor_excerpt_added = true;
            }

            let merged_excerpts =
                zeta2::merge_excerpts::merge_excerpts(&excerpt_snapshot, line_ranges)
                    .into_iter()
                    .map(|excerpt| OutputExcerpt {
                        path: path.clone(),
                        excerpt,
                    });

            let excerpt_start_ix = excerpts.len();
            excerpts.extend(merged_excerpts);

            write_codeblock(
                &path,
                excerpts[excerpt_start_ix..].iter().map(|e| &e.excerpt),
                if is_cursor_file {
                    &cursor_insertions
                } else {
                    &[]
                },
                Line(excerpt_snapshot.max_point().row),
                true,
                &mut formatted_excerpts,
            );
        }

        if !cursor_excerpt_added {
            write_codeblock(
                &cursor_snapshot.file().unwrap().full_path(cx),
                &[Excerpt {
                    start_line: cursor_excerpt.line_range.start,
                    text: cursor_excerpt.text(&cursor_snapshot).body.into(),
                }],
                &cursor_insertions,
                Line(cursor_snapshot.max_point().row),
                true,
                &mut formatted_excerpts,
            );
        }

        let output = Output {
            excerpts,
            formatted_excerpts,
            meta,
        };

        Ok(serde_json::to_string_pretty(&output)?)
    })
    .unwrap()
}

async fn zeta1_context(
    args: ContextArgs,
    app_state: &Arc<ZetaCliAppState>,
    cx: &mut AsyncApp,
) -> Result<zeta::GatherContextOutput> {
    let LoadedContext {
        full_path_str,
        snapshot,
        clipped_cursor,
        ..
    } = load_context(&args, app_state, cx).await?;

    let events = match args.edit_history {
        Some(events) => events.read_to_string().await?,
        None => String::new(),
    };

    let prompt_for_events = move || (events, 0);
    cx.update(|cx| {
        zeta::gather_context(
            full_path_str,
            &snapshot,
            clipped_cursor,
            prompt_for_events,
            cx,
        )
    })?
    .await
}

fn main() {
    zlog::init();
    zlog::init_output_stderr();
    let args = ZetaCliArgs::parse();
    let http_client = Arc::new(ReqwestClient::new());
    let app = Application::headless().with_http_client(http_client);

    app.run(move |cx| {
        let app_state = Arc::new(headless::init(cx));
        cx.spawn(async move |cx| {
            match args.command {
                Command::Zeta1 {
                    command: Zeta1Command::Context { context_args },
                } => {
                    let context = zeta1_context(context_args, &app_state, cx).await.unwrap();
                    let result = serde_json::to_string_pretty(&context.body).unwrap();
                    println!("{}", result);
                }
                Command::Zeta2 { command } => match command {
                    Zeta2Command::Predict(arguments) => {
                        run_zeta2_predict(arguments, &app_state, cx).await;
                    }
                    Zeta2Command::Eval(arguments) => {
                        run_evaluate(arguments, &app_state, cx).await;
                    }
                    Zeta2Command::Syntax {
                        args,
                        syntax_args,
                        command,
                    } => {
                        let result = match command {
                            Zeta2SyntaxCommand::Context { context_args } => {
                                zeta2_syntax_context(
                                    args,
                                    syntax_args,
                                    context_args,
                                    &app_state,
                                    cx,
                                )
                                .await
                            }
                            Zeta2SyntaxCommand::Stats {
                                worktree,
                                extension,
                                limit,
                                skip,
                            } => {
                                retrieval_stats(
                                    worktree,
                                    app_state,
                                    extension,
                                    limit,
                                    skip,
                                    syntax_args_to_options(&args, &syntax_args, false),
                                    cx,
                                )
                                .await
                            }
                        };
                        println!("{}", result.unwrap());
                    }
                    Zeta2Command::Llm { args, command } => match command {
                        Zeta2LlmCommand::Context { context_args } => {
                            let result =
                                zeta2_llm_context(args, context_args, &app_state, cx).await;
                            println!("{}", result.unwrap());
                        }
                    },
                },
                Command::ConvertExample {
                    path,
                    output_format,
                } => {
                    let example = NamedExample::load(path).unwrap();
                    example.write(output_format, io::stdout()).unwrap();
                }
            };

            let _ = cx.update(|cx| cx.quit());
        })
        .detach();
    });
}<|MERGE_RESOLUTION|>--- conflicted
+++ resolved
@@ -329,211 +329,6 @@
     })
 }
 
-<<<<<<< HEAD
-async fn zeta2_predict(
-    example: NamedExample,
-    app_state: &Arc<ZetaCliAppState>,
-    cx: &mut AsyncApp,
-) -> Result<()> {
-    let worktree_path = example.setup_worktree().await?;
-
-    cx.update(|cx| {
-        LanguageModelRegistry::global(cx).update(cx, |registry, cx| {
-            registry
-                .provider(&zeta2::related_excerpts::MODEL_PROVIDER_ID)
-                .unwrap()
-                .authenticate(cx)
-        })
-    })?
-    .await?;
-
-    app_state
-        .client
-        .sign_in_with_optional_connect(true, cx)
-        .await?;
-
-    let project = cx.update(|cx| {
-        Project::local(
-            app_state.client.clone(),
-            app_state.node_runtime.clone(),
-            app_state.user_store.clone(),
-            app_state.languages.clone(),
-            app_state.fs.clone(),
-            None,
-            cx,
-        )
-    })?;
-
-    let worktree = project
-        .update(cx, |project, cx| {
-            project.create_worktree(&worktree_path, true, cx)
-        })?
-        .await?;
-    worktree
-        .read_with(cx, |worktree, _cx| {
-            worktree.as_local().unwrap().scan_complete()
-        })?
-        .await;
-
-    let _edited_buffers = example.apply_edit_history(&project, cx).await?;
-
-    let cursor_path = RelPath::new(&example.example.cursor_path, PathStyle::Posix)?.into_arc();
-
-    let cursor_buffer = project
-        .update(cx, |project, cx| {
-            project.open_buffer(
-                ProjectPath {
-                    worktree_id: worktree.read(cx).id(),
-                    path: cursor_path,
-                },
-                cx,
-            )
-        })?
-        .await?;
-
-    let cursor_offset_within_excerpt = example
-        .example
-        .cursor_position
-        .find(CURSOR_MARKER)
-        .ok_or_else(|| anyhow!("missing cursor marker"))?;
-    let mut cursor_excerpt = example.example.cursor_position.clone();
-    cursor_excerpt.replace_range(
-        cursor_offset_within_excerpt..(cursor_offset_within_excerpt + CURSOR_MARKER.len()),
-        "",
-    );
-    let excerpt_offset = cursor_buffer.read_with(cx, |buffer, _cx| {
-        let text = buffer.text();
-
-        let mut matches = text.match_indices(&cursor_excerpt);
-        let Some((excerpt_offset, _)) = matches.next() else {
-            anyhow::bail!(
-                "Cursor excerpt did not exist in buffer.\nExcerpt:\n\n{cursor_excerpt}\nBuffer text:\n{text}\n"
-            );
-        };
-        assert!(matches.next().is_none());
-
-        Ok(excerpt_offset)
-    })??;
-
-    let cursor_offset = excerpt_offset + cursor_offset_within_excerpt;
-    let cursor_anchor =
-        cursor_buffer.read_with(cx, |buffer, _| buffer.anchor_after(cursor_offset))?;
-
-    let zeta = cx.update(|cx| zeta2::Zeta::global(&app_state.client, &app_state.user_store, cx))?;
-
-    let refresh_task = zeta.update(cx, |zeta, cx| {
-        zeta.register_buffer(&cursor_buffer, &project, cx);
-        zeta.refresh_context(project.clone(), cursor_buffer.clone(), cursor_anchor, cx)
-    })?;
-
-    let mut debug_rx = zeta.update(cx, |zeta, _| zeta.debug_info())?;
-    let mut context_retrieval_started_at = None;
-    let mut context_retrieval_finished_at = None;
-    let mut search_queries_generated_at = None;
-    let mut search_queries_executed_at = None;
-    let mut prediction_started_at = None;
-    let mut prediction_finished_at = None;
-    let mut excerpts_text = String::new();
-    let mut prediction_task = None;
-    while let Some(event) = debug_rx.next().await {
-        match event {
-            zeta2::ZetaDebugInfo::ContextRetrievalStarted(info) => {
-                context_retrieval_started_at = Some(info.timestamp);
-            }
-            zeta2::ZetaDebugInfo::SearchQueriesGenerated(info) => {
-                search_queries_generated_at = Some(info.timestamp);
-            }
-            zeta2::ZetaDebugInfo::SearchQueriesExecuted(info) => {
-                search_queries_executed_at = Some(info.timestamp);
-            }
-            zeta2::ZetaDebugInfo::ContextRetrievalFinished(info) => {
-                context_retrieval_finished_at = Some(info.timestamp);
-
-                prediction_task = Some(zeta.update(cx, |zeta, cx| {
-                    zeta.request_prediction(&project, &cursor_buffer, cursor_anchor, cx)
-                })?);
-            }
-            zeta2::ZetaDebugInfo::EditPredicted(request) => {
-                prediction_started_at = Some(Instant::now());
-                request.response_rx.await?.0.map_err(|err| anyhow!(err))?;
-                prediction_finished_at = Some(Instant::now());
-
-                for included_file in request.request.included_files {
-                    let insertions = vec![(request.request.cursor_point, CURSOR_MARKER)];
-                    write_codeblock(
-                        &included_file.path,
-                        included_file.excerpts.iter(),
-                        if included_file.path == request.request.excerpt_path {
-                            &insertions
-                        } else {
-                            &[]
-                        },
-                        included_file.max_row,
-                        false,
-                        &mut excerpts_text,
-                    );
-                }
-                break;
-            }
-            _ => {}
-        }
-    }
-
-    refresh_task.await.context("context retrieval failed")?;
-    let prediction = prediction_task.unwrap().await?.context("No prediction")?;
-
-    println!("## Excerpts\n");
-    println!("{excerpts_text}");
-
-    let old_text = prediction.snapshot.text();
-    let new_text = prediction.buffer.update(cx, |buffer, cx| {
-        buffer.edit(prediction.edits.iter().cloned(), None, cx);
-        buffer.text()
-    })?;
-    let diff = language::unified_diff(&old_text, &new_text);
-
-    println!("## Prediction\n");
-    println!("{diff}");
-
-    println!("## Time\n");
-
-    let planning_search_time =
-        search_queries_generated_at.unwrap() - context_retrieval_started_at.unwrap();
-
-    println!("Planning searches: {}ms", planning_search_time.as_millis());
-    println!(
-        "Running searches: {}ms",
-        (search_queries_executed_at.unwrap() - search_queries_generated_at.unwrap()).as_millis()
-    );
-
-    let filtering_search_time =
-        context_retrieval_finished_at.unwrap() - search_queries_executed_at.unwrap();
-    println!(
-        "Filtering context results: {}ms",
-        filtering_search_time.as_millis()
-    );
-
-    let prediction_time = prediction_finished_at.unwrap() - prediction_started_at.unwrap();
-    println!("Making Prediction: {}ms", prediction_time.as_millis());
-
-    println!("-------------------");
-    let total_time =
-        (prediction_finished_at.unwrap() - context_retrieval_started_at.unwrap()).as_millis();
-    println!("Total: {}ms", total_time);
-
-    let inference_time =
-        (planning_search_time + filtering_search_time + prediction_time).as_millis();
-    println!(
-        "Inference: {}ms ({:.2}%)",
-        inference_time,
-        (inference_time as f64 / total_time as f64) * 100.
-    );
-
-    anyhow::Ok(())
-}
-
-=======
->>>>>>> cd044502
 async fn zeta2_syntax_context(
     zeta2_args: Zeta2Args,
     syntax_args: Zeta2SyntaxArgs,
