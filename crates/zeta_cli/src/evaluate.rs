--- conflicted
+++ resolved
@@ -67,33 +67,8 @@
     cx: &mut AsyncApp,
 ) -> Result<EvaluationResult> {
     let example = NamedExample::load(&example_path).unwrap();
-<<<<<<< HEAD
-    let example_cache_path = CACHE_DIR.join(&example_path.file_name().unwrap());
-
-    let predictions = if !re_run && example_cache_path.exists() {
-        let file_contents = fs::read_to_string(&example_cache_path)?;
-        let as_json = serde_json::from_str::<PredictionDetails>(&file_contents)?;
-        log::debug!(
-            "Loaded predictions from cache: {}",
-            example_cache_path.display()
-        );
-        as_json
-    } else {
-        zeta2_predict(example.clone(), Default::default(), &app_state, cx)
-            .await
-            .unwrap()
-    };
-
-    if !example_cache_path.exists() {
-        fs::create_dir_all(&*CACHE_DIR).unwrap();
-        fs::write(
-            example_cache_path,
-            serde_json::to_string(&predictions).unwrap(),
-        )
-=======
     let predictions = zeta2_predict(example.clone(), skip_cache, prompt_format, &app_state, cx)
         .await
->>>>>>> 2b369d75
         .unwrap();
 
     let evaluation_result = evaluate(&example.example, &predictions);
