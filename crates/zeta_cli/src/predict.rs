--- conflicted
+++ resolved
@@ -5,10 +5,7 @@
 use ::serde::Serialize;
 use anyhow::{Result, anyhow};
 use clap::Args;
-<<<<<<< HEAD
-=======
 use gpui::http_client::Url;
->>>>>>> 2b369d75
 // use cloud_llm_client::predict_edits_v3::PromptFormat;
 use cloud_zeta2_prompt::{CURSOR_MARKER, write_codeblock};
 use futures::StreamExt as _;
@@ -31,11 +28,8 @@
     #[clap(long, short, value_enum, default_value_t = PredictionsOutputFormat::Md)]
     format: PredictionsOutputFormat,
     example_path: PathBuf,
-<<<<<<< HEAD
-=======
     #[clap(long)]
     skip_cache: bool,
->>>>>>> 2b369d75
 }
 
 #[derive(clap::ValueEnum, Debug, Clone)]
@@ -50,11 +44,7 @@
     cx: &mut AsyncApp,
 ) {
     let example = NamedExample::load(args.example_path).unwrap();
-<<<<<<< HEAD
-    let result = zeta2_predict(example, args.prompt_format, &app_state, cx)
-=======
     let result = zeta2_predict(example, args.skip_cache, args.prompt_format, &app_state, cx)
->>>>>>> 2b369d75
         .await
         .unwrap();
     result.write(args.format, std::io::stdout()).unwrap();
@@ -66,10 +56,7 @@
 
 pub async fn zeta2_predict(
     example: NamedExample,
-<<<<<<< HEAD
-=======
     skip_cache: bool,
->>>>>>> 2b369d75
     prompt_format: PromptFormat,
     app_state: &Arc<ZetaCliAppState>,
     cx: &mut AsyncApp,
