use std::{
    borrow::Cow,
    cell::RefCell,
    env,
    fmt::{self, Display},
    fs,
    io::Write,
    mem,
    path::{Path, PathBuf},
    sync::Arc,
};

use anyhow::{Context as _, Result};
use clap::ValueEnum;
<<<<<<< HEAD
use collections::HashMap;
use futures::AsyncWriteExt as _;
=======
use collections::{HashMap, HashSet};
use futures::{
    AsyncWriteExt as _,
    lock::{Mutex, OwnedMutexGuard},
};
>>>>>>> cd044502
use gpui::{AsyncApp, Entity, http_client::Url};
use language::{Buffer, BufferId};
use project::Project;
use pulldown_cmark::CowStr;
use serde::{Deserialize, Serialize};

const UNCOMMITTED_DIFF_HEADING: &str = "Uncommitted Diff";
const EDIT_HISTORY_HEADING: &str = "Edit History";
const CURSOR_POSITION_HEADING: &str = "Cursor Position";
const EXPECTED_PATCH_HEADING: &str = "Expected Patch";
const EXPECTED_EXCERPTS_HEADING: &str = "Expected Excerpts";
const REPOSITORY_URL_FIELD: &str = "repository_url";
const REVISION_FIELD: &str = "revision";

#[derive(Debug, Clone)]
pub struct NamedExample {
    pub name: String,
    pub example: Example,
}

#[derive(Clone, Debug, Serialize, Deserialize)]
pub struct Example {
    pub repository_url: String,
    pub revision: String,
    pub uncommitted_diff: String,
    pub cursor_path: PathBuf,
    pub cursor_position: String,
    pub edit_history: String,
    pub expected_patch: String,
    pub expected_excerpts: Vec<ExpectedExcerpt>,
}

pub type ExpectedExcerpt = Excerpt;
pub type ActualExcerpt = Excerpt;

#[derive(Clone, Debug, Serialize, Deserialize)]
pub struct Excerpt {
    pub path: PathBuf,
    pub text: String,
}

#[derive(ValueEnum, Debug, Clone)]
pub enum ExampleFormat {
    Json,
    Toml,
    Md,
}

impl NamedExample {
    pub fn load(path: impl AsRef<Path>) -> Result<Self> {
        let path = path.as_ref();
        let content = std::fs::read_to_string(path)?;
        let ext = path.extension();

        match ext.and_then(|s| s.to_str()) {
            Some("json") => Ok(Self {
                name: path.file_stem().unwrap_or_default().display().to_string(),
                example: serde_json::from_str(&content)?,
            }),
            Some("toml") => Ok(Self {
                name: path.file_stem().unwrap_or_default().display().to_string(),
                example: toml::from_str(&content)?,
            }),
            Some("md") => Self::parse_md(&content),
            Some(_) => {
                anyhow::bail!("Unrecognized example extension: {}", ext.unwrap().display());
            }
            None => {
                anyhow::bail!(
                    "Failed to determine example type since the file does not have an extension."
                );
            }
        }
    }

    pub fn parse_md(input: &str) -> Result<Self> {
        use pulldown_cmark::{CodeBlockKind, Event, HeadingLevel, Parser, Tag, TagEnd};

        let parser = Parser::new(input);

        let mut named = NamedExample {
            name: String::new(),
            example: Example {
                repository_url: String::new(),
                revision: String::new(),
                uncommitted_diff: String::new(),
                cursor_path: PathBuf::new(),
                cursor_position: String::new(),
                edit_history: String::new(),
                expected_patch: String::new(),
                expected_excerpts: Vec::new(),
            },
        };

        let mut text = String::new();
        let mut current_section = String::new();
        let mut block_info: CowStr = "".into();

        for event in parser {
            match event {
                Event::Text(line) => {
                    text.push_str(&line);

                    if !named.name.is_empty()
                        && current_section.is_empty()
                        // in h1 section
                        && let Some((field, value)) = line.split_once('=')
                    {
                        match field.trim() {
                            REPOSITORY_URL_FIELD => {
                                named.example.repository_url = value.trim().to_string();
                            }
                            REVISION_FIELD => {
                                named.example.revision = value.trim().to_string();
                            }
                            _ => {
                                eprintln!("Warning: Unrecognized field `{field}`");
                            }
                        }
                    }
                }
                Event::End(TagEnd::Heading(HeadingLevel::H1)) => {
                    if !named.name.is_empty() {
                        anyhow::bail!(
                            "Found multiple H1 headings. There should only be one with the name of the example."
                        );
                    }
                    named.name = mem::take(&mut text);
                }
                Event::End(TagEnd::Heading(HeadingLevel::H2)) => {
                    current_section = mem::take(&mut text);
                }
                Event::End(TagEnd::Heading(level)) => {
                    anyhow::bail!("Unexpected heading level: {level}");
                }
                Event::Start(Tag::CodeBlock(kind)) => {
                    match kind {
                        CodeBlockKind::Fenced(info) => {
                            block_info = info;
                        }
                        CodeBlockKind::Indented => {
                            anyhow::bail!("Unexpected indented codeblock");
                        }
                    };
                }
                Event::Start(_) => {
                    text.clear();
                    block_info = "".into();
                }
                Event::End(TagEnd::CodeBlock) => {
                    let block_info = block_info.trim();
                    if current_section.eq_ignore_ascii_case(UNCOMMITTED_DIFF_HEADING) {
                        named.example.uncommitted_diff = mem::take(&mut text);
                    } else if current_section.eq_ignore_ascii_case(EDIT_HISTORY_HEADING) {
                        named.example.edit_history.push_str(&mem::take(&mut text));
                    } else if current_section.eq_ignore_ascii_case(CURSOR_POSITION_HEADING) {
                        named.example.cursor_path = block_info.into();
                        named.example.cursor_position = mem::take(&mut text);
                    } else if current_section.eq_ignore_ascii_case(EXPECTED_PATCH_HEADING) {
                        named.example.expected_patch = mem::take(&mut text);
                    } else if current_section.eq_ignore_ascii_case(EXPECTED_EXCERPTS_HEADING) {
                        // TODO: "…" should not be a part of the excerpt
                        named.example.expected_excerpts.push(ExpectedExcerpt {
                            path: block_info.into(),
                            text: mem::take(&mut text),
                        });
                    } else {
                        eprintln!("Warning: Unrecognized section `{current_section:?}`")
                    }
                }
                _ => {}
            }
        }

        if named.example.cursor_path.as_path() == Path::new("")
            || named.example.cursor_position.is_empty()
        {
            anyhow::bail!("Missing cursor position codeblock");
        }

        Ok(named)
    }

    pub fn write(&self, format: ExampleFormat, mut out: impl Write) -> Result<()> {
        match format {
            ExampleFormat::Json => Ok(serde_json::to_writer(out, &self.example)?),
            ExampleFormat::Toml => {
                Ok(out.write_all(toml::to_string_pretty(&self.example)?.as_bytes())?)
            }
            ExampleFormat::Md => Ok(write!(out, "{}", self)?),
        }
    }

    pub async fn setup_worktree(&self) -> Result<PathBuf> {
        let (repo_owner, repo_name) = self.repo_name()?;
        let file_name = self.file_name();

        let worktrees_dir = env::current_dir()?.join("target").join("zeta-worktrees");
        let repos_dir = env::current_dir()?.join("target").join("zeta-repos");
        fs::create_dir_all(&repos_dir)?;
        fs::create_dir_all(&worktrees_dir)?;

        let repo_dir = repos_dir.join(repo_owner.as_ref()).join(repo_name.as_ref());
        let repo_lock = lock_repo(&repo_dir).await;

        if !repo_dir.is_dir() {
            fs::create_dir_all(&repo_dir)?;
            run_git(&repo_dir, &["init"]).await?;
            run_git(
                &repo_dir,
                &["remote", "add", "origin", &self.example.repository_url],
            )
            .await?;
        }

        // Resolve the example to a revision, fetching it if needed.
        let revision = run_git(&repo_dir, &["rev-parse", &self.example.revision]).await;
        let revision = if let Ok(revision) = revision {
            revision
        } else {
            run_git(
                &repo_dir,
                &["fetch", "--depth", "1", "origin", &self.example.revision],
            )
            .await?;
            let revision = run_git(&repo_dir, &["rev-parse", "FETCH_HEAD"]).await?;
            if revision != self.example.revision {
                run_git(&repo_dir, &["tag", &self.example.revision, &revision]).await?;
            }
            revision
        };

        // Create the worktree for this example if needed.
        let worktree_path = worktrees_dir.join(&file_name);
        if worktree_path.is_dir() {
            run_git(&worktree_path, &["clean", "--force", "-d"]).await?;
            run_git(&worktree_path, &["reset", "--hard", "HEAD"]).await?;
            run_git(&worktree_path, &["checkout", revision.as_str()]).await?;
        } else {
            let worktree_path_string = worktree_path.to_string_lossy();
            run_git(&repo_dir, &["branch", "-f", &file_name, revision.as_str()]).await?;
            run_git(
                &repo_dir,
                &["worktree", "add", "-f", &worktree_path_string, &file_name],
            )
            .await?;
        }
        drop(repo_lock);

        // Apply the uncommitted diff for this example.
        if !self.example.uncommitted_diff.is_empty() {
            let mut apply_process = smol::process::Command::new("git")
                .current_dir(&worktree_path)
                .args(&["apply", "-"])
                .stdin(std::process::Stdio::piped())
                .spawn()?;

            let mut stdin = apply_process.stdin.take().unwrap();
            stdin
                .write_all(self.example.uncommitted_diff.as_bytes())
                .await?;
            stdin.close().await?;
            drop(stdin);

            let apply_result = apply_process.output().await?;
            if !apply_result.status.success() {
                anyhow::bail!(
                    "Failed to apply uncommitted diff patch with status: {}\nstderr:\n{}\nstdout:\n{}",
                    apply_result.status,
                    String::from_utf8_lossy(&apply_result.stderr),
                    String::from_utf8_lossy(&apply_result.stdout),
                );
            }
        }

        Ok(worktree_path)
    }

    fn file_name(&self) -> String {
        self.name
            .chars()
            .map(|c| {
                if c.is_whitespace() {
                    '-'
                } else {
                    c.to_ascii_lowercase()
                }
            })
            .collect()
    }

    #[allow(unused)]
    fn repo_name(&self) -> Result<(Cow<'_, str>, Cow<'_, str>)> {
        // git@github.com:owner/repo.git
        if self.example.repository_url.contains('@') {
            let (owner, repo) = self
                .example
                .repository_url
                .split_once(':')
                .context("expected : in git url")?
                .1
                .split_once('/')
                .context("expected / in git url")?;
            Ok((
                Cow::Borrowed(owner),
                Cow::Borrowed(repo.trim_end_matches(".git")),
            ))
        // http://github.com/owner/repo.git
        } else {
            let url = Url::parse(&self.example.repository_url)?;
            let mut segments = url.path_segments().context("empty http url")?;
            let owner = segments
                .next()
                .context("expected owner path segment")?
                .to_string();
            let repo = segments
                .next()
                .context("expected repo path segment")?
                .trim_end_matches(".git")
                .to_string();
            assert!(segments.next().is_none());

            Ok((owner.into(), repo.into()))
        }
    }

    #[must_use]
    pub async fn apply_edit_history(
        &self,
        project: &Entity<Project>,
        cx: &mut AsyncApp,
    ) -> Result<HashMap<BufferId, Entity<Buffer>>> {
        zeta2::udiff::apply_diff(&self.example.edit_history, project, cx).await
    }
}

async fn run_git(repo_path: &Path, args: &[&str]) -> Result<String> {
    let output = smol::process::Command::new("git")
        .current_dir(repo_path)
        .args(args)
        .output()
        .await?;

    anyhow::ensure!(
        output.status.success(),
        "`git {}` within `{}` failed with status: {}\nstderr:\n{}\nstdout:\n{}",
        args.join(" "),
        repo_path.display(),
        output.status,
        String::from_utf8_lossy(&output.stderr),
        String::from_utf8_lossy(&output.stdout),
    );
    Ok(String::from_utf8(output.stdout)?.trim().to_string())
}

impl Display for NamedExample {
    fn fmt(&self, f: &mut fmt::Formatter<'_>) -> fmt::Result {
        write!(f, "# {}\n\n", self.name)?;
        write!(
            f,
            "{REPOSITORY_URL_FIELD} = {}\n",
            self.example.repository_url
        )?;
        write!(f, "{REVISION_FIELD} = {}\n\n", self.example.revision)?;

        write!(f, "## {UNCOMMITTED_DIFF_HEADING}\n\n")?;
        write!(f, "`````diff\n")?;
        write!(f, "{}", self.example.uncommitted_diff)?;
        write!(f, "`````\n")?;

        if !self.example.edit_history.is_empty() {
            write!(f, "`````diff\n{}`````\n", self.example.edit_history)?;
        }

        write!(
            f,
            "## {CURSOR_POSITION_HEADING}\n\n`````{}\n{}`````\n",
            self.example.cursor_path.display(),
            self.example.cursor_position
        )?;
        write!(f, "## {EDIT_HISTORY_HEADING}\n\n")?;

        if !self.example.expected_patch.is_empty() {
            write!(
                f,
                "\n## {EXPECTED_PATCH_HEADING}\n\n`````diff\n{}`````\n",
                self.example.expected_patch
            )?;
        }

        if !self.example.expected_excerpts.is_empty() {
            write!(f, "\n## {EXPECTED_EXCERPTS_HEADING}\n\n")?;

            for excerpt in &self.example.expected_excerpts {
                write!(
                    f,
                    "`````{}{}\n{}`````\n\n",
                    excerpt
                        .path
                        .extension()
                        .map(|ext| format!("{} ", ext.to_string_lossy()))
                        .unwrap_or_default(),
                    excerpt.path.display(),
                    excerpt.text
                )?;
            }
        }

        Ok(())
    }
<<<<<<< HEAD
=======
}

thread_local! {
    static REPO_LOCKS: RefCell<HashMap<PathBuf, Arc<Mutex<()>>>> = RefCell::new(HashMap::default());
}

#[must_use]
pub async fn lock_repo(path: impl AsRef<Path>) -> OwnedMutexGuard<()> {
    REPO_LOCKS
        .with(|cell| {
            cell.borrow_mut()
                .entry(path.as_ref().to_path_buf())
                .or_default()
                .clone()
        })
        .lock_owned()
        .await
}

#[must_use]
pub async fn apply_diff(
    diff: &str,
    project: &Entity<Project>,
    cx: &mut AsyncApp,
) -> Result<HashSet<Entity<Buffer>>> {
    use cloud_llm_client::udiff::DiffLine;
    use std::fmt::Write;

    #[derive(Debug, Default)]
    struct HunkState {
        context: String,
        edits: Vec<Edit>,
    }

    #[derive(Debug)]
    struct Edit {
        range: Range<usize>,
        text: String,
    }

    let mut old_path = None;
    let mut new_path = None;
    let mut hunk = HunkState::default();
    let mut diff_lines = diff.lines().map(DiffLine::parse).peekable();
    let mut open_buffers = HashSet::default();

    while let Some(diff_line) = diff_lines.next() {
        match diff_line {
            DiffLine::OldPath { path } => old_path = Some(path),
            DiffLine::NewPath { path } => {
                if old_path.is_none() {
                    anyhow::bail!(
                        "Found a new path header (`+++`) before an (`---`) old path header"
                    );
                }
                new_path = Some(path)
            }
            DiffLine::Context(ctx) => {
                writeln!(&mut hunk.context, "{ctx}")?;
            }
            DiffLine::Deletion(del) => {
                let range = hunk.context.len()..hunk.context.len() + del.len() + '\n'.len_utf8();
                if let Some(last_edit) = hunk.edits.last_mut()
                    && last_edit.range.end == range.start
                {
                    last_edit.range.end = range.end;
                } else {
                    hunk.edits.push(Edit {
                        range,
                        text: String::new(),
                    });
                }
                writeln!(&mut hunk.context, "{del}")?;
            }
            DiffLine::Addition(add) => {
                let range = hunk.context.len()..hunk.context.len();
                if let Some(last_edit) = hunk.edits.last_mut()
                    && last_edit.range.end == range.start
                {
                    writeln!(&mut last_edit.text, "{add}").unwrap();
                } else {
                    hunk.edits.push(Edit {
                        range,
                        text: format!("{add}\n"),
                    });
                }
            }
            DiffLine::HunkHeader(_) | DiffLine::Garbage(_) => {}
        }

        let at_hunk_end = match diff_lines.peek() {
            Some(DiffLine::OldPath { .. }) | Some(DiffLine::HunkHeader(_)) | None => true,
            _ => false,
        };

        if at_hunk_end {
            let hunk = mem::take(&mut hunk);

            let Some(old_path) = old_path.as_deref() else {
                anyhow::bail!("Missing old path (`---`) header")
            };

            let Some(new_path) = new_path.as_deref() else {
                anyhow::bail!("Missing new path (`+++`) header")
            };

            let buffer = project
                .update(cx, |project, cx| {
                    let project_path = project
                        .find_project_path(old_path, cx)
                        .context("Failed to find old_path in project")?;

                    anyhow::Ok(project.open_buffer(project_path, cx))
                })??
                .await?;
            open_buffers.insert(buffer.clone());

            if old_path != new_path {
                project
                    .update(cx, |project, cx| {
                        let project_file = project::File::from_dyn(buffer.read(cx).file()).unwrap();
                        let new_path = ProjectPath {
                            worktree_id: project_file.worktree_id(cx),
                            path: project_file.path.clone(),
                        };
                        project.rename_entry(project_file.entry_id.unwrap(), new_path, cx)
                    })?
                    .await?;
            }

            // TODO is it worth using project search?
            buffer.update(cx, |buffer, cx| {
                let context_offset = if hunk.context.is_empty() {
                    0
                } else {
                    let text = buffer.text();
                    if let Some(offset) = text.find(&hunk.context) {
                        if text[offset + 1..].contains(&hunk.context) {
                            anyhow::bail!("Context is not unique enough:\n{}", hunk.context);
                        }
                        offset
                    } else {
                        anyhow::bail!(
                            "Failed to match context:\n{}\n\nBuffer:\n{}",
                            hunk.context,
                            text
                        );
                    }
                };

                buffer.edit(
                    hunk.edits.into_iter().map(|edit| {
                        (
                            context_offset + edit.range.start..context_offset + edit.range.end,
                            edit.text,
                        )
                    }),
                    None,
                    cx,
                );

                anyhow::Ok(())
            })??;
        }
    }

    anyhow::Ok(open_buffers)
}

#[cfg(test)]
mod tests {
    use super::*;
    use ::fs::FakeFs;
    use gpui::TestAppContext;
    use indoc::indoc;
    use pretty_assertions::assert_eq;
    use project::Project;
    use serde_json::json;
    use settings::SettingsStore;
    use util::path;

    #[gpui::test]
    async fn test_apply_diff_successful(cx: &mut TestAppContext) {
        let buffer_1_text = indoc! {r#"
            one
            two
            three
            four
            five
        "# };

        let buffer_1_text_final = indoc! {r#"
            3
            4
            5
        "# };

        let buffer_2_text = indoc! {r#"
            six
            seven
            eight
            nine
            ten
        "# };

        let buffer_2_text_final = indoc! {r#"
            5
            six
            seven
            7.5
            eight
            nine
            ten
            11
        "# };

        cx.update(|cx| {
            let settings_store = SettingsStore::test(cx);
            cx.set_global(settings_store);
            Project::init_settings(cx);
            language::init(cx);
        });

        let fs = FakeFs::new(cx.background_executor.clone());
        fs.insert_tree(
            path!("/root"),
            json!({
                "file1": buffer_1_text,
                "file2": buffer_2_text,
            }),
        )
        .await;

        let project = Project::test(fs, [path!("/root").as_ref()], cx).await;

        let diff = indoc! {r#"
            --- a/root/file1
            +++ b/root/file1
             one
             two
            -three
            +3
             four
             five
            --- a/root/file1
            +++ b/root/file1
             3
            -four
            -five
            +4
            +5
            --- a/root/file1
            +++ b/root/file1
            -one
            -two
             3
             4
            --- a/root/file2
            +++ b/root/file2
            +5
             six
            --- a/root/file2
            +++ b/root/file2
             seven
            +7.5
             eight
            --- a/root/file2
            +++ b/root/file2
             ten
            +11
        "#};

        let _buffers = apply_diff(diff, &project, &mut cx.to_async())
            .await
            .unwrap();
        let buffer_1 = project
            .update(cx, |project, cx| {
                let project_path = project.find_project_path(path!("/root/file1"), cx).unwrap();
                project.open_buffer(project_path, cx)
            })
            .await
            .unwrap();

        buffer_1.read_with(cx, |buffer, _cx| {
            assert_eq!(buffer.text(), buffer_1_text_final);
        });
        let buffer_2 = project
            .update(cx, |project, cx| {
                let project_path = project.find_project_path(path!("/root/file2"), cx).unwrap();
                project.open_buffer(project_path, cx)
            })
            .await
            .unwrap();

        buffer_2.read_with(cx, |buffer, _cx| {
            assert_eq!(buffer.text(), buffer_2_text_final);
        });
    }

    #[gpui::test]
    async fn test_apply_diff_non_unique(cx: &mut TestAppContext) {
        let buffer_1_text = indoc! {r#"
            one
            two
            three
            four
            five
            one
            two
            three
            four
            five
        "# };

        cx.update(|cx| {
            let settings_store = SettingsStore::test(cx);
            cx.set_global(settings_store);
            Project::init_settings(cx);
            language::init(cx);
        });

        let fs = FakeFs::new(cx.background_executor.clone());
        fs.insert_tree(
            path!("/root"),
            json!({
                "file1": buffer_1_text,
            }),
        )
        .await;

        let project = Project::test(fs, [path!("/root").as_ref()], cx).await;

        let diff = indoc! {r#"
            --- a/root/file1
            +++ b/root/file1
             one
             two
            -three
            +3
             four
             five
        "#};

        apply_diff(diff, &project, &mut cx.to_async())
            .await
            .expect_err("Non-unique edits should fail");
    }

    #[gpui::test]
    async fn test_apply_diff_unique_via_previous_context(cx: &mut TestAppContext) {
        let start = indoc! {r#"
            one
            two
            three
            four
            five

            four
            five
        "# };

        let end = indoc! {r#"
            one
            two
            3
            four
            5

            four
            five
        "# };

        cx.update(|cx| {
            let settings_store = SettingsStore::test(cx);
            cx.set_global(settings_store);
            Project::init_settings(cx);
            language::init(cx);
        });

        let fs = FakeFs::new(cx.background_executor.clone());
        fs.insert_tree(
            path!("/root"),
            json!({
                "file1": start,
            }),
        )
        .await;

        let project = Project::test(fs, [path!("/root").as_ref()], cx).await;

        let diff = indoc! {r#"
            --- a/root/file1
            +++ b/root/file1
             one
             two
            -three
            +3
             four
            -five
            +5
        "#};

        let _buffers = apply_diff(diff, &project, &mut cx.to_async())
            .await
            .unwrap();

        let buffer_1 = project
            .update(cx, |project, cx| {
                let project_path = project.find_project_path(path!("/root/file1"), cx).unwrap();
                project.open_buffer(project_path, cx)
            })
            .await
            .unwrap();

        buffer_1.read_with(cx, |buffer, _cx| {
            assert_eq!(buffer.text(), end);
        });
    }
>>>>>>> cd044502
}<|MERGE_RESOLUTION|>--- conflicted
+++ resolved
@@ -12,16 +12,11 @@
 
 use anyhow::{Context as _, Result};
 use clap::ValueEnum;
-<<<<<<< HEAD
 use collections::HashMap;
-use futures::AsyncWriteExt as _;
-=======
-use collections::{HashMap, HashSet};
 use futures::{
     AsyncWriteExt as _,
     lock::{Mutex, OwnedMutexGuard},
 };
->>>>>>> cd044502
 use gpui::{AsyncApp, Entity, http_client::Url};
 use language::{Buffer, BufferId};
 use project::Project;
@@ -432,8 +427,6 @@
 
         Ok(())
     }
-<<<<<<< HEAD
-=======
 }
 
 thread_local! {
@@ -451,406 +444,4 @@
         })
         .lock_owned()
         .await
-}
-
-#[must_use]
-pub async fn apply_diff(
-    diff: &str,
-    project: &Entity<Project>,
-    cx: &mut AsyncApp,
-) -> Result<HashSet<Entity<Buffer>>> {
-    use cloud_llm_client::udiff::DiffLine;
-    use std::fmt::Write;
-
-    #[derive(Debug, Default)]
-    struct HunkState {
-        context: String,
-        edits: Vec<Edit>,
-    }
-
-    #[derive(Debug)]
-    struct Edit {
-        range: Range<usize>,
-        text: String,
-    }
-
-    let mut old_path = None;
-    let mut new_path = None;
-    let mut hunk = HunkState::default();
-    let mut diff_lines = diff.lines().map(DiffLine::parse).peekable();
-    let mut open_buffers = HashSet::default();
-
-    while let Some(diff_line) = diff_lines.next() {
-        match diff_line {
-            DiffLine::OldPath { path } => old_path = Some(path),
-            DiffLine::NewPath { path } => {
-                if old_path.is_none() {
-                    anyhow::bail!(
-                        "Found a new path header (`+++`) before an (`---`) old path header"
-                    );
-                }
-                new_path = Some(path)
-            }
-            DiffLine::Context(ctx) => {
-                writeln!(&mut hunk.context, "{ctx}")?;
-            }
-            DiffLine::Deletion(del) => {
-                let range = hunk.context.len()..hunk.context.len() + del.len() + '\n'.len_utf8();
-                if let Some(last_edit) = hunk.edits.last_mut()
-                    && last_edit.range.end == range.start
-                {
-                    last_edit.range.end = range.end;
-                } else {
-                    hunk.edits.push(Edit {
-                        range,
-                        text: String::new(),
-                    });
-                }
-                writeln!(&mut hunk.context, "{del}")?;
-            }
-            DiffLine::Addition(add) => {
-                let range = hunk.context.len()..hunk.context.len();
-                if let Some(last_edit) = hunk.edits.last_mut()
-                    && last_edit.range.end == range.start
-                {
-                    writeln!(&mut last_edit.text, "{add}").unwrap();
-                } else {
-                    hunk.edits.push(Edit {
-                        range,
-                        text: format!("{add}\n"),
-                    });
-                }
-            }
-            DiffLine::HunkHeader(_) | DiffLine::Garbage(_) => {}
-        }
-
-        let at_hunk_end = match diff_lines.peek() {
-            Some(DiffLine::OldPath { .. }) | Some(DiffLine::HunkHeader(_)) | None => true,
-            _ => false,
-        };
-
-        if at_hunk_end {
-            let hunk = mem::take(&mut hunk);
-
-            let Some(old_path) = old_path.as_deref() else {
-                anyhow::bail!("Missing old path (`---`) header")
-            };
-
-            let Some(new_path) = new_path.as_deref() else {
-                anyhow::bail!("Missing new path (`+++`) header")
-            };
-
-            let buffer = project
-                .update(cx, |project, cx| {
-                    let project_path = project
-                        .find_project_path(old_path, cx)
-                        .context("Failed to find old_path in project")?;
-
-                    anyhow::Ok(project.open_buffer(project_path, cx))
-                })??
-                .await?;
-            open_buffers.insert(buffer.clone());
-
-            if old_path != new_path {
-                project
-                    .update(cx, |project, cx| {
-                        let project_file = project::File::from_dyn(buffer.read(cx).file()).unwrap();
-                        let new_path = ProjectPath {
-                            worktree_id: project_file.worktree_id(cx),
-                            path: project_file.path.clone(),
-                        };
-                        project.rename_entry(project_file.entry_id.unwrap(), new_path, cx)
-                    })?
-                    .await?;
-            }
-
-            // TODO is it worth using project search?
-            buffer.update(cx, |buffer, cx| {
-                let context_offset = if hunk.context.is_empty() {
-                    0
-                } else {
-                    let text = buffer.text();
-                    if let Some(offset) = text.find(&hunk.context) {
-                        if text[offset + 1..].contains(&hunk.context) {
-                            anyhow::bail!("Context is not unique enough:\n{}", hunk.context);
-                        }
-                        offset
-                    } else {
-                        anyhow::bail!(
-                            "Failed to match context:\n{}\n\nBuffer:\n{}",
-                            hunk.context,
-                            text
-                        );
-                    }
-                };
-
-                buffer.edit(
-                    hunk.edits.into_iter().map(|edit| {
-                        (
-                            context_offset + edit.range.start..context_offset + edit.range.end,
-                            edit.text,
-                        )
-                    }),
-                    None,
-                    cx,
-                );
-
-                anyhow::Ok(())
-            })??;
-        }
-    }
-
-    anyhow::Ok(open_buffers)
-}
-
-#[cfg(test)]
-mod tests {
-    use super::*;
-    use ::fs::FakeFs;
-    use gpui::TestAppContext;
-    use indoc::indoc;
-    use pretty_assertions::assert_eq;
-    use project::Project;
-    use serde_json::json;
-    use settings::SettingsStore;
-    use util::path;
-
-    #[gpui::test]
-    async fn test_apply_diff_successful(cx: &mut TestAppContext) {
-        let buffer_1_text = indoc! {r#"
-            one
-            two
-            three
-            four
-            five
-        "# };
-
-        let buffer_1_text_final = indoc! {r#"
-            3
-            4
-            5
-        "# };
-
-        let buffer_2_text = indoc! {r#"
-            six
-            seven
-            eight
-            nine
-            ten
-        "# };
-
-        let buffer_2_text_final = indoc! {r#"
-            5
-            six
-            seven
-            7.5
-            eight
-            nine
-            ten
-            11
-        "# };
-
-        cx.update(|cx| {
-            let settings_store = SettingsStore::test(cx);
-            cx.set_global(settings_store);
-            Project::init_settings(cx);
-            language::init(cx);
-        });
-
-        let fs = FakeFs::new(cx.background_executor.clone());
-        fs.insert_tree(
-            path!("/root"),
-            json!({
-                "file1": buffer_1_text,
-                "file2": buffer_2_text,
-            }),
-        )
-        .await;
-
-        let project = Project::test(fs, [path!("/root").as_ref()], cx).await;
-
-        let diff = indoc! {r#"
-            --- a/root/file1
-            +++ b/root/file1
-             one
-             two
-            -three
-            +3
-             four
-             five
-            --- a/root/file1
-            +++ b/root/file1
-             3
-            -four
-            -five
-            +4
-            +5
-            --- a/root/file1
-            +++ b/root/file1
-            -one
-            -two
-             3
-             4
-            --- a/root/file2
-            +++ b/root/file2
-            +5
-             six
-            --- a/root/file2
-            +++ b/root/file2
-             seven
-            +7.5
-             eight
-            --- a/root/file2
-            +++ b/root/file2
-             ten
-            +11
-        "#};
-
-        let _buffers = apply_diff(diff, &project, &mut cx.to_async())
-            .await
-            .unwrap();
-        let buffer_1 = project
-            .update(cx, |project, cx| {
-                let project_path = project.find_project_path(path!("/root/file1"), cx).unwrap();
-                project.open_buffer(project_path, cx)
-            })
-            .await
-            .unwrap();
-
-        buffer_1.read_with(cx, |buffer, _cx| {
-            assert_eq!(buffer.text(), buffer_1_text_final);
-        });
-        let buffer_2 = project
-            .update(cx, |project, cx| {
-                let project_path = project.find_project_path(path!("/root/file2"), cx).unwrap();
-                project.open_buffer(project_path, cx)
-            })
-            .await
-            .unwrap();
-
-        buffer_2.read_with(cx, |buffer, _cx| {
-            assert_eq!(buffer.text(), buffer_2_text_final);
-        });
-    }
-
-    #[gpui::test]
-    async fn test_apply_diff_non_unique(cx: &mut TestAppContext) {
-        let buffer_1_text = indoc! {r#"
-            one
-            two
-            three
-            four
-            five
-            one
-            two
-            three
-            four
-            five
-        "# };
-
-        cx.update(|cx| {
-            let settings_store = SettingsStore::test(cx);
-            cx.set_global(settings_store);
-            Project::init_settings(cx);
-            language::init(cx);
-        });
-
-        let fs = FakeFs::new(cx.background_executor.clone());
-        fs.insert_tree(
-            path!("/root"),
-            json!({
-                "file1": buffer_1_text,
-            }),
-        )
-        .await;
-
-        let project = Project::test(fs, [path!("/root").as_ref()], cx).await;
-
-        let diff = indoc! {r#"
-            --- a/root/file1
-            +++ b/root/file1
-             one
-             two
-            -three
-            +3
-             four
-             five
-        "#};
-
-        apply_diff(diff, &project, &mut cx.to_async())
-            .await
-            .expect_err("Non-unique edits should fail");
-    }
-
-    #[gpui::test]
-    async fn test_apply_diff_unique_via_previous_context(cx: &mut TestAppContext) {
-        let start = indoc! {r#"
-            one
-            two
-            three
-            four
-            five
-
-            four
-            five
-        "# };
-
-        let end = indoc! {r#"
-            one
-            two
-            3
-            four
-            5
-
-            four
-            five
-        "# };
-
-        cx.update(|cx| {
-            let settings_store = SettingsStore::test(cx);
-            cx.set_global(settings_store);
-            Project::init_settings(cx);
-            language::init(cx);
-        });
-
-        let fs = FakeFs::new(cx.background_executor.clone());
-        fs.insert_tree(
-            path!("/root"),
-            json!({
-                "file1": start,
-            }),
-        )
-        .await;
-
-        let project = Project::test(fs, [path!("/root").as_ref()], cx).await;
-
-        let diff = indoc! {r#"
-            --- a/root/file1
-            +++ b/root/file1
-             one
-             two
-            -three
-            +3
-             four
-            -five
-            +5
-        "#};
-
-        let _buffers = apply_diff(diff, &project, &mut cx.to_async())
-            .await
-            .unwrap();
-
-        let buffer_1 = project
-            .update(cx, |project, cx| {
-                let project_path = project.find_project_path(path!("/root/file1"), cx).unwrap();
-                project.open_buffer(project_path, cx)
-            })
-            .await
-            .unwrap();
-
-        buffer_1.read_with(cx, |buffer, _cx| {
-            assert_eq!(buffer.text(), end);
-        });
-    }
->>>>>>> cd044502
 }