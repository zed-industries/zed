--- conflicted
+++ resolved
@@ -65,13 +65,10 @@
         OpenLicenses,
         /// Opens the telemetry log.
         OpenTelemetryLog,
-<<<<<<< HEAD
         /// Toggles the title bar display.
         ToggleTitleBar,
-=======
         /// Opens the performance profiler.
         OpenPerformanceProfiler,
->>>>>>> 1d75a9c4
     ]
 );
 
