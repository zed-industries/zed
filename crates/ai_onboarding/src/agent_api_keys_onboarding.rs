use gpui::{Action, IntoElement, ParentElement, RenderOnce, point};
<<<<<<< HEAD
use language_model::{LanguageModelProvider, LanguageModelRegistry, ZED_CLOUD_PROVIDER_ID};
=======
use language_model::{IconOrSvg, LanguageModelRegistry, ZED_CLOUD_PROVIDER_ID};
>>>>>>> 6055b45e
use ui::{Divider, List, ListBulletItem, prelude::*};

#[derive(Clone)]
enum ProviderIcon {
    Name(IconName),
    Path(SharedString),
}

impl ProviderIcon {
    fn from_provider(provider: &dyn LanguageModelProvider) -> Self {
        if let Some(path) = provider.icon_path() {
            Self::Path(path)
        } else {
            Self::Name(provider.icon())
        }
    }
}

pub struct ApiKeysWithProviders {
<<<<<<< HEAD
    configured_providers: Vec<(ProviderIcon, SharedString)>,
=======
    configured_providers: Vec<(IconOrSvg, SharedString)>,
>>>>>>> 6055b45e
}

impl ApiKeysWithProviders {
    pub fn new(cx: &mut Context<Self>) -> Self {
        cx.subscribe(
            &LanguageModelRegistry::global(cx),
            |this: &mut Self, _registry, event: &language_model::Event, cx| match event {
                language_model::Event::ProviderStateChanged(_)
                | language_model::Event::AddedProvider(_)
                | language_model::Event::RemovedProvider(_)
                | language_model::Event::ProvidersChanged => {
                    this.configured_providers = Self::compute_configured_providers(cx)
                }
                _ => {}
            },
        )
        .detach();

        Self {
            configured_providers: Self::compute_configured_providers(cx),
        }
    }

<<<<<<< HEAD
    fn compute_configured_providers(cx: &App) -> Vec<(ProviderIcon, SharedString)> {
=======
    fn compute_configured_providers(cx: &App) -> Vec<(IconOrSvg, SharedString)> {
>>>>>>> 6055b45e
        LanguageModelRegistry::read_global(cx)
            .visible_providers()
            .iter()
            .filter(|provider| {
                provider.is_authenticated(cx) && provider.id() != ZED_CLOUD_PROVIDER_ID
            })
            .map(|provider| {
                (
                    ProviderIcon::from_provider(provider.as_ref()),
                    provider.name().0,
                )
            })
            .collect()
    }
}

impl Render for ApiKeysWithProviders {
    fn render(&mut self, _window: &mut Window, cx: &mut Context<Self>) -> impl IntoElement {
        let configured_providers_list =
            self.configured_providers
                .iter()
                .cloned()
                .map(|(icon, name)| {
                    h_flex()
                        .gap_1p5()
                        .child(
                            match icon {
<<<<<<< HEAD
                                ProviderIcon::Name(icon_name) => Icon::new(icon_name),
                                ProviderIcon::Path(icon_path) => Icon::from_external_svg(icon_path),
=======
                                IconOrSvg::Icon(icon_name) => Icon::new(icon_name),
                                IconOrSvg::Svg(icon_path) => Icon::from_external_svg(icon_path),
>>>>>>> 6055b45e
                            }
                            .size(IconSize::XSmall)
                            .color(Color::Muted),
                        )
                        .child(Label::new(name))
                });
        div()
            .mx_2p5()
            .p_1()
            .pb_0()
            .gap_2()
            .rounded_t_lg()
            .border_t_1()
            .border_x_1()
            .border_color(cx.theme().colors().border.opacity(0.5))
            .bg(cx.theme().colors().background.alpha(0.5))
            .shadow(vec![gpui::BoxShadow {
                color: gpui::black().opacity(0.15),
                offset: point(px(1.), px(-1.)),
                blur_radius: px(3.),
                spread_radius: px(0.),
            }])
            .child(
                h_flex()
                    .px_2p5()
                    .py_1p5()
                    .gap_2()
                    .flex_wrap()
                    .rounded_t(px(5.))
                    .overflow_hidden()
                    .border_t_1()
                    .border_x_1()
                    .border_color(cx.theme().colors().border)
                    .bg(cx.theme().colors().panel_background)
                    .child(
                        h_flex()
                            .min_w_0()
                            .gap_2()
                            .child(
                                Icon::new(IconName::Info)
                                    .size(IconSize::XSmall)
                                    .color(Color::Muted)
                            )
                            .child(
                                div()
                                    .w_full()
                                    .child(
                                        Label::new("Start now using API keys from your environment for the following providers:")
                                            .color(Color::Muted)
                                    )
                            )
                    )
                    .children(configured_providers_list)
            )
    }
}

#[derive(IntoElement)]
pub struct ApiKeysWithoutProviders;

impl ApiKeysWithoutProviders {
    pub fn new() -> Self {
        Self
    }
}

impl RenderOnce for ApiKeysWithoutProviders {
    fn render(self, _window: &mut Window, cx: &mut App) -> impl IntoElement {
        v_flex()
            .mt_2()
            .gap_1()
            .child(
                h_flex()
                    .gap_2()
                    .child(
                        Label::new("API Keys")
                            .size(LabelSize::Small)
                            .color(Color::Muted)
                            .buffer_font(cx),
                    )
                    .child(Divider::horizontal()),
            )
            .child(List::new().child(ListBulletItem::new(
                "Add your own keys to use AI without signing in.",
            )))
            .child(
                Button::new("configure-providers", "Configure Providers")
                    .full_width()
                    .style(ButtonStyle::Outlined)
                    .on_click(move |_, window, cx| {
                        window.dispatch_action(zed_actions::agent::OpenSettings.boxed_clone(), cx);
                    }),
            )
    }
}<|MERGE_RESOLUTION|>--- conflicted
+++ resolved
@@ -1,33 +1,9 @@
 use gpui::{Action, IntoElement, ParentElement, RenderOnce, point};
-<<<<<<< HEAD
-use language_model::{LanguageModelProvider, LanguageModelRegistry, ZED_CLOUD_PROVIDER_ID};
-=======
 use language_model::{IconOrSvg, LanguageModelRegistry, ZED_CLOUD_PROVIDER_ID};
->>>>>>> 6055b45e
 use ui::{Divider, List, ListBulletItem, prelude::*};
 
-#[derive(Clone)]
-enum ProviderIcon {
-    Name(IconName),
-    Path(SharedString),
-}
-
-impl ProviderIcon {
-    fn from_provider(provider: &dyn LanguageModelProvider) -> Self {
-        if let Some(path) = provider.icon_path() {
-            Self::Path(path)
-        } else {
-            Self::Name(provider.icon())
-        }
-    }
-}
-
 pub struct ApiKeysWithProviders {
-<<<<<<< HEAD
-    configured_providers: Vec<(ProviderIcon, SharedString)>,
-=======
     configured_providers: Vec<(IconOrSvg, SharedString)>,
->>>>>>> 6055b45e
 }
 
 impl ApiKeysWithProviders {
@@ -51,23 +27,14 @@
         }
     }
 
-<<<<<<< HEAD
-    fn compute_configured_providers(cx: &App) -> Vec<(ProviderIcon, SharedString)> {
-=======
     fn compute_configured_providers(cx: &App) -> Vec<(IconOrSvg, SharedString)> {
->>>>>>> 6055b45e
         LanguageModelRegistry::read_global(cx)
             .visible_providers()
             .iter()
             .filter(|provider| {
                 provider.is_authenticated(cx) && provider.id() != ZED_CLOUD_PROVIDER_ID
             })
-            .map(|provider| {
-                (
-                    ProviderIcon::from_provider(provider.as_ref()),
-                    provider.name().0,
-                )
-            })
+            .map(|provider| (provider.icon(), provider.name().0))
             .collect()
     }
 }
@@ -83,13 +50,8 @@
                         .gap_1p5()
                         .child(
                             match icon {
-<<<<<<< HEAD
-                                ProviderIcon::Name(icon_name) => Icon::new(icon_name),
-                                ProviderIcon::Path(icon_path) => Icon::from_external_svg(icon_path),
-=======
                                 IconOrSvg::Icon(icon_name) => Icon::new(icon_name),
                                 IconOrSvg::Svg(icon_path) => Icon::from_external_svg(icon_path),
->>>>>>> 6055b45e
                             }
                             .size(IconSize::XSmall)
                             .color(Color::Muted),
