use anyhow::{Result, anyhow};
use collections::{HashMap, HashSet};
use command_palette_hooks::{CommandInterceptItem, CommandInterceptResult};
use editor::{
    Bias, Editor, EditorSettings, SelectionEffects, ToPoint,
    actions::{SortLinesCaseInsensitive, SortLinesCaseSensitive},
    display_map::ToDisplayPoint,
};
use futures::AsyncWriteExt as _;
use gpui::{
    Action, App, AppContext as _, Context, Global, Keystroke, Task, WeakEntity, Window, actions,
};
use itertools::Itertools;
use language::Point;
use multi_buffer::MultiBufferRow;
use project::ProjectPath;
use regex::Regex;
use schemars::JsonSchema;
use search::{BufferSearchBar, SearchOptions};
use serde::Deserialize;
use settings::{Settings, SettingsStore};
use std::{
    iter::Peekable,
    ops::{Deref, Range},
    path::{Path, PathBuf},
    process::Stdio,
    str::Chars,
    sync::OnceLock,
    time::Instant,
};
use task::{HideStrategy, RevealStrategy, SpawnInTerminal, TaskId};
use ui::ActiveTheme;
use util::{
    ResultExt,
    paths::PathStyle,
    rel_path::{RelPath, RelPathBuf},
};
use workspace::{Item, SaveIntent, Workspace, notifications::NotifyResultExt};
use workspace::{SplitDirection, notifications::DetachAndPromptErr};
use zed_actions::{OpenDocs, RevealTarget};

use crate::{
    ToggleMarksView, ToggleRegistersView, Vim,
    motion::{EndOfDocument, Motion, MotionKind, StartOfDocument},
    normal::{
        JoinLines,
        search::{FindCommand, ReplaceCommand, Replacement},
    },
    object::Object,
    state::{Mark, Mode},
    visual::VisualDeleteLine,
};

/// Goes to the specified line number in the editor.
#[derive(Clone, Debug, PartialEq, Action)]
#[action(namespace = vim, no_json, no_register)]
pub struct GoToLine {
    range: CommandRange,
}

/// Yanks (copies) text based on the specified range.
#[derive(Clone, Debug, PartialEq, Action)]
#[action(namespace = vim, no_json, no_register)]
pub struct YankCommand {
    range: CommandRange,
}

/// Executes a command with the specified range.
#[derive(Clone, Debug, PartialEq, Action)]
#[action(namespace = vim, no_json, no_register)]
pub struct WithRange {
    restore_selection: bool,
    range: CommandRange,
    action: WrappedAction,
}

/// Executes a command with the specified count.
#[derive(Clone, Debug, PartialEq, Action)]
#[action(namespace = vim, no_json, no_register)]
pub struct WithCount {
    count: u32,
    action: WrappedAction,
}

#[derive(Clone, Deserialize, JsonSchema, PartialEq)]
pub enum VimOption {
    Wrap(bool),
    Number(bool),
    RelativeNumber(bool),
    IgnoreCase(bool),
}

impl VimOption {
    fn possible_commands(query: &str) -> Vec<CommandInterceptItem> {
        let mut prefix_of_options = Vec::new();
        let mut options = query.split(" ").collect::<Vec<_>>();
        let prefix = options.pop().unwrap_or_default();
        for option in options {
            if let Some(opt) = Self::from(option) {
                prefix_of_options.push(opt)
            } else {
                return vec![];
            }
        }

        Self::possibilities(prefix)
            .map(|possible| {
                let mut options = prefix_of_options.clone();
                options.push(possible);

                CommandInterceptItem {
                    string: format!(
                        ":set {}",
                        options.iter().map(|opt| opt.to_string()).join(" ")
                    ),
                    action: VimSet { options }.boxed_clone(),
                    positions: vec![],
                }
            })
            .collect()
    }

    fn possibilities(query: &str) -> impl Iterator<Item = Self> + '_ {
        [
            (None, VimOption::Wrap(true)),
            (None, VimOption::Wrap(false)),
            (None, VimOption::Number(true)),
            (None, VimOption::Number(false)),
            (None, VimOption::RelativeNumber(true)),
            (None, VimOption::RelativeNumber(false)),
            (Some("rnu"), VimOption::RelativeNumber(true)),
            (Some("nornu"), VimOption::RelativeNumber(false)),
            (None, VimOption::IgnoreCase(true)),
            (None, VimOption::IgnoreCase(false)),
            (Some("ic"), VimOption::IgnoreCase(true)),
            (Some("noic"), VimOption::IgnoreCase(false)),
        ]
        .into_iter()
        .filter(move |(prefix, option)| prefix.unwrap_or(option.to_string()).starts_with(query))
        .map(|(_, option)| option)
    }

    fn from(option: &str) -> Option<Self> {
        match option {
            "wrap" => Some(Self::Wrap(true)),
            "nowrap" => Some(Self::Wrap(false)),

            "number" => Some(Self::Number(true)),
            "nu" => Some(Self::Number(true)),
            "nonumber" => Some(Self::Number(false)),
            "nonu" => Some(Self::Number(false)),

            "relativenumber" => Some(Self::RelativeNumber(true)),
            "rnu" => Some(Self::RelativeNumber(true)),
            "norelativenumber" => Some(Self::RelativeNumber(false)),
            "nornu" => Some(Self::RelativeNumber(false)),

            "ignorecase" => Some(Self::IgnoreCase(true)),
            "ic" => Some(Self::IgnoreCase(true)),
            "noignorecase" => Some(Self::IgnoreCase(false)),
            "noic" => Some(Self::IgnoreCase(false)),

            _ => None,
        }
    }

    fn to_string(&self) -> &'static str {
        match self {
            VimOption::Wrap(true) => "wrap",
            VimOption::Wrap(false) => "nowrap",
            VimOption::Number(true) => "number",
            VimOption::Number(false) => "nonumber",
            VimOption::RelativeNumber(true) => "relativenumber",
            VimOption::RelativeNumber(false) => "norelativenumber",
            VimOption::IgnoreCase(true) => "ignorecase",
            VimOption::IgnoreCase(false) => "noignorecase",
        }
    }
}

/// Sets vim options and configuration values.
#[derive(Clone, PartialEq, Action)]
#[action(namespace = vim, no_json, no_register)]
pub struct VimSet {
    options: Vec<VimOption>,
}

/// Saves the current file with optional save intent.
#[derive(Clone, PartialEq, Action)]
#[action(namespace = vim, no_json, no_register)]
struct VimSave {
    pub range: Option<CommandRange>,
    pub save_intent: Option<SaveIntent>,
    pub filename: String,
}

/// Deletes the specified marks from the editor.
#[derive(Clone, PartialEq, Action)]
#[action(namespace = vim, no_json, no_register)]
struct VimSplit {
    pub vertical: bool,
    pub filename: String,
}

#[derive(Clone, PartialEq, Action)]
#[action(namespace = vim, no_json, no_register)]
enum DeleteMarks {
    Marks(String),
    AllLocal,
}

actions!(
    vim,
    [
        /// Executes a command in visual mode.
        VisualCommand,
        /// Executes a command with a count prefix.
        CountCommand,
        /// Executes a shell command.
        ShellCommand,
        /// Indicates that an argument is required for the command.
        ArgumentRequired
    ]
);

/// Opens the specified file for editing.
#[derive(Clone, PartialEq, Action)]
#[action(namespace = vim, no_json, no_register)]
struct VimEdit {
    pub filename: String,
}

#[derive(Clone, PartialEq, Action)]
#[action(namespace = vim, no_json, no_register)]
struct VimNorm {
    pub range: Option<CommandRange>,
    pub command: String,
}

#[derive(Debug)]
struct WrappedAction(Box<dyn Action>);

impl PartialEq for WrappedAction {
    fn eq(&self, other: &Self) -> bool {
        self.0.partial_eq(&*other.0)
    }
}

impl Clone for WrappedAction {
    fn clone(&self) -> Self {
        Self(self.0.boxed_clone())
    }
}

impl Deref for WrappedAction {
    type Target = dyn Action;
    fn deref(&self) -> &dyn Action {
        &*self.0
    }
}

pub fn register(editor: &mut Editor, cx: &mut Context<Vim>) {
    // Vim::action(editor, cx, |vim, action: &StartOfLine, window, cx| {
    Vim::action(editor, cx, |vim, action: &VimSet, _, cx| {
        for option in action.options.iter() {
            vim.update_editor(cx, |_, editor, cx| match option {
                VimOption::Wrap(true) => {
                    editor
                        .set_soft_wrap_mode(language::language_settings::SoftWrap::EditorWidth, cx);
                }
                VimOption::Wrap(false) => {
                    editor.set_soft_wrap_mode(language::language_settings::SoftWrap::None, cx);
                }
                VimOption::Number(enabled) => {
                    editor.set_show_line_numbers(*enabled, cx);
                }
                VimOption::RelativeNumber(enabled) => {
                    editor.set_relative_line_number(Some(*enabled), cx);
                }
                VimOption::IgnoreCase(enabled) => {
                    let mut settings = EditorSettings::get_global(cx).clone();
                    settings.search.case_sensitive = !*enabled;
                    SettingsStore::update(cx, |store, _| {
                        store.override_global(settings);
                    });
                }
            });
        }
    });
    Vim::action(editor, cx, |vim, _: &VisualCommand, window, cx| {
        let Some(workspace) = vim.workspace(window) else {
            return;
        };
        workspace.update(cx, |workspace, cx| {
            command_palette::CommandPalette::toggle(workspace, "'<,'>", window, cx);
        })
    });

    Vim::action(editor, cx, |vim, _: &ShellCommand, window, cx| {
        let Some(workspace) = vim.workspace(window) else {
            return;
        };
        workspace.update(cx, |workspace, cx| {
            command_palette::CommandPalette::toggle(workspace, "'<,'>!", window, cx);
        })
    });

    Vim::action(editor, cx, |_, _: &ArgumentRequired, window, cx| {
        let _ = window.prompt(
            gpui::PromptLevel::Critical,
            "Argument required",
            None,
            &["Cancel"],
            cx,
        );
    });

    Vim::action(editor, cx, |vim, _: &ShellCommand, window, cx| {
        let Some(workspace) = vim.workspace(window) else {
            return;
        };
        workspace.update(cx, |workspace, cx| {
            command_palette::CommandPalette::toggle(workspace, "'<,'>!", window, cx);
        })
    });

    Vim::action(editor, cx, |vim, action: &VimSave, window, cx| {
        if let Some(range) = &action.range {
            vim.update_editor(cx, |vim, editor, cx| {
                let Some(range) = range.buffer_range(vim, editor, window, cx).ok() else {
                    return;
                };
                let Some((line_ending, text, whole_buffer)) = editor.buffer().update(cx, |multi, cx| {
                    Some(multi.as_singleton()?.update(cx, |buffer, _| {
                        (
                            buffer.line_ending(),
                            buffer.as_rope().slice_rows(range.start.0..range.end.0 + 1),
                            range.start.0 == 0 && range.end.0 + 1 >= buffer.row_count(),
                        )
                    }))
                }) else {
                    return;
                };

                let filename = action.filename.clone();
                let filename = if filename.is_empty() {
                    let Some(file) = editor
                        .buffer()
                        .read(cx)
                        .as_singleton()
                        .and_then(|buffer| buffer.read(cx).file())
                    else {
                        let _ = window.prompt(
                            gpui::PromptLevel::Warning,
                            "No file name",
                            Some("Partial buffer write requires file name."),
                            &["Cancel"],
                            cx,
                        );
                        return;
                    };
                    file.path().display(file.path_style(cx)).to_string()
                } else {
                    filename
                };

                if action.filename.is_empty() {
                    if whole_buffer {
                        if let Some(workspace) = vim.workspace(window) {
                            workspace.update(cx, |workspace, cx| {
                                workspace
                                    .save_active_item(
                                        action.save_intent.unwrap_or(SaveIntent::Save),
                                        window,
                                        cx,
                                    )
                                    .detach_and_prompt_err("Failed to save", window, cx, |_, _, _| None);
                            });
                        }
                        return;
                    }
                    if Some(SaveIntent::Overwrite) != action.save_intent {
                        let _ = window.prompt(
                            gpui::PromptLevel::Warning,
                            "Use ! to write partial buffer",
                            Some("Overwriting the current file with selected buffer content requires '!'."),
                            &["Cancel"],
                            cx,
                        );
                        return;
                    }
                    editor.buffer().update(cx, |multi, cx| {
                        if let Some(buffer) = multi.as_singleton() {
                            buffer.update(cx, |buffer, _| buffer.set_conflict());
                        }
                    });
                };

                editor.project().unwrap().update(cx, |project, cx| {
                    let worktree = project.visible_worktrees(cx).next().unwrap();

                    worktree.update(cx, |worktree, cx| {
                        let path_style = worktree.path_style();
                        let Some(path) = RelPath::new(Path::new(&filename), path_style).ok() else {
                            return;
                        };

                        let rx = (worktree.entry_for_path(&path).is_some() && Some(SaveIntent::Overwrite) != action.save_intent).then(|| {
                            window.prompt(
                                gpui::PromptLevel::Warning,
                                &format!("{path:?} already exists. Do you want to replace it?"),
                                Some(
                                    "A file or folder with the same name already exists. Replacing it will overwrite its current contents.",
                                ),
                                &["Replace", "Cancel"],
                                cx
                            )
                        });
                        let filename = filename.clone();
                        cx.spawn_in(window, async move |this, cx| {
                            if let Some(rx) = rx
                                && Ok(0) != rx.await
                            {
                                return;
                            }

                            let _ = this.update_in(cx, |worktree, window, cx| {
                                let Some(path) = RelPath::new(Path::new(&filename), path_style).ok() else {
                                    return;
                                };
                                worktree
                                    .write_file(path.into_arc(), text.clone(), line_ending, cx)
                                    .detach_and_prompt_err("Failed to write lines", window, cx, |_, _, _| None);
                            });
                        })
                        .detach();
                    });
                });
            });
            return;
        }
        if action.filename.is_empty() {
            if let Some(workspace) = vim.workspace(window) {
                workspace.update(cx, |workspace, cx| {
                    workspace
                        .save_active_item(
                            action.save_intent.unwrap_or(SaveIntent::Save),
                            window,
                            cx,
                        )
                        .detach_and_prompt_err("Failed to save", window, cx, |_, _, _| None);
                });
            }
            return;
        }
        vim.update_editor(cx, |_, editor, cx| {
            let Some(project) = editor.project().cloned() else {
                return;
            };
            let Some(worktree) = project.read(cx).visible_worktrees(cx).next() else {
                return;
            };
            let path_style = worktree.read(cx).path_style();
            let Ok(project_path) =
                RelPath::new(Path::new(&action.filename), path_style).map(|path| ProjectPath {
                    worktree_id: worktree.read(cx).id(),
                    path: path.into_arc(),
                })
            else {
                // TODO implement save_as with absolute path
                Task::ready(Err::<(), _>(anyhow!(
                    "Cannot save buffer with absolute path"
                )))
                .detach_and_prompt_err(
                    "Failed to save",
                    window,
                    cx,
                    |_, _, _| None,
                );
                return;
            };

            if project.read(cx).entry_for_path(&project_path, cx).is_some()
                && action.save_intent != Some(SaveIntent::Overwrite)
            {
                let answer = window.prompt(
                    gpui::PromptLevel::Critical,
                    &format!(
                        "{} already exists. Do you want to replace it?",
                        project_path.path.display(path_style)
                    ),
                    Some(
                        "A file or folder with the same name already exists. \
                        Replacing it will overwrite its current contents.",
                    ),
                    &["Replace", "Cancel"],
                    cx,
                );
                cx.spawn_in(window, async move |editor, cx| {
                    if answer.await.ok() != Some(0) {
                        return;
                    }

                    let _ = editor.update_in(cx, |editor, window, cx| {
                        editor
                            .save_as(project, project_path, window, cx)
                            .detach_and_prompt_err("Failed to :w", window, cx, |_, _, _| None);
                    });
                })
                .detach();
            } else {
                editor
                    .save_as(project, project_path, window, cx)
                    .detach_and_prompt_err("Failed to :w", window, cx, |_, _, _| None);
            }
        });
    });

    Vim::action(editor, cx, |vim, action: &VimSplit, window, cx| {
        let Some(workspace) = vim.workspace(window) else {
            return;
        };

        workspace.update(cx, |workspace, cx| {
            let project = workspace.project().clone();
            let Some(worktree) = project.read(cx).visible_worktrees(cx).next() else {
                return;
            };
            let path_style = worktree.read(cx).path_style();
            let Some(path) = RelPath::new(Path::new(&action.filename), path_style).log_err() else {
                return;
            };
            let project_path = ProjectPath {
                worktree_id: worktree.read(cx).id(),
                path: path.into_arc(),
            };

            let direction = if action.vertical {
                SplitDirection::vertical(cx)
            } else {
                SplitDirection::horizontal(cx)
            };

            workspace
                .split_path_preview(project_path, false, Some(direction), window, cx)
                .detach_and_log_err(cx);
        })
    });

    Vim::action(editor, cx, |vim, action: &DeleteMarks, window, cx| {
        fn err(s: String, window: &mut Window, cx: &mut Context<Editor>) {
            let _ = window.prompt(
                gpui::PromptLevel::Critical,
                &format!("Invalid argument: {}", s),
                None,
                &["Cancel"],
                cx,
            );
        }
        vim.update_editor(cx, |vim, editor, cx| match action {
            DeleteMarks::Marks(s) => {
                if s.starts_with('-') || s.ends_with('-') || s.contains(['\'', '`']) {
                    err(s.clone(), window, cx);
                    return;
                }

                let to_delete = if s.len() < 3 {
                    Some(s.clone())
                } else {
                    s.chars()
                        .tuple_windows::<(_, _, _)>()
                        .map(|(a, b, c)| {
                            if b == '-' {
                                if match a {
                                    'a'..='z' => a <= c && c <= 'z',
                                    'A'..='Z' => a <= c && c <= 'Z',
                                    '0'..='9' => a <= c && c <= '9',
                                    _ => false,
                                } {
                                    Some((a..=c).collect_vec())
                                } else {
                                    None
                                }
                            } else if a == '-' {
                                if c == '-' { None } else { Some(vec![c]) }
                            } else if c == '-' {
                                if a == '-' { None } else { Some(vec![a]) }
                            } else {
                                Some(vec![a, b, c])
                            }
                        })
                        .fold_options(HashSet::<char>::default(), |mut set, chars| {
                            set.extend(chars.iter().copied());
                            set
                        })
                        .map(|set| set.iter().collect::<String>())
                };

                let Some(to_delete) = to_delete else {
                    err(s.clone(), window, cx);
                    return;
                };

                for c in to_delete.chars().filter(|c| !c.is_whitespace()) {
                    vim.delete_mark(c.to_string(), editor, window, cx);
                }
            }
            DeleteMarks::AllLocal => {
                for s in 'a'..='z' {
                    vim.delete_mark(s.to_string(), editor, window, cx);
                }
            }
        });
    });

    Vim::action(editor, cx, |vim, action: &VimEdit, window, cx| {
        vim.update_editor(cx, |vim, editor, cx| {
            let Some(workspace) = vim.workspace(window) else {
                return;
            };
            let Some(project) = editor.project().cloned() else {
                return;
            };
            let Some(worktree) = project.read(cx).visible_worktrees(cx).next() else {
                return;
            };
            let path_style = worktree.read(cx).path_style();
            let Some(path) = RelPath::new(Path::new(&action.filename), path_style).log_err() else {
                return;
            };
            let project_path = ProjectPath {
                worktree_id: worktree.read(cx).id(),
                path: path.into_arc(),
            };

            let _ = workspace.update(cx, |workspace, cx| {
                workspace
                    .open_path(project_path, None, true, window, cx)
                    .detach_and_log_err(cx);
            });
        });
    });

    Vim::action(editor, cx, |vim, action: &VimNorm, window, cx| {
        let keystrokes = action
            .command
            .chars()
            .map(|c| Keystroke::parse(&c.to_string()).unwrap())
            .collect();
        vim.switch_mode(Mode::Normal, true, window, cx);
        let initial_selections =
            vim.update_editor(cx, |_, editor, _| editor.selections.disjoint_anchors_arc());
        if let Some(range) = &action.range {
            let result = vim.update_editor(cx, |vim, editor, cx| {
                let range = range.buffer_range(vim, editor, window, cx)?;
                editor.change_selections(
                    SelectionEffects::no_scroll().nav_history(false),
                    window,
                    cx,
                    |s| {
                        s.select_ranges(
                            (range.start.0..=range.end.0)
                                .map(|line| Point::new(line, 0)..Point::new(line, 0)),
                        );
                    },
                );
                anyhow::Ok(())
            });
            if let Some(Err(err)) = result {
                log::error!("Error selecting range: {}", err);
                return;
            }
        };

        let Some(workspace) = vim.workspace(window) else {
            return;
        };
        let task = workspace.update(cx, |workspace, cx| {
            workspace.send_keystrokes_impl(keystrokes, window, cx)
        });
        let had_range = action.range.is_some();

        cx.spawn_in(window, async move |vim, cx| {
            task.await;
            vim.update_in(cx, |vim, window, cx| {
                vim.update_editor(cx, |_, editor, cx| {
                    if had_range {
                        editor.change_selections(SelectionEffects::default(), window, cx, |s| {
                            s.select_anchor_ranges([s.newest_anchor().range()]);
                        })
                    }
                });
                if matches!(vim.mode, Mode::Insert | Mode::Replace) {
                    vim.normal_before(&Default::default(), window, cx);
                } else {
                    vim.switch_mode(Mode::Normal, true, window, cx);
                }
                vim.update_editor(cx, |_, editor, cx| {
                    if let Some(first_sel) = initial_selections
                        && let Some(tx_id) = editor
                            .buffer()
                            .update(cx, |multi, cx| multi.last_transaction_id(cx))
                    {
                        let last_sel = editor.selections.disjoint_anchors_arc();
                        editor.modify_transaction_selection_history(tx_id, |old| {
                            old.0 = first_sel;
                            old.1 = Some(last_sel);
                        });
                    }
                });
            })
            .ok();
        })
        .detach();
    });

    Vim::action(editor, cx, |vim, _: &CountCommand, window, cx| {
        let Some(workspace) = vim.workspace(window) else {
            return;
        };
        let count = Vim::take_count(cx).unwrap_or(1);
        Vim::take_forced_motion(cx);
        let n = if count > 1 {
            format!(".,.+{}", count.saturating_sub(1))
        } else {
            ".".to_string()
        };
        workspace.update(cx, |workspace, cx| {
            command_palette::CommandPalette::toggle(workspace, &n, window, cx);
        })
    });

    Vim::action(editor, cx, |vim, action: &GoToLine, window, cx| {
        vim.switch_mode(Mode::Normal, false, window, cx);
        let result = vim.update_editor(cx, |vim, editor, cx| {
            let snapshot = editor.snapshot(window, cx);
            let buffer_row = action.range.head().buffer_row(vim, editor, window, cx)?;
            let current = editor
                .selections
                .newest::<Point>(&editor.display_snapshot(cx));
            let target = snapshot
                .buffer_snapshot()
                .clip_point(Point::new(buffer_row.0, current.head().column), Bias::Left);
            editor.change_selections(Default::default(), window, cx, |s| {
                s.select_ranges([target..target]);
            });

            anyhow::Ok(())
        });
        if let Some(e @ Err(_)) = result {
            let Some(workspace) = vim.workspace(window) else {
                return;
            };
            workspace.update(cx, |workspace, cx| {
                e.notify_err(workspace, cx);
            });
        }
    });

    Vim::action(editor, cx, |vim, action: &YankCommand, window, cx| {
        vim.update_editor(cx, |vim, editor, cx| {
            let snapshot = editor.snapshot(window, cx);
            if let Ok(range) = action.range.buffer_range(vim, editor, window, cx) {
                let end = if range.end < snapshot.buffer_snapshot().max_row() {
                    Point::new(range.end.0 + 1, 0)
                } else {
                    snapshot.buffer_snapshot().max_point()
                };
                vim.copy_ranges(
                    editor,
                    MotionKind::Linewise,
                    true,
                    vec![Point::new(range.start.0, 0)..end],
                    window,
                    cx,
                )
            }
        });
    });

    Vim::action(editor, cx, |_, action: &WithCount, window, cx| {
        for _ in 0..action.count {
            window.dispatch_action(action.action.boxed_clone(), cx)
        }
    });

    Vim::action(editor, cx, |vim, action: &WithRange, window, cx| {
        let result = vim.update_editor(cx, |vim, editor, cx| {
            action.range.buffer_range(vim, editor, window, cx)
        });

        let range = match result {
            None => return,
            Some(e @ Err(_)) => {
                let Some(workspace) = vim.workspace(window) else {
                    return;
                };
                workspace.update(cx, |workspace, cx| {
                    e.notify_err(workspace, cx);
                });
                return;
            }
            Some(Ok(result)) => result,
        };

        let previous_selections = vim
            .update_editor(cx, |_, editor, cx| {
                let selections = action.restore_selection.then(|| {
                    editor
                        .selections
                        .disjoint_anchor_ranges()
                        .collect::<Vec<_>>()
                });
                let snapshot = editor.buffer().read(cx).snapshot(cx);
                editor.change_selections(SelectionEffects::no_scroll(), window, cx, |s| {
                    let end = Point::new(range.end.0, snapshot.line_len(range.end));
                    s.select_ranges([end..Point::new(range.start.0, 0)]);
                });
                selections
            })
            .flatten();
        window.dispatch_action(action.action.boxed_clone(), cx);
        cx.defer_in(window, move |vim, window, cx| {
            vim.update_editor(cx, |_, editor, cx| {
                editor.change_selections(SelectionEffects::no_scroll(), window, cx, |s| {
                    if let Some(previous_selections) = previous_selections {
                        s.select_ranges(previous_selections);
                    } else {
                        s.select_ranges([
                            Point::new(range.start.0, 0)..Point::new(range.start.0, 0)
                        ]);
                    }
                })
            });
        });
    });

    Vim::action(editor, cx, |vim, action: &OnMatchingLines, window, cx| {
        action.run(vim, window, cx)
    });

    Vim::action(editor, cx, |vim, action: &ShellExec, window, cx| {
        action.run(vim, window, cx)
    })
}

#[derive(Default)]
struct VimCommand {
    prefix: &'static str,
    suffix: &'static str,
    action: Option<Box<dyn Action>>,
    action_name: Option<&'static str>,
    bang_action: Option<Box<dyn Action>>,
    args: Option<
        Box<dyn Fn(Box<dyn Action>, String) -> Option<Box<dyn Action>> + Send + Sync + 'static>,
    >,
    /// Optional range Range to use if no range is specified.
    default_range: Option<CommandRange>,
    range: Option<
        Box<
            dyn Fn(Box<dyn Action>, &CommandRange) -> Option<Box<dyn Action>>
                + Send
                + Sync
                + 'static,
        >,
    >,
    has_count: bool,
    has_filename: bool,
}

struct ParsedQuery {
    args: String,
    has_bang: bool,
    has_space: bool,
}

impl VimCommand {
    fn new(pattern: (&'static str, &'static str), action: impl Action) -> Self {
        Self {
            prefix: pattern.0,
            suffix: pattern.1,
            action: Some(action.boxed_clone()),
            ..Default::default()
        }
    }

    // from_str is used for actions in other crates.
    fn str(pattern: (&'static str, &'static str), action_name: &'static str) -> Self {
        Self {
            prefix: pattern.0,
            suffix: pattern.1,
            action_name: Some(action_name),
            ..Default::default()
        }
    }

    fn bang(mut self, bang_action: impl Action) -> Self {
        self.bang_action = Some(bang_action.boxed_clone());
        self
    }

    fn args(
        mut self,
        f: impl Fn(Box<dyn Action>, String) -> Option<Box<dyn Action>> + Send + Sync + 'static,
    ) -> Self {
        self.args = Some(Box::new(f));
        self
    }

    fn filename(
        mut self,
        f: impl Fn(Box<dyn Action>, String) -> Option<Box<dyn Action>> + Send + Sync + 'static,
    ) -> Self {
        self.args = Some(Box::new(f));
        self.has_filename = true;
        self
    }

    fn range(
        mut self,
        f: impl Fn(Box<dyn Action>, &CommandRange) -> Option<Box<dyn Action>> + Send + Sync + 'static,
    ) -> Self {
        self.range = Some(Box::new(f));
        self
    }

    fn default_range(mut self, range: CommandRange) -> Self {
        self.default_range = Some(range);
        self
    }

    fn count(mut self) -> Self {
        self.has_count = true;
        self
    }

    fn generate_filename_completions(
        parsed_query: &ParsedQuery,
        workspace: WeakEntity<Workspace>,
        cx: &mut App,
    ) -> Task<Vec<String>> {
        let ParsedQuery {
            args,
            has_bang: _,
            has_space: _,
        } = parsed_query;
        let Some(workspace) = workspace.upgrade() else {
            return Task::ready(Vec::new());
        };

        let (task, args_path) = workspace.update(cx, |workspace, cx| {
            let prefix = workspace
                .project()
                .read(cx)
                .visible_worktrees(cx)
                .map(|worktree| worktree.read(cx).abs_path().to_path_buf())
                .next()
                .or_else(std::env::home_dir)
                .unwrap_or_else(|| PathBuf::from(""));

            let rel_path = match RelPath::new(Path::new(&args), PathStyle::local()) {
                Ok(path) => path.to_rel_path_buf(),
                Err(_) => {
                    return (Task::ready(Ok(Vec::new())), RelPathBuf::new());
                }
            };

            let rel_path = if args.ends_with(PathStyle::local().separator()) {
                rel_path
            } else {
                rel_path
                    .parent()
                    .map(|rel_path| rel_path.to_rel_path_buf())
                    .unwrap_or(RelPathBuf::new())
            };

            let task = workspace.project().update(cx, |project, cx| {
                let path = prefix
                    .join(rel_path.as_std_path())
                    .to_string_lossy()
                    .to_string();
                project.list_directory(path, cx)
            });

            (task, rel_path)
        });

        cx.background_spawn(async move {
            let directories = task.await.unwrap_or_default();
            directories
                .iter()
                .map(|dir| {
                    let path = RelPath::new(dir.path.as_path(), PathStyle::local())
                        .map(|cow| cow.into_owned())
                        .unwrap_or(RelPathBuf::new());
                    let mut path_string = args_path
                        .join(&path)
                        .display(PathStyle::local())
                        .to_string();
                    if dir.is_dir {
                        path_string.push_str(PathStyle::local().separator());
                    }
                    path_string
                })
                .collect()
        })
    }

    fn get_parsed_query(&self, query: String) -> Option<ParsedQuery> {
        let rest = query
            .strip_prefix(self.prefix)?
            .to_string()
            .chars()
            .zip_longest(self.suffix.to_string().chars())
            .skip_while(|e| e.clone().both().map(|(s, q)| s == q).unwrap_or(false))
            .filter_map(|e| e.left())
            .collect::<String>();
        let has_bang = rest.starts_with('!');
        let has_space = rest.starts_with("! ") || rest.starts_with(' ');
        let args = if has_bang {
            rest.strip_prefix('!')?.trim().to_string()
        } else if rest.is_empty() {
            "".into()
        } else {
            rest.strip_prefix(' ')?.trim().to_string()
        };
        Some(ParsedQuery {
            args,
            has_bang,
            has_space,
        })
    }

    fn parse(
        &self,
        query: &str,
        range: &Option<CommandRange>,
        cx: &App,
    ) -> Option<Box<dyn Action>> {
        let ParsedQuery {
            args,
            has_bang,
            has_space: _,
        } = self.get_parsed_query(query.to_string())?;
        let action = if has_bang && self.bang_action.is_some() {
            self.bang_action.as_ref().unwrap().boxed_clone()
        } else if let Some(action) = self.action.as_ref() {
            action.boxed_clone()
        } else if let Some(action_name) = self.action_name {
            cx.build_action(action_name, None).log_err()?
        } else {
            return None;
        };

        let action = if args.is_empty() {
            action
        } else {
            // if command does not accept args and we have args then we should do no action
            self.args.as_ref()?(action, args)?
        };

        let range = range.as_ref().or(self.default_range.as_ref());
        if let Some(range) = range {
            self.range.as_ref().and_then(|f| f(action, range))
        } else {
            Some(action)
        }
    }

    // TODO: ranges with search queries
    fn parse_range(query: &str) -> (Option<CommandRange>, String) {
        let mut chars = query.chars().peekable();

        match chars.peek() {
            Some('%') => {
                chars.next();
                return (
                    Some(CommandRange {
                        start: Position::Line { row: 1, offset: 0 },
                        end: Some(Position::LastLine { offset: 0 }),
                    }),
                    chars.collect(),
                );
            }
            Some('*') => {
                chars.next();
                return (
                    Some(CommandRange {
                        start: Position::Mark {
                            name: '<',
                            offset: 0,
                        },
                        end: Some(Position::Mark {
                            name: '>',
                            offset: 0,
                        }),
                    }),
                    chars.collect(),
                );
            }
            _ => {}
        }

        let start = Self::parse_position(&mut chars);

        match chars.peek() {
            Some(',' | ';') => {
                chars.next();
                (
                    Some(CommandRange {
                        start: start.unwrap_or(Position::CurrentLine { offset: 0 }),
                        end: Self::parse_position(&mut chars),
                    }),
                    chars.collect(),
                )
            }
            _ => (
                start.map(|start| CommandRange { start, end: None }),
                chars.collect(),
            ),
        }
    }

    fn parse_position(chars: &mut Peekable<Chars>) -> Option<Position> {
        match chars.peek()? {
            '0'..='9' => {
                let row = Self::parse_u32(chars);
                Some(Position::Line {
                    row,
                    offset: Self::parse_offset(chars),
                })
            }
            '\'' => {
                chars.next();
                let name = chars.next()?;
                Some(Position::Mark {
                    name,
                    offset: Self::parse_offset(chars),
                })
            }
            '.' => {
                chars.next();
                Some(Position::CurrentLine {
                    offset: Self::parse_offset(chars),
                })
            }
            '+' | '-' => Some(Position::CurrentLine {
                offset: Self::parse_offset(chars),
            }),
            '$' => {
                chars.next();
                Some(Position::LastLine {
                    offset: Self::parse_offset(chars),
                })
            }
            _ => None,
        }
    }

    fn parse_offset(chars: &mut Peekable<Chars>) -> i32 {
        let mut res: i32 = 0;
        while matches!(chars.peek(), Some('+' | '-')) {
            let sign = if chars.next().unwrap() == '+' { 1 } else { -1 };
            let amount = if matches!(chars.peek(), Some('0'..='9')) {
                (Self::parse_u32(chars) as i32).saturating_mul(sign)
            } else {
                sign
            };
            res = res.saturating_add(amount)
        }
        res
    }

    fn parse_u32(chars: &mut Peekable<Chars>) -> u32 {
        let mut res: u32 = 0;
        while matches!(chars.peek(), Some('0'..='9')) {
            res = res
                .saturating_mul(10)
                .saturating_add(chars.next().unwrap() as u32 - '0' as u32);
        }
        res
    }
}

#[derive(Clone, Debug, Deserialize, JsonSchema, PartialEq)]
enum Position {
    Line { row: u32, offset: i32 },
    Mark { name: char, offset: i32 },
    LastLine { offset: i32 },
    CurrentLine { offset: i32 },
}

impl Position {
    fn buffer_row(
        &self,
        vim: &Vim,
        editor: &mut Editor,
        window: &mut Window,
        cx: &mut App,
    ) -> Result<MultiBufferRow> {
        let snapshot = editor.snapshot(window, cx);
        let target = match self {
            Position::Line { row, offset } => {
                if let Some(anchor) = editor.active_excerpt(cx).and_then(|(_, buffer, _)| {
                    editor.buffer().read(cx).buffer_point_to_anchor(
                        &buffer,
                        Point::new(row.saturating_sub(1), 0),
                        cx,
                    )
                }) {
                    anchor
                        .to_point(&snapshot.buffer_snapshot())
                        .row
                        .saturating_add_signed(*offset)
                } else {
                    row.saturating_add_signed(offset.saturating_sub(1))
                }
            }
            Position::Mark { name, offset } => {
                let Some(Mark::Local(anchors)) =
                    vim.get_mark(&name.to_string(), editor, window, cx)
                else {
                    anyhow::bail!("mark {name} not set");
                };
                let Some(mark) = anchors.last() else {
                    anyhow::bail!("mark {name} contains empty anchors");
                };
                mark.to_point(&snapshot.buffer_snapshot())
                    .row
                    .saturating_add_signed(*offset)
            }
            Position::LastLine { offset } => snapshot
                .buffer_snapshot()
                .max_row()
                .0
                .saturating_add_signed(*offset),
            Position::CurrentLine { offset } => editor
                .selections
                .newest_anchor()
                .head()
                .to_point(&snapshot.buffer_snapshot())
                .row
                .saturating_add_signed(*offset),
        };

        Ok(MultiBufferRow(target).min(snapshot.buffer_snapshot().max_row()))
    }
}

#[derive(Clone, Debug, PartialEq)]
pub(crate) struct CommandRange {
    start: Position,
    end: Option<Position>,
}

impl CommandRange {
    fn head(&self) -> &Position {
        self.end.as_ref().unwrap_or(&self.start)
    }

    /// Convert the `CommandRange` into a `Range<MultiBufferRow>`.
    pub(crate) fn buffer_range(
        &self,
        vim: &Vim,
        editor: &mut Editor,
        window: &mut Window,
        cx: &mut App,
    ) -> Result<Range<MultiBufferRow>> {
        let start = self.start.buffer_row(vim, editor, window, cx)?;
        let end = if let Some(end) = self.end.as_ref() {
            end.buffer_row(vim, editor, window, cx)?
        } else {
            start
        };
        if end < start {
            anyhow::Ok(end..start)
        } else {
            anyhow::Ok(start..end)
        }
    }

    pub fn as_count(&self) -> Option<u32> {
        if let CommandRange {
            start: Position::Line { row, offset: 0 },
            end: None,
        } = &self
        {
            Some(*row)
        } else {
            None
        }
    }

    /// The `CommandRange` representing the entire buffer.
    fn buffer() -> Self {
        Self {
            start: Position::Line { row: 1, offset: 0 },
            end: Some(Position::LastLine { offset: 0 }),
        }
    }
}

fn generate_commands(_: &App) -> Vec<VimCommand> {
    vec![
        VimCommand::new(
            ("w", "rite"),
            VimSave {
                save_intent: Some(SaveIntent::Save),
                filename: "".into(),
                range: None,
            },
        )
        .bang(VimSave {
            save_intent: Some(SaveIntent::Overwrite),
            filename: "".into(),
            range: None,
        })
        .filename(|action, filename| {
            Some(
                VimSave {
                    save_intent: action
                        .as_any()
                        .downcast_ref::<VimSave>()
                        .and_then(|action| action.save_intent),
                    filename,
                    range: None,
                }
                .boxed_clone(),
            )
        })
        .range(|action, range| {
            let mut action: VimSave = action.as_any().downcast_ref::<VimSave>().unwrap().clone();
            action.range.replace(range.clone());
            Some(Box::new(action))
        }),
        VimCommand::new(("e", "dit"), editor::actions::ReloadFile)
            .bang(editor::actions::ReloadFile)
            .filename(|_, filename| Some(VimEdit { filename }.boxed_clone())),
        VimCommand::new(("sp", "lit"), workspace::SplitHorizontal).filename(|_, filename| {
            Some(
                VimSplit {
                    vertical: false,
                    filename,
                }
                .boxed_clone(),
            )
        }),
        VimCommand::new(("vs", "plit"), workspace::SplitVertical).filename(|_, filename| {
            Some(
                VimSplit {
                    vertical: true,
                    filename,
                }
                .boxed_clone(),
            )
        }),
        VimCommand::new(("tabe", "dit"), workspace::NewFile)
            .filename(|_action, filename| Some(VimEdit { filename }.boxed_clone())),
        VimCommand::new(("tabnew", ""), workspace::NewFile)
            .filename(|_action, filename| Some(VimEdit { filename }.boxed_clone())),
        VimCommand::new(
            ("q", "uit"),
            workspace::CloseActiveItem {
                save_intent: Some(SaveIntent::Close),
                close_pinned: false,
            },
        )
        .bang(workspace::CloseActiveItem {
            save_intent: Some(SaveIntent::Skip),
            close_pinned: true,
        }),
        VimCommand::new(
            ("wq", ""),
            workspace::CloseActiveItem {
                save_intent: Some(SaveIntent::Save),
                close_pinned: false,
            },
        )
        .bang(workspace::CloseActiveItem {
            save_intent: Some(SaveIntent::Overwrite),
            close_pinned: true,
        }),
        VimCommand::new(
            ("x", "it"),
            workspace::CloseActiveItem {
                save_intent: Some(SaveIntent::SaveAll),
                close_pinned: false,
            },
        )
        .bang(workspace::CloseActiveItem {
            save_intent: Some(SaveIntent::Overwrite),
            close_pinned: true,
        }),
        VimCommand::new(
            ("exi", "t"),
            workspace::CloseActiveItem {
                save_intent: Some(SaveIntent::SaveAll),
                close_pinned: false,
            },
        )
        .bang(workspace::CloseActiveItem {
            save_intent: Some(SaveIntent::Overwrite),
            close_pinned: true,
        }),
        VimCommand::new(
            ("up", "date"),
            workspace::Save {
                save_intent: Some(SaveIntent::SaveAll),
            },
        ),
        VimCommand::new(
            ("wa", "ll"),
            workspace::SaveAll {
                save_intent: Some(SaveIntent::SaveAll),
            },
        )
        .bang(workspace::SaveAll {
            save_intent: Some(SaveIntent::Overwrite),
        }),
        VimCommand::new(
            ("qa", "ll"),
            workspace::CloseAllItemsAndPanes {
                save_intent: Some(SaveIntent::Close),
            },
        )
        .bang(workspace::CloseAllItemsAndPanes {
            save_intent: Some(SaveIntent::Skip),
        }),
        VimCommand::new(
            ("quita", "ll"),
            workspace::CloseAllItemsAndPanes {
                save_intent: Some(SaveIntent::Close),
            },
        )
        .bang(workspace::CloseAllItemsAndPanes {
            save_intent: Some(SaveIntent::Skip),
        }),
        VimCommand::new(
            ("xa", "ll"),
            workspace::CloseAllItemsAndPanes {
                save_intent: Some(SaveIntent::SaveAll),
            },
        )
        .bang(workspace::CloseAllItemsAndPanes {
            save_intent: Some(SaveIntent::Overwrite),
        }),
        VimCommand::new(
            ("wqa", "ll"),
            workspace::CloseAllItemsAndPanes {
                save_intent: Some(SaveIntent::SaveAll),
            },
        )
        .bang(workspace::CloseAllItemsAndPanes {
            save_intent: Some(SaveIntent::Overwrite),
        }),
        VimCommand::new(("cq", "uit"), zed_actions::Quit),
<<<<<<< HEAD
        VimCommand::new(("sp", "lit"), workspace::SplitHorizontal::default()).args(|_, args| {
            Some(
                VimSplit {
                    vertical: false,
                    filename: args,
                }
                .boxed_clone(),
            )
        }),
        VimCommand::new(("vs", "plit"), workspace::SplitVertical::default()).args(|_, args| {
            Some(
                VimSplit {
                    vertical: true,
                    filename: args,
                }
                .boxed_clone(),
            )
        }),
=======
>>>>>>> 175162af
        VimCommand::new(
            ("bd", "elete"),
            workspace::CloseActiveItem {
                save_intent: Some(SaveIntent::Close),
                close_pinned: false,
            },
        )
        .bang(workspace::CloseActiveItem {
            save_intent: Some(SaveIntent::Skip),
            close_pinned: true,
        }),
        VimCommand::new(
            ("norm", "al"),
            VimNorm {
                command: "".into(),
                range: None,
            },
        )
        .args(|_, args| {
            Some(
                VimNorm {
                    command: args,
                    range: None,
                }
                .boxed_clone(),
            )
        })
        .range(|action, range| {
            let mut action: VimNorm = action.as_any().downcast_ref::<VimNorm>().unwrap().clone();
            action.range.replace(range.clone());
            Some(Box::new(action))
        }),
        VimCommand::new(("bn", "ext"), workspace::ActivateNextItem).count(),
        VimCommand::new(("bN", "ext"), workspace::ActivatePreviousItem).count(),
        VimCommand::new(("bp", "revious"), workspace::ActivatePreviousItem).count(),
        VimCommand::new(("bf", "irst"), workspace::ActivateItem(0)),
        VimCommand::new(("br", "ewind"), workspace::ActivateItem(0)),
        VimCommand::new(("bl", "ast"), workspace::ActivateLastItem),
        VimCommand::str(("buffers", ""), "tab_switcher::ToggleAll"),
        VimCommand::str(("ls", ""), "tab_switcher::ToggleAll"),
        VimCommand::new(("new", ""), workspace::NewFileSplitHorizontal),
        VimCommand::new(("vne", "w"), workspace::NewFileSplitVertical),
        VimCommand::new(("tabn", "ext"), workspace::ActivateNextItem).count(),
        VimCommand::new(("tabp", "revious"), workspace::ActivatePreviousItem).count(),
        VimCommand::new(("tabN", "ext"), workspace::ActivatePreviousItem).count(),
        VimCommand::new(
            ("tabc", "lose"),
            workspace::CloseActiveItem {
                save_intent: Some(SaveIntent::Close),
                close_pinned: false,
            },
        ),
        VimCommand::new(
            ("tabo", "nly"),
            workspace::CloseOtherItems {
                save_intent: Some(SaveIntent::Close),
                close_pinned: false,
            },
        )
        .bang(workspace::CloseOtherItems {
            save_intent: Some(SaveIntent::Skip),
            close_pinned: false,
        }),
        VimCommand::new(
            ("on", "ly"),
            workspace::CloseInactiveTabsAndPanes {
                save_intent: Some(SaveIntent::Close),
            },
        )
        .bang(workspace::CloseInactiveTabsAndPanes {
            save_intent: Some(SaveIntent::Skip),
        }),
        VimCommand::str(("cl", "ist"), "diagnostics::Deploy"),
        VimCommand::new(("cc", ""), editor::actions::Hover),
        VimCommand::new(("ll", ""), editor::actions::Hover),
        VimCommand::new(("cn", "ext"), editor::actions::GoToDiagnostic::default())
            .range(wrap_count),
        VimCommand::new(
            ("cp", "revious"),
            editor::actions::GoToPreviousDiagnostic::default(),
        )
        .range(wrap_count),
        VimCommand::new(
            ("cN", "ext"),
            editor::actions::GoToPreviousDiagnostic::default(),
        )
        .range(wrap_count),
        VimCommand::new(
            ("lp", "revious"),
            editor::actions::GoToPreviousDiagnostic::default(),
        )
        .range(wrap_count),
        VimCommand::new(
            ("lN", "ext"),
            editor::actions::GoToPreviousDiagnostic::default(),
        )
        .range(wrap_count),
        VimCommand::new(("j", "oin"), JoinLines).range(select_range),
        VimCommand::new(("fo", "ld"), editor::actions::FoldSelectedRanges).range(act_on_range),
        VimCommand::new(("foldo", "pen"), editor::actions::UnfoldLines)
            .bang(editor::actions::UnfoldRecursive)
            .range(act_on_range),
        VimCommand::new(("foldc", "lose"), editor::actions::Fold)
            .bang(editor::actions::FoldRecursive)
            .range(act_on_range),
        VimCommand::new(("dif", "fupdate"), editor::actions::ToggleSelectedDiffHunks)
            .range(act_on_range),
        VimCommand::str(("rev", "ert"), "git::Restore").range(act_on_range),
        VimCommand::new(("d", "elete"), VisualDeleteLine).range(select_range),
        VimCommand::new(("y", "ank"), gpui::NoAction).range(|_, range| {
            Some(
                YankCommand {
                    range: range.clone(),
                }
                .boxed_clone(),
            )
        }),
        VimCommand::new(("reg", "isters"), ToggleRegistersView).bang(ToggleRegistersView),
        VimCommand::new(("di", "splay"), ToggleRegistersView).bang(ToggleRegistersView),
        VimCommand::new(("marks", ""), ToggleMarksView).bang(ToggleMarksView),
        VimCommand::new(("delm", "arks"), ArgumentRequired)
            .bang(DeleteMarks::AllLocal)
            .args(|_, args| Some(DeleteMarks::Marks(args).boxed_clone())),
        VimCommand::new(("sor", "t"), SortLinesCaseSensitive)
            .range(select_range)
            .default_range(CommandRange::buffer()),
        VimCommand::new(("sort i", ""), SortLinesCaseInsensitive)
            .range(select_range)
            .default_range(CommandRange::buffer()),
        VimCommand::str(("E", "xplore"), "project_panel::ToggleFocus"),
        VimCommand::str(("H", "explore"), "project_panel::ToggleFocus"),
        VimCommand::str(("L", "explore"), "project_panel::ToggleFocus"),
        VimCommand::str(("S", "explore"), "project_panel::ToggleFocus"),
        VimCommand::str(("Ve", "xplore"), "project_panel::ToggleFocus"),
        VimCommand::str(("te", "rm"), "terminal_panel::Toggle"),
        VimCommand::str(("T", "erm"), "terminal_panel::Toggle"),
        VimCommand::str(("C", "ollab"), "collab_panel::ToggleFocus"),
        VimCommand::str(("No", "tifications"), "notification_panel::ToggleFocus"),
        VimCommand::str(("A", "I"), "agent::ToggleFocus"),
        VimCommand::str(("G", "it"), "git_panel::ToggleFocus"),
        VimCommand::str(("D", "ebug"), "debug_panel::ToggleFocus"),
        VimCommand::new(("noh", "lsearch"), search::buffer_search::Dismiss),
        VimCommand::new(("$", ""), EndOfDocument),
        VimCommand::new(("%", ""), EndOfDocument),
        VimCommand::new(("0", ""), StartOfDocument),
        VimCommand::new(("ex", ""), editor::actions::ReloadFile).bang(editor::actions::ReloadFile),
        VimCommand::new(("cpp", "link"), editor::actions::CopyPermalinkToLine).range(act_on_range),
        VimCommand::str(("opt", "ions"), "zed::OpenDefaultSettings"),
        VimCommand::str(("map", ""), "vim::OpenDefaultKeymap"),
        VimCommand::new(("h", "elp"), OpenDocs),
    ]
}

struct VimCommands(Vec<VimCommand>);
// safety: we only ever access this from the main thread (as ensured by the cx argument)
// actions are not Sync so we can't otherwise use a OnceLock.
unsafe impl Sync for VimCommands {}
impl Global for VimCommands {}

fn commands(cx: &App) -> &Vec<VimCommand> {
    static COMMANDS: OnceLock<VimCommands> = OnceLock::new();
    &COMMANDS
        .get_or_init(|| VimCommands(generate_commands(cx)))
        .0
}

fn act_on_range(action: Box<dyn Action>, range: &CommandRange) -> Option<Box<dyn Action>> {
    Some(
        WithRange {
            restore_selection: true,
            range: range.clone(),
            action: WrappedAction(action),
        }
        .boxed_clone(),
    )
}

fn select_range(action: Box<dyn Action>, range: &CommandRange) -> Option<Box<dyn Action>> {
    Some(
        WithRange {
            restore_selection: false,
            range: range.clone(),
            action: WrappedAction(action),
        }
        .boxed_clone(),
    )
}

fn wrap_count(action: Box<dyn Action>, range: &CommandRange) -> Option<Box<dyn Action>> {
    range.as_count().map(|count| {
        WithCount {
            count,
            action: WrappedAction(action),
        }
        .boxed_clone()
    })
}

pub fn command_interceptor(
    mut input: &str,
    workspace: WeakEntity<Workspace>,
    cx: &mut App,
) -> Task<CommandInterceptResult> {
    while input.starts_with(':') {
        input = &input[1..];
    }

    let (range, query) = VimCommand::parse_range(input);
    let range_prefix = input[0..(input.len() - query.len())].to_string();
    let has_trailing_space = query.ends_with(" ");
    let mut query = query.as_str().trim();

    let on_matching_lines = (query.starts_with('g') || query.starts_with('v'))
        .then(|| {
            let (pattern, range, search, invert) = OnMatchingLines::parse(query, &range)?;
            let start_idx = query.len() - pattern.len();
            query = query[start_idx..].trim();
            Some((range, search, invert))
        })
        .flatten();

    let mut action = if range.is_some() && query.is_empty() {
        Some(
            GoToLine {
                range: range.clone().unwrap(),
            }
            .boxed_clone(),
        )
    } else if query.starts_with('/') || query.starts_with('?') {
        Some(
            FindCommand {
                query: query[1..].to_string(),
                backwards: query.starts_with('?'),
            }
            .boxed_clone(),
        )
    } else if query.starts_with("se ") || query.starts_with("set ") {
        let (prefix, option) = query.split_once(' ').unwrap();
        let mut commands = VimOption::possible_commands(option);
        if !commands.is_empty() {
            let query = prefix.to_string() + " " + option;
            for command in &mut commands {
                command.positions = generate_positions(&command.string, &query);
            }
        }
        return Task::ready(CommandInterceptResult {
            results: commands,
            exclusive: false,
        });
    } else if query.starts_with('s') {
        let mut substitute = "substitute".chars().peekable();
        let mut query = query.chars().peekable();
        while substitute
            .peek()
            .is_some_and(|char| Some(char) == query.peek())
        {
            substitute.next();
            query.next();
        }
        if let Some(replacement) = Replacement::parse(query) {
            let range = range.clone().unwrap_or(CommandRange {
                start: Position::CurrentLine { offset: 0 },
                end: None,
            });
            Some(ReplaceCommand { replacement, range }.boxed_clone())
        } else {
            None
        }
    } else if query.contains('!') {
        ShellExec::parse(query, range.clone())
    } else if on_matching_lines.is_some() {
        commands(cx)
            .iter()
            .find_map(|command| command.parse(query, &range, cx))
    } else {
        None
    };

    if let Some((range, search, invert)) = on_matching_lines
        && let Some(ref inner) = action
    {
        action = Some(Box::new(OnMatchingLines {
            range,
            search,
            action: WrappedAction(inner.boxed_clone()),
            invert,
        }));
    };

    if let Some(action) = action {
        let string = input.to_string();
        let positions = generate_positions(&string, &(range_prefix + query));
        return Task::ready(CommandInterceptResult {
            results: vec![CommandInterceptItem {
                action,
                string,
                positions,
            }],
            exclusive: false,
        });
    }

    let Some((mut results, filenames)) =
        commands(cx).iter().enumerate().find_map(|(idx, command)| {
            let action = command.parse(query, &range, cx)?;
            let parsed_query = command.get_parsed_query(query.into())?;
            let display_string = ":".to_owned()
                + &range_prefix
                + command.prefix
                + command.suffix
                + if parsed_query.has_bang { "!" } else { "" };
            let space = if parsed_query.has_space { " " } else { "" };

            let string = format!("{}{}{}", &display_string, &space, &parsed_query.args);
            let positions = generate_positions(&string, &(range_prefix.clone() + query));

            let results = vec![CommandInterceptItem {
                action,
                string,
                positions,
            }];

            let no_args_positions =
                generate_positions(&display_string, &(range_prefix.clone() + query));

            // The following are valid autocomplete scenarios:
            // :w!filename.txt
            // :w filename.txt
            // :w[space]
            if !command.has_filename
                || (!has_trailing_space && !parsed_query.has_bang && parsed_query.args.is_empty())
            {
                return Some((results, None));
            }

            Some((
                results,
                Some((idx, parsed_query, display_string, no_args_positions)),
            ))
        })
    else {
        return Task::ready(CommandInterceptResult::default());
    };

    if let Some((cmd_idx, parsed_query, display_string, no_args_positions)) = filenames {
        let filenames = VimCommand::generate_filename_completions(&parsed_query, workspace, cx);
        cx.spawn(async move |cx| {
            let filenames = filenames.await;
            const MAX_RESULTS: usize = 100;
            let executor = cx.background_executor().clone();
            let mut candidates = Vec::with_capacity(filenames.len());

            for (idx, filename) in filenames.iter().enumerate() {
                candidates.push(fuzzy::StringMatchCandidate::new(idx, &filename));
            }
            let filenames = fuzzy::match_strings(
                &candidates,
                &parsed_query.args,
                false,
                true,
                MAX_RESULTS,
                &Default::default(),
                executor,
            )
            .await;

            for fuzzy::StringMatch {
                candidate_id: _,
                score: _,
                positions,
                string,
            } in filenames
            {
                let offset = display_string.len() + 1;
                let mut positions: Vec<_> = positions.iter().map(|&pos| pos + offset).collect();
                positions.splice(0..0, no_args_positions.clone());
                let string = format!("{display_string} {string}");
                let (range, query) = VimCommand::parse_range(&string[1..]);
                let action =
                    match cx.update(|cx| commands(cx).get(cmd_idx)?.parse(&query, &range, cx)) {
                        Ok(Some(action)) => action,
                        _ => continue,
                    };
                results.push(CommandInterceptItem {
                    action,
                    string,
                    positions,
                });
            }
            CommandInterceptResult {
                results,
                exclusive: true,
            }
        })
    } else {
        Task::ready(CommandInterceptResult {
            results,
            exclusive: false,
        })
    }
}

fn generate_positions(string: &str, query: &str) -> Vec<usize> {
    let mut positions = Vec::new();
    let mut chars = query.chars();

    let Some(mut current) = chars.next() else {
        return positions;
    };

    for (i, c) in string.char_indices() {
        if c == current {
            positions.push(i);
            if let Some(c) = chars.next() {
                current = c;
            } else {
                break;
            }
        }
    }

    positions
}

/// Applies a command to all lines matching a pattern.
#[derive(Debug, PartialEq, Clone, Action)]
#[action(namespace = vim, no_json, no_register)]
pub(crate) struct OnMatchingLines {
    range: CommandRange,
    search: String,
    action: WrappedAction,
    invert: bool,
}

impl OnMatchingLines {
    // convert a vim query into something more usable by zed.
    // we don't attempt to fully convert between the two regex syntaxes,
    // but we do flip \( and \) to ( and ) (and vice-versa) in the pattern,
    // and convert \0..\9 to $0..$9 in the replacement so that common idioms work.
    pub(crate) fn parse(
        query: &str,
        range: &Option<CommandRange>,
    ) -> Option<(String, CommandRange, String, bool)> {
        let mut global = "global".chars().peekable();
        let mut query_chars = query.chars().peekable();
        let mut invert = false;
        if query_chars.peek() == Some(&'v') {
            invert = true;
            query_chars.next();
        }
        while global
            .peek()
            .is_some_and(|char| Some(char) == query_chars.peek())
        {
            global.next();
            query_chars.next();
        }
        if !invert && query_chars.peek() == Some(&'!') {
            invert = true;
            query_chars.next();
        }
        let range = range.clone().unwrap_or(CommandRange {
            start: Position::Line { row: 0, offset: 0 },
            end: Some(Position::LastLine { offset: 0 }),
        });

        let delimiter = query_chars.next().filter(|c| {
            !c.is_alphanumeric() && *c != '"' && *c != '|' && *c != '\'' && *c != '!'
        })?;

        let mut search = String::new();
        let mut escaped = false;

        for c in query_chars.by_ref() {
            if escaped {
                escaped = false;
                // unescape escaped parens
                if c != '(' && c != ')' && c != delimiter {
                    search.push('\\')
                }
                search.push(c)
            } else if c == '\\' {
                escaped = true;
            } else if c == delimiter {
                break;
            } else {
                // escape unescaped parens
                if c == '(' || c == ')' {
                    search.push('\\')
                }
                search.push(c)
            }
        }

        Some((query_chars.collect::<String>(), range, search, invert))
    }

    pub fn run(&self, vim: &mut Vim, window: &mut Window, cx: &mut Context<Vim>) {
        let result = vim.update_editor(cx, |vim, editor, cx| {
            self.range.buffer_range(vim, editor, window, cx)
        });

        let range = match result {
            None => return,
            Some(e @ Err(_)) => {
                let Some(workspace) = vim.workspace(window) else {
                    return;
                };
                workspace.update(cx, |workspace, cx| {
                    e.notify_err(workspace, cx);
                });
                return;
            }
            Some(Ok(result)) => result,
        };

        let mut action = self.action.boxed_clone();
        let mut last_pattern = self.search.clone();

        let mut regexes = match Regex::new(&self.search) {
            Ok(regex) => vec![(regex, !self.invert)],
            e @ Err(_) => {
                let Some(workspace) = vim.workspace(window) else {
                    return;
                };
                workspace.update(cx, |workspace, cx| {
                    e.notify_err(workspace, cx);
                });
                return;
            }
        };
        while let Some(inner) = action
            .boxed_clone()
            .as_any()
            .downcast_ref::<OnMatchingLines>()
        {
            let Some(regex) = Regex::new(&inner.search).ok() else {
                break;
            };
            last_pattern = inner.search.clone();
            action = inner.action.boxed_clone();
            regexes.push((regex, !inner.invert))
        }

        if let Some(pane) = vim.pane(window, cx) {
            pane.update(cx, |pane, cx| {
                if let Some(search_bar) = pane.toolbar().read(cx).item_of_type::<BufferSearchBar>()
                {
                    search_bar.update(cx, |search_bar, cx| {
                        if search_bar.show(window, cx) {
                            let _ = search_bar.search(
                                &last_pattern,
                                Some(SearchOptions::REGEX | SearchOptions::CASE_SENSITIVE),
                                false,
                                window,
                                cx,
                            );
                        }
                    });
                }
            });
        };

        vim.update_editor(cx, |_, editor, cx| {
            let snapshot = editor.snapshot(window, cx);
            let mut row = range.start.0;

            let point_range = Point::new(range.start.0, 0)
                ..snapshot
                    .buffer_snapshot()
                    .clip_point(Point::new(range.end.0 + 1, 0), Bias::Left);
            cx.spawn_in(window, async move |editor, cx| {
                let new_selections = cx
                    .background_spawn(async move {
                        let mut line = String::new();
                        let mut new_selections = Vec::new();
                        let chunks = snapshot
                            .buffer_snapshot()
                            .text_for_range(point_range)
                            .chain(["\n"]);

                        for chunk in chunks {
                            for (newline_ix, text) in chunk.split('\n').enumerate() {
                                if newline_ix > 0 {
                                    if regexes.iter().all(|(regex, should_match)| {
                                        regex.is_match(&line) == *should_match
                                    }) {
                                        new_selections
                                            .push(Point::new(row, 0).to_display_point(&snapshot))
                                    }
                                    row += 1;
                                    line.clear();
                                }
                                line.push_str(text)
                            }
                        }

                        new_selections
                    })
                    .await;

                if new_selections.is_empty() {
                    return;
                }
                editor
                    .update_in(cx, |editor, window, cx| {
                        editor.start_transaction_at(Instant::now(), window, cx);
                        editor.change_selections(SelectionEffects::no_scroll(), window, cx, |s| {
                            s.replace_cursors_with(|_| new_selections);
                        });
                        window.dispatch_action(action, cx);
                        cx.defer_in(window, move |editor, window, cx| {
                            let newest = editor
                                .selections
                                .newest::<Point>(&editor.display_snapshot(cx));
                            editor.change_selections(
                                SelectionEffects::no_scroll(),
                                window,
                                cx,
                                |s| {
                                    s.select(vec![newest]);
                                },
                            );
                            editor.end_transaction_at(Instant::now(), cx);
                        })
                    })
                    .ok();
            })
            .detach();
        });
    }
}

/// Executes a shell command and returns the output.
#[derive(Clone, Debug, PartialEq, Action)]
#[action(namespace = vim, no_json, no_register)]
pub struct ShellExec {
    command: String,
    range: Option<CommandRange>,
    is_read: bool,
}

impl Vim {
    pub fn cancel_running_command(&mut self, window: &mut Window, cx: &mut Context<Self>) {
        if self.running_command.take().is_some() {
            self.update_editor(cx, |_, editor, cx| {
                editor.transact(window, cx, |editor, _window, _cx| {
                    editor.clear_row_highlights::<ShellExec>();
                })
            });
        }
    }

    fn prepare_shell_command(
        &mut self,
        command: &str,
        _: &mut Window,
        cx: &mut Context<Self>,
    ) -> String {
        let mut ret = String::new();
        // N.B. non-standard escaping rules:
        // * !echo % => "echo README.md"
        // * !echo \% => "echo %"
        // * !echo \\% => echo \%
        // * !echo \\\% => echo \\%
        for c in command.chars() {
            if c != '%' && c != '!' {
                ret.push(c);
                continue;
            } else if ret.chars().last() == Some('\\') {
                ret.pop();
                ret.push(c);
                continue;
            }
            match c {
                '%' => {
                    self.update_editor(cx, |_, editor, cx| {
                        if let Some((_, buffer, _)) = editor.active_excerpt(cx)
                            && let Some(file) = buffer.read(cx).file()
                            && let Some(local) = file.as_local()
                        {
                            ret.push_str(&local.path().display(local.path_style(cx)));
                        }
                    });
                }
                '!' => {
                    if let Some(command) = &self.last_command {
                        ret.push_str(command)
                    }
                }
                _ => {}
            }
        }
        self.last_command = Some(ret.clone());
        ret
    }

    pub fn shell_command_motion(
        &mut self,
        motion: Motion,
        times: Option<usize>,
        forced_motion: bool,
        window: &mut Window,
        cx: &mut Context<Vim>,
    ) {
        self.stop_recording(cx);
        let Some(workspace) = self.workspace(window) else {
            return;
        };
        let command = self.update_editor(cx, |_, editor, cx| {
            let snapshot = editor.snapshot(window, cx);
            let start = editor
                .selections
                .newest_display(&editor.display_snapshot(cx));
            let text_layout_details = editor.text_layout_details(window);
            let (mut range, _) = motion
                .range(
                    &snapshot,
                    start.clone(),
                    times,
                    &text_layout_details,
                    forced_motion,
                )
                .unwrap_or((start.range(), MotionKind::Exclusive));
            if range.start != start.start {
                editor.change_selections(SelectionEffects::no_scroll(), window, cx, |s| {
                    s.select_ranges([
                        range.start.to_point(&snapshot)..range.start.to_point(&snapshot)
                    ]);
                })
            }
            if range.end.row() > range.start.row() && range.end.column() != 0 {
                *range.end.row_mut() -= 1
            }
            if range.end.row() == range.start.row() {
                ".!".to_string()
            } else {
                format!(".,.+{}!", (range.end.row() - range.start.row()).0)
            }
        });
        if let Some(command) = command {
            workspace.update(cx, |workspace, cx| {
                command_palette::CommandPalette::toggle(workspace, &command, window, cx);
            });
        }
    }

    pub fn shell_command_object(
        &mut self,
        object: Object,
        around: bool,
        window: &mut Window,
        cx: &mut Context<Vim>,
    ) {
        self.stop_recording(cx);
        let Some(workspace) = self.workspace(window) else {
            return;
        };
        let command = self.update_editor(cx, |_, editor, cx| {
            let snapshot = editor.snapshot(window, cx);
            let start = editor
                .selections
                .newest_display(&editor.display_snapshot(cx));
            let range = object
                .range(&snapshot, start.clone(), around, None)
                .unwrap_or(start.range());
            if range.start != start.start {
                editor.change_selections(SelectionEffects::no_scroll(), window, cx, |s| {
                    s.select_ranges([
                        range.start.to_point(&snapshot)..range.start.to_point(&snapshot)
                    ]);
                })
            }
            if range.end.row() == range.start.row() {
                ".!".to_string()
            } else {
                format!(".,.+{}!", (range.end.row() - range.start.row()).0)
            }
        });
        if let Some(command) = command {
            workspace.update(cx, |workspace, cx| {
                command_palette::CommandPalette::toggle(workspace, &command, window, cx);
            });
        }
    }
}

impl ShellExec {
    pub fn parse(query: &str, range: Option<CommandRange>) -> Option<Box<dyn Action>> {
        let (before, after) = query.split_once('!')?;
        let before = before.trim();

        if !"read".starts_with(before) {
            return None;
        }

        Some(
            ShellExec {
                command: after.trim().to_string(),
                range,
                is_read: !before.is_empty(),
            }
            .boxed_clone(),
        )
    }

    pub fn run(&self, vim: &mut Vim, window: &mut Window, cx: &mut Context<Vim>) {
        let Some(workspace) = vim.workspace(window) else {
            return;
        };

        let project = workspace.read(cx).project().clone();
        let command = vim.prepare_shell_command(&self.command, window, cx);

        if self.range.is_none() && !self.is_read {
            workspace.update(cx, |workspace, cx| {
                let project = workspace.project().read(cx);
                let cwd = project.first_project_directory(cx);
                let shell = project.terminal_settings(&cwd, cx).shell.clone();

                let spawn_in_terminal = SpawnInTerminal {
                    id: TaskId("vim".to_string()),
                    full_label: command.clone(),
                    label: command.clone(),
                    command: Some(command.clone()),
                    args: Vec::new(),
                    command_label: command.clone(),
                    cwd,
                    env: HashMap::default(),
                    use_new_terminal: true,
                    allow_concurrent_runs: true,
                    reveal: RevealStrategy::NoFocus,
                    reveal_target: RevealTarget::Dock,
                    hide: HideStrategy::Never,
                    shell,
                    show_summary: false,
                    show_command: false,
                    show_rerun: false,
                };

                let task_status = workspace.spawn_in_terminal(spawn_in_terminal, window, cx);
                cx.background_spawn(async move {
                    match task_status.await {
                        Some(Ok(status)) => {
                            if status.success() {
                                log::debug!("Vim shell exec succeeded");
                            } else {
                                log::debug!("Vim shell exec failed, code: {:?}", status.code());
                            }
                        }
                        Some(Err(e)) => log::error!("Vim shell exec failed: {e}"),
                        None => log::debug!("Vim shell exec got cancelled"),
                    }
                })
                .detach();
            });
            return;
        };

        let mut input_snapshot = None;
        let mut input_range = None;
        let mut needs_newline_prefix = false;
        vim.update_editor(cx, |vim, editor, cx| {
            let snapshot = editor.buffer().read(cx).snapshot(cx);
            let range = if let Some(range) = self.range.clone() {
                let Some(range) = range.buffer_range(vim, editor, window, cx).log_err() else {
                    return;
                };
                Point::new(range.start.0, 0)
                    ..snapshot.clip_point(Point::new(range.end.0 + 1, 0), Bias::Right)
            } else {
                let mut end = editor
                    .selections
                    .newest::<Point>(&editor.display_snapshot(cx))
                    .range()
                    .end;
                end = snapshot.clip_point(Point::new(end.row + 1, 0), Bias::Right);
                needs_newline_prefix = end == snapshot.max_point();
                end..end
            };
            if self.is_read {
                input_range =
                    Some(snapshot.anchor_after(range.end)..snapshot.anchor_after(range.end));
            } else {
                input_range =
                    Some(snapshot.anchor_before(range.start)..snapshot.anchor_after(range.end));
            }
            editor.highlight_rows::<ShellExec>(
                input_range.clone().unwrap(),
                cx.theme().status().unreachable_background,
                Default::default(),
                cx,
            );

            if !self.is_read {
                input_snapshot = Some(snapshot)
            }
        });

        let Some(range) = input_range else { return };

        let process_task = project.update(cx, |project, cx| project.exec_in_shell(command, cx));

        let is_read = self.is_read;

        let task = cx.spawn_in(window, async move |vim, cx| {
            let Some(mut process) = process_task.await.log_err() else {
                return;
            };
            process.stdout(Stdio::piped());
            process.stderr(Stdio::piped());

            if input_snapshot.is_some() {
                process.stdin(Stdio::piped());
            } else {
                process.stdin(Stdio::null());
            };

            let Some(mut running) = process.spawn().log_err() else {
                vim.update_in(cx, |vim, window, cx| {
                    vim.cancel_running_command(window, cx);
                })
                .log_err();
                return;
            };

            if let Some(mut stdin) = running.stdin.take()
                && let Some(snapshot) = input_snapshot
            {
                let range = range.clone();
                cx.background_spawn(async move {
                    for chunk in snapshot.text_for_range(range) {
                        if stdin.write_all(chunk.as_bytes()).await.log_err().is_none() {
                            return;
                        }
                    }
                    stdin.flush().await.log_err();
                })
                .detach();
            };

            let output = cx.background_spawn(running.output()).await;

            let Some(output) = output.log_err() else {
                vim.update_in(cx, |vim, window, cx| {
                    vim.cancel_running_command(window, cx);
                })
                .log_err();
                return;
            };
            let mut text = String::new();
            if needs_newline_prefix {
                text.push('\n');
            }
            text.push_str(&String::from_utf8_lossy(&output.stdout));
            text.push_str(&String::from_utf8_lossy(&output.stderr));
            if !text.is_empty() && text.chars().last() != Some('\n') {
                text.push('\n');
            }

            vim.update_in(cx, |vim, window, cx| {
                vim.update_editor(cx, |_, editor, cx| {
                    editor.transact(window, cx, |editor, window, cx| {
                        editor.edit([(range.clone(), text)], cx);
                        let snapshot = editor.buffer().read(cx).snapshot(cx);
                        editor.change_selections(Default::default(), window, cx, |s| {
                            let point = if is_read {
                                let point = range.end.to_point(&snapshot);
                                Point::new(point.row.saturating_sub(1), 0)
                            } else {
                                let point = range.start.to_point(&snapshot);
                                Point::new(point.row, 0)
                            };
                            s.select_ranges([point..point]);
                        })
                    })
                });
                vim.cancel_running_command(window, cx);
            })
            .log_err();
        });
        vim.running_command.replace(task);
    }
}

#[cfg(test)]
mod test {
    use std::path::{Path, PathBuf};

    use crate::{
        VimAddon,
        state::Mode,
        test::{NeovimBackedTestContext, VimTestContext},
    };
    use editor::{Editor, EditorSettings};
    use gpui::{Context, TestAppContext};
    use indoc::indoc;
    use settings::Settings;
    use util::path;
    use workspace::{OpenOptions, Workspace};

    #[gpui::test]
    async fn test_command_basics(cx: &mut TestAppContext) {
        let mut cx = NeovimBackedTestContext::new(cx).await;

        cx.set_shared_state(indoc! {"
            ˇa
            b
            c"})
            .await;

        cx.simulate_shared_keystrokes(": j enter").await;

        // hack: our cursor positioning after a join command is wrong
        cx.simulate_shared_keystrokes("^").await;
        cx.shared_state().await.assert_eq(indoc! {
            "ˇa b
            c"
        });
    }

    #[gpui::test]
    async fn test_command_goto(cx: &mut TestAppContext) {
        let mut cx = NeovimBackedTestContext::new(cx).await;

        cx.set_shared_state(indoc! {"
            ˇa
            b
            c"})
            .await;
        cx.simulate_shared_keystrokes(": 3 enter").await;
        cx.shared_state().await.assert_eq(indoc! {"
            a
            b
            ˇc"});
    }

    #[gpui::test]
    async fn test_command_replace(cx: &mut TestAppContext) {
        let mut cx = NeovimBackedTestContext::new(cx).await;

        cx.set_shared_state(indoc! {"
            ˇa
            b
            b
            c"})
            .await;
        cx.simulate_shared_keystrokes(": % s / b / d enter").await;
        cx.shared_state().await.assert_eq(indoc! {"
            a
            d
            ˇd
            c"});
        cx.simulate_shared_keystrokes(": % s : . : \\ 0 \\ 0 enter")
            .await;
        cx.shared_state().await.assert_eq(indoc! {"
            aa
            dd
            dd
            ˇcc"});
        cx.simulate_shared_keystrokes("k : s / d d / e e enter")
            .await;
        cx.shared_state().await.assert_eq(indoc! {"
            aa
            dd
            ˇee
            cc"});
    }

    #[gpui::test]
    async fn test_command_search(cx: &mut TestAppContext) {
        let mut cx = NeovimBackedTestContext::new(cx).await;

        cx.set_shared_state(indoc! {"
                ˇa
                b
                a
                c"})
            .await;
        cx.simulate_shared_keystrokes(": / b enter").await;
        cx.shared_state().await.assert_eq(indoc! {"
                a
                ˇb
                a
                c"});
        cx.simulate_shared_keystrokes(": ? a enter").await;
        cx.shared_state().await.assert_eq(indoc! {"
                ˇa
                b
                a
                c"});
    }

    #[gpui::test]
    async fn test_command_write(cx: &mut TestAppContext) {
        let mut cx = VimTestContext::new(cx, true).await;
        let path = Path::new(path!("/root/dir/file.rs"));
        let fs = cx.workspace(|workspace, _, cx| workspace.project().read(cx).fs().clone());

        cx.simulate_keystrokes("i @ escape");
        cx.simulate_keystrokes(": w enter");

        assert_eq!(fs.load(path).await.unwrap().replace("\r\n", "\n"), "@\n");

        fs.as_fake().insert_file(path, b"oops\n".to_vec()).await;

        // conflict!
        cx.simulate_keystrokes("i @ escape");
        cx.simulate_keystrokes(": w enter");
        cx.simulate_prompt_answer("Cancel");

        assert_eq!(fs.load(path).await.unwrap().replace("\r\n", "\n"), "oops\n");
        assert!(!cx.has_pending_prompt());
        cx.simulate_keystrokes(": w !");
        cx.simulate_keystrokes("enter");
        assert!(!cx.has_pending_prompt());
        assert_eq!(fs.load(path).await.unwrap().replace("\r\n", "\n"), "@@\n");
    }

    #[gpui::test]
    async fn test_command_quit(cx: &mut TestAppContext) {
        let mut cx = VimTestContext::new(cx, true).await;

        cx.simulate_keystrokes(": n e w enter");
        cx.workspace(|workspace, _, cx| assert_eq!(workspace.items(cx).count(), 2));
        cx.simulate_keystrokes(": q enter");
        cx.workspace(|workspace, _, cx| assert_eq!(workspace.items(cx).count(), 1));
        cx.simulate_keystrokes(": n e w enter");
        cx.workspace(|workspace, _, cx| assert_eq!(workspace.items(cx).count(), 2));
        cx.simulate_keystrokes(": q a enter");
        cx.workspace(|workspace, _, cx| assert_eq!(workspace.items(cx).count(), 0));
    }

    #[gpui::test]
    async fn test_offsets(cx: &mut TestAppContext) {
        let mut cx = NeovimBackedTestContext::new(cx).await;

        cx.set_shared_state("ˇ1\n2\n3\n4\n5\n6\n7\n8\n9\n10\n11\n")
            .await;

        cx.simulate_shared_keystrokes(": + enter").await;
        cx.shared_state()
            .await
            .assert_eq("1\nˇ2\n3\n4\n5\n6\n7\n8\n9\n10\n11\n");

        cx.simulate_shared_keystrokes(": 1 0 - enter").await;
        cx.shared_state()
            .await
            .assert_eq("1\n2\n3\n4\n5\n6\n7\n8\nˇ9\n10\n11\n");

        cx.simulate_shared_keystrokes(": . - 2 enter").await;
        cx.shared_state()
            .await
            .assert_eq("1\n2\n3\n4\n5\n6\nˇ7\n8\n9\n10\n11\n");

        cx.simulate_shared_keystrokes(": % enter").await;
        cx.shared_state()
            .await
            .assert_eq("1\n2\n3\n4\n5\n6\n7\n8\n9\n10\n11\nˇ");
    }

    #[gpui::test]
    async fn test_command_ranges(cx: &mut TestAppContext) {
        let mut cx = NeovimBackedTestContext::new(cx).await;

        cx.set_shared_state("ˇ1\n2\n3\n4\n4\n3\n2\n1").await;

        cx.simulate_shared_keystrokes(": 2 , 4 d enter").await;
        cx.shared_state().await.assert_eq("1\nˇ4\n3\n2\n1");

        cx.simulate_shared_keystrokes(": 2 , 4 s o r t enter").await;
        cx.shared_state().await.assert_eq("1\nˇ2\n3\n4\n1");

        cx.simulate_shared_keystrokes(": 2 , 4 j o i n enter").await;
        cx.shared_state().await.assert_eq("1\nˇ2 3 4\n1");
    }

    #[gpui::test]
    async fn test_command_visual_replace(cx: &mut TestAppContext) {
        let mut cx = NeovimBackedTestContext::new(cx).await;

        cx.set_shared_state("ˇ1\n2\n3\n4\n4\n3\n2\n1").await;

        cx.simulate_shared_keystrokes("v 2 j : s / . / k enter")
            .await;
        cx.shared_state().await.assert_eq("k\nk\nˇk\n4\n4\n3\n2\n1");
    }

    #[track_caller]
    fn assert_active_item(
        workspace: &mut Workspace,
        expected_path: &str,
        expected_text: &str,
        cx: &mut Context<Workspace>,
    ) {
        let active_editor = workspace.active_item_as::<Editor>(cx).unwrap();

        let buffer = active_editor
            .read(cx)
            .buffer()
            .read(cx)
            .as_singleton()
            .unwrap();

        let text = buffer.read(cx).text();
        let file = buffer.read(cx).file().unwrap();
        let file_path = file.as_local().unwrap().abs_path(cx);

        assert_eq!(text, expected_text);
        assert_eq!(file_path, Path::new(expected_path));
    }

    #[gpui::test]
    async fn test_command_gf(cx: &mut TestAppContext) {
        let mut cx = VimTestContext::new(cx, true).await;

        // Assert base state, that we're in /root/dir/file.rs
        cx.workspace(|workspace, _, cx| {
            assert_active_item(workspace, path!("/root/dir/file.rs"), "", cx);
        });

        // Insert a new file
        let fs = cx.workspace(|workspace, _, cx| workspace.project().read(cx).fs().clone());
        fs.as_fake()
            .insert_file(
                path!("/root/dir/file2.rs"),
                "This is file2.rs".as_bytes().to_vec(),
            )
            .await;
        fs.as_fake()
            .insert_file(
                path!("/root/dir/file3.rs"),
                "go to file3".as_bytes().to_vec(),
            )
            .await;

        // Put the path to the second file into the currently open buffer
        cx.set_state(indoc! {"go to fiˇle2.rs"}, Mode::Normal);

        // Go to file2.rs
        cx.simulate_keystrokes("g f");

        // We now have two items
        cx.workspace(|workspace, _, cx| assert_eq!(workspace.items(cx).count(), 2));
        cx.workspace(|workspace, _, cx| {
            assert_active_item(
                workspace,
                path!("/root/dir/file2.rs"),
                "This is file2.rs",
                cx,
            );
        });

        // Update editor to point to `file2.rs`
        cx.editor =
            cx.workspace(|workspace, _, cx| workspace.active_item_as::<Editor>(cx).unwrap());

        // Put the path to the third file into the currently open buffer,
        // but remove its suffix, because we want that lookup to happen automatically.
        cx.set_state(indoc! {"go to fiˇle3"}, Mode::Normal);

        // Go to file3.rs
        cx.simulate_keystrokes("g f");

        // We now have three items
        cx.workspace(|workspace, _, cx| assert_eq!(workspace.items(cx).count(), 3));
        cx.workspace(|workspace, _, cx| {
            assert_active_item(workspace, path!("/root/dir/file3.rs"), "go to file3", cx);
        });
    }

    #[gpui::test]
    async fn test_command_write_filename(cx: &mut TestAppContext) {
        let mut cx = VimTestContext::new(cx, true).await;

        cx.workspace(|workspace, _, cx| {
            assert_active_item(workspace, path!("/root/dir/file.rs"), "", cx);
        });

        cx.simulate_keystrokes(": w space other.rs");
        cx.simulate_keystrokes("enter");

        cx.workspace(|workspace, _, cx| {
            assert_active_item(workspace, path!("/root/other.rs"), "", cx);
        });

        cx.simulate_keystrokes(": w space dir/file.rs");
        cx.simulate_keystrokes("enter");

        cx.simulate_prompt_answer("Replace");
        cx.run_until_parked();

        cx.workspace(|workspace, _, cx| {
            assert_active_item(workspace, path!("/root/dir/file.rs"), "", cx);
        });

        cx.simulate_keystrokes(": w ! space other.rs");
        cx.simulate_keystrokes("enter");

        cx.workspace(|workspace, _, cx| {
            assert_active_item(workspace, path!("/root/other.rs"), "", cx);
        });
    }

    #[gpui::test]
    async fn test_command_write_range(cx: &mut TestAppContext) {
        let mut cx = VimTestContext::new(cx, true).await;

        cx.workspace(|workspace, _, cx| {
            assert_active_item(workspace, path!("/root/dir/file.rs"), "", cx);
        });

        cx.set_state(
            indoc! {"
                    The quick
                    brown« fox
                    jumpsˇ» over
                    the lazy dog
                "},
            Mode::Visual,
        );

        cx.simulate_keystrokes(": w space dir/other.rs");
        cx.simulate_keystrokes("enter");

        let other = path!("/root/dir/other.rs");

        let _ = cx
            .workspace(|workspace, window, cx| {
                workspace.open_abs_path(PathBuf::from(other), OpenOptions::default(), window, cx)
            })
            .await;

        cx.workspace(|workspace, _, cx| {
            assert_active_item(
                workspace,
                other,
                indoc! {"
                        brown fox
                        jumps over
                    "},
                cx,
            );
        });
    }

    #[gpui::test]
    async fn test_command_matching_lines(cx: &mut TestAppContext) {
        let mut cx = NeovimBackedTestContext::new(cx).await;

        cx.set_shared_state(indoc! {"
            ˇa
            b
            a
            b
            a
        "})
            .await;

        cx.simulate_shared_keystrokes(":").await;
        cx.simulate_shared_keystrokes("g / a / d").await;
        cx.simulate_shared_keystrokes("enter").await;

        cx.shared_state().await.assert_eq(indoc! {"
            b
            b
            ˇ"});

        cx.simulate_shared_keystrokes("u").await;

        cx.shared_state().await.assert_eq(indoc! {"
            ˇa
            b
            a
            b
            a
        "});

        cx.simulate_shared_keystrokes(":").await;
        cx.simulate_shared_keystrokes("v / a / d").await;
        cx.simulate_shared_keystrokes("enter").await;

        cx.shared_state().await.assert_eq(indoc! {"
            a
            a
            ˇa"});
    }

    #[gpui::test]
    async fn test_del_marks(cx: &mut TestAppContext) {
        let mut cx = NeovimBackedTestContext::new(cx).await;

        cx.set_shared_state(indoc! {"
            ˇa
            b
            a
            b
            a
        "})
            .await;

        cx.simulate_shared_keystrokes("m a").await;

        let mark = cx.update_editor(|editor, window, cx| {
            let vim = editor.addon::<VimAddon>().unwrap().entity.clone();
            vim.update(cx, |vim, cx| vim.get_mark("a", editor, window, cx))
        });
        assert!(mark.is_some());

        cx.simulate_shared_keystrokes(": d e l m space a").await;
        cx.simulate_shared_keystrokes("enter").await;

        let mark = cx.update_editor(|editor, window, cx| {
            let vim = editor.addon::<VimAddon>().unwrap().entity.clone();
            vim.update(cx, |vim, cx| vim.get_mark("a", editor, window, cx))
        });
        assert!(mark.is_none())
    }

    #[gpui::test]
    async fn test_normal_command(cx: &mut TestAppContext) {
        let mut cx = NeovimBackedTestContext::new(cx).await;

        cx.set_shared_state(indoc! {"
            The quick
            brown« fox
            jumpsˇ» over
            the lazy dog
        "})
            .await;

        cx.simulate_shared_keystrokes(": n o r m space w C w o r d")
            .await;
        cx.simulate_shared_keystrokes("enter").await;

        cx.shared_state().await.assert_eq(indoc! {"
            The quick
            brown word
            jumps worˇd
            the lazy dog
        "});

        cx.simulate_shared_keystrokes(": n o r m space _ w c i w t e s t")
            .await;
        cx.simulate_shared_keystrokes("enter").await;

        cx.shared_state().await.assert_eq(indoc! {"
            The quick
            brown word
            jumps tesˇt
            the lazy dog
        "});

        cx.simulate_shared_keystrokes("_ l v l : n o r m space s l a")
            .await;
        cx.simulate_shared_keystrokes("enter").await;

        cx.shared_state().await.assert_eq(indoc! {"
            The quick
            brown word
            lˇaumps test
            the lazy dog
        "});

        cx.set_shared_state(indoc! {"
            ˇThe quick
            brown fox
            jumps over
            the lazy dog
        "})
            .await;

        cx.simulate_shared_keystrokes("c i w M y escape").await;

        cx.shared_state().await.assert_eq(indoc! {"
            Mˇy quick
            brown fox
            jumps over
            the lazy dog
        "});

        cx.simulate_shared_keystrokes(": n o r m space u").await;
        cx.simulate_shared_keystrokes("enter").await;

        cx.shared_state().await.assert_eq(indoc! {"
            ˇThe quick
            brown fox
            jumps over
            the lazy dog
        "});
        // Once ctrl-v to input character literals is added there should be a test for redo
    }

    #[gpui::test]
    async fn test_command_tabnew(cx: &mut TestAppContext) {
        let mut cx = VimTestContext::new(cx, true).await;

        // Create a new file to ensure that, when the filename is used with
        // `:tabnew`, it opens the existing file in a new tab.
        let fs = cx.workspace(|workspace, _, cx| workspace.project().read(cx).fs().clone());
        fs.as_fake()
            .insert_file(path!("/root/dir/file_2.rs"), "file_2".as_bytes().to_vec())
            .await;

        cx.simulate_keystrokes(": tabnew");
        cx.simulate_keystrokes("enter");
        cx.workspace(|workspace, _, cx| assert_eq!(workspace.items(cx).count(), 2));

        // Assert that the new tab is empty and not associated with any file, as
        // no file path was provided to the `:tabnew` command.
        cx.workspace(|workspace, _window, cx| {
            let active_editor = workspace.active_item_as::<Editor>(cx).unwrap();
            let buffer = active_editor
                .read(cx)
                .buffer()
                .read(cx)
                .as_singleton()
                .unwrap();

            assert!(&buffer.read(cx).file().is_none());
        });

        // Leverage the filename as an argument to the `:tabnew` command,
        // ensuring that the file, instead of an empty buffer, is opened in a
        // new tab.
        cx.simulate_keystrokes(": tabnew space dir/file_2.rs");
        cx.simulate_keystrokes("enter");

        cx.workspace(|workspace, _, cx| assert_eq!(workspace.items(cx).count(), 3));
        cx.workspace(|workspace, _, cx| {
            assert_active_item(workspace, path!("/root/dir/file_2.rs"), "file_2", cx);
        });

        // If the `filename` argument provided to the `:tabnew` command is for a
        // file that doesn't yet exist, it should still associate the buffer
        // with that file path, so that when the buffer contents are saved, the
        // file is created.
        cx.simulate_keystrokes(": tabnew space dir/file_3.rs");
        cx.simulate_keystrokes("enter");

        cx.workspace(|workspace, _, cx| assert_eq!(workspace.items(cx).count(), 4));
        cx.workspace(|workspace, _, cx| {
            assert_active_item(workspace, path!("/root/dir/file_3.rs"), "", cx);
        });
    }

    #[gpui::test]
    async fn test_command_tabedit(cx: &mut TestAppContext) {
        let mut cx = VimTestContext::new(cx, true).await;

        // Create a new file to ensure that, when the filename is used with
        // `:tabedit`, it opens the existing file in a new tab.
        let fs = cx.workspace(|workspace, _, cx| workspace.project().read(cx).fs().clone());
        fs.as_fake()
            .insert_file(path!("/root/dir/file_2.rs"), "file_2".as_bytes().to_vec())
            .await;

        cx.simulate_keystrokes(": tabedit");
        cx.simulate_keystrokes("enter");
        cx.workspace(|workspace, _, cx| assert_eq!(workspace.items(cx).count(), 2));

        // Assert that the new tab is empty and not associated with any file, as
        // no file path was provided to the `:tabedit` command.
        cx.workspace(|workspace, _window, cx| {
            let active_editor = workspace.active_item_as::<Editor>(cx).unwrap();
            let buffer = active_editor
                .read(cx)
                .buffer()
                .read(cx)
                .as_singleton()
                .unwrap();

            assert!(&buffer.read(cx).file().is_none());
        });

        // Leverage the filename as an argument to the `:tabedit` command,
        // ensuring that the file, instead of an empty buffer, is opened in a
        // new tab.
        cx.simulate_keystrokes(": tabedit space dir/file_2.rs");
        cx.simulate_keystrokes("enter");

        cx.workspace(|workspace, _, cx| assert_eq!(workspace.items(cx).count(), 3));
        cx.workspace(|workspace, _, cx| {
            assert_active_item(workspace, path!("/root/dir/file_2.rs"), "file_2", cx);
        });

        // If the `filename` argument provided to the `:tabedit` command is for a
        // file that doesn't yet exist, it should still associate the buffer
        // with that file path, so that when the buffer contents are saved, the
        // file is created.
        cx.simulate_keystrokes(": tabedit space dir/file_3.rs");
        cx.simulate_keystrokes("enter");

        cx.workspace(|workspace, _, cx| assert_eq!(workspace.items(cx).count(), 4));
        cx.workspace(|workspace, _, cx| {
            assert_active_item(workspace, path!("/root/dir/file_3.rs"), "", cx);
        });
    }

    #[gpui::test]
    async fn test_ignorecase_command(cx: &mut TestAppContext) {
        let mut cx = VimTestContext::new(cx, true).await;
        cx.read(|cx| {
            assert_eq!(
                EditorSettings::get_global(cx).search.case_sensitive,
                false,
                "The `case_sensitive` setting should be `false` by default."
            );
        });
        cx.simulate_keystrokes(": set space noignorecase");
        cx.simulate_keystrokes("enter");
        cx.read(|cx| {
            assert_eq!(
                EditorSettings::get_global(cx).search.case_sensitive,
                true,
                "The `case_sensitive` setting should have been enabled with `:set noignorecase`."
            );
        });
        cx.simulate_keystrokes(": set space ignorecase");
        cx.simulate_keystrokes("enter");
        cx.read(|cx| {
            assert_eq!(
                EditorSettings::get_global(cx).search.case_sensitive,
                false,
                "The `case_sensitive` setting should have been disabled with `:set ignorecase`."
            );
        });
        cx.simulate_keystrokes(": set space noic");
        cx.simulate_keystrokes("enter");
        cx.read(|cx| {
            assert_eq!(
                EditorSettings::get_global(cx).search.case_sensitive,
                true,
                "The `case_sensitive` setting should have been enabled with `:set noic`."
            );
        });
        cx.simulate_keystrokes(": set space ic");
        cx.simulate_keystrokes("enter");
        cx.read(|cx| {
            assert_eq!(
                EditorSettings::get_global(cx).search.case_sensitive,
                false,
                "The `case_sensitive` setting should have been disabled with `:set ic`."
            );
        });
    }

    #[gpui::test]
    async fn test_sort_commands(cx: &mut TestAppContext) {
        let mut cx = VimTestContext::new(cx, true).await;

        cx.set_state(
            indoc! {"
                «hornet
                quirrel
                elderbug
                cornifer
                idaˇ»
            "},
            Mode::Visual,
        );

        cx.simulate_keystrokes(": sort");
        cx.simulate_keystrokes("enter");

        cx.assert_state(
            indoc! {"
                ˇcornifer
                elderbug
                hornet
                ida
                quirrel
            "},
            Mode::Normal,
        );

        // Assert that, by default, `:sort` takes case into consideration.
        cx.set_state(
            indoc! {"
                «hornet
                quirrel
                Elderbug
                cornifer
                idaˇ»
            "},
            Mode::Visual,
        );

        cx.simulate_keystrokes(": sort");
        cx.simulate_keystrokes("enter");

        cx.assert_state(
            indoc! {"
                ˇElderbug
                cornifer
                hornet
                ida
                quirrel
            "},
            Mode::Normal,
        );

        // Assert that, if the `i` option is passed, `:sort` ignores case.
        cx.set_state(
            indoc! {"
                «hornet
                quirrel
                Elderbug
                cornifer
                idaˇ»
            "},
            Mode::Visual,
        );

        cx.simulate_keystrokes(": sort space i");
        cx.simulate_keystrokes("enter");

        cx.assert_state(
            indoc! {"
                ˇcornifer
                Elderbug
                hornet
                ida
                quirrel
            "},
            Mode::Normal,
        );

        // When no range is provided, sorts the whole buffer.
        cx.set_state(
            indoc! {"
                ˇhornet
                quirrel
                elderbug
                cornifer
                ida
            "},
            Mode::Normal,
        );

        cx.simulate_keystrokes(": sort");
        cx.simulate_keystrokes("enter");

        cx.assert_state(
            indoc! {"
                ˇcornifer
                elderbug
                hornet
                ida
                quirrel
            "},
            Mode::Normal,
        );
    }
}<|MERGE_RESOLUTION|>--- conflicted
+++ resolved
@@ -1454,27 +1454,6 @@
             save_intent: Some(SaveIntent::Overwrite),
         }),
         VimCommand::new(("cq", "uit"), zed_actions::Quit),
-<<<<<<< HEAD
-        VimCommand::new(("sp", "lit"), workspace::SplitHorizontal::default()).args(|_, args| {
-            Some(
-                VimSplit {
-                    vertical: false,
-                    filename: args,
-                }
-                .boxed_clone(),
-            )
-        }),
-        VimCommand::new(("vs", "plit"), workspace::SplitVertical::default()).args(|_, args| {
-            Some(
-                VimSplit {
-                    vertical: true,
-                    filename: args,
-                }
-                .boxed_clone(),
-            )
-        }),
-=======
->>>>>>> 175162af
         VimCommand::new(
             ("bd", "elete"),
             workspace::CloseActiveItem {
