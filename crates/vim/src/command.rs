use anyhow::{Result, anyhow};
use collections::{HashMap, HashSet};
use command_palette_hooks::{CommandInterceptItem, CommandInterceptResult};
use editor::{
    Bias, Editor, EditorSettings, SelectionEffects, ToPoint,
    actions::{SortLinesCaseInsensitive, SortLinesCaseSensitive},
    display_map::ToDisplayPoint,
};
use futures::AsyncWriteExt as _;
use gpui::{
    Action, App, AppContext as _, Context, Global, Keystroke, Task, WeakEntity, Window, actions,
};
use itertools::Itertools;
use language::Point;
use multi_buffer::MultiBufferRow;
use project::ProjectPath;
use regex::Regex;
use schemars::JsonSchema;
use search::{BufferSearchBar, SearchOptions};
use serde::Deserialize;
use settings::{Settings, SettingsStore};
use std::{
    iter::Peekable,
    ops::{Deref, Range},
    path::{Path, PathBuf},
    process::Stdio,
    str::Chars,
    sync::OnceLock,
    time::Instant,
};
use task::{HideStrategy, RevealStrategy, SpawnInTerminal, TaskId};
use ui::ActiveTheme;
use util::{
    ResultExt,
    paths::PathStyle,
    rel_path::{RelPath, RelPathBuf},
};
use workspace::{Item, SaveIntent, Workspace, notifications::NotifyResultExt};
use workspace::{SplitDirection, notifications::DetachAndPromptErr};
use zed_actions::{OpenDocs, RevealTarget};

use crate::{
    ToggleMarksView, ToggleRegistersView, Vim,
    motion::{EndOfDocument, Motion, MotionKind, StartOfDocument},
    normal::{
        JoinLines,
        search::{FindCommand, ReplaceCommand, Replacement},
    },
    object::Object,
    state::{Mark, Mode},
    visual::VisualDeleteLine,
};

/// Goes to the specified line number in the editor.
#[derive(Clone, Debug, PartialEq, Action)]
#[action(namespace = vim, no_json, no_register)]
pub struct GoToLine {
    range: CommandRange,
}

/// Yanks (copies) text based on the specified range.
#[derive(Clone, Debug, PartialEq, Action)]
#[action(namespace = vim, no_json, no_register)]
pub struct YankCommand {
    range: CommandRange,
}

/// Executes a command with the specified range.
#[derive(Clone, Debug, PartialEq, Action)]
#[action(namespace = vim, no_json, no_register)]
pub struct WithRange {
    restore_selection: bool,
    range: CommandRange,
    action: WrappedAction,
}

/// Executes a command with the specified count.
#[derive(Clone, Debug, PartialEq, Action)]
#[action(namespace = vim, no_json, no_register)]
pub struct WithCount {
    count: u32,
    action: WrappedAction,
}

#[derive(Clone, Deserialize, JsonSchema, PartialEq)]
pub enum VimOption {
    Wrap(bool),
    Number(bool),
    RelativeNumber(bool),
    IgnoreCase(bool),
}

impl VimOption {
    fn possible_commands(query: &str) -> Vec<CommandInterceptItem> {
        let mut prefix_of_options = Vec::new();
        let mut options = query.split(" ").collect::<Vec<_>>();
        let prefix = options.pop().unwrap_or_default();
        for option in options {
            if let Some(opt) = Self::from(option) {
                prefix_of_options.push(opt)
            } else {
                return vec![];
            }
        }

        Self::possibilities(prefix)
            .map(|possible| {
                let mut options = prefix_of_options.clone();
                options.push(possible);

                CommandInterceptItem {
                    string: format!(
                        ":set {}",
                        options.iter().map(|opt| opt.to_string()).join(" ")
                    ),
                    action: VimSet { options }.boxed_clone(),
                    positions: vec![],
                }
            })
            .collect()
    }

    fn possibilities(query: &str) -> impl Iterator<Item = Self> + '_ {
        [
            (None, VimOption::Wrap(true)),
            (None, VimOption::Wrap(false)),
            (None, VimOption::Number(true)),
            (None, VimOption::Number(false)),
            (None, VimOption::RelativeNumber(true)),
            (None, VimOption::RelativeNumber(false)),
            (Some("rnu"), VimOption::RelativeNumber(true)),
            (Some("nornu"), VimOption::RelativeNumber(false)),
            (None, VimOption::IgnoreCase(true)),
            (None, VimOption::IgnoreCase(false)),
            (Some("ic"), VimOption::IgnoreCase(true)),
            (Some("noic"), VimOption::IgnoreCase(false)),
        ]
        .into_iter()
        .filter(move |(prefix, option)| prefix.unwrap_or(option.to_string()).starts_with(query))
        .map(|(_, option)| option)
    }

    fn from(option: &str) -> Option<Self> {
        match option {
            "wrap" => Some(Self::Wrap(true)),
            "nowrap" => Some(Self::Wrap(false)),

            "number" => Some(Self::Number(true)),
            "nu" => Some(Self::Number(true)),
            "nonumber" => Some(Self::Number(false)),
            "nonu" => Some(Self::Number(false)),

            "relativenumber" => Some(Self::RelativeNumber(true)),
            "rnu" => Some(Self::RelativeNumber(true)),
            "norelativenumber" => Some(Self::RelativeNumber(false)),
            "nornu" => Some(Self::RelativeNumber(false)),

            "ignorecase" => Some(Self::IgnoreCase(true)),
            "ic" => Some(Self::IgnoreCase(true)),
            "noignorecase" => Some(Self::IgnoreCase(false)),
            "noic" => Some(Self::IgnoreCase(false)),

            _ => None,
        }
    }

    fn to_string(&self) -> &'static str {
        match self {
            VimOption::Wrap(true) => "wrap",
            VimOption::Wrap(false) => "nowrap",
            VimOption::Number(true) => "number",
            VimOption::Number(false) => "nonumber",
            VimOption::RelativeNumber(true) => "relativenumber",
            VimOption::RelativeNumber(false) => "norelativenumber",
            VimOption::IgnoreCase(true) => "ignorecase",
            VimOption::IgnoreCase(false) => "noignorecase",
        }
    }
}

/// Sets vim options and configuration values.
#[derive(Clone, PartialEq, Action)]
#[action(namespace = vim, no_json, no_register)]
pub struct VimSet {
    options: Vec<VimOption>,
}

/// Saves the current file with optional save intent.
#[derive(Clone, PartialEq, Action)]
#[action(namespace = vim, no_json, no_register)]
struct VimSave {
    pub range: Option<CommandRange>,
    pub save_intent: Option<SaveIntent>,
    pub filename: String,
}

/// Deletes the specified marks from the editor.
#[derive(Clone, PartialEq, Action)]
#[action(namespace = vim, no_json, no_register)]
struct VimSplit {
    pub vertical: bool,
    pub filename: String,
}

#[derive(Clone, PartialEq, Action)]
#[action(namespace = vim, no_json, no_register)]
enum DeleteMarks {
    Marks(String),
    AllLocal,
}

actions!(
    vim,
    [
        /// Executes a command in visual mode.
        VisualCommand,
        /// Executes a command with a count prefix.
        CountCommand,
        /// Executes a shell command.
        ShellCommand,
        /// Indicates that an argument is required for the command.
        ArgumentRequired
    ]
);

/// Opens the specified file for editing.
#[derive(Clone, PartialEq, Action)]
#[action(namespace = vim, no_json, no_register)]
struct VimEdit {
    pub filename: String,
}

/// Pastes the specified file's contents.
#[derive(Clone, PartialEq, Action)]
#[action(namespace = vim, no_json, no_register)]
struct VimRead {
    pub range: Option<CommandRange>,
    pub filename: String,
}

#[derive(Clone, PartialEq, Action)]
#[action(namespace = vim, no_json, no_register)]
struct VimNorm {
    pub range: Option<CommandRange>,
    pub command: String,
}

#[derive(Debug)]
struct WrappedAction(Box<dyn Action>);

impl PartialEq for WrappedAction {
    fn eq(&self, other: &Self) -> bool {
        self.0.partial_eq(&*other.0)
    }
}

impl Clone for WrappedAction {
    fn clone(&self) -> Self {
        Self(self.0.boxed_clone())
    }
}

impl Deref for WrappedAction {
    type Target = dyn Action;
    fn deref(&self) -> &dyn Action {
        &*self.0
    }
}

pub fn register(editor: &mut Editor, cx: &mut Context<Vim>) {
    // Vim::action(editor, cx, |vim, action: &StartOfLine, window, cx| {
    Vim::action(editor, cx, |vim, action: &VimSet, _, cx| {
        for option in action.options.iter() {
            vim.update_editor(cx, |_, editor, cx| match option {
                VimOption::Wrap(true) => {
                    editor
                        .set_soft_wrap_mode(language::language_settings::SoftWrap::EditorWidth, cx);
                }
                VimOption::Wrap(false) => {
                    editor.set_soft_wrap_mode(language::language_settings::SoftWrap::None, cx);
                }
                VimOption::Number(enabled) => {
                    editor.set_show_line_numbers(*enabled, cx);
                }
                VimOption::RelativeNumber(enabled) => {
                    editor.set_relative_line_number(Some(*enabled), cx);
                }
                VimOption::IgnoreCase(enabled) => {
                    let mut settings = EditorSettings::get_global(cx).clone();
                    settings.search.case_sensitive = !*enabled;
                    SettingsStore::update(cx, |store, _| {
                        store.override_global(settings);
                    });
                }
            });
        }
    });
    Vim::action(editor, cx, |vim, _: &VisualCommand, window, cx| {
        let Some(workspace) = vim.workspace(window) else {
            return;
        };
        workspace.update(cx, |workspace, cx| {
            command_palette::CommandPalette::toggle(workspace, "'<,'>", window, cx);
        })
    });

    Vim::action(editor, cx, |vim, _: &ShellCommand, window, cx| {
        let Some(workspace) = vim.workspace(window) else {
            return;
        };
        workspace.update(cx, |workspace, cx| {
            command_palette::CommandPalette::toggle(workspace, "'<,'>!", window, cx);
        })
    });

    Vim::action(editor, cx, |_, _: &ArgumentRequired, window, cx| {
        let _ = window.prompt(
            gpui::PromptLevel::Critical,
            "Argument required",
            None,
            &["Cancel"],
            cx,
        );
    });

    Vim::action(editor, cx, |vim, _: &ShellCommand, window, cx| {
        let Some(workspace) = vim.workspace(window) else {
            return;
        };
        workspace.update(cx, |workspace, cx| {
            command_palette::CommandPalette::toggle(workspace, "'<,'>!", window, cx);
        })
    });

    Vim::action(editor, cx, |vim, action: &VimSave, window, cx| {
        if let Some(range) = &action.range {
            vim.update_editor(cx, |vim, editor, cx| {
                let Some(range) = range.buffer_range(vim, editor, window, cx).ok() else {
                    return;
                };
                let Some((line_ending, encoding, has_bom, text, whole_buffer)) = editor.buffer().update(cx, |multi, cx| {
                    Some(multi.as_singleton()?.update(cx, |buffer, _| {
                        (
                            buffer.line_ending(),
                            buffer.encoding(),
                            buffer.has_bom(),
                            buffer.as_rope().slice_rows(range.start.0..range.end.0 + 1),
                            range.start.0 == 0 && range.end.0 + 1 >= buffer.row_count(),
                        )
                    }))
                }) else {
                    return;
                };

                let filename = action.filename.clone();
                let filename = if filename.is_empty() {
                    let Some(file) = editor
                        .buffer()
                        .read(cx)
                        .as_singleton()
                        .and_then(|buffer| buffer.read(cx).file())
                    else {
                        let _ = window.prompt(
                            gpui::PromptLevel::Warning,
                            "No file name",
                            Some("Partial buffer write requires file name."),
                            &["Cancel"],
                            cx,
                        );
                        return;
                    };
                    file.path().display(file.path_style(cx)).to_string()
                } else {
                    filename
                };

                if action.filename.is_empty() {
                    if whole_buffer {
                        if let Some(workspace) = vim.workspace(window) {
                            workspace.update(cx, |workspace, cx| {
                                workspace
                                    .save_active_item(
                                        action.save_intent.unwrap_or(SaveIntent::Save),
                                        window,
                                        cx,
                                    )
                                    .detach_and_prompt_err("Failed to save", window, cx, |_, _, _| None);
                            });
                        }
                        return;
                    }
                    if Some(SaveIntent::Overwrite) != action.save_intent {
                        let _ = window.prompt(
                            gpui::PromptLevel::Warning,
                            "Use ! to write partial buffer",
                            Some("Overwriting the current file with selected buffer content requires '!'."),
                            &["Cancel"],
                            cx,
                        );
                        return;
                    }
                    editor.buffer().update(cx, |multi, cx| {
                        if let Some(buffer) = multi.as_singleton() {
                            buffer.update(cx, |buffer, _| buffer.set_conflict());
                        }
                    });
                };

                editor.project().unwrap().update(cx, |project, cx| {
                    let worktree = project.visible_worktrees(cx).next().unwrap();

                    worktree.update(cx, |worktree, cx| {
                        let path_style = worktree.path_style();
                        let Some(path) = RelPath::new(Path::new(&filename), path_style).ok() else {
                            return;
                        };

                        let rx = (worktree.entry_for_path(&path).is_some() && Some(SaveIntent::Overwrite) != action.save_intent).then(|| {
                            window.prompt(
                                gpui::PromptLevel::Warning,
                                &format!("{path:?} already exists. Do you want to replace it?"),
                                Some(
                                    "A file or folder with the same name already exists. Replacing it will overwrite its current contents.",
                                ),
                                &["Replace", "Cancel"],
                                cx
                            )
                        });
                        let filename = filename.clone();
                        cx.spawn_in(window, async move |this, cx| {
                            if let Some(rx) = rx
                                && Ok(0) != rx.await
                            {
                                return;
                            }

                            let _ = this.update_in(cx, |worktree, window, cx| {
                                let Some(path) = RelPath::new(Path::new(&filename), path_style).ok() else {
                                    return;
                                };
                                worktree
                                    .write_file(path.into_arc(), text.clone(), line_ending, encoding, has_bom, cx)
                                    .detach_and_prompt_err("Failed to write lines", window, cx, |_, _, _| None);
                            });
                        })
                        .detach();
                    });
                });
            });
            return;
        }
        if action.filename.is_empty() {
            if let Some(workspace) = vim.workspace(window) {
                workspace.update(cx, |workspace, cx| {
                    workspace
                        .save_active_item(
                            action.save_intent.unwrap_or(SaveIntent::Save),
                            window,
                            cx,
                        )
                        .detach_and_prompt_err("Failed to save", window, cx, |_, _, _| None);
                });
            }
            return;
        }
        vim.update_editor(cx, |_, editor, cx| {
            let Some(project) = editor.project().cloned() else {
                return;
            };
            let Some(worktree) = project.read(cx).visible_worktrees(cx).next() else {
                return;
            };
            let path_style = worktree.read(cx).path_style();
            let Ok(project_path) =
                RelPath::new(Path::new(&action.filename), path_style).map(|path| ProjectPath {
                    worktree_id: worktree.read(cx).id(),
                    path: path.into_arc(),
                })
            else {
                // TODO implement save_as with absolute path
                Task::ready(Err::<(), _>(anyhow!(
                    "Cannot save buffer with absolute path"
                )))
                .detach_and_prompt_err(
                    "Failed to save",
                    window,
                    cx,
                    |_, _, _| None,
                );
                return;
            };

            if project.read(cx).entry_for_path(&project_path, cx).is_some()
                && action.save_intent != Some(SaveIntent::Overwrite)
            {
                let answer = window.prompt(
                    gpui::PromptLevel::Critical,
                    &format!(
                        "{} already exists. Do you want to replace it?",
                        project_path.path.display(path_style)
                    ),
                    Some(
                        "A file or folder with the same name already exists. \
                        Replacing it will overwrite its current contents.",
                    ),
                    &["Replace", "Cancel"],
                    cx,
                );
                cx.spawn_in(window, async move |editor, cx| {
                    if answer.await.ok() != Some(0) {
                        return;
                    }

                    let _ = editor.update_in(cx, |editor, window, cx| {
                        editor
                            .save_as(project, project_path, window, cx)
                            .detach_and_prompt_err("Failed to :w", window, cx, |_, _, _| None);
                    });
                })
                .detach();
            } else {
                editor
                    .save_as(project, project_path, window, cx)
                    .detach_and_prompt_err("Failed to :w", window, cx, |_, _, _| None);
            }
        });
    });

    Vim::action(editor, cx, |vim, action: &VimSplit, window, cx| {
        let Some(workspace) = vim.workspace(window) else {
            return;
        };

        workspace.update(cx, |workspace, cx| {
            let project = workspace.project().clone();
            let Some(worktree) = project.read(cx).visible_worktrees(cx).next() else {
                return;
            };
            let path_style = worktree.read(cx).path_style();
            let Some(path) = RelPath::new(Path::new(&action.filename), path_style).log_err() else {
                return;
            };
            let project_path = ProjectPath {
                worktree_id: worktree.read(cx).id(),
                path: path.into_arc(),
            };

            let direction = if action.vertical {
                SplitDirection::vertical(cx)
            } else {
                SplitDirection::horizontal(cx)
            };

            workspace
                .split_path_preview(project_path, false, Some(direction), window, cx)
                .detach_and_log_err(cx);
        })
    });

    Vim::action(editor, cx, |vim, action: &DeleteMarks, window, cx| {
        fn err(s: String, window: &mut Window, cx: &mut Context<Editor>) {
            let _ = window.prompt(
                gpui::PromptLevel::Critical,
                &format!("Invalid argument: {}", s),
                None,
                &["Cancel"],
                cx,
            );
        }
        vim.update_editor(cx, |vim, editor, cx| match action {
            DeleteMarks::Marks(s) => {
                if s.starts_with('-') || s.ends_with('-') || s.contains(['\'', '`']) {
                    err(s.clone(), window, cx);
                    return;
                }

                let to_delete = if s.len() < 3 {
                    Some(s.clone())
                } else {
                    s.chars()
                        .tuple_windows::<(_, _, _)>()
                        .map(|(a, b, c)| {
                            if b == '-' {
                                if match a {
                                    'a'..='z' => a <= c && c <= 'z',
                                    'A'..='Z' => a <= c && c <= 'Z',
                                    '0'..='9' => a <= c && c <= '9',
                                    _ => false,
                                } {
                                    Some((a..=c).collect_vec())
                                } else {
                                    None
                                }
                            } else if a == '-' {
                                if c == '-' { None } else { Some(vec![c]) }
                            } else if c == '-' {
                                if a == '-' { None } else { Some(vec![a]) }
                            } else {
                                Some(vec![a, b, c])
                            }
                        })
                        .fold_options(HashSet::<char>::default(), |mut set, chars| {
                            set.extend(chars.iter().copied());
                            set
                        })
                        .map(|set| set.iter().collect::<String>())
                };

                let Some(to_delete) = to_delete else {
                    err(s.clone(), window, cx);
                    return;
                };

                for c in to_delete.chars().filter(|c| !c.is_whitespace()) {
                    vim.delete_mark(c.to_string(), editor, window, cx);
                }
            }
            DeleteMarks::AllLocal => {
                for s in 'a'..='z' {
                    vim.delete_mark(s.to_string(), editor, window, cx);
                }
            }
        });
    });

    Vim::action(editor, cx, |vim, action: &VimEdit, window, cx| {
        vim.update_editor(cx, |vim, editor, cx| {
            let Some(workspace) = vim.workspace(window) else {
                return;
            };
            let Some(project) = editor.project().cloned() else {
                return;
            };
            let Some(worktree) = project.read(cx).visible_worktrees(cx).next() else {
                return;
            };
            let path_style = worktree.read(cx).path_style();
            let Some(path) = RelPath::new(Path::new(&action.filename), path_style).log_err() else {
                return;
            };
            let project_path = ProjectPath {
                worktree_id: worktree.read(cx).id(),
                path: path.into_arc(),
            };

            let _ = workspace.update(cx, |workspace, cx| {
                workspace
                    .open_path(project_path, None, true, window, cx)
                    .detach_and_log_err(cx);
            });
        });
    });

    Vim::action(editor, cx, |vim, action: &VimRead, window, cx| {
        vim.update_editor(cx, |vim, editor, cx| {
            let snapshot = editor.buffer().read(cx).snapshot(cx);
            let end = if let Some(range) = action.range.clone() {
                let Some(multi_range) = range.buffer_range(vim, editor, window, cx).log_err()
                else {
                    return;
                };

                match &range.start {
                    // inserting text above the first line uses the command ":0r {name}"
                    Position::Line { row: 0, offset: 0 } if range.end.is_none() => {
                        snapshot.clip_point(Point::new(0, 0), Bias::Right)
                    }
                    _ => snapshot.clip_point(Point::new(multi_range.end.0 + 1, 0), Bias::Right),
                }
            } else {
                let end_row = editor
                    .selections
                    .newest::<Point>(&editor.display_snapshot(cx))
                    .range()
                    .end
                    .row;
                snapshot.clip_point(Point::new(end_row + 1, 0), Bias::Right)
            };
            let is_end_of_file = end == snapshot.max_point();
            let edit_range = snapshot.anchor_before(end)..snapshot.anchor_before(end);

            let mut text = if is_end_of_file {
                String::from('\n')
            } else {
                String::new()
            };

            let mut task = None;
            if action.filename.is_empty() {
                text.push_str(
                    &editor
                        .buffer()
                        .read(cx)
                        .as_singleton()
                        .map(|buffer| buffer.read(cx).text())
                        .unwrap_or_default(),
                );
            } else {
                if let Some(project) = editor.project().cloned() {
                    project.update(cx, |project, cx| {
                        let Some(worktree) = project.visible_worktrees(cx).next() else {
                            return;
                        };
                        let path_style = worktree.read(cx).path_style();
                        let Some(path) =
                            RelPath::new(Path::new(&action.filename), path_style).log_err()
                        else {
                            return;
                        };
                        task =
                            Some(worktree.update(cx, |worktree, cx| worktree.load_file(&path, cx)));
                    });
                } else {
                    return;
                }
            };

            cx.spawn_in(window, async move |editor, cx| {
                if let Some(task) = task {
                    text.push_str(
                        &task
                            .await
                            .log_err()
                            .map(|loaded_file| loaded_file.text)
                            .unwrap_or_default(),
                    );
                }

                if !text.is_empty() && !is_end_of_file {
                    text.push('\n');
                }

                let _ = editor.update_in(cx, |editor, window, cx| {
                    editor.transact(window, cx, |editor, window, cx| {
                        editor.edit([(edit_range.clone(), text)], cx);
                        let snapshot = editor.buffer().read(cx).snapshot(cx);
                        editor.change_selections(Default::default(), window, cx, |s| {
                            let point = if is_end_of_file {
                                Point::new(
                                    edit_range.start.to_point(&snapshot).row.saturating_add(1),
                                    0,
                                )
                            } else {
                                Point::new(edit_range.start.to_point(&snapshot).row, 0)
                            };
                            s.select_ranges([point..point]);
                        })
                    });
                });
            })
            .detach();
        });
    });

    Vim::action(editor, cx, |vim, action: &VimNorm, window, cx| {
        let keystrokes = action
            .command
            .chars()
            .map(|c| Keystroke::parse(&c.to_string()).unwrap())
            .collect();
        vim.switch_mode(Mode::Normal, true, window, cx);
        let initial_selections =
            vim.update_editor(cx, |_, editor, _| editor.selections.disjoint_anchors_arc());
        if let Some(range) = &action.range {
            let result = vim.update_editor(cx, |vim, editor, cx| {
                let range = range.buffer_range(vim, editor, window, cx)?;
                editor.change_selections(
                    SelectionEffects::no_scroll().nav_history(false),
                    window,
                    cx,
                    |s| {
                        s.select_ranges(
                            (range.start.0..=range.end.0)
                                .map(|line| Point::new(line, 0)..Point::new(line, 0)),
                        );
                    },
                );
                anyhow::Ok(())
            });
            if let Some(Err(err)) = result {
                log::error!("Error selecting range: {}", err);
                return;
            }
        };

        let Some(workspace) = vim.workspace(window) else {
            return;
        };
        let task = workspace.update(cx, |workspace, cx| {
            workspace.send_keystrokes_impl(keystrokes, window, cx)
        });
        let had_range = action.range.is_some();

        cx.spawn_in(window, async move |vim, cx| {
            task.await;
            vim.update_in(cx, |vim, window, cx| {
                vim.update_editor(cx, |_, editor, cx| {
                    if had_range {
                        editor.change_selections(SelectionEffects::default(), window, cx, |s| {
                            s.select_anchor_ranges([s.newest_anchor().range()]);
                        })
                    }
                });
                if matches!(vim.mode, Mode::Insert | Mode::Replace) {
                    vim.normal_before(&Default::default(), window, cx);
                } else {
                    vim.switch_mode(Mode::Normal, true, window, cx);
                }
                vim.update_editor(cx, |_, editor, cx| {
                    if let Some(first_sel) = initial_selections
                        && let Some(tx_id) = editor
                            .buffer()
                            .update(cx, |multi, cx| multi.last_transaction_id(cx))
                    {
                        let last_sel = editor.selections.disjoint_anchors_arc();
                        editor.modify_transaction_selection_history(tx_id, |old| {
                            old.0 = first_sel;
                            old.1 = Some(last_sel);
                        });
                    }
                });
            })
            .ok();
        })
        .detach();
    });

    Vim::action(editor, cx, |vim, _: &CountCommand, window, cx| {
        let Some(workspace) = vim.workspace(window) else {
            return;
        };
        let count = Vim::take_count(cx).unwrap_or(1);
        Vim::take_forced_motion(cx);
        let n = if count > 1 {
            format!(".,.+{}", count.saturating_sub(1))
        } else {
            ".".to_string()
        };
        workspace.update(cx, |workspace, cx| {
            command_palette::CommandPalette::toggle(workspace, &n, window, cx);
        })
    });

    Vim::action(editor, cx, |vim, action: &GoToLine, window, cx| {
        vim.switch_mode(Mode::Normal, false, window, cx);
        let result = vim.update_editor(cx, |vim, editor, cx| {
            let snapshot = editor.snapshot(window, cx);
            let buffer_row = action.range.head().buffer_row(vim, editor, window, cx)?;
            let current = editor
                .selections
                .newest::<Point>(&editor.display_snapshot(cx));
            let target = snapshot
                .buffer_snapshot()
                .clip_point(Point::new(buffer_row.0, current.head().column), Bias::Left);
            editor.change_selections(Default::default(), window, cx, |s| {
                s.select_ranges([target..target]);
            });

            anyhow::Ok(())
        });
        if let Some(e @ Err(_)) = result {
            let Some(workspace) = vim.workspace(window) else {
                return;
            };
            workspace.update(cx, |workspace, cx| {
                e.notify_err(workspace, cx);
            });
        }
    });

    Vim::action(editor, cx, |vim, action: &YankCommand, window, cx| {
        vim.update_editor(cx, |vim, editor, cx| {
            let snapshot = editor.snapshot(window, cx);
            if let Ok(range) = action.range.buffer_range(vim, editor, window, cx) {
                let end = if range.end < snapshot.buffer_snapshot().max_row() {
                    Point::new(range.end.0 + 1, 0)
                } else {
                    snapshot.buffer_snapshot().max_point()
                };
                vim.copy_ranges(
                    editor,
                    MotionKind::Linewise,
                    true,
                    vec![Point::new(range.start.0, 0)..end],
                    window,
                    cx,
                )
            }
        });
    });

    Vim::action(editor, cx, |_, action: &WithCount, window, cx| {
        for _ in 0..action.count {
            window.dispatch_action(action.action.boxed_clone(), cx)
        }
    });

    Vim::action(editor, cx, |vim, action: &WithRange, window, cx| {
        let result = vim.update_editor(cx, |vim, editor, cx| {
            action.range.buffer_range(vim, editor, window, cx)
        });

        let range = match result {
            None => return,
            Some(e @ Err(_)) => {
                let Some(workspace) = vim.workspace(window) else {
                    return;
                };
                workspace.update(cx, |workspace, cx| {
                    e.notify_err(workspace, cx);
                });
                return;
            }
            Some(Ok(result)) => result,
        };

        let previous_selections = vim
            .update_editor(cx, |_, editor, cx| {
                let selections = action.restore_selection.then(|| {
                    editor
                        .selections
                        .disjoint_anchor_ranges()
                        .collect::<Vec<_>>()
                });
                let snapshot = editor.buffer().read(cx).snapshot(cx);
                editor.change_selections(SelectionEffects::no_scroll(), window, cx, |s| {
                    let end = Point::new(range.end.0, snapshot.line_len(range.end));
                    s.select_ranges([end..Point::new(range.start.0, 0)]);
                });
                selections
            })
            .flatten();
        window.dispatch_action(action.action.boxed_clone(), cx);
        cx.defer_in(window, move |vim, window, cx| {
            vim.update_editor(cx, |_, editor, cx| {
                editor.change_selections(SelectionEffects::no_scroll(), window, cx, |s| {
                    if let Some(previous_selections) = previous_selections {
                        s.select_ranges(previous_selections);
                    } else {
                        s.select_ranges([
                            Point::new(range.start.0, 0)..Point::new(range.start.0, 0)
                        ]);
                    }
                })
            });
        });
    });

    Vim::action(editor, cx, |vim, action: &OnMatchingLines, window, cx| {
        action.run(vim, window, cx)
    });

    Vim::action(editor, cx, |vim, action: &ShellExec, window, cx| {
        action.run(vim, window, cx)
    })
}

#[derive(Default)]
struct VimCommand {
    prefix: &'static str,
    suffix: &'static str,
    action: Option<Box<dyn Action>>,
    action_name: Option<&'static str>,
    bang_action: Option<Box<dyn Action>>,
    args: Option<
        Box<dyn Fn(Box<dyn Action>, String) -> Option<Box<dyn Action>> + Send + Sync + 'static>,
    >,
    /// Optional range Range to use if no range is specified.
    default_range: Option<CommandRange>,
    range: Option<
        Box<
            dyn Fn(Box<dyn Action>, &CommandRange) -> Option<Box<dyn Action>>
                + Send
                + Sync
                + 'static,
        >,
    >,
    has_count: bool,
    has_filename: bool,
}

struct ParsedQuery {
    args: String,
    has_bang: bool,
    has_space: bool,
}

impl VimCommand {
    fn new(pattern: (&'static str, &'static str), action: impl Action) -> Self {
        Self {
            prefix: pattern.0,
            suffix: pattern.1,
            action: Some(action.boxed_clone()),
            ..Default::default()
        }
    }

    // from_str is used for actions in other crates.
    fn str(pattern: (&'static str, &'static str), action_name: &'static str) -> Self {
        Self {
            prefix: pattern.0,
            suffix: pattern.1,
            action_name: Some(action_name),
            ..Default::default()
        }
    }

    fn bang(mut self, bang_action: impl Action) -> Self {
        self.bang_action = Some(bang_action.boxed_clone());
        self
    }

    fn args(
        mut self,
        f: impl Fn(Box<dyn Action>, String) -> Option<Box<dyn Action>> + Send + Sync + 'static,
    ) -> Self {
        self.args = Some(Box::new(f));
        self
    }

    fn filename(
        mut self,
        f: impl Fn(Box<dyn Action>, String) -> Option<Box<dyn Action>> + Send + Sync + 'static,
    ) -> Self {
        self.args = Some(Box::new(f));
        self.has_filename = true;
        self
    }

    fn range(
        mut self,
        f: impl Fn(Box<dyn Action>, &CommandRange) -> Option<Box<dyn Action>> + Send + Sync + 'static,
    ) -> Self {
        self.range = Some(Box::new(f));
        self
    }

    fn default_range(mut self, range: CommandRange) -> Self {
        self.default_range = Some(range);
        self
    }

    fn count(mut self) -> Self {
        self.has_count = true;
        self
    }

    fn generate_filename_completions(
        parsed_query: &ParsedQuery,
        workspace: WeakEntity<Workspace>,
        cx: &mut App,
    ) -> Task<Vec<String>> {
        let ParsedQuery {
            args,
            has_bang: _,
            has_space: _,
        } = parsed_query;
        let Some(workspace) = workspace.upgrade() else {
            return Task::ready(Vec::new());
        };

        let (task, args_path) = workspace.update(cx, |workspace, cx| {
            let prefix = workspace
                .project()
                .read(cx)
                .visible_worktrees(cx)
                .map(|worktree| worktree.read(cx).abs_path().to_path_buf())
                .next()
                .or_else(std::env::home_dir)
                .unwrap_or_else(|| PathBuf::from(""));

            let rel_path = match RelPath::new(Path::new(&args), PathStyle::local()) {
                Ok(path) => path.to_rel_path_buf(),
                Err(_) => {
                    return (Task::ready(Ok(Vec::new())), RelPathBuf::new());
                }
            };

            let rel_path = if args.ends_with(PathStyle::local().primary_separator()) {
                rel_path
            } else {
                rel_path
                    .parent()
                    .map(|rel_path| rel_path.to_rel_path_buf())
                    .unwrap_or(RelPathBuf::new())
            };

            let task = workspace.project().update(cx, |project, cx| {
                let path = prefix
                    .join(rel_path.as_std_path())
                    .to_string_lossy()
                    .to_string();
                project.list_directory(path, cx)
            });

            (task, rel_path)
        });

        cx.background_spawn(async move {
            let directories = task.await.unwrap_or_default();
            directories
                .iter()
                .map(|dir| {
                    let path = RelPath::new(dir.path.as_path(), PathStyle::local())
                        .map(|cow| cow.into_owned())
                        .unwrap_or(RelPathBuf::new());
                    let mut path_string = args_path
                        .join(&path)
                        .display(PathStyle::local())
                        .to_string();
                    if dir.is_dir {
                        path_string.push_str(PathStyle::local().primary_separator());
                    }
                    path_string
                })
                .collect()
        })
    }

    fn get_parsed_query(&self, query: String) -> Option<ParsedQuery> {
        let rest = query
            .strip_prefix(self.prefix)?
            .to_string()
            .chars()
            .zip_longest(self.suffix.to_string().chars())
            .skip_while(|e| e.clone().both().map(|(s, q)| s == q).unwrap_or(false))
            .filter_map(|e| e.left())
            .collect::<String>();
        let has_bang = rest.starts_with('!');
        let has_space = rest.starts_with("! ") || rest.starts_with(' ');
        let args = if has_bang {
            rest.strip_prefix('!')?.trim().to_string()
        } else if rest.is_empty() {
            "".into()
        } else {
            rest.strip_prefix(' ')?.trim().to_string()
        };
        Some(ParsedQuery {
            args,
            has_bang,
            has_space,
        })
    }

    fn parse(
        &self,
        query: &str,
        range: &Option<CommandRange>,
        cx: &App,
    ) -> Option<Box<dyn Action>> {
        let ParsedQuery {
            args,
            has_bang,
            has_space: _,
        } = self.get_parsed_query(query.to_string())?;
        let action = if has_bang && self.bang_action.is_some() {
            self.bang_action.as_ref().unwrap().boxed_clone()
        } else if let Some(action) = self.action.as_ref() {
            action.boxed_clone()
        } else if let Some(action_name) = self.action_name {
            cx.build_action(action_name, None).log_err()?
        } else {
            return None;
        };

        let action = if args.is_empty() {
            action
        } else {
            // if command does not accept args and we have args then we should do no action
            self.args.as_ref()?(action, args)?
        };

        let range = range.as_ref().or(self.default_range.as_ref());
        if let Some(range) = range {
            self.range.as_ref().and_then(|f| f(action, range))
        } else {
            Some(action)
        }
    }

    // TODO: ranges with search queries
    fn parse_range(query: &str) -> (Option<CommandRange>, String) {
        let mut chars = query.chars().peekable();

        match chars.peek() {
            Some('%') => {
                chars.next();
                return (
                    Some(CommandRange {
                        start: Position::Line { row: 1, offset: 0 },
                        end: Some(Position::LastLine { offset: 0 }),
                    }),
                    chars.collect(),
                );
            }
            Some('*') => {
                chars.next();
                return (
                    Some(CommandRange {
                        start: Position::Mark {
                            name: '<',
                            offset: 0,
                        },
                        end: Some(Position::Mark {
                            name: '>',
                            offset: 0,
                        }),
                    }),
                    chars.collect(),
                );
            }
            _ => {}
        }

        let start = Self::parse_position(&mut chars);

        match chars.peek() {
            Some(',' | ';') => {
                chars.next();
                (
                    Some(CommandRange {
                        start: start.unwrap_or(Position::CurrentLine { offset: 0 }),
                        end: Self::parse_position(&mut chars),
                    }),
                    chars.collect(),
                )
            }
            _ => (
                start.map(|start| CommandRange { start, end: None }),
                chars.collect(),
            ),
        }
    }

    fn parse_position(chars: &mut Peekable<Chars>) -> Option<Position> {
        match chars.peek()? {
            '0'..='9' => {
                let row = Self::parse_u32(chars);
                Some(Position::Line {
                    row,
                    offset: Self::parse_offset(chars),
                })
            }
            '\'' => {
                chars.next();
                let name = chars.next()?;
                Some(Position::Mark {
                    name,
                    offset: Self::parse_offset(chars),
                })
            }
            '.' => {
                chars.next();
                Some(Position::CurrentLine {
                    offset: Self::parse_offset(chars),
                })
            }
            '+' | '-' => Some(Position::CurrentLine {
                offset: Self::parse_offset(chars),
            }),
            '$' => {
                chars.next();
                Some(Position::LastLine {
                    offset: Self::parse_offset(chars),
                })
            }
            _ => None,
        }
    }

    fn parse_offset(chars: &mut Peekable<Chars>) -> i32 {
        let mut res: i32 = 0;
        while matches!(chars.peek(), Some('+' | '-')) {
            let sign = if chars.next().unwrap() == '+' { 1 } else { -1 };
            let amount = if matches!(chars.peek(), Some('0'..='9')) {
                (Self::parse_u32(chars) as i32).saturating_mul(sign)
            } else {
                sign
            };
            res = res.saturating_add(amount)
        }
        res
    }

    fn parse_u32(chars: &mut Peekable<Chars>) -> u32 {
        let mut res: u32 = 0;
        while matches!(chars.peek(), Some('0'..='9')) {
            res = res
                .saturating_mul(10)
                .saturating_add(chars.next().unwrap() as u32 - '0' as u32);
        }
        res
    }
}

#[derive(Clone, Debug, Deserialize, JsonSchema, PartialEq)]
enum Position {
    Line { row: u32, offset: i32 },
    Mark { name: char, offset: i32 },
    LastLine { offset: i32 },
    CurrentLine { offset: i32 },
}

impl Position {
    fn buffer_row(
        &self,
        vim: &Vim,
        editor: &mut Editor,
        window: &mut Window,
        cx: &mut App,
    ) -> Result<MultiBufferRow> {
        let snapshot = editor.snapshot(window, cx);
        let target = match self {
            Position::Line { row, offset } => {
                if let Some(anchor) = editor.active_excerpt(cx).and_then(|(_, buffer, _)| {
                    editor.buffer().read(cx).buffer_point_to_anchor(
                        &buffer,
                        Point::new(row.saturating_sub(1), 0),
                        cx,
                    )
                }) {
                    anchor
                        .to_point(&snapshot.buffer_snapshot())
                        .row
                        .saturating_add_signed(*offset)
                } else {
                    row.saturating_add_signed(offset.saturating_sub(1))
                }
            }
            Position::Mark { name, offset } => {
                let Some(Mark::Local(anchors)) =
                    vim.get_mark(&name.to_string(), editor, window, cx)
                else {
                    anyhow::bail!("mark {name} not set");
                };
                let Some(mark) = anchors.last() else {
                    anyhow::bail!("mark {name} contains empty anchors");
                };
                mark.to_point(&snapshot.buffer_snapshot())
                    .row
                    .saturating_add_signed(*offset)
            }
            Position::LastLine { offset } => snapshot
                .buffer_snapshot()
                .max_row()
                .0
                .saturating_add_signed(*offset),
            Position::CurrentLine { offset } => editor
                .selections
                .newest_anchor()
                .head()
                .to_point(&snapshot.buffer_snapshot())
                .row
                .saturating_add_signed(*offset),
        };

        Ok(MultiBufferRow(target).min(snapshot.buffer_snapshot().max_row()))
    }
}

#[derive(Clone, Debug, PartialEq)]
pub(crate) struct CommandRange {
    start: Position,
    end: Option<Position>,
}

impl CommandRange {
    fn head(&self) -> &Position {
        self.end.as_ref().unwrap_or(&self.start)
    }

    /// Convert the `CommandRange` into a `Range<MultiBufferRow>`.
    pub(crate) fn buffer_range(
        &self,
        vim: &Vim,
        editor: &mut Editor,
        window: &mut Window,
        cx: &mut App,
    ) -> Result<Range<MultiBufferRow>> {
        let start = self.start.buffer_row(vim, editor, window, cx)?;
        let end = if let Some(end) = self.end.as_ref() {
            end.buffer_row(vim, editor, window, cx)?
        } else {
            start
        };
        if end < start {
            anyhow::Ok(end..start)
        } else {
            anyhow::Ok(start..end)
        }
    }

    pub fn as_count(&self) -> Option<u32> {
        if let CommandRange {
            start: Position::Line { row, offset: 0 },
            end: None,
        } = &self
        {
            Some(*row)
        } else {
            None
        }
    }

    /// The `CommandRange` representing the entire buffer.
    fn buffer() -> Self {
        Self {
            start: Position::Line { row: 1, offset: 0 },
            end: Some(Position::LastLine { offset: 0 }),
        }
    }
}

fn generate_commands(_: &App) -> Vec<VimCommand> {
    vec![
        VimCommand::new(
            ("w", "rite"),
            VimSave {
                save_intent: Some(SaveIntent::Save),
                filename: "".into(),
                range: None,
            },
        )
        .bang(VimSave {
            save_intent: Some(SaveIntent::Overwrite),
            filename: "".into(),
            range: None,
        })
        .filename(|action, filename| {
            Some(
                VimSave {
                    save_intent: action
                        .as_any()
                        .downcast_ref::<VimSave>()
                        .and_then(|action| action.save_intent),
                    filename,
                    range: None,
                }
                .boxed_clone(),
            )
        })
        .range(|action, range| {
            let mut action: VimSave = action.as_any().downcast_ref::<VimSave>().unwrap().clone();
            action.range.replace(range.clone());
            Some(Box::new(action))
        }),
        VimCommand::new(("e", "dit"), editor::actions::ReloadFile)
            .bang(editor::actions::ReloadFile)
            .filename(|_, filename| Some(VimEdit { filename }.boxed_clone())),
<<<<<<< HEAD
        VimCommand::new(("sp", "lit"), workspace::SplitHorizontal::default()).filename(
            |_, filename| {
                Some(
                    VimSplit {
                        vertical: false,
                        filename,
                    }
                    .boxed_clone(),
                )
            },
        ),
        VimCommand::new(("vs", "plit"), workspace::SplitVertical::default()).filename(
            |_, filename| {
                Some(
                    VimSplit {
                        vertical: true,
                        filename,
                    }
                    .boxed_clone(),
                )
            },
        ),
=======
        VimCommand::new(
            ("r", "ead"),
            VimRead {
                range: None,
                filename: "".into(),
            },
        )
        .filename(|_, filename| {
            Some(
                VimRead {
                    range: None,
                    filename,
                }
                .boxed_clone(),
            )
        })
        .range(|action, range| {
            let mut action: VimRead = action.as_any().downcast_ref::<VimRead>().unwrap().clone();
            action.range.replace(range.clone());
            Some(Box::new(action))
        }),
        VimCommand::new(("sp", "lit"), workspace::SplitHorizontal).filename(|_, filename| {
            Some(
                VimSplit {
                    vertical: false,
                    filename,
                }
                .boxed_clone(),
            )
        }),
        VimCommand::new(("vs", "plit"), workspace::SplitVertical).filename(|_, filename| {
            Some(
                VimSplit {
                    vertical: true,
                    filename,
                }
                .boxed_clone(),
            )
        }),
>>>>>>> dc72e1c4
        VimCommand::new(("tabe", "dit"), workspace::NewFile)
            .filename(|_action, filename| Some(VimEdit { filename }.boxed_clone())),
        VimCommand::new(("tabnew", ""), workspace::NewFile)
            .filename(|_action, filename| Some(VimEdit { filename }.boxed_clone())),
        VimCommand::new(
            ("q", "uit"),
            workspace::CloseActiveItem {
                save_intent: Some(SaveIntent::Close),
                close_pinned: false,
            },
        )
        .bang(workspace::CloseActiveItem {
            save_intent: Some(SaveIntent::Skip),
            close_pinned: true,
        }),
        VimCommand::new(
            ("wq", ""),
            workspace::CloseActiveItem {
                save_intent: Some(SaveIntent::Save),
                close_pinned: false,
            },
        )
        .bang(workspace::CloseActiveItem {
            save_intent: Some(SaveIntent::Overwrite),
            close_pinned: true,
        }),
        VimCommand::new(
            ("x", "it"),
            workspace::CloseActiveItem {
                save_intent: Some(SaveIntent::SaveAll),
                close_pinned: false,
            },
        )
        .bang(workspace::CloseActiveItem {
            save_intent: Some(SaveIntent::Overwrite),
            close_pinned: true,
        }),
        VimCommand::new(
            ("exi", "t"),
            workspace::CloseActiveItem {
                save_intent: Some(SaveIntent::SaveAll),
                close_pinned: false,
            },
        )
        .bang(workspace::CloseActiveItem {
            save_intent: Some(SaveIntent::Overwrite),
            close_pinned: true,
        }),
        VimCommand::new(
            ("up", "date"),
            workspace::Save {
                save_intent: Some(SaveIntent::SaveAll),
            },
        ),
        VimCommand::new(
            ("wa", "ll"),
            workspace::SaveAll {
                save_intent: Some(SaveIntent::SaveAll),
            },
        )
        .bang(workspace::SaveAll {
            save_intent: Some(SaveIntent::Overwrite),
        }),
        VimCommand::new(
            ("qa", "ll"),
            workspace::CloseAllItemsAndPanes {
                save_intent: Some(SaveIntent::Close),
            },
        )
        .bang(workspace::CloseAllItemsAndPanes {
            save_intent: Some(SaveIntent::Skip),
        }),
        VimCommand::new(
            ("quita", "ll"),
            workspace::CloseAllItemsAndPanes {
                save_intent: Some(SaveIntent::Close),
            },
        )
        .bang(workspace::CloseAllItemsAndPanes {
            save_intent: Some(SaveIntent::Skip),
        }),
        VimCommand::new(
            ("xa", "ll"),
            workspace::CloseAllItemsAndPanes {
                save_intent: Some(SaveIntent::SaveAll),
            },
        )
        .bang(workspace::CloseAllItemsAndPanes {
            save_intent: Some(SaveIntent::Overwrite),
        }),
        VimCommand::new(
            ("wqa", "ll"),
            workspace::CloseAllItemsAndPanes {
                save_intent: Some(SaveIntent::SaveAll),
            },
        )
        .bang(workspace::CloseAllItemsAndPanes {
            save_intent: Some(SaveIntent::Overwrite),
        }),
        VimCommand::new(("cq", "uit"), zed_actions::Quit),
        VimCommand::new(
            ("bd", "elete"),
            workspace::CloseActiveItem {
                save_intent: Some(SaveIntent::Close),
                close_pinned: false,
            },
        )
        .bang(workspace::CloseActiveItem {
            save_intent: Some(SaveIntent::Skip),
            close_pinned: true,
        }),
        VimCommand::new(
            ("norm", "al"),
            VimNorm {
                command: "".into(),
                range: None,
            },
        )
        .args(|_, args| {
            Some(
                VimNorm {
                    command: args,
                    range: None,
                }
                .boxed_clone(),
            )
        })
        .range(|action, range| {
            let mut action: VimNorm = action.as_any().downcast_ref::<VimNorm>().unwrap().clone();
            action.range.replace(range.clone());
            Some(Box::new(action))
        }),
        VimCommand::new(("bn", "ext"), workspace::ActivateNextItem).count(),
        VimCommand::new(("bN", "ext"), workspace::ActivatePreviousItem).count(),
        VimCommand::new(("bp", "revious"), workspace::ActivatePreviousItem).count(),
        VimCommand::new(("bf", "irst"), workspace::ActivateItem(0)),
        VimCommand::new(("br", "ewind"), workspace::ActivateItem(0)),
        VimCommand::new(("bl", "ast"), workspace::ActivateLastItem),
        VimCommand::str(("buffers", ""), "tab_switcher::ToggleAll"),
        VimCommand::str(("ls", ""), "tab_switcher::ToggleAll"),
        VimCommand::new(("new", ""), workspace::NewFileSplitHorizontal),
        VimCommand::new(("vne", "w"), workspace::NewFileSplitVertical),
        VimCommand::new(("tabn", "ext"), workspace::ActivateNextItem).count(),
        VimCommand::new(("tabp", "revious"), workspace::ActivatePreviousItem).count(),
        VimCommand::new(("tabN", "ext"), workspace::ActivatePreviousItem).count(),
        VimCommand::new(
            ("tabc", "lose"),
            workspace::CloseActiveItem {
                save_intent: Some(SaveIntent::Close),
                close_pinned: false,
            },
        ),
        VimCommand::new(
            ("tabo", "nly"),
            workspace::CloseOtherItems {
                save_intent: Some(SaveIntent::Close),
                close_pinned: false,
            },
        )
        .bang(workspace::CloseOtherItems {
            save_intent: Some(SaveIntent::Skip),
            close_pinned: false,
        }),
        VimCommand::new(
            ("on", "ly"),
            workspace::CloseInactiveTabsAndPanes {
                save_intent: Some(SaveIntent::Close),
            },
        )
        .bang(workspace::CloseInactiveTabsAndPanes {
            save_intent: Some(SaveIntent::Skip),
        }),
        VimCommand::str(("cl", "ist"), "diagnostics::Deploy"),
        VimCommand::new(("cc", ""), editor::actions::Hover),
        VimCommand::new(("ll", ""), editor::actions::Hover),
        VimCommand::new(("cn", "ext"), editor::actions::GoToDiagnostic::default())
            .range(wrap_count),
        VimCommand::new(
            ("cp", "revious"),
            editor::actions::GoToPreviousDiagnostic::default(),
        )
        .range(wrap_count),
        VimCommand::new(
            ("cN", "ext"),
            editor::actions::GoToPreviousDiagnostic::default(),
        )
        .range(wrap_count),
        VimCommand::new(
            ("lp", "revious"),
            editor::actions::GoToPreviousDiagnostic::default(),
        )
        .range(wrap_count),
        VimCommand::new(
            ("lN", "ext"),
            editor::actions::GoToPreviousDiagnostic::default(),
        )
        .range(wrap_count),
        VimCommand::new(("j", "oin"), JoinLines).range(select_range),
        VimCommand::new(("fo", "ld"), editor::actions::FoldSelectedRanges).range(act_on_range),
        VimCommand::new(("foldo", "pen"), editor::actions::UnfoldLines)
            .bang(editor::actions::UnfoldRecursive)
            .range(act_on_range),
        VimCommand::new(("foldc", "lose"), editor::actions::Fold)
            .bang(editor::actions::FoldRecursive)
            .range(act_on_range),
        VimCommand::new(("dif", "fupdate"), editor::actions::ToggleSelectedDiffHunks)
            .range(act_on_range),
        VimCommand::str(("rev", "ert"), "git::Restore").range(act_on_range),
        VimCommand::new(("d", "elete"), VisualDeleteLine).range(select_range),
        VimCommand::new(("y", "ank"), gpui::NoAction).range(|_, range| {
            Some(
                YankCommand {
                    range: range.clone(),
                }
                .boxed_clone(),
            )
        }),
        VimCommand::new(("reg", "isters"), ToggleRegistersView).bang(ToggleRegistersView),
        VimCommand::new(("di", "splay"), ToggleRegistersView).bang(ToggleRegistersView),
        VimCommand::new(("marks", ""), ToggleMarksView).bang(ToggleMarksView),
        VimCommand::new(("delm", "arks"), ArgumentRequired)
            .bang(DeleteMarks::AllLocal)
            .args(|_, args| Some(DeleteMarks::Marks(args).boxed_clone())),
        VimCommand::new(("sor", "t"), SortLinesCaseSensitive)
            .range(select_range)
            .default_range(CommandRange::buffer()),
        VimCommand::new(("sort i", ""), SortLinesCaseInsensitive)
            .range(select_range)
            .default_range(CommandRange::buffer()),
        VimCommand::str(("E", "xplore"), "project_panel::ToggleFocus"),
        VimCommand::str(("H", "explore"), "project_panel::ToggleFocus"),
        VimCommand::str(("L", "explore"), "project_panel::ToggleFocus"),
        VimCommand::str(("S", "explore"), "project_panel::ToggleFocus"),
        VimCommand::str(("Ve", "xplore"), "project_panel::ToggleFocus"),
        VimCommand::str(("te", "rm"), "terminal_panel::Toggle"),
        VimCommand::str(("T", "erm"), "terminal_panel::Toggle"),
        VimCommand::str(("C", "ollab"), "collab_panel::ToggleFocus"),
        VimCommand::str(("No", "tifications"), "notification_panel::ToggleFocus"),
        VimCommand::str(("A", "I"), "agent::ToggleFocus"),
        VimCommand::str(("G", "it"), "git_panel::ToggleFocus"),
        VimCommand::str(("D", "ebug"), "debug_panel::ToggleFocus"),
        VimCommand::new(("noh", "lsearch"), search::buffer_search::Dismiss),
        VimCommand::new(("$", ""), EndOfDocument),
        VimCommand::new(("%", ""), EndOfDocument),
        VimCommand::new(("0", ""), StartOfDocument),
        VimCommand::new(("ex", ""), editor::actions::ReloadFile).bang(editor::actions::ReloadFile),
        VimCommand::new(("cpp", "link"), editor::actions::CopyPermalinkToLine).range(act_on_range),
        VimCommand::str(("opt", "ions"), "zed::OpenDefaultSettings"),
        VimCommand::str(("map", ""), "vim::OpenDefaultKeymap"),
        VimCommand::new(("h", "elp"), OpenDocs),
    ]
}

struct VimCommands(Vec<VimCommand>);
// safety: we only ever access this from the main thread (as ensured by the cx argument)
// actions are not Sync so we can't otherwise use a OnceLock.
unsafe impl Sync for VimCommands {}
impl Global for VimCommands {}

fn commands(cx: &App) -> &Vec<VimCommand> {
    static COMMANDS: OnceLock<VimCommands> = OnceLock::new();
    &COMMANDS
        .get_or_init(|| VimCommands(generate_commands(cx)))
        .0
}

fn act_on_range(action: Box<dyn Action>, range: &CommandRange) -> Option<Box<dyn Action>> {
    Some(
        WithRange {
            restore_selection: true,
            range: range.clone(),
            action: WrappedAction(action),
        }
        .boxed_clone(),
    )
}

fn select_range(action: Box<dyn Action>, range: &CommandRange) -> Option<Box<dyn Action>> {
    Some(
        WithRange {
            restore_selection: false,
            range: range.clone(),
            action: WrappedAction(action),
        }
        .boxed_clone(),
    )
}

fn wrap_count(action: Box<dyn Action>, range: &CommandRange) -> Option<Box<dyn Action>> {
    range.as_count().map(|count| {
        WithCount {
            count,
            action: WrappedAction(action),
        }
        .boxed_clone()
    })
}

pub fn command_interceptor(
    mut input: &str,
    workspace: WeakEntity<Workspace>,
    cx: &mut App,
) -> Task<CommandInterceptResult> {
    while input.starts_with(':') {
        input = &input[1..];
    }

    let (range, query) = VimCommand::parse_range(input);
    let range_prefix = input[0..(input.len() - query.len())].to_string();
    let has_trailing_space = query.ends_with(" ");
    let mut query = query.as_str().trim();

    let on_matching_lines = (query.starts_with('g') || query.starts_with('v'))
        .then(|| {
            let (pattern, range, search, invert) = OnMatchingLines::parse(query, &range)?;
            let start_idx = query.len() - pattern.len();
            query = query[start_idx..].trim();
            Some((range, search, invert))
        })
        .flatten();

    let mut action = if range.is_some() && query.is_empty() {
        Some(
            GoToLine {
                range: range.clone().unwrap(),
            }
            .boxed_clone(),
        )
    } else if query.starts_with('/') || query.starts_with('?') {
        Some(
            FindCommand {
                query: query[1..].to_string(),
                backwards: query.starts_with('?'),
            }
            .boxed_clone(),
        )
    } else if query.starts_with("se ") || query.starts_with("set ") {
        let (prefix, option) = query.split_once(' ').unwrap();
        let mut commands = VimOption::possible_commands(option);
        if !commands.is_empty() {
            let query = prefix.to_string() + " " + option;
            for command in &mut commands {
                command.positions = generate_positions(&command.string, &query);
            }
        }
        return Task::ready(CommandInterceptResult {
            results: commands,
            exclusive: false,
        });
    } else if query.starts_with('s') {
        let mut substitute = "substitute".chars().peekable();
        let mut query = query.chars().peekable();
        while substitute
            .peek()
            .is_some_and(|char| Some(char) == query.peek())
        {
            substitute.next();
            query.next();
        }
        if let Some(replacement) = Replacement::parse(query) {
            let range = range.clone().unwrap_or(CommandRange {
                start: Position::CurrentLine { offset: 0 },
                end: None,
            });
            Some(ReplaceCommand { replacement, range }.boxed_clone())
        } else {
            None
        }
    } else if query.contains('!') {
        ShellExec::parse(query, range.clone())
    } else if on_matching_lines.is_some() {
        commands(cx)
            .iter()
            .find_map(|command| command.parse(query, &range, cx))
    } else {
        None
    };

    if let Some((range, search, invert)) = on_matching_lines
        && let Some(ref inner) = action
    {
        action = Some(Box::new(OnMatchingLines {
            range,
            search,
            action: WrappedAction(inner.boxed_clone()),
            invert,
        }));
    };

    if let Some(action) = action {
        let string = input.to_string();
        let positions = generate_positions(&string, &(range_prefix + query));
        return Task::ready(CommandInterceptResult {
            results: vec![CommandInterceptItem {
                action,
                string,
                positions,
            }],
            exclusive: false,
        });
    }

    let Some((mut results, filenames)) =
        commands(cx).iter().enumerate().find_map(|(idx, command)| {
            let action = command.parse(query, &range, cx)?;
            let parsed_query = command.get_parsed_query(query.into())?;
            let display_string = ":".to_owned()
                + &range_prefix
                + command.prefix
                + command.suffix
                + if parsed_query.has_bang { "!" } else { "" };
            let space = if parsed_query.has_space { " " } else { "" };

            let string = format!("{}{}{}", &display_string, &space, &parsed_query.args);
            let positions = generate_positions(&string, &(range_prefix.clone() + query));

            let results = vec![CommandInterceptItem {
                action,
                string,
                positions,
            }];

            let no_args_positions =
                generate_positions(&display_string, &(range_prefix.clone() + query));

            // The following are valid autocomplete scenarios:
            // :w!filename.txt
            // :w filename.txt
            // :w[space]
            if !command.has_filename
                || (!has_trailing_space && !parsed_query.has_bang && parsed_query.args.is_empty())
            {
                return Some((results, None));
            }

            Some((
                results,
                Some((idx, parsed_query, display_string, no_args_positions)),
            ))
        })
    else {
        return Task::ready(CommandInterceptResult::default());
    };

    if let Some((cmd_idx, parsed_query, display_string, no_args_positions)) = filenames {
        let filenames = VimCommand::generate_filename_completions(&parsed_query, workspace, cx);
        cx.spawn(async move |cx| {
            let filenames = filenames.await;
            const MAX_RESULTS: usize = 100;
            let executor = cx.background_executor().clone();
            let mut candidates = Vec::with_capacity(filenames.len());

            for (idx, filename) in filenames.iter().enumerate() {
                candidates.push(fuzzy::StringMatchCandidate::new(idx, &filename));
            }
            let filenames = fuzzy::match_strings(
                &candidates,
                &parsed_query.args,
                false,
                true,
                MAX_RESULTS,
                &Default::default(),
                executor,
            )
            .await;

            for fuzzy::StringMatch {
                candidate_id: _,
                score: _,
                positions,
                string,
            } in filenames
            {
                let offset = display_string.len() + 1;
                let mut positions: Vec<_> = positions.iter().map(|&pos| pos + offset).collect();
                positions.splice(0..0, no_args_positions.clone());
                let string = format!("{display_string} {string}");
                let (range, query) = VimCommand::parse_range(&string[1..]);
                let action =
                    match cx.update(|cx| commands(cx).get(cmd_idx)?.parse(&query, &range, cx)) {
                        Ok(Some(action)) => action,
                        _ => continue,
                    };
                results.push(CommandInterceptItem {
                    action,
                    string,
                    positions,
                });
            }
            CommandInterceptResult {
                results,
                exclusive: true,
            }
        })
    } else {
        Task::ready(CommandInterceptResult {
            results,
            exclusive: false,
        })
    }
}

fn generate_positions(string: &str, query: &str) -> Vec<usize> {
    let mut positions = Vec::new();
    let mut chars = query.chars();

    let Some(mut current) = chars.next() else {
        return positions;
    };

    for (i, c) in string.char_indices() {
        if c == current {
            positions.push(i);
            if let Some(c) = chars.next() {
                current = c;
            } else {
                break;
            }
        }
    }

    positions
}

/// Applies a command to all lines matching a pattern.
#[derive(Debug, PartialEq, Clone, Action)]
#[action(namespace = vim, no_json, no_register)]
pub(crate) struct OnMatchingLines {
    range: CommandRange,
    search: String,
    action: WrappedAction,
    invert: bool,
}

impl OnMatchingLines {
    // convert a vim query into something more usable by zed.
    // we don't attempt to fully convert between the two regex syntaxes,
    // but we do flip \( and \) to ( and ) (and vice-versa) in the pattern,
    // and convert \0..\9 to $0..$9 in the replacement so that common idioms work.
    pub(crate) fn parse(
        query: &str,
        range: &Option<CommandRange>,
    ) -> Option<(String, CommandRange, String, bool)> {
        let mut global = "global".chars().peekable();
        let mut query_chars = query.chars().peekable();
        let mut invert = false;
        if query_chars.peek() == Some(&'v') {
            invert = true;
            query_chars.next();
        }
        while global
            .peek()
            .is_some_and(|char| Some(char) == query_chars.peek())
        {
            global.next();
            query_chars.next();
        }
        if !invert && query_chars.peek() == Some(&'!') {
            invert = true;
            query_chars.next();
        }
        let range = range.clone().unwrap_or(CommandRange {
            start: Position::Line { row: 0, offset: 0 },
            end: Some(Position::LastLine { offset: 0 }),
        });

        let delimiter = query_chars.next().filter(|c| {
            !c.is_alphanumeric() && *c != '"' && *c != '|' && *c != '\'' && *c != '!'
        })?;

        let mut search = String::new();
        let mut escaped = false;

        for c in query_chars.by_ref() {
            if escaped {
                escaped = false;
                // unescape escaped parens
                if c != '(' && c != ')' && c != delimiter {
                    search.push('\\')
                }
                search.push(c)
            } else if c == '\\' {
                escaped = true;
            } else if c == delimiter {
                break;
            } else {
                // escape unescaped parens
                if c == '(' || c == ')' {
                    search.push('\\')
                }
                search.push(c)
            }
        }

        Some((query_chars.collect::<String>(), range, search, invert))
    }

    pub fn run(&self, vim: &mut Vim, window: &mut Window, cx: &mut Context<Vim>) {
        let result = vim.update_editor(cx, |vim, editor, cx| {
            self.range.buffer_range(vim, editor, window, cx)
        });

        let range = match result {
            None => return,
            Some(e @ Err(_)) => {
                let Some(workspace) = vim.workspace(window) else {
                    return;
                };
                workspace.update(cx, |workspace, cx| {
                    e.notify_err(workspace, cx);
                });
                return;
            }
            Some(Ok(result)) => result,
        };

        let mut action = self.action.boxed_clone();
        let mut last_pattern = self.search.clone();

        let mut regexes = match Regex::new(&self.search) {
            Ok(regex) => vec![(regex, !self.invert)],
            e @ Err(_) => {
                let Some(workspace) = vim.workspace(window) else {
                    return;
                };
                workspace.update(cx, |workspace, cx| {
                    e.notify_err(workspace, cx);
                });
                return;
            }
        };
        while let Some(inner) = action
            .boxed_clone()
            .as_any()
            .downcast_ref::<OnMatchingLines>()
        {
            let Some(regex) = Regex::new(&inner.search).ok() else {
                break;
            };
            last_pattern = inner.search.clone();
            action = inner.action.boxed_clone();
            regexes.push((regex, !inner.invert))
        }

        if let Some(pane) = vim.pane(window, cx) {
            pane.update(cx, |pane, cx| {
                if let Some(search_bar) = pane.toolbar().read(cx).item_of_type::<BufferSearchBar>()
                {
                    search_bar.update(cx, |search_bar, cx| {
                        if search_bar.show(window, cx) {
                            let _ = search_bar.search(
                                &last_pattern,
                                Some(SearchOptions::REGEX | SearchOptions::CASE_SENSITIVE),
                                false,
                                window,
                                cx,
                            );
                        }
                    });
                }
            });
        };

        vim.update_editor(cx, |_, editor, cx| {
            let snapshot = editor.snapshot(window, cx);
            let mut row = range.start.0;

            let point_range = Point::new(range.start.0, 0)
                ..snapshot
                    .buffer_snapshot()
                    .clip_point(Point::new(range.end.0 + 1, 0), Bias::Left);
            cx.spawn_in(window, async move |editor, cx| {
                let new_selections = cx
                    .background_spawn(async move {
                        let mut line = String::new();
                        let mut new_selections = Vec::new();
                        let chunks = snapshot
                            .buffer_snapshot()
                            .text_for_range(point_range)
                            .chain(["\n"]);

                        for chunk in chunks {
                            for (newline_ix, text) in chunk.split('\n').enumerate() {
                                if newline_ix > 0 {
                                    if regexes.iter().all(|(regex, should_match)| {
                                        regex.is_match(&line) == *should_match
                                    }) {
                                        new_selections
                                            .push(Point::new(row, 0).to_display_point(&snapshot))
                                    }
                                    row += 1;
                                    line.clear();
                                }
                                line.push_str(text)
                            }
                        }

                        new_selections
                    })
                    .await;

                if new_selections.is_empty() {
                    return;
                }
                editor
                    .update_in(cx, |editor, window, cx| {
                        editor.start_transaction_at(Instant::now(), window, cx);
                        editor.change_selections(SelectionEffects::no_scroll(), window, cx, |s| {
                            s.replace_cursors_with(|_| new_selections);
                        });
                        window.dispatch_action(action, cx);
                        cx.defer_in(window, move |editor, window, cx| {
                            let newest = editor
                                .selections
                                .newest::<Point>(&editor.display_snapshot(cx));
                            editor.change_selections(
                                SelectionEffects::no_scroll(),
                                window,
                                cx,
                                |s| {
                                    s.select(vec![newest]);
                                },
                            );
                            editor.end_transaction_at(Instant::now(), cx);
                        })
                    })
                    .ok();
            })
            .detach();
        });
    }
}

/// Executes a shell command and returns the output.
#[derive(Clone, Debug, PartialEq, Action)]
#[action(namespace = vim, no_json, no_register)]
pub struct ShellExec {
    command: String,
    range: Option<CommandRange>,
    is_read: bool,
}

impl Vim {
    pub fn cancel_running_command(&mut self, window: &mut Window, cx: &mut Context<Self>) {
        if self.running_command.take().is_some() {
            self.update_editor(cx, |_, editor, cx| {
                editor.transact(window, cx, |editor, _window, _cx| {
                    editor.clear_row_highlights::<ShellExec>();
                })
            });
        }
    }

    fn prepare_shell_command(
        &mut self,
        command: &str,
        _: &mut Window,
        cx: &mut Context<Self>,
    ) -> String {
        let mut ret = String::new();
        // N.B. non-standard escaping rules:
        // * !echo % => "echo README.md"
        // * !echo \% => "echo %"
        // * !echo \\% => echo \%
        // * !echo \\\% => echo \\%
        for c in command.chars() {
            if c != '%' && c != '!' {
                ret.push(c);
                continue;
            } else if ret.chars().last() == Some('\\') {
                ret.pop();
                ret.push(c);
                continue;
            }
            match c {
                '%' => {
                    self.update_editor(cx, |_, editor, cx| {
                        if let Some((_, buffer, _)) = editor.active_excerpt(cx)
                            && let Some(file) = buffer.read(cx).file()
                            && let Some(local) = file.as_local()
                        {
                            ret.push_str(&local.path().display(local.path_style(cx)));
                        }
                    });
                }
                '!' => {
                    if let Some(command) = &self.last_command {
                        ret.push_str(command)
                    }
                }
                _ => {}
            }
        }
        self.last_command = Some(ret.clone());
        ret
    }

    pub fn shell_command_motion(
        &mut self,
        motion: Motion,
        times: Option<usize>,
        forced_motion: bool,
        window: &mut Window,
        cx: &mut Context<Vim>,
    ) {
        self.stop_recording(cx);
        let Some(workspace) = self.workspace(window) else {
            return;
        };
        let command = self.update_editor(cx, |_, editor, cx| {
            let snapshot = editor.snapshot(window, cx);
            let start = editor
                .selections
                .newest_display(&editor.display_snapshot(cx));
            let text_layout_details = editor.text_layout_details(window);
            let (mut range, _) = motion
                .range(
                    &snapshot,
                    start.clone(),
                    times,
                    &text_layout_details,
                    forced_motion,
                )
                .unwrap_or((start.range(), MotionKind::Exclusive));
            if range.start != start.start {
                editor.change_selections(SelectionEffects::no_scroll(), window, cx, |s| {
                    s.select_ranges([
                        range.start.to_point(&snapshot)..range.start.to_point(&snapshot)
                    ]);
                })
            }
            if range.end.row() > range.start.row() && range.end.column() != 0 {
                *range.end.row_mut() -= 1
            }
            if range.end.row() == range.start.row() {
                ".!".to_string()
            } else {
                format!(".,.+{}!", (range.end.row() - range.start.row()).0)
            }
        });
        if let Some(command) = command {
            workspace.update(cx, |workspace, cx| {
                command_palette::CommandPalette::toggle(workspace, &command, window, cx);
            });
        }
    }

    pub fn shell_command_object(
        &mut self,
        object: Object,
        around: bool,
        window: &mut Window,
        cx: &mut Context<Vim>,
    ) {
        self.stop_recording(cx);
        let Some(workspace) = self.workspace(window) else {
            return;
        };
        let command = self.update_editor(cx, |_, editor, cx| {
            let snapshot = editor.snapshot(window, cx);
            let start = editor
                .selections
                .newest_display(&editor.display_snapshot(cx));
            let range = object
                .range(&snapshot, start.clone(), around, None)
                .unwrap_or(start.range());
            if range.start != start.start {
                editor.change_selections(SelectionEffects::no_scroll(), window, cx, |s| {
                    s.select_ranges([
                        range.start.to_point(&snapshot)..range.start.to_point(&snapshot)
                    ]);
                })
            }
            if range.end.row() == range.start.row() {
                ".!".to_string()
            } else {
                format!(".,.+{}!", (range.end.row() - range.start.row()).0)
            }
        });
        if let Some(command) = command {
            workspace.update(cx, |workspace, cx| {
                command_palette::CommandPalette::toggle(workspace, &command, window, cx);
            });
        }
    }
}

impl ShellExec {
    pub fn parse(query: &str, range: Option<CommandRange>) -> Option<Box<dyn Action>> {
        let (before, after) = query.split_once('!')?;
        let before = before.trim();

        if !"read".starts_with(before) {
            return None;
        }

        Some(
            ShellExec {
                command: after.trim().to_string(),
                range,
                is_read: !before.is_empty(),
            }
            .boxed_clone(),
        )
    }

    pub fn run(&self, vim: &mut Vim, window: &mut Window, cx: &mut Context<Vim>) {
        let Some(workspace) = vim.workspace(window) else {
            return;
        };

        let project = workspace.read(cx).project().clone();
        let command = vim.prepare_shell_command(&self.command, window, cx);

        if self.range.is_none() && !self.is_read {
            workspace.update(cx, |workspace, cx| {
                let project = workspace.project().read(cx);
                let cwd = project.first_project_directory(cx);
                let shell = project.terminal_settings(&cwd, cx).shell.clone();

                let spawn_in_terminal = SpawnInTerminal {
                    id: TaskId("vim".to_string()),
                    full_label: command.clone(),
                    label: command.clone(),
                    command: Some(command.clone()),
                    args: Vec::new(),
                    command_label: command.clone(),
                    cwd,
                    env: HashMap::default(),
                    use_new_terminal: true,
                    allow_concurrent_runs: true,
                    reveal: RevealStrategy::NoFocus,
                    reveal_target: RevealTarget::Dock,
                    hide: HideStrategy::Never,
                    shell,
                    show_summary: false,
                    show_command: false,
                    show_rerun: false,
                };

                let task_status = workspace.spawn_in_terminal(spawn_in_terminal, window, cx);
                cx.background_spawn(async move {
                    match task_status.await {
                        Some(Ok(status)) => {
                            if status.success() {
                                log::debug!("Vim shell exec succeeded");
                            } else {
                                log::debug!("Vim shell exec failed, code: {:?}", status.code());
                            }
                        }
                        Some(Err(e)) => log::error!("Vim shell exec failed: {e}"),
                        None => log::debug!("Vim shell exec got cancelled"),
                    }
                })
                .detach();
            });
            return;
        };

        let mut input_snapshot = None;
        let mut input_range = None;
        let mut needs_newline_prefix = false;
        vim.update_editor(cx, |vim, editor, cx| {
            let snapshot = editor.buffer().read(cx).snapshot(cx);
            let range = if let Some(range) = self.range.clone() {
                let Some(range) = range.buffer_range(vim, editor, window, cx).log_err() else {
                    return;
                };
                Point::new(range.start.0, 0)
                    ..snapshot.clip_point(Point::new(range.end.0 + 1, 0), Bias::Right)
            } else {
                let mut end = editor
                    .selections
                    .newest::<Point>(&editor.display_snapshot(cx))
                    .range()
                    .end;
                end = snapshot.clip_point(Point::new(end.row + 1, 0), Bias::Right);
                needs_newline_prefix = end == snapshot.max_point();
                end..end
            };
            if self.is_read {
                input_range =
                    Some(snapshot.anchor_after(range.end)..snapshot.anchor_after(range.end));
            } else {
                input_range =
                    Some(snapshot.anchor_before(range.start)..snapshot.anchor_after(range.end));
            }
            editor.highlight_rows::<ShellExec>(
                input_range.clone().unwrap(),
                cx.theme().status().unreachable_background,
                Default::default(),
                cx,
            );

            if !self.is_read {
                input_snapshot = Some(snapshot)
            }
        });

        let Some(range) = input_range else { return };

        let process_task = project.update(cx, |project, cx| project.exec_in_shell(command, cx));

        let is_read = self.is_read;

        let task = cx.spawn_in(window, async move |vim, cx| {
            let Some(mut process) = process_task.await.log_err() else {
                return;
            };
            process.stdout(Stdio::piped());
            process.stderr(Stdio::piped());

            if input_snapshot.is_some() {
                process.stdin(Stdio::piped());
            } else {
                process.stdin(Stdio::null());
            };

            let Some(mut running) = process.spawn().log_err() else {
                vim.update_in(cx, |vim, window, cx| {
                    vim.cancel_running_command(window, cx);
                })
                .log_err();
                return;
            };

            if let Some(mut stdin) = running.stdin.take()
                && let Some(snapshot) = input_snapshot
            {
                let range = range.clone();
                cx.background_spawn(async move {
                    for chunk in snapshot.text_for_range(range) {
                        if stdin.write_all(chunk.as_bytes()).await.log_err().is_none() {
                            return;
                        }
                    }
                    stdin.flush().await.log_err();
                })
                .detach();
            };

            let output = cx.background_spawn(running.output()).await;

            let Some(output) = output.log_err() else {
                vim.update_in(cx, |vim, window, cx| {
                    vim.cancel_running_command(window, cx);
                })
                .log_err();
                return;
            };
            let mut text = String::new();
            if needs_newline_prefix {
                text.push('\n');
            }
            text.push_str(&String::from_utf8_lossy(&output.stdout));
            text.push_str(&String::from_utf8_lossy(&output.stderr));
            if !text.is_empty() && text.chars().last() != Some('\n') {
                text.push('\n');
            }

            vim.update_in(cx, |vim, window, cx| {
                vim.update_editor(cx, |_, editor, cx| {
                    editor.transact(window, cx, |editor, window, cx| {
                        editor.edit([(range.clone(), text)], cx);
                        let snapshot = editor.buffer().read(cx).snapshot(cx);
                        editor.change_selections(Default::default(), window, cx, |s| {
                            let point = if is_read {
                                let point = range.end.to_point(&snapshot);
                                Point::new(point.row.saturating_sub(1), 0)
                            } else {
                                let point = range.start.to_point(&snapshot);
                                Point::new(point.row, 0)
                            };
                            s.select_ranges([point..point]);
                        })
                    })
                });
                vim.cancel_running_command(window, cx);
            })
            .log_err();
        });
        vim.running_command.replace(task);
    }
}

#[cfg(test)]
mod test {
    use std::path::{Path, PathBuf};

    use crate::{
        VimAddon,
        state::Mode,
        test::{NeovimBackedTestContext, VimTestContext},
    };
    use editor::{Editor, EditorSettings};
    use gpui::{Context, TestAppContext};
    use indoc::indoc;
    use settings::Settings;
    use util::path;
    use workspace::{OpenOptions, Workspace};

    #[gpui::test]
    async fn test_command_basics(cx: &mut TestAppContext) {
        let mut cx = NeovimBackedTestContext::new(cx).await;

        cx.set_shared_state(indoc! {"
            ˇa
            b
            c"})
            .await;

        cx.simulate_shared_keystrokes(": j enter").await;

        // hack: our cursor positioning after a join command is wrong
        cx.simulate_shared_keystrokes("^").await;
        cx.shared_state().await.assert_eq(indoc! {
            "ˇa b
            c"
        });
    }

    #[gpui::test]
    async fn test_command_goto(cx: &mut TestAppContext) {
        let mut cx = NeovimBackedTestContext::new(cx).await;

        cx.set_shared_state(indoc! {"
            ˇa
            b
            c"})
            .await;
        cx.simulate_shared_keystrokes(": 3 enter").await;
        cx.shared_state().await.assert_eq(indoc! {"
            a
            b
            ˇc"});
    }

    #[gpui::test]
    async fn test_command_replace(cx: &mut TestAppContext) {
        let mut cx = NeovimBackedTestContext::new(cx).await;

        cx.set_shared_state(indoc! {"
            ˇa
            b
            b
            c"})
            .await;
        cx.simulate_shared_keystrokes(": % s / b / d enter").await;
        cx.shared_state().await.assert_eq(indoc! {"
            a
            d
            ˇd
            c"});
        cx.simulate_shared_keystrokes(": % s : . : \\ 0 \\ 0 enter")
            .await;
        cx.shared_state().await.assert_eq(indoc! {"
            aa
            dd
            dd
            ˇcc"});
        cx.simulate_shared_keystrokes("k : s / d d / e e enter")
            .await;
        cx.shared_state().await.assert_eq(indoc! {"
            aa
            dd
            ˇee
            cc"});
    }

    #[gpui::test]
    async fn test_command_search(cx: &mut TestAppContext) {
        let mut cx = NeovimBackedTestContext::new(cx).await;

        cx.set_shared_state(indoc! {"
                ˇa
                b
                a
                c"})
            .await;
        cx.simulate_shared_keystrokes(": / b enter").await;
        cx.shared_state().await.assert_eq(indoc! {"
                a
                ˇb
                a
                c"});
        cx.simulate_shared_keystrokes(": ? a enter").await;
        cx.shared_state().await.assert_eq(indoc! {"
                ˇa
                b
                a
                c"});
    }

    #[gpui::test]
    async fn test_command_write(cx: &mut TestAppContext) {
        let mut cx = VimTestContext::new(cx, true).await;
        let path = Path::new(path!("/root/dir/file.rs"));
        let fs = cx.workspace(|workspace, _, cx| workspace.project().read(cx).fs().clone());

        cx.simulate_keystrokes("i @ escape");
        cx.simulate_keystrokes(": w enter");

        assert_eq!(fs.load(path).await.unwrap().replace("\r\n", "\n"), "@\n");

        fs.as_fake().insert_file(path, b"oops\n".to_vec()).await;

        // conflict!
        cx.simulate_keystrokes("i @ escape");
        cx.simulate_keystrokes(": w enter");
        cx.simulate_prompt_answer("Cancel");

        assert_eq!(fs.load(path).await.unwrap().replace("\r\n", "\n"), "oops\n");
        assert!(!cx.has_pending_prompt());
        cx.simulate_keystrokes(": w !");
        cx.simulate_keystrokes("enter");
        assert!(!cx.has_pending_prompt());
        assert_eq!(fs.load(path).await.unwrap().replace("\r\n", "\n"), "@@\n");
    }

    #[gpui::test]
    async fn test_command_read(cx: &mut TestAppContext) {
        let mut cx = VimTestContext::new(cx, true).await;

        let fs = cx.workspace(|workspace, _, cx| workspace.project().read(cx).fs().clone());
        let path = Path::new(path!("/root/dir/other.rs"));
        fs.as_fake().insert_file(path, "1\n2\n3".into()).await;

        cx.workspace(|workspace, _, cx| {
            assert_active_item(workspace, path!("/root/dir/file.rs"), "", cx);
        });

        // File without trailing newline
        cx.set_state("one\ntwo\nthreeˇ", Mode::Normal);
        cx.simulate_keystrokes(": r space d i r / o t h e r . r s");
        cx.simulate_keystrokes("enter");
        cx.assert_state("one\ntwo\nthree\nˇ1\n2\n3", Mode::Normal);

        cx.set_state("oneˇ\ntwo\nthree", Mode::Normal);
        cx.simulate_keystrokes(": r space d i r / o t h e r . r s");
        cx.simulate_keystrokes("enter");
        cx.assert_state("one\nˇ1\n2\n3\ntwo\nthree", Mode::Normal);

        cx.set_state("one\nˇtwo\nthree", Mode::Normal);
        cx.simulate_keystrokes(": 0 r space d i r / o t h e r . r s");
        cx.simulate_keystrokes("enter");
        cx.assert_state("ˇ1\n2\n3\none\ntwo\nthree", Mode::Normal);

        cx.set_state("one\n«ˇtwo\nthree\nfour»\nfive", Mode::Visual);
        cx.simulate_keystrokes(": r space d i r / o t h e r . r s");
        cx.simulate_keystrokes("enter");
        cx.run_until_parked();
        cx.assert_state("one\ntwo\nthree\nfour\nˇ1\n2\n3\nfive", Mode::Normal);

        // Empty filename
        cx.set_state("oneˇ\ntwo\nthree", Mode::Normal);
        cx.simulate_keystrokes(": r");
        cx.simulate_keystrokes("enter");
        cx.assert_state("one\nˇone\ntwo\nthree\ntwo\nthree", Mode::Normal);

        // File with trailing newline
        fs.as_fake().insert_file(path, "1\n2\n3\n".into()).await;
        cx.set_state("one\ntwo\nthreeˇ", Mode::Normal);
        cx.simulate_keystrokes(": r space d i r / o t h e r . r s");
        cx.simulate_keystrokes("enter");
        cx.assert_state("one\ntwo\nthree\nˇ1\n2\n3\n", Mode::Normal);

        cx.set_state("oneˇ\ntwo\nthree", Mode::Normal);
        cx.simulate_keystrokes(": r space d i r / o t h e r . r s");
        cx.simulate_keystrokes("enter");
        cx.assert_state("one\nˇ1\n2\n3\n\ntwo\nthree", Mode::Normal);

        cx.set_state("one\n«ˇtwo\nthree\nfour»\nfive", Mode::Visual);
        cx.simulate_keystrokes(": r space d i r / o t h e r . r s");
        cx.simulate_keystrokes("enter");
        cx.assert_state("one\ntwo\nthree\nfour\nˇ1\n2\n3\n\nfive", Mode::Normal);

        cx.set_state("«one\ntwo\nthreeˇ»", Mode::Visual);
        cx.simulate_keystrokes(": r space d i r / o t h e r . r s");
        cx.simulate_keystrokes("enter");
        cx.assert_state("one\ntwo\nthree\nˇ1\n2\n3\n", Mode::Normal);

        // Empty file
        fs.as_fake().insert_file(path, "".into()).await;
        cx.set_state("ˇone\ntwo\nthree", Mode::Normal);
        cx.simulate_keystrokes(": r space d i r / o t h e r . r s");
        cx.simulate_keystrokes("enter");
        cx.assert_state("one\nˇtwo\nthree", Mode::Normal);
    }

    #[gpui::test]
    async fn test_command_quit(cx: &mut TestAppContext) {
        let mut cx = VimTestContext::new(cx, true).await;

        cx.simulate_keystrokes(": n e w enter");
        cx.workspace(|workspace, _, cx| assert_eq!(workspace.items(cx).count(), 2));
        cx.simulate_keystrokes(": q enter");
        cx.workspace(|workspace, _, cx| assert_eq!(workspace.items(cx).count(), 1));
        cx.simulate_keystrokes(": n e w enter");
        cx.workspace(|workspace, _, cx| assert_eq!(workspace.items(cx).count(), 2));
        cx.simulate_keystrokes(": q a enter");
        cx.workspace(|workspace, _, cx| assert_eq!(workspace.items(cx).count(), 0));
    }

    #[gpui::test]
    async fn test_offsets(cx: &mut TestAppContext) {
        let mut cx = NeovimBackedTestContext::new(cx).await;

        cx.set_shared_state("ˇ1\n2\n3\n4\n5\n6\n7\n8\n9\n10\n11\n")
            .await;

        cx.simulate_shared_keystrokes(": + enter").await;
        cx.shared_state()
            .await
            .assert_eq("1\nˇ2\n3\n4\n5\n6\n7\n8\n9\n10\n11\n");

        cx.simulate_shared_keystrokes(": 1 0 - enter").await;
        cx.shared_state()
            .await
            .assert_eq("1\n2\n3\n4\n5\n6\n7\n8\nˇ9\n10\n11\n");

        cx.simulate_shared_keystrokes(": . - 2 enter").await;
        cx.shared_state()
            .await
            .assert_eq("1\n2\n3\n4\n5\n6\nˇ7\n8\n9\n10\n11\n");

        cx.simulate_shared_keystrokes(": % enter").await;
        cx.shared_state()
            .await
            .assert_eq("1\n2\n3\n4\n5\n6\n7\n8\n9\n10\n11\nˇ");
    }

    #[gpui::test]
    async fn test_command_ranges(cx: &mut TestAppContext) {
        let mut cx = NeovimBackedTestContext::new(cx).await;

        cx.set_shared_state("ˇ1\n2\n3\n4\n4\n3\n2\n1").await;

        cx.simulate_shared_keystrokes(": 2 , 4 d enter").await;
        cx.shared_state().await.assert_eq("1\nˇ4\n3\n2\n1");

        cx.simulate_shared_keystrokes(": 2 , 4 s o r t enter").await;
        cx.shared_state().await.assert_eq("1\nˇ2\n3\n4\n1");

        cx.simulate_shared_keystrokes(": 2 , 4 j o i n enter").await;
        cx.shared_state().await.assert_eq("1\nˇ2 3 4\n1");
    }

    #[gpui::test]
    async fn test_command_visual_replace(cx: &mut TestAppContext) {
        let mut cx = NeovimBackedTestContext::new(cx).await;

        cx.set_shared_state("ˇ1\n2\n3\n4\n4\n3\n2\n1").await;

        cx.simulate_shared_keystrokes("v 2 j : s / . / k enter")
            .await;
        cx.shared_state().await.assert_eq("k\nk\nˇk\n4\n4\n3\n2\n1");
    }

    #[track_caller]
    fn assert_active_item(
        workspace: &mut Workspace,
        expected_path: &str,
        expected_text: &str,
        cx: &mut Context<Workspace>,
    ) {
        let active_editor = workspace.active_item_as::<Editor>(cx).unwrap();

        let buffer = active_editor
            .read(cx)
            .buffer()
            .read(cx)
            .as_singleton()
            .unwrap();

        let text = buffer.read(cx).text();
        let file = buffer.read(cx).file().unwrap();
        let file_path = file.as_local().unwrap().abs_path(cx);

        assert_eq!(text, expected_text);
        assert_eq!(file_path, Path::new(expected_path));
    }

    #[gpui::test]
    async fn test_command_gf(cx: &mut TestAppContext) {
        let mut cx = VimTestContext::new(cx, true).await;

        // Assert base state, that we're in /root/dir/file.rs
        cx.workspace(|workspace, _, cx| {
            assert_active_item(workspace, path!("/root/dir/file.rs"), "", cx);
        });

        // Insert a new file
        let fs = cx.workspace(|workspace, _, cx| workspace.project().read(cx).fs().clone());
        fs.as_fake()
            .insert_file(
                path!("/root/dir/file2.rs"),
                "This is file2.rs".as_bytes().to_vec(),
            )
            .await;
        fs.as_fake()
            .insert_file(
                path!("/root/dir/file3.rs"),
                "go to file3".as_bytes().to_vec(),
            )
            .await;

        // Put the path to the second file into the currently open buffer
        cx.set_state(indoc! {"go to fiˇle2.rs"}, Mode::Normal);

        // Go to file2.rs
        cx.simulate_keystrokes("g f");

        // We now have two items
        cx.workspace(|workspace, _, cx| assert_eq!(workspace.items(cx).count(), 2));
        cx.workspace(|workspace, _, cx| {
            assert_active_item(
                workspace,
                path!("/root/dir/file2.rs"),
                "This is file2.rs",
                cx,
            );
        });

        // Update editor to point to `file2.rs`
        cx.editor =
            cx.workspace(|workspace, _, cx| workspace.active_item_as::<Editor>(cx).unwrap());

        // Put the path to the third file into the currently open buffer,
        // but remove its suffix, because we want that lookup to happen automatically.
        cx.set_state(indoc! {"go to fiˇle3"}, Mode::Normal);

        // Go to file3.rs
        cx.simulate_keystrokes("g f");

        // We now have three items
        cx.workspace(|workspace, _, cx| assert_eq!(workspace.items(cx).count(), 3));
        cx.workspace(|workspace, _, cx| {
            assert_active_item(workspace, path!("/root/dir/file3.rs"), "go to file3", cx);
        });
    }

    #[gpui::test]
    async fn test_command_write_filename(cx: &mut TestAppContext) {
        let mut cx = VimTestContext::new(cx, true).await;

        cx.workspace(|workspace, _, cx| {
            assert_active_item(workspace, path!("/root/dir/file.rs"), "", cx);
        });

        cx.simulate_keystrokes(": w space other.rs");
        cx.simulate_keystrokes("enter");

        cx.workspace(|workspace, _, cx| {
            assert_active_item(workspace, path!("/root/other.rs"), "", cx);
        });

        cx.simulate_keystrokes(": w space dir/file.rs");
        cx.simulate_keystrokes("enter");

        cx.simulate_prompt_answer("Replace");
        cx.run_until_parked();

        cx.workspace(|workspace, _, cx| {
            assert_active_item(workspace, path!("/root/dir/file.rs"), "", cx);
        });

        cx.simulate_keystrokes(": w ! space other.rs");
        cx.simulate_keystrokes("enter");

        cx.workspace(|workspace, _, cx| {
            assert_active_item(workspace, path!("/root/other.rs"), "", cx);
        });
    }

    #[gpui::test]
    async fn test_command_write_range(cx: &mut TestAppContext) {
        let mut cx = VimTestContext::new(cx, true).await;

        cx.workspace(|workspace, _, cx| {
            assert_active_item(workspace, path!("/root/dir/file.rs"), "", cx);
        });

        cx.set_state(
            indoc! {"
                    The quick
                    brown« fox
                    jumpsˇ» over
                    the lazy dog
                "},
            Mode::Visual,
        );

        cx.simulate_keystrokes(": w space dir/other.rs");
        cx.simulate_keystrokes("enter");

        let other = path!("/root/dir/other.rs");

        let _ = cx
            .workspace(|workspace, window, cx| {
                workspace.open_abs_path(PathBuf::from(other), OpenOptions::default(), window, cx)
            })
            .await;

        cx.workspace(|workspace, _, cx| {
            assert_active_item(
                workspace,
                other,
                indoc! {"
                        brown fox
                        jumps over
                    "},
                cx,
            );
        });
    }

    #[gpui::test]
    async fn test_command_matching_lines(cx: &mut TestAppContext) {
        let mut cx = NeovimBackedTestContext::new(cx).await;

        cx.set_shared_state(indoc! {"
            ˇa
            b
            a
            b
            a
        "})
            .await;

        cx.simulate_shared_keystrokes(":").await;
        cx.simulate_shared_keystrokes("g / a / d").await;
        cx.simulate_shared_keystrokes("enter").await;

        cx.shared_state().await.assert_eq(indoc! {"
            b
            b
            ˇ"});

        cx.simulate_shared_keystrokes("u").await;

        cx.shared_state().await.assert_eq(indoc! {"
            ˇa
            b
            a
            b
            a
        "});

        cx.simulate_shared_keystrokes(":").await;
        cx.simulate_shared_keystrokes("v / a / d").await;
        cx.simulate_shared_keystrokes("enter").await;

        cx.shared_state().await.assert_eq(indoc! {"
            a
            a
            ˇa"});
    }

    #[gpui::test]
    async fn test_del_marks(cx: &mut TestAppContext) {
        let mut cx = NeovimBackedTestContext::new(cx).await;

        cx.set_shared_state(indoc! {"
            ˇa
            b
            a
            b
            a
        "})
            .await;

        cx.simulate_shared_keystrokes("m a").await;

        let mark = cx.update_editor(|editor, window, cx| {
            let vim = editor.addon::<VimAddon>().unwrap().entity.clone();
            vim.update(cx, |vim, cx| vim.get_mark("a", editor, window, cx))
        });
        assert!(mark.is_some());

        cx.simulate_shared_keystrokes(": d e l m space a").await;
        cx.simulate_shared_keystrokes("enter").await;

        let mark = cx.update_editor(|editor, window, cx| {
            let vim = editor.addon::<VimAddon>().unwrap().entity.clone();
            vim.update(cx, |vim, cx| vim.get_mark("a", editor, window, cx))
        });
        assert!(mark.is_none())
    }

    #[gpui::test]
    async fn test_normal_command(cx: &mut TestAppContext) {
        let mut cx = NeovimBackedTestContext::new(cx).await;

        cx.set_shared_state(indoc! {"
            The quick
            brown« fox
            jumpsˇ» over
            the lazy dog
        "})
            .await;

        cx.simulate_shared_keystrokes(": n o r m space w C w o r d")
            .await;
        cx.simulate_shared_keystrokes("enter").await;

        cx.shared_state().await.assert_eq(indoc! {"
            The quick
            brown word
            jumps worˇd
            the lazy dog
        "});

        cx.simulate_shared_keystrokes(": n o r m space _ w c i w t e s t")
            .await;
        cx.simulate_shared_keystrokes("enter").await;

        cx.shared_state().await.assert_eq(indoc! {"
            The quick
            brown word
            jumps tesˇt
            the lazy dog
        "});

        cx.simulate_shared_keystrokes("_ l v l : n o r m space s l a")
            .await;
        cx.simulate_shared_keystrokes("enter").await;

        cx.shared_state().await.assert_eq(indoc! {"
            The quick
            brown word
            lˇaumps test
            the lazy dog
        "});

        cx.set_shared_state(indoc! {"
            ˇThe quick
            brown fox
            jumps over
            the lazy dog
        "})
            .await;

        cx.simulate_shared_keystrokes("c i w M y escape").await;

        cx.shared_state().await.assert_eq(indoc! {"
            Mˇy quick
            brown fox
            jumps over
            the lazy dog
        "});

        cx.simulate_shared_keystrokes(": n o r m space u").await;
        cx.simulate_shared_keystrokes("enter").await;

        cx.shared_state().await.assert_eq(indoc! {"
            ˇThe quick
            brown fox
            jumps over
            the lazy dog
        "});
        // Once ctrl-v to input character literals is added there should be a test for redo
    }

    #[gpui::test]
    async fn test_command_tabnew(cx: &mut TestAppContext) {
        let mut cx = VimTestContext::new(cx, true).await;

        // Create a new file to ensure that, when the filename is used with
        // `:tabnew`, it opens the existing file in a new tab.
        let fs = cx.workspace(|workspace, _, cx| workspace.project().read(cx).fs().clone());
        fs.as_fake()
            .insert_file(path!("/root/dir/file_2.rs"), "file_2".as_bytes().to_vec())
            .await;

        cx.simulate_keystrokes(": tabnew");
        cx.simulate_keystrokes("enter");
        cx.workspace(|workspace, _, cx| assert_eq!(workspace.items(cx).count(), 2));

        // Assert that the new tab is empty and not associated with any file, as
        // no file path was provided to the `:tabnew` command.
        cx.workspace(|workspace, _window, cx| {
            let active_editor = workspace.active_item_as::<Editor>(cx).unwrap();
            let buffer = active_editor
                .read(cx)
                .buffer()
                .read(cx)
                .as_singleton()
                .unwrap();

            assert!(&buffer.read(cx).file().is_none());
        });

        // Leverage the filename as an argument to the `:tabnew` command,
        // ensuring that the file, instead of an empty buffer, is opened in a
        // new tab.
        cx.simulate_keystrokes(": tabnew space dir/file_2.rs");
        cx.simulate_keystrokes("enter");

        cx.workspace(|workspace, _, cx| assert_eq!(workspace.items(cx).count(), 3));
        cx.workspace(|workspace, _, cx| {
            assert_active_item(workspace, path!("/root/dir/file_2.rs"), "file_2", cx);
        });

        // If the `filename` argument provided to the `:tabnew` command is for a
        // file that doesn't yet exist, it should still associate the buffer
        // with that file path, so that when the buffer contents are saved, the
        // file is created.
        cx.simulate_keystrokes(": tabnew space dir/file_3.rs");
        cx.simulate_keystrokes("enter");

        cx.workspace(|workspace, _, cx| assert_eq!(workspace.items(cx).count(), 4));
        cx.workspace(|workspace, _, cx| {
            assert_active_item(workspace, path!("/root/dir/file_3.rs"), "", cx);
        });
    }

    #[gpui::test]
    async fn test_command_tabedit(cx: &mut TestAppContext) {
        let mut cx = VimTestContext::new(cx, true).await;

        // Create a new file to ensure that, when the filename is used with
        // `:tabedit`, it opens the existing file in a new tab.
        let fs = cx.workspace(|workspace, _, cx| workspace.project().read(cx).fs().clone());
        fs.as_fake()
            .insert_file(path!("/root/dir/file_2.rs"), "file_2".as_bytes().to_vec())
            .await;

        cx.simulate_keystrokes(": tabedit");
        cx.simulate_keystrokes("enter");
        cx.workspace(|workspace, _, cx| assert_eq!(workspace.items(cx).count(), 2));

        // Assert that the new tab is empty and not associated with any file, as
        // no file path was provided to the `:tabedit` command.
        cx.workspace(|workspace, _window, cx| {
            let active_editor = workspace.active_item_as::<Editor>(cx).unwrap();
            let buffer = active_editor
                .read(cx)
                .buffer()
                .read(cx)
                .as_singleton()
                .unwrap();

            assert!(&buffer.read(cx).file().is_none());
        });

        // Leverage the filename as an argument to the `:tabedit` command,
        // ensuring that the file, instead of an empty buffer, is opened in a
        // new tab.
        cx.simulate_keystrokes(": tabedit space dir/file_2.rs");
        cx.simulate_keystrokes("enter");

        cx.workspace(|workspace, _, cx| assert_eq!(workspace.items(cx).count(), 3));
        cx.workspace(|workspace, _, cx| {
            assert_active_item(workspace, path!("/root/dir/file_2.rs"), "file_2", cx);
        });

        // If the `filename` argument provided to the `:tabedit` command is for a
        // file that doesn't yet exist, it should still associate the buffer
        // with that file path, so that when the buffer contents are saved, the
        // file is created.
        cx.simulate_keystrokes(": tabedit space dir/file_3.rs");
        cx.simulate_keystrokes("enter");

        cx.workspace(|workspace, _, cx| assert_eq!(workspace.items(cx).count(), 4));
        cx.workspace(|workspace, _, cx| {
            assert_active_item(workspace, path!("/root/dir/file_3.rs"), "", cx);
        });
    }

    #[gpui::test]
    async fn test_ignorecase_command(cx: &mut TestAppContext) {
        let mut cx = VimTestContext::new(cx, true).await;
        cx.read(|cx| {
            assert_eq!(
                EditorSettings::get_global(cx).search.case_sensitive,
                false,
                "The `case_sensitive` setting should be `false` by default."
            );
        });
        cx.simulate_keystrokes(": set space noignorecase");
        cx.simulate_keystrokes("enter");
        cx.read(|cx| {
            assert_eq!(
                EditorSettings::get_global(cx).search.case_sensitive,
                true,
                "The `case_sensitive` setting should have been enabled with `:set noignorecase`."
            );
        });
        cx.simulate_keystrokes(": set space ignorecase");
        cx.simulate_keystrokes("enter");
        cx.read(|cx| {
            assert_eq!(
                EditorSettings::get_global(cx).search.case_sensitive,
                false,
                "The `case_sensitive` setting should have been disabled with `:set ignorecase`."
            );
        });
        cx.simulate_keystrokes(": set space noic");
        cx.simulate_keystrokes("enter");
        cx.read(|cx| {
            assert_eq!(
                EditorSettings::get_global(cx).search.case_sensitive,
                true,
                "The `case_sensitive` setting should have been enabled with `:set noic`."
            );
        });
        cx.simulate_keystrokes(": set space ic");
        cx.simulate_keystrokes("enter");
        cx.read(|cx| {
            assert_eq!(
                EditorSettings::get_global(cx).search.case_sensitive,
                false,
                "The `case_sensitive` setting should have been disabled with `:set ic`."
            );
        });
    }

    #[gpui::test]
    async fn test_sort_commands(cx: &mut TestAppContext) {
        let mut cx = VimTestContext::new(cx, true).await;

        cx.set_state(
            indoc! {"
                «hornet
                quirrel
                elderbug
                cornifer
                idaˇ»
            "},
            Mode::Visual,
        );

        cx.simulate_keystrokes(": sort");
        cx.simulate_keystrokes("enter");

        cx.assert_state(
            indoc! {"
                ˇcornifer
                elderbug
                hornet
                ida
                quirrel
            "},
            Mode::Normal,
        );

        // Assert that, by default, `:sort` takes case into consideration.
        cx.set_state(
            indoc! {"
                «hornet
                quirrel
                Elderbug
                cornifer
                idaˇ»
            "},
            Mode::Visual,
        );

        cx.simulate_keystrokes(": sort");
        cx.simulate_keystrokes("enter");

        cx.assert_state(
            indoc! {"
                ˇElderbug
                cornifer
                hornet
                ida
                quirrel
            "},
            Mode::Normal,
        );

        // Assert that, if the `i` option is passed, `:sort` ignores case.
        cx.set_state(
            indoc! {"
                «hornet
                quirrel
                Elderbug
                cornifer
                idaˇ»
            "},
            Mode::Visual,
        );

        cx.simulate_keystrokes(": sort space i");
        cx.simulate_keystrokes("enter");

        cx.assert_state(
            indoc! {"
                ˇcornifer
                Elderbug
                hornet
                ida
                quirrel
            "},
            Mode::Normal,
        );

        // When no range is provided, sorts the whole buffer.
        cx.set_state(
            indoc! {"
                ˇhornet
                quirrel
                elderbug
                cornifer
                ida
            "},
            Mode::Normal,
        );

        cx.simulate_keystrokes(": sort");
        cx.simulate_keystrokes("enter");

        cx.assert_state(
            indoc! {"
                ˇcornifer
                elderbug
                hornet
                ida
                quirrel
            "},
            Mode::Normal,
        );
    }
}<|MERGE_RESOLUTION|>--- conflicted
+++ resolved
@@ -1447,7 +1447,27 @@
         VimCommand::new(("e", "dit"), editor::actions::ReloadFile)
             .bang(editor::actions::ReloadFile)
             .filename(|_, filename| Some(VimEdit { filename }.boxed_clone())),
-<<<<<<< HEAD
+        VimCommand::new(
+            ("r", "ead"),
+            VimRead {
+                range: None,
+                filename: "".into(),
+            },
+        )
+        .filename(|_, filename| {
+            Some(
+                VimRead {
+                    range: None,
+                    filename,
+                }
+                .boxed_clone(),
+            )
+        })
+        .range(|action, range| {
+            let mut action: VimRead = action.as_any().downcast_ref::<VimRead>().unwrap().clone();
+            action.range.replace(range.clone());
+            Some(Box::new(action))
+        }),
         VimCommand::new(("sp", "lit"), workspace::SplitHorizontal::default()).filename(
             |_, filename| {
                 Some(
@@ -1470,47 +1490,6 @@
                 )
             },
         ),
-=======
-        VimCommand::new(
-            ("r", "ead"),
-            VimRead {
-                range: None,
-                filename: "".into(),
-            },
-        )
-        .filename(|_, filename| {
-            Some(
-                VimRead {
-                    range: None,
-                    filename,
-                }
-                .boxed_clone(),
-            )
-        })
-        .range(|action, range| {
-            let mut action: VimRead = action.as_any().downcast_ref::<VimRead>().unwrap().clone();
-            action.range.replace(range.clone());
-            Some(Box::new(action))
-        }),
-        VimCommand::new(("sp", "lit"), workspace::SplitHorizontal).filename(|_, filename| {
-            Some(
-                VimSplit {
-                    vertical: false,
-                    filename,
-                }
-                .boxed_clone(),
-            )
-        }),
-        VimCommand::new(("vs", "plit"), workspace::SplitVertical).filename(|_, filename| {
-            Some(
-                VimSplit {
-                    vertical: true,
-                    filename,
-                }
-                .boxed_clone(),
-            )
-        }),
->>>>>>> dc72e1c4
         VimCommand::new(("tabe", "dit"), workspace::NewFile)
             .filename(|_action, filename| Some(VimEdit { filename }.boxed_clone())),
         VimCommand::new(("tabnew", ""), workspace::NewFile)
