--- conflicted
+++ resolved
@@ -1697,16 +1697,9 @@
                         });
                         window.dispatch_action(action, cx);
                         cx.defer_in(window, move |editor, window, cx| {
-<<<<<<< HEAD
                             let newest = editor
                                 .selections
-                                .newest::<Point>(&editor.display_snapshot(cx))
-                                .clone();
-                            editor.change_selections(None, window, cx, |s| {
-                                s.select(vec![newest]);
-                            });
-=======
-                            let newest = editor.selections.newest::<Point>(cx);
+                                .newest::<Point>(&editor.display_snapshot(cx));
                             editor.change_selections(
                                 SelectionEffects::no_scroll(),
                                 window,
@@ -1715,7 +1708,6 @@
                                     s.select(vec![newest]);
                                 },
                             );
->>>>>>> 35749e99
                             editor.end_transaction_at(Instant::now(), cx);
                         })
                     })
