--- conflicted
+++ resolved
@@ -1710,10 +1710,6 @@
         let mut offset = inner.end.to_offset(map, Bias::Left);
         for c in map.buffer_snapshot.chars_at(offset) {
             if c == '/' || c == '\n' || c == '>' {
-<<<<<<< HEAD
-=======
-                dbg!("Jumping forward");
->>>>>>> c8700fd9
                 return Some(offset.to_display_point(map));
             }
             offset += c.len_utf8();
@@ -1723,10 +1719,6 @@
         for c in map.buffer_snapshot.chars_at(offset) {
             offset += c.len_utf8();
             if c == '<' || c == '\n' {
-<<<<<<< HEAD
-=======
-                dbg!("Jumping back");
->>>>>>> c8700fd9
                 return Some(offset.to_display_point(map));
             }
         }
@@ -1762,7 +1754,6 @@
         for (open_range, close_range) in ranges {
             if map.buffer_snapshot.chars_at(open_range.start).next() == Some('<') {
                 if offset >= open_range.start + 1 && offset < close_range.start {
-<<<<<<< HEAD
                     let mut chars = map.buffer_snapshot.chars_at(close_range.start);
                     if (Some('/'), Some('>')) == (chars.next(), chars.next()) {
                         return display_point;
@@ -1773,12 +1764,6 @@
                 } else if close_range.contains(&offset) {
                     // We might be in a self closing tag which we still need to jump between
                     return open_range.start.to_display_point(map);
-=======
-                    dbg!("Trying to match tag");
-                    if let Some(tag) = matching_tag(map, display_point) {
-                        return tag;
-                    }
->>>>>>> c8700fd9
                 }
             }
 
@@ -2140,33 +2125,20 @@
     // cargo test -p vim --features neovim test_matching_tags
     #[gpui::test]
     async fn test_matching_tags(cx: &mut gpui::TestAppContext) {
-<<<<<<< HEAD
-        let mut cx = NeovimBackedTestContext::new_html(cx).await;
-
         cx.neovim.exec("set filetype=html").await;
 
-        // test jumping forwards
-=======
-        let mut cx = NeovimBackedTestContext::new_typescript(cx).await;
-
-        cx.neovim.exec("set filetype=html").await;
-
->>>>>>> c8700fd9
         cx.set_shared_state(indoc! {r"<bˇody></body>"}).await;
         cx.simulate_shared_keystrokes("%").await;
         cx.shared_state()
             .await
             .assert_eq(indoc! {r"<body><ˇ/body>"});
         cx.simulate_shared_keystrokes("%").await;
-<<<<<<< HEAD
+
         // test jumping backwards
-=======
->>>>>>> c8700fd9
         cx.shared_state()
             .await
             .assert_eq(indoc! {r"<ˇbody></body>"});
 
-<<<<<<< HEAD
         // test self-closing tags
         cx.set_shared_state(indoc! {r"<a><bˇr/></a>"}).await;
         cx.simulate_shared_keystrokes("%").await;
@@ -2183,11 +2155,6 @@
             ˇ<br
             />
         </a>"});
-=======
-        cx.set_shared_state(indoc! {r"<a><bˇr/></a>"}).await;
-        cx.simulate_shared_keystrokes("%").await;
-        cx.shared_state().await.assert_eq(indoc! {r"<a><br/></aˇ>"});
->>>>>>> c8700fd9
     }
 
     #[gpui::test]
