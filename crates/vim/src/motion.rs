use editor::{
    Anchor, Bias, BufferOffset, DisplayPoint, Editor, MultiBufferOffset, RowExt, ToOffset, ToPoint,
    display_map::{DisplayRow, DisplaySnapshot, FoldPoint, ToDisplayPoint},
    movement::{
        self, FindRange, TextLayoutDetails, find_boundary, find_preceding_boundary_display_point,
    },
};
use gpui::{Action, Context, Window, actions, px};
use language::{CharKind, Point, Selection, SelectionGoal};
use multi_buffer::MultiBufferRow;
use schemars::JsonSchema;
use serde::Deserialize;
use settings::Settings;
use std::ops::Range;
use workspace::searchable::Direction;

use crate::{
    Vim, VimSettings,
    normal::mark,
    state::{Mode, Operator},
    surrounds::SurroundsType,
};

#[derive(Clone, Copy, Debug, PartialEq, Eq)]
pub(crate) enum MotionKind {
    Linewise,
    Exclusive,
    Inclusive,
}

impl MotionKind {
    pub(crate) fn for_mode(mode: Mode) -> Self {
        match mode {
            Mode::VisualLine => MotionKind::Linewise,
            _ => MotionKind::Exclusive,
        }
    }

    pub(crate) fn linewise(&self) -> bool {
        matches!(self, MotionKind::Linewise)
    }
}

#[derive(Clone, Debug, PartialEq, Eq)]
pub enum Motion {
    Left,
    WrappingLeft,
    Down {
        display_lines: bool,
    },
    Up {
        display_lines: bool,
    },
    Right,
    WrappingRight,
    NextWordStart {
        ignore_punctuation: bool,
    },
    NextWordEnd {
        ignore_punctuation: bool,
    },
    PreviousWordStart {
        ignore_punctuation: bool,
    },
    PreviousWordEnd {
        ignore_punctuation: bool,
    },
    NextSubwordStart {
        ignore_punctuation: bool,
    },
    NextSubwordEnd {
        ignore_punctuation: bool,
    },
    PreviousSubwordStart {
        ignore_punctuation: bool,
    },
    PreviousSubwordEnd {
        ignore_punctuation: bool,
    },
    FirstNonWhitespace {
        display_lines: bool,
    },
    CurrentLine,
    StartOfLine {
        display_lines: bool,
    },
    MiddleOfLine {
        display_lines: bool,
    },
    EndOfLine {
        display_lines: bool,
    },
    SentenceBackward,
    SentenceForward,
    StartOfParagraph,
    EndOfParagraph,
    StartOfDocument,
    EndOfDocument,
    Matching {
        match_quotes: bool,
    },
    GoToPercentage,
    UnmatchedForward {
        char: char,
    },
    UnmatchedBackward {
        char: char,
    },
    FindForward {
        before: bool,
        char: char,
        mode: FindRange,
        smartcase: bool,
    },
    FindBackward {
        after: bool,
        char: char,
        mode: FindRange,
        smartcase: bool,
    },
    Sneak {
        first_char: char,
        second_char: char,
        smartcase: bool,
    },
    SneakBackward {
        first_char: char,
        second_char: char,
        smartcase: bool,
    },
    RepeatFind {
        last_find: Box<Motion>,
    },
    RepeatFindReversed {
        last_find: Box<Motion>,
    },
    NextLineStart,
    PreviousLineStart,
    StartOfLineDownward,
    EndOfLineDownward,
    GoToColumn,
    WindowTop,
    WindowMiddle,
    WindowBottom,
    NextSectionStart,
    NextSectionEnd,
    PreviousSectionStart,
    PreviousSectionEnd,
    NextMethodStart,
    NextMethodEnd,
    PreviousMethodStart,
    PreviousMethodEnd,
    NextComment,
    PreviousComment,
    PreviousLesserIndent,
    PreviousGreaterIndent,
    PreviousSameIndent,
    NextLesserIndent,
    NextGreaterIndent,
    NextSameIndent,

    // we don't have a good way to run a search synchronously, so
    // we handle search motions by running the search async and then
    // calling back into motion with this
    ZedSearchResult {
        prior_selections: Vec<Range<Anchor>>,
        new_selections: Vec<Range<Anchor>>,
    },
    Jump {
        anchor: Anchor,
        line: bool,
    },
}

#[derive(Clone, Copy)]
enum IndentType {
    Lesser,
    Greater,
    Same,
}

/// Moves to the start of the next word.
#[derive(Clone, Deserialize, JsonSchema, PartialEq, Action)]
#[action(namespace = vim)]
#[serde(deny_unknown_fields)]
struct NextWordStart {
    #[serde(default)]
    ignore_punctuation: bool,
}

/// Moves to the end of the next word.
#[derive(Clone, Deserialize, JsonSchema, PartialEq, Action)]
#[action(namespace = vim)]
#[serde(deny_unknown_fields)]
struct NextWordEnd {
    #[serde(default)]
    ignore_punctuation: bool,
}

/// Moves to the start of the previous word.
#[derive(Clone, Deserialize, JsonSchema, PartialEq, Action)]
#[action(namespace = vim)]
#[serde(deny_unknown_fields)]
struct PreviousWordStart {
    #[serde(default)]
    ignore_punctuation: bool,
}

/// Moves to the end of the previous word.
#[derive(Clone, Deserialize, JsonSchema, PartialEq, Action)]
#[action(namespace = vim)]
#[serde(deny_unknown_fields)]
struct PreviousWordEnd {
    #[serde(default)]
    ignore_punctuation: bool,
}

/// Moves to the start of the next subword.
#[derive(Clone, Deserialize, JsonSchema, PartialEq, Action)]
#[action(namespace = vim)]
#[serde(deny_unknown_fields)]
pub(crate) struct NextSubwordStart {
    #[serde(default)]
    pub(crate) ignore_punctuation: bool,
}

/// Moves to the end of the next subword.
#[derive(Clone, Deserialize, JsonSchema, PartialEq, Action)]
#[action(namespace = vim)]
#[serde(deny_unknown_fields)]
pub(crate) struct NextSubwordEnd {
    #[serde(default)]
    pub(crate) ignore_punctuation: bool,
}

/// Moves to the start of the previous subword.
#[derive(Clone, Deserialize, JsonSchema, PartialEq, Action)]
#[action(namespace = vim)]
#[serde(deny_unknown_fields)]
pub(crate) struct PreviousSubwordStart {
    #[serde(default)]
    pub(crate) ignore_punctuation: bool,
}

/// Moves to the end of the previous subword.
#[derive(Clone, Deserialize, JsonSchema, PartialEq, Action)]
#[action(namespace = vim)]
#[serde(deny_unknown_fields)]
pub(crate) struct PreviousSubwordEnd {
    #[serde(default)]
    pub(crate) ignore_punctuation: bool,
}

/// Moves cursor up by the specified number of lines.
#[derive(Clone, Deserialize, JsonSchema, PartialEq, Action)]
#[action(namespace = vim)]
#[serde(deny_unknown_fields)]
pub(crate) struct Up {
    #[serde(default)]
    pub(crate) display_lines: bool,
}

/// Moves cursor down by the specified number of lines.
#[derive(Clone, Deserialize, JsonSchema, PartialEq, Action)]
#[action(namespace = vim)]
#[serde(deny_unknown_fields)]
pub(crate) struct Down {
    #[serde(default)]
    pub(crate) display_lines: bool,
}

/// Moves to the first non-whitespace character on the current line.
#[derive(Clone, Deserialize, JsonSchema, PartialEq, Action)]
#[action(namespace = vim)]
#[serde(deny_unknown_fields)]
struct FirstNonWhitespace {
    #[serde(default)]
    display_lines: bool,
}

/// Moves to the end of the current line.
#[derive(Clone, Deserialize, JsonSchema, PartialEq, Action)]
#[action(namespace = vim)]
#[serde(deny_unknown_fields)]
struct EndOfLine {
    #[serde(default)]
    display_lines: bool,
}

/// Moves to the start of the current line.
#[derive(Clone, Deserialize, JsonSchema, PartialEq, Action)]
#[action(namespace = vim)]
#[serde(deny_unknown_fields)]
pub struct StartOfLine {
    #[serde(default)]
    pub(crate) display_lines: bool,
}

/// Moves to the middle of the current line.
#[derive(Clone, Deserialize, JsonSchema, PartialEq, Action)]
#[action(namespace = vim)]
#[serde(deny_unknown_fields)]
struct MiddleOfLine {
    #[serde(default)]
    display_lines: bool,
}

/// Finds the next unmatched bracket or delimiter.
#[derive(Clone, Deserialize, JsonSchema, PartialEq, Action)]
#[action(namespace = vim)]
#[serde(deny_unknown_fields)]
struct UnmatchedForward {
    #[serde(default)]
    char: char,
}

/// Finds the previous unmatched bracket or delimiter.
#[derive(Clone, Deserialize, JsonSchema, PartialEq, Action)]
#[action(namespace = vim)]
#[serde(deny_unknown_fields)]
struct UnmatchedBackward {
    #[serde(default)]
    char: char,
}

actions!(
    vim,
    [
        /// Moves cursor left one character.
        Left,
        /// Moves cursor left one character, wrapping to previous line.
        #[action(deprecated_aliases = ["vim::Backspace"])]
        WrappingLeft,
        /// Moves cursor right one character.
        Right,
        /// Moves cursor right one character, wrapping to next line.
        #[action(deprecated_aliases = ["vim::Space"])]
        WrappingRight,
        /// Selects the current line.
        CurrentLine,
        /// Moves to the start of the next sentence.
        SentenceForward,
        /// Moves to the start of the previous sentence.
        SentenceBackward,
        /// Moves to the start of the paragraph.
        StartOfParagraph,
        /// Moves to the end of the paragraph.
        EndOfParagraph,
        /// Moves to the start of the document.
        StartOfDocument,
        /// Moves to the end of the document.
        EndOfDocument,
        /// Moves to the matching bracket or delimiter.
        Matching,
        /// Goes to a percentage position in the file.
        GoToPercentage,
        /// Moves to the start of the next line.
        NextLineStart,
        /// Moves to the start of the previous line.
        PreviousLineStart,
        /// Moves to the start of a line downward.
        StartOfLineDownward,
        /// Moves to the end of a line downward.
        EndOfLineDownward,
        /// Goes to a specific column number.
        GoToColumn,
        /// Repeats the last character find.
        RepeatFind,
        /// Repeats the last character find in reverse.
        RepeatFindReversed,
        /// Moves to the top of the window.
        WindowTop,
        /// Moves to the middle of the window.
        WindowMiddle,
        /// Moves to the bottom of the window.
        WindowBottom,
        /// Moves to the start of the next section.
        NextSectionStart,
        /// Moves to the end of the next section.
        NextSectionEnd,
        /// Moves to the start of the previous section.
        PreviousSectionStart,
        /// Moves to the end of the previous section.
        PreviousSectionEnd,
        /// Moves to the start of the next method.
        NextMethodStart,
        /// Moves to the end of the next method.
        NextMethodEnd,
        /// Moves to the start of the previous method.
        PreviousMethodStart,
        /// Moves to the end of the previous method.
        PreviousMethodEnd,
        /// Moves to the next comment.
        NextComment,
        /// Moves to the previous comment.
        PreviousComment,
        /// Moves to the previous line with lesser indentation.
        PreviousLesserIndent,
        /// Moves to the previous line with greater indentation.
        PreviousGreaterIndent,
        /// Moves to the previous line with the same indentation.
        PreviousSameIndent,
        /// Moves to the next line with lesser indentation.
        NextLesserIndent,
        /// Moves to the next line with greater indentation.
        NextGreaterIndent,
        /// Moves to the next line with the same indentation.
        NextSameIndent,
    ]
);

pub fn register(editor: &mut Editor, cx: &mut Context<Vim>) {
    Vim::action(editor, cx, |vim, _: &Left, window, cx| {
        vim.motion(Motion::Left, window, cx)
    });
    Vim::action(editor, cx, |vim, _: &WrappingLeft, window, cx| {
        vim.motion(Motion::WrappingLeft, window, cx)
    });
    Vim::action(editor, cx, |vim, action: &Down, window, cx| {
        vim.motion(
            Motion::Down {
                display_lines: action.display_lines,
            },
            window,
            cx,
        )
    });
    Vim::action(editor, cx, |vim, action: &Up, window, cx| {
        vim.motion(
            Motion::Up {
                display_lines: action.display_lines,
            },
            window,
            cx,
        )
    });
    Vim::action(editor, cx, |vim, _: &Right, window, cx| {
        vim.motion(Motion::Right, window, cx)
    });
    Vim::action(editor, cx, |vim, _: &WrappingRight, window, cx| {
        vim.motion(Motion::WrappingRight, window, cx)
    });
    Vim::action(
        editor,
        cx,
        |vim, action: &FirstNonWhitespace, window, cx| {
            vim.motion(
                Motion::FirstNonWhitespace {
                    display_lines: action.display_lines,
                },
                window,
                cx,
            )
        },
    );
    Vim::action(editor, cx, |vim, action: &StartOfLine, window, cx| {
        vim.motion(
            Motion::StartOfLine {
                display_lines: action.display_lines,
            },
            window,
            cx,
        )
    });
    Vim::action(editor, cx, |vim, action: &MiddleOfLine, window, cx| {
        vim.motion(
            Motion::MiddleOfLine {
                display_lines: action.display_lines,
            },
            window,
            cx,
        )
    });
    Vim::action(editor, cx, |vim, action: &EndOfLine, window, cx| {
        vim.motion(
            Motion::EndOfLine {
                display_lines: action.display_lines,
            },
            window,
            cx,
        )
    });
    Vim::action(editor, cx, |vim, _: &CurrentLine, window, cx| {
        vim.motion(Motion::CurrentLine, window, cx)
    });
    Vim::action(editor, cx, |vim, _: &StartOfParagraph, window, cx| {
        vim.motion(Motion::StartOfParagraph, window, cx)
    });
    Vim::action(editor, cx, |vim, _: &EndOfParagraph, window, cx| {
        vim.motion(Motion::EndOfParagraph, window, cx)
    });

    Vim::action(editor, cx, |vim, _: &SentenceForward, window, cx| {
        vim.motion(Motion::SentenceForward, window, cx)
    });
    Vim::action(editor, cx, |vim, _: &SentenceBackward, window, cx| {
        vim.motion(Motion::SentenceBackward, window, cx)
    });
    Vim::action(editor, cx, |vim, _: &StartOfDocument, window, cx| {
        vim.motion(Motion::StartOfDocument, window, cx)
    });
    Vim::action(editor, cx, |vim, _: &EndOfDocument, window, cx| {
        vim.motion(Motion::EndOfDocument, window, cx)
    });
    Vim::action(editor, cx, |vim, _: &Matching, window, cx| {
        let match_quotes = VimSettings::get_global(cx).use_match_quotes;
        vim.motion(Motion::Matching { match_quotes }, window, cx)
    });
    Vim::action(editor, cx, |vim, _: &GoToPercentage, window, cx| {
        vim.motion(Motion::GoToPercentage, window, cx)
    });
    Vim::action(
        editor,
        cx,
        |vim, &UnmatchedForward { char }: &UnmatchedForward, window, cx| {
            vim.motion(Motion::UnmatchedForward { char }, window, cx)
        },
    );
    Vim::action(
        editor,
        cx,
        |vim, &UnmatchedBackward { char }: &UnmatchedBackward, window, cx| {
            vim.motion(Motion::UnmatchedBackward { char }, window, cx)
        },
    );
    Vim::action(
        editor,
        cx,
        |vim, &NextWordStart { ignore_punctuation }: &NextWordStart, window, cx| {
            vim.motion(Motion::NextWordStart { ignore_punctuation }, window, cx)
        },
    );
    Vim::action(
        editor,
        cx,
        |vim, &NextWordEnd { ignore_punctuation }: &NextWordEnd, window, cx| {
            vim.motion(Motion::NextWordEnd { ignore_punctuation }, window, cx)
        },
    );
    Vim::action(
        editor,
        cx,
        |vim, &PreviousWordStart { ignore_punctuation }: &PreviousWordStart, window, cx| {
            vim.motion(Motion::PreviousWordStart { ignore_punctuation }, window, cx)
        },
    );
    Vim::action(
        editor,
        cx,
        |vim, &PreviousWordEnd { ignore_punctuation }, window, cx| {
            vim.motion(Motion::PreviousWordEnd { ignore_punctuation }, window, cx)
        },
    );
    Vim::action(
        editor,
        cx,
        |vim, &NextSubwordStart { ignore_punctuation }: &NextSubwordStart, window, cx| {
            vim.motion(Motion::NextSubwordStart { ignore_punctuation }, window, cx)
        },
    );
    Vim::action(
        editor,
        cx,
        |vim, &NextSubwordEnd { ignore_punctuation }: &NextSubwordEnd, window, cx| {
            vim.motion(Motion::NextSubwordEnd { ignore_punctuation }, window, cx)
        },
    );
    Vim::action(
        editor,
        cx,
        |vim, &PreviousSubwordStart { ignore_punctuation }: &PreviousSubwordStart, window, cx| {
            vim.motion(
                Motion::PreviousSubwordStart { ignore_punctuation },
                window,
                cx,
            )
        },
    );
    Vim::action(
        editor,
        cx,
        |vim, &PreviousSubwordEnd { ignore_punctuation }, window, cx| {
            vim.motion(
                Motion::PreviousSubwordEnd { ignore_punctuation },
                window,
                cx,
            )
        },
    );
    Vim::action(editor, cx, |vim, &NextLineStart, window, cx| {
        vim.motion(Motion::NextLineStart, window, cx)
    });
    Vim::action(editor, cx, |vim, &PreviousLineStart, window, cx| {
        vim.motion(Motion::PreviousLineStart, window, cx)
    });
    Vim::action(editor, cx, |vim, &StartOfLineDownward, window, cx| {
        vim.motion(Motion::StartOfLineDownward, window, cx)
    });
    Vim::action(editor, cx, |vim, &EndOfLineDownward, window, cx| {
        vim.motion(Motion::EndOfLineDownward, window, cx)
    });
    Vim::action(editor, cx, |vim, &GoToColumn, window, cx| {
        vim.motion(Motion::GoToColumn, window, cx)
    });

    Vim::action(editor, cx, |vim, _: &RepeatFind, window, cx| {
        if let Some(last_find) = Vim::globals(cx).last_find.clone().map(Box::new) {
            vim.motion(Motion::RepeatFind { last_find }, window, cx);
        }
    });

    Vim::action(editor, cx, |vim, _: &RepeatFindReversed, window, cx| {
        if let Some(last_find) = Vim::globals(cx).last_find.clone().map(Box::new) {
            vim.motion(Motion::RepeatFindReversed { last_find }, window, cx);
        }
    });
    Vim::action(editor, cx, |vim, &WindowTop, window, cx| {
        vim.motion(Motion::WindowTop, window, cx)
    });
    Vim::action(editor, cx, |vim, &WindowMiddle, window, cx| {
        vim.motion(Motion::WindowMiddle, window, cx)
    });
    Vim::action(editor, cx, |vim, &WindowBottom, window, cx| {
        vim.motion(Motion::WindowBottom, window, cx)
    });

    Vim::action(editor, cx, |vim, &PreviousSectionStart, window, cx| {
        vim.motion(Motion::PreviousSectionStart, window, cx)
    });
    Vim::action(editor, cx, |vim, &NextSectionStart, window, cx| {
        vim.motion(Motion::NextSectionStart, window, cx)
    });
    Vim::action(editor, cx, |vim, &PreviousSectionEnd, window, cx| {
        vim.motion(Motion::PreviousSectionEnd, window, cx)
    });
    Vim::action(editor, cx, |vim, &NextSectionEnd, window, cx| {
        vim.motion(Motion::NextSectionEnd, window, cx)
    });
    Vim::action(editor, cx, |vim, &PreviousMethodStart, window, cx| {
        vim.motion(Motion::PreviousMethodStart, window, cx)
    });
    Vim::action(editor, cx, |vim, &NextMethodStart, window, cx| {
        vim.motion(Motion::NextMethodStart, window, cx)
    });
    Vim::action(editor, cx, |vim, &PreviousMethodEnd, window, cx| {
        vim.motion(Motion::PreviousMethodEnd, window, cx)
    });
    Vim::action(editor, cx, |vim, &NextMethodEnd, window, cx| {
        vim.motion(Motion::NextMethodEnd, window, cx)
    });
    Vim::action(editor, cx, |vim, &NextComment, window, cx| {
        vim.motion(Motion::NextComment, window, cx)
    });
    Vim::action(editor, cx, |vim, &PreviousComment, window, cx| {
        vim.motion(Motion::PreviousComment, window, cx)
    });
    Vim::action(editor, cx, |vim, &PreviousLesserIndent, window, cx| {
        vim.motion(Motion::PreviousLesserIndent, window, cx)
    });
    Vim::action(editor, cx, |vim, &PreviousGreaterIndent, window, cx| {
        vim.motion(Motion::PreviousGreaterIndent, window, cx)
    });
    Vim::action(editor, cx, |vim, &PreviousSameIndent, window, cx| {
        vim.motion(Motion::PreviousSameIndent, window, cx)
    });
    Vim::action(editor, cx, |vim, &NextLesserIndent, window, cx| {
        vim.motion(Motion::NextLesserIndent, window, cx)
    });
    Vim::action(editor, cx, |vim, &NextGreaterIndent, window, cx| {
        vim.motion(Motion::NextGreaterIndent, window, cx)
    });
    Vim::action(editor, cx, |vim, &NextSameIndent, window, cx| {
        vim.motion(Motion::NextSameIndent, window, cx)
    });
}

impl Vim {
    pub(crate) fn search_motion(&mut self, m: Motion, window: &mut Window, cx: &mut Context<Self>) {
        if let Motion::ZedSearchResult {
            prior_selections, ..
        } = &m
        {
            match self.mode {
                Mode::Visual | Mode::VisualLine | Mode::VisualBlock => {
                    if !prior_selections.is_empty() {
                        self.update_editor(cx, |_, editor, cx| {
                            editor.change_selections(Default::default(), window, cx, |s| {
                                s.select_ranges(prior_selections.iter().cloned())
                            })
                        });
                    }
                }
                Mode::Normal | Mode::Replace | Mode::Insert => {
                    if self.active_operator().is_none() {
                        return;
                    }
                }
                Mode::HelixNormal | Mode::HelixSelect => {}
            }
        }

        self.motion(m, window, cx)
    }

    pub(crate) fn motion(&mut self, motion: Motion, window: &mut Window, cx: &mut Context<Self>) {
        if let Some(Operator::FindForward { .. })
        | Some(Operator::Sneak { .. })
        | Some(Operator::SneakBackward { .. })
        | Some(Operator::FindBackward { .. }) = self.active_operator()
        {
            self.pop_operator(window, cx);
        }

        let count = Vim::take_count(cx);
        let forced_motion = Vim::take_forced_motion(cx);
        let active_operator = self.active_operator();
        let mut waiting_operator: Option<Operator> = None;
        match self.mode {
            Mode::Normal | Mode::Replace | Mode::Insert => {
                if active_operator == Some(Operator::AddSurrounds { target: None }) {
                    waiting_operator = Some(Operator::AddSurrounds {
                        target: Some(SurroundsType::Motion(motion)),
                    });
                } else {
                    self.normal_motion(motion, active_operator, count, forced_motion, window, cx)
                }
            }
            Mode::Visual | Mode::VisualLine | Mode::VisualBlock => {
                self.visual_motion(motion, count, window, cx)
            }

            Mode::HelixNormal => self.helix_normal_motion(motion, count, window, cx),
            Mode::HelixSelect => self.helix_select_motion(motion, count, window, cx),
        }
        self.clear_operator(window, cx);
        if let Some(operator) = waiting_operator {
            self.push_operator(operator, window, cx);
            Vim::globals(cx).pre_count = count
        }
    }
}

// Motion handling is specified here:
// https://github.com/vim/vim/blob/master/runtime/doc/motion.txt
impl Motion {
    fn default_kind(&self) -> MotionKind {
        use Motion::*;
        match self {
            Down { .. }
            | Up { .. }
            | StartOfDocument
            | EndOfDocument
            | CurrentLine
            | NextLineStart
            | PreviousLineStart
            | StartOfLineDownward
            | WindowTop
            | WindowMiddle
            | WindowBottom
            | NextSectionStart
            | NextSectionEnd
            | PreviousSectionStart
            | PreviousSectionEnd
            | NextMethodStart
            | NextMethodEnd
            | PreviousMethodStart
            | PreviousMethodEnd
            | NextComment
            | PreviousComment
            | PreviousLesserIndent
            | PreviousGreaterIndent
            | PreviousSameIndent
            | NextLesserIndent
            | NextGreaterIndent
            | NextSameIndent
            | GoToPercentage
            | Jump { line: true, .. } => MotionKind::Linewise,
            EndOfLine { .. }
            | EndOfLineDownward
            | Matching { .. }
            | FindForward { .. }
            | NextWordEnd { .. }
            | PreviousWordEnd { .. }
            | NextSubwordEnd { .. }
            | PreviousSubwordEnd { .. } => MotionKind::Inclusive,
            Left
            | WrappingLeft
            | Right
            | WrappingRight
            | StartOfLine { .. }
            | StartOfParagraph
            | EndOfParagraph
            | SentenceBackward
            | SentenceForward
            | GoToColumn
            | MiddleOfLine { .. }
            | UnmatchedForward { .. }
            | UnmatchedBackward { .. }
            | NextWordStart { .. }
            | PreviousWordStart { .. }
            | NextSubwordStart { .. }
            | PreviousSubwordStart { .. }
            | FirstNonWhitespace { .. }
            | FindBackward { .. }
            | Sneak { .. }
            | SneakBackward { .. }
            | Jump { .. }
            | ZedSearchResult { .. } => MotionKind::Exclusive,
            RepeatFind { last_find: motion } | RepeatFindReversed { last_find: motion } => {
                motion.default_kind()
            }
        }
    }

    fn skip_exclusive_special_case(&self) -> bool {
        matches!(self, Motion::WrappingLeft | Motion::WrappingRight)
    }

    pub(crate) fn push_to_jump_list(&self) -> bool {
        use Motion::*;
        match self {
            CurrentLine
            | Down { .. }
            | EndOfLine { .. }
            | EndOfLineDownward
            | FindBackward { .. }
            | FindForward { .. }
            | FirstNonWhitespace { .. }
            | GoToColumn
            | Left
            | MiddleOfLine { .. }
            | NextLineStart
            | NextSubwordEnd { .. }
            | NextSubwordStart { .. }
            | NextWordEnd { .. }
            | NextWordStart { .. }
            | PreviousLineStart
            | PreviousSubwordEnd { .. }
            | PreviousSubwordStart { .. }
            | PreviousWordEnd { .. }
            | PreviousWordStart { .. }
            | RepeatFind { .. }
            | RepeatFindReversed { .. }
            | Right
            | StartOfLine { .. }
            | StartOfLineDownward
            | Up { .. }
            | WrappingLeft
            | WrappingRight => false,
            EndOfDocument
            | EndOfParagraph
            | GoToPercentage
            | Jump { .. }
            | Matching { .. }
            | NextComment
            | NextGreaterIndent
            | NextLesserIndent
            | NextMethodEnd
            | NextMethodStart
            | NextSameIndent
            | NextSectionEnd
            | NextSectionStart
            | PreviousComment
            | PreviousGreaterIndent
            | PreviousLesserIndent
            | PreviousMethodEnd
            | PreviousMethodStart
            | PreviousSameIndent
            | PreviousSectionEnd
            | PreviousSectionStart
            | SentenceBackward
            | SentenceForward
            | Sneak { .. }
            | SneakBackward { .. }
            | StartOfDocument
            | StartOfParagraph
            | UnmatchedBackward { .. }
            | UnmatchedForward { .. }
            | WindowBottom
            | WindowMiddle
            | WindowTop
            | ZedSearchResult { .. } => true,
        }
    }

    pub fn infallible(&self) -> bool {
        use Motion::*;
        match self {
            StartOfDocument | EndOfDocument | CurrentLine => true,
            Down { .. }
            | Up { .. }
            | EndOfLine { .. }
            | MiddleOfLine { .. }
            | Matching { .. }
            | UnmatchedForward { .. }
            | UnmatchedBackward { .. }
            | FindForward { .. }
            | RepeatFind { .. }
            | Left
            | WrappingLeft
            | Right
            | WrappingRight
            | StartOfLine { .. }
            | StartOfParagraph
            | EndOfParagraph
            | SentenceBackward
            | SentenceForward
            | StartOfLineDownward
            | EndOfLineDownward
            | GoToColumn
            | GoToPercentage
            | NextWordStart { .. }
            | NextWordEnd { .. }
            | PreviousWordStart { .. }
            | PreviousWordEnd { .. }
            | NextSubwordStart { .. }
            | NextSubwordEnd { .. }
            | PreviousSubwordStart { .. }
            | PreviousSubwordEnd { .. }
            | FirstNonWhitespace { .. }
            | FindBackward { .. }
            | Sneak { .. }
            | SneakBackward { .. }
            | RepeatFindReversed { .. }
            | WindowTop
            | WindowMiddle
            | WindowBottom
            | NextLineStart
            | PreviousLineStart
            | ZedSearchResult { .. }
            | NextSectionStart
            | NextSectionEnd
            | PreviousSectionStart
            | PreviousSectionEnd
            | NextMethodStart
            | NextMethodEnd
            | PreviousMethodStart
            | PreviousMethodEnd
            | NextComment
            | PreviousComment
            | PreviousLesserIndent
            | PreviousGreaterIndent
            | PreviousSameIndent
            | NextLesserIndent
            | NextGreaterIndent
            | NextSameIndent
            | Jump { .. } => false,
        }
    }

    pub fn move_point(
        &self,
        map: &DisplaySnapshot,
        point: DisplayPoint,
        goal: SelectionGoal,
        maybe_times: Option<usize>,
        text_layout_details: &TextLayoutDetails,
    ) -> Option<(DisplayPoint, SelectionGoal)> {
        let times = maybe_times.unwrap_or(1);
        use Motion::*;
        let infallible = self.infallible();
        let (new_point, goal) = match self {
            Left => (left(map, point, times), SelectionGoal::None),
            WrappingLeft => (wrapping_left(map, point, times), SelectionGoal::None),
            Down {
                display_lines: false,
            } => up_down_buffer_rows(map, point, goal, times as isize, text_layout_details),
            Down {
                display_lines: true,
            } => down_display(map, point, goal, times, text_layout_details),
            Up {
                display_lines: false,
            } => up_down_buffer_rows(map, point, goal, 0 - times as isize, text_layout_details),
            Up {
                display_lines: true,
            } => up_display(map, point, goal, times, text_layout_details),
            Right => (right(map, point, times), SelectionGoal::None),
            WrappingRight => (wrapping_right(map, point, times), SelectionGoal::None),
            NextWordStart { ignore_punctuation } => (
                next_word_start(map, point, *ignore_punctuation, times),
                SelectionGoal::None,
            ),
            NextWordEnd { ignore_punctuation } => (
                next_word_end(map, point, *ignore_punctuation, times, true, true),
                SelectionGoal::None,
            ),
            PreviousWordStart { ignore_punctuation } => (
                previous_word_start(map, point, *ignore_punctuation, times),
                SelectionGoal::None,
            ),
            PreviousWordEnd { ignore_punctuation } => (
                previous_word_end(map, point, *ignore_punctuation, times),
                SelectionGoal::None,
            ),
            NextSubwordStart { ignore_punctuation } => (
                next_subword_start(map, point, *ignore_punctuation, times),
                SelectionGoal::None,
            ),
            NextSubwordEnd { ignore_punctuation } => (
                next_subword_end(map, point, *ignore_punctuation, times, true),
                SelectionGoal::None,
            ),
            PreviousSubwordStart { ignore_punctuation } => (
                previous_subword_start(map, point, *ignore_punctuation, times),
                SelectionGoal::None,
            ),
            PreviousSubwordEnd { ignore_punctuation } => (
                previous_subword_end(map, point, *ignore_punctuation, times),
                SelectionGoal::None,
            ),
            FirstNonWhitespace { display_lines } => (
                first_non_whitespace(map, *display_lines, point),
                SelectionGoal::None,
            ),
            StartOfLine { display_lines } => (
                start_of_line(map, *display_lines, point),
                SelectionGoal::None,
            ),
            MiddleOfLine { display_lines } => (
                middle_of_line(map, *display_lines, point, maybe_times),
                SelectionGoal::None,
            ),
            EndOfLine { display_lines } => (
                end_of_line(map, *display_lines, point, times),
                SelectionGoal::None,
            ),
            SentenceBackward => (sentence_backwards(map, point, times), SelectionGoal::None),
            SentenceForward => (sentence_forwards(map, point, times), SelectionGoal::None),
            StartOfParagraph => (
                movement::start_of_paragraph(map, point, times),
                SelectionGoal::None,
            ),
            EndOfParagraph => (
                map.clip_at_line_end(movement::end_of_paragraph(map, point, times)),
                SelectionGoal::None,
            ),
            CurrentLine => (next_line_end(map, point, times), SelectionGoal::None),
            StartOfDocument => (
                start_of_document(map, point, maybe_times),
                SelectionGoal::None,
            ),
            EndOfDocument => (
                end_of_document(map, point, maybe_times),
                SelectionGoal::None,
            ),
            Matching { match_quotes } => (matching(map, point, *match_quotes), SelectionGoal::None),
            GoToPercentage => (go_to_percentage(map, point, times), SelectionGoal::None),
            UnmatchedForward { char } => (
                unmatched_forward(map, point, *char, times),
                SelectionGoal::None,
            ),
            UnmatchedBackward { char } => (
                unmatched_backward(map, point, *char, times),
                SelectionGoal::None,
            ),
            // t f
            FindForward {
                before,
                char,
                mode,
                smartcase,
            } => {
                return find_forward(map, point, *before, *char, times, *mode, *smartcase)
                    .map(|new_point| (new_point, SelectionGoal::None));
            }
            // T F
            FindBackward {
                after,
                char,
                mode,
                smartcase,
            } => (
                find_backward(map, point, *after, *char, times, *mode, *smartcase),
                SelectionGoal::None,
            ),
            Sneak {
                first_char,
                second_char,
                smartcase,
            } => {
                return sneak(map, point, *first_char, *second_char, times, *smartcase)
                    .map(|new_point| (new_point, SelectionGoal::None));
            }
            SneakBackward {
                first_char,
                second_char,
                smartcase,
            } => {
                return sneak_backward(map, point, *first_char, *second_char, times, *smartcase)
                    .map(|new_point| (new_point, SelectionGoal::None));
            }
            // ; -- repeat the last find done with t, f, T, F
            RepeatFind { last_find } => match **last_find {
                Motion::FindForward {
                    before,
                    char,
                    mode,
                    smartcase,
                } => {
                    let mut new_point =
                        find_forward(map, point, before, char, times, mode, smartcase);
                    if new_point == Some(point) {
                        new_point =
                            find_forward(map, point, before, char, times + 1, mode, smartcase);
                    }

                    return new_point.map(|new_point| (new_point, SelectionGoal::None));
                }

                Motion::FindBackward {
                    after,
                    char,
                    mode,
                    smartcase,
                } => {
                    let mut new_point =
                        find_backward(map, point, after, char, times, mode, smartcase);
                    if new_point == point {
                        new_point =
                            find_backward(map, point, after, char, times + 1, mode, smartcase);
                    }

                    (new_point, SelectionGoal::None)
                }
                Motion::Sneak {
                    first_char,
                    second_char,
                    smartcase,
                } => {
                    let mut new_point =
                        sneak(map, point, first_char, second_char, times, smartcase);
                    if new_point == Some(point) {
                        new_point =
                            sneak(map, point, first_char, second_char, times + 1, smartcase);
                    }

                    return new_point.map(|new_point| (new_point, SelectionGoal::None));
                }

                Motion::SneakBackward {
                    first_char,
                    second_char,
                    smartcase,
                } => {
                    let mut new_point =
                        sneak_backward(map, point, first_char, second_char, times, smartcase);
                    if new_point == Some(point) {
                        new_point = sneak_backward(
                            map,
                            point,
                            first_char,
                            second_char,
                            times + 1,
                            smartcase,
                        );
                    }

                    return new_point.map(|new_point| (new_point, SelectionGoal::None));
                }
                _ => return None,
            },
            // , -- repeat the last find done with t, f, T, F, s, S, in opposite direction
            RepeatFindReversed { last_find } => match **last_find {
                Motion::FindForward {
                    before,
                    char,
                    mode,
                    smartcase,
                } => {
                    let mut new_point =
                        find_backward(map, point, before, char, times, mode, smartcase);
                    if new_point == point {
                        new_point =
                            find_backward(map, point, before, char, times + 1, mode, smartcase);
                    }

                    (new_point, SelectionGoal::None)
                }

                Motion::FindBackward {
                    after,
                    char,
                    mode,
                    smartcase,
                } => {
                    let mut new_point =
                        find_forward(map, point, after, char, times, mode, smartcase);
                    if new_point == Some(point) {
                        new_point =
                            find_forward(map, point, after, char, times + 1, mode, smartcase);
                    }

                    return new_point.map(|new_point| (new_point, SelectionGoal::None));
                }

                Motion::Sneak {
                    first_char,
                    second_char,
                    smartcase,
                } => {
                    let mut new_point =
                        sneak_backward(map, point, first_char, second_char, times, smartcase);
                    if new_point == Some(point) {
                        new_point = sneak_backward(
                            map,
                            point,
                            first_char,
                            second_char,
                            times + 1,
                            smartcase,
                        );
                    }

                    return new_point.map(|new_point| (new_point, SelectionGoal::None));
                }

                Motion::SneakBackward {
                    first_char,
                    second_char,
                    smartcase,
                } => {
                    let mut new_point =
                        sneak(map, point, first_char, second_char, times, smartcase);
                    if new_point == Some(point) {
                        new_point =
                            sneak(map, point, first_char, second_char, times + 1, smartcase);
                    }

                    return new_point.map(|new_point| (new_point, SelectionGoal::None));
                }
                _ => return None,
            },
            NextLineStart => (next_line_start(map, point, times), SelectionGoal::None),
            PreviousLineStart => (previous_line_start(map, point, times), SelectionGoal::None),
            StartOfLineDownward => (next_line_start(map, point, times - 1), SelectionGoal::None),
            EndOfLineDownward => (last_non_whitespace(map, point, times), SelectionGoal::None),
            GoToColumn => (go_to_column(map, point, times), SelectionGoal::None),
            WindowTop => window_top(map, point, text_layout_details, times - 1),
            WindowMiddle => window_middle(map, point, text_layout_details),
            WindowBottom => window_bottom(map, point, text_layout_details, times - 1),
            Jump { line, anchor } => mark::jump_motion(map, *anchor, *line),
            ZedSearchResult { new_selections, .. } => {
                // There will be only one selection, as
                // Search::SelectNextMatch selects a single match.
                if let Some(new_selection) = new_selections.first() {
                    (
                        new_selection.start.to_display_point(map),
                        SelectionGoal::None,
                    )
                } else {
                    return None;
                }
            }
            NextSectionStart => (
                section_motion(map, point, times, Direction::Next, true),
                SelectionGoal::None,
            ),
            NextSectionEnd => (
                section_motion(map, point, times, Direction::Next, false),
                SelectionGoal::None,
            ),
            PreviousSectionStart => (
                section_motion(map, point, times, Direction::Prev, true),
                SelectionGoal::None,
            ),
            PreviousSectionEnd => (
                section_motion(map, point, times, Direction::Prev, false),
                SelectionGoal::None,
            ),

            NextMethodStart => (
                method_motion(map, point, times, Direction::Next, true),
                SelectionGoal::None,
            ),
            NextMethodEnd => (
                method_motion(map, point, times, Direction::Next, false),
                SelectionGoal::None,
            ),
            PreviousMethodStart => (
                method_motion(map, point, times, Direction::Prev, true),
                SelectionGoal::None,
            ),
            PreviousMethodEnd => (
                method_motion(map, point, times, Direction::Prev, false),
                SelectionGoal::None,
            ),
            NextComment => (
                comment_motion(map, point, times, Direction::Next),
                SelectionGoal::None,
            ),
            PreviousComment => (
                comment_motion(map, point, times, Direction::Prev),
                SelectionGoal::None,
            ),
            PreviousLesserIndent => (
                indent_motion(map, point, times, Direction::Prev, IndentType::Lesser),
                SelectionGoal::None,
            ),
            PreviousGreaterIndent => (
                indent_motion(map, point, times, Direction::Prev, IndentType::Greater),
                SelectionGoal::None,
            ),
            PreviousSameIndent => (
                indent_motion(map, point, times, Direction::Prev, IndentType::Same),
                SelectionGoal::None,
            ),
            NextLesserIndent => (
                indent_motion(map, point, times, Direction::Next, IndentType::Lesser),
                SelectionGoal::None,
            ),
            NextGreaterIndent => (
                indent_motion(map, point, times, Direction::Next, IndentType::Greater),
                SelectionGoal::None,
            ),
            NextSameIndent => (
                indent_motion(map, point, times, Direction::Next, IndentType::Same),
                SelectionGoal::None,
            ),
        };
        (new_point != point || infallible).then_some((new_point, goal))
    }

    // Get the range value after self is applied to the specified selection.
    pub fn range(
        &self,
        map: &DisplaySnapshot,
        mut selection: Selection<DisplayPoint>,
        times: Option<usize>,
        text_layout_details: &TextLayoutDetails,
        forced_motion: bool,
    ) -> Option<(Range<DisplayPoint>, MotionKind)> {
        if let Motion::ZedSearchResult {
            prior_selections,
            new_selections,
        } = self
        {
            if let Some((prior_selection, new_selection)) =
                prior_selections.first().zip(new_selections.first())
            {
                let start = prior_selection
                    .start
                    .to_display_point(map)
                    .min(new_selection.start.to_display_point(map));
                let end = new_selection
                    .end
                    .to_display_point(map)
                    .max(prior_selection.end.to_display_point(map));

                if start < end {
                    return Some((start..end, MotionKind::Exclusive));
                } else {
                    return Some((end..start, MotionKind::Exclusive));
                }
            } else {
                return None;
            }
        }
        let maybe_new_point = self.move_point(
            map,
            selection.head(),
            selection.goal,
            times,
            text_layout_details,
        );

        let (new_head, goal) = match (maybe_new_point, forced_motion) {
            (Some((p, g)), _) => Some((p, g)),
            (None, false) => None,
            (None, true) => Some((selection.head(), selection.goal)),
        }?;

        selection.set_head(new_head, goal);

        let mut kind = match (self.default_kind(), forced_motion) {
            (MotionKind::Linewise, true) => MotionKind::Exclusive,
            (MotionKind::Exclusive, true) => MotionKind::Inclusive,
            (MotionKind::Inclusive, true) => MotionKind::Exclusive,
            (kind, false) => kind,
        };

        if let Motion::NextWordStart {
            ignore_punctuation: _,
        } = self
        {
            // Another special case: When using the "w" motion in combination with an
            // operator and the last word moved over is at the end of a line, the end of
            // that word becomes the end of the operated text, not the first word in the
            // next line.
            let start = selection.start.to_point(map);
            let end = selection.end.to_point(map);
            let start_row = MultiBufferRow(selection.start.to_point(map).row);
            if end.row > start.row {
                selection.end = Point::new(start_row.0, map.buffer_snapshot().line_len(start_row))
                    .to_display_point(map);

                // a bit of a hack, we need `cw` on a blank line to not delete the newline,
                // but dw on a blank line should. The `Linewise` returned from this method
                // causes the `d` operator to include the trailing newline.
                if selection.start == selection.end {
                    return Some((selection.start..selection.end, MotionKind::Linewise));
                }
            }
        } else if kind == MotionKind::Exclusive && !self.skip_exclusive_special_case() {
            let start_point = selection.start.to_point(map);
            let mut end_point = selection.end.to_point(map);
            let mut next_point = selection.end;
            *next_point.column_mut() += 1;
            next_point = map.clip_point(next_point, Bias::Right);
            if next_point.to_point(map) == end_point && forced_motion {
                selection.end = movement::saturating_left(map, selection.end);
            }

            if end_point.row > start_point.row {
                let first_non_blank_of_start_row = map
                    .line_indent_for_buffer_row(MultiBufferRow(start_point.row))
                    .raw_len();
                // https://github.com/neovim/neovim/blob/ee143aaf65a0e662c42c636aa4a959682858b3e7/src/nvim/ops.c#L6178-L6203
                if end_point.column == 0 {
                    // If the motion is exclusive and the end of the motion is in column 1, the
                    // end of the motion is moved to the end of the previous line and the motion
                    // becomes inclusive. Example: "}" moves to the first line after a paragraph,
                    // but "d}" will not include that line.
                    //
                    // If the motion is exclusive, the end of the motion is in column 1 and the
                    // start of the motion was at or before the first non-blank in the line, the
                    // motion becomes linewise.  Example: If a paragraph begins with some blanks
                    // and you do "d}" while standing on the first non-blank, all the lines of
                    // the paragraph are deleted, including the blanks.
                    if start_point.column <= first_non_blank_of_start_row {
                        kind = MotionKind::Linewise;
                    } else {
                        kind = MotionKind::Inclusive;
                    }
                    end_point.row -= 1;
                    end_point.column = 0;
                    selection.end = map.clip_point(map.next_line_boundary(end_point).1, Bias::Left);
                } else if let Motion::EndOfParagraph = self {
                    // Special case: When using the "}" motion, it's possible
                    // that there's no blank lines after the paragraph the
                    // cursor is currently on.
                    // In this situation the `end_point.column` value will be
                    // greater than 0, so the selection doesn't actually end on
                    // the first character of a blank line. In that case, we'll
                    // want to move one column to the right, to actually include
                    // all characters of the last non-blank line.
                    selection.end = movement::saturating_right(map, selection.end)
                }
            }
        } else if kind == MotionKind::Inclusive {
            selection.end = movement::saturating_right(map, selection.end)
        }

        if kind == MotionKind::Linewise {
            selection.start = map.prev_line_boundary(selection.start.to_point(map)).1;
            selection.end = map.next_line_boundary(selection.end.to_point(map)).1;
        }
        Some((selection.start..selection.end, kind))
    }

    // Expands a selection using self for an operator
    pub fn expand_selection(
        &self,
        map: &DisplaySnapshot,
        selection: &mut Selection<DisplayPoint>,
        times: Option<usize>,
        text_layout_details: &TextLayoutDetails,
        forced_motion: bool,
    ) -> Option<MotionKind> {
        let (range, kind) = self.range(
            map,
            selection.clone(),
            times,
            text_layout_details,
            forced_motion,
        )?;
        selection.start = range.start;
        selection.end = range.end;
        Some(kind)
    }
}

fn left(map: &DisplaySnapshot, mut point: DisplayPoint, times: usize) -> DisplayPoint {
    for _ in 0..times {
        point = movement::saturating_left(map, point);
        if point.column() == 0 {
            break;
        }
    }
    point
}

pub(crate) fn wrapping_left(
    map: &DisplaySnapshot,
    mut point: DisplayPoint,
    times: usize,
) -> DisplayPoint {
    for _ in 0..times {
        point = movement::left(map, point);
        if point.is_zero() {
            break;
        }
    }
    point
}

fn wrapping_right(map: &DisplaySnapshot, mut point: DisplayPoint, times: usize) -> DisplayPoint {
    for _ in 0..times {
        point = wrapping_right_single(map, point);
        if point == map.max_point() {
            break;
        }
    }
    point
}

fn wrapping_right_single(map: &DisplaySnapshot, point: DisplayPoint) -> DisplayPoint {
    let mut next_point = point;
    *next_point.column_mut() += 1;
    next_point = map.clip_point(next_point, Bias::Right);
    if next_point == point {
        if next_point.row() == map.max_point().row() {
            next_point
        } else {
            DisplayPoint::new(next_point.row().next_row(), 0)
        }
    } else {
        next_point
    }
}

fn up_down_buffer_rows(
    map: &DisplaySnapshot,
    mut point: DisplayPoint,
    mut goal: SelectionGoal,
    mut times: isize,
    text_layout_details: &TextLayoutDetails,
) -> (DisplayPoint, SelectionGoal) {
    let bias = if times < 0 { Bias::Left } else { Bias::Right };

    while map.is_folded_buffer_header(point.row()) {
        if times < 0 {
            (point, _) = movement::up(map, point, goal, true, text_layout_details);
            times += 1;
        } else if times > 0 {
            (point, _) = movement::down(map, point, goal, true, text_layout_details);
            times -= 1;
        } else {
            break;
        }
    }

    let start = map.display_point_to_fold_point(point, Bias::Left);
    let begin_folded_line = map.fold_point_to_display_point(
        map.fold_snapshot()
            .clip_point(FoldPoint::new(start.row(), 0), Bias::Left),
    );
    let select_nth_wrapped_row = point.row().0 - begin_folded_line.row().0;

    let (goal_wrap, goal_x) = match goal {
        SelectionGoal::WrappedHorizontalPosition((row, x)) => (row, x),
        SelectionGoal::HorizontalRange { end, .. } => (select_nth_wrapped_row, end as f32),
        SelectionGoal::HorizontalPosition(x) => (select_nth_wrapped_row, x as f32),
        _ => {
            let x = map.x_for_display_point(point, text_layout_details);
            goal = SelectionGoal::WrappedHorizontalPosition((select_nth_wrapped_row, x.into()));
            (select_nth_wrapped_row, x.into())
        }
    };

    let target = start.row() as isize + times;
    let new_row = (target.max(0) as u32).min(map.fold_snapshot().max_point().row());

    let mut begin_folded_line = map.fold_point_to_display_point(
        map.fold_snapshot()
            .clip_point(FoldPoint::new(new_row, 0), bias),
    );

    let mut i = 0;
    while i < goal_wrap && begin_folded_line.row() < map.max_point().row() {
        let next_folded_line = DisplayPoint::new(begin_folded_line.row().next_row(), 0);
        if map
            .display_point_to_fold_point(next_folded_line, bias)
            .row()
            == new_row
        {
            i += 1;
            begin_folded_line = next_folded_line;
        } else {
            break;
        }
    }

    let new_col = if i == goal_wrap {
        map.display_column_for_x(begin_folded_line.row(), px(goal_x), text_layout_details)
    } else {
        map.line_len(begin_folded_line.row())
    };

    let point = DisplayPoint::new(begin_folded_line.row(), new_col);
    let mut clipped_point = map.clip_point(point, bias);

    // When navigating vertically in vim mode with inlay hints present,
    // we need to handle the case where clipping moves us to a different row.
    // This can happen when moving down (Bias::Right) and hitting an inlay hint.
    // Re-clip with opposite bias to stay on the intended line.
    //
    // See: https://github.com/zed-industries/zed/issues/29134
    if clipped_point.row() > point.row() {
        clipped_point = map.clip_point(point, Bias::Left);
    }

    (clipped_point, goal)
}

fn down_display(
    map: &DisplaySnapshot,
    mut point: DisplayPoint,
    mut goal: SelectionGoal,
    times: usize,
    text_layout_details: &TextLayoutDetails,
) -> (DisplayPoint, SelectionGoal) {
    for _ in 0..times {
        (point, goal) = movement::down(map, point, goal, true, text_layout_details);
    }

    (point, goal)
}

fn up_display(
    map: &DisplaySnapshot,
    mut point: DisplayPoint,
    mut goal: SelectionGoal,
    times: usize,
    text_layout_details: &TextLayoutDetails,
) -> (DisplayPoint, SelectionGoal) {
    for _ in 0..times {
        (point, goal) = movement::up(map, point, goal, true, text_layout_details);
    }

    (point, goal)
}

pub(crate) fn right(map: &DisplaySnapshot, mut point: DisplayPoint, times: usize) -> DisplayPoint {
    for _ in 0..times {
        let new_point = movement::saturating_right(map, point);
        if point == new_point {
            break;
        }
        point = new_point;
    }
    point
}

pub(crate) fn next_char(
    map: &DisplaySnapshot,
    point: DisplayPoint,
    allow_cross_newline: bool,
) -> DisplayPoint {
    let mut new_point = point;
    let mut max_column = map.line_len(new_point.row());
    if !allow_cross_newline {
        max_column -= 1;
    }
    if new_point.column() < max_column {
        *new_point.column_mut() += 1;
    } else if new_point < map.max_point() && allow_cross_newline {
        *new_point.row_mut() += 1;
        *new_point.column_mut() = 0;
    }
    map.clip_ignoring_line_ends(new_point, Bias::Right)
}

pub(crate) fn next_word_start(
    map: &DisplaySnapshot,
    mut point: DisplayPoint,
    ignore_punctuation: bool,
    times: usize,
) -> DisplayPoint {
    let classifier = map
        .buffer_snapshot()
        .char_classifier_at(point.to_point(map))
        .ignore_punctuation(ignore_punctuation);
    for _ in 0..times {
        let mut crossed_newline = false;
        let new_point = movement::find_boundary(map, point, FindRange::MultiLine, |left, right| {
            let left_kind = classifier.kind(left);
            let right_kind = classifier.kind(right);
            let at_newline = right == '\n';

            let found = (left_kind != right_kind && right_kind != CharKind::Whitespace)
                || at_newline && crossed_newline
                || at_newline && left == '\n'; // Prevents skipping repeated empty lines

            crossed_newline |= at_newline;
            found
        });
        if point == new_point {
            break;
        }
        point = new_point;
    }
    point
}

pub(crate) fn next_word_end(
    map: &DisplaySnapshot,
    mut point: DisplayPoint,
    ignore_punctuation: bool,
    times: usize,
    allow_cross_newline: bool,
    always_advance: bool,
) -> DisplayPoint {
    let classifier = map
        .buffer_snapshot()
        .char_classifier_at(point.to_point(map))
        .ignore_punctuation(ignore_punctuation);
    for _ in 0..times {
        let mut need_next_char = false;
        let new_point = if always_advance {
            next_char(map, point, allow_cross_newline)
        } else {
            point
        };
        let new_point = movement::find_boundary_exclusive(
            map,
            new_point,
            FindRange::MultiLine,
            |left, right| {
                let left_kind = classifier.kind(left);
                let right_kind = classifier.kind(right);
                let at_newline = right == '\n';

                if !allow_cross_newline && at_newline {
                    need_next_char = true;
                    return true;
                }

                left_kind != right_kind && left_kind != CharKind::Whitespace
            },
        );
        let new_point = if need_next_char {
            next_char(map, new_point, true)
        } else {
            new_point
        };
        let new_point = map.clip_point(new_point, Bias::Left);
        if point == new_point {
            break;
        }
        point = new_point;
    }
    point
}

fn previous_word_start(
    map: &DisplaySnapshot,
    mut point: DisplayPoint,
    ignore_punctuation: bool,
    times: usize,
) -> DisplayPoint {
    let classifier = map
        .buffer_snapshot()
        .char_classifier_at(point.to_point(map))
        .ignore_punctuation(ignore_punctuation);
    for _ in 0..times {
        // This works even though find_preceding_boundary is called for every character in the line containing
        // cursor because the newline is checked only once.
        let new_point = movement::find_preceding_boundary_display_point(
            map,
            point,
            FindRange::MultiLine,
            |left, right| {
                let left_kind = classifier.kind(left);
                let right_kind = classifier.kind(right);

                (left_kind != right_kind && !right.is_whitespace()) || left == '\n'
            },
        );
        if point == new_point {
            break;
        }
        point = new_point;
    }
    point
}

fn previous_word_end(
    map: &DisplaySnapshot,
    point: DisplayPoint,
    ignore_punctuation: bool,
    times: usize,
) -> DisplayPoint {
    let classifier = map
        .buffer_snapshot()
        .char_classifier_at(point.to_point(map))
        .ignore_punctuation(ignore_punctuation);
    let mut point = point.to_point(map);

    if point.column < map.buffer_snapshot().line_len(MultiBufferRow(point.row))
        && let Some(ch) = map.buffer_snapshot().chars_at(point).next()
    {
        point.column += ch.len_utf8() as u32;
    }
    for _ in 0..times {
        let new_point = movement::find_preceding_boundary_point(
            &map.buffer_snapshot(),
            point,
            FindRange::MultiLine,
            |left, right| {
                let left_kind = classifier.kind(left);
                let right_kind = classifier.kind(right);
                match (left_kind, right_kind) {
                    (CharKind::Punctuation, CharKind::Whitespace)
                    | (CharKind::Punctuation, CharKind::Word)
                    | (CharKind::Word, CharKind::Whitespace)
                    | (CharKind::Word, CharKind::Punctuation) => true,
                    (CharKind::Whitespace, CharKind::Whitespace) => left == '\n' && right == '\n',
                    _ => false,
                }
            },
        );
        if new_point == point {
            break;
        }
        point = new_point;
    }
    movement::saturating_left(map, point.to_display_point(map))
}

fn next_subword_start(
    map: &DisplaySnapshot,
    mut point: DisplayPoint,
    ignore_punctuation: bool,
    times: usize,
) -> DisplayPoint {
    let classifier = map
        .buffer_snapshot()
        .char_classifier_at(point.to_point(map))
        .ignore_punctuation(ignore_punctuation);
    for _ in 0..times {
        let mut crossed_newline = false;
        let new_point = movement::find_boundary(map, point, FindRange::MultiLine, |left, right| {
            let left_kind = classifier.kind(left);
            let right_kind = classifier.kind(right);
            let at_newline = right == '\n';

            let is_word_start = (left_kind != right_kind) && !left.is_alphanumeric();
            let is_subword_start =
                left == '_' && right != '_' || left.is_lowercase() && right.is_uppercase();

            let found = (!right.is_whitespace() && (is_word_start || is_subword_start))
                || at_newline && crossed_newline
                || at_newline && left == '\n'; // Prevents skipping repeated empty lines

            crossed_newline |= at_newline;
            found
        });
        if point == new_point {
            break;
        }
        point = new_point;
    }
    point
}

pub(crate) fn next_subword_end(
    map: &DisplaySnapshot,
    mut point: DisplayPoint,
    ignore_punctuation: bool,
    times: usize,
    allow_cross_newline: bool,
) -> DisplayPoint {
    let classifier = map
        .buffer_snapshot()
        .char_classifier_at(point.to_point(map))
        .ignore_punctuation(ignore_punctuation);
    for _ in 0..times {
        let new_point = next_char(map, point, allow_cross_newline);

        let mut crossed_newline = false;
        let mut need_backtrack = false;
        let new_point =
            movement::find_boundary(map, new_point, FindRange::MultiLine, |left, right| {
                let left_kind = classifier.kind(left);
                let right_kind = classifier.kind(right);
                let at_newline = right == '\n';

                if !allow_cross_newline && at_newline {
                    return true;
                }

                let is_word_end = (left_kind != right_kind) && !right.is_alphanumeric();
                let is_subword_end =
                    left != '_' && right == '_' || left.is_lowercase() && right.is_uppercase();

                let found = !left.is_whitespace() && !at_newline && (is_word_end || is_subword_end);

                if found && (is_word_end || is_subword_end) {
                    need_backtrack = true;
                }

                crossed_newline |= at_newline;
                found
            });
        let mut new_point = map.clip_point(new_point, Bias::Left);
        if need_backtrack {
            *new_point.column_mut() -= 1;
        }
        let new_point = map.clip_point(new_point, Bias::Left);
        if point == new_point {
            break;
        }
        point = new_point;
    }
    point
}

fn previous_subword_start(
    map: &DisplaySnapshot,
    mut point: DisplayPoint,
    ignore_punctuation: bool,
    times: usize,
) -> DisplayPoint {
    let classifier = map
        .buffer_snapshot()
        .char_classifier_at(point.to_point(map))
        .ignore_punctuation(ignore_punctuation);
    for _ in 0..times {
        let mut crossed_newline = false;
        // This works even though find_preceding_boundary is called for every character in the line containing
        // cursor because the newline is checked only once.
        let new_point = movement::find_preceding_boundary_display_point(
            map,
            point,
            FindRange::MultiLine,
            |left, right| {
                let left_kind = classifier.kind(left);
                let right_kind = classifier.kind(right);
                let at_newline = right == '\n';

                let is_word_start = (left_kind != right_kind) && !left.is_alphanumeric();
                let is_subword_start =
                    left == '_' && right != '_' || left.is_lowercase() && right.is_uppercase();

                let found = (!right.is_whitespace() && (is_word_start || is_subword_start))
                    || at_newline && crossed_newline
                    || at_newline && left == '\n'; // Prevents skipping repeated empty lines

                crossed_newline |= at_newline;

                found
            },
        );
        if point == new_point {
            break;
        }
        point = new_point;
    }
    point
}

fn previous_subword_end(
    map: &DisplaySnapshot,
    point: DisplayPoint,
    ignore_punctuation: bool,
    times: usize,
) -> DisplayPoint {
    let classifier = map
        .buffer_snapshot()
        .char_classifier_at(point.to_point(map))
        .ignore_punctuation(ignore_punctuation);
    let mut point = point.to_point(map);

    if point.column < map.buffer_snapshot().line_len(MultiBufferRow(point.row))
        && let Some(ch) = map.buffer_snapshot().chars_at(point).next()
    {
        point.column += ch.len_utf8() as u32;
    }
    for _ in 0..times {
        let new_point = movement::find_preceding_boundary_point(
            &map.buffer_snapshot(),
            point,
            FindRange::MultiLine,
            |left, right| {
                let left_kind = classifier.kind(left);
                let right_kind = classifier.kind(right);

                let is_subword_end =
                    left != '_' && right == '_' || left.is_lowercase() && right.is_uppercase();

                if is_subword_end {
                    return true;
                }

                match (left_kind, right_kind) {
                    (CharKind::Word, CharKind::Whitespace)
                    | (CharKind::Word, CharKind::Punctuation) => true,
                    (CharKind::Whitespace, CharKind::Whitespace) => left == '\n' && right == '\n',
                    _ => false,
                }
            },
        );
        if new_point == point {
            break;
        }
        point = new_point;
    }
    movement::saturating_left(map, point.to_display_point(map))
}

pub(crate) fn first_non_whitespace(
    map: &DisplaySnapshot,
    display_lines: bool,
    from: DisplayPoint,
) -> DisplayPoint {
    let mut start_offset = start_of_line(map, display_lines, from).to_offset(map, Bias::Left);
    let classifier = map.buffer_snapshot().char_classifier_at(from.to_point(map));
    for (ch, offset) in map.buffer_chars_at(start_offset) {
        if ch == '\n' {
            return from;
        }

        start_offset = offset;

        if classifier.kind(ch) != CharKind::Whitespace {
            break;
        }
    }

    start_offset.to_display_point(map)
}

pub(crate) fn last_non_whitespace(
    map: &DisplaySnapshot,
    from: DisplayPoint,
    count: usize,
) -> DisplayPoint {
    let mut end_of_line = end_of_line(map, false, from, count).to_offset(map, Bias::Left);
    let classifier = map.buffer_snapshot().char_classifier_at(from.to_point(map));

    // NOTE: depending on clip_at_line_end we may already be one char back from the end.
    if let Some((ch, _)) = map.buffer_chars_at(end_of_line).next()
        && classifier.kind(ch) != CharKind::Whitespace
    {
        return end_of_line.to_display_point(map);
    }

    for (ch, offset) in map.reverse_buffer_chars_at(end_of_line) {
        if ch == '\n' {
            break;
        }
        end_of_line = offset;
        if classifier.kind(ch) != CharKind::Whitespace || ch == '\n' {
            break;
        }
    }

    end_of_line.to_display_point(map)
}

pub(crate) fn start_of_line(
    map: &DisplaySnapshot,
    display_lines: bool,
    point: DisplayPoint,
) -> DisplayPoint {
    if display_lines {
        map.clip_point(DisplayPoint::new(point.row(), 0), Bias::Right)
    } else {
        map.prev_line_boundary(point.to_point(map)).1
    }
}

pub(crate) fn middle_of_line(
    map: &DisplaySnapshot,
    display_lines: bool,
    point: DisplayPoint,
    times: Option<usize>,
) -> DisplayPoint {
    let percent = if let Some(times) = times.filter(|&t| t <= 100) {
        times as f64 / 100.
    } else {
        0.5
    };
    if display_lines {
        map.clip_point(
            DisplayPoint::new(
                point.row(),
                (map.line_len(point.row()) as f64 * percent) as u32,
            ),
            Bias::Left,
        )
    } else {
        let mut buffer_point = point.to_point(map);
        buffer_point.column = (map
            .buffer_snapshot()
            .line_len(MultiBufferRow(buffer_point.row)) as f64
            * percent) as u32;

        map.clip_point(buffer_point.to_display_point(map), Bias::Left)
    }
}

pub(crate) fn end_of_line(
    map: &DisplaySnapshot,
    display_lines: bool,
    mut point: DisplayPoint,
    times: usize,
) -> DisplayPoint {
    if times > 1 {
        point = map.start_of_relative_buffer_row(point, times as isize - 1);
    }
    if display_lines {
        map.clip_point(
            DisplayPoint::new(point.row(), map.line_len(point.row())),
            Bias::Left,
        )
    } else {
        map.clip_point(map.next_line_boundary(point.to_point(map)).1, Bias::Left)
    }
}

pub(crate) fn sentence_backwards(
    map: &DisplaySnapshot,
    point: DisplayPoint,
    mut times: usize,
) -> DisplayPoint {
    let mut start = point.to_point(map).to_offset(&map.buffer_snapshot());
    let mut chars = map.reverse_buffer_chars_at(start).peekable();

    let mut was_newline = map
        .buffer_chars_at(start)
        .next()
        .is_some_and(|(c, _)| c == '\n');

    while let Some((ch, offset)) = chars.next() {
        let start_of_next_sentence = if was_newline && ch == '\n' {
            Some(offset + ch.len_utf8())
        } else if ch == '\n' && chars.peek().is_some_and(|(c, _)| *c == '\n') {
            Some(next_non_blank(map, offset + ch.len_utf8()))
        } else if ch == '.' || ch == '?' || ch == '!' {
            start_of_next_sentence(map, offset + ch.len_utf8())
        } else {
            None
        };

        if let Some(start_of_next_sentence) = start_of_next_sentence {
            if start_of_next_sentence < start {
                times = times.saturating_sub(1);
            }
            if times == 0 || offset.0 == 0 {
                return map.clip_point(
                    start_of_next_sentence
                        .to_offset(&map.buffer_snapshot())
                        .to_display_point(map),
                    Bias::Left,
                );
            }
        }
        if was_newline {
            start = offset;
        }
        was_newline = ch == '\n';
    }

    DisplayPoint::zero()
}

pub(crate) fn sentence_forwards(
    map: &DisplaySnapshot,
    point: DisplayPoint,
    mut times: usize,
) -> DisplayPoint {
    let start = point.to_point(map).to_offset(&map.buffer_snapshot());
    let mut chars = map.buffer_chars_at(start).peekable();

    let mut was_newline = map
        .reverse_buffer_chars_at(start)
        .next()
        .is_some_and(|(c, _)| c == '\n')
        && chars.peek().is_some_and(|(c, _)| *c == '\n');

    while let Some((ch, offset)) = chars.next() {
        if was_newline && ch == '\n' {
            continue;
        }
        let start_of_next_sentence = if was_newline {
            Some(next_non_blank(map, offset))
        } else if ch == '\n' && chars.peek().is_some_and(|(c, _)| *c == '\n') {
            Some(next_non_blank(map, offset + ch.len_utf8()))
        } else if ch == '.' || ch == '?' || ch == '!' {
            start_of_next_sentence(map, offset + ch.len_utf8())
        } else {
            None
        };

        if let Some(start_of_next_sentence) = start_of_next_sentence {
            times = times.saturating_sub(1);
            if times == 0 {
                return map.clip_point(
                    start_of_next_sentence
                        .to_offset(&map.buffer_snapshot())
                        .to_display_point(map),
                    Bias::Right,
                );
            }
        }

        was_newline = ch == '\n' && chars.peek().is_some_and(|(c, _)| *c == '\n');
    }

    map.max_point()
}

fn next_non_blank(map: &DisplaySnapshot, start: MultiBufferOffset) -> MultiBufferOffset {
    for (c, o) in map.buffer_chars_at(start) {
        if c == '\n' || !c.is_whitespace() {
            return o;
        }
    }

    map.buffer_snapshot().len()
}

// given the offset after a ., !, or ? find the start of the next sentence.
// if this is not a sentence boundary, returns None.
fn start_of_next_sentence(
    map: &DisplaySnapshot,
    end_of_sentence: MultiBufferOffset,
) -> Option<MultiBufferOffset> {
    let chars = map.buffer_chars_at(end_of_sentence);
    let mut seen_space = false;

    for (char, offset) in chars {
        if !seen_space && (char == ')' || char == ']' || char == '"' || char == '\'') {
            continue;
        }

        if char == '\n' && seen_space {
            return Some(offset);
        } else if char.is_whitespace() {
            seen_space = true;
        } else if seen_space {
            return Some(offset);
        } else {
            return None;
        }
    }

    Some(map.buffer_snapshot().len())
}

fn go_to_line(map: &DisplaySnapshot, display_point: DisplayPoint, line: usize) -> DisplayPoint {
    let point = map.display_point_to_point(display_point, Bias::Left);
    let Some(mut excerpt) = map.buffer_snapshot().excerpt_containing(point..point) else {
        return display_point;
    };
    let offset = excerpt.buffer().point_to_offset(
        excerpt
            .buffer()
            .clip_point(Point::new((line - 1) as u32, point.column), Bias::Left),
    );
    let buffer_range = excerpt.buffer_range();
    if offset >= buffer_range.start.0 && offset <= buffer_range.end.0 {
        let point = map
            .buffer_snapshot()
            .offset_to_point(excerpt.map_offset_from_buffer(BufferOffset(offset)));
        return map.clip_point(map.point_to_display_point(point, Bias::Left), Bias::Left);
    }
    let mut last_position = None;
    for (excerpt, buffer, range) in map.buffer_snapshot().excerpts() {
        let excerpt_range = language::ToOffset::to_offset(&range.context.start, buffer)
            ..language::ToOffset::to_offset(&range.context.end, buffer);
        if offset >= excerpt_range.start && offset <= excerpt_range.end {
            let text_anchor = buffer.anchor_after(offset);
            let anchor = Anchor::in_buffer(excerpt, text_anchor);
            return anchor.to_display_point(map);
        } else if offset <= excerpt_range.start {
            let anchor = Anchor::in_buffer(excerpt, range.context.start);
            return anchor.to_display_point(map);
        } else {
            last_position = Some(Anchor::in_buffer(excerpt, range.context.end));
        }
    }

    let mut last_point = last_position.unwrap().to_point(&map.buffer_snapshot());
    last_point.column = point.column;

    map.clip_point(
        map.point_to_display_point(
            map.buffer_snapshot().clip_point(point, Bias::Left),
            Bias::Left,
        ),
        Bias::Left,
    )
}

fn start_of_document(
    map: &DisplaySnapshot,
    display_point: DisplayPoint,
    maybe_times: Option<usize>,
) -> DisplayPoint {
    if let Some(times) = maybe_times {
        return go_to_line(map, display_point, times);
    }

    let point = map.display_point_to_point(display_point, Bias::Left);
    let mut first_point = Point::zero();
    first_point.column = point.column;

    map.clip_point(
        map.point_to_display_point(
            map.buffer_snapshot().clip_point(first_point, Bias::Left),
            Bias::Left,
        ),
        Bias::Left,
    )
}

fn end_of_document(
    map: &DisplaySnapshot,
    display_point: DisplayPoint,
    maybe_times: Option<usize>,
) -> DisplayPoint {
    if let Some(times) = maybe_times {
        return go_to_line(map, display_point, times);
    };
    let point = map.display_point_to_point(display_point, Bias::Left);
    let mut last_point = map.buffer_snapshot().max_point();
    last_point.column = point.column;

    map.clip_point(
        map.point_to_display_point(
            map.buffer_snapshot().clip_point(last_point, Bias::Left),
            Bias::Left,
        ),
        Bias::Left,
    )
}

fn matching_tag(map: &DisplaySnapshot, head: DisplayPoint) -> Option<DisplayPoint> {
    let inner = crate::object::surrounding_html_tag(map, head, head..head, false)?;
    let outer = crate::object::surrounding_html_tag(map, head, head..head, true)?;

    if head > outer.start && head < inner.start {
        let mut offset = inner.end.to_offset(map, Bias::Left);
        for c in map.buffer_snapshot().chars_at(offset) {
            if c == '/' || c == '\n' || c == '>' {
                return Some(offset.to_display_point(map));
            }
            offset += c.len_utf8();
        }
    } else {
        let mut offset = outer.start.to_offset(map, Bias::Left);
        for c in map.buffer_snapshot().chars_at(offset) {
            offset += c.len_utf8();
            if c == '<' || c == '\n' {
                return Some(offset.to_display_point(map));
            }
        }
    }

    None
}

<<<<<<< HEAD
fn matching(
    map: &DisplaySnapshot,
    display_point: DisplayPoint,
    match_quotes: bool,
) -> DisplayPoint {
=======
fn matching(map: &DisplaySnapshot, display_point: DisplayPoint) -> DisplayPoint {
    if !map.is_singleton() {
        return display_point;
    }
>>>>>>> 391c92b0
    // https://github.com/vim/vim/blob/1d87e11a1ef201b26ed87585fba70182ad0c468a/runtime/doc/motion.txt#L1200
    let display_point = map.clip_at_line_end(display_point);
    let point = display_point.to_point(map);
    let offset = point.to_offset(&map.buffer_snapshot());
    let snapshot = map.buffer_snapshot();

    // Ensure the range is contained by the current line.
    let mut line_end = map.next_line_boundary(point).0;
    if line_end == point {
        line_end = map.max_point().to_point(map);
    }

<<<<<<< HEAD
    let make_range_filter = |match_quotes: bool, require_on_bracket: bool| {
        move |buffer: &language::BufferSnapshot, open: Range<usize>, close: Range<usize>| {
            if !match_quotes && matches!(buffer.chars_at(open.start).next(), Some('\'' | '"' | '`'))
            {
                return false;
            }
            if require_on_bracket {
                // Attempt to find the smallest enclosing bracket range that also contains
                // the offset, which only happens if the cursor is currently in a bracket.
                open.contains(&offset) || close.contains(&offset)
            } else {
                true
            }
        }
=======
    // Attempt to find the smallest enclosing bracket range that also contains
    // the offset, which only happens if the cursor is currently in a bracket.
    let range_filter = |_buffer: &language::BufferSnapshot,
                        opening_range: Range<BufferOffset>,
                        closing_range: Range<BufferOffset>| {
        opening_range.contains(&BufferOffset(offset.0))
            || closing_range.contains(&BufferOffset(offset.0))
>>>>>>> 391c92b0
    };

    let bracket_ranges = snapshot
        .innermost_enclosing_bracket_ranges(
            offset..offset,
            Some(&make_range_filter(match_quotes, true)),
        )
        .or_else(|| {
            snapshot.innermost_enclosing_bracket_ranges(
                offset..offset,
                Some(&make_range_filter(match_quotes, false)),
            )
        });

    if let Some((opening_range, closing_range)) = bracket_ranges {
        let mut chars = map.buffer_snapshot().chars_at(offset);
        match chars.next() {
            Some('/') => {}
            _ => {
                if opening_range.contains(&offset) {
                    return closing_range.start.to_display_point(map);
                } else if closing_range.contains(&offset) {
                    return opening_range.start.to_display_point(map);
                }
            }
        }
    }

    let line_range = map.prev_line_boundary(point).0..line_end;
    let visible_line_range =
        line_range.start..Point::new(line_range.end.row, line_range.end.column.saturating_sub(1));
    let ranges = map.buffer_snapshot().bracket_ranges(visible_line_range);
    if let Some(ranges) = ranges {
        let line_range = line_range.start.to_offset(&map.buffer_snapshot())
            ..line_range.end.to_offset(&map.buffer_snapshot());
        let mut closest_pair_destination = None;
        let mut closest_distance = usize::MAX;

        for (open_range, close_range) in ranges {
            if !match_quotes
                && matches!(
                    map.buffer_snapshot().chars_at(open_range.start).next(),
                    Some('\'' | '"' | '`')
                )
            {
                continue;
            }

            if map.buffer_snapshot().chars_at(open_range.start).next() == Some('<') {
                if offset > open_range.start && offset < close_range.start {
                    let mut chars = map.buffer_snapshot().chars_at(close_range.start);
                    if (Some('/'), Some('>')) == (chars.next(), chars.next()) {
                        return display_point;
                    }
                    if let Some(tag) = matching_tag(map, display_point) {
                        return tag;
                    }
                } else if close_range.contains(&offset) {
                    return open_range.start.to_display_point(map);
                } else if open_range.contains(&offset) {
                    return (close_range.end - 1).to_display_point(map);
                }
            }

            if (open_range.contains(&offset) || open_range.start >= offset)
                && line_range.contains(&open_range.start)
            {
                let distance = open_range.start.saturating_sub(offset);
                if distance < closest_distance {
                    closest_pair_destination = Some(close_range.start);
                    closest_distance = distance;
                }
            }

            if (close_range.contains(&offset) || close_range.start >= offset)
                && line_range.contains(&close_range.start)
            {
                let distance = close_range.start.saturating_sub(offset);
                if distance < closest_distance {
                    closest_pair_destination = Some(open_range.start);
                    closest_distance = distance;
                }
            }

            continue;
        }

        closest_pair_destination
            .map(|destination| destination.to_display_point(map))
            .unwrap_or(display_point)
    } else {
        display_point
    }
}

// Go to {count} percentage in the file, on the first
// non-blank in the line linewise.  To compute the new
// line number this formula is used:
// ({count} * number-of-lines + 99) / 100
//
// https://neovim.io/doc/user/motion.html#N%25
fn go_to_percentage(map: &DisplaySnapshot, point: DisplayPoint, count: usize) -> DisplayPoint {
    let total_lines = map.buffer_snapshot().max_point().row + 1;
    let target_line = (count * total_lines as usize).div_ceil(100);
    let target_point = DisplayPoint::new(
        DisplayRow(target_line.saturating_sub(1) as u32),
        point.column(),
    );
    map.clip_point(target_point, Bias::Left)
}

fn unmatched_forward(
    map: &DisplaySnapshot,
    mut display_point: DisplayPoint,
    char: char,
    times: usize,
) -> DisplayPoint {
    for _ in 0..times {
        // https://github.com/vim/vim/blob/1d87e11a1ef201b26ed87585fba70182ad0c468a/runtime/doc/motion.txt#L1245
        let point = display_point.to_point(map);
        let offset = point.to_offset(&map.buffer_snapshot());

        let ranges = map.buffer_snapshot().enclosing_bracket_ranges(point..point);
        let Some(ranges) = ranges else { break };
        let mut closest_closing_destination = None;
        let mut closest_distance = usize::MAX;

        for (_, close_range) in ranges {
            if close_range.start > offset {
                let mut chars = map.buffer_snapshot().chars_at(close_range.start);
                if Some(char) == chars.next() {
                    let distance = close_range.start - offset;
                    if distance < closest_distance {
                        closest_closing_destination = Some(close_range.start);
                        closest_distance = distance;
                        continue;
                    }
                }
            }
        }

        let new_point = closest_closing_destination
            .map(|destination| destination.to_display_point(map))
            .unwrap_or(display_point);
        if new_point == display_point {
            break;
        }
        display_point = new_point;
    }
    display_point
}

fn unmatched_backward(
    map: &DisplaySnapshot,
    mut display_point: DisplayPoint,
    char: char,
    times: usize,
) -> DisplayPoint {
    for _ in 0..times {
        // https://github.com/vim/vim/blob/1d87e11a1ef201b26ed87585fba70182ad0c468a/runtime/doc/motion.txt#L1239
        let point = display_point.to_point(map);
        let offset = point.to_offset(&map.buffer_snapshot());

        let ranges = map.buffer_snapshot().enclosing_bracket_ranges(point..point);
        let Some(ranges) = ranges else {
            break;
        };

        let mut closest_starting_destination = None;
        let mut closest_distance = usize::MAX;

        for (start_range, _) in ranges {
            if start_range.start < offset {
                let mut chars = map.buffer_snapshot().chars_at(start_range.start);
                if Some(char) == chars.next() {
                    let distance = offset - start_range.start;
                    if distance < closest_distance {
                        closest_starting_destination = Some(start_range.start);
                        closest_distance = distance;
                        continue;
                    }
                }
            }
        }

        let new_point = closest_starting_destination
            .map(|destination| destination.to_display_point(map))
            .unwrap_or(display_point);
        if new_point == display_point {
            break;
        } else {
            display_point = new_point;
        }
    }
    display_point
}

fn find_forward(
    map: &DisplaySnapshot,
    from: DisplayPoint,
    before: bool,
    target: char,
    times: usize,
    mode: FindRange,
    smartcase: bool,
) -> Option<DisplayPoint> {
    let mut to = from;
    let mut found = false;

    for _ in 0..times {
        found = false;
        let new_to = find_boundary(map, to, mode, |_, right| {
            found = is_character_match(target, right, smartcase);
            found
        });
        if to == new_to {
            break;
        }
        to = new_to;
    }

    if found {
        if before && to.column() > 0 {
            *to.column_mut() -= 1;
            Some(map.clip_point(to, Bias::Left))
        } else if before && to.row().0 > 0 {
            *to.row_mut() -= 1;
            *to.column_mut() = map.line(to.row()).len() as u32;
            Some(map.clip_point(to, Bias::Left))
        } else {
            Some(to)
        }
    } else {
        None
    }
}

fn find_backward(
    map: &DisplaySnapshot,
    from: DisplayPoint,
    after: bool,
    target: char,
    times: usize,
    mode: FindRange,
    smartcase: bool,
) -> DisplayPoint {
    let mut to = from;

    for _ in 0..times {
        let new_to = find_preceding_boundary_display_point(map, to, mode, |_, right| {
            is_character_match(target, right, smartcase)
        });
        if to == new_to {
            break;
        }
        to = new_to;
    }

    let next = map.buffer_snapshot().chars_at(to.to_point(map)).next();
    if next.is_some() && is_character_match(target, next.unwrap(), smartcase) {
        if after {
            *to.column_mut() += 1;
            map.clip_point(to, Bias::Right)
        } else {
            to
        }
    } else {
        from
    }
}

/// Returns true if one char is equal to the other or its uppercase variant (if smartcase is true).
pub fn is_character_match(target: char, other: char, smartcase: bool) -> bool {
    if smartcase {
        if target.is_uppercase() {
            target == other
        } else {
            target == other.to_ascii_lowercase()
        }
    } else {
        target == other
    }
}

fn sneak(
    map: &DisplaySnapshot,
    from: DisplayPoint,
    first_target: char,
    second_target: char,
    times: usize,
    smartcase: bool,
) -> Option<DisplayPoint> {
    let mut to = from;
    let mut found = false;

    for _ in 0..times {
        found = false;
        let new_to = find_boundary(
            map,
            movement::right(map, to),
            FindRange::MultiLine,
            |left, right| {
                found = is_character_match(first_target, left, smartcase)
                    && is_character_match(second_target, right, smartcase);
                found
            },
        );
        if to == new_to {
            break;
        }
        to = new_to;
    }

    if found {
        Some(movement::left(map, to))
    } else {
        None
    }
}

fn sneak_backward(
    map: &DisplaySnapshot,
    from: DisplayPoint,
    first_target: char,
    second_target: char,
    times: usize,
    smartcase: bool,
) -> Option<DisplayPoint> {
    let mut to = from;
    let mut found = false;

    for _ in 0..times {
        found = false;
        let new_to =
            find_preceding_boundary_display_point(map, to, FindRange::MultiLine, |left, right| {
                found = is_character_match(first_target, left, smartcase)
                    && is_character_match(second_target, right, smartcase);
                found
            });
        if to == new_to {
            break;
        }
        to = new_to;
    }

    if found {
        Some(movement::left(map, to))
    } else {
        None
    }
}

fn next_line_start(map: &DisplaySnapshot, point: DisplayPoint, times: usize) -> DisplayPoint {
    let correct_line = map.start_of_relative_buffer_row(point, times as isize);
    first_non_whitespace(map, false, correct_line)
}

fn previous_line_start(map: &DisplaySnapshot, point: DisplayPoint, times: usize) -> DisplayPoint {
    let correct_line = map.start_of_relative_buffer_row(point, -(times as isize));
    first_non_whitespace(map, false, correct_line)
}

fn go_to_column(map: &DisplaySnapshot, point: DisplayPoint, times: usize) -> DisplayPoint {
    let correct_line = map.start_of_relative_buffer_row(point, 0);
    right(map, correct_line, times.saturating_sub(1))
}

pub(crate) fn next_line_end(
    map: &DisplaySnapshot,
    mut point: DisplayPoint,
    times: usize,
) -> DisplayPoint {
    if times > 1 {
        point = map.start_of_relative_buffer_row(point, times as isize - 1);
    }
    end_of_line(map, false, point, 1)
}

fn window_top(
    map: &DisplaySnapshot,
    point: DisplayPoint,
    text_layout_details: &TextLayoutDetails,
    mut times: usize,
) -> (DisplayPoint, SelectionGoal) {
    let first_visible_line = text_layout_details
        .scroll_anchor
        .anchor
        .to_display_point(map);

    if first_visible_line.row() != DisplayRow(0)
        && text_layout_details.vertical_scroll_margin as usize > times
    {
        times = text_layout_details.vertical_scroll_margin.ceil() as usize;
    }

    if let Some(visible_rows) = text_layout_details.visible_rows {
        let bottom_row = first_visible_line.row().0 + visible_rows as u32;
        let new_row = (first_visible_line.row().0 + (times as u32))
            .min(bottom_row)
            .min(map.max_point().row().0);
        let new_col = point.column().min(map.line_len(first_visible_line.row()));

        let new_point = DisplayPoint::new(DisplayRow(new_row), new_col);
        (map.clip_point(new_point, Bias::Left), SelectionGoal::None)
    } else {
        let new_row =
            DisplayRow((first_visible_line.row().0 + (times as u32)).min(map.max_point().row().0));
        let new_col = point.column().min(map.line_len(first_visible_line.row()));

        let new_point = DisplayPoint::new(new_row, new_col);
        (map.clip_point(new_point, Bias::Left), SelectionGoal::None)
    }
}

fn window_middle(
    map: &DisplaySnapshot,
    point: DisplayPoint,
    text_layout_details: &TextLayoutDetails,
) -> (DisplayPoint, SelectionGoal) {
    if let Some(visible_rows) = text_layout_details.visible_rows {
        let first_visible_line = text_layout_details
            .scroll_anchor
            .anchor
            .to_display_point(map);

        let max_visible_rows =
            (visible_rows as u32).min(map.max_point().row().0 - first_visible_line.row().0);

        let new_row =
            (first_visible_line.row().0 + (max_visible_rows / 2)).min(map.max_point().row().0);
        let new_row = DisplayRow(new_row);
        let new_col = point.column().min(map.line_len(new_row));
        let new_point = DisplayPoint::new(new_row, new_col);
        (map.clip_point(new_point, Bias::Left), SelectionGoal::None)
    } else {
        (point, SelectionGoal::None)
    }
}

fn window_bottom(
    map: &DisplaySnapshot,
    point: DisplayPoint,
    text_layout_details: &TextLayoutDetails,
    mut times: usize,
) -> (DisplayPoint, SelectionGoal) {
    if let Some(visible_rows) = text_layout_details.visible_rows {
        let first_visible_line = text_layout_details
            .scroll_anchor
            .anchor
            .to_display_point(map);
        let bottom_row = first_visible_line.row().0
            + (visible_rows + text_layout_details.scroll_anchor.offset.y - 1.).floor() as u32;
        if bottom_row < map.max_point().row().0
            && text_layout_details.vertical_scroll_margin as usize > times
        {
            times = text_layout_details.vertical_scroll_margin.ceil() as usize;
        }
        let bottom_row_capped = bottom_row.min(map.max_point().row().0);
        let new_row = if bottom_row_capped.saturating_sub(times as u32) < first_visible_line.row().0
        {
            first_visible_line.row()
        } else {
            DisplayRow(bottom_row_capped.saturating_sub(times as u32))
        };
        let new_col = point.column().min(map.line_len(new_row));
        let new_point = DisplayPoint::new(new_row, new_col);
        (map.clip_point(new_point, Bias::Left), SelectionGoal::None)
    } else {
        (point, SelectionGoal::None)
    }
}

fn method_motion(
    map: &DisplaySnapshot,
    mut display_point: DisplayPoint,
    times: usize,
    direction: Direction,
    is_start: bool,
) -> DisplayPoint {
    let Some((_, _, buffer)) = map.buffer_snapshot().as_singleton() else {
        return display_point;
    };

    for _ in 0..times {
        let point = map.display_point_to_point(display_point, Bias::Left);
        let offset = point.to_offset(&map.buffer_snapshot()).0;
        let range = if direction == Direction::Prev {
            0..offset
        } else {
            offset..buffer.len()
        };

        let possibilities = buffer
            .text_object_ranges(range, language::TreeSitterOptions::max_start_depth(4))
            .filter_map(|(range, object)| {
                if !matches!(object, language::TextObject::AroundFunction) {
                    return None;
                }

                let relevant = if is_start { range.start } else { range.end };
                if direction == Direction::Prev && relevant < offset {
                    Some(relevant)
                } else if direction == Direction::Next && relevant > offset + 1 {
                    Some(relevant)
                } else {
                    None
                }
            });

        let dest = if direction == Direction::Prev {
            possibilities.max().unwrap_or(offset)
        } else {
            possibilities.min().unwrap_or(offset)
        };
        let new_point = map.clip_point(MultiBufferOffset(dest).to_display_point(map), Bias::Left);
        if new_point == display_point {
            break;
        }
        display_point = new_point;
    }
    display_point
}

fn comment_motion(
    map: &DisplaySnapshot,
    mut display_point: DisplayPoint,
    times: usize,
    direction: Direction,
) -> DisplayPoint {
    let Some((_, _, buffer)) = map.buffer_snapshot().as_singleton() else {
        return display_point;
    };

    for _ in 0..times {
        let point = map.display_point_to_point(display_point, Bias::Left);
        let offset = point.to_offset(&map.buffer_snapshot()).0;
        let range = if direction == Direction::Prev {
            0..offset
        } else {
            offset..buffer.len()
        };

        let possibilities = buffer
            .text_object_ranges(range, language::TreeSitterOptions::max_start_depth(6))
            .filter_map(|(range, object)| {
                if !matches!(object, language::TextObject::AroundComment) {
                    return None;
                }

                let relevant = if direction == Direction::Prev {
                    range.start
                } else {
                    range.end
                };
                if direction == Direction::Prev && relevant < offset {
                    Some(relevant)
                } else if direction == Direction::Next && relevant > offset + 1 {
                    Some(relevant)
                } else {
                    None
                }
            });

        let dest = if direction == Direction::Prev {
            possibilities.max().unwrap_or(offset)
        } else {
            possibilities.min().unwrap_or(offset)
        };
        let new_point = map.clip_point(MultiBufferOffset(dest).to_display_point(map), Bias::Left);
        if new_point == display_point {
            break;
        }
        display_point = new_point;
    }

    display_point
}

fn section_motion(
    map: &DisplaySnapshot,
    mut display_point: DisplayPoint,
    times: usize,
    direction: Direction,
    is_start: bool,
) -> DisplayPoint {
    if map.buffer_snapshot().as_singleton().is_some() {
        for _ in 0..times {
            let offset = map
                .display_point_to_point(display_point, Bias::Left)
                .to_offset(&map.buffer_snapshot());
            let range = if direction == Direction::Prev {
                MultiBufferOffset(0)..offset
            } else {
                offset..map.buffer_snapshot().len()
            };

            // we set a max start depth here because we want a section to only be "top level"
            // similar to vim's default of '{' in the first column.
            // (and without it, ]] at the start of editor.rs is -very- slow)
            let mut possibilities = map
                .buffer_snapshot()
                .text_object_ranges(range, language::TreeSitterOptions::max_start_depth(3))
                .filter(|(_, object)| {
                    matches!(
                        object,
                        language::TextObject::AroundClass | language::TextObject::AroundFunction
                    )
                })
                .collect::<Vec<_>>();
            possibilities.sort_by_key(|(range_a, _)| range_a.start);
            let mut prev_end = None;
            let possibilities = possibilities.into_iter().filter_map(|(range, t)| {
                if t == language::TextObject::AroundFunction
                    && prev_end.is_some_and(|prev_end| prev_end > range.start)
                {
                    return None;
                }
                prev_end = Some(range.end);

                let relevant = if is_start { range.start } else { range.end };
                if direction == Direction::Prev && relevant < offset {
                    Some(relevant)
                } else if direction == Direction::Next && relevant > offset + 1usize {
                    Some(relevant)
                } else {
                    None
                }
            });

            let offset = if direction == Direction::Prev {
                possibilities.max().unwrap_or(MultiBufferOffset(0))
            } else {
                possibilities.min().unwrap_or(map.buffer_snapshot().len())
            };

            let new_point = map.clip_point(offset.to_display_point(map), Bias::Left);
            if new_point == display_point {
                break;
            }
            display_point = new_point;
        }
        return display_point;
    };

    for _ in 0..times {
        let next_point = if is_start {
            movement::start_of_excerpt(map, display_point, direction)
        } else {
            movement::end_of_excerpt(map, display_point, direction)
        };
        if next_point == display_point {
            break;
        }
        display_point = next_point;
    }

    display_point
}

fn matches_indent_type(
    target_indent: &text::LineIndent,
    current_indent: &text::LineIndent,
    indent_type: IndentType,
) -> bool {
    match indent_type {
        IndentType::Lesser => {
            target_indent.spaces < current_indent.spaces || target_indent.tabs < current_indent.tabs
        }
        IndentType::Greater => {
            target_indent.spaces > current_indent.spaces || target_indent.tabs > current_indent.tabs
        }
        IndentType::Same => {
            target_indent.spaces == current_indent.spaces
                && target_indent.tabs == current_indent.tabs
        }
    }
}

fn indent_motion(
    map: &DisplaySnapshot,
    mut display_point: DisplayPoint,
    times: usize,
    direction: Direction,
    indent_type: IndentType,
) -> DisplayPoint {
    let buffer_point = map.display_point_to_point(display_point, Bias::Left);
    let current_row = MultiBufferRow(buffer_point.row);
    let current_indent = map.line_indent_for_buffer_row(current_row);
    if current_indent.is_line_empty() {
        return display_point;
    }
    let max_row = map.max_point().to_point(map).row;

    for _ in 0..times {
        let current_buffer_row = map.display_point_to_point(display_point, Bias::Left).row;

        let target_row = match direction {
            Direction::Next => (current_buffer_row + 1..=max_row).find(|&row| {
                let indent = map.line_indent_for_buffer_row(MultiBufferRow(row));
                !indent.is_line_empty()
                    && matches_indent_type(&indent, &current_indent, indent_type)
            }),
            Direction::Prev => (0..current_buffer_row).rev().find(|&row| {
                let indent = map.line_indent_for_buffer_row(MultiBufferRow(row));
                !indent.is_line_empty()
                    && matches_indent_type(&indent, &current_indent, indent_type)
            }),
        }
        .unwrap_or(current_buffer_row);

        let new_point = map.point_to_display_point(Point::new(target_row, 0), Bias::Right);
        let new_point = first_non_whitespace(map, false, new_point);
        if new_point == display_point {
            break;
        }
        display_point = new_point;
    }
    display_point
}

#[cfg(test)]
mod test {

    use crate::{
        state::Mode,
        test::{NeovimBackedTestContext, VimTestContext},
    };
    use editor::Inlay;
    use indoc::indoc;
    use language::Point;
    use multi_buffer::MultiBufferRow;

    #[gpui::test]
    async fn test_start_end_of_paragraph(cx: &mut gpui::TestAppContext) {
        let mut cx = NeovimBackedTestContext::new(cx).await;

        let initial_state = indoc! {r"ˇabc
            def

            paragraph
            the second



            third and
            final"};

        // goes down once
        cx.set_shared_state(initial_state).await;
        cx.simulate_shared_keystrokes("}").await;
        cx.shared_state().await.assert_eq(indoc! {r"abc
            def
            ˇ
            paragraph
            the second



            third and
            final"});

        // goes up once
        cx.simulate_shared_keystrokes("{").await;
        cx.shared_state().await.assert_eq(initial_state);

        // goes down twice
        cx.simulate_shared_keystrokes("2 }").await;
        cx.shared_state().await.assert_eq(indoc! {r"abc
            def

            paragraph
            the second
            ˇ


            third and
            final"});

        // goes down over multiple blanks
        cx.simulate_shared_keystrokes("}").await;
        cx.shared_state().await.assert_eq(indoc! {r"abc
                def

                paragraph
                the second



                third and
                finaˇl"});

        // goes up twice
        cx.simulate_shared_keystrokes("2 {").await;
        cx.shared_state().await.assert_eq(indoc! {r"abc
                def
                ˇ
                paragraph
                the second



                third and
                final"});
    }

    #[gpui::test]
    async fn test_matching(cx: &mut gpui::TestAppContext) {
        let mut cx = NeovimBackedTestContext::new(cx).await;

        cx.set_shared_state(indoc! {r"func ˇ(a string) {
                do(something(with<Types>.and_arrays[0, 2]))
            }"})
            .await;
        cx.simulate_shared_keystrokes("%").await;
        cx.shared_state()
            .await
            .assert_eq(indoc! {r"func (a stringˇ) {
                do(something(with<Types>.and_arrays[0, 2]))
            }"});

        // test it works on the last character of the line
        cx.set_shared_state(indoc! {r"func (a string) ˇ{
            do(something(with<Types>.and_arrays[0, 2]))
            }"})
            .await;
        cx.simulate_shared_keystrokes("%").await;
        cx.shared_state()
            .await
            .assert_eq(indoc! {r"func (a string) {
            do(something(with<Types>.and_arrays[0, 2]))
            ˇ}"});

        // test it works on immediate nesting
        cx.set_shared_state("ˇ{()}").await;
        cx.simulate_shared_keystrokes("%").await;
        cx.shared_state().await.assert_eq("{()ˇ}");
        cx.simulate_shared_keystrokes("%").await;
        cx.shared_state().await.assert_eq("ˇ{()}");

        // test it works on immediate nesting inside braces
        cx.set_shared_state("{\n    ˇ{()}\n}").await;
        cx.simulate_shared_keystrokes("%").await;
        cx.shared_state().await.assert_eq("{\n    {()ˇ}\n}");

        // test it jumps to the next paren on a line
        cx.set_shared_state("func ˇboop() {\n}").await;
        cx.simulate_shared_keystrokes("%").await;
        cx.shared_state().await.assert_eq("func boop(ˇ) {\n}");
    }

    #[gpui::test]
    async fn test_unmatched_forward(cx: &mut gpui::TestAppContext) {
        let mut cx = NeovimBackedTestContext::new(cx).await;

        // test it works with curly braces
        cx.set_shared_state(indoc! {r"func (a string) {
                do(something(with<Types>.anˇd_arrays[0, 2]))
            }"})
            .await;
        cx.simulate_shared_keystrokes("] }").await;
        cx.shared_state()
            .await
            .assert_eq(indoc! {r"func (a string) {
                do(something(with<Types>.and_arrays[0, 2]))
            ˇ}"});

        // test it works with brackets
        cx.set_shared_state(indoc! {r"func (a string) {
                do(somethiˇng(with<Types>.and_arrays[0, 2]))
            }"})
            .await;
        cx.simulate_shared_keystrokes("] )").await;
        cx.shared_state()
            .await
            .assert_eq(indoc! {r"func (a string) {
                do(something(with<Types>.and_arrays[0, 2])ˇ)
            }"});

        cx.set_shared_state(indoc! {r"func (a string) { a((b, cˇ))}"})
            .await;
        cx.simulate_shared_keystrokes("] )").await;
        cx.shared_state()
            .await
            .assert_eq(indoc! {r"func (a string) { a((b, c)ˇ)}"});

        // test it works on immediate nesting
        cx.set_shared_state("{ˇ {}{}}").await;
        cx.simulate_shared_keystrokes("] }").await;
        cx.shared_state().await.assert_eq("{ {}{}ˇ}");
        cx.set_shared_state("(ˇ ()())").await;
        cx.simulate_shared_keystrokes("] )").await;
        cx.shared_state().await.assert_eq("( ()()ˇ)");

        // test it works on immediate nesting inside braces
        cx.set_shared_state("{\n    ˇ {()}\n}").await;
        cx.simulate_shared_keystrokes("] }").await;
        cx.shared_state().await.assert_eq("{\n     {()}\nˇ}");
        cx.set_shared_state("(\n    ˇ {()}\n)").await;
        cx.simulate_shared_keystrokes("] )").await;
        cx.shared_state().await.assert_eq("(\n     {()}\nˇ)");
    }

    #[gpui::test]
    async fn test_unmatched_backward(cx: &mut gpui::TestAppContext) {
        let mut cx = NeovimBackedTestContext::new(cx).await;

        // test it works with curly braces
        cx.set_shared_state(indoc! {r"func (a string) {
                do(something(with<Types>.anˇd_arrays[0, 2]))
            }"})
            .await;
        cx.simulate_shared_keystrokes("[ {").await;
        cx.shared_state()
            .await
            .assert_eq(indoc! {r"func (a string) ˇ{
                do(something(with<Types>.and_arrays[0, 2]))
            }"});

        // test it works with brackets
        cx.set_shared_state(indoc! {r"func (a string) {
                do(somethiˇng(with<Types>.and_arrays[0, 2]))
            }"})
            .await;
        cx.simulate_shared_keystrokes("[ (").await;
        cx.shared_state()
            .await
            .assert_eq(indoc! {r"func (a string) {
                doˇ(something(with<Types>.and_arrays[0, 2]))
            }"});

        // test it works on immediate nesting
        cx.set_shared_state("{{}{} ˇ }").await;
        cx.simulate_shared_keystrokes("[ {").await;
        cx.shared_state().await.assert_eq("ˇ{{}{}  }");
        cx.set_shared_state("(()() ˇ )").await;
        cx.simulate_shared_keystrokes("[ (").await;
        cx.shared_state().await.assert_eq("ˇ(()()  )");

        // test it works on immediate nesting inside braces
        cx.set_shared_state("{\n    {()} ˇ\n}").await;
        cx.simulate_shared_keystrokes("[ {").await;
        cx.shared_state().await.assert_eq("ˇ{\n    {()} \n}");
        cx.set_shared_state("(\n    {()} ˇ\n)").await;
        cx.simulate_shared_keystrokes("[ (").await;
        cx.shared_state().await.assert_eq("ˇ(\n    {()} \n)");
    }

    #[gpui::test]
    async fn test_unmatched_forward_markdown(cx: &mut gpui::TestAppContext) {
        let mut cx = NeovimBackedTestContext::new_markdown_with_rust(cx).await;

        cx.neovim.exec("set filetype=markdown").await;

        cx.set_shared_state(indoc! {r"
            ```rs
            impl Worktree {
                pub async fn open_buffers(&self, path: &Path) -> impl Iterator<&Buffer> {
            ˇ    }
            }
            ```
        "})
            .await;
        cx.simulate_shared_keystrokes("] }").await;
        cx.shared_state().await.assert_eq(indoc! {r"
            ```rs
            impl Worktree {
                pub async fn open_buffers(&self, path: &Path) -> impl Iterator<&Buffer> {
                ˇ}
            }
            ```
        "});

        cx.set_shared_state(indoc! {r"
            ```rs
            impl Worktree {
                pub async fn open_buffers(&self, path: &Path) -> impl Iterator<&Buffer> {
                }   ˇ
            }
            ```
        "})
            .await;
        cx.simulate_shared_keystrokes("] }").await;
        cx.shared_state().await.assert_eq(indoc! {r"
            ```rs
            impl Worktree {
                pub async fn open_buffers(&self, path: &Path) -> impl Iterator<&Buffer> {
                }  •
            ˇ}
            ```
        "});
    }

    #[gpui::test]
    async fn test_unmatched_backward_markdown(cx: &mut gpui::TestAppContext) {
        let mut cx = NeovimBackedTestContext::new_markdown_with_rust(cx).await;

        cx.neovim.exec("set filetype=markdown").await;

        cx.set_shared_state(indoc! {r"
            ```rs
            impl Worktree {
                pub async fn open_buffers(&self, path: &Path) -> impl Iterator<&Buffer> {
            ˇ    }
            }
            ```
        "})
            .await;
        cx.simulate_shared_keystrokes("[ {").await;
        cx.shared_state().await.assert_eq(indoc! {r"
            ```rs
            impl Worktree {
                pub async fn open_buffers(&self, path: &Path) -> impl Iterator<&Buffer> ˇ{
                }
            }
            ```
        "});

        cx.set_shared_state(indoc! {r"
            ```rs
            impl Worktree {
                pub async fn open_buffers(&self, path: &Path) -> impl Iterator<&Buffer> {
                }   ˇ
            }
            ```
        "})
            .await;
        cx.simulate_shared_keystrokes("[ {").await;
        cx.shared_state().await.assert_eq(indoc! {r"
            ```rs
            impl Worktree ˇ{
                pub async fn open_buffers(&self, path: &Path) -> impl Iterator<&Buffer> {
                }  •
            }
            ```
        "});
    }

    #[gpui::test]
    async fn test_matching_tags(cx: &mut gpui::TestAppContext) {
        let mut cx = NeovimBackedTestContext::new_html(cx).await;

        cx.neovim.exec("set filetype=html").await;

        cx.set_shared_state(indoc! {r"<bˇody></body>"}).await;
        cx.simulate_shared_keystrokes("%").await;
        cx.shared_state()
            .await
            .assert_eq(indoc! {r"<body><ˇ/body>"});
        cx.simulate_shared_keystrokes("%").await;

        // test jumping backwards
        cx.shared_state()
            .await
            .assert_eq(indoc! {r"<ˇbody></body>"});

        // test self-closing tags
        cx.set_shared_state(indoc! {r"<a><bˇr/></a>"}).await;
        cx.simulate_shared_keystrokes("%").await;
        cx.shared_state().await.assert_eq(indoc! {r"<a><bˇr/></a>"});

        // test tag with attributes
        cx.set_shared_state(indoc! {r"<div class='test' ˇid='main'>
            </div>
            "})
            .await;
        cx.simulate_shared_keystrokes("%").await;
        cx.shared_state()
            .await
            .assert_eq(indoc! {r"<div class='test' id='main'>
            <ˇ/div>
            "});

        // test multi-line self-closing tag
        cx.set_shared_state(indoc! {r#"<a>
            <br
                test = "test"
            /ˇ>
        </a>"#})
            .await;
        cx.simulate_shared_keystrokes("%").await;
        cx.shared_state().await.assert_eq(indoc! {r#"<a>
            ˇ<br
                test = "test"
            />
        </a>"#});

        // test nested closing tag
        cx.set_shared_state(indoc! {r#"<html>
            <bˇody>
            </body>
        </html>"#})
            .await;
        cx.simulate_shared_keystrokes("%").await;
        cx.shared_state().await.assert_eq(indoc! {r#"<html>
            <body>
            <ˇ/body>
        </html>"#});
        cx.simulate_shared_keystrokes("%").await;
        cx.shared_state().await.assert_eq(indoc! {r#"<html>
            <ˇbody>
            </body>
        </html>"#});
    }

    #[gpui::test]
    async fn test_matching_braces_in_tag(cx: &mut gpui::TestAppContext) {
        let mut cx = NeovimBackedTestContext::new_typescript(cx).await;

        // test brackets within tags
        cx.set_shared_state(indoc! {r"function f() {
            return (
                <div rules={ˇ[{ a: 1 }]}>
                    <h1>test</h1>
                </div>
            );
        }"})
            .await;
        cx.simulate_shared_keystrokes("%").await;
        cx.shared_state().await.assert_eq(indoc! {r"function f() {
            return (
                <div rules={[{ a: 1 }ˇ]}>
                    <h1>test</h1>
                </div>
            );
        }"});
    }

    #[gpui::test]
    async fn test_matching_nested_brackets(cx: &mut gpui::TestAppContext) {
        let mut cx = NeovimBackedTestContext::new_tsx(cx).await;

        cx.set_shared_state(indoc! {r"<Button onClick=ˇ{() => {}}></Button>"})
            .await;
        cx.simulate_shared_keystrokes("%").await;
        cx.shared_state()
            .await
            .assert_eq(indoc! {r"<Button onClick={() => {}ˇ}></Button>"});
        cx.simulate_shared_keystrokes("%").await;
        cx.shared_state()
            .await
            .assert_eq(indoc! {r"<Button onClick=ˇ{() => {}}></Button>"});
    }

    #[gpui::test]
    async fn test_comma_semicolon(cx: &mut gpui::TestAppContext) {
        let mut cx = NeovimBackedTestContext::new(cx).await;

        // f and F
        cx.set_shared_state("ˇone two three four").await;
        cx.simulate_shared_keystrokes("f o").await;
        cx.shared_state().await.assert_eq("one twˇo three four");
        cx.simulate_shared_keystrokes(",").await;
        cx.shared_state().await.assert_eq("ˇone two three four");
        cx.simulate_shared_keystrokes("2 ;").await;
        cx.shared_state().await.assert_eq("one two three fˇour");
        cx.simulate_shared_keystrokes("shift-f e").await;
        cx.shared_state().await.assert_eq("one two threˇe four");
        cx.simulate_shared_keystrokes("2 ;").await;
        cx.shared_state().await.assert_eq("onˇe two three four");
        cx.simulate_shared_keystrokes(",").await;
        cx.shared_state().await.assert_eq("one two thrˇee four");

        // t and T
        cx.set_shared_state("ˇone two three four").await;
        cx.simulate_shared_keystrokes("t o").await;
        cx.shared_state().await.assert_eq("one tˇwo three four");
        cx.simulate_shared_keystrokes(",").await;
        cx.shared_state().await.assert_eq("oˇne two three four");
        cx.simulate_shared_keystrokes("2 ;").await;
        cx.shared_state().await.assert_eq("one two three ˇfour");
        cx.simulate_shared_keystrokes("shift-t e").await;
        cx.shared_state().await.assert_eq("one two threeˇ four");
        cx.simulate_shared_keystrokes("3 ;").await;
        cx.shared_state().await.assert_eq("oneˇ two three four");
        cx.simulate_shared_keystrokes(",").await;
        cx.shared_state().await.assert_eq("one two thˇree four");
    }

    #[gpui::test]
    async fn test_next_word_end_newline_last_char(cx: &mut gpui::TestAppContext) {
        let mut cx = NeovimBackedTestContext::new(cx).await;
        let initial_state = indoc! {r"something(ˇfoo)"};
        cx.set_shared_state(initial_state).await;
        cx.simulate_shared_keystrokes("}").await;
        cx.shared_state().await.assert_eq("something(fooˇ)");
    }

    #[gpui::test]
    async fn test_next_line_start(cx: &mut gpui::TestAppContext) {
        let mut cx = NeovimBackedTestContext::new(cx).await;
        cx.set_shared_state("ˇone\n  two\nthree").await;
        cx.simulate_shared_keystrokes("enter").await;
        cx.shared_state().await.assert_eq("one\n  ˇtwo\nthree");
    }

    #[gpui::test]
    async fn test_end_of_line_downward(cx: &mut gpui::TestAppContext) {
        let mut cx = NeovimBackedTestContext::new(cx).await;
        cx.set_shared_state("ˇ one\n two \nthree").await;
        cx.simulate_shared_keystrokes("g _").await;
        cx.shared_state().await.assert_eq(" onˇe\n two \nthree");

        cx.set_shared_state("ˇ one \n two \nthree").await;
        cx.simulate_shared_keystrokes("g _").await;
        cx.shared_state().await.assert_eq(" onˇe \n two \nthree");
        cx.simulate_shared_keystrokes("2 g _").await;
        cx.shared_state().await.assert_eq(" one \n twˇo \nthree");
    }

    #[gpui::test]
    async fn test_window_top(cx: &mut gpui::TestAppContext) {
        let mut cx = NeovimBackedTestContext::new(cx).await;
        let initial_state = indoc! {r"abc
          def
          paragraph
          the second
          third ˇand
          final"};

        cx.set_shared_state(initial_state).await;
        cx.simulate_shared_keystrokes("shift-h").await;
        cx.shared_state().await.assert_eq(indoc! {r"abˇc
          def
          paragraph
          the second
          third and
          final"});

        // clip point
        cx.set_shared_state(indoc! {r"
          1 2 3
          4 5 6
          7 8 ˇ9
          "})
            .await;
        cx.simulate_shared_keystrokes("shift-h").await;
        cx.shared_state().await.assert_eq(indoc! {"
          1 2 ˇ3
          4 5 6
          7 8 9
          "});

        cx.set_shared_state(indoc! {r"
          1 2 3
          4 5 6
          ˇ7 8 9
          "})
            .await;
        cx.simulate_shared_keystrokes("shift-h").await;
        cx.shared_state().await.assert_eq(indoc! {"
          ˇ1 2 3
          4 5 6
          7 8 9
          "});

        cx.set_shared_state(indoc! {r"
          1 2 3
          4 5 ˇ6
          7 8 9"})
            .await;
        cx.simulate_shared_keystrokes("9 shift-h").await;
        cx.shared_state().await.assert_eq(indoc! {"
          1 2 3
          4 5 6
          7 8 ˇ9"});
    }

    #[gpui::test]
    async fn test_window_middle(cx: &mut gpui::TestAppContext) {
        let mut cx = NeovimBackedTestContext::new(cx).await;
        let initial_state = indoc! {r"abˇc
          def
          paragraph
          the second
          third and
          final"};

        cx.set_shared_state(initial_state).await;
        cx.simulate_shared_keystrokes("shift-m").await;
        cx.shared_state().await.assert_eq(indoc! {r"abc
          def
          paˇragraph
          the second
          third and
          final"});

        cx.set_shared_state(indoc! {r"
          1 2 3
          4 5 6
          7 8 ˇ9
          "})
            .await;
        cx.simulate_shared_keystrokes("shift-m").await;
        cx.shared_state().await.assert_eq(indoc! {"
          1 2 3
          4 5 ˇ6
          7 8 9
          "});
        cx.set_shared_state(indoc! {r"
          1 2 3
          4 5 6
          ˇ7 8 9
          "})
            .await;
        cx.simulate_shared_keystrokes("shift-m").await;
        cx.shared_state().await.assert_eq(indoc! {"
          1 2 3
          ˇ4 5 6
          7 8 9
          "});
        cx.set_shared_state(indoc! {r"
          ˇ1 2 3
          4 5 6
          7 8 9
          "})
            .await;
        cx.simulate_shared_keystrokes("shift-m").await;
        cx.shared_state().await.assert_eq(indoc! {"
          1 2 3
          ˇ4 5 6
          7 8 9
          "});
        cx.set_shared_state(indoc! {r"
          1 2 3
          ˇ4 5 6
          7 8 9
          "})
            .await;
        cx.simulate_shared_keystrokes("shift-m").await;
        cx.shared_state().await.assert_eq(indoc! {"
          1 2 3
          ˇ4 5 6
          7 8 9
          "});
        cx.set_shared_state(indoc! {r"
          1 2 3
          4 5 ˇ6
          7 8 9
          "})
            .await;
        cx.simulate_shared_keystrokes("shift-m").await;
        cx.shared_state().await.assert_eq(indoc! {"
          1 2 3
          4 5 ˇ6
          7 8 9
          "});
    }

    #[gpui::test]
    async fn test_window_bottom(cx: &mut gpui::TestAppContext) {
        let mut cx = NeovimBackedTestContext::new(cx).await;
        let initial_state = indoc! {r"abc
          deˇf
          paragraph
          the second
          third and
          final"};

        cx.set_shared_state(initial_state).await;
        cx.simulate_shared_keystrokes("shift-l").await;
        cx.shared_state().await.assert_eq(indoc! {r"abc
          def
          paragraph
          the second
          third and
          fiˇnal"});

        cx.set_shared_state(indoc! {r"
          1 2 3
          4 5 ˇ6
          7 8 9
          "})
            .await;
        cx.simulate_shared_keystrokes("shift-l").await;
        cx.shared_state().await.assert_eq(indoc! {"
          1 2 3
          4 5 6
          7 8 9
          ˇ"});

        cx.set_shared_state(indoc! {r"
          1 2 3
          ˇ4 5 6
          7 8 9
          "})
            .await;
        cx.simulate_shared_keystrokes("shift-l").await;
        cx.shared_state().await.assert_eq(indoc! {"
          1 2 3
          4 5 6
          7 8 9
          ˇ"});

        cx.set_shared_state(indoc! {r"
          1 2 ˇ3
          4 5 6
          7 8 9
          "})
            .await;
        cx.simulate_shared_keystrokes("shift-l").await;
        cx.shared_state().await.assert_eq(indoc! {"
          1 2 3
          4 5 6
          7 8 9
          ˇ"});

        cx.set_shared_state(indoc! {r"
          ˇ1 2 3
          4 5 6
          7 8 9
          "})
            .await;
        cx.simulate_shared_keystrokes("shift-l").await;
        cx.shared_state().await.assert_eq(indoc! {"
          1 2 3
          4 5 6
          7 8 9
          ˇ"});

        cx.set_shared_state(indoc! {r"
          1 2 3
          4 5 ˇ6
          7 8 9
          "})
            .await;
        cx.simulate_shared_keystrokes("9 shift-l").await;
        cx.shared_state().await.assert_eq(indoc! {"
          1 2 ˇ3
          4 5 6
          7 8 9
          "});
    }

    #[gpui::test]
    async fn test_previous_word_end(cx: &mut gpui::TestAppContext) {
        let mut cx = NeovimBackedTestContext::new(cx).await;
        cx.set_shared_state(indoc! {r"
        456 5ˇ67 678
        "})
            .await;
        cx.simulate_shared_keystrokes("g e").await;
        cx.shared_state().await.assert_eq(indoc! {"
        45ˇ6 567 678
        "});

        // Test times
        cx.set_shared_state(indoc! {r"
        123 234 345
        456 5ˇ67 678
        "})
            .await;
        cx.simulate_shared_keystrokes("4 g e").await;
        cx.shared_state().await.assert_eq(indoc! {"
        12ˇ3 234 345
        456 567 678
        "});

        // With punctuation
        cx.set_shared_state(indoc! {r"
        123 234 345
        4;5.6 5ˇ67 678
        789 890 901
        "})
            .await;
        cx.simulate_shared_keystrokes("g e").await;
        cx.shared_state().await.assert_eq(indoc! {"
          123 234 345
          4;5.ˇ6 567 678
          789 890 901
        "});

        // With punctuation and count
        cx.set_shared_state(indoc! {r"
        123 234 345
        4;5.6 5ˇ67 678
        789 890 901
        "})
            .await;
        cx.simulate_shared_keystrokes("5 g e").await;
        cx.shared_state().await.assert_eq(indoc! {"
          123 234 345
          ˇ4;5.6 567 678
          789 890 901
        "});

        // newlines
        cx.set_shared_state(indoc! {r"
        123 234 345

        78ˇ9 890 901
        "})
            .await;
        cx.simulate_shared_keystrokes("g e").await;
        cx.shared_state().await.assert_eq(indoc! {"
          123 234 345
          ˇ
          789 890 901
        "});
        cx.simulate_shared_keystrokes("g e").await;
        cx.shared_state().await.assert_eq(indoc! {"
          123 234 34ˇ5

          789 890 901
        "});

        // With punctuation
        cx.set_shared_state(indoc! {r"
        123 234 345
        4;5.ˇ6 567 678
        789 890 901
        "})
            .await;
        cx.simulate_shared_keystrokes("g shift-e").await;
        cx.shared_state().await.assert_eq(indoc! {"
          123 234 34ˇ5
          4;5.6 567 678
          789 890 901
        "});

        // With multi byte char
        cx.set_shared_state(indoc! {r"
        bar ˇó
        "})
            .await;
        cx.simulate_shared_keystrokes("g e").await;
        cx.shared_state().await.assert_eq(indoc! {"
        baˇr ó
        "});
    }

    #[gpui::test]
    async fn test_visual_match_eol(cx: &mut gpui::TestAppContext) {
        let mut cx = NeovimBackedTestContext::new(cx).await;

        cx.set_shared_state(indoc! {"
            fn aˇ() {
              return
            }
        "})
            .await;
        cx.simulate_shared_keystrokes("v $ %").await;
        cx.shared_state().await.assert_eq(indoc! {"
            fn a«() {
              return
            }ˇ»
        "});
    }

    #[gpui::test]
    async fn test_clipping_with_inlay_hints(cx: &mut gpui::TestAppContext) {
        let mut cx = VimTestContext::new(cx, true).await;

        cx.set_state(
            indoc! {"
                struct Foo {
                ˇ
                }
            "},
            Mode::Normal,
        );

        cx.update_editor(|editor, _window, cx| {
            let range = editor.selections.newest_anchor().range();
            let inlay_text = "  field: int,\n  field2: string\n  field3: float";
            let inlay = Inlay::edit_prediction(1, range.start, inlay_text);
            editor.splice_inlays(&[], vec![inlay], cx);
        });

        cx.simulate_keystrokes("j");
        cx.assert_state(
            indoc! {"
                struct Foo {

                ˇ}
            "},
            Mode::Normal,
        );
    }

    #[gpui::test]
    async fn test_clipping_with_inlay_hints_end_of_line(cx: &mut gpui::TestAppContext) {
        let mut cx = VimTestContext::new(cx, true).await;

        cx.set_state(
            indoc! {"
            ˇstruct Foo {

            }
        "},
            Mode::Normal,
        );
        cx.update_editor(|editor, _window, cx| {
            let snapshot = editor.buffer().read(cx).snapshot(cx);
            let end_of_line =
                snapshot.anchor_after(Point::new(0, snapshot.line_len(MultiBufferRow(0))));
            let inlay_text = " hint";
            let inlay = Inlay::edit_prediction(1, end_of_line, inlay_text);
            editor.splice_inlays(&[], vec![inlay], cx);
        });
        cx.simulate_keystrokes("$");
        cx.assert_state(
            indoc! {"
            struct Foo ˇ{

            }
        "},
            Mode::Normal,
        );
    }

    #[gpui::test]
    async fn test_visual_mode_with_inlay_hints_on_empty_line(cx: &mut gpui::TestAppContext) {
        let mut cx = VimTestContext::new(cx, true).await;

        // Test the exact scenario from issue #29134
        cx.set_state(
            indoc! {"
                fn main() {
                    let this_is_a_long_name = Vec::<u32>::new();
                    let new_oneˇ = this_is_a_long_name
                        .iter()
                        .map(|i| i + 1)
                        .map(|i| i * 2)
                        .collect::<Vec<_>>();
                }
            "},
            Mode::Normal,
        );

        // Add type hint inlay on the empty line (line 3, after "this_is_a_long_name")
        cx.update_editor(|editor, _window, cx| {
            let snapshot = editor.buffer().read(cx).snapshot(cx);
            // The empty line is at line 3 (0-indexed)
            let line_start = snapshot.anchor_after(Point::new(3, 0));
            let inlay_text = ": Vec<u32>";
            let inlay = Inlay::edit_prediction(1, line_start, inlay_text);
            editor.splice_inlays(&[], vec![inlay], cx);
        });

        // Enter visual mode
        cx.simulate_keystrokes("v");
        cx.assert_state(
            indoc! {"
                fn main() {
                    let this_is_a_long_name = Vec::<u32>::new();
                    let new_one« ˇ»= this_is_a_long_name
                        .iter()
                        .map(|i| i + 1)
                        .map(|i| i * 2)
                        .collect::<Vec<_>>();
                }
            "},
            Mode::Visual,
        );

        // Move down - should go to the beginning of line 4, not skip to line 5
        cx.simulate_keystrokes("j");
        cx.assert_state(
            indoc! {"
                fn main() {
                    let this_is_a_long_name = Vec::<u32>::new();
                    let new_one« = this_is_a_long_name
                      ˇ»  .iter()
                        .map(|i| i + 1)
                        .map(|i| i * 2)
                        .collect::<Vec<_>>();
                }
            "},
            Mode::Visual,
        );

        // Test with multiple movements
        cx.set_state("let aˇ = 1;\nlet b = 2;\n\nlet c = 3;", Mode::Normal);

        // Add type hint on the empty line
        cx.update_editor(|editor, _window, cx| {
            let snapshot = editor.buffer().read(cx).snapshot(cx);
            let empty_line_start = snapshot.anchor_after(Point::new(2, 0));
            let inlay_text = ": i32";
            let inlay = Inlay::edit_prediction(2, empty_line_start, inlay_text);
            editor.splice_inlays(&[], vec![inlay], cx);
        });

        // Enter visual mode and move down twice
        cx.simulate_keystrokes("v j j");
        cx.assert_state("let a« = 1;\nlet b = 2;\n\nˇ»let c = 3;", Mode::Visual);
    }

    #[gpui::test]
    async fn test_go_to_percentage(cx: &mut gpui::TestAppContext) {
        let mut cx = NeovimBackedTestContext::new(cx).await;
        // Normal mode
        cx.set_shared_state(indoc! {"
            The ˇquick brown
            fox jumps over
            the lazy dog
            The quick brown
            fox jumps over
            the lazy dog
            The quick brown
            fox jumps over
            the lazy dog"})
            .await;
        cx.simulate_shared_keystrokes("2 0 %").await;
        cx.shared_state().await.assert_eq(indoc! {"
            The quick brown
            fox ˇjumps over
            the lazy dog
            The quick brown
            fox jumps over
            the lazy dog
            The quick brown
            fox jumps over
            the lazy dog"});

        cx.simulate_shared_keystrokes("2 5 %").await;
        cx.shared_state().await.assert_eq(indoc! {"
            The quick brown
            fox jumps over
            the ˇlazy dog
            The quick brown
            fox jumps over
            the lazy dog
            The quick brown
            fox jumps over
            the lazy dog"});

        cx.simulate_shared_keystrokes("7 5 %").await;
        cx.shared_state().await.assert_eq(indoc! {"
            The quick brown
            fox jumps over
            the lazy dog
            The quick brown
            fox jumps over
            the lazy dog
            The ˇquick brown
            fox jumps over
            the lazy dog"});

        // Visual mode
        cx.set_shared_state(indoc! {"
            The ˇquick brown
            fox jumps over
            the lazy dog
            The quick brown
            fox jumps over
            the lazy dog
            The quick brown
            fox jumps over
            the lazy dog"})
            .await;
        cx.simulate_shared_keystrokes("v 5 0 %").await;
        cx.shared_state().await.assert_eq(indoc! {"
            The «quick brown
            fox jumps over
            the lazy dog
            The quick brown
            fox jˇ»umps over
            the lazy dog
            The quick brown
            fox jumps over
            the lazy dog"});

        cx.set_shared_state(indoc! {"
            The ˇquick brown
            fox jumps over
            the lazy dog
            The quick brown
            fox jumps over
            the lazy dog
            The quick brown
            fox jumps over
            the lazy dog"})
            .await;
        cx.simulate_shared_keystrokes("v 1 0 0 %").await;
        cx.shared_state().await.assert_eq(indoc! {"
            The «quick brown
            fox jumps over
            the lazy dog
            The quick brown
            fox jumps over
            the lazy dog
            The quick brown
            fox jumps over
            the lˇ»azy dog"});
    }

    #[gpui::test]
    async fn test_space_non_ascii(cx: &mut gpui::TestAppContext) {
        let mut cx = NeovimBackedTestContext::new(cx).await;

        cx.set_shared_state("ˇπππππ").await;
        cx.simulate_shared_keystrokes("3 space").await;
        cx.shared_state().await.assert_eq("πππˇππ");
    }

    #[gpui::test]
    async fn test_space_non_ascii_eol(cx: &mut gpui::TestAppContext) {
        let mut cx = NeovimBackedTestContext::new(cx).await;

        cx.set_shared_state(indoc! {"
            ππππˇπ
            πanotherline"})
            .await;
        cx.simulate_shared_keystrokes("4 space").await;
        cx.shared_state().await.assert_eq(indoc! {"
            πππππ
            πanˇotherline"});
    }

    #[gpui::test]
    async fn test_backspace_non_ascii_bol(cx: &mut gpui::TestAppContext) {
        let mut cx = NeovimBackedTestContext::new(cx).await;

        cx.set_shared_state(indoc! {"
                        ππππ
                        πanˇotherline"})
            .await;
        cx.simulate_shared_keystrokes("4 backspace").await;
        cx.shared_state().await.assert_eq(indoc! {"
                        πππˇπ
                        πanotherline"});
    }

    #[gpui::test]
    async fn test_go_to_indent(cx: &mut gpui::TestAppContext) {
        let mut cx = VimTestContext::new(cx, true).await;
        cx.set_state(
            indoc! {
                "func empty(a string) bool {
                     ˇif a == \"\" {
                         return true
                     }
                     return false
                }"
            },
            Mode::Normal,
        );
        cx.simulate_keystrokes("[ -");
        cx.assert_state(
            indoc! {
                "ˇfunc empty(a string) bool {
                     if a == \"\" {
                         return true
                     }
                     return false
                }"
            },
            Mode::Normal,
        );
        cx.simulate_keystrokes("] =");
        cx.assert_state(
            indoc! {
                "func empty(a string) bool {
                     if a == \"\" {
                         return true
                     }
                     return false
                ˇ}"
            },
            Mode::Normal,
        );
        cx.simulate_keystrokes("[ +");
        cx.assert_state(
            indoc! {
                "func empty(a string) bool {
                     if a == \"\" {
                         return true
                     }
                     ˇreturn false
                }"
            },
            Mode::Normal,
        );
        cx.simulate_keystrokes("2 [ =");
        cx.assert_state(
            indoc! {
                "func empty(a string) bool {
                     ˇif a == \"\" {
                         return true
                     }
                     return false
                }"
            },
            Mode::Normal,
        );
        cx.simulate_keystrokes("] +");
        cx.assert_state(
            indoc! {
                "func empty(a string) bool {
                     if a == \"\" {
                         ˇreturn true
                     }
                     return false
                }"
            },
            Mode::Normal,
        );
        cx.simulate_keystrokes("] -");
        cx.assert_state(
            indoc! {
                "func empty(a string) bool {
                     if a == \"\" {
                         return true
                     ˇ}
                     return false
                }"
            },
            Mode::Normal,
        );
    }

    #[gpui::test]
    async fn test_delete_key_can_remove_last_character(cx: &mut gpui::TestAppContext) {
        let mut cx = NeovimBackedTestContext::new(cx).await;
        cx.set_shared_state("abˇc").await;
        cx.simulate_shared_keystrokes("delete").await;
        cx.shared_state().await.assert_eq("aˇb");
    }

    #[gpui::test]
    async fn test_forced_motion_delete_to_start_of_line(cx: &mut gpui::TestAppContext) {
        let mut cx = NeovimBackedTestContext::new(cx).await;

        cx.set_shared_state(indoc! {"
             ˇthe quick brown fox
             jumped over the lazy dog"})
            .await;
        cx.simulate_shared_keystrokes("d v 0").await;
        cx.shared_state().await.assert_eq(indoc! {"
             ˇhe quick brown fox
             jumped over the lazy dog"});
        assert!(!cx.cx.forced_motion());

        cx.set_shared_state(indoc! {"
            the quick bˇrown fox
            jumped over the lazy dog"})
            .await;
        cx.simulate_shared_keystrokes("d v 0").await;
        cx.shared_state().await.assert_eq(indoc! {"
            ˇown fox
            jumped over the lazy dog"});
        assert!(!cx.cx.forced_motion());

        cx.set_shared_state(indoc! {"
            the quick brown foˇx
            jumped over the lazy dog"})
            .await;
        cx.simulate_shared_keystrokes("d v 0").await;
        cx.shared_state().await.assert_eq(indoc! {"
            ˇ
            jumped over the lazy dog"});
        assert!(!cx.cx.forced_motion());
    }

    #[gpui::test]
    async fn test_forced_motion_delete_to_middle_of_line(cx: &mut gpui::TestAppContext) {
        let mut cx = NeovimBackedTestContext::new(cx).await;

        cx.set_shared_state(indoc! {"
             ˇthe quick brown fox
             jumped over the lazy dog"})
            .await;
        cx.simulate_shared_keystrokes("d v g shift-m").await;
        cx.shared_state().await.assert_eq(indoc! {"
             ˇbrown fox
             jumped over the lazy dog"});
        assert!(!cx.cx.forced_motion());

        cx.set_shared_state(indoc! {"
            the quick bˇrown fox
            jumped over the lazy dog"})
            .await;
        cx.simulate_shared_keystrokes("d v g shift-m").await;
        cx.shared_state().await.assert_eq(indoc! {"
            the quickˇown fox
            jumped over the lazy dog"});
        assert!(!cx.cx.forced_motion());

        cx.set_shared_state(indoc! {"
            the quick brown foˇx
            jumped over the lazy dog"})
            .await;
        cx.simulate_shared_keystrokes("d v g shift-m").await;
        cx.shared_state().await.assert_eq(indoc! {"
            the quicˇk
            jumped over the lazy dog"});
        assert!(!cx.cx.forced_motion());

        cx.set_shared_state(indoc! {"
            ˇthe quick brown fox
            jumped over the lazy dog"})
            .await;
        cx.simulate_shared_keystrokes("d v 7 5 g shift-m").await;
        cx.shared_state().await.assert_eq(indoc! {"
            ˇ fox
            jumped over the lazy dog"});
        assert!(!cx.cx.forced_motion());

        cx.set_shared_state(indoc! {"
            ˇthe quick brown fox
            jumped over the lazy dog"})
            .await;
        cx.simulate_shared_keystrokes("d v 2 3 g shift-m").await;
        cx.shared_state().await.assert_eq(indoc! {"
            ˇuick brown fox
            jumped over the lazy dog"});
        assert!(!cx.cx.forced_motion());
    }

    #[gpui::test]
    async fn test_forced_motion_delete_to_end_of_line(cx: &mut gpui::TestAppContext) {
        let mut cx = NeovimBackedTestContext::new(cx).await;

        cx.set_shared_state(indoc! {"
             the quick brown foˇx
             jumped over the lazy dog"})
            .await;
        cx.simulate_shared_keystrokes("d v $").await;
        cx.shared_state().await.assert_eq(indoc! {"
             the quick brown foˇx
             jumped over the lazy dog"});
        assert!(!cx.cx.forced_motion());

        cx.set_shared_state(indoc! {"
             ˇthe quick brown fox
             jumped over the lazy dog"})
            .await;
        cx.simulate_shared_keystrokes("d v $").await;
        cx.shared_state().await.assert_eq(indoc! {"
             ˇx
             jumped over the lazy dog"});
        assert!(!cx.cx.forced_motion());
    }

    #[gpui::test]
    async fn test_forced_motion_yank(cx: &mut gpui::TestAppContext) {
        let mut cx = NeovimBackedTestContext::new(cx).await;

        cx.set_shared_state(indoc! {"
               ˇthe quick brown fox
               jumped over the lazy dog"})
            .await;
        cx.simulate_shared_keystrokes("y v j p").await;
        cx.shared_state().await.assert_eq(indoc! {"
               the quick brown fox
               ˇthe quick brown fox
               jumped over the lazy dog"});
        assert!(!cx.cx.forced_motion());

        cx.set_shared_state(indoc! {"
              the quick bˇrown fox
              jumped over the lazy dog"})
            .await;
        cx.simulate_shared_keystrokes("y v j p").await;
        cx.shared_state().await.assert_eq(indoc! {"
              the quick brˇrown fox
              jumped overown fox
              jumped over the lazy dog"});
        assert!(!cx.cx.forced_motion());

        cx.set_shared_state(indoc! {"
             the quick brown foˇx
             jumped over the lazy dog"})
            .await;
        cx.simulate_shared_keystrokes("y v j p").await;
        cx.shared_state().await.assert_eq(indoc! {"
             the quick brown foxˇx
             jumped over the la
             jumped over the lazy dog"});
        assert!(!cx.cx.forced_motion());

        cx.set_shared_state(indoc! {"
             the quick brown fox
             jˇumped over the lazy dog"})
            .await;
        cx.simulate_shared_keystrokes("y v k p").await;
        cx.shared_state().await.assert_eq(indoc! {"
            thˇhe quick brown fox
            je quick brown fox
            jumped over the lazy dog"});
        assert!(!cx.cx.forced_motion());
    }

    #[gpui::test]
    async fn test_inclusive_to_exclusive_delete(cx: &mut gpui::TestAppContext) {
        let mut cx = NeovimBackedTestContext::new(cx).await;

        cx.set_shared_state(indoc! {"
              ˇthe quick brown fox
              jumped over the lazy dog"})
            .await;
        cx.simulate_shared_keystrokes("d v e").await;
        cx.shared_state().await.assert_eq(indoc! {"
              ˇe quick brown fox
              jumped over the lazy dog"});
        assert!(!cx.cx.forced_motion());

        cx.set_shared_state(indoc! {"
              the quick bˇrown fox
              jumped over the lazy dog"})
            .await;
        cx.simulate_shared_keystrokes("d v e").await;
        cx.shared_state().await.assert_eq(indoc! {"
              the quick bˇn fox
              jumped over the lazy dog"});
        assert!(!cx.cx.forced_motion());

        cx.set_shared_state(indoc! {"
             the quick brown foˇx
             jumped over the lazy dog"})
            .await;
        cx.simulate_shared_keystrokes("d v e").await;
        cx.shared_state().await.assert_eq(indoc! {"
        the quick brown foˇd over the lazy dog"});
        assert!(!cx.cx.forced_motion());
    }
}<|MERGE_RESOLUTION|>--- conflicted
+++ resolved
@@ -2362,18 +2362,14 @@
     None
 }
 
-<<<<<<< HEAD
 fn matching(
     map: &DisplaySnapshot,
     display_point: DisplayPoint,
     match_quotes: bool,
 ) -> DisplayPoint {
-=======
-fn matching(map: &DisplaySnapshot, display_point: DisplayPoint) -> DisplayPoint {
     if !map.is_singleton() {
         return display_point;
     }
->>>>>>> 391c92b0
     // https://github.com/vim/vim/blob/1d87e11a1ef201b26ed87585fba70182ad0c468a/runtime/doc/motion.txt#L1200
     let display_point = map.clip_at_line_end(display_point);
     let point = display_point.to_point(map);
@@ -2386,7 +2382,6 @@
         line_end = map.max_point().to_point(map);
     }
 
-<<<<<<< HEAD
     let make_range_filter = |match_quotes: bool, require_on_bracket: bool| {
         move |buffer: &language::BufferSnapshot, open: Range<usize>, close: Range<usize>| {
             if !match_quotes && matches!(buffer.chars_at(open.start).next(), Some('\'' | '"' | '`'))
@@ -2401,15 +2396,6 @@
                 true
             }
         }
-=======
-    // Attempt to find the smallest enclosing bracket range that also contains
-    // the offset, which only happens if the cursor is currently in a bracket.
-    let range_filter = |_buffer: &language::BufferSnapshot,
-                        opening_range: Range<BufferOffset>,
-                        closing_range: Range<BufferOffset>| {
-        opening_range.contains(&BufferOffset(offset.0))
-            || closing_range.contains(&BufferOffset(offset.0))
->>>>>>> 391c92b0
     };
 
     let bracket_ranges = snapshot
