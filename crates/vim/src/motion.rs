use editor::{
    display_map::{DisplayRow, DisplaySnapshot, FoldPoint, ToDisplayPoint},
    movement::{
        self, find_boundary, find_preceding_boundary_display_point, FindRange, TextLayoutDetails,
    },
    scroll::Autoscroll,
    Anchor, Bias, DisplayPoint, RowExt, ToOffset,
};
use gpui::{actions, impl_actions, px, ViewContext, WindowContext};
use language::{char_kind, CharKind, Point, Selection, SelectionGoal};
use multi_buffer::MultiBufferRow;
use serde::Deserialize;
use std::ops::Range;
use workspace::Workspace;

use crate::{
    normal::{mark, normal_motion},
    state::{Mode, Operator},
    surrounds::SurroundsType,
    visual::visual_motion,
    Vim,
};

#[derive(Clone, Debug, PartialEq, Eq)]
pub enum Motion {
    Left,
    Backspace,
    Down {
        display_lines: bool,
    },
    Up {
        display_lines: bool,
    },
    Right,
    Space,
    NextWordStart {
        ignore_punctuation: bool,
    },
    NextWordEnd {
        ignore_punctuation: bool,
    },
    PreviousWordStart {
        ignore_punctuation: bool,
    },
    PreviousWordEnd {
        ignore_punctuation: bool,
    },
    NextSubwordStart {
        ignore_punctuation: bool,
    },
    NextSubwordEnd {
        ignore_punctuation: bool,
    },
    PreviousSubwordStart {
        ignore_punctuation: bool,
    },
    PreviousSubwordEnd {
        ignore_punctuation: bool,
    },
    FirstNonWhitespace {
        display_lines: bool,
    },
    CurrentLine,
    StartOfLine {
        display_lines: bool,
    },
    EndOfLine {
        display_lines: bool,
    },
    StartOfParagraph,
    EndOfParagraph,
    StartOfDocument,
    EndOfDocument,
    Matching,
    FindForward {
        before: bool,
        char: char,
        mode: FindRange,
        smartcase: bool,
    },
    FindBackward {
        after: bool,
        char: char,
        mode: FindRange,
        smartcase: bool,
    },
    RepeatFind {
        last_find: Box<Motion>,
    },
    RepeatFindReversed {
        last_find: Box<Motion>,
    },
    NextLineStart,
    PreviousLineStart,
    StartOfLineDownward,
    EndOfLineDownward,
    GoToColumn,
    WindowTop,
    WindowMiddle,
    WindowBottom,

    // we don't have a good way to run a search syncronously, so
    // we handle search motions by running the search async and then
    // calling back into motion with this
    ZedSearchResult {
        prior_selections: Vec<Range<Anchor>>,
        new_selections: Vec<Range<Anchor>>,
    },
    Jump {
        anchor: Anchor,
        line: bool,
    },
}

#[derive(Clone, Deserialize, PartialEq)]
#[serde(rename_all = "camelCase")]
struct NextWordStart {
    #[serde(default)]
    ignore_punctuation: bool,
}

#[derive(Clone, Deserialize, PartialEq)]
#[serde(rename_all = "camelCase")]
struct NextWordEnd {
    #[serde(default)]
    ignore_punctuation: bool,
}

#[derive(Clone, Deserialize, PartialEq)]
#[serde(rename_all = "camelCase")]
struct PreviousWordStart {
    #[serde(default)]
    ignore_punctuation: bool,
}

#[derive(Clone, Deserialize, PartialEq)]
#[serde(rename_all = "camelCase")]
struct PreviousWordEnd {
    #[serde(default)]
    ignore_punctuation: bool,
}

#[derive(Clone, Deserialize, PartialEq)]
#[serde(rename_all = "camelCase")]
pub(crate) struct NextSubwordStart {
    #[serde(default)]
    pub(crate) ignore_punctuation: bool,
}

#[derive(Clone, Deserialize, PartialEq)]
#[serde(rename_all = "camelCase")]
pub(crate) struct NextSubwordEnd {
    #[serde(default)]
    pub(crate) ignore_punctuation: bool,
}

#[derive(Clone, Deserialize, PartialEq)]
#[serde(rename_all = "camelCase")]
pub(crate) struct PreviousSubwordStart {
    #[serde(default)]
    pub(crate) ignore_punctuation: bool,
}

#[derive(Clone, Deserialize, PartialEq)]
#[serde(rename_all = "camelCase")]
pub(crate) struct PreviousSubwordEnd {
    #[serde(default)]
    pub(crate) ignore_punctuation: bool,
}

#[derive(Clone, Deserialize, PartialEq)]
#[serde(rename_all = "camelCase")]
pub(crate) struct Up {
    #[serde(default)]
    pub(crate) display_lines: bool,
}

#[derive(Clone, Deserialize, PartialEq)]
#[serde(rename_all = "camelCase")]
pub(crate) struct Down {
    #[serde(default)]
    pub(crate) display_lines: bool,
}

#[derive(Clone, Deserialize, PartialEq)]
#[serde(rename_all = "camelCase")]
struct FirstNonWhitespace {
    #[serde(default)]
    display_lines: bool,
}

#[derive(Clone, Deserialize, PartialEq)]
#[serde(rename_all = "camelCase")]
struct EndOfLine {
    #[serde(default)]
    display_lines: bool,
}

#[derive(Clone, Deserialize, PartialEq)]
#[serde(rename_all = "camelCase")]
pub struct StartOfLine {
    #[serde(default)]
    pub(crate) display_lines: bool,
}

impl_actions!(
    vim,
    [
        StartOfLine,
        EndOfLine,
        FirstNonWhitespace,
        Down,
        Up,
        NextWordStart,
        NextWordEnd,
        PreviousWordStart,
        PreviousWordEnd,
        NextSubwordStart,
        NextSubwordEnd,
        PreviousSubwordStart,
        PreviousSubwordEnd,
    ]
);

actions!(
    vim,
    [
        Left,
        Backspace,
        Right,
        Space,
        CurrentLine,
        StartOfParagraph,
        EndOfParagraph,
        StartOfDocument,
        EndOfDocument,
        Matching,
        NextLineStart,
        PreviousLineStart,
        StartOfLineDownward,
        EndOfLineDownward,
        GoToColumn,
        RepeatFind,
        RepeatFindReversed,
        WindowTop,
        WindowMiddle,
        WindowBottom,
    ]
);

pub fn register(workspace: &mut Workspace, _: &mut ViewContext<Workspace>) {
    workspace.register_action(|_: &mut Workspace, _: &Left, cx: _| motion(Motion::Left, cx));
    workspace
        .register_action(|_: &mut Workspace, _: &Backspace, cx: _| motion(Motion::Backspace, cx));
    workspace.register_action(|_: &mut Workspace, action: &Down, cx: _| {
        motion(
            Motion::Down {
                display_lines: action.display_lines,
            },
            cx,
        )
    });
    workspace.register_action(|_: &mut Workspace, action: &Up, cx: _| {
        motion(
            Motion::Up {
                display_lines: action.display_lines,
            },
            cx,
        )
    });
    workspace.register_action(|_: &mut Workspace, _: &Right, cx: _| motion(Motion::Right, cx));
    workspace.register_action(|_: &mut Workspace, _: &Space, cx: _| motion(Motion::Space, cx));
    workspace.register_action(|_: &mut Workspace, action: &FirstNonWhitespace, cx: _| {
        motion(
            Motion::FirstNonWhitespace {
                display_lines: action.display_lines,
            },
            cx,
        )
    });
    workspace.register_action(|_: &mut Workspace, action: &StartOfLine, cx: _| {
        motion(
            Motion::StartOfLine {
                display_lines: action.display_lines,
            },
            cx,
        )
    });
    workspace.register_action(|_: &mut Workspace, action: &EndOfLine, cx: _| {
        motion(
            Motion::EndOfLine {
                display_lines: action.display_lines,
            },
            cx,
        )
    });
    workspace.register_action(|_: &mut Workspace, _: &CurrentLine, cx: _| {
        motion(Motion::CurrentLine, cx)
    });
    workspace.register_action(|_: &mut Workspace, _: &StartOfParagraph, cx: _| {
        motion(Motion::StartOfParagraph, cx)
    });
    workspace.register_action(|_: &mut Workspace, _: &EndOfParagraph, cx: _| {
        motion(Motion::EndOfParagraph, cx)
    });
    workspace.register_action(|_: &mut Workspace, _: &StartOfDocument, cx: _| {
        motion(Motion::StartOfDocument, cx)
    });
    workspace.register_action(|_: &mut Workspace, _: &EndOfDocument, cx: _| {
        motion(Motion::EndOfDocument, cx)
    });
    workspace
        .register_action(|_: &mut Workspace, _: &Matching, cx: _| motion(Motion::Matching, cx));

    workspace.register_action(
        |_: &mut Workspace, &NextWordStart { ignore_punctuation }: &NextWordStart, cx: _| {
            motion(Motion::NextWordStart { ignore_punctuation }, cx)
        },
    );
    workspace.register_action(
        |_: &mut Workspace, &NextWordEnd { ignore_punctuation }: &NextWordEnd, cx: _| {
            motion(Motion::NextWordEnd { ignore_punctuation }, cx)
        },
    );
    workspace.register_action(
        |_: &mut Workspace,
         &PreviousWordStart { ignore_punctuation }: &PreviousWordStart,
         cx: _| { motion(Motion::PreviousWordStart { ignore_punctuation }, cx) },
    );
    workspace.register_action(
        |_: &mut Workspace, &PreviousWordEnd { ignore_punctuation }, cx: _| {
            motion(Motion::PreviousWordEnd { ignore_punctuation }, cx)
        },
    );
    workspace.register_action(
        |_: &mut Workspace, &NextSubwordStart { ignore_punctuation }: &NextSubwordStart, cx: _| {
            motion(Motion::NextSubwordStart { ignore_punctuation }, cx)
        },
    );
    workspace.register_action(
        |_: &mut Workspace, &NextSubwordEnd { ignore_punctuation }: &NextSubwordEnd, cx: _| {
            motion(Motion::NextSubwordEnd { ignore_punctuation }, cx)
        },
    );
    workspace.register_action(
        |_: &mut Workspace,
         &PreviousSubwordStart { ignore_punctuation }: &PreviousSubwordStart,
         cx: _| { motion(Motion::PreviousSubwordStart { ignore_punctuation }, cx) },
    );
    workspace.register_action(
        |_: &mut Workspace, &PreviousSubwordEnd { ignore_punctuation }, cx: _| {
            motion(Motion::PreviousSubwordEnd { ignore_punctuation }, cx)
        },
    );
    workspace.register_action(|_: &mut Workspace, &NextLineStart, cx: _| {
        motion(Motion::NextLineStart, cx)
    });
    workspace.register_action(|_: &mut Workspace, &PreviousLineStart, cx: _| {
        motion(Motion::PreviousLineStart, cx)
    });
    workspace.register_action(|_: &mut Workspace, &StartOfLineDownward, cx: _| {
        motion(Motion::StartOfLineDownward, cx)
    });
    workspace.register_action(|_: &mut Workspace, &EndOfLineDownward, cx: _| {
        motion(Motion::EndOfLineDownward, cx)
    });
    workspace
        .register_action(|_: &mut Workspace, &GoToColumn, cx: _| motion(Motion::GoToColumn, cx));

    workspace.register_action(|_: &mut Workspace, _: &RepeatFind, cx: _| {
        if let Some(last_find) = Vim::read(cx)
            .workspace_state
            .last_find
            .clone()
            .map(Box::new)
        {
            motion(Motion::RepeatFind { last_find }, cx);
        }
    });

    workspace.register_action(|_: &mut Workspace, _: &RepeatFindReversed, cx: _| {
        if let Some(last_find) = Vim::read(cx)
            .workspace_state
            .last_find
            .clone()
            .map(Box::new)
        {
            motion(Motion::RepeatFindReversed { last_find }, cx);
        }
    });
    workspace.register_action(|_: &mut Workspace, &WindowTop, cx: _| motion(Motion::WindowTop, cx));
    workspace.register_action(|_: &mut Workspace, &WindowMiddle, cx: _| {
        motion(Motion::WindowMiddle, cx)
    });
    workspace.register_action(|_: &mut Workspace, &WindowBottom, cx: _| {
        motion(Motion::WindowBottom, cx)
    });
}

pub(crate) fn search_motion(m: Motion, cx: &mut WindowContext) {
    if let Motion::ZedSearchResult {
        prior_selections, ..
    } = &m
    {
        match Vim::read(cx).state().mode {
            Mode::Visual | Mode::VisualLine | Mode::VisualBlock => {
                if !prior_selections.is_empty() {
                    Vim::update(cx, |vim, cx| {
                        vim.update_active_editor(cx, |_, editor, cx| {
                            editor.change_selections(Some(Autoscroll::fit()), cx, |s| {
                                s.select_ranges(prior_selections.iter().cloned())
                            })
                        });
                    });
                }
            }
            Mode::Normal | Mode::Replace | Mode::Insert => {
                if Vim::read(cx).active_operator().is_none() {
                    return;
                }
            }
            _ => {}
        }
    }

    motion(m, cx)
}

pub(crate) fn motion(motion: Motion, cx: &mut WindowContext) {
    if let Some(Operator::FindForward { .. }) | Some(Operator::FindBackward { .. }) =
        Vim::read(cx).active_operator()
    {
        Vim::update(cx, |vim, cx| vim.pop_operator(cx));
    }

    let count = Vim::update(cx, |vim, cx| vim.take_count(cx));
    let active_operator = Vim::read(cx).active_operator();
    let mut waiting_operator: Option<Operator> = None;
    match Vim::read(cx).state().mode {
        Mode::Normal | Mode::Replace | Mode::Insert => {
            if active_operator == Some(Operator::AddSurrounds { target: None }) {
                waiting_operator = Some(Operator::AddSurrounds {
                    target: Some(SurroundsType::Motion(motion)),
                });
            } else {
                normal_motion(motion.clone(), active_operator.clone(), count, cx)
            }
        }
        Mode::Visual | Mode::VisualLine | Mode::VisualBlock => {
            visual_motion(motion.clone(), count, cx)
        }
<<<<<<< HEAD
        Mode::Insert | Mode::EasyMotion => {
            // Shouldn't execute in these modes. Ignoring
        }
=======
>>>>>>> 3e31955b
    }
    Vim::update(cx, |vim, cx| {
        vim.clear_operator(cx);
        if let Some(operator) = waiting_operator {
            vim.push_operator(operator, cx);
            vim.update_state(|state| state.pre_count = count)
        }
    });
}

// Motion handling is specified here:
// https://github.com/vim/vim/blob/master/runtime/doc/motion.txt
impl Motion {
    pub fn linewise(&self) -> bool {
        use Motion::*;
        match self {
            Down { .. }
            | Up { .. }
            | StartOfDocument
            | EndOfDocument
            | CurrentLine
            | NextLineStart
            | PreviousLineStart
            | StartOfLineDownward
            | StartOfParagraph
            | WindowTop
            | WindowMiddle
            | WindowBottom
            | Jump { line: true, .. }
            | EndOfParagraph => true,
            EndOfLine { .. }
            | Matching
            | FindForward { .. }
            | Left
            | Backspace
            | Right
            | Space
            | StartOfLine { .. }
            | EndOfLineDownward
            | GoToColumn
            | NextWordStart { .. }
            | NextWordEnd { .. }
            | PreviousWordStart { .. }
            | PreviousWordEnd { .. }
            | NextSubwordStart { .. }
            | NextSubwordEnd { .. }
            | PreviousSubwordStart { .. }
            | PreviousSubwordEnd { .. }
            | FirstNonWhitespace { .. }
            | FindBackward { .. }
            | RepeatFind { .. }
            | RepeatFindReversed { .. }
            | Jump { line: false, .. }
            | ZedSearchResult { .. } => false,
        }
    }

    pub fn infallible(&self) -> bool {
        use Motion::*;
        match self {
            StartOfDocument | EndOfDocument | CurrentLine => true,
            Down { .. }
            | Up { .. }
            | EndOfLine { .. }
            | Matching
            | FindForward { .. }
            | RepeatFind { .. }
            | Left
            | Backspace
            | Right
            | Space
            | StartOfLine { .. }
            | StartOfParagraph
            | EndOfParagraph
            | StartOfLineDownward
            | EndOfLineDownward
            | GoToColumn
            | NextWordStart { .. }
            | NextWordEnd { .. }
            | PreviousWordStart { .. }
            | PreviousWordEnd { .. }
            | NextSubwordStart { .. }
            | NextSubwordEnd { .. }
            | PreviousSubwordStart { .. }
            | PreviousSubwordEnd { .. }
            | FirstNonWhitespace { .. }
            | FindBackward { .. }
            | RepeatFindReversed { .. }
            | WindowTop
            | WindowMiddle
            | WindowBottom
            | NextLineStart
            | PreviousLineStart
            | ZedSearchResult { .. }
            | Jump { .. } => false,
        }
    }

    pub fn inclusive(&self) -> bool {
        use Motion::*;
        match self {
            Down { .. }
            | Up { .. }
            | StartOfDocument
            | EndOfDocument
            | CurrentLine
            | EndOfLine { .. }
            | EndOfLineDownward
            | Matching
            | FindForward { .. }
            | WindowTop
            | WindowMiddle
            | WindowBottom
            | NextWordEnd { .. }
            | PreviousWordEnd { .. }
            | NextSubwordEnd { .. }
            | PreviousSubwordEnd { .. }
            | NextLineStart
            | PreviousLineStart => true,
            Left
            | Backspace
            | Right
            | Space
            | StartOfLine { .. }
            | StartOfLineDownward
            | StartOfParagraph
            | EndOfParagraph
            | GoToColumn
            | NextWordStart { .. }
            | PreviousWordStart { .. }
            | NextSubwordStart { .. }
            | PreviousSubwordStart { .. }
            | FirstNonWhitespace { .. }
            | FindBackward { .. }
            | Jump { .. }
            | ZedSearchResult { .. } => false,
            RepeatFind { last_find: motion } | RepeatFindReversed { last_find: motion } => {
                motion.inclusive()
            }
        }
    }

    pub fn move_point(
        &self,
        map: &DisplaySnapshot,
        point: DisplayPoint,
        goal: SelectionGoal,
        maybe_times: Option<usize>,
        text_layout_details: &TextLayoutDetails,
    ) -> Option<(DisplayPoint, SelectionGoal)> {
        let times = maybe_times.unwrap_or(1);
        use Motion::*;
        let infallible = self.infallible();
        let (new_point, goal) = match self {
            Left => (left(map, point, times), SelectionGoal::None),
            Backspace => (backspace(map, point, times), SelectionGoal::None),
            Down {
                display_lines: false,
            } => up_down_buffer_rows(map, point, goal, times as isize, &text_layout_details),
            Down {
                display_lines: true,
            } => down_display(map, point, goal, times, &text_layout_details),
            Up {
                display_lines: false,
            } => up_down_buffer_rows(map, point, goal, 0 - times as isize, &text_layout_details),
            Up {
                display_lines: true,
            } => up_display(map, point, goal, times, &text_layout_details),
            Right => (right(map, point, times), SelectionGoal::None),
            Space => (space(map, point, times), SelectionGoal::None),
            NextWordStart { ignore_punctuation } => (
                next_word_start(map, point, *ignore_punctuation, times),
                SelectionGoal::None,
            ),
            NextWordEnd { ignore_punctuation } => (
                next_word_end(map, point, *ignore_punctuation, times, true),
                SelectionGoal::None,
            ),
            PreviousWordStart { ignore_punctuation } => (
                previous_word_start(map, point, *ignore_punctuation, times),
                SelectionGoal::None,
            ),
            PreviousWordEnd { ignore_punctuation } => (
                previous_word_end(map, point, *ignore_punctuation, times),
                SelectionGoal::None,
            ),
            NextSubwordStart { ignore_punctuation } => (
                next_subword_start(map, point, *ignore_punctuation, times),
                SelectionGoal::None,
            ),
            NextSubwordEnd { ignore_punctuation } => (
                next_subword_end(map, point, *ignore_punctuation, times, true),
                SelectionGoal::None,
            ),
            PreviousSubwordStart { ignore_punctuation } => (
                previous_subword_start(map, point, *ignore_punctuation, times),
                SelectionGoal::None,
            ),
            PreviousSubwordEnd { ignore_punctuation } => (
                previous_subword_end(map, point, *ignore_punctuation, times),
                SelectionGoal::None,
            ),
            FirstNonWhitespace { display_lines } => (
                first_non_whitespace(map, *display_lines, point),
                SelectionGoal::None,
            ),
            StartOfLine { display_lines } => (
                start_of_line(map, *display_lines, point),
                SelectionGoal::None,
            ),
            EndOfLine { display_lines } => (
                end_of_line(map, *display_lines, point, times),
                SelectionGoal::None,
            ),
            StartOfParagraph => (
                movement::start_of_paragraph(map, point, times),
                SelectionGoal::None,
            ),
            EndOfParagraph => (
                map.clip_at_line_end(movement::end_of_paragraph(map, point, times)),
                SelectionGoal::None,
            ),
            CurrentLine => (next_line_end(map, point, times), SelectionGoal::None),
            StartOfDocument => (start_of_document(map, point, times), SelectionGoal::None),
            EndOfDocument => (
                end_of_document(map, point, maybe_times),
                SelectionGoal::None,
            ),
            Matching => (matching(map, point), SelectionGoal::None),
            // t f
            FindForward {
                before,
                char,
                mode,
                smartcase,
            } => {
                return find_forward(map, point, *before, *char, times, *mode, *smartcase)
                    .map(|new_point| (new_point, SelectionGoal::None))
            }
            // T F
            FindBackward {
                after,
                char,
                mode,
                smartcase,
            } => (
                find_backward(map, point, *after, *char, times, *mode, *smartcase),
                SelectionGoal::None,
            ),
            // ; -- repeat the last find done with t, f, T, F
            RepeatFind { last_find } => match **last_find {
                Motion::FindForward {
                    before,
                    char,
                    mode,
                    smartcase,
                } => {
                    let mut new_point =
                        find_forward(map, point, before, char, times, mode, smartcase);
                    if new_point == Some(point) {
                        new_point =
                            find_forward(map, point, before, char, times + 1, mode, smartcase);
                    }

                    return new_point.map(|new_point| (new_point, SelectionGoal::None));
                }

                Motion::FindBackward {
                    after,
                    char,
                    mode,
                    smartcase,
                } => {
                    let mut new_point =
                        find_backward(map, point, after, char, times, mode, smartcase);
                    if new_point == point {
                        new_point =
                            find_backward(map, point, after, char, times + 1, mode, smartcase);
                    }

                    (new_point, SelectionGoal::None)
                }
                _ => return None,
            },
            // , -- repeat the last find done with t, f, T, F, in opposite direction
            RepeatFindReversed { last_find } => match **last_find {
                Motion::FindForward {
                    before,
                    char,
                    mode,
                    smartcase,
                } => {
                    let mut new_point =
                        find_backward(map, point, before, char, times, mode, smartcase);
                    if new_point == point {
                        new_point =
                            find_backward(map, point, before, char, times + 1, mode, smartcase);
                    }

                    (new_point, SelectionGoal::None)
                }

                Motion::FindBackward {
                    after,
                    char,
                    mode,
                    smartcase,
                } => {
                    let mut new_point =
                        find_forward(map, point, after, char, times, mode, smartcase);
                    if new_point == Some(point) {
                        new_point =
                            find_forward(map, point, after, char, times + 1, mode, smartcase);
                    }

                    return new_point.map(|new_point| (new_point, SelectionGoal::None));
                }
                _ => return None,
            },
            NextLineStart => (next_line_start(map, point, times), SelectionGoal::None),
            PreviousLineStart => (previous_line_start(map, point, times), SelectionGoal::None),
            StartOfLineDownward => (next_line_start(map, point, times - 1), SelectionGoal::None),
            EndOfLineDownward => (last_non_whitespace(map, point, times), SelectionGoal::None),
            GoToColumn => (go_to_column(map, point, times), SelectionGoal::None),
            WindowTop => window_top(map, point, &text_layout_details, times - 1),
            WindowMiddle => window_middle(map, point, &text_layout_details),
            WindowBottom => window_bottom(map, point, &text_layout_details, times - 1),
            Jump { line, anchor } => mark::jump_motion(map, *anchor, *line),
            ZedSearchResult { new_selections, .. } => {
                // There will be only one selection, as
                // Search::SelectNextMatch selects a single match.
                if let Some(new_selection) = new_selections.first() {
                    (
                        new_selection.start.to_display_point(map),
                        SelectionGoal::None,
                    )
                } else {
                    return None;
                }
            }
        };

        (new_point != point || infallible).then_some((new_point, goal))
    }

    // Get the range value after self is applied to the specified selection.
    pub fn range(
        &self,
        map: &DisplaySnapshot,
        selection: Selection<DisplayPoint>,
        times: Option<usize>,
        expand_to_surrounding_newline: bool,
        text_layout_details: &TextLayoutDetails,
    ) -> Option<Range<DisplayPoint>> {
        if let Motion::ZedSearchResult {
            prior_selections,
            new_selections,
        } = self
        {
            if let Some((prior_selection, new_selection)) =
                prior_selections.first().zip(new_selections.first())
            {
                let start = prior_selection
                    .start
                    .to_display_point(map)
                    .min(new_selection.start.to_display_point(map));
                let end = new_selection
                    .end
                    .to_display_point(map)
                    .max(prior_selection.end.to_display_point(map));

                if start < end {
                    return Some(start..end);
                } else {
                    return Some(end..start);
                }
            } else {
                return None;
            }
        }

        if let Some((new_head, goal)) = self.move_point(
            map,
            selection.head(),
            selection.goal,
            times,
            &text_layout_details,
        ) {
            let mut selection = selection.clone();
            selection.set_head(new_head, goal);

            if self.linewise() {
                selection.start = map.prev_line_boundary(selection.start.to_point(map)).1;

                if expand_to_surrounding_newline {
                    if selection.end.row() < map.max_point().row() {
                        *selection.end.row_mut() += 1;
                        *selection.end.column_mut() = 0;
                        selection.end = map.clip_point(selection.end, Bias::Right);
                        // Don't reset the end here
                        return Some(selection.start..selection.end);
                    } else if selection.start.row().0 > 0 {
                        *selection.start.row_mut() -= 1;
                        *selection.start.column_mut() = map.line_len(selection.start.row());
                        selection.start = map.clip_point(selection.start, Bias::Left);
                    }
                }

                selection.end = map.next_line_boundary(selection.end.to_point(map)).1;
            } else {
                // Another special case: When using the "w" motion in combination with an
                // operator and the last word moved over is at the end of a line, the end of
                // that word becomes the end of the operated text, not the first word in the
                // next line.
                if let Motion::NextWordStart {
                    ignore_punctuation: _,
                } = self
                {
                    let start_row = MultiBufferRow(selection.start.to_point(&map).row);
                    if selection.end.to_point(&map).row > start_row.0 {
                        selection.end =
                            Point::new(start_row.0, map.buffer_snapshot.line_len(start_row))
                                .to_display_point(&map)
                    }
                }

                // If the motion is exclusive and the end of the motion is in column 1, the
                // end of the motion is moved to the end of the previous line and the motion
                // becomes inclusive. Example: "}" moves to the first line after a paragraph,
                // but "d}" will not include that line.
                let mut inclusive = self.inclusive();
                let start_point = selection.start.to_point(&map);
                let mut end_point = selection.end.to_point(&map);

                // DisplayPoint

                if !inclusive
                    && self != &Motion::Backspace
                    && end_point.row > start_point.row
                    && end_point.column == 0
                {
                    inclusive = true;
                    end_point.row -= 1;
                    end_point.column = 0;
                    selection.end = map.clip_point(map.next_line_boundary(end_point).1, Bias::Left);
                }

                if inclusive && selection.end.column() < map.line_len(selection.end.row()) {
                    selection.end = movement::saturating_right(map, selection.end)
                }
            }
            Some(selection.start..selection.end)
        } else {
            None
        }
    }

    // Expands a selection using self for an operator
    pub fn expand_selection(
        &self,
        map: &DisplaySnapshot,
        selection: &mut Selection<DisplayPoint>,
        times: Option<usize>,
        expand_to_surrounding_newline: bool,
        text_layout_details: &TextLayoutDetails,
    ) -> bool {
        if let Some(range) = self.range(
            map,
            selection.clone(),
            times,
            expand_to_surrounding_newline,
            text_layout_details,
        ) {
            selection.start = range.start;
            selection.end = range.end;
            true
        } else {
            false
        }
    }
}

fn left(map: &DisplaySnapshot, mut point: DisplayPoint, times: usize) -> DisplayPoint {
    for _ in 0..times {
        point = movement::saturating_left(map, point);
        if point.column() == 0 {
            break;
        }
    }
    point
}

pub(crate) fn backspace(
    map: &DisplaySnapshot,
    mut point: DisplayPoint,
    times: usize,
) -> DisplayPoint {
    for _ in 0..times {
        point = movement::left(map, point);
        if point.is_zero() {
            break;
        }
    }
    point
}

fn space(map: &DisplaySnapshot, mut point: DisplayPoint, times: usize) -> DisplayPoint {
    for _ in 0..times {
        point = wrapping_right(map, point);
        if point == map.max_point() {
            break;
        }
    }
    point
}

fn wrapping_right(map: &DisplaySnapshot, mut point: DisplayPoint) -> DisplayPoint {
    let max_column = map.line_len(point.row()).saturating_sub(1);
    if point.column() < max_column {
        *point.column_mut() += 1;
    } else if point.row() < map.max_point().row() {
        *point.row_mut() += 1;
        *point.column_mut() = 0;
    }
    point
}

pub(crate) fn start_of_relative_buffer_row(
    map: &DisplaySnapshot,
    point: DisplayPoint,
    times: isize,
) -> DisplayPoint {
    let start = map.display_point_to_fold_point(point, Bias::Left);
    let target = start.row() as isize + times;
    let new_row = (target.max(0) as u32).min(map.fold_snapshot.max_point().row());

    map.clip_point(
        map.fold_point_to_display_point(
            map.fold_snapshot
                .clip_point(FoldPoint::new(new_row, 0), Bias::Right),
        ),
        Bias::Right,
    )
}

fn up_down_buffer_rows(
    map: &DisplaySnapshot,
    point: DisplayPoint,
    mut goal: SelectionGoal,
    times: isize,
    text_layout_details: &TextLayoutDetails,
) -> (DisplayPoint, SelectionGoal) {
    let start = map.display_point_to_fold_point(point, Bias::Left);
    let begin_folded_line = map.fold_point_to_display_point(
        map.fold_snapshot
            .clip_point(FoldPoint::new(start.row(), 0), Bias::Left),
    );
    let select_nth_wrapped_row = point.row().0 - begin_folded_line.row().0;

    let (goal_wrap, goal_x) = match goal {
        SelectionGoal::WrappedHorizontalPosition((row, x)) => (row, x),
        SelectionGoal::HorizontalRange { end, .. } => (select_nth_wrapped_row, end),
        SelectionGoal::HorizontalPosition(x) => (select_nth_wrapped_row, x),
        _ => {
            let x = map.x_for_display_point(point, text_layout_details);
            goal = SelectionGoal::WrappedHorizontalPosition((select_nth_wrapped_row, x.0));
            (select_nth_wrapped_row, x.0)
        }
    };

    let target = start.row() as isize + times;
    let new_row = (target.max(0) as u32).min(map.fold_snapshot.max_point().row());

    let mut begin_folded_line = map.fold_point_to_display_point(
        map.fold_snapshot
            .clip_point(FoldPoint::new(new_row, 0), Bias::Left),
    );

    let mut i = 0;
    while i < goal_wrap && begin_folded_line.row() < map.max_point().row() {
        let next_folded_line = DisplayPoint::new(begin_folded_line.row().next_row(), 0);
        if map
            .display_point_to_fold_point(next_folded_line, Bias::Right)
            .row()
            == new_row
        {
            i += 1;
            begin_folded_line = next_folded_line;
        } else {
            break;
        }
    }

    let new_col = if i == goal_wrap {
        map.display_column_for_x(begin_folded_line.row(), px(goal_x), text_layout_details)
    } else {
        map.line_len(begin_folded_line.row())
    };

    (
        map.clip_point(
            DisplayPoint::new(begin_folded_line.row(), new_col),
            Bias::Left,
        ),
        goal,
    )
}

fn down_display(
    map: &DisplaySnapshot,
    mut point: DisplayPoint,
    mut goal: SelectionGoal,
    times: usize,
    text_layout_details: &TextLayoutDetails,
) -> (DisplayPoint, SelectionGoal) {
    for _ in 0..times {
        (point, goal) = movement::down(map, point, goal, true, text_layout_details);
    }

    (point, goal)
}

fn up_display(
    map: &DisplaySnapshot,
    mut point: DisplayPoint,
    mut goal: SelectionGoal,
    times: usize,
    text_layout_details: &TextLayoutDetails,
) -> (DisplayPoint, SelectionGoal) {
    for _ in 0..times {
        (point, goal) = movement::up(map, point, goal, true, &text_layout_details);
    }

    (point, goal)
}

pub(crate) fn right(map: &DisplaySnapshot, mut point: DisplayPoint, times: usize) -> DisplayPoint {
    for _ in 0..times {
        let new_point = movement::saturating_right(map, point);
        if point == new_point {
            break;
        }
        point = new_point;
    }
    point
}

pub(crate) fn next_char(
    map: &DisplaySnapshot,
    point: DisplayPoint,
    allow_cross_newline: bool,
) -> DisplayPoint {
    let mut new_point = point;
    let mut max_column = map.line_len(new_point.row());
    if !allow_cross_newline {
        max_column -= 1;
    }
    if new_point.column() < max_column {
        *new_point.column_mut() += 1;
    } else if new_point < map.max_point() && allow_cross_newline {
        *new_point.row_mut() += 1;
        *new_point.column_mut() = 0;
    }
    map.clip_ignoring_line_ends(new_point, Bias::Right)
}

pub(crate) fn next_word_start(
    map: &DisplaySnapshot,
    mut point: DisplayPoint,
    ignore_punctuation: bool,
    times: usize,
) -> DisplayPoint {
    let scope = map.buffer_snapshot.language_scope_at(point.to_point(map));
    for _ in 0..times {
        let mut crossed_newline = false;
        let new_point = movement::find_boundary(map, point, FindRange::MultiLine, |left, right| {
            let left_kind = coerce_punctuation(char_kind(&scope, left), ignore_punctuation);
            let right_kind = coerce_punctuation(char_kind(&scope, right), ignore_punctuation);
            let at_newline = right == '\n';

            let found = (left_kind != right_kind && right_kind != CharKind::Whitespace)
                || at_newline && crossed_newline
                || at_newline && left == '\n'; // Prevents skipping repeated empty lines

            crossed_newline |= at_newline;
            found
        });
        if point == new_point {
            break;
        }
        point = new_point;
    }
    point
}

pub(crate) fn next_word_end(
    map: &DisplaySnapshot,
    mut point: DisplayPoint,
    ignore_punctuation: bool,
    times: usize,
    allow_cross_newline: bool,
) -> DisplayPoint {
    let scope = map.buffer_snapshot.language_scope_at(point.to_point(map));
    for _ in 0..times {
        let new_point = next_char(map, point, allow_cross_newline);
        let mut need_next_char = false;
        let new_point = movement::find_boundary_exclusive(
            map,
            new_point,
            FindRange::MultiLine,
            |left, right| {
                let left_kind = coerce_punctuation(char_kind(&scope, left), ignore_punctuation);
                let right_kind = coerce_punctuation(char_kind(&scope, right), ignore_punctuation);
                let at_newline = right == '\n';

                if !allow_cross_newline && at_newline {
                    need_next_char = true;
                    return true;
                }

                left_kind != right_kind && left_kind != CharKind::Whitespace
            },
        );
        let new_point = if need_next_char {
            next_char(map, new_point, true)
        } else {
            new_point
        };
        let new_point = map.clip_point(new_point, Bias::Left);
        if point == new_point {
            break;
        }
        point = new_point;
    }
    point
}

fn previous_word_start(
    map: &DisplaySnapshot,
    mut point: DisplayPoint,
    ignore_punctuation: bool,
    times: usize,
) -> DisplayPoint {
    let scope = map.buffer_snapshot.language_scope_at(point.to_point(map));
    for _ in 0..times {
        // This works even though find_preceding_boundary is called for every character in the line containing
        // cursor because the newline is checked only once.
        let new_point = movement::find_preceding_boundary_display_point(
            map,
            point,
            FindRange::MultiLine,
            |left, right| {
                let left_kind = coerce_punctuation(char_kind(&scope, left), ignore_punctuation);
                let right_kind = coerce_punctuation(char_kind(&scope, right), ignore_punctuation);

                (left_kind != right_kind && !right.is_whitespace()) || left == '\n'
            },
        );
        if point == new_point {
            break;
        }
        point = new_point;
    }
    point
}

fn previous_word_end(
    map: &DisplaySnapshot,
    point: DisplayPoint,
    ignore_punctuation: bool,
    times: usize,
) -> DisplayPoint {
    let scope = map.buffer_snapshot.language_scope_at(point.to_point(map));
    let mut point = point.to_point(map);

    if point.column < map.buffer_snapshot.line_len(MultiBufferRow(point.row)) {
        point.column += 1;
    }
    for _ in 0..times {
        let new_point = movement::find_preceding_boundary_point(
            &map.buffer_snapshot,
            point,
            FindRange::MultiLine,
            |left, right| {
                let left_kind = coerce_punctuation(char_kind(&scope, left), ignore_punctuation);
                let right_kind = coerce_punctuation(char_kind(&scope, right), ignore_punctuation);
                match (left_kind, right_kind) {
                    (CharKind::Punctuation, CharKind::Whitespace)
                    | (CharKind::Punctuation, CharKind::Word)
                    | (CharKind::Word, CharKind::Whitespace)
                    | (CharKind::Word, CharKind::Punctuation) => true,
                    (CharKind::Whitespace, CharKind::Whitespace) => left == '\n' && right == '\n',
                    _ => false,
                }
            },
        );
        if new_point == point {
            break;
        }
        point = new_point;
    }
    movement::saturating_left(map, point.to_display_point(map))
}

fn next_subword_start(
    map: &DisplaySnapshot,
    mut point: DisplayPoint,
    ignore_punctuation: bool,
    times: usize,
) -> DisplayPoint {
    let scope = map.buffer_snapshot.language_scope_at(point.to_point(map));
    for _ in 0..times {
        let mut crossed_newline = false;
        let new_point = movement::find_boundary(map, point, FindRange::MultiLine, |left, right| {
            let left_kind = coerce_punctuation(char_kind(&scope, left), ignore_punctuation);
            let right_kind = coerce_punctuation(char_kind(&scope, right), ignore_punctuation);
            let at_newline = right == '\n';

            let is_word_start = (left_kind != right_kind) && !left.is_alphanumeric();
            let is_subword_start =
                left == '_' && right != '_' || left.is_lowercase() && right.is_uppercase();

            let found = (!right.is_whitespace() && (is_word_start || is_subword_start))
                || at_newline && crossed_newline
                || at_newline && left == '\n'; // Prevents skipping repeated empty lines

            crossed_newline |= at_newline;
            found
        });
        if point == new_point {
            break;
        }
        point = new_point;
    }
    point
}

pub(crate) fn next_subword_end(
    map: &DisplaySnapshot,
    mut point: DisplayPoint,
    ignore_punctuation: bool,
    times: usize,
    allow_cross_newline: bool,
) -> DisplayPoint {
    let scope = map.buffer_snapshot.language_scope_at(point.to_point(map));
    for _ in 0..times {
        let new_point = next_char(map, point, allow_cross_newline);

        let mut crossed_newline = false;
        let mut need_backtrack = false;
        let new_point =
            movement::find_boundary(map, new_point, FindRange::MultiLine, |left, right| {
                let left_kind = coerce_punctuation(char_kind(&scope, left), ignore_punctuation);
                let right_kind = coerce_punctuation(char_kind(&scope, right), ignore_punctuation);
                let at_newline = right == '\n';

                if !allow_cross_newline && at_newline {
                    return true;
                }

                let is_word_end = (left_kind != right_kind) && !right.is_alphanumeric();
                let is_subword_end =
                    left != '_' && right == '_' || left.is_lowercase() && right.is_uppercase();

                let found = !left.is_whitespace() && !at_newline && (is_word_end || is_subword_end);

                if found && (is_word_end || is_subword_end) {
                    need_backtrack = true;
                }

                crossed_newline |= at_newline;
                found
            });
        let mut new_point = map.clip_point(new_point, Bias::Left);
        if need_backtrack {
            *new_point.column_mut() -= 1;
        }
        if point == new_point {
            break;
        }
        point = new_point;
    }
    point
}

fn previous_subword_start(
    map: &DisplaySnapshot,
    mut point: DisplayPoint,
    ignore_punctuation: bool,
    times: usize,
) -> DisplayPoint {
    let scope = map.buffer_snapshot.language_scope_at(point.to_point(map));
    for _ in 0..times {
        let mut crossed_newline = false;
        // This works even though find_preceding_boundary is called for every character in the line containing
        // cursor because the newline is checked only once.
        let new_point = movement::find_preceding_boundary_display_point(
            map,
            point,
            FindRange::MultiLine,
            |left, right| {
                let left_kind = coerce_punctuation(char_kind(&scope, left), ignore_punctuation);
                let right_kind = coerce_punctuation(char_kind(&scope, right), ignore_punctuation);
                let at_newline = right == '\n';

                let is_word_start = (left_kind != right_kind) && !left.is_alphanumeric();
                let is_subword_start =
                    left == '_' && right != '_' || left.is_lowercase() && right.is_uppercase();

                let found = (!right.is_whitespace() && (is_word_start || is_subword_start))
                    || at_newline && crossed_newline
                    || at_newline && left == '\n'; // Prevents skipping repeated empty lines

                crossed_newline |= at_newline;

                found
            },
        );
        if point == new_point {
            break;
        }
        point = new_point;
    }
    point
}

fn previous_subword_end(
    map: &DisplaySnapshot,
    point: DisplayPoint,
    ignore_punctuation: bool,
    times: usize,
) -> DisplayPoint {
    let scope = map.buffer_snapshot.language_scope_at(point.to_point(map));
    let mut point = point.to_point(map);

    if point.column < map.buffer_snapshot.line_len(MultiBufferRow(point.row)) {
        point.column += 1;
    }
    for _ in 0..times {
        let new_point = movement::find_preceding_boundary_point(
            &map.buffer_snapshot,
            point,
            FindRange::MultiLine,
            |left, right| {
                let left_kind = coerce_punctuation(char_kind(&scope, left), ignore_punctuation);
                let right_kind = coerce_punctuation(char_kind(&scope, right), ignore_punctuation);

                let is_subword_end =
                    left != '_' && right == '_' || left.is_lowercase() && right.is_uppercase();

                if is_subword_end {
                    return true;
                }

                match (left_kind, right_kind) {
                    (CharKind::Word, CharKind::Whitespace)
                    | (CharKind::Word, CharKind::Punctuation) => true,
                    (CharKind::Whitespace, CharKind::Whitespace) => left == '\n' && right == '\n',
                    _ => false,
                }
            },
        );
        if new_point == point {
            break;
        }
        point = new_point;
    }
    movement::saturating_left(map, point.to_display_point(map))
}

pub(crate) fn first_non_whitespace(
    map: &DisplaySnapshot,
    display_lines: bool,
    from: DisplayPoint,
) -> DisplayPoint {
    let mut start_offset = start_of_line(map, display_lines, from).to_offset(map, Bias::Left);
    let scope = map.buffer_snapshot.language_scope_at(from.to_point(map));
    for (ch, offset) in map.buffer_chars_at(start_offset) {
        if ch == '\n' {
            return from;
        }

        start_offset = offset;

        if char_kind(&scope, ch) != CharKind::Whitespace {
            break;
        }
    }

    start_offset.to_display_point(map)
}

pub(crate) fn last_non_whitespace(
    map: &DisplaySnapshot,
    from: DisplayPoint,
    count: usize,
) -> DisplayPoint {
    let mut end_of_line = end_of_line(map, false, from, count).to_offset(map, Bias::Left);
    let scope = map.buffer_snapshot.language_scope_at(from.to_point(map));

    // NOTE: depending on clip_at_line_end we may already be one char back from the end.
    if let Some((ch, _)) = map.buffer_chars_at(end_of_line).next() {
        if char_kind(&scope, ch) != CharKind::Whitespace {
            return end_of_line.to_display_point(map);
        }
    }

    for (ch, offset) in map.reverse_buffer_chars_at(end_of_line) {
        if ch == '\n' {
            break;
        }
        end_of_line = offset;
        if char_kind(&scope, ch) != CharKind::Whitespace || ch == '\n' {
            break;
        }
    }

    end_of_line.to_display_point(map)
}

pub(crate) fn start_of_line(
    map: &DisplaySnapshot,
    display_lines: bool,
    point: DisplayPoint,
) -> DisplayPoint {
    if display_lines {
        map.clip_point(DisplayPoint::new(point.row(), 0), Bias::Right)
    } else {
        map.prev_line_boundary(point.to_point(map)).1
    }
}

pub(crate) fn end_of_line(
    map: &DisplaySnapshot,
    display_lines: bool,
    mut point: DisplayPoint,
    times: usize,
) -> DisplayPoint {
    if times > 1 {
        point = start_of_relative_buffer_row(map, point, times as isize - 1);
    }
    if display_lines {
        map.clip_point(
            DisplayPoint::new(point.row(), map.line_len(point.row())),
            Bias::Left,
        )
    } else {
        map.clip_point(map.next_line_boundary(point.to_point(map)).1, Bias::Left)
    }
}

fn start_of_document(map: &DisplaySnapshot, point: DisplayPoint, line: usize) -> DisplayPoint {
    let mut new_point = Point::new((line - 1) as u32, 0).to_display_point(map);
    *new_point.column_mut() = point.column();
    map.clip_point(new_point, Bias::Left)
}

fn end_of_document(
    map: &DisplaySnapshot,
    point: DisplayPoint,
    line: Option<usize>,
) -> DisplayPoint {
    let new_row = if let Some(line) = line {
        (line - 1) as u32
    } else {
        map.max_buffer_row().0
    };

    let new_point = Point::new(new_row, point.column());
    map.clip_point(new_point.to_display_point(map), Bias::Left)
}

fn matching(map: &DisplaySnapshot, display_point: DisplayPoint) -> DisplayPoint {
    // https://github.com/vim/vim/blob/1d87e11a1ef201b26ed87585fba70182ad0c468a/runtime/doc/motion.txt#L1200
    let display_point = map.clip_at_line_end(display_point);
    let point = display_point.to_point(map);
    let offset = point.to_offset(&map.buffer_snapshot);

    // Ensure the range is contained by the current line.
    let mut line_end = map.next_line_boundary(point).0;
    if line_end == point {
        line_end = map.max_point().to_point(map);
    }

    let line_range = map.prev_line_boundary(point).0..line_end;
    let visible_line_range =
        line_range.start..Point::new(line_range.end.row, line_range.end.column.saturating_sub(1));
    let ranges = map
        .buffer_snapshot
        .bracket_ranges(visible_line_range.clone());
    if let Some(ranges) = ranges {
        let line_range = line_range.start.to_offset(&map.buffer_snapshot)
            ..line_range.end.to_offset(&map.buffer_snapshot);
        let mut closest_pair_destination = None;
        let mut closest_distance = usize::MAX;

        for (open_range, close_range) in ranges {
            if open_range.start >= offset && line_range.contains(&open_range.start) {
                let distance = open_range.start - offset;
                if distance < closest_distance {
                    closest_pair_destination = Some(close_range.start);
                    closest_distance = distance;
                    continue;
                }
            }

            if close_range.start >= offset && line_range.contains(&close_range.start) {
                let distance = close_range.start - offset;
                if distance < closest_distance {
                    closest_pair_destination = Some(open_range.start);
                    closest_distance = distance;
                    continue;
                }
            }

            continue;
        }

        closest_pair_destination
            .map(|destination| destination.to_display_point(map))
            .unwrap_or(display_point)
    } else {
        display_point
    }
}

fn find_forward(
    map: &DisplaySnapshot,
    from: DisplayPoint,
    before: bool,
    target: char,
    times: usize,
    mode: FindRange,
    smartcase: bool,
) -> Option<DisplayPoint> {
    let mut to = from;
    let mut found = false;

    for _ in 0..times {
        found = false;
        let new_to = find_boundary(map, to, mode, |_, right| {
            found = is_character_match(target, right, smartcase);
            found
        });
        if to == new_to {
            break;
        }
        to = new_to;
    }

    if found {
        if before && to.column() > 0 {
            *to.column_mut() -= 1;
            Some(map.clip_point(to, Bias::Left))
        } else {
            Some(to)
        }
    } else {
        None
    }
}

fn find_backward(
    map: &DisplaySnapshot,
    from: DisplayPoint,
    after: bool,
    target: char,
    times: usize,
    mode: FindRange,
    smartcase: bool,
) -> DisplayPoint {
    let mut to = from;

    for _ in 0..times {
        let new_to = find_preceding_boundary_display_point(map, to, mode, |_, right| {
            is_character_match(target, right, smartcase)
        });
        if to == new_to {
            break;
        }
        to = new_to;
    }

    let next = map.buffer_snapshot.chars_at(to.to_point(map)).next();
    if next.is_some() && is_character_match(target, next.unwrap(), smartcase) {
        if after {
            *to.column_mut() += 1;
            map.clip_point(to, Bias::Right)
        } else {
            to
        }
    } else {
        from
    }
}

fn is_character_match(target: char, other: char, smartcase: bool) -> bool {
    if smartcase {
        if target.is_uppercase() {
            target == other
        } else {
            target == other.to_ascii_lowercase()
        }
    } else {
        target == other
    }
}

fn next_line_start(map: &DisplaySnapshot, point: DisplayPoint, times: usize) -> DisplayPoint {
    let correct_line = start_of_relative_buffer_row(map, point, times as isize);
    first_non_whitespace(map, false, correct_line)
}

fn previous_line_start(map: &DisplaySnapshot, point: DisplayPoint, times: usize) -> DisplayPoint {
    let correct_line = start_of_relative_buffer_row(map, point, (times as isize) * -1);
    first_non_whitespace(map, false, correct_line)
}

fn go_to_column(map: &DisplaySnapshot, point: DisplayPoint, times: usize) -> DisplayPoint {
    let correct_line = start_of_relative_buffer_row(map, point, 0);
    right(map, correct_line, times.saturating_sub(1))
}

pub(crate) fn next_line_end(
    map: &DisplaySnapshot,
    mut point: DisplayPoint,
    times: usize,
) -> DisplayPoint {
    if times > 1 {
        point = start_of_relative_buffer_row(map, point, times as isize - 1);
    }
    end_of_line(map, false, point, 1)
}

pub(crate) fn window_top(
    map: &DisplaySnapshot,
    point: DisplayPoint,
    text_layout_details: &TextLayoutDetails,
    mut times: usize,
) -> (DisplayPoint, SelectionGoal) {
    let first_visible_line = text_layout_details
        .scroll_anchor
        .anchor
        .to_display_point(map);

    if first_visible_line.row() != DisplayRow(0)
        && text_layout_details.vertical_scroll_margin as usize > times
    {
        times = text_layout_details.vertical_scroll_margin.ceil() as usize;
    }

    if let Some(visible_rows) = text_layout_details.visible_rows {
        let bottom_row = first_visible_line.row().0 + visible_rows as u32;
        let new_row = (first_visible_line.row().0 + (times as u32))
            .min(bottom_row)
            .min(map.max_point().row().0);
        let new_col = point.column().min(map.line_len(first_visible_line.row()));

        let new_point = DisplayPoint::new(DisplayRow(new_row), new_col);
        (map.clip_point(new_point, Bias::Left), SelectionGoal::None)
    } else {
        let new_row =
            DisplayRow((first_visible_line.row().0 + (times as u32)).min(map.max_point().row().0));
        let new_col = point.column().min(map.line_len(first_visible_line.row()));

        let new_point = DisplayPoint::new(new_row, new_col);
        (map.clip_point(new_point, Bias::Left), SelectionGoal::None)
    }
}

fn window_middle(
    map: &DisplaySnapshot,
    point: DisplayPoint,
    text_layout_details: &TextLayoutDetails,
) -> (DisplayPoint, SelectionGoal) {
    if let Some(visible_rows) = text_layout_details.visible_rows {
        let first_visible_line = text_layout_details
            .scroll_anchor
            .anchor
            .to_display_point(map);

        let max_visible_rows =
            (visible_rows as u32).min(map.max_point().row().0 - first_visible_line.row().0);

        let new_row =
            (first_visible_line.row().0 + (max_visible_rows / 2)).min(map.max_point().row().0);
        let new_row = DisplayRow(new_row);
        let new_col = point.column().min(map.line_len(new_row));
        let new_point = DisplayPoint::new(new_row, new_col);
        (map.clip_point(new_point, Bias::Left), SelectionGoal::None)
    } else {
        (point, SelectionGoal::None)
    }
}

pub(crate) fn window_bottom(
    map: &DisplaySnapshot,
    point: DisplayPoint,
    text_layout_details: &TextLayoutDetails,
    mut times: usize,
) -> (DisplayPoint, SelectionGoal) {
    if let Some(visible_rows) = text_layout_details.visible_rows {
        let first_visible_line = text_layout_details
            .scroll_anchor
            .anchor
            .to_display_point(map);
        let bottom_row = first_visible_line.row().0
            + (visible_rows + text_layout_details.scroll_anchor.offset.y - 1.).floor() as u32;
        if bottom_row < map.max_point().row().0
            && text_layout_details.vertical_scroll_margin as usize > times
        {
            times = text_layout_details.vertical_scroll_margin.ceil() as usize;
        }
        let bottom_row_capped = bottom_row.min(map.max_point().row().0);
        let new_row = if bottom_row_capped.saturating_sub(times as u32) < first_visible_line.row().0
        {
            first_visible_line.row()
        } else {
            DisplayRow(bottom_row_capped.saturating_sub(times as u32))
        };
        let new_col = point.column().min(map.line_len(new_row));
        let new_point = DisplayPoint::new(new_row, new_col);
        (map.clip_point(new_point, Bias::Left), SelectionGoal::None)
    } else {
        (point, SelectionGoal::None)
    }
}

pub fn coerce_punctuation(kind: CharKind, treat_punctuation_as_word: bool) -> CharKind {
    if treat_punctuation_as_word && kind == CharKind::Punctuation {
        CharKind::Word
    } else {
        kind
    }
}

#[cfg(test)]
mod test {

    use crate::test::NeovimBackedTestContext;
    use indoc::indoc;

    #[gpui::test]
    async fn test_start_end_of_paragraph(cx: &mut gpui::TestAppContext) {
        let mut cx = NeovimBackedTestContext::new(cx).await;

        let initial_state = indoc! {r"ˇabc
            def

            paragraph
            the second



            third and
            final"};

        // goes down once
        cx.set_shared_state(initial_state).await;
        cx.simulate_shared_keystrokes("}").await;
        cx.shared_state().await.assert_eq(indoc! {r"abc
            def
            ˇ
            paragraph
            the second



            third and
            final"});

        // goes up once
        cx.simulate_shared_keystrokes("{").await;
        cx.shared_state().await.assert_eq(initial_state);

        // goes down twice
        cx.simulate_shared_keystrokes("2 }").await;
        cx.shared_state().await.assert_eq(indoc! {r"abc
            def

            paragraph
            the second
            ˇ


            third and
            final"});

        // goes down over multiple blanks
        cx.simulate_shared_keystrokes("}").await;
        cx.shared_state().await.assert_eq(indoc! {r"abc
                def

                paragraph
                the second



                third and
                finaˇl"});

        // goes up twice
        cx.simulate_shared_keystrokes("2 {").await;
        cx.shared_state().await.assert_eq(indoc! {r"abc
                def
                ˇ
                paragraph
                the second



                third and
                final"});
    }

    #[gpui::test]
    async fn test_matching(cx: &mut gpui::TestAppContext) {
        let mut cx = NeovimBackedTestContext::new(cx).await;

        cx.set_shared_state(indoc! {r"func ˇ(a string) {
                do(something(with<Types>.and_arrays[0, 2]))
            }"})
            .await;
        cx.simulate_shared_keystrokes("%").await;
        cx.shared_state()
            .await
            .assert_eq(indoc! {r"func (a stringˇ) {
                do(something(with<Types>.and_arrays[0, 2]))
            }"});

        // test it works on the last character of the line
        cx.set_shared_state(indoc! {r"func (a string) ˇ{
            do(something(with<Types>.and_arrays[0, 2]))
            }"})
            .await;
        cx.simulate_shared_keystrokes("%").await;
        cx.shared_state()
            .await
            .assert_eq(indoc! {r"func (a string) {
            do(something(with<Types>.and_arrays[0, 2]))
            ˇ}"});

        // test it works on immediate nesting
        cx.set_shared_state("ˇ{()}").await;
        cx.simulate_shared_keystrokes("%").await;
        cx.shared_state().await.assert_eq("{()ˇ}");
        cx.simulate_shared_keystrokes("%").await;
        cx.shared_state().await.assert_eq("ˇ{()}");

        // test it works on immediate nesting inside braces
        cx.set_shared_state("{\n    ˇ{()}\n}").await;
        cx.simulate_shared_keystrokes("%").await;
        cx.shared_state().await.assert_eq("{\n    {()ˇ}\n}");

        // test it jumps to the next paren on a line
        cx.set_shared_state("func ˇboop() {\n}").await;
        cx.simulate_shared_keystrokes("%").await;
        cx.shared_state().await.assert_eq("func boop(ˇ) {\n}");
    }

    #[gpui::test]
    async fn test_comma_semicolon(cx: &mut gpui::TestAppContext) {
        let mut cx = NeovimBackedTestContext::new(cx).await;

        // f and F
        cx.set_shared_state("ˇone two three four").await;
        cx.simulate_shared_keystrokes("f o").await;
        cx.shared_state().await.assert_eq("one twˇo three four");
        cx.simulate_shared_keystrokes(",").await;
        cx.shared_state().await.assert_eq("ˇone two three four");
        cx.simulate_shared_keystrokes("2 ;").await;
        cx.shared_state().await.assert_eq("one two three fˇour");
        cx.simulate_shared_keystrokes("shift-f e").await;
        cx.shared_state().await.assert_eq("one two threˇe four");
        cx.simulate_shared_keystrokes("2 ;").await;
        cx.shared_state().await.assert_eq("onˇe two three four");
        cx.simulate_shared_keystrokes(",").await;
        cx.shared_state().await.assert_eq("one two thrˇee four");

        // t and T
        cx.set_shared_state("ˇone two three four").await;
        cx.simulate_shared_keystrokes("t o").await;
        cx.shared_state().await.assert_eq("one tˇwo three four");
        cx.simulate_shared_keystrokes(",").await;
        cx.shared_state().await.assert_eq("oˇne two three four");
        cx.simulate_shared_keystrokes("2 ;").await;
        cx.shared_state().await.assert_eq("one two three ˇfour");
        cx.simulate_shared_keystrokes("shift-t e").await;
        cx.shared_state().await.assert_eq("one two threeˇ four");
        cx.simulate_shared_keystrokes("3 ;").await;
        cx.shared_state().await.assert_eq("oneˇ two three four");
        cx.simulate_shared_keystrokes(",").await;
        cx.shared_state().await.assert_eq("one two thˇree four");
    }

    #[gpui::test]
    async fn test_next_word_end_newline_last_char(cx: &mut gpui::TestAppContext) {
        let mut cx = NeovimBackedTestContext::new(cx).await;
        let initial_state = indoc! {r"something(ˇfoo)"};
        cx.set_shared_state(initial_state).await;
        cx.simulate_shared_keystrokes("}").await;
        cx.shared_state().await.assert_eq("something(fooˇ)");
    }

    #[gpui::test]
    async fn test_next_line_start(cx: &mut gpui::TestAppContext) {
        let mut cx = NeovimBackedTestContext::new(cx).await;
        cx.set_shared_state("ˇone\n  two\nthree").await;
        cx.simulate_shared_keystrokes("enter").await;
        cx.shared_state().await.assert_eq("one\n  ˇtwo\nthree");
    }

    #[gpui::test]
    async fn test_end_of_line_downward(cx: &mut gpui::TestAppContext) {
        let mut cx = NeovimBackedTestContext::new(cx).await;
        cx.set_shared_state("ˇ one\n two \nthree").await;
        cx.simulate_shared_keystrokes("g _").await;
        cx.shared_state().await.assert_eq(" onˇe\n two \nthree");

        cx.set_shared_state("ˇ one \n two \nthree").await;
        cx.simulate_shared_keystrokes("g _").await;
        cx.shared_state().await.assert_eq(" onˇe \n two \nthree");
        cx.simulate_shared_keystrokes("2 g _").await;
        cx.shared_state().await.assert_eq(" one \n twˇo \nthree");
    }

    #[gpui::test]
    async fn test_window_top(cx: &mut gpui::TestAppContext) {
        let mut cx = NeovimBackedTestContext::new(cx).await;
        let initial_state = indoc! {r"abc
          def
          paragraph
          the second
          third ˇand
          final"};

        cx.set_shared_state(initial_state).await;
        cx.simulate_shared_keystrokes("shift-h").await;
        cx.shared_state().await.assert_eq(indoc! {r"abˇc
          def
          paragraph
          the second
          third and
          final"});

        // clip point
        cx.set_shared_state(indoc! {r"
          1 2 3
          4 5 6
          7 8 ˇ9
          "})
            .await;
        cx.simulate_shared_keystrokes("shift-h").await;
        cx.shared_state().await.assert_eq(indoc! {"
          1 2 ˇ3
          4 5 6
          7 8 9
          "});

        cx.set_shared_state(indoc! {r"
          1 2 3
          4 5 6
          ˇ7 8 9
          "})
            .await;
        cx.simulate_shared_keystrokes("shift-h").await;
        cx.shared_state().await.assert_eq(indoc! {"
          ˇ1 2 3
          4 5 6
          7 8 9
          "});

        cx.set_shared_state(indoc! {r"
          1 2 3
          4 5 ˇ6
          7 8 9"})
            .await;
        cx.simulate_shared_keystrokes("9 shift-h").await;
        cx.shared_state().await.assert_eq(indoc! {"
          1 2 3
          4 5 6
          7 8 ˇ9"});
    }

    #[gpui::test]
    async fn test_window_middle(cx: &mut gpui::TestAppContext) {
        let mut cx = NeovimBackedTestContext::new(cx).await;
        let initial_state = indoc! {r"abˇc
          def
          paragraph
          the second
          third and
          final"};

        cx.set_shared_state(initial_state).await;
        cx.simulate_shared_keystrokes("shift-m").await;
        cx.shared_state().await.assert_eq(indoc! {r"abc
          def
          paˇragraph
          the second
          third and
          final"});

        cx.set_shared_state(indoc! {r"
          1 2 3
          4 5 6
          7 8 ˇ9
          "})
            .await;
        cx.simulate_shared_keystrokes("shift-m").await;
        cx.shared_state().await.assert_eq(indoc! {"
          1 2 3
          4 5 ˇ6
          7 8 9
          "});
        cx.set_shared_state(indoc! {r"
          1 2 3
          4 5 6
          ˇ7 8 9
          "})
            .await;
        cx.simulate_shared_keystrokes("shift-m").await;
        cx.shared_state().await.assert_eq(indoc! {"
          1 2 3
          ˇ4 5 6
          7 8 9
          "});
        cx.set_shared_state(indoc! {r"
          ˇ1 2 3
          4 5 6
          7 8 9
          "})
            .await;
        cx.simulate_shared_keystrokes("shift-m").await;
        cx.shared_state().await.assert_eq(indoc! {"
          1 2 3
          ˇ4 5 6
          7 8 9
          "});
        cx.set_shared_state(indoc! {r"
          1 2 3
          ˇ4 5 6
          7 8 9
          "})
            .await;
        cx.simulate_shared_keystrokes("shift-m").await;
        cx.shared_state().await.assert_eq(indoc! {"
          1 2 3
          ˇ4 5 6
          7 8 9
          "});
        cx.set_shared_state(indoc! {r"
          1 2 3
          4 5 ˇ6
          7 8 9
          "})
            .await;
        cx.simulate_shared_keystrokes("shift-m").await;
        cx.shared_state().await.assert_eq(indoc! {"
          1 2 3
          4 5 ˇ6
          7 8 9
          "});
    }

    #[gpui::test]
    async fn test_window_bottom(cx: &mut gpui::TestAppContext) {
        let mut cx = NeovimBackedTestContext::new(cx).await;
        let initial_state = indoc! {r"abc
          deˇf
          paragraph
          the second
          third and
          final"};

        cx.set_shared_state(initial_state).await;
        cx.simulate_shared_keystrokes("shift-l").await;
        cx.shared_state().await.assert_eq(indoc! {r"abc
          def
          paragraph
          the second
          third and
          fiˇnal"});

        cx.set_shared_state(indoc! {r"
          1 2 3
          4 5 ˇ6
          7 8 9
          "})
            .await;
        cx.simulate_shared_keystrokes("shift-l").await;
        cx.shared_state().await.assert_eq(indoc! {"
          1 2 3
          4 5 6
          7 8 9
          ˇ"});

        cx.set_shared_state(indoc! {r"
          1 2 3
          ˇ4 5 6
          7 8 9
          "})
            .await;
        cx.simulate_shared_keystrokes("shift-l").await;
        cx.shared_state().await.assert_eq(indoc! {"
          1 2 3
          4 5 6
          7 8 9
          ˇ"});

        cx.set_shared_state(indoc! {r"
          1 2 ˇ3
          4 5 6
          7 8 9
          "})
            .await;
        cx.simulate_shared_keystrokes("shift-l").await;
        cx.shared_state().await.assert_eq(indoc! {"
          1 2 3
          4 5 6
          7 8 9
          ˇ"});

        cx.set_shared_state(indoc! {r"
          ˇ1 2 3
          4 5 6
          7 8 9
          "})
            .await;
        cx.simulate_shared_keystrokes("shift-l").await;
        cx.shared_state().await.assert_eq(indoc! {"
          1 2 3
          4 5 6
          7 8 9
          ˇ"});

        cx.set_shared_state(indoc! {r"
          1 2 3
          4 5 ˇ6
          7 8 9
          "})
            .await;
        cx.simulate_shared_keystrokes("9 shift-l").await;
        cx.shared_state().await.assert_eq(indoc! {"
          1 2 ˇ3
          4 5 6
          7 8 9
          "});
    }

    #[gpui::test]
    async fn test_previous_word_end(cx: &mut gpui::TestAppContext) {
        let mut cx = NeovimBackedTestContext::new(cx).await;
        cx.set_shared_state(indoc! {r"
        456 5ˇ67 678
        "})
            .await;
        cx.simulate_shared_keystrokes("g e").await;
        cx.shared_state().await.assert_eq(indoc! {"
        45ˇ6 567 678
        "});

        // Test times
        cx.set_shared_state(indoc! {r"
        123 234 345
        456 5ˇ67 678
        "})
            .await;
        cx.simulate_shared_keystrokes("4 g e").await;
        cx.shared_state().await.assert_eq(indoc! {"
        12ˇ3 234 345
        456 567 678
        "});

        // With punctuation
        cx.set_shared_state(indoc! {r"
        123 234 345
        4;5.6 5ˇ67 678
        789 890 901
        "})
            .await;
        cx.simulate_shared_keystrokes("g e").await;
        cx.shared_state().await.assert_eq(indoc! {"
          123 234 345
          4;5.ˇ6 567 678
          789 890 901
        "});

        // With punctuation and count
        cx.set_shared_state(indoc! {r"
        123 234 345
        4;5.6 5ˇ67 678
        789 890 901
        "})
            .await;
        cx.simulate_shared_keystrokes("5 g e").await;
        cx.shared_state().await.assert_eq(indoc! {"
          123 234 345
          ˇ4;5.6 567 678
          789 890 901
        "});

        // newlines
        cx.set_shared_state(indoc! {r"
        123 234 345

        78ˇ9 890 901
        "})
            .await;
        cx.simulate_shared_keystrokes("g e").await;
        cx.shared_state().await.assert_eq(indoc! {"
          123 234 345
          ˇ
          789 890 901
        "});
        cx.simulate_shared_keystrokes("g e").await;
        cx.shared_state().await.assert_eq(indoc! {"
          123 234 34ˇ5

          789 890 901
        "});

        // With punctuation
        cx.set_shared_state(indoc! {r"
        123 234 345
        4;5.ˇ6 567 678
        789 890 901
        "})
            .await;
        cx.simulate_shared_keystrokes("g shift-e").await;
        cx.shared_state().await.assert_eq(indoc! {"
          123 234 34ˇ5
          4;5.6 567 678
          789 890 901
        "});
    }

    #[gpui::test]
    async fn test_visual_match_eol(cx: &mut gpui::TestAppContext) {
        let mut cx = NeovimBackedTestContext::new(cx).await;

        cx.set_shared_state(indoc! {"
            fn aˇ() {
              return
            }
        "})
            .await;
        cx.simulate_shared_keystrokes("v $ %").await;
        cx.shared_state().await.assert_eq(indoc! {"
            fn a«() {
              return
            }ˇ»
        "});
    }
}<|MERGE_RESOLUTION|>--- conflicted
+++ resolved
@@ -449,12 +449,9 @@
         Mode::Visual | Mode::VisualLine | Mode::VisualBlock => {
             visual_motion(motion.clone(), count, cx)
         }
-<<<<<<< HEAD
         Mode::Insert | Mode::EasyMotion => {
             // Shouldn't execute in these modes. Ignoring
         }
-=======
->>>>>>> 3e31955b
     }
     Vim::update(cx, |vim, cx| {
         vim.clear_operator(cx);
