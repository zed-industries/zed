use editor::{
    display_map::{DisplaySnapshot, FoldPoint, ToDisplayPoint},
    movement::{self, find_boundary, find_preceding_boundary, FindRange, TextLayoutDetails},
    Bias, DisplayPoint, ToOffset,
};
use gpui::{actions, impl_actions, px, ViewContext, WindowContext};
use language::{char_kind, CharKind, Point, Selection, SelectionGoal};
use serde::Deserialize;
use workspace::Workspace;

use crate::{
    normal::normal_motion,
    state::{Mode, Operator},
    utils::coerce_punctuation,
    visual::visual_motion,
    Vim,
};

#[derive(Clone, Debug, PartialEq, Eq)]
pub enum Motion {
    Left,
    Backspace,
    Down { display_lines: bool },
    Up { display_lines: bool },
    Right,
    NextWordStart { ignore_punctuation: bool },
    NextWordEnd { ignore_punctuation: bool },
    PreviousWordStart { ignore_punctuation: bool },
    FirstNonWhitespace { display_lines: bool },
    CurrentLine,
    StartOfLine { display_lines: bool },
    EndOfLine { display_lines: bool },
    StartOfParagraph,
    EndOfParagraph,
    StartOfDocument,
    EndOfDocument,
    Matching,
    FindForward { before: bool, char: char },
    FindBackward { after: bool, char: char },
    RepeatFind { last_find: Box<Motion> },
    RepeatFindReversed { last_find: Box<Motion> },
    NextLineStart,
    StartOfLineDownward,
    EndOfLineDownward,
    GoToColumn,
    WindowTop,
    WindowMiddle,
    WindowBottom,
}

#[derive(Clone, Deserialize, PartialEq)]
#[serde(rename_all = "camelCase")]
struct NextWordStart {
    #[serde(default)]
    ignore_punctuation: bool,
}

#[derive(Clone, Deserialize, PartialEq)]
#[serde(rename_all = "camelCase")]
struct NextWordEnd {
    #[serde(default)]
    ignore_punctuation: bool,
}

#[derive(Clone, Deserialize, PartialEq)]
#[serde(rename_all = "camelCase")]
struct PreviousWordStart {
    #[serde(default)]
    ignore_punctuation: bool,
}

#[derive(Clone, Deserialize, PartialEq)]
#[serde(rename_all = "camelCase")]
pub(crate) struct Up {
    #[serde(default)]
    pub(crate) display_lines: bool,
}

#[derive(Clone, Deserialize, PartialEq)]
#[serde(rename_all = "camelCase")]
pub(crate) struct Down {
    #[serde(default)]
    pub(crate) display_lines: bool,
}

#[derive(Clone, Deserialize, PartialEq)]
#[serde(rename_all = "camelCase")]
struct FirstNonWhitespace {
    #[serde(default)]
    display_lines: bool,
}

#[derive(Clone, Deserialize, PartialEq)]
#[serde(rename_all = "camelCase")]
struct EndOfLine {
    #[serde(default)]
    display_lines: bool,
}

#[derive(Clone, Deserialize, PartialEq)]
#[serde(rename_all = "camelCase")]
pub struct StartOfLine {
    #[serde(default)]
    pub(crate) display_lines: bool,
}

impl_actions!(
    vim,
    [
        StartOfLine,
        EndOfLine,
        FirstNonWhitespace,
        Down,
        Up,
        PreviousWordStart,
        NextWordEnd,
        NextWordStart
    ]
);

actions!(
    vim,
    [
        Left,
        Backspace,
        Right,
        CurrentLine,
        StartOfParagraph,
        EndOfParagraph,
        StartOfDocument,
        EndOfDocument,
        Matching,
        NextLineStart,
        StartOfLineDownward,
        EndOfLineDownward,
        GoToColumn,
<<<<<<< HEAD
        RepeatFind,
        RepeatFindReversed,
=======
        WindowTop,
        WindowMiddle,
        WindowBottom,
>>>>>>> b865db45
    ]
);

pub fn register(workspace: &mut Workspace, _: &mut ViewContext<Workspace>) {
    workspace.register_action(|_: &mut Workspace, _: &Left, cx: _| motion(Motion::Left, cx));
    workspace
        .register_action(|_: &mut Workspace, _: &Backspace, cx: _| motion(Motion::Backspace, cx));
    workspace.register_action(|_: &mut Workspace, action: &Down, cx: _| {
        motion(
            Motion::Down {
                display_lines: action.display_lines,
            },
            cx,
        )
    });
    workspace.register_action(|_: &mut Workspace, action: &Up, cx: _| {
        motion(
            Motion::Up {
                display_lines: action.display_lines,
            },
            cx,
        )
    });
    workspace.register_action(|_: &mut Workspace, _: &Right, cx: _| motion(Motion::Right, cx));
    workspace.register_action(|_: &mut Workspace, action: &FirstNonWhitespace, cx: _| {
        motion(
            Motion::FirstNonWhitespace {
                display_lines: action.display_lines,
            },
            cx,
        )
    });
    workspace.register_action(|_: &mut Workspace, action: &StartOfLine, cx: _| {
        motion(
            Motion::StartOfLine {
                display_lines: action.display_lines,
            },
            cx,
        )
    });
    workspace.register_action(|_: &mut Workspace, action: &EndOfLine, cx: _| {
        motion(
            Motion::EndOfLine {
                display_lines: action.display_lines,
            },
            cx,
        )
    });
    workspace.register_action(|_: &mut Workspace, _: &CurrentLine, cx: _| {
        motion(Motion::CurrentLine, cx)
    });
    workspace.register_action(|_: &mut Workspace, _: &StartOfParagraph, cx: _| {
        motion(Motion::StartOfParagraph, cx)
    });
    workspace.register_action(|_: &mut Workspace, _: &EndOfParagraph, cx: _| {
        motion(Motion::EndOfParagraph, cx)
    });
    workspace.register_action(|_: &mut Workspace, _: &StartOfDocument, cx: _| {
        motion(Motion::StartOfDocument, cx)
    });
    workspace.register_action(|_: &mut Workspace, _: &EndOfDocument, cx: _| {
        motion(Motion::EndOfDocument, cx)
    });
    workspace
        .register_action(|_: &mut Workspace, _: &Matching, cx: _| motion(Motion::Matching, cx));

    workspace.register_action(
        |_: &mut Workspace, &NextWordStart { ignore_punctuation }: &NextWordStart, cx: _| {
            motion(Motion::NextWordStart { ignore_punctuation }, cx)
        },
    );
    workspace.register_action(
        |_: &mut Workspace, &NextWordEnd { ignore_punctuation }: &NextWordEnd, cx: _| {
            motion(Motion::NextWordEnd { ignore_punctuation }, cx)
        },
    );
    workspace.register_action(
        |_: &mut Workspace,
         &PreviousWordStart { ignore_punctuation }: &PreviousWordStart,
         cx: _| { motion(Motion::PreviousWordStart { ignore_punctuation }, cx) },
    );
    workspace.register_action(|_: &mut Workspace, &NextLineStart, cx: _| {
        motion(Motion::NextLineStart, cx)
    });
    workspace.register_action(|_: &mut Workspace, &StartOfLineDownward, cx: _| {
        motion(Motion::StartOfLineDownward, cx)
    });
    workspace.register_action(|_: &mut Workspace, &EndOfLineDownward, cx: _| {
        motion(Motion::EndOfLineDownward, cx)
    });
    workspace
        .register_action(|_: &mut Workspace, &GoToColumn, cx: _| motion(Motion::GoToColumn, cx));

    workspace.register_action(|_: &mut Workspace, _: &RepeatFind, cx: _| {
        if let Some(last_find) = Vim::read(cx)
            .workspace_state
            .last_find
            .clone()
            .map(Box::new)
        {
            motion(Motion::RepeatFind { last_find }, cx);
        }
    });

    workspace.register_action(|_: &mut Workspace, _: &RepeatFindReversed, cx: _| {
        if let Some(last_find) = Vim::read(cx)
            .workspace_state
            .last_find
            .clone()
            .map(Box::new)
        {
            motion(Motion::RepeatFindReversed { last_find }, cx);
        }
    });
    workspace.register_action(|_: &mut Workspace, &WindowTop, cx: _| motion(Motion::WindowTop, cx));
    workspace.register_action(|_: &mut Workspace, &WindowMiddle, cx: _| {
        motion(Motion::WindowMiddle, cx)
    });
    workspace.register_action(|_: &mut Workspace, &WindowBottom, cx: _| {
        motion(Motion::WindowBottom, cx)
    });
}

pub(crate) fn motion(motion: Motion, cx: &mut WindowContext) {
    if let Some(Operator::FindForward { .. }) | Some(Operator::FindBackward { .. }) =
        Vim::read(cx).active_operator()
    {
        Vim::update(cx, |vim, cx| vim.pop_operator(cx));
    }

    let count = Vim::update(cx, |vim, cx| vim.take_count(cx));
    let operator = Vim::read(cx).active_operator();
    match Vim::read(cx).state().mode {
        Mode::Normal => normal_motion(motion, operator, count, cx),
        Mode::Visual | Mode::VisualLine | Mode::VisualBlock => visual_motion(motion, count, cx),
        Mode::Insert => {
            // Shouldn't execute a motion in insert mode. Ignoring
        }
    }
    Vim::update(cx, |vim, cx| vim.clear_operator(cx));
}

// Motion handling is specified here:
// https://github.com/vim/vim/blob/master/runtime/doc/motion.txt
impl Motion {
    pub fn linewise(&self) -> bool {
        use Motion::*;
        match self {
            Down { .. }
            | Up { .. }
            | StartOfDocument
            | EndOfDocument
            | CurrentLine
            | NextLineStart
            | StartOfLineDownward
            | StartOfParagraph
            | WindowTop
            | WindowMiddle
            | WindowBottom
            | EndOfParagraph => true,
            EndOfLine { .. }
            | NextWordEnd { .. }
            | Matching
            | FindForward { .. }
            | Left
            | Backspace
            | Right
            | StartOfLine { .. }
            | EndOfLineDownward
            | GoToColumn
            | NextWordStart { .. }
            | PreviousWordStart { .. }
            | FirstNonWhitespace { .. }
            | FindBackward { .. }
            | RepeatFind { .. }
            | RepeatFindReversed { .. } => false,
        }
    }

    pub fn infallible(&self) -> bool {
        use Motion::*;
        match self {
            StartOfDocument | EndOfDocument | CurrentLine => true,
            Down { .. }
            | Up { .. }
            | EndOfLine { .. }
            | NextWordEnd { .. }
            | Matching
            | FindForward { .. }
            | RepeatFind { .. }
            | Left
            | Backspace
            | Right
            | StartOfLine { .. }
            | StartOfParagraph
            | EndOfParagraph
            | StartOfLineDownward
            | EndOfLineDownward
            | GoToColumn
            | NextWordStart { .. }
            | PreviousWordStart { .. }
            | FirstNonWhitespace { .. }
            | FindBackward { .. }
<<<<<<< HEAD
            | RepeatFindReversed { .. }
=======
            | WindowTop
            | WindowMiddle
            | WindowBottom
>>>>>>> b865db45
            | NextLineStart => false,
        }
    }

    pub fn inclusive(&self) -> bool {
        use Motion::*;
        match self {
            Down { .. }
            | Up { .. }
            | StartOfDocument
            | EndOfDocument
            | CurrentLine
            | EndOfLine { .. }
            | EndOfLineDownward
            | NextWordEnd { .. }
            | Matching
            | FindForward { .. }
            | WindowTop
            | WindowMiddle
            | WindowBottom
            | NextLineStart => true,
            Left
            | Backspace
            | Right
            | StartOfLine { .. }
            | StartOfLineDownward
            | StartOfParagraph
            | EndOfParagraph
            | GoToColumn
            | NextWordStart { .. }
            | PreviousWordStart { .. }
            | FirstNonWhitespace { .. }
            | FindBackward { .. } => false,
            RepeatFind { last_find: motion } | RepeatFindReversed { last_find: motion } => {
                motion.inclusive()
            }
        }
    }

    pub fn move_point(
        &self,
        map: &DisplaySnapshot,
        point: DisplayPoint,
        goal: SelectionGoal,
        maybe_times: Option<usize>,
        text_layout_details: &TextLayoutDetails,
    ) -> Option<(DisplayPoint, SelectionGoal)> {
        let times = maybe_times.unwrap_or(1);
        use Motion::*;
        let infallible = self.infallible();
        let (new_point, goal) = match self {
            Left => (left(map, point, times), SelectionGoal::None),
            Backspace => (backspace(map, point, times), SelectionGoal::None),
            Down {
                display_lines: false,
            } => up_down_buffer_rows(map, point, goal, times as isize, &text_layout_details),
            Down {
                display_lines: true,
            } => down_display(map, point, goal, times, &text_layout_details),
            Up {
                display_lines: false,
            } => up_down_buffer_rows(map, point, goal, 0 - times as isize, &text_layout_details),
            Up {
                display_lines: true,
            } => up_display(map, point, goal, times, &text_layout_details),
            Right => (right(map, point, times), SelectionGoal::None),
            NextWordStart { ignore_punctuation } => (
                next_word_start(map, point, *ignore_punctuation, times),
                SelectionGoal::None,
            ),
            NextWordEnd { ignore_punctuation } => (
                next_word_end(map, point, *ignore_punctuation, times),
                SelectionGoal::None,
            ),
            PreviousWordStart { ignore_punctuation } => (
                previous_word_start(map, point, *ignore_punctuation, times),
                SelectionGoal::None,
            ),
            FirstNonWhitespace { display_lines } => (
                first_non_whitespace(map, *display_lines, point),
                SelectionGoal::None,
            ),
            StartOfLine { display_lines } => (
                start_of_line(map, *display_lines, point),
                SelectionGoal::None,
            ),
            EndOfLine { display_lines } => {
                (end_of_line(map, *display_lines, point), SelectionGoal::None)
            }
            StartOfParagraph => (
                movement::start_of_paragraph(map, point, times),
                SelectionGoal::None,
            ),
            EndOfParagraph => (
                map.clip_at_line_end(movement::end_of_paragraph(map, point, times)),
                SelectionGoal::None,
            ),
            CurrentLine => (next_line_end(map, point, times), SelectionGoal::None),
            StartOfDocument => (start_of_document(map, point, times), SelectionGoal::None),
            EndOfDocument => (
                end_of_document(map, point, maybe_times),
                SelectionGoal::None,
            ),
            Matching => (matching(map, point), SelectionGoal::None),
            // t f
            FindForward { before, char } => {
                return find_forward(map, point, *before, *char, times)
                    .map(|new_point| (new_point, SelectionGoal::None))
            }
            // T F
            FindBackward { after, char } => (
                find_backward(map, point, *after, *char, times),
                SelectionGoal::None,
            ),
            // ; -- repeat the last find done with t, f, T, F
            RepeatFind { last_find } => match **last_find {
                Motion::FindForward { before, char } => {
                    let mut new_point = find_forward(map, point, before, char, times);
                    if new_point == Some(point) {
                        new_point = find_forward(map, point, before, char, times + 1);
                    }

                    return new_point.map(|new_point| (new_point, SelectionGoal::None));
                }

                Motion::FindBackward { after, char } => {
                    let mut new_point = find_backward(map, point, after, char, times);
                    if new_point == point {
                        new_point = find_backward(map, point, after, char, times + 1);
                    }

                    (new_point, SelectionGoal::None)
                }
                _ => return None,
            },
            // , -- repeat the last find done with t, f, T, F, in opposite direction
            RepeatFindReversed { last_find } => match **last_find {
                Motion::FindForward { before, char } => {
                    let mut new_point = find_backward(map, point, before, char, times);
                    if new_point == point {
                        new_point = find_backward(map, point, before, char, times + 1);
                    }

                    (new_point, SelectionGoal::None)
                }

                Motion::FindBackward { after, char } => {
                    let mut new_point = find_forward(map, point, after, char, times);
                    if new_point == Some(point) {
                        new_point = find_forward(map, point, after, char, times + 1);
                    }

                    return new_point.map(|new_point| (new_point, SelectionGoal::None));
                }
                _ => return None,
            },
            NextLineStart => (next_line_start(map, point, times), SelectionGoal::None),
            StartOfLineDownward => (next_line_start(map, point, times - 1), SelectionGoal::None),
            EndOfLineDownward => (next_line_end(map, point, times), SelectionGoal::None),
            GoToColumn => (go_to_column(map, point, times), SelectionGoal::None),
            WindowTop => window_top(map, point, &text_layout_details),
            WindowMiddle => window_middle(map, point, &text_layout_details),
            WindowBottom => window_bottom(map, point, &text_layout_details),
        };

        (new_point != point || infallible).then_some((new_point, goal))
    }

    // Expands a selection using self motion for an operator
    pub fn expand_selection(
        &self,
        map: &DisplaySnapshot,
        selection: &mut Selection<DisplayPoint>,
        times: Option<usize>,
        expand_to_surrounding_newline: bool,
        text_layout_details: &TextLayoutDetails,
    ) -> bool {
        if let Some((new_head, goal)) = self.move_point(
            map,
            selection.head(),
            selection.goal,
            times,
            &text_layout_details,
        ) {
            selection.set_head(new_head, goal);

            if self.linewise() {
                selection.start = map.prev_line_boundary(selection.start.to_point(map)).1;

                if expand_to_surrounding_newline {
                    if selection.end.row() < map.max_point().row() {
                        *selection.end.row_mut() += 1;
                        *selection.end.column_mut() = 0;
                        selection.end = map.clip_point(selection.end, Bias::Right);
                        // Don't reset the end here
                        return true;
                    } else if selection.start.row() > 0 {
                        *selection.start.row_mut() -= 1;
                        *selection.start.column_mut() = map.line_len(selection.start.row());
                        selection.start = map.clip_point(selection.start, Bias::Left);
                    }
                }

                (_, selection.end) = map.next_line_boundary(selection.end.to_point(map));
            } else {
                // Another special case: When using the "w" motion in combination with an
                // operator and the last word moved over is at the end of a line, the end of
                // that word becomes the end of the operated text, not the first word in the
                // next line.
                if let Motion::NextWordStart {
                    ignore_punctuation: _,
                } = self
                {
                    let start_row = selection.start.to_point(&map).row;
                    if selection.end.to_point(&map).row > start_row {
                        selection.end =
                            Point::new(start_row, map.buffer_snapshot.line_len(start_row))
                                .to_display_point(&map)
                    }
                }

                // If the motion is exclusive and the end of the motion is in column 1, the
                // end of the motion is moved to the end of the previous line and the motion
                // becomes inclusive. Example: "}" moves to the first line after a paragraph,
                // but "d}" will not include that line.
                let mut inclusive = self.inclusive();
                if !inclusive
                    && self != &Motion::Backspace
                    && selection.end.row() > selection.start.row()
                    && selection.end.column() == 0
                {
                    inclusive = true;
                    *selection.end.row_mut() -= 1;
                    *selection.end.column_mut() = 0;
                    selection.end = map.clip_point(
                        map.next_line_boundary(selection.end.to_point(map)).1,
                        Bias::Left,
                    );
                }

                if inclusive && selection.end.column() < map.line_len(selection.end.row()) {
                    *selection.end.column_mut() += 1;
                }
            }
            true
        } else {
            false
        }
    }
}

fn left(map: &DisplaySnapshot, mut point: DisplayPoint, times: usize) -> DisplayPoint {
    for _ in 0..times {
        point = movement::saturating_left(map, point);
        if point.column() == 0 {
            break;
        }
    }
    point
}

fn backspace(map: &DisplaySnapshot, mut point: DisplayPoint, times: usize) -> DisplayPoint {
    for _ in 0..times {
        point = movement::left(map, point);
    }
    point
}

pub(crate) fn start_of_relative_buffer_row(
    map: &DisplaySnapshot,
    point: DisplayPoint,
    times: isize,
) -> DisplayPoint {
    let start = map.display_point_to_fold_point(point, Bias::Left);
    let target = start.row() as isize + times;
    let new_row = (target.max(0) as u32).min(map.fold_snapshot.max_point().row());

    map.clip_point(
        map.fold_point_to_display_point(
            map.fold_snapshot
                .clip_point(FoldPoint::new(new_row, 0), Bias::Right),
        ),
        Bias::Right,
    )
}

fn up_down_buffer_rows(
    map: &DisplaySnapshot,
    point: DisplayPoint,
    mut goal: SelectionGoal,
    times: isize,
    text_layout_details: &TextLayoutDetails,
) -> (DisplayPoint, SelectionGoal) {
    let start = map.display_point_to_fold_point(point, Bias::Left);
    let begin_folded_line = map.fold_point_to_display_point(
        map.fold_snapshot
            .clip_point(FoldPoint::new(start.row(), 0), Bias::Left),
    );
    let select_nth_wrapped_row = point.row() - begin_folded_line.row();

    let (goal_wrap, goal_x) = match goal {
        SelectionGoal::WrappedHorizontalPosition((row, x)) => (row, x),
        SelectionGoal::HorizontalRange { end, .. } => (select_nth_wrapped_row, end),
        SelectionGoal::HorizontalPosition(x) => (select_nth_wrapped_row, x),
        _ => {
            let x = map.x_for_display_point(point, text_layout_details);
            goal = SelectionGoal::WrappedHorizontalPosition((select_nth_wrapped_row, x.0));
            (select_nth_wrapped_row, x.0)
        }
    };

    let target = start.row() as isize + times;
    let new_row = (target.max(0) as u32).min(map.fold_snapshot.max_point().row());

    let mut begin_folded_line = map.fold_point_to_display_point(
        map.fold_snapshot
            .clip_point(FoldPoint::new(new_row, 0), Bias::Left),
    );

    let mut i = 0;
    while i < goal_wrap && begin_folded_line.row() < map.max_point().row() {
        let next_folded_line = DisplayPoint::new(begin_folded_line.row() + 1, 0);
        if map
            .display_point_to_fold_point(next_folded_line, Bias::Right)
            .row()
            == new_row
        {
            i += 1;
            begin_folded_line = next_folded_line;
        } else {
            break;
        }
    }

    let new_col = if i == goal_wrap {
        map.display_column_for_x(begin_folded_line.row(), px(goal_x), text_layout_details)
    } else {
        map.line_len(begin_folded_line.row())
    };

    (
        map.clip_point(
            DisplayPoint::new(begin_folded_line.row(), new_col),
            Bias::Left,
        ),
        goal,
    )
}

fn down_display(
    map: &DisplaySnapshot,
    mut point: DisplayPoint,
    mut goal: SelectionGoal,
    times: usize,
    text_layout_details: &TextLayoutDetails,
) -> (DisplayPoint, SelectionGoal) {
    for _ in 0..times {
        (point, goal) = movement::down(map, point, goal, true, text_layout_details);
    }

    (point, goal)
}

fn up_display(
    map: &DisplaySnapshot,
    mut point: DisplayPoint,
    mut goal: SelectionGoal,
    times: usize,
    text_layout_details: &TextLayoutDetails,
) -> (DisplayPoint, SelectionGoal) {
    for _ in 0..times {
        (point, goal) = movement::up(map, point, goal, true, &text_layout_details);
    }

    (point, goal)
}

pub(crate) fn right(map: &DisplaySnapshot, mut point: DisplayPoint, times: usize) -> DisplayPoint {
    for _ in 0..times {
        let new_point = movement::saturating_right(map, point);
        if point == new_point {
            break;
        }
        point = new_point;
    }
    point
}

pub(crate) fn next_word_start(
    map: &DisplaySnapshot,
    mut point: DisplayPoint,
    ignore_punctuation: bool,
    times: usize,
) -> DisplayPoint {
    let scope = map.buffer_snapshot.language_scope_at(point.to_point(map));
    for _ in 0..times {
        let mut crossed_newline = false;
        point = movement::find_boundary(map, point, FindRange::MultiLine, |left, right| {
            let left_kind = coerce_punctuation(char_kind(&scope, left), ignore_punctuation);
            let right_kind = coerce_punctuation(char_kind(&scope, right), ignore_punctuation);
            let at_newline = right == '\n';

            let found = (left_kind != right_kind && right_kind != CharKind::Whitespace)
                || at_newline && crossed_newline
                || at_newline && left == '\n'; // Prevents skipping repeated empty lines

            crossed_newline |= at_newline;
            found
        })
    }
    point
}

fn next_word_end(
    map: &DisplaySnapshot,
    mut point: DisplayPoint,
    ignore_punctuation: bool,
    times: usize,
) -> DisplayPoint {
    let scope = map.buffer_snapshot.language_scope_at(point.to_point(map));
    for _ in 0..times {
        if point.column() < map.line_len(point.row()) {
            *point.column_mut() += 1;
        } else if point.row() < map.max_buffer_row() {
            *point.row_mut() += 1;
            *point.column_mut() = 0;
        }
        point = movement::find_boundary(map, point, FindRange::MultiLine, |left, right| {
            let left_kind = coerce_punctuation(char_kind(&scope, left), ignore_punctuation);
            let right_kind = coerce_punctuation(char_kind(&scope, right), ignore_punctuation);

            left_kind != right_kind && left_kind != CharKind::Whitespace
        });

        // find_boundary clips, so if the character after the next character is a newline or at the end of the document, we know
        // we have backtracked already
        if !map
            .chars_at(point)
            .nth(1)
            .map(|(c, _)| c == '\n')
            .unwrap_or(true)
        {
            *point.column_mut() = point.column().saturating_sub(1);
        }
        point = map.clip_point(point, Bias::Left);
    }
    point
}

fn previous_word_start(
    map: &DisplaySnapshot,
    mut point: DisplayPoint,
    ignore_punctuation: bool,
    times: usize,
) -> DisplayPoint {
    let scope = map.buffer_snapshot.language_scope_at(point.to_point(map));
    for _ in 0..times {
        // This works even though find_preceding_boundary is called for every character in the line containing
        // cursor because the newline is checked only once.
        point =
            movement::find_preceding_boundary(map, point, FindRange::MultiLine, |left, right| {
                let left_kind = coerce_punctuation(char_kind(&scope, left), ignore_punctuation);
                let right_kind = coerce_punctuation(char_kind(&scope, right), ignore_punctuation);

                (left_kind != right_kind && !right.is_whitespace()) || left == '\n'
            });
    }
    point
}

pub(crate) fn first_non_whitespace(
    map: &DisplaySnapshot,
    display_lines: bool,
    from: DisplayPoint,
) -> DisplayPoint {
    let mut last_point = start_of_line(map, display_lines, from);
    let scope = map.buffer_snapshot.language_scope_at(from.to_point(map));
    for (ch, point) in map.chars_at(last_point) {
        if ch == '\n' {
            return from;
        }

        last_point = point;

        if char_kind(&scope, ch) != CharKind::Whitespace {
            break;
        }
    }

    map.clip_point(last_point, Bias::Left)
}

pub(crate) fn start_of_line(
    map: &DisplaySnapshot,
    display_lines: bool,
    point: DisplayPoint,
) -> DisplayPoint {
    if display_lines {
        map.clip_point(DisplayPoint::new(point.row(), 0), Bias::Right)
    } else {
        map.prev_line_boundary(point.to_point(map)).1
    }
}

pub(crate) fn end_of_line(
    map: &DisplaySnapshot,
    display_lines: bool,
    point: DisplayPoint,
) -> DisplayPoint {
    if display_lines {
        map.clip_point(
            DisplayPoint::new(point.row(), map.line_len(point.row())),
            Bias::Left,
        )
    } else {
        map.clip_point(map.next_line_boundary(point.to_point(map)).1, Bias::Left)
    }
}

fn start_of_document(map: &DisplaySnapshot, point: DisplayPoint, line: usize) -> DisplayPoint {
    let mut new_point = Point::new((line - 1) as u32, 0).to_display_point(map);
    *new_point.column_mut() = point.column();
    map.clip_point(new_point, Bias::Left)
}

fn end_of_document(
    map: &DisplaySnapshot,
    point: DisplayPoint,
    line: Option<usize>,
) -> DisplayPoint {
    let new_row = if let Some(line) = line {
        (line - 1) as u32
    } else {
        map.max_buffer_row()
    };

    let new_point = Point::new(new_row, point.column());
    map.clip_point(new_point.to_display_point(map), Bias::Left)
}

fn matching(map: &DisplaySnapshot, display_point: DisplayPoint) -> DisplayPoint {
    // https://github.com/vim/vim/blob/1d87e11a1ef201b26ed87585fba70182ad0c468a/runtime/doc/motion.txt#L1200
    let point = display_point.to_point(map);
    let offset = point.to_offset(&map.buffer_snapshot);

    // Ensure the range is contained by the current line.
    let mut line_end = map.next_line_boundary(point).0;
    if line_end == point {
        line_end = map.max_point().to_point(map);
    }

    let line_range = map.prev_line_boundary(point).0..line_end;
    let visible_line_range =
        line_range.start..Point::new(line_range.end.row, line_range.end.column.saturating_sub(1));
    let ranges = map
        .buffer_snapshot
        .bracket_ranges(visible_line_range.clone());
    if let Some(ranges) = ranges {
        let line_range = line_range.start.to_offset(&map.buffer_snapshot)
            ..line_range.end.to_offset(&map.buffer_snapshot);
        let mut closest_pair_destination = None;
        let mut closest_distance = usize::MAX;

        for (open_range, close_range) in ranges {
            if open_range.start >= offset && line_range.contains(&open_range.start) {
                let distance = open_range.start - offset;
                if distance < closest_distance {
                    closest_pair_destination = Some(close_range.start);
                    closest_distance = distance;
                    continue;
                }
            }

            if close_range.start >= offset && line_range.contains(&close_range.start) {
                let distance = close_range.start - offset;
                if distance < closest_distance {
                    closest_pair_destination = Some(open_range.start);
                    closest_distance = distance;
                    continue;
                }
            }

            continue;
        }

        closest_pair_destination
            .map(|destination| destination.to_display_point(map))
            .unwrap_or(display_point)
    } else {
        display_point
    }
}

fn find_forward(
    map: &DisplaySnapshot,
    from: DisplayPoint,
    before: bool,
    target: char,
    times: usize,
) -> Option<DisplayPoint> {
    let mut to = from;
    let mut found = false;

    for _ in 0..times {
        found = false;
        to = find_boundary(map, to, FindRange::SingleLine, |_, right| {
            found = right == target;
            found
        });
    }

    if found {
        if before && to.column() > 0 {
            *to.column_mut() -= 1;
            Some(map.clip_point(to, Bias::Left))
        } else {
            Some(to)
        }
    } else {
        None
    }
}

fn find_backward(
    map: &DisplaySnapshot,
    from: DisplayPoint,
    after: bool,
    target: char,
    times: usize,
) -> DisplayPoint {
    let mut to = from;

    for _ in 0..times {
        to = find_preceding_boundary(map, to, FindRange::SingleLine, |_, right| right == target);
    }

    if map.buffer_snapshot.chars_at(to.to_point(map)).next() == Some(target) {
        if after {
            *to.column_mut() += 1;
            map.clip_point(to, Bias::Right)
        } else {
            to
        }
    } else {
        from
    }
}

fn next_line_start(map: &DisplaySnapshot, point: DisplayPoint, times: usize) -> DisplayPoint {
    let correct_line = start_of_relative_buffer_row(map, point, times as isize);
    first_non_whitespace(map, false, correct_line)
}

fn go_to_column(map: &DisplaySnapshot, point: DisplayPoint, times: usize) -> DisplayPoint {
    let correct_line = start_of_relative_buffer_row(map, point, 0);
    right(map, correct_line, times.saturating_sub(1))
}

pub(crate) fn next_line_end(
    map: &DisplaySnapshot,
    mut point: DisplayPoint,
    times: usize,
) -> DisplayPoint {
    if times > 1 {
        point = start_of_relative_buffer_row(map, point, times as isize - 1);
    }
    end_of_line(map, false, point)
}

fn window_top(
    map: &DisplaySnapshot,
    point: DisplayPoint,
    text_layout_details: &TextLayoutDetails,
) -> (DisplayPoint, SelectionGoal) {
    let first_visible_line = text_layout_details.anchor.to_display_point(map);
    let new_col = point.column().min(map.line_len(first_visible_line.row()));
    let new_point = DisplayPoint::new(first_visible_line.row(), new_col);
    (map.clip_point(new_point, Bias::Left), SelectionGoal::None)
}

fn window_middle(
    map: &DisplaySnapshot,
    point: DisplayPoint,
    text_layout_details: &TextLayoutDetails,
) -> (DisplayPoint, SelectionGoal) {
    if let Some(visible_rows) = text_layout_details.visible_rows {
        let first_visible_line = text_layout_details.anchor.to_display_point(map);
        let max_rows = (visible_rows as u32).min(map.max_buffer_row());
        let new_row = first_visible_line.row() + (max_rows.div_euclid(2));
        let new_col = point.column().min(map.line_len(new_row));
        let new_point = DisplayPoint::new(new_row, new_col);
        (map.clip_point(new_point, Bias::Left), SelectionGoal::None)
    } else {
        (point, SelectionGoal::None)
    }
}

fn window_bottom(
    map: &DisplaySnapshot,
    point: DisplayPoint,
    text_layout_details: &TextLayoutDetails,
) -> (DisplayPoint, SelectionGoal) {
    if let Some(visible_rows) = text_layout_details.visible_rows {
        let first_visible_line = text_layout_details.anchor.to_display_point(map);
        let bottom_row = first_visible_line.row() + (visible_rows) as u32;
        let bottom_row_capped = bottom_row.min(map.max_buffer_row());
        let new_col = point.column().min(map.line_len(bottom_row_capped));
        let new_point = DisplayPoint::new(bottom_row_capped, new_col);
        (map.clip_point(new_point, Bias::Left), SelectionGoal::None)
    } else {
        (point, SelectionGoal::None)
    }
}

#[cfg(test)]
mod test {

    use crate::test::NeovimBackedTestContext;
    use indoc::indoc;

    #[gpui::test]
    async fn test_start_end_of_paragraph(cx: &mut gpui::TestAppContext) {
        let mut cx = NeovimBackedTestContext::new(cx).await;

        let initial_state = indoc! {r"ˇabc
            def

            paragraph
            the second



            third and
            final"};

        // goes down once
        cx.set_shared_state(initial_state).await;
        cx.simulate_shared_keystrokes(["}"]).await;
        cx.assert_shared_state(indoc! {r"abc
            def
            ˇ
            paragraph
            the second



            third and
            final"})
            .await;

        // goes up once
        cx.simulate_shared_keystrokes(["{"]).await;
        cx.assert_shared_state(initial_state).await;

        // goes down twice
        cx.simulate_shared_keystrokes(["2", "}"]).await;
        cx.assert_shared_state(indoc! {r"abc
            def

            paragraph
            the second
            ˇ


            third and
            final"})
            .await;

        // goes down over multiple blanks
        cx.simulate_shared_keystrokes(["}"]).await;
        cx.assert_shared_state(indoc! {r"abc
                def

                paragraph
                the second



                third and
                finaˇl"})
            .await;

        // goes up twice
        cx.simulate_shared_keystrokes(["2", "{"]).await;
        cx.assert_shared_state(indoc! {r"abc
                def
                ˇ
                paragraph
                the second



                third and
                final"})
            .await
    }

    #[gpui::test]
    async fn test_matching(cx: &mut gpui::TestAppContext) {
        let mut cx = NeovimBackedTestContext::new(cx).await;

        cx.set_shared_state(indoc! {r"func ˇ(a string) {
                do(something(with<Types>.and_arrays[0, 2]))
            }"})
            .await;
        cx.simulate_shared_keystrokes(["%"]).await;
        cx.assert_shared_state(indoc! {r"func (a stringˇ) {
                do(something(with<Types>.and_arrays[0, 2]))
            }"})
            .await;

        // test it works on the last character of the line
        cx.set_shared_state(indoc! {r"func (a string) ˇ{
            do(something(with<Types>.and_arrays[0, 2]))
            }"})
            .await;
        cx.simulate_shared_keystrokes(["%"]).await;
        cx.assert_shared_state(indoc! {r"func (a string) {
            do(something(with<Types>.and_arrays[0, 2]))
            ˇ}"})
            .await;

        // test it works on immediate nesting
        cx.set_shared_state("ˇ{()}").await;
        cx.simulate_shared_keystrokes(["%"]).await;
        cx.assert_shared_state("{()ˇ}").await;
        cx.simulate_shared_keystrokes(["%"]).await;
        cx.assert_shared_state("ˇ{()}").await;

        // test it works on immediate nesting inside braces
        cx.set_shared_state("{\n    ˇ{()}\n}").await;
        cx.simulate_shared_keystrokes(["%"]).await;
        cx.assert_shared_state("{\n    {()ˇ}\n}").await;

        // test it jumps to the next paren on a line
        cx.set_shared_state("func ˇboop() {\n}").await;
        cx.simulate_shared_keystrokes(["%"]).await;
        cx.assert_shared_state("func boop(ˇ) {\n}").await;
    }

    #[gpui::test]
    async fn test_comma_semicolon(cx: &mut gpui::TestAppContext) {
        let mut cx = NeovimBackedTestContext::new(cx).await;

        // f and F
        cx.set_shared_state("ˇone two three four").await;
        cx.simulate_shared_keystrokes(["f", "o"]).await;
        cx.assert_shared_state("one twˇo three four").await;
        cx.simulate_shared_keystrokes([","]).await;
        cx.assert_shared_state("ˇone two three four").await;
        cx.simulate_shared_keystrokes(["2", ";"]).await;
        cx.assert_shared_state("one two three fˇour").await;
        cx.simulate_shared_keystrokes(["shift-f", "e"]).await;
        cx.assert_shared_state("one two threˇe four").await;
        cx.simulate_shared_keystrokes(["2", ";"]).await;
        cx.assert_shared_state("onˇe two three four").await;
        cx.simulate_shared_keystrokes([","]).await;
        cx.assert_shared_state("one two thrˇee four").await;

        // t and T
        cx.set_shared_state("ˇone two three four").await;
        cx.simulate_shared_keystrokes(["t", "o"]).await;
        cx.assert_shared_state("one tˇwo three four").await;
        cx.simulate_shared_keystrokes([","]).await;
        cx.assert_shared_state("oˇne two three four").await;
        cx.simulate_shared_keystrokes(["2", ";"]).await;
        cx.assert_shared_state("one two three ˇfour").await;
        cx.simulate_shared_keystrokes(["shift-t", "e"]).await;
        cx.assert_shared_state("one two threeˇ four").await;
        cx.simulate_shared_keystrokes(["3", ";"]).await;
        cx.assert_shared_state("oneˇ two three four").await;
        cx.simulate_shared_keystrokes([","]).await;
        cx.assert_shared_state("one two thˇree four").await;
    }

    #[gpui::test]
    async fn test_next_line_start(cx: &mut gpui::TestAppContext) {
        let mut cx = NeovimBackedTestContext::new(cx).await;
        cx.set_shared_state("ˇone\n  two\nthree").await;
        cx.simulate_shared_keystrokes(["enter"]).await;
        cx.assert_shared_state("one\n  ˇtwo\nthree").await;
    }

    #[gpui::test]
    async fn test_window_top(cx: &mut gpui::TestAppContext) {
        let mut cx = NeovimBackedTestContext::new(cx).await;
        let initial_state = indoc! {r"abc
          def
          paragraph
          the second
          third ˇand
          final"};

        cx.set_shared_state(initial_state).await;
        cx.simulate_shared_keystrokes(["shift-h"]).await;
        cx.assert_shared_state(indoc! {r"abˇc
          def
          paragraph
          the second
          third and
          final"})
            .await;

        // clip point
        cx.set_shared_state(indoc! {r"
          1 2 3
          4 5 6
          7 8 ˇ9
          "})
            .await;
        cx.simulate_shared_keystrokes(["shift-h"]).await;
        cx.assert_shared_state(indoc! {r"
          1 2 ˇ3
          4 5 6
          7 8 9
          "})
            .await;

        cx.set_shared_state(indoc! {r"
          1 2 3
          4 5 6
          ˇ7 8 9
          "})
            .await;
        cx.simulate_shared_keystrokes(["shift-h"]).await;
        cx.assert_shared_state(indoc! {r"
          ˇ1 2 3
          4 5 6
          7 8 9
          "})
            .await;
    }

    #[gpui::test]
    async fn test_window_middle(cx: &mut gpui::TestAppContext) {
        let mut cx = NeovimBackedTestContext::new(cx).await;
        let initial_state = indoc! {r"abˇc
          def
          paragraph
          the second
          third and
          final"};

        cx.set_shared_state(initial_state).await;
        cx.simulate_shared_keystrokes(["shift-m"]).await;
        cx.assert_shared_state(indoc! {r"abc
          def
          paˇragraph
          the second
          third and
          final"})
            .await;

        cx.set_shared_state(indoc! {r"
          1 2 3
          4 5 6
          7 8 ˇ9
          "})
            .await;
        cx.simulate_shared_keystrokes(["shift-m"]).await;
        cx.assert_shared_state(indoc! {r"
          1 2 3
          4 5 ˇ6
          7 8 9
          "})
            .await;
        cx.set_shared_state(indoc! {r"
          1 2 3
          4 5 6
          ˇ7 8 9
          "})
            .await;
        cx.simulate_shared_keystrokes(["shift-m"]).await;
        cx.assert_shared_state(indoc! {r"
          1 2 3
          ˇ4 5 6
          7 8 9
          "})
            .await;
        cx.set_shared_state(indoc! {r"
          ˇ1 2 3
          4 5 6
          7 8 9
          "})
            .await;
        cx.simulate_shared_keystrokes(["shift-m"]).await;
        cx.assert_shared_state(indoc! {r"
          1 2 3
          ˇ4 5 6
          7 8 9
          "})
            .await;
        cx.set_shared_state(indoc! {r"
          1 2 3
          ˇ4 5 6
          7 8 9
          "})
            .await;
        cx.simulate_shared_keystrokes(["shift-m"]).await;
        cx.assert_shared_state(indoc! {r"
          1 2 3
          ˇ4 5 6
          7 8 9
          "})
            .await;
        cx.set_shared_state(indoc! {r"
          1 2 3
          4 5 ˇ6
          7 8 9
          "})
            .await;
        cx.simulate_shared_keystrokes(["shift-m"]).await;
        cx.assert_shared_state(indoc! {r"
          1 2 3
          4 5 ˇ6
          7 8 9
          "})
            .await;
    }

    #[gpui::test]
    async fn test_window_bottom(cx: &mut gpui::TestAppContext) {
        let mut cx = NeovimBackedTestContext::new(cx).await;
        let initial_state = indoc! {r"abc
          deˇf
          paragraph
          the second
          third and
          final"};

        cx.set_shared_state(initial_state).await;
        cx.simulate_shared_keystrokes(["shift-l"]).await;
        cx.assert_shared_state(indoc! {r"abc
          def
          paragraph
          the second
          third and
          fiˇnal"})
            .await;

        cx.set_shared_state(indoc! {r"
          1 2 3
          4 5 ˇ6
          7 8 9
          "})
            .await;
        cx.simulate_shared_keystrokes(["shift-l"]).await;
        cx.assert_shared_state(indoc! {r"
          1 2 3
          4 5 6
          7 8 9
          ˇ"})
            .await;

        cx.set_shared_state(indoc! {r"
          1 2 3
          ˇ4 5 6
          7 8 9
          "})
            .await;
        cx.simulate_shared_keystrokes(["shift-l"]).await;
        cx.assert_shared_state(indoc! {r"
          1 2 3
          4 5 6
          7 8 9
          ˇ"})
            .await;

        cx.set_shared_state(indoc! {r"
          1 2 ˇ3
          4 5 6
          7 8 9
          "})
            .await;
        cx.simulate_shared_keystrokes(["shift-l"]).await;
        cx.assert_shared_state(indoc! {r"
          1 2 3
          4 5 6
          7 8 9
          ˇ"})
            .await;

        cx.set_shared_state(indoc! {r"
          ˇ1 2 3
          4 5 6
          7 8 9
          "})
            .await;
        cx.simulate_shared_keystrokes(["shift-l"]).await;
        cx.assert_shared_state(indoc! {r"
          1 2 3
          4 5 6
          7 8 9
          ˇ"})
            .await;
    }
}<|MERGE_RESOLUTION|>--- conflicted
+++ resolved
@@ -134,14 +134,11 @@
         StartOfLineDownward,
         EndOfLineDownward,
         GoToColumn,
-<<<<<<< HEAD
         RepeatFind,
         RepeatFindReversed,
-=======
         WindowTop,
         WindowMiddle,
         WindowBottom,
->>>>>>> b865db45
     ]
 );
 
@@ -345,13 +342,10 @@
             | PreviousWordStart { .. }
             | FirstNonWhitespace { .. }
             | FindBackward { .. }
-<<<<<<< HEAD
             | RepeatFindReversed { .. }
-=======
             | WindowTop
             | WindowMiddle
             | WindowBottom
->>>>>>> b865db45
             | NextLineStart => false,
         }
     }
