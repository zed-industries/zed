--- conflicted
+++ resolved
@@ -2,12 +2,8 @@
 
 use collections::HashMap;
 use editor::{
-<<<<<<< HEAD
     Bias, DisplayPoint, Editor, ToOffset,
-    display_map::{DisplayRow, DisplaySnapshot, ToDisplayPoint},
-=======
     display_map::{DisplaySnapshot, ToDisplayPoint},
->>>>>>> 01a2c8eb
     movement,
     scroll::Autoscroll,
 };
@@ -19,12 +15,8 @@
 use workspace::searchable::Direction;
 
 use crate::{
-<<<<<<< HEAD
     Vim,
-    motion::{Motion, first_non_whitespace, next_line_end, start_of_line},
-=======
-    motion::{first_non_whitespace, next_line_end, start_of_line, Motion, MotionKind},
->>>>>>> 01a2c8eb
+    motion::{Motion, MotionKind, first_non_whitespace, next_line_end, start_of_line},
     object::Object,
     state::{Mark, Mode, Operator},
 };
