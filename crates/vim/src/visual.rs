--- conflicted
+++ resolved
@@ -852,15 +852,10 @@
                 }
             });
         }
-<<<<<<< HEAD
-        self.update_editor(window, cx, |_, editor, _, cx| {
+        self.update_editor(cx, |_, editor, cx| {
             let latest = editor
                 .selections
                 .newest::<usize>(&editor.display_snapshot(cx));
-=======
-        self.update_editor(cx, |_, editor, cx| {
-            let latest = editor.selections.newest::<usize>(cx);
->>>>>>> 35749e99
             start_selection = latest.start;
             end_selection = latest.end;
         });
@@ -880,15 +875,10 @@
             self.stop_replaying(cx);
             return;
         }
-<<<<<<< HEAD
-        self.update_editor(window, cx, |_, editor, window, cx| {
+        self.update_editor(cx, |_, editor, cx| {
             let latest = editor
                 .selections
                 .newest::<usize>(&editor.display_snapshot(cx));
-=======
-        self.update_editor(cx, |_, editor, cx| {
-            let latest = editor.selections.newest::<usize>(cx);
->>>>>>> 35749e99
             if vim_is_normal {
                 start_selection = latest.start;
                 end_selection = latest.end;
