//! Vim support for Zed.

#[cfg(test)]
mod test;

mod change_list;
mod command;
mod digraph;
mod helix;
mod indent;
mod insert;
mod mode_indicator;
mod motion;
mod normal;
mod object;
mod replace;
mod rewrap;
mod state;
mod surrounds;
mod visual;

use collections::HashMap;
use editor::{
    Anchor, Bias, Editor, EditorEvent, EditorSettings, HideMouseCursorOrigin, SelectionEffects,
    ToPoint,
    actions::Paste,
    movement::{self, FindRange},
};
use gpui::{
    Action, App, AppContext, Axis, Context, Entity, EventEmitter, KeyContext, KeystrokeEvent,
    Render, Subscription, Task, WeakEntity, Window, actions,
};
use insert::{NormalBefore, TemporaryNormal};
use language::{
    CharKind, CharScopeContext, CursorShape, Point, Selection, SelectionGoal, TransactionId,
};
pub use mode_indicator::ModeIndicator;
use motion::Motion;
use normal::search::SearchSubmit;
use object::Object;
use schemars::JsonSchema;
use serde::Deserialize;
use settings::RegisterSetting;
pub use settings::{
    ModeContent, Settings, SettingsStore, UseSystemClipboard, update_settings_file,
};
use state::{Mode, Operator, RecordedSelection, SearchState, VimGlobals};
use std::{mem, ops::Range, sync::Arc};
use surrounds::SurroundsType;
use theme::ThemeSettings;
use ui::{IntoElement, SharedString, px};
use vim_mode_setting::HelixModeSetting;
use vim_mode_setting::VimModeSetting;
use workspace::{self, Pane, Workspace};

use crate::{
    normal::{GoToPreviousTab, GoToTab},
    state::ReplayableAction,
};

/// Number is used to manage vim's count. Pushing a digit
/// multiplies the current value by 10 and adds the digit.
#[derive(Clone, Deserialize, JsonSchema, PartialEq, Action)]
#[action(namespace = vim)]
struct Number(usize);

#[derive(Clone, Deserialize, JsonSchema, PartialEq, Action)]
#[action(namespace = vim)]
struct SelectRegister(String);

#[derive(Clone, Deserialize, JsonSchema, PartialEq, Action)]
#[action(namespace = vim)]
#[serde(deny_unknown_fields)]
struct PushObject {
    around: bool,
}

#[derive(Clone, Deserialize, JsonSchema, PartialEq, Action)]
#[action(namespace = vim)]
#[serde(deny_unknown_fields)]
struct PushFindForward {
    before: bool,
    multiline: bool,
}

#[derive(Clone, Deserialize, JsonSchema, PartialEq, Action)]
#[action(namespace = vim)]
#[serde(deny_unknown_fields)]
struct PushFindBackward {
    after: bool,
    multiline: bool,
}

#[derive(Clone, Deserialize, JsonSchema, PartialEq, Action)]
#[action(namespace = vim)]
#[serde(deny_unknown_fields)]
/// Selects the next object.
struct PushHelixNext {
    around: bool,
}

#[derive(Clone, Deserialize, JsonSchema, PartialEq, Action)]
#[action(namespace = vim)]
#[serde(deny_unknown_fields)]
/// Selects the previous object.
struct PushHelixPrevious {
    around: bool,
}

#[derive(Clone, Deserialize, JsonSchema, PartialEq, Action)]
#[action(namespace = vim)]
#[serde(deny_unknown_fields)]
struct PushSneak {
    first_char: Option<char>,
}

#[derive(Clone, Deserialize, JsonSchema, PartialEq, Action)]
#[action(namespace = vim)]
#[serde(deny_unknown_fields)]
struct PushSneakBackward {
    first_char: Option<char>,
}

#[derive(Clone, Deserialize, JsonSchema, PartialEq, Action)]
#[action(namespace = vim)]
#[serde(deny_unknown_fields)]
struct PushAddSurrounds;

#[derive(Clone, Deserialize, JsonSchema, PartialEq, Action)]
#[action(namespace = vim)]
#[serde(deny_unknown_fields)]
struct PushChangeSurrounds {
    target: Option<Object>,
}

#[derive(Clone, Deserialize, JsonSchema, PartialEq, Action)]
#[action(namespace = vim)]
#[serde(deny_unknown_fields)]
struct PushJump {
    line: bool,
}

#[derive(Clone, Deserialize, JsonSchema, PartialEq, Action)]
#[action(namespace = vim)]
#[serde(deny_unknown_fields)]
struct PushDigraph {
    first_char: Option<char>,
}

#[derive(Clone, Deserialize, JsonSchema, PartialEq, Action)]
#[action(namespace = vim)]
#[serde(deny_unknown_fields)]
struct PushLiteral {
    prefix: Option<String>,
}

actions!(
    vim,
    [
        /// Switches to normal mode.
        SwitchToNormalMode,
        /// Switches to insert mode.
        SwitchToInsertMode,
        /// Switches to replace mode.
        SwitchToReplaceMode,
        /// Switches to visual mode.
        SwitchToVisualMode,
        /// Switches to visual line mode.
        SwitchToVisualLineMode,
        /// Switches to visual block mode.
        SwitchToVisualBlockMode,
        /// Switches to Helix-style normal mode.
        SwitchToHelixNormalMode,
        /// Clears any pending operators.
        ClearOperators,
        /// Clears the exchange register.
        ClearExchange,
        /// Inserts a tab character.
        Tab,
        /// Inserts a newline.
        Enter,
        /// Selects inner text object.
        InnerObject,
        /// Maximizes the current pane.
        MaximizePane,
        /// Opens the default keymap file.
        OpenDefaultKeymap,
        /// Resets all pane sizes to default.
        ResetPaneSizes,
        /// Resizes the pane to the right.
        ResizePaneRight,
        /// Resizes the pane to the left.
        ResizePaneLeft,
        /// Resizes the pane upward.
        ResizePaneUp,
        /// Resizes the pane downward.
        ResizePaneDown,
        /// Starts a change operation.
        PushChange,
        /// Starts a delete operation.
        PushDelete,
        /// Exchanges text regions.
        Exchange,
        /// Starts a yank operation.
        PushYank,
        /// Starts a replace operation.
        PushReplace,
        /// Deletes surrounding characters.
        PushDeleteSurrounds,
        /// Sets a mark at the current position.
        PushMark,
        /// Toggles the marks view.
        ToggleMarksView,
        /// Starts a forced motion.
        PushForcedMotion,
        /// Starts an indent operation.
        PushIndent,
        /// Starts an outdent operation.
        PushOutdent,
        /// Starts an auto-indent operation.
        PushAutoIndent,
        /// Starts a rewrap operation.
        PushRewrap,
        /// Starts a shell command operation.
        PushShellCommand,
        /// Converts to lowercase.
        PushLowercase,
        /// Converts to uppercase.
        PushUppercase,
        /// Toggles case.
        PushOppositeCase,
        /// Applies ROT13 encoding.
        PushRot13,
        /// Applies ROT47 encoding.
        PushRot47,
        /// Toggles the registers view.
        ToggleRegistersView,
        /// Selects a register.
        PushRegister,
        /// Starts recording to a register.
        PushRecordRegister,
        /// Replays a register.
        PushReplayRegister,
        /// Replaces with register contents.
        PushReplaceWithRegister,
        /// Toggles comments.
        PushToggleComments,
        /// Selects (count) next menu item
        MenuSelectNext,
        /// Selects (count) previous menu item
        MenuSelectPrevious,
        /// Clears count or toggles project panel focus
        ToggleProjectPanelFocus,
        /// Starts a match operation.
        PushHelixMatch,
    ]
);

// in the workspace namespace so it's not filtered out when vim is disabled.
actions!(
    workspace,
    [
        /// Toggles Vim mode on or off.
        ToggleVimMode,
        /// Toggles Helix mode on or off.
        ToggleHelixMode,
    ]
);

/// Initializes the `vim` crate.
pub fn init(cx: &mut App) {
    VimGlobals::register(cx);

    cx.observe_new(Vim::register).detach();

    cx.observe_new(|workspace: &mut Workspace, _, _| {
        workspace.register_action(|workspace, _: &ToggleVimMode, _, cx| {
            let fs = workspace.app_state().fs.clone();
            let currently_enabled = VimModeSetting::get_global(cx).0;
            update_settings_file(fs, cx, move |setting, _| {
                setting.vim_mode = Some(!currently_enabled);
                if let Some(helix_mode) = &mut setting.helix_mode {
                    *helix_mode = false;
                }
            })
        });

        workspace.register_action(|workspace, _: &ToggleHelixMode, _, cx| {
            let fs = workspace.app_state().fs.clone();
            let currently_enabled = HelixModeSetting::get_global(cx).0;
            update_settings_file(fs, cx, move |setting, _| {
                setting.helix_mode = Some(!currently_enabled);
                if let Some(vim_mode) = &mut setting.vim_mode {
                    *vim_mode = false;
                }
            })
        });

        workspace.register_action(|_, _: &MenuSelectNext, window, cx| {
            if !Vim::enabled(cx) {
                window.dispatch_action(menu::SelectNext.boxed_clone(), cx);
                return;
            }
            let count = Vim::take_count(cx).unwrap_or(1);

            for _ in 0..count {
                window.dispatch_action(menu::SelectNext.boxed_clone(), cx);
            }
        });

        workspace.register_action(|_, _: &MenuSelectPrevious, window, cx| {
            if !Vim::enabled(cx) {
                window.dispatch_action(menu::SelectPrevious.boxed_clone(), cx);
                return;
            }
            let count = Vim::take_count(cx).unwrap_or(1);

            for _ in 0..count {
                window.dispatch_action(menu::SelectPrevious.boxed_clone(), cx);
            }
        });

        workspace.register_action(|_, _: &ToggleProjectPanelFocus, window, cx| {
            if !Vim::enabled(cx) {
                window.dispatch_action(project_panel::ToggleFocus.boxed_clone(), cx);
                return;
            }
            if Vim::take_count(cx).is_none() {
                window.dispatch_action(project_panel::ToggleFocus.boxed_clone(), cx);
            }
        });

        workspace.register_action(|workspace, n: &Number, window, cx| {
            if !Vim::enabled(cx) {
                return;
            }
            let vim = workspace
                .focused_pane(window, cx)
                .read(cx)
                .active_item()
                .and_then(|item| item.act_as::<Editor>(cx))
                .and_then(|editor| editor.read(cx).addon::<VimAddon>().cloned());
            if let Some(vim) = vim {
                let digit = n.0;
                vim.entity.update(cx, |_, cx| {
                    cx.defer_in(window, move |vim, window, cx| {
                        vim.push_count_digit(digit, window, cx)
                    })
                });
            } else {
                let count = Vim::globals(cx).pre_count.unwrap_or(0);
                Vim::globals(cx).pre_count = Some(
                    count
                        .checked_mul(10)
                        .and_then(|c| c.checked_add(n.0))
                        .unwrap_or(count),
                );
            };
        });

        workspace.register_action(|_, _: &OpenDefaultKeymap, _, cx| {
            cx.emit(workspace::Event::OpenBundledFile {
                text: settings::vim_keymap(),
                title: "Default Vim Bindings",
                language: "JSON",
            });
        });

        workspace.register_action(|workspace, _: &ResetPaneSizes, _, cx| {
            workspace.reset_pane_sizes(cx);
        });

        workspace.register_action(|workspace, _: &MaximizePane, window, cx| {
            if !Vim::enabled(cx) {
                return;
            }
            let pane = workspace.active_pane();
            let Some(size) = workspace.bounding_box_for_pane(pane) else {
                return;
            };

            let theme = ThemeSettings::get_global(cx);
            let height = theme.buffer_font_size(cx) * theme.buffer_line_height.value();

            let desired_size = if let Some(count) = Vim::take_count(cx) {
                height * count
            } else {
                px(10000.)
            };
            workspace.resize_pane(Axis::Vertical, desired_size - size.size.height, window, cx)
        });

        workspace.register_action(|workspace, _: &ResizePaneRight, window, cx| {
            if !Vim::enabled(cx) {
                return;
            }
            let count = Vim::take_count(cx).unwrap_or(1) as f32;
            Vim::take_forced_motion(cx);
            let theme = ThemeSettings::get_global(cx);
            let font_id = window.text_system().resolve_font(&theme.buffer_font);
            let Ok(width) = window
                .text_system()
                .advance(font_id, theme.buffer_font_size(cx), 'm')
            else {
                return;
            };
            workspace.resize_pane(Axis::Horizontal, width.width * count, window, cx);
        });

        workspace.register_action(|workspace, _: &ResizePaneLeft, window, cx| {
            if !Vim::enabled(cx) {
                return;
            }
            let count = Vim::take_count(cx).unwrap_or(1) as f32;
            Vim::take_forced_motion(cx);
            let theme = ThemeSettings::get_global(cx);
            let font_id = window.text_system().resolve_font(&theme.buffer_font);
            let Ok(width) = window
                .text_system()
                .advance(font_id, theme.buffer_font_size(cx), 'm')
            else {
                return;
            };
            workspace.resize_pane(Axis::Horizontal, -width.width * count, window, cx);
        });

        workspace.register_action(|workspace, _: &ResizePaneUp, window, cx| {
            if !Vim::enabled(cx) {
                return;
            }
            let count = Vim::take_count(cx).unwrap_or(1) as f32;
            Vim::take_forced_motion(cx);
            let theme = ThemeSettings::get_global(cx);
            let height = theme.buffer_font_size(cx) * theme.buffer_line_height.value();
            workspace.resize_pane(Axis::Vertical, height * count, window, cx);
        });

        workspace.register_action(|workspace, _: &ResizePaneDown, window, cx| {
            if !Vim::enabled(cx) {
                return;
            }
            let count = Vim::take_count(cx).unwrap_or(1) as f32;
            Vim::take_forced_motion(cx);
            let theme = ThemeSettings::get_global(cx);
            let height = theme.buffer_font_size(cx) * theme.buffer_line_height.value();
            workspace.resize_pane(Axis::Vertical, -height * count, window, cx);
        });

        workspace.register_action(|workspace, _: &SearchSubmit, window, cx| {
            if !Vim::enabled(cx) {
                return;
            }
            let vim = workspace
                .focused_pane(window, cx)
                .read(cx)
                .active_item()
                .and_then(|item| item.act_as::<Editor>(cx))
                .and_then(|editor| editor.read(cx).addon::<VimAddon>().cloned());
            let Some(vim) = vim else { return };
            vim.entity.update(cx, |_, cx| {
                cx.defer_in(window, |vim, window, cx| vim.search_submit(window, cx))
            })
        });
        workspace.register_action(|_, _: &GoToTab, window, cx| {
            if !Vim::enabled(cx) {
                return;
            }
            let count = Vim::take_count(cx);
            Vim::take_forced_motion(cx);

            if let Some(tab_index) = count {
                // <count>gt goes to tab <count> (1-based).
                let zero_based_index = tab_index.saturating_sub(1);
                window.dispatch_action(
                    workspace::pane::ActivateItem(zero_based_index).boxed_clone(),
                    cx,
                );
            } else {
                // If no count is provided, go to the next tab.
                window.dispatch_action(workspace::pane::ActivateNextItem.boxed_clone(), cx);
            }
        });

        workspace.register_action(|workspace, _: &GoToPreviousTab, window, cx| {
            if !Vim::enabled(cx) {
                return;
            }
            let count = Vim::take_count(cx);
            Vim::take_forced_motion(cx);

            if let Some(count) = count {
                // gT with count goes back that many tabs with wraparound (not the same as gt!).
                let pane = workspace.active_pane().read(cx);
                let item_count = pane.items().count();
                if item_count > 0 {
                    let current_index = pane.active_item_index();
                    let target_index = (current_index as isize - count as isize)
                        .rem_euclid(item_count as isize)
                        as usize;
                    window.dispatch_action(
                        workspace::pane::ActivateItem(target_index).boxed_clone(),
                        cx,
                    );
                }
            } else {
                // No count provided, go to the previous tab.
                window.dispatch_action(workspace::pane::ActivatePreviousItem.boxed_clone(), cx);
            }
        });
    })
    .detach();
}

#[derive(Clone)]
pub(crate) struct VimAddon {
    pub(crate) entity: Entity<Vim>,
}

impl editor::Addon for VimAddon {
    fn extend_key_context(&self, key_context: &mut KeyContext, cx: &App) {
        self.entity.read(cx).extend_key_context(key_context, cx)
    }

    fn to_any(&self) -> &dyn std::any::Any {
        self
    }
}

/// The state pertaining to Vim mode.
pub(crate) struct Vim {
    pub(crate) mode: Mode,
    pub(crate) last_mode: Mode,
    pub temp_mode: bool,
    pub status_label: Option<SharedString>,
    pub exit_temporary_mode: bool,

    operator_stack: Vec<Operator>,
    pub(crate) replacements: Vec<(Range<editor::Anchor>, String)>,

    pub(crate) stored_visual_mode: Option<(Mode, Vec<bool>)>,

    pub(crate) current_tx: Option<TransactionId>,
    pub(crate) current_anchor: Option<Selection<Anchor>>,
    pub(crate) undo_modes: HashMap<TransactionId, Mode>,
    pub(crate) undo_last_line_tx: Option<TransactionId>,

    selected_register: Option<char>,
    pub search: SearchState,

    editor: WeakEntity<Editor>,

    last_command: Option<String>,
    running_command: Option<Task<()>>,
    _subscriptions: Vec<Subscription>,
}

// Hack: Vim intercepts events dispatched to a window and updates the view in response.
// This means it needs a VisualContext. The easiest way to satisfy that constraint is
// to make Vim a "View" that is just never actually rendered.
impl Render for Vim {
    fn render(&mut self, _window: &mut Window, _cx: &mut Context<Self>) -> impl IntoElement {
        gpui::Empty
    }
}

enum VimEvent {
    Focused,
}
impl EventEmitter<VimEvent> for Vim {}

impl Vim {
    /// The namespace for Vim actions.
    const NAMESPACE: &'static str = "vim";

    pub fn new(window: &mut Window, cx: &mut Context<Editor>) -> Entity<Self> {
        let editor = cx.entity();

        let initial_vim_mode = VimSettings::get_global(cx).default_mode;
        let (mode, last_mode) = if HelixModeSetting::get_global(cx).0 {
            let initial_helix_mode = match initial_vim_mode {
                Mode::Normal => Mode::HelixNormal,
                Mode::Insert => Mode::Insert,
                // Otherwise, we panic with a note that we should never get there due to the
                // possible values of VimSettings::get_global(cx).default_mode being either Mode::Normal or Mode::Insert.
                _ => unreachable!("Invalid default mode"),
            };
            (initial_helix_mode, Mode::HelixNormal)
        } else {
            (initial_vim_mode, Mode::Normal)
        };

        cx.new(|cx| Vim {
            mode,
            last_mode,
            temp_mode: false,
            exit_temporary_mode: false,
            operator_stack: Vec::new(),
            replacements: Vec::new(),

            stored_visual_mode: None,
            current_tx: None,
            undo_last_line_tx: None,
            current_anchor: None,
            undo_modes: HashMap::default(),

            status_label: None,
            selected_register: None,
            search: SearchState::default(),

            last_command: None,
            running_command: None,

            editor: editor.downgrade(),
            _subscriptions: vec![
                cx.observe_keystrokes(Self::observe_keystrokes),
                cx.subscribe_in(
                    &editor,
                    window,
                    |this, _editor_entity, event, window, cx| {
                        this.handle_editor_event(event, window, cx)
                    },
                ),
            ],
        })
    }

    fn register(editor: &mut Editor, window: Option<&mut Window>, cx: &mut Context<Editor>) {
        let Some(window) = window else {
            return;
        };

        if !editor.use_modal_editing() {
            return;
        }

        let mut was_toggle = VimSettings::get_global(cx).toggle_relative_line_numbers;
        let mut was_enabled = Vim::enabled(cx);
        cx.observe_global_in::<SettingsStore>(window, move |editor, window, cx| {
            let toggle = VimSettings::get_global(cx).toggle_relative_line_numbers;
            if toggle != was_toggle {
                if toggle {
                    let is_relative = editor
                        .addon::<VimAddon>()
                        .map(|vim| vim.entity.read(cx).mode != Mode::Insert);
                    editor.set_relative_line_number(is_relative, cx)
                } else {
                    editor.set_relative_line_number(None, cx)
                }
            }
            was_toggle = VimSettings::get_global(cx).toggle_relative_line_numbers;

            let enabled = Vim::enabled(cx);
            if was_enabled != enabled {
                if let Some(vim) = editor.addon::<VimAddon>() {
                    vim.entity.update(cx, |_, cx| {
                        cx.defer_in(window, move |vim, window, cx| {
                            vim.apply_modal_setting_change(enabled, window, cx)
                        })
                    });
                }
            }
            was_enabled = enabled;
        })
        .detach();

        // Keep always active for keybindings. Vim keymap loading is controlled separately
        Self::activate(editor, window, cx)
    }

    fn activate(editor: &mut Editor, window: &mut Window, cx: &mut Context<Editor>) {
        let vim = Vim::new(window, cx);

        if !editor.mode().is_full() {
            vim.update(cx, |vim, _| {
                vim.mode = Mode::Insert;
            });
        }

        editor.register_addon(VimAddon {
            entity: vim.clone(),
        });

        vim.update(cx, |_, cx| {
            Vim::action(editor, cx, |vim, _: &SwitchToNormalMode, window, cx| {
                vim.switch_mode(Mode::Normal, false, window, cx)
            });

            Vim::action(editor, cx, |vim, _: &SwitchToInsertMode, window, cx| {
                vim.switch_mode(Mode::Insert, false, window, cx)
            });

            Vim::action(editor, cx, |vim, _: &SwitchToReplaceMode, window, cx| {
                vim.switch_mode(Mode::Replace, false, window, cx)
            });

            Vim::action(editor, cx, |vim, _: &SwitchToVisualMode, window, cx| {
                vim.switch_mode(Mode::Visual, false, window, cx)
            });

            Vim::action(editor, cx, |vim, _: &SwitchToVisualLineMode, window, cx| {
                vim.switch_mode(Mode::VisualLine, false, window, cx)
            });

            Vim::action(
                editor,
                cx,
                |vim, _: &SwitchToVisualBlockMode, window, cx| {
                    vim.switch_mode(Mode::VisualBlock, false, window, cx)
                },
            );

            Vim::action(
                editor,
                cx,
                |vim, _: &SwitchToHelixNormalMode, window, cx| {
                    vim.switch_mode(Mode::HelixNormal, false, window, cx)
                },
            );
            Vim::action(editor, cx, |_, _: &PushForcedMotion, _, cx| {
                Vim::globals(cx).forced_motion = true;
            });
            Vim::action(editor, cx, |vim, action: &PushObject, window, cx| {
                vim.push_operator(
                    Operator::Object {
                        around: action.around,
                    },
                    window,
                    cx,
                )
            });

            Vim::action(editor, cx, |vim, action: &PushFindForward, window, cx| {
                vim.push_operator(
                    Operator::FindForward {
                        before: action.before,
                        multiline: action.multiline,
                    },
                    window,
                    cx,
                )
            });

            Vim::action(editor, cx, |vim, action: &PushFindBackward, window, cx| {
                vim.push_operator(
                    Operator::FindBackward {
                        after: action.after,
                        multiline: action.multiline,
                    },
                    window,
                    cx,
                )
            });

            Vim::action(editor, cx, |vim, action: &PushSneak, window, cx| {
                vim.push_operator(
                    Operator::Sneak {
                        first_char: action.first_char,
                    },
                    window,
                    cx,
                )
            });

            Vim::action(editor, cx, |vim, action: &PushSneakBackward, window, cx| {
                vim.push_operator(
                    Operator::SneakBackward {
                        first_char: action.first_char,
                    },
                    window,
                    cx,
                )
            });

            Vim::action(editor, cx, |vim, _: &PushAddSurrounds, window, cx| {
                vim.push_operator(Operator::AddSurrounds { target: None }, window, cx)
            });

            Vim::action(
                editor,
                cx,
                |vim, action: &PushChangeSurrounds, window, cx| {
                    vim.push_operator(
                        Operator::ChangeSurrounds {
                            target: action.target,
                            opening: false,
                        },
                        window,
                        cx,
                    )
                },
            );

            Vim::action(editor, cx, |vim, action: &PushJump, window, cx| {
                vim.push_operator(Operator::Jump { line: action.line }, window, cx)
            });

            Vim::action(editor, cx, |vim, action: &PushDigraph, window, cx| {
                vim.push_operator(
                    Operator::Digraph {
                        first_char: action.first_char,
                    },
                    window,
                    cx,
                )
            });

            Vim::action(editor, cx, |vim, action: &PushLiteral, window, cx| {
                vim.push_operator(
                    Operator::Literal {
                        prefix: action.prefix.clone(),
                    },
                    window,
                    cx,
                )
            });

            Vim::action(editor, cx, |vim, _: &PushChange, window, cx| {
                vim.push_operator(Operator::Change, window, cx)
            });

            Vim::action(editor, cx, |vim, _: &PushDelete, window, cx| {
                vim.push_operator(Operator::Delete, window, cx)
            });

            Vim::action(editor, cx, |vim, _: &PushYank, window, cx| {
                vim.push_operator(Operator::Yank, window, cx)
            });

            Vim::action(editor, cx, |vim, _: &PushReplace, window, cx| {
                vim.push_operator(Operator::Replace, window, cx)
            });

            Vim::action(editor, cx, |vim, _: &PushDeleteSurrounds, window, cx| {
                vim.push_operator(Operator::DeleteSurrounds, window, cx)
            });

            Vim::action(editor, cx, |vim, _: &PushMark, window, cx| {
                vim.push_operator(Operator::Mark, window, cx)
            });

            Vim::action(editor, cx, |vim, _: &PushIndent, window, cx| {
                vim.push_operator(Operator::Indent, window, cx)
            });

            Vim::action(editor, cx, |vim, _: &PushOutdent, window, cx| {
                vim.push_operator(Operator::Outdent, window, cx)
            });

            Vim::action(editor, cx, |vim, _: &PushAutoIndent, window, cx| {
                vim.push_operator(Operator::AutoIndent, window, cx)
            });

            Vim::action(editor, cx, |vim, _: &PushRewrap, window, cx| {
                vim.push_operator(Operator::Rewrap, window, cx)
            });

            Vim::action(editor, cx, |vim, _: &PushShellCommand, window, cx| {
                vim.push_operator(Operator::ShellCommand, window, cx)
            });

            Vim::action(editor, cx, |vim, _: &PushLowercase, window, cx| {
                vim.push_operator(Operator::Lowercase, window, cx)
            });

            Vim::action(editor, cx, |vim, _: &PushUppercase, window, cx| {
                vim.push_operator(Operator::Uppercase, window, cx)
            });

            Vim::action(editor, cx, |vim, _: &PushOppositeCase, window, cx| {
                vim.push_operator(Operator::OppositeCase, window, cx)
            });

            Vim::action(editor, cx, |vim, _: &PushRot13, window, cx| {
                vim.push_operator(Operator::Rot13, window, cx)
            });

            Vim::action(editor, cx, |vim, _: &PushRot47, window, cx| {
                vim.push_operator(Operator::Rot47, window, cx)
            });

            Vim::action(editor, cx, |vim, _: &PushRegister, window, cx| {
                vim.push_operator(Operator::Register, window, cx)
            });

            Vim::action(editor, cx, |vim, _: &PushRecordRegister, window, cx| {
                vim.push_operator(Operator::RecordRegister, window, cx)
            });

            Vim::action(editor, cx, |vim, _: &PushReplayRegister, window, cx| {
                vim.push_operator(Operator::ReplayRegister, window, cx)
            });

            Vim::action(
                editor,
                cx,
                |vim, _: &PushReplaceWithRegister, window, cx| {
                    vim.push_operator(Operator::ReplaceWithRegister, window, cx)
                },
            );

            Vim::action(editor, cx, |vim, _: &Exchange, window, cx| {
                if vim.mode.is_visual() {
                    vim.exchange_visual(window, cx)
                } else {
                    vim.push_operator(Operator::Exchange, window, cx)
                }
            });

            Vim::action(editor, cx, |vim, _: &ClearExchange, window, cx| {
                vim.clear_exchange(window, cx)
            });

            Vim::action(editor, cx, |vim, _: &PushToggleComments, window, cx| {
                vim.push_operator(Operator::ToggleComments, window, cx)
            });

            Vim::action(editor, cx, |vim, _: &ClearOperators, window, cx| {
                vim.clear_operator(window, cx)
            });
            Vim::action(editor, cx, |vim, n: &Number, window, cx| {
                vim.push_count_digit(n.0, window, cx);
            });
            Vim::action(editor, cx, |vim, _: &Tab, window, cx| {
                vim.input_ignored(" ".into(), window, cx)
            });
            Vim::action(
                editor,
                cx,
                |vim, action: &editor::actions::AcceptEditPrediction, window, cx| {
                    vim.update_editor(cx, |_, editor, cx| {
                        editor.accept_edit_prediction(action, window, cx);
                    });
                    // In non-insertion modes, predictions will be hidden and instead a jump will be
                    // displayed (and performed by `accept_edit_prediction`). This switches to
                    // insert mode so that the prediction is displayed after the jump.
                    match vim.mode {
                        Mode::Replace => {}
                        _ => vim.switch_mode(Mode::Insert, true, window, cx),
                    };
                },
            );
            Vim::action(editor, cx, |vim, _: &Enter, window, cx| {
                vim.input_ignored("\n".into(), window, cx)
            });
            Vim::action(editor, cx, |vim, _: &PushHelixMatch, window, cx| {
                vim.push_operator(Operator::HelixMatch, window, cx)
            });
            Vim::action(editor, cx, |vim, action: &PushHelixNext, window, cx| {
                vim.push_operator(
                    Operator::HelixNext {
                        around: action.around,
                    },
                    window,
                    cx,
                );
            });
            Vim::action(editor, cx, |vim, action: &PushHelixPrevious, window, cx| {
                vim.push_operator(
                    Operator::HelixPrevious {
                        around: action.around,
                    },
                    window,
                    cx,
                );
            });

            Vim::action(
                editor,
                cx,
                |vim, _: &editor::actions::Paste, window, cx| match vim.mode {
                    Mode::Replace => vim.paste_replace(window, cx),
                    _ => {
                        vim.update_editor(cx, |_, editor, cx| editor.paste(&Paste, window, cx));
                    }
                },
            );

            normal::register(editor, cx);
            insert::register(editor, cx);
            helix::register(editor, cx);
            motion::register(editor, cx);
            command::register(editor, cx);
            replace::register(editor, cx);
            indent::register(editor, cx);
            rewrap::register(editor, cx);
            object::register(editor, cx);
            visual::register(editor, cx);
            change_list::register(editor, cx);
            digraph::register(editor, cx);

            if editor.is_focused(window) {
                cx.defer_in(window, |vim, window, cx| {
                    vim.focused(false, window, cx);
                })
            }
        })
    }

<<<<<<< HEAD
=======
    fn deactivate(editor: &mut Editor, cx: &mut Context<Editor>) {
        editor.set_cursor_shape(CursorShape::Bar, cx);
        editor.set_clip_at_line_ends(false, cx);
        editor.set_collapse_matches(false);
        editor.set_input_enabled(true);
        editor.set_autoindent(true);
        editor.selections.set_line_mode(false);
        editor.unregister_addon::<VimAddon>();
        editor.set_relative_line_number(None, cx);
        if let Some(vim) = Vim::globals(cx).focused_vim()
            && vim.entity_id() == cx.entity().entity_id()
        {
            Vim::globals(cx).focused_vim = None;
        }
    }

>>>>>>> 0386f240
    /// Register an action on the editor.
    pub fn action<A: Action>(
        editor: &mut Editor,
        cx: &mut Context<Vim>,
        f: impl Fn(&mut Vim, &A, &mut Window, &mut Context<Vim>) + 'static,
    ) {
        let subscription = editor.register_action(cx.listener(f));
        cx.on_release(|_, _| drop(subscription)).detach();
    }

    pub fn editor(&self) -> Option<Entity<Editor>> {
        self.editor.upgrade()
    }

    pub fn workspace(&self, window: &mut Window) -> Option<Entity<Workspace>> {
        window.root::<Workspace>().flatten()
    }

    pub fn pane(&self, window: &mut Window, cx: &mut Context<Self>) -> Option<Entity<Pane>> {
        self.workspace(window)
            .map(|workspace| workspace.read(cx).focused_pane(window, cx))
    }

    pub fn enabled(cx: &App) -> bool {
        VimModeSetting::get_global(cx).0 || HelixModeSetting::get_global(cx).0
    }

    /// Called whenever an keystroke is typed so vim can observe all actions
    /// and keystrokes accordingly.
    fn observe_keystrokes(
        &mut self,
        keystroke_event: &KeystrokeEvent,
        window: &mut Window,
        cx: &mut Context<Self>,
    ) {
        if self.exit_temporary_mode {
            self.exit_temporary_mode = false;
            // Don't switch to insert mode if the action is temporary_normal.
            if let Some(action) = keystroke_event.action.as_ref()
                && action.as_any().downcast_ref::<TemporaryNormal>().is_some()
            {
                return;
            }
            self.switch_mode(Mode::Insert, false, window, cx)
        }
        if let Some(action) = keystroke_event.action.as_ref() {
            // Keystroke is handled by the vim system, so continue forward
            if action.name().starts_with("vim::") {
                self.update_editor(cx, |_, editor, cx| {
                    editor.hide_mouse_cursor(HideMouseCursorOrigin::MovementAction, cx)
                });

                return;
            }
        } else if window.has_pending_keystrokes() || keystroke_event.keystroke.is_ime_in_progress()
        {
            return;
        }

        if let Some(operator) = self.active_operator() {
            match operator {
                Operator::Literal { prefix } => {
                    self.handle_literal_keystroke(
                        keystroke_event,
                        prefix.unwrap_or_default(),
                        window,
                        cx,
                    );
                }
                _ if !operator.is_waiting(self.mode) => {
                    self.clear_operator(window, cx);
                    self.stop_recording_immediately(Box::new(ClearOperators), cx)
                }
                _ => {}
            }
        }
    }

    fn handle_editor_event(
        &mut self,
        event: &EditorEvent,
        window: &mut Window,
        cx: &mut Context<Self>,
    ) {
        match event {
            EditorEvent::Focused => self.focused(true, window, cx),
            EditorEvent::Blurred => self.blurred(window, cx),
            EditorEvent::SelectionsChanged { local: true } => {
                self.local_selections_changed(window, cx);
            }
            EditorEvent::InputIgnored { text } => {
                self.input_ignored(text.clone(), window, cx);
                Vim::globals(cx).observe_insertion(text, None)
            }
            EditorEvent::InputHandled {
                text,
                utf16_range_to_replace: range_to_replace,
            } => Vim::globals(cx).observe_insertion(text, range_to_replace.clone()),
            EditorEvent::TransactionBegun { transaction_id } => {
                self.transaction_begun(*transaction_id, window, cx)
            }
            EditorEvent::TransactionUndone { transaction_id } => {
                self.transaction_undone(transaction_id, window, cx)
            }
            EditorEvent::Edited { .. } => self.push_to_change_list(window, cx),
            EditorEvent::FocusedIn => self.sync_vim_settings(window, cx),
            EditorEvent::CursorShapeChanged => {
                if Vim::enabled(cx) {
                    self.cursor_shape_changed(window, cx);
                }
            }
            EditorEvent::PushedToNavHistory {
                anchor,
                is_deactivate,
            } => {
                self.update_editor(cx, |vim, editor, cx| {
                    let mark = if *is_deactivate {
                        "\"".to_string()
                    } else {
                        "'".to_string()
                    };
                    vim.set_mark(mark, vec![*anchor], editor.buffer(), window, cx);
                });
            }
            _ => {}
        }
    }

    fn push_operator(&mut self, operator: Operator, window: &mut Window, cx: &mut Context<Self>) {
        if operator.starts_dot_recording() {
            self.start_recording(cx);
        }
        // Since these operations can only be entered with pre-operators,
        // we need to clear the previous operators when pushing,
        // so that the current stack is the most correct
        if matches!(
            operator,
            Operator::AddSurrounds { .. }
                | Operator::ChangeSurrounds { .. }
                | Operator::DeleteSurrounds
                | Operator::Exchange
        ) {
            self.operator_stack.clear();
        };
        self.operator_stack.push(operator);
        self.sync_vim_settings(window, cx);
    }

    pub fn switch_mode(
        &mut self,
        mode: Mode,
        leave_selections: bool,
        window: &mut Window,
        cx: &mut Context<Self>,
    ) {
        if self.temp_mode && mode == Mode::Normal {
            self.temp_mode = false;
            self.switch_mode(Mode::Normal, leave_selections, window, cx);
            self.switch_mode(Mode::Insert, false, window, cx);
            return;
        } else if self.temp_mode
            && !matches!(mode, Mode::Visual | Mode::VisualLine | Mode::VisualBlock)
        {
            self.temp_mode = false;
        }

        let last_mode = self.mode;
        let prior_mode = self.last_mode;
        let prior_tx = self.current_tx;
        self.status_label.take();
        self.last_mode = last_mode;
        self.mode = mode;
        self.operator_stack.clear();
        self.selected_register.take();
        self.cancel_running_command(window, cx);
        if mode == Mode::Normal || mode != last_mode {
            self.current_tx.take();
            self.current_anchor.take();
            self.update_editor(cx, |_, editor, _| {
                editor.clear_selection_drag_state();
            });
        }
        Vim::take_forced_motion(cx);
        if mode != Mode::Insert && mode != Mode::Replace {
            Vim::take_count(cx);
        }

        // Sync editor settings like clip mode
        self.sync_vim_settings(window, cx);

        if VimSettings::get_global(cx).toggle_relative_line_numbers
            && self.mode != self.last_mode
            && (self.mode == Mode::Insert || self.last_mode == Mode::Insert)
        {
            self.update_editor(cx, |vim, editor, cx| {
                let is_relative = vim.mode != Mode::Insert;
                editor.set_relative_line_number(Some(is_relative), cx)
            });
        }
        if HelixModeSetting::get_global(cx).0 {
            if self.mode == Mode::Normal {
                self.mode = Mode::HelixNormal
            } else if self.mode == Mode::Visual {
                self.mode = Mode::HelixSelect
            }
        }

        if leave_selections {
            return;
        }

        if !mode.is_visual() && last_mode.is_visual() {
            self.create_visual_marks(last_mode, window, cx);
        }

        // Adjust selections
        self.update_editor(cx, |vim, editor, cx| {
            if last_mode != Mode::VisualBlock && last_mode.is_visual() && mode == Mode::VisualBlock
            {
                vim.visual_block_motion(true, editor, window, cx, |_, point, goal| {
                    Some((point, goal))
                })
            }
            if (last_mode == Mode::Insert || last_mode == Mode::Replace)
                && let Some(prior_tx) = prior_tx
            {
                editor.group_until_transaction(prior_tx, cx)
            }

            editor.change_selections(SelectionEffects::no_scroll(), window, cx, |s| {
                // we cheat with visual block mode and use multiple cursors.
                // the cost of this cheat is we need to convert back to a single
                // cursor whenever vim would.
                if last_mode == Mode::VisualBlock
                    && (mode != Mode::VisualBlock && mode != Mode::Insert)
                {
                    let tail = s.oldest_anchor().tail();
                    let head = s.newest_anchor().head();
                    s.select_anchor_ranges(vec![tail..head]);
                } else if last_mode == Mode::Insert
                    && prior_mode == Mode::VisualBlock
                    && mode != Mode::VisualBlock
                {
                    let pos = s.first_anchor().head();
                    s.select_anchor_ranges(vec![pos..pos])
                }

                let snapshot = s.display_snapshot();
                if let Some(pending) = s.pending_anchor_mut()
                    && pending.reversed
                    && mode.is_visual()
                    && !last_mode.is_visual()
                {
                    let mut end = pending.end.to_point(&snapshot.buffer_snapshot());
                    end = snapshot
                        .buffer_snapshot()
                        .clip_point(end + Point::new(0, 1), Bias::Right);
                    pending.end = snapshot.buffer_snapshot().anchor_before(end);
                }

                s.move_with(|map, selection| {
                    if last_mode.is_visual() && !mode.is_visual() {
                        let mut point = selection.head();
                        if !selection.reversed && !selection.is_empty() {
                            point = movement::left(map, selection.head());
                        } else if selection.is_empty() {
                            point = map.clip_point(point, Bias::Left);
                        }
                        selection.collapse_to(point, selection.goal)
                    } else if !last_mode.is_visual() && mode.is_visual() && selection.is_empty() {
                        selection.end = movement::right(map, selection.start);
                    }
                });
            })
        });
    }

    pub fn take_count(cx: &mut App) -> Option<usize> {
        let global_state = cx.global_mut::<VimGlobals>();
        if global_state.dot_replaying {
            return global_state.recorded_count;
        }

        let count = if global_state.post_count.is_none() && global_state.pre_count.is_none() {
            return None;
        } else {
            Some(
                global_state.post_count.take().unwrap_or(1)
                    * global_state.pre_count.take().unwrap_or(1),
            )
        };

        if global_state.dot_recording {
            global_state.recorded_count = count;
        }
        count
    }

    pub fn take_forced_motion(cx: &mut App) -> bool {
        let global_state = cx.global_mut::<VimGlobals>();
        let forced_motion = global_state.forced_motion;
        global_state.forced_motion = false;
        forced_motion
    }

    pub fn cursor_shape(&self, cx: &mut App) -> CursorShape {
        if !Vim::enabled(cx) {
            return EditorSettings::get_global(cx)
                .cursor_shape
                .unwrap_or_default();
        }

        let cursor_shape = VimSettings::get_global(cx).cursor_shape;
        match self.mode {
            Mode::Normal => {
                if let Some(operator) = self.operator_stack.last() {
                    match operator {
                        // Navigation operators -> Block cursor
                        Operator::FindForward { .. }
                        | Operator::FindBackward { .. }
                        | Operator::Mark
                        | Operator::Jump { .. }
                        | Operator::Register
                        | Operator::RecordRegister
                        | Operator::ReplayRegister => CursorShape::Block,

                        // All other operators -> Underline cursor
                        _ => CursorShape::Underline,
                    }
                } else {
                    cursor_shape.normal.unwrap_or(CursorShape::Block)
                }
            }
            Mode::HelixNormal => cursor_shape.normal.unwrap_or(CursorShape::Block),
            Mode::Replace => cursor_shape.replace.unwrap_or(CursorShape::Underline),
            Mode::Visual | Mode::VisualLine | Mode::VisualBlock | Mode::HelixSelect => {
                cursor_shape.visual.unwrap_or(CursorShape::Block)
            }
            Mode::Insert => cursor_shape.insert.unwrap_or({
                let editor_settings = EditorSettings::get_global(cx);
                editor_settings.cursor_shape.unwrap_or_default()
            }),
        }
    }

    pub fn editor_input_enabled(&self, cx: &mut App) -> bool {
        // Ensure there are no operators waiting for character input
        if let Some(operator) = self.operator_stack.last() {
            if operator.is_waiting(self.mode) {
                // Disable the input so that characters are captured via InputIgnored event
                return false;
            }
        }

        // When vim mode is disabled and no operator is waiting we then enable input
        if !Vim::enabled(cx) {
            return true;
        }

        match self.mode {
            Mode::Insert => {
                if let Some(operator) = self.operator_stack.last() {
                    !operator.is_waiting(self.mode)
                } else {
                    true
                }
            }
            Mode::Normal
            | Mode::HelixNormal
            | Mode::Replace
            | Mode::Visual
            | Mode::VisualLine
            | Mode::VisualBlock
            | Mode::HelixSelect => false,
        }
    }

    pub fn should_autoindent(&self) -> bool {
        !(self.mode == Mode::Insert && self.last_mode == Mode::VisualBlock)
    }

    pub fn clip_at_line_ends(&self, cx: &mut App) -> bool {
        // When vim mode is disabled, we only want to clip during operations
        if !Vim::enabled(cx) {
            return (self.mode.is_visual() || self.active_operator().is_some())
                && matches!(self.mode, Mode::Normal);
        }

        match self.mode {
            Mode::Insert
            | Mode::Visual
            | Mode::VisualLine
            | Mode::VisualBlock
            | Mode::Replace
            | Mode::HelixNormal
            | Mode::HelixSelect => false,
            Mode::Normal => true,
        }
    }

    pub fn extend_key_context(&self, context: &mut KeyContext, cx: &App) {
        let mut mode = match self.mode {
            Mode::Normal => "normal",
            Mode::Visual | Mode::VisualLine | Mode::VisualBlock => "visual",
            Mode::Insert => "insert",
            Mode::Replace => "replace",
            Mode::HelixNormal => "helix_normal",
            Mode::HelixSelect => "helix_select",
        }
        .to_string();

        let mut operator_id = "none";

        let active_operator = self.active_operator();
        if active_operator.is_none() && cx.global::<VimGlobals>().pre_count.is_some()
            || active_operator.is_some() && cx.global::<VimGlobals>().post_count.is_some()
        {
            context.add("VimCount");
        }

        if let Some(active_operator) = active_operator {
            if active_operator.is_waiting(self.mode) {
                if matches!(active_operator, Operator::Literal { .. }) {
                    mode = "literal".to_string();
                } else {
                    mode = "waiting".to_string();
                }
            } else {
                operator_id = active_operator.id();
                mode = "operator".to_string();
            }
        }

        if mode == "normal"
            || mode == "visual"
            || mode == "operator"
            || mode == "helix_normal"
            || mode == "helix_select"
        {
            context.add("VimControl");
        }
        context.set("vim_mode", mode);
        context.set("vim_operator", operator_id);

        if !Vim::enabled(cx) {
            context.add("vim_mode_off");
        }
    }

    fn focused(&mut self, preserve_selection: bool, window: &mut Window, cx: &mut Context<Self>) {
        let Some(editor) = self.editor() else {
            return;
        };
        let newest_selection_empty = editor.update(cx, |editor, cx| {
            editor
                .selections
                .newest::<usize>(&editor.display_snapshot(cx))
                .is_empty()
        });
        let (editor_mode, leader_id, vim_enabled) = {
            let editor = editor.read(cx);
            let vim_enabled = Vim::enabled(cx);
            (editor.mode(), editor.leader_id(), vim_enabled)
        };

        if vim_enabled
            && editor_mode.is_full()
            && !newest_selection_empty
            && self.mode == Mode::Normal
            // When following someone, don't switch vim mode.
            && leader_id.is_none()
        {
            if preserve_selection {
                self.switch_mode(Mode::Visual, true, window, cx);
            } else {
                self.update_editor(cx, |_, editor, cx| {
                    editor.set_clip_at_line_ends(false, cx);
                    editor.change_selections(SelectionEffects::no_scroll(), window, cx, |s| {
                        s.move_with(|_, selection| {
                            selection.collapse_to(selection.start, selection.goal)
                        })
                    });
                });
            }
        }

        cx.emit(VimEvent::Focused);
        self.sync_vim_settings(window, cx);

        if VimSettings::get_global(cx).toggle_relative_line_numbers {
            if let Some(old_vim) = Vim::globals(cx).focused_vim() {
                if old_vim.entity_id() != cx.entity().entity_id() {
                    old_vim.update(cx, |vim, cx| {
                        vim.update_editor(cx, |_, editor, cx| {
                            editor.set_relative_line_number(None, cx)
                        });
                    });

                    self.update_editor(cx, |vim, editor, cx| {
                        let is_relative = vim.mode != Mode::Insert;
                        editor.set_relative_line_number(Some(is_relative), cx)
                    });
                }
            } else {
                self.update_editor(cx, |vim, editor, cx| {
                    let is_relative = vim.mode != Mode::Insert;
                    editor.set_relative_line_number(Some(is_relative), cx)
                });
            }
        }
        Vim::globals(cx).focused_vim = Some(cx.entity().downgrade());
    }

    fn blurred(&mut self, window: &mut Window, cx: &mut Context<Self>) {
        self.stop_recording_immediately(NormalBefore.boxed_clone(), cx);
        self.store_visual_marks(window, cx);
        self.clear_operator(window, cx);
        self.update_editor(cx, |vim, editor, cx| {
            if vim.cursor_shape(cx) == CursorShape::Block {
                editor.set_cursor_shape(CursorShape::Hollow, cx);
            }
        });
    }

    fn cursor_shape_changed(&mut self, _: &mut Window, cx: &mut Context<Self>) {
        self.update_editor(cx, |vim, editor, cx| {
            editor.set_cursor_shape(vim.cursor_shape(cx), cx);
        });
    }

    fn update_editor<S>(
        &mut self,
        cx: &mut Context<Self>,
        update: impl FnOnce(&mut Self, &mut Editor, &mut Context<Editor>) -> S,
    ) -> Option<S> {
        let editor = self.editor.upgrade()?;
        Some(editor.update(cx, |editor, cx| update(self, editor, cx)))
    }

    fn editor_selections(&mut self, _: &mut Window, cx: &mut Context<Self>) -> Vec<Range<Anchor>> {
        self.update_editor(cx, |_, editor, _| {
            editor
                .selections
                .disjoint_anchors_arc()
                .iter()
                .map(|selection| selection.tail()..selection.head())
                .collect()
        })
        .unwrap_or_default()
    }

    fn editor_cursor_word(
        &mut self,
        window: &mut Window,
        cx: &mut Context<Self>,
    ) -> Option<String> {
        self.update_editor(cx, |_, editor, cx| {
            let snapshot = &editor.snapshot(window, cx);
            let selection = editor
                .selections
                .newest::<usize>(&snapshot.display_snapshot);

            let snapshot = snapshot.buffer_snapshot();
            let (range, kind) =
                snapshot.surrounding_word(selection.start, Some(CharScopeContext::Completion));
            if kind == Some(CharKind::Word) {
                let text: String = snapshot.text_for_range(range).collect();
                if !text.trim().is_empty() {
                    return Some(text);
                }
            }

            None
        })
        .unwrap_or_default()
    }

    /// When doing an action that modifies the buffer, we start recording so that `.`
    /// will replay the action.
    pub fn start_recording(&mut self, cx: &mut Context<Self>) {
        Vim::update_globals(cx, |globals, cx| {
            if !globals.dot_replaying {
                globals.dot_recording = true;
                globals.recording_actions = Default::default();
                globals.recorded_count = None;

                let selections = self.editor().map(|editor| {
                    editor.update(cx, |editor, cx| {
                        let snapshot = editor.display_snapshot(cx);

                        (
                            editor.selections.oldest::<Point>(&snapshot),
                            editor.selections.newest::<Point>(&snapshot),
                        )
                    })
                });

                if let Some((oldest, newest)) = selections {
                    globals.recorded_selection = match self.mode {
                        Mode::Visual if newest.end.row == newest.start.row => {
                            RecordedSelection::SingleLine {
                                cols: newest.end.column - newest.start.column,
                            }
                        }
                        Mode::Visual => RecordedSelection::Visual {
                            rows: newest.end.row - newest.start.row,
                            cols: newest.end.column,
                        },
                        Mode::VisualLine => RecordedSelection::VisualLine {
                            rows: newest.end.row - newest.start.row,
                        },
                        Mode::VisualBlock => RecordedSelection::VisualBlock {
                            rows: newest.end.row.abs_diff(oldest.start.row),
                            cols: newest.end.column.abs_diff(oldest.start.column),
                        },
                        _ => RecordedSelection::None,
                    }
                } else {
                    globals.recorded_selection = RecordedSelection::None;
                }
            }
        })
    }

    pub fn stop_replaying(&mut self, cx: &mut Context<Self>) {
        let globals = Vim::globals(cx);
        globals.dot_replaying = false;
        if let Some(replayer) = globals.replayer.take() {
            replayer.stop();
        }
    }

    /// When finishing an action that modifies the buffer, stop recording.
    /// as you usually call this within a keystroke handler we also ensure that
    /// the current action is recorded.
    pub fn stop_recording(&mut self, cx: &mut Context<Self>) {
        let globals = Vim::globals(cx);
        if globals.dot_recording {
            globals.stop_recording_after_next_action = true;
        }
        self.exit_temporary_mode = self.temp_mode;
    }

    /// Stops recording actions immediately rather than waiting until after the
    /// next action to stop recording.
    ///
    /// This doesn't include the current action.
    pub fn stop_recording_immediately(&mut self, action: Box<dyn Action>, cx: &mut Context<Self>) {
        let globals = Vim::globals(cx);
        if globals.dot_recording {
            globals
                .recording_actions
                .push(ReplayableAction::Action(action.boxed_clone()));
            globals.recorded_actions = mem::take(&mut globals.recording_actions);
            globals.dot_recording = false;
            globals.stop_recording_after_next_action = false;
        }
        self.exit_temporary_mode = self.temp_mode;
    }

    /// Explicitly record one action (equivalents to start_recording and stop_recording)
    pub fn record_current_action(&mut self, cx: &mut Context<Self>) {
        self.start_recording(cx);
        self.stop_recording(cx);
    }

    fn push_count_digit(&mut self, number: usize, window: &mut Window, cx: &mut Context<Self>) {
        if self.active_operator().is_some() {
            let post_count = Vim::globals(cx).post_count.unwrap_or(0);

            Vim::globals(cx).post_count = Some(
                post_count
                    .checked_mul(10)
                    .and_then(|post_count| post_count.checked_add(number))
                    .filter(|post_count| *post_count < isize::MAX as usize)
                    .unwrap_or(post_count),
            )
        } else {
            let pre_count = Vim::globals(cx).pre_count.unwrap_or(0);

            Vim::globals(cx).pre_count = Some(
                pre_count
                    .checked_mul(10)
                    .and_then(|pre_count| pre_count.checked_add(number))
                    .filter(|pre_count| *pre_count < isize::MAX as usize)
                    .unwrap_or(pre_count),
            )
        }
        // update the keymap so that 0 works
        self.sync_vim_settings(window, cx)
    }

    fn select_register(&mut self, register: Arc<str>, window: &mut Window, cx: &mut Context<Self>) {
        if register.chars().count() == 1 {
            self.selected_register
                .replace(register.chars().next().unwrap());
        }
        self.operator_stack.clear();
        self.sync_vim_settings(window, cx);
    }

    fn maybe_pop_operator(&mut self) -> Option<Operator> {
        self.operator_stack.pop()
    }

    fn pop_operator(&mut self, window: &mut Window, cx: &mut Context<Self>) -> Operator {
        let popped_operator = self.operator_stack.pop()
            .expect("Operator popped when no operator was on the stack. This likely means there is an invalid keymap config");
        self.sync_vim_settings(window, cx);
        popped_operator
    }

    fn clear_operator(&mut self, window: &mut Window, cx: &mut Context<Self>) {
        Vim::take_count(cx);
        Vim::take_forced_motion(cx);
        self.selected_register.take();
        self.operator_stack.clear();
        self.sync_vim_settings(window, cx);
    }

    fn active_operator(&self) -> Option<Operator> {
        self.operator_stack.last().cloned()
    }

    fn transaction_begun(
        &mut self,
        transaction_id: TransactionId,
        _window: &mut Window,
        _: &mut Context<Self>,
    ) {
        let mode = if (self.mode == Mode::Insert
            || self.mode == Mode::Replace
            || self.mode == Mode::Normal)
            && self.current_tx.is_none()
        {
            self.current_tx = Some(transaction_id);
            self.last_mode
        } else {
            self.mode
        };
        if mode == Mode::VisualLine || mode == Mode::VisualBlock {
            self.undo_modes.insert(transaction_id, mode);
        }
    }

    fn transaction_undone(
        &mut self,
        transaction_id: &TransactionId,
        window: &mut Window,
        cx: &mut Context<Self>,
    ) {
        match self.mode {
            Mode::VisualLine | Mode::VisualBlock | Mode::Visual | Mode::HelixSelect => {
                self.update_editor(cx, |vim, editor, cx| {
                    let original_mode = vim.undo_modes.get(transaction_id);
                    editor.change_selections(SelectionEffects::no_scroll(), window, cx, |s| {
                        match original_mode {
                            Some(Mode::VisualLine) => {
                                s.move_with(|map, selection| {
                                    selection.collapse_to(
                                        map.prev_line_boundary(selection.start.to_point(map)).1,
                                        SelectionGoal::None,
                                    )
                                });
                            }
                            Some(Mode::VisualBlock) => {
                                let mut first = s.first_anchor();
                                first.collapse_to(first.start, first.goal);
                                s.select_anchors(vec![first]);
                            }
                            _ => {
                                s.move_with(|map, selection| {
                                    selection.collapse_to(
                                        map.clip_at_line_end(selection.start),
                                        selection.goal,
                                    );
                                });
                            }
                        }
                    });
                });
                self.switch_mode(Mode::Normal, true, window, cx)
            }
            Mode::Normal => {
                self.update_editor(cx, |_, editor, cx| {
                    editor.change_selections(SelectionEffects::no_scroll(), window, cx, |s| {
                        s.move_with(|map, selection| {
                            selection
                                .collapse_to(map.clip_at_line_end(selection.end), selection.goal)
                        })
                    })
                });
            }
            Mode::Insert | Mode::Replace | Mode::HelixNormal => {}
        }
    }

    fn local_selections_changed(&mut self, window: &mut Window, cx: &mut Context<Self>) {
        let Some(editor) = self.editor() else { return };

        if editor.read(cx).leader_id().is_some() {
            return;
        }

        let newest = editor.read(cx).selections.newest_anchor().clone();
        let is_multicursor = editor.read(cx).selections.count() > 1;
        if self.mode == Mode::Insert && self.current_tx.is_some() {
            if self.current_anchor.is_none() {
                self.current_anchor = Some(newest);
            } else if self.current_anchor.as_ref().unwrap() != &newest
                && let Some(tx_id) = self.current_tx.take()
            {
                self.update_editor(cx, |_, editor, cx| {
                    editor.group_until_transaction(tx_id, cx)
                });
            }
        } else if self.mode == Mode::Normal && newest.start != newest.end {
            if matches!(newest.goal, SelectionGoal::HorizontalRange { .. }) {
                self.switch_mode(Mode::VisualBlock, false, window, cx);
            } else {
                self.switch_mode(Mode::Visual, false, window, cx)
            }
        } else if newest.start == newest.end
            && !is_multicursor
            && [Mode::Visual, Mode::VisualLine, Mode::VisualBlock].contains(&self.mode)
        {
            self.switch_mode(Mode::Normal, false, window, cx);
        }
    }

    fn input_ignored(&mut self, text: Arc<str>, window: &mut Window, cx: &mut Context<Self>) {
        if text.is_empty() {
            return;
        }

        match self.active_operator() {
            Some(Operator::FindForward { before, multiline }) => {
                let find = Motion::FindForward {
                    before,
                    char: text.chars().next().unwrap(),
                    mode: if multiline {
                        FindRange::MultiLine
                    } else {
                        FindRange::SingleLine
                    },
                    smartcase: VimSettings::get_global(cx).use_smartcase_find,
                };
                Vim::globals(cx).last_find = Some(find.clone());
                self.motion(find, window, cx)
            }
            Some(Operator::FindBackward { after, multiline }) => {
                let find = Motion::FindBackward {
                    after,
                    char: text.chars().next().unwrap(),
                    mode: if multiline {
                        FindRange::MultiLine
                    } else {
                        FindRange::SingleLine
                    },
                    smartcase: VimSettings::get_global(cx).use_smartcase_find,
                };
                Vim::globals(cx).last_find = Some(find.clone());
                self.motion(find, window, cx)
            }
            Some(Operator::Sneak { first_char }) => {
                if let Some(first_char) = first_char {
                    if let Some(second_char) = text.chars().next() {
                        let sneak = Motion::Sneak {
                            first_char,
                            second_char,
                            smartcase: VimSettings::get_global(cx).use_smartcase_find,
                        };
                        Vim::globals(cx).last_find = Some(sneak.clone());
                        self.motion(sneak, window, cx)
                    }
                } else {
                    let first_char = text.chars().next();
                    self.pop_operator(window, cx);
                    self.push_operator(Operator::Sneak { first_char }, window, cx);
                }
            }
            Some(Operator::SneakBackward { first_char }) => {
                if let Some(first_char) = first_char {
                    if let Some(second_char) = text.chars().next() {
                        let sneak = Motion::SneakBackward {
                            first_char,
                            second_char,
                            smartcase: VimSettings::get_global(cx).use_smartcase_find,
                        };
                        Vim::globals(cx).last_find = Some(sneak.clone());
                        self.motion(sneak, window, cx)
                    }
                } else {
                    let first_char = text.chars().next();
                    self.pop_operator(window, cx);
                    self.push_operator(Operator::SneakBackward { first_char }, window, cx);
                }
            }
            Some(Operator::Replace) => match self.mode {
                Mode::Normal => self.normal_replace(text, window, cx),
                Mode::Visual | Mode::VisualLine | Mode::VisualBlock => {
                    self.visual_replace(text, window, cx)
                }
                Mode::HelixNormal => self.helix_replace(&text, window, cx),
                _ => self.clear_operator(window, cx),
            },
            Some(Operator::Digraph { first_char }) => {
                if let Some(first_char) = first_char {
                    if let Some(second_char) = text.chars().next() {
                        self.insert_digraph(first_char, second_char, window, cx);
                    }
                } else {
                    let first_char = text.chars().next();
                    self.pop_operator(window, cx);
                    self.push_operator(Operator::Digraph { first_char }, window, cx);
                }
            }
            Some(Operator::Literal { prefix }) => {
                self.handle_literal_input(prefix.unwrap_or_default(), &text, window, cx)
            }
            Some(Operator::AddSurrounds { target }) => match self.mode {
                Mode::Normal => {
                    if let Some(target) = target {
                        self.add_surrounds(text, target, window, cx);
                        self.clear_operator(window, cx);
                    }
                }
                Mode::Visual | Mode::VisualLine | Mode::VisualBlock => {
                    self.add_surrounds(text, SurroundsType::Selection, window, cx);
                    self.clear_operator(window, cx);
                }
                _ => self.clear_operator(window, cx),
            },
            Some(Operator::ChangeSurrounds { target, opening }) => match self.mode {
                Mode::Normal => {
                    if let Some(target) = target {
                        self.change_surrounds(text, target, opening, window, cx);
                        self.clear_operator(window, cx);
                    }
                }
                _ => self.clear_operator(window, cx),
            },
            Some(Operator::DeleteSurrounds) => match self.mode {
                Mode::Normal => {
                    self.delete_surrounds(text, window, cx);
                    self.clear_operator(window, cx);
                }
                _ => self.clear_operator(window, cx),
            },
            Some(Operator::Mark) => self.create_mark(text, window, cx),
            Some(Operator::RecordRegister) => {
                self.record_register(text.chars().next().unwrap(), window, cx)
            }
            Some(Operator::ReplayRegister) => {
                self.replay_register(text.chars().next().unwrap(), window, cx)
            }
            Some(Operator::Register) => match self.mode {
                Mode::Insert => {
                    self.update_editor(cx, |_, editor, cx| {
                        if let Some(register) = Vim::update_globals(cx, |globals, cx| {
                            globals.read_register(text.chars().next(), Some(editor), cx)
                        }) {
                            editor.do_paste(
                                &register.text.to_string(),
                                register.clipboard_selections,
                                false,
                                window,
                                cx,
                            )
                        }
                    });
                    self.clear_operator(window, cx);
                }
                _ => {
                    self.select_register(text, window, cx);
                }
            },
            Some(Operator::Jump { line }) => self.jump(text, line, true, window, cx),
            _ => {
                if self.mode == Mode::Replace {
                    self.multi_replace(text, window, cx)
                }

                if self.mode == Mode::Normal {
                    self.update_editor(cx, |_, editor, cx| {
                        editor.accept_edit_prediction(
                            &editor::actions::AcceptEditPrediction {},
                            window,
                            cx,
                        );
                    });
                }
            }
        }
    }

    fn apply_modal_setting_change(
        &mut self,
        enabled: bool,
        window: &mut Window,
        cx: &mut Context<Self>,
    ) {
        if enabled {
            if !matches!(self.mode, Mode::Normal | Mode::HelixNormal) {
                self.switch_mode(Mode::Normal, false, window, cx);
            } else {
                self.sync_vim_settings(window, cx);
            }
            self.focused(false, window, cx);
        } else {
            self.sync_vim_settings(window, cx);
        }
    }

    fn sync_vim_settings(&mut self, window: &mut Window, cx: &mut Context<Self>) {
        self.update_editor(cx, |vim, editor, cx| {
            editor.set_cursor_shape(vim.cursor_shape(cx), cx);
<<<<<<< HEAD
            editor.set_clip_at_line_ends(vim.clip_at_line_ends(cx), cx);
            editor.set_input_enabled(vim.editor_input_enabled(cx));
=======
            editor.set_clip_at_line_ends(vim.clip_at_line_ends(), cx);
            editor.set_collapse_matches(true);
            editor.set_input_enabled(vim.editor_input_enabled());
>>>>>>> 0386f240
            editor.set_autoindent(vim.should_autoindent());
            editor
                .selections
                .set_line_mode(matches!(vim.mode, Mode::VisualLine));

            let hide_edit_predictions =
                !(!Vim::enabled(cx) || matches!(vim.mode, Mode::Insert | Mode::Replace));
            editor.set_edit_predictions_hidden_for_vim_mode(hide_edit_predictions, window, cx);
        });
        cx.notify()
    }
}

#[derive(RegisterSetting)]
struct VimSettings {
    pub default_mode: Mode,
    pub toggle_relative_line_numbers: bool,
    pub use_system_clipboard: settings::UseSystemClipboard,
    pub use_smartcase_find: bool,
    pub custom_digraphs: HashMap<String, Arc<str>>,
    pub highlight_on_yank_duration: u64,
    pub cursor_shape: CursorShapeSettings,
}

/// The settings for cursor shape.
#[derive(Copy, Clone, Debug, PartialEq, Eq)]
pub struct CursorShapeSettings {
    /// Cursor shape for the normal mode.
    ///
    /// Default: block
    pub normal: Option<CursorShape>,
    /// Cursor shape for the replace mode.
    ///
    /// Default: underline
    pub replace: Option<CursorShape>,
    /// Cursor shape for the visual mode.
    ///
    /// Default: block
    pub visual: Option<CursorShape>,
    /// Cursor shape for the insert mode.
    ///
    /// The default value follows the primary cursor_shape.
    pub insert: Option<CursorShape>,
}

impl From<settings::CursorShapeSettings> for CursorShapeSettings {
    fn from(settings: settings::CursorShapeSettings) -> Self {
        Self {
            normal: settings.normal.map(Into::into),
            replace: settings.replace.map(Into::into),
            visual: settings.visual.map(Into::into),
            insert: settings.insert.map(Into::into),
        }
    }
}

impl From<settings::ModeContent> for Mode {
    fn from(mode: ModeContent) -> Self {
        match mode {
            ModeContent::Normal => Self::Normal,
            ModeContent::Insert => Self::Insert,
        }
    }
}

impl Settings for VimSettings {
    fn from_settings(content: &settings::SettingsContent) -> Self {
        let vim = content.vim.clone().unwrap();
        Self {
            default_mode: vim.default_mode.unwrap().into(),
            toggle_relative_line_numbers: vim.toggle_relative_line_numbers.unwrap(),
            use_system_clipboard: vim.use_system_clipboard.unwrap(),
            use_smartcase_find: vim.use_smartcase_find.unwrap(),
            custom_digraphs: vim.custom_digraphs.unwrap(),
            highlight_on_yank_duration: vim.highlight_on_yank_duration.unwrap(),
            cursor_shape: vim.cursor_shape.unwrap().into(),
        }
    }
}<|MERGE_RESOLUTION|>--- conflicted
+++ resolved
@@ -996,12 +996,9 @@
         })
     }
 
-<<<<<<< HEAD
-=======
     fn deactivate(editor: &mut Editor, cx: &mut Context<Editor>) {
         editor.set_cursor_shape(CursorShape::Bar, cx);
         editor.set_clip_at_line_ends(false, cx);
-        editor.set_collapse_matches(false);
         editor.set_input_enabled(true);
         editor.set_autoindent(true);
         editor.selections.set_line_mode(false);
@@ -1014,7 +1011,6 @@
         }
     }
 
->>>>>>> 0386f240
     /// Register an action on the editor.
     pub fn action<A: Action>(
         editor: &mut Editor,
@@ -2032,14 +2028,9 @@
     fn sync_vim_settings(&mut self, window: &mut Window, cx: &mut Context<Self>) {
         self.update_editor(cx, |vim, editor, cx| {
             editor.set_cursor_shape(vim.cursor_shape(cx), cx);
-<<<<<<< HEAD
             editor.set_clip_at_line_ends(vim.clip_at_line_ends(cx), cx);
+            editor.set_collapse_matches(Vim::enabled(true));
             editor.set_input_enabled(vim.editor_input_enabled(cx));
-=======
-            editor.set_clip_at_line_ends(vim.clip_at_line_ends(), cx);
-            editor.set_collapse_matches(true);
-            editor.set_input_enabled(vim.editor_input_enabled());
->>>>>>> 0386f240
             editor.set_autoindent(vim.should_autoindent());
             editor
                 .selections
