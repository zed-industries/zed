//! Vim support for Zed.

#[cfg(test)]
mod test;

mod change_list;
mod command;
mod digraph;
mod helix;
mod indent;
mod insert;
mod mode_indicator;
mod motion;
mod normal;
mod object;
mod replace;
mod rewrap;
mod state;
mod surrounds;
mod visual;

<<<<<<< HEAD
use collections::{HashMap, HashSet};
use editor::display_map::{BlockProperties, CustomBlockId};
=======
use crate::normal::paste::Paste as VimPaste;
use collections::HashMap;
>>>>>>> 684a58fc
use editor::{
    Anchor, Bias, Editor, EditorEvent, EditorSettings, HideMouseCursorOrigin, MultiBufferOffset,
    SelectionEffects, ToPoint,
    actions::Paste,
    movement::{self, FindRange},
};
use gpui::{
    Action, App, AppContext, Axis, Context, Entity, EventEmitter, HighlightStyle, KeyContext,
    KeystrokeEvent, Render, Subscription, Task, WeakEntity, Window, actions,
};
use insert::{NormalBefore, TemporaryNormal};
use language::{
    CharKind, CharScopeContext, CursorShape, Point, Selection, SelectionGoal, TransactionId,
};
pub use mode_indicator::ModeIndicator;
use motion::Motion;
use normal::search::SearchSubmit;
use object::Object;
use schemars::JsonSchema;
use serde::Deserialize;
use settings::RegisterSetting;
pub use settings::{
    ModeContent, Settings, SettingsStore, UseSystemClipboard, update_settings_file,
};
use state::{
    HelixJumpBehaviour, HelixJumpLabel, Mode, Operator, RecordedSelection, SearchState, VimGlobals,
};
use std::{mem, ops::Range, sync::Arc};
use surrounds::SurroundsType;
use theme::ThemeSettings;
use ui::{IntoElement, SharedString, px};
use vim_mode_setting::HelixModeSetting;
use vim_mode_setting::VimModeSetting;
use workspace::{self, Pane, Workspace};

use crate::{
    normal::{GoToPreviousTab, GoToTab},
    state::ReplayableAction,
};

/// Number is used to manage vim's count. Pushing a digit
/// multiplies the current value by 10 and adds the digit.
#[derive(Clone, Deserialize, JsonSchema, PartialEq, Action)]
#[action(namespace = vim)]
struct Number(usize);

#[derive(Clone, Deserialize, JsonSchema, PartialEq, Action)]
#[action(namespace = vim)]
struct SelectRegister(String);

#[derive(Clone, Deserialize, JsonSchema, PartialEq, Action)]
#[action(namespace = vim)]
#[serde(deny_unknown_fields)]
struct PushObject {
    around: bool,
}

#[derive(Clone, Deserialize, JsonSchema, PartialEq, Action)]
#[action(namespace = vim)]
#[serde(deny_unknown_fields)]
struct PushFindForward {
    before: bool,
    multiline: bool,
}

#[derive(Clone, Deserialize, JsonSchema, PartialEq, Action)]
#[action(namespace = vim)]
#[serde(deny_unknown_fields)]
struct PushFindBackward {
    after: bool,
    multiline: bool,
}

#[derive(Clone, Deserialize, JsonSchema, PartialEq, Action)]
#[action(namespace = vim)]
#[serde(deny_unknown_fields)]
/// Selects the next object.
struct PushHelixNext {
    around: bool,
}

#[derive(Clone, Deserialize, JsonSchema, PartialEq, Action)]
#[action(namespace = vim)]
#[serde(deny_unknown_fields)]
/// Selects the previous object.
struct PushHelixPrevious {
    around: bool,
}

#[derive(Clone, Deserialize, JsonSchema, PartialEq, Action)]
#[action(namespace = vim)]
#[serde(deny_unknown_fields)]
struct PushSneak {
    first_char: Option<char>,
}

#[derive(Clone, Deserialize, JsonSchema, PartialEq, Action)]
#[action(namespace = vim)]
#[serde(deny_unknown_fields)]
struct PushSneakBackward {
    first_char: Option<char>,
}

#[derive(Clone, Deserialize, JsonSchema, PartialEq, Action)]
#[action(namespace = vim)]
#[serde(deny_unknown_fields)]
struct PushAddSurrounds;

#[derive(Clone, Deserialize, JsonSchema, PartialEq, Action)]
#[action(namespace = vim)]
#[serde(deny_unknown_fields)]
struct PushChangeSurrounds {
    target: Option<Object>,
}

#[derive(Clone, Deserialize, JsonSchema, PartialEq, Action)]
#[action(namespace = vim)]
#[serde(deny_unknown_fields)]
struct PushJump {
    line: bool,
}

#[derive(Clone, Deserialize, JsonSchema, PartialEq, Action)]
#[action(namespace = vim)]
#[serde(deny_unknown_fields)]
struct PushDigraph {
    first_char: Option<char>,
}

#[derive(Clone, Deserialize, JsonSchema, PartialEq, Action)]
#[action(namespace = vim)]
#[serde(deny_unknown_fields)]
struct PushLiteral {
    prefix: Option<String>,
}

actions!(
    vim,
    [
        /// Switches to normal mode.
        SwitchToNormalMode,
        /// Switches to insert mode.
        SwitchToInsertMode,
        /// Switches to replace mode.
        SwitchToReplaceMode,
        /// Switches to visual mode.
        SwitchToVisualMode,
        /// Switches to visual line mode.
        SwitchToVisualLineMode,
        /// Switches to visual block mode.
        SwitchToVisualBlockMode,
        /// Switches to Helix-style normal mode.
        SwitchToHelixNormalMode,
        /// Clears any pending operators.
        ClearOperators,
        /// Clears the exchange register.
        ClearExchange,
        /// Inserts a tab character.
        Tab,
        /// Inserts a newline.
        Enter,
        /// Selects inner text object.
        InnerObject,
        /// Maximizes the current pane.
        MaximizePane,
        /// Resets all pane sizes to default.
        ResetPaneSizes,
        /// Resizes the pane to the right.
        ResizePaneRight,
        /// Resizes the pane to the left.
        ResizePaneLeft,
        /// Resizes the pane upward.
        ResizePaneUp,
        /// Resizes the pane downward.
        ResizePaneDown,
        /// Starts a change operation.
        PushChange,
        /// Starts a delete operation.
        PushDelete,
        /// Exchanges text regions.
        Exchange,
        /// Starts a yank operation.
        PushYank,
        /// Starts a replace operation.
        PushReplace,
        /// Deletes surrounding characters.
        PushDeleteSurrounds,
        /// Sets a mark at the current position.
        PushMark,
        /// Toggles the marks view.
        ToggleMarksView,
        /// Starts a forced motion.
        PushForcedMotion,
        /// Starts an indent operation.
        PushIndent,
        /// Starts an outdent operation.
        PushOutdent,
        /// Starts an auto-indent operation.
        PushAutoIndent,
        /// Starts a rewrap operation.
        PushRewrap,
        /// Starts a shell command operation.
        PushShellCommand,
        /// Converts to lowercase.
        PushLowercase,
        /// Converts to uppercase.
        PushUppercase,
        /// Toggles case.
        PushOppositeCase,
        /// Applies ROT13 encoding.
        PushRot13,
        /// Applies ROT47 encoding.
        PushRot47,
        /// Toggles the registers view.
        ToggleRegistersView,
        /// Selects a register.
        PushRegister,
        /// Starts recording to a register.
        PushRecordRegister,
        /// Replays a register.
        PushReplayRegister,
        /// Replaces with register contents.
        PushReplaceWithRegister,
        /// Toggles comments.
        PushToggleComments,
        /// Selects (count) next menu item
        MenuSelectNext,
        /// Selects (count) previous menu item
        MenuSelectPrevious,
        /// Clears count or toggles project panel focus
        ToggleProjectPanelFocus,
        /// Starts a match operation.
        PushHelixMatch,
    ]
);

// in the workspace namespace so it's not filtered out when vim is disabled.
actions!(
    workspace,
    [
        /// Toggles Vim mode on or off.
        ToggleVimMode,
        /// Toggles Helix mode on or off.
        ToggleHelixMode,
    ]
);

/// Initializes the `vim` crate.
pub fn init(cx: &mut App) {
    VimGlobals::register(cx);

    cx.observe_new(Vim::register).detach();

    cx.observe_new(|workspace: &mut Workspace, _, _| {
        workspace.register_action(|workspace, _: &ToggleVimMode, _, cx| {
            let fs = workspace.app_state().fs.clone();
            let currently_enabled = VimModeSetting::get_global(cx).0;
            update_settings_file(fs, cx, move |setting, _| {
                setting.vim_mode = Some(!currently_enabled);
                if let Some(helix_mode) = &mut setting.helix_mode {
                    *helix_mode = false;
                }
            })
        });

        workspace.register_action(|workspace, _: &ToggleHelixMode, _, cx| {
            let fs = workspace.app_state().fs.clone();
            let currently_enabled = HelixModeSetting::get_global(cx).0;
            update_settings_file(fs, cx, move |setting, _| {
                setting.helix_mode = Some(!currently_enabled);
                if let Some(vim_mode) = &mut setting.vim_mode {
                    *vim_mode = false;
                }
            })
        });

        workspace.register_action(|_, _: &MenuSelectNext, window, cx| {
            let count = Vim::take_count(cx).unwrap_or(1);

            for _ in 0..count {
                window.dispatch_action(menu::SelectNext.boxed_clone(), cx);
            }
        });

        workspace.register_action(|_, _: &MenuSelectPrevious, window, cx| {
            let count = Vim::take_count(cx).unwrap_or(1);

            for _ in 0..count {
                window.dispatch_action(menu::SelectPrevious.boxed_clone(), cx);
            }
        });

        workspace.register_action(|_, _: &ToggleProjectPanelFocus, window, cx| {
            if Vim::take_count(cx).is_none() {
                window.dispatch_action(zed_actions::project_panel::ToggleFocus.boxed_clone(), cx);
            }
        });

        workspace.register_action(|workspace, n: &Number, window, cx| {
            let vim = workspace
                .focused_pane(window, cx)
                .read(cx)
                .active_item()
                .and_then(|item| item.act_as::<Editor>(cx))
                .and_then(|editor| editor.read(cx).addon::<VimAddon>().cloned());
            if let Some(vim) = vim {
                let digit = n.0;
                vim.entity.update(cx, |_, cx| {
                    cx.defer_in(window, move |vim, window, cx| {
                        vim.push_count_digit(digit, window, cx)
                    })
                });
            } else {
                let count = Vim::globals(cx).pre_count.unwrap_or(0);
                Vim::globals(cx).pre_count = Some(
                    count
                        .checked_mul(10)
                        .and_then(|c| c.checked_add(n.0))
                        .unwrap_or(count),
                );
            };
        });

        workspace.register_action(|_, _: &zed_actions::vim::OpenDefaultKeymap, _, cx| {
            cx.emit(workspace::Event::OpenBundledFile {
                text: settings::vim_keymap(),
                title: "Default Vim Bindings",
                language: "JSON",
            });
        });

        workspace.register_action(|workspace, _: &ResetPaneSizes, _, cx| {
            workspace.reset_pane_sizes(cx);
        });

        workspace.register_action(|workspace, _: &MaximizePane, window, cx| {
            let pane = workspace.active_pane();
            let Some(size) = workspace.bounding_box_for_pane(pane) else {
                return;
            };

            let theme = ThemeSettings::get_global(cx);
            let height = theme.buffer_font_size(cx) * theme.buffer_line_height.value();

            let desired_size = if let Some(count) = Vim::take_count(cx) {
                height * count
            } else {
                px(10000.)
            };
            workspace.resize_pane(Axis::Vertical, desired_size - size.size.height, window, cx)
        });

        workspace.register_action(|workspace, _: &ResizePaneRight, window, cx| {
            let count = Vim::take_count(cx).unwrap_or(1) as f32;
            Vim::take_forced_motion(cx);
            let theme = ThemeSettings::get_global(cx);
            let font_id = window.text_system().resolve_font(&theme.buffer_font);
            let Ok(width) = window
                .text_system()
                .advance(font_id, theme.buffer_font_size(cx), 'm')
            else {
                return;
            };
            workspace.resize_pane(Axis::Horizontal, width.width * count, window, cx);
        });

        workspace.register_action(|workspace, _: &ResizePaneLeft, window, cx| {
            let count = Vim::take_count(cx).unwrap_or(1) as f32;
            Vim::take_forced_motion(cx);
            let theme = ThemeSettings::get_global(cx);
            let font_id = window.text_system().resolve_font(&theme.buffer_font);
            let Ok(width) = window
                .text_system()
                .advance(font_id, theme.buffer_font_size(cx), 'm')
            else {
                return;
            };
            workspace.resize_pane(Axis::Horizontal, -width.width * count, window, cx);
        });

        workspace.register_action(|workspace, _: &ResizePaneUp, window, cx| {
            let count = Vim::take_count(cx).unwrap_or(1) as f32;
            Vim::take_forced_motion(cx);
            let theme = ThemeSettings::get_global(cx);
            let height = theme.buffer_font_size(cx) * theme.buffer_line_height.value();
            workspace.resize_pane(Axis::Vertical, height * count, window, cx);
        });

        workspace.register_action(|workspace, _: &ResizePaneDown, window, cx| {
            let count = Vim::take_count(cx).unwrap_or(1) as f32;
            Vim::take_forced_motion(cx);
            let theme = ThemeSettings::get_global(cx);
            let height = theme.buffer_font_size(cx) * theme.buffer_line_height.value();
            workspace.resize_pane(Axis::Vertical, -height * count, window, cx);
        });

        workspace.register_action(|workspace, _: &SearchSubmit, window, cx| {
            let vim = workspace
                .focused_pane(window, cx)
                .read(cx)
                .active_item()
                .and_then(|item| item.act_as::<Editor>(cx))
                .and_then(|editor| editor.read(cx).addon::<VimAddon>().cloned());
            let Some(vim) = vim else { return };
            vim.entity.update(cx, |_, cx| {
                cx.defer_in(window, |vim, window, cx| vim.search_submit(window, cx))
            })
        });
        workspace.register_action(|_, _: &GoToTab, window, cx| {
            let count = Vim::take_count(cx);
            Vim::take_forced_motion(cx);

            if let Some(tab_index) = count {
                // <count>gt goes to tab <count> (1-based).
                let zero_based_index = tab_index.saturating_sub(1);
                window.dispatch_action(
                    workspace::pane::ActivateItem(zero_based_index).boxed_clone(),
                    cx,
                );
            } else {
                // If no count is provided, go to the next tab.
                window.dispatch_action(workspace::pane::ActivateNextItem.boxed_clone(), cx);
            }
        });

        workspace.register_action(|workspace, _: &GoToPreviousTab, window, cx| {
            let count = Vim::take_count(cx);
            Vim::take_forced_motion(cx);

            if let Some(count) = count {
                // gT with count goes back that many tabs with wraparound (not the same as gt!).
                let pane = workspace.active_pane().read(cx);
                let item_count = pane.items().count();
                if item_count > 0 {
                    let current_index = pane.active_item_index();
                    let target_index = (current_index as isize - count as isize)
                        .rem_euclid(item_count as isize)
                        as usize;
                    window.dispatch_action(
                        workspace::pane::ActivateItem(target_index).boxed_clone(),
                        cx,
                    );
                }
            } else {
                // No count provided, go to the previous tab.
                window.dispatch_action(workspace::pane::ActivatePreviousItem.boxed_clone(), cx);
            }
        });
    })
    .detach();
}

#[derive(Clone)]
pub(crate) struct VimAddon {
    pub(crate) entity: Entity<Vim>,
}

impl editor::Addon for VimAddon {
    fn extend_key_context(&self, key_context: &mut KeyContext, cx: &App) {
        self.entity.read(cx).extend_key_context(key_context, cx)
    }

    fn to_any(&self) -> &dyn std::any::Any {
        self
    }
}

/// The state pertaining to Vim mode.
pub(crate) struct Vim {
    pub(crate) mode: Mode,
    pub last_mode: Mode,
    pub temp_mode: bool,
    pub status_label: Option<SharedString>,
    pub exit_temporary_mode: bool,

    operator_stack: Vec<Operator>,
    pub(crate) replacements: Vec<(Range<editor::Anchor>, String)>,

    pub(crate) stored_visual_mode: Option<(Mode, Vec<bool>)>,

    pub(crate) current_tx: Option<TransactionId>,
    pub(crate) current_anchor: Option<Selection<Anchor>>,
    pub(crate) undo_modes: HashMap<TransactionId, Mode>,
    pub(crate) undo_last_line_tx: Option<TransactionId>,

    selected_register: Option<char>,
    pub search: SearchState,

    helix_jump_ui: Option<HelixJumpUi>,

    editor: WeakEntity<Editor>,

    last_command: Option<String>,
    running_command: Option<Task<()>>,
    _subscriptions: Vec<Subscription>,
}

// Hack: Vim intercepts events dispatched to a window and updates the view in response.
// This means it needs a VisualContext. The easiest way to satisfy that constraint is
// to make Vim a "View" that is just never actually rendered.
impl Render for Vim {
    fn render(&mut self, _window: &mut Window, _cx: &mut Context<Self>) -> impl IntoElement {
        gpui::Empty
    }
}

pub(crate) struct HelixJumpHighlight;

#[derive(Default)]
struct HelixJumpUi {
    block_ids: Vec<CustomBlockId>,
}

enum VimEvent {
    Focused,
}
impl EventEmitter<VimEvent> for Vim {}

impl Vim {
    /// The namespace for Vim actions.
    const NAMESPACE: &'static str = "vim";

    pub fn new(window: &mut Window, cx: &mut Context<Editor>) -> Entity<Self> {
        let editor = cx.entity();

        let initial_vim_mode = VimSettings::get_global(cx).default_mode;
        let (mode, last_mode) = if HelixModeSetting::get_global(cx).0 {
            let initial_helix_mode = match initial_vim_mode {
                Mode::Normal => Mode::HelixNormal,
                Mode::Insert => Mode::Insert,
                // Otherwise, we panic with a note that we should never get there due to the
                // possible values of VimSettings::get_global(cx).default_mode being either Mode::Normal or Mode::Insert.
                _ => unreachable!("Invalid default mode"),
            };
            (initial_helix_mode, Mode::HelixNormal)
        } else {
            (initial_vim_mode, Mode::Normal)
        };

        cx.new(|cx| Vim {
            mode,
            last_mode,
            temp_mode: false,
            exit_temporary_mode: false,
            operator_stack: Vec::new(),
            replacements: Vec::new(),

            stored_visual_mode: None,
            current_tx: None,
            undo_last_line_tx: None,
            current_anchor: None,
            undo_modes: HashMap::default(),

            status_label: None,
            selected_register: None,
            search: SearchState::default(),

            last_command: None,
            running_command: None,

            helix_jump_ui: None,

            editor: editor.downgrade(),
            _subscriptions: vec![
                cx.observe_keystrokes(Self::observe_keystrokes),
                cx.subscribe_in(&editor, window, |this, _, event, window, cx| {
                    this.handle_editor_event(event, window, cx)
                }),
            ],
        })
    }

    fn register(editor: &mut Editor, window: Option<&mut Window>, cx: &mut Context<Editor>) {
        let Some(window) = window else {
            return;
        };

        if !editor.use_modal_editing() {
            return;
        }

        let mut was_enabled = Vim::enabled(cx);
        let mut was_toggle = VimSettings::get_global(cx).toggle_relative_line_numbers;
        cx.observe_global_in::<SettingsStore>(window, move |editor, window, cx| {
            let enabled = Vim::enabled(cx);
            let toggle = VimSettings::get_global(cx).toggle_relative_line_numbers;
            if enabled && was_enabled && (toggle != was_toggle) {
                if toggle {
                    let is_relative = editor
                        .addon::<VimAddon>()
                        .map(|vim| vim.entity.read(cx).mode != Mode::Insert);
                    editor.set_relative_line_number(is_relative, cx)
                } else {
                    editor.set_relative_line_number(None, cx)
                }
            }
            was_toggle = VimSettings::get_global(cx).toggle_relative_line_numbers;
            if was_enabled == enabled {
                return;
            }
            was_enabled = enabled;
            if enabled {
                Self::activate(editor, window, cx)
            } else {
                Self::deactivate(editor, cx)
            }
        })
        .detach();
        if was_enabled {
            Self::activate(editor, window, cx)
        }
    }

    fn activate(editor: &mut Editor, window: &mut Window, cx: &mut Context<Editor>) {
        let vim = Vim::new(window, cx);

        if !editor.mode().is_full() {
            vim.update(cx, |vim, _| {
                vim.mode = Mode::Insert;
            });
        }

        editor.register_addon(VimAddon {
            entity: vim.clone(),
        });

        vim.update(cx, |_, cx| {
            Vim::action(editor, cx, |vim, _: &SwitchToNormalMode, window, cx| {
                vim.switch_mode(Mode::Normal, false, window, cx)
            });

            Vim::action(editor, cx, |vim, _: &SwitchToInsertMode, window, cx| {
                vim.switch_mode(Mode::Insert, false, window, cx)
            });

            Vim::action(editor, cx, |vim, _: &SwitchToReplaceMode, window, cx| {
                vim.switch_mode(Mode::Replace, false, window, cx)
            });

            Vim::action(editor, cx, |vim, _: &SwitchToVisualMode, window, cx| {
                vim.switch_mode(Mode::Visual, false, window, cx)
            });

            Vim::action(editor, cx, |vim, _: &SwitchToVisualLineMode, window, cx| {
                vim.switch_mode(Mode::VisualLine, false, window, cx)
            });

            Vim::action(
                editor,
                cx,
                |vim, _: &SwitchToVisualBlockMode, window, cx| {
                    vim.switch_mode(Mode::VisualBlock, false, window, cx)
                },
            );

            Vim::action(
                editor,
                cx,
                |vim, _: &SwitchToHelixNormalMode, window, cx| {
                    vim.switch_mode(Mode::HelixNormal, true, window, cx)
                },
            );
            Vim::action(editor, cx, |_, _: &PushForcedMotion, _, cx| {
                Vim::globals(cx).forced_motion = true;
            });
            Vim::action(editor, cx, |vim, action: &PushObject, window, cx| {
                vim.push_operator(
                    Operator::Object {
                        around: action.around,
                    },
                    window,
                    cx,
                )
            });

            Vim::action(editor, cx, |vim, action: &PushFindForward, window, cx| {
                vim.push_operator(
                    Operator::FindForward {
                        before: action.before,
                        multiline: action.multiline,
                    },
                    window,
                    cx,
                )
            });

            Vim::action(editor, cx, |vim, action: &PushFindBackward, window, cx| {
                vim.push_operator(
                    Operator::FindBackward {
                        after: action.after,
                        multiline: action.multiline,
                    },
                    window,
                    cx,
                )
            });

            Vim::action(editor, cx, |vim, action: &PushSneak, window, cx| {
                vim.push_operator(
                    Operator::Sneak {
                        first_char: action.first_char,
                    },
                    window,
                    cx,
                )
            });

            Vim::action(editor, cx, |vim, action: &PushSneakBackward, window, cx| {
                vim.push_operator(
                    Operator::SneakBackward {
                        first_char: action.first_char,
                    },
                    window,
                    cx,
                )
            });

            Vim::action(editor, cx, |vim, _: &PushAddSurrounds, window, cx| {
                vim.push_operator(Operator::AddSurrounds { target: None }, window, cx)
            });

            Vim::action(
                editor,
                cx,
                |vim, action: &PushChangeSurrounds, window, cx| {
                    vim.push_operator(
                        Operator::ChangeSurrounds {
                            target: action.target,
                            opening: false,
                        },
                        window,
                        cx,
                    )
                },
            );

            Vim::action(editor, cx, |vim, action: &PushJump, window, cx| {
                vim.push_operator(Operator::Jump { line: action.line }, window, cx)
            });

            Vim::action(editor, cx, |vim, action: &PushDigraph, window, cx| {
                vim.push_operator(
                    Operator::Digraph {
                        first_char: action.first_char,
                    },
                    window,
                    cx,
                )
            });

            Vim::action(editor, cx, |vim, action: &PushLiteral, window, cx| {
                vim.push_operator(
                    Operator::Literal {
                        prefix: action.prefix.clone(),
                    },
                    window,
                    cx,
                )
            });

            Vim::action(editor, cx, |vim, _: &PushChange, window, cx| {
                vim.push_operator(Operator::Change, window, cx)
            });

            Vim::action(editor, cx, |vim, _: &PushDelete, window, cx| {
                vim.push_operator(Operator::Delete, window, cx)
            });

            Vim::action(editor, cx, |vim, _: &PushYank, window, cx| {
                vim.push_operator(Operator::Yank, window, cx)
            });

            Vim::action(editor, cx, |vim, _: &PushReplace, window, cx| {
                vim.push_operator(Operator::Replace, window, cx)
            });

            Vim::action(editor, cx, |vim, _: &PushDeleteSurrounds, window, cx| {
                vim.push_operator(Operator::DeleteSurrounds, window, cx)
            });

            Vim::action(editor, cx, |vim, _: &PushMark, window, cx| {
                vim.push_operator(Operator::Mark, window, cx)
            });

            Vim::action(editor, cx, |vim, _: &PushIndent, window, cx| {
                vim.push_operator(Operator::Indent, window, cx)
            });

            Vim::action(editor, cx, |vim, _: &PushOutdent, window, cx| {
                vim.push_operator(Operator::Outdent, window, cx)
            });

            Vim::action(editor, cx, |vim, _: &PushAutoIndent, window, cx| {
                vim.push_operator(Operator::AutoIndent, window, cx)
            });

            Vim::action(editor, cx, |vim, _: &PushRewrap, window, cx| {
                vim.push_operator(Operator::Rewrap, window, cx)
            });

            Vim::action(editor, cx, |vim, _: &PushShellCommand, window, cx| {
                vim.push_operator(Operator::ShellCommand, window, cx)
            });

            Vim::action(editor, cx, |vim, _: &PushLowercase, window, cx| {
                vim.push_operator(Operator::Lowercase, window, cx)
            });

            Vim::action(editor, cx, |vim, _: &PushUppercase, window, cx| {
                vim.push_operator(Operator::Uppercase, window, cx)
            });

            Vim::action(editor, cx, |vim, _: &PushOppositeCase, window, cx| {
                vim.push_operator(Operator::OppositeCase, window, cx)
            });

            Vim::action(editor, cx, |vim, _: &PushRot13, window, cx| {
                vim.push_operator(Operator::Rot13, window, cx)
            });

            Vim::action(editor, cx, |vim, _: &PushRot47, window, cx| {
                vim.push_operator(Operator::Rot47, window, cx)
            });

            Vim::action(editor, cx, |vim, _: &PushRegister, window, cx| {
                vim.push_operator(Operator::Register, window, cx)
            });

            Vim::action(editor, cx, |vim, _: &PushRecordRegister, window, cx| {
                vim.push_operator(Operator::RecordRegister, window, cx)
            });

            Vim::action(editor, cx, |vim, _: &PushReplayRegister, window, cx| {
                vim.push_operator(Operator::ReplayRegister, window, cx)
            });

            Vim::action(
                editor,
                cx,
                |vim, _: &PushReplaceWithRegister, window, cx| {
                    vim.push_operator(Operator::ReplaceWithRegister, window, cx)
                },
            );

            Vim::action(editor, cx, |vim, _: &Exchange, window, cx| {
                if vim.mode.is_visual() {
                    vim.exchange_visual(window, cx)
                } else {
                    vim.push_operator(Operator::Exchange, window, cx)
                }
            });

            Vim::action(editor, cx, |vim, _: &ClearExchange, window, cx| {
                vim.clear_exchange(window, cx)
            });

            Vim::action(editor, cx, |vim, _: &PushToggleComments, window, cx| {
                vim.push_operator(Operator::ToggleComments, window, cx)
            });

            Vim::action(editor, cx, |vim, _: &ClearOperators, window, cx| {
                vim.clear_operator(window, cx)
            });
            Vim::action(editor, cx, |vim, n: &Number, window, cx| {
                vim.push_count_digit(n.0, window, cx);
            });
            Vim::action(editor, cx, |vim, _: &Tab, window, cx| {
                vim.input_ignored(" ".into(), window, cx)
            });
            Vim::action(
                editor,
                cx,
                |vim, action: &editor::actions::AcceptEditPrediction, window, cx| {
                    vim.update_editor(cx, |_, editor, cx| {
                        editor.accept_edit_prediction(action, window, cx);
                    });
                    // In non-insertion modes, predictions will be hidden and instead a jump will be
                    // displayed (and performed by `accept_edit_prediction`). This switches to
                    // insert mode so that the prediction is displayed after the jump.
                    match vim.mode {
                        Mode::Replace => {}
                        _ => vim.switch_mode(Mode::Insert, true, window, cx),
                    };
                },
            );
            Vim::action(editor, cx, |vim, _: &Enter, window, cx| {
                vim.input_ignored("\n".into(), window, cx)
            });
            Vim::action(editor, cx, |vim, _: &PushHelixMatch, window, cx| {
                vim.push_operator(Operator::HelixMatch, window, cx)
            });
            Vim::action(editor, cx, |vim, action: &PushHelixNext, window, cx| {
                vim.push_operator(
                    Operator::HelixNext {
                        around: action.around,
                    },
                    window,
                    cx,
                );
            });
            Vim::action(editor, cx, |vim, action: &PushHelixPrevious, window, cx| {
                vim.push_operator(
                    Operator::HelixPrevious {
                        around: action.around,
                    },
                    window,
                    cx,
                );
            });

            Vim::action(
                editor,
                cx,
                |vim, _: &editor::actions::Paste, window, cx| match vim.mode {
                    Mode::Replace => vim.paste_replace(window, cx),
                    Mode::Visual | Mode::VisualLine | Mode::VisualBlock => {
                        vim.paste(&VimPaste::default(), window, cx);
                    }
                    _ => {
                        vim.update_editor(cx, |_, editor, cx| editor.paste(&Paste, window, cx));
                    }
                },
            );

            normal::register(editor, cx);
            insert::register(editor, cx);
            helix::register(editor, cx);
            motion::register(editor, cx);
            command::register(editor, cx);
            replace::register(editor, cx);
            indent::register(editor, cx);
            rewrap::register(editor, cx);
            object::register(editor, cx);
            visual::register(editor, cx);
            change_list::register(editor, cx);
            digraph::register(editor, cx);

            if editor.is_focused(window) {
                cx.defer_in(window, |vim, window, cx| {
                    vim.focused(false, window, cx);
                })
            }
        })
    }

    fn deactivate(editor: &mut Editor, cx: &mut Context<Editor>) {
        editor.set_cursor_shape(
            EditorSettings::get_global(cx)
                .cursor_shape
                .unwrap_or_default(),
            cx,
        );
        editor.set_clip_at_line_ends(false, cx);
        editor.set_collapse_matches(false);
        editor.set_input_enabled(true);
        editor.set_autoindent(true);
        editor.selections.set_line_mode(false);
        editor.unregister_addon::<VimAddon>();
        editor.set_relative_line_number(None, cx);
        if let Some(vim) = Vim::globals(cx).focused_vim()
            && vim.entity_id() == cx.entity().entity_id()
        {
            Vim::globals(cx).focused_vim = None;
        }
    }

    /// Register an action on the editor.
    pub fn action<A: Action>(
        editor: &mut Editor,
        cx: &mut Context<Vim>,
        f: impl Fn(&mut Vim, &A, &mut Window, &mut Context<Vim>) + 'static,
    ) {
        let subscription = editor.register_action(cx.listener(f));
        cx.on_release(|_, _| drop(subscription)).detach();
    }

    pub fn editor(&self) -> Option<Entity<Editor>> {
        self.editor.upgrade()
    }

    pub fn workspace(&self, window: &mut Window) -> Option<Entity<Workspace>> {
        window.root::<Workspace>().flatten()
    }

    pub fn pane(&self, window: &mut Window, cx: &mut Context<Self>) -> Option<Entity<Pane>> {
        self.workspace(window)
            .map(|workspace| workspace.read(cx).focused_pane(window, cx))
    }

    pub fn enabled(cx: &mut App) -> bool {
        VimModeSetting::get_global(cx).0 || HelixModeSetting::get_global(cx).0
    }

    /// Called whenever an keystroke is typed so vim can observe all actions
    /// and keystrokes accordingly.
    fn observe_keystrokes(
        &mut self,
        keystroke_event: &KeystrokeEvent,
        window: &mut Window,
        cx: &mut Context<Self>,
    ) {
        if self.exit_temporary_mode {
            self.exit_temporary_mode = false;
            // Don't switch to insert mode if the action is temporary_normal.
            if let Some(action) = keystroke_event.action.as_ref()
                && action.as_any().downcast_ref::<TemporaryNormal>().is_some()
            {
                return;
            }
            self.switch_mode(Mode::Insert, false, window, cx)
        }
        if let Some(action) = keystroke_event.action.as_ref() {
            // Keystroke is handled by the vim system, so continue forward
            if action.name().starts_with("vim::") {
                self.update_editor(cx, |_, editor, cx| {
                    editor.hide_mouse_cursor(HideMouseCursorOrigin::MovementAction, cx)
                });

                return;
            }
        } else if window.has_pending_keystrokes() || keystroke_event.keystroke.is_ime_in_progress()
        {
            return;
        }

        if let Some(operator) = self.active_operator() {
            match operator {
                Operator::Literal { prefix } => {
                    self.handle_literal_keystroke(
                        keystroke_event,
                        prefix.unwrap_or_default(),
                        window,
                        cx,
                    );
                }
                _ if !operator.is_waiting(self.mode) => {
                    self.clear_operator(window, cx);
                    self.stop_recording_immediately(Box::new(ClearOperators), cx)
                }
                _ => {}
            }
        }
    }

    fn handle_editor_event(
        &mut self,
        event: &EditorEvent,
        window: &mut Window,
        cx: &mut Context<Self>,
    ) {
        match event {
            EditorEvent::Focused => self.focused(true, window, cx),
            EditorEvent::Blurred => self.blurred(window, cx),
            EditorEvent::SelectionsChanged { local: true } => {
                self.local_selections_changed(window, cx);
            }
            EditorEvent::InputIgnored { text } => {
                self.input_ignored(text.clone(), window, cx);
                Vim::globals(cx).observe_insertion(text, None)
            }
            EditorEvent::InputHandled {
                text,
                utf16_range_to_replace: range_to_replace,
            } => Vim::globals(cx).observe_insertion(text, range_to_replace.clone()),
            EditorEvent::TransactionBegun { transaction_id } => {
                self.transaction_begun(*transaction_id, window, cx)
            }
            EditorEvent::TransactionUndone { transaction_id } => {
                self.transaction_undone(transaction_id, window, cx)
            }
            EditorEvent::Edited { .. } => self.push_to_change_list(window, cx),
            EditorEvent::FocusedIn => self.sync_vim_settings(window, cx),
            EditorEvent::CursorShapeChanged => self.cursor_shape_changed(window, cx),
            EditorEvent::PushedToNavHistory {
                anchor,
                is_deactivate,
            } => {
                self.update_editor(cx, |vim, editor, cx| {
                    let mark = if *is_deactivate {
                        "\"".to_string()
                    } else {
                        "'".to_string()
                    };
                    vim.set_mark(mark, vec![*anchor], editor.buffer(), window, cx);
                });
            }
            _ => {}
        }
    }

    fn push_operator(&mut self, operator: Operator, window: &mut Window, cx: &mut Context<Self>) {
        if operator.starts_dot_recording() {
            self.start_recording(cx);
        }
        // Since these operations can only be entered with pre-operators,
        // we need to clear the previous operators when pushing,
        // so that the current stack is the most correct
        if matches!(
            operator,
            Operator::AddSurrounds { .. }
                | Operator::ChangeSurrounds { .. }
                | Operator::DeleteSurrounds
                | Operator::Exchange
        ) {
            self.operator_stack.clear();
        };
        self.operator_stack.push(operator);
        self.sync_vim_settings(window, cx);
    }

    pub fn switch_mode(
        &mut self,
        mode: Mode,
        leave_selections: bool,
        window: &mut Window,
        cx: &mut Context<Self>,
    ) {
        if self.temp_mode && mode == Mode::Normal {
            self.temp_mode = false;
            self.switch_mode(Mode::Normal, leave_selections, window, cx);
            self.switch_mode(Mode::Insert, false, window, cx);
            return;
        } else if self.temp_mode
            && !matches!(mode, Mode::Visual | Mode::VisualLine | Mode::VisualBlock)
        {
            self.temp_mode = false;
        }

        let last_mode = self.mode;
        let prior_mode = self.last_mode;
        let prior_tx = self.current_tx;
        self.status_label.take();
        self.last_mode = last_mode;
        self.mode = mode;
        self.operator_stack.clear();
        self.selected_register.take();
        self.cancel_running_command(window, cx);
        if mode == Mode::Normal || mode != last_mode {
            self.current_tx.take();
            self.current_anchor.take();
            self.update_editor(cx, |_, editor, _| {
                editor.clear_selection_drag_state();
            });
        }
        Vim::take_forced_motion(cx);
        if mode != Mode::Insert && mode != Mode::Replace {
            Vim::take_count(cx);
        }

        // Sync editor settings like clip mode
        self.sync_vim_settings(window, cx);

        if VimSettings::get_global(cx).toggle_relative_line_numbers
            && self.mode != self.last_mode
            && (self.mode == Mode::Insert || self.last_mode == Mode::Insert)
        {
            self.update_editor(cx, |vim, editor, cx| {
                let is_relative = vim.mode != Mode::Insert;
                editor.set_relative_line_number(Some(is_relative), cx)
            });
        }
        if HelixModeSetting::get_global(cx).0 {
            if self.mode == Mode::Normal {
                self.mode = Mode::HelixNormal
            } else if self.mode == Mode::Visual {
                self.mode = Mode::HelixSelect
            }
        }

        if leave_selections {
            return;
        }

        if !mode.is_visual() && last_mode.is_visual() {
            self.create_visual_marks(last_mode, window, cx);
        }

        // Adjust selections
        self.update_editor(cx, |vim, editor, cx| {
            if last_mode != Mode::VisualBlock && last_mode.is_visual() && mode == Mode::VisualBlock
            {
                vim.visual_block_motion(true, editor, window, cx, |_, point, goal| {
                    Some((point, goal))
                })
            }
            if (last_mode == Mode::Insert || last_mode == Mode::Replace)
                && let Some(prior_tx) = prior_tx
            {
                editor.group_until_transaction(prior_tx, cx)
            }

            editor.change_selections(SelectionEffects::no_scroll(), window, cx, |s| {
                // we cheat with visual block mode and use multiple cursors.
                // the cost of this cheat is we need to convert back to a single
                // cursor whenever vim would.
                if last_mode == Mode::VisualBlock
                    && (mode != Mode::VisualBlock && mode != Mode::Insert)
                {
                    let tail = s.oldest_anchor().tail();
                    let head = s.newest_anchor().head();
                    s.select_anchor_ranges(vec![tail..head]);
                } else if last_mode == Mode::Insert
                    && prior_mode == Mode::VisualBlock
                    && mode != Mode::VisualBlock
                {
                    let pos = s.first_anchor().head();
                    s.select_anchor_ranges(vec![pos..pos])
                }

                let snapshot = s.display_snapshot();
                if let Some(pending) = s.pending_anchor_mut()
                    && pending.reversed
                    && mode.is_visual()
                    && !last_mode.is_visual()
                {
                    let mut end = pending.end.to_point(&snapshot.buffer_snapshot());
                    end = snapshot
                        .buffer_snapshot()
                        .clip_point(end + Point::new(0, 1), Bias::Right);
                    pending.end = snapshot.buffer_snapshot().anchor_before(end);
                }

                s.move_with(|map, selection| {
                    if last_mode.is_visual() && !mode.is_visual() {
                        let mut point = selection.head();
                        if !selection.reversed && !selection.is_empty() {
                            point = movement::left(map, selection.head());
                        } else if selection.is_empty() {
                            point = map.clip_point(point, Bias::Left);
                        }
                        selection.collapse_to(point, selection.goal)
                    } else if !last_mode.is_visual() && mode.is_visual() && selection.is_empty() {
                        selection.end = movement::right(map, selection.start);
                    }
                });
            })
        });
    }

    pub fn take_count(cx: &mut App) -> Option<usize> {
        let global_state = cx.global_mut::<VimGlobals>();
        if global_state.dot_replaying {
            return global_state.recorded_count;
        }

        let count = if global_state.post_count.is_none() && global_state.pre_count.is_none() {
            return None;
        } else {
            Some(
                global_state.post_count.take().unwrap_or(1)
                    * global_state.pre_count.take().unwrap_or(1),
            )
        };

        if global_state.dot_recording {
            global_state.recording_count = count;
        }
        count
    }

    pub fn take_forced_motion(cx: &mut App) -> bool {
        let global_state = cx.global_mut::<VimGlobals>();
        let forced_motion = global_state.forced_motion;
        global_state.forced_motion = false;
        forced_motion
    }

    pub fn cursor_shape(&self, cx: &mut App) -> CursorShape {
        let cursor_shape = VimSettings::get_global(cx).cursor_shape;
        match self.mode {
            Mode::Normal => {
                if let Some(operator) = self.operator_stack.last() {
                    match operator {
                        // Navigation operators -> Block cursor
                        Operator::FindForward { .. }
                        | Operator::FindBackward { .. }
                        | Operator::Mark
                        | Operator::Jump { .. }
                        | Operator::Register
                        | Operator::RecordRegister
                        | Operator::ReplayRegister => CursorShape::Block,

                        // All other operators -> Underline cursor
                        _ => CursorShape::Underline,
                    }
                } else {
                    cursor_shape.normal.unwrap_or(CursorShape::Block)
                }
            }
            Mode::HelixNormal => cursor_shape.normal.unwrap_or(CursorShape::Block),
            Mode::Replace => cursor_shape.replace.unwrap_or(CursorShape::Underline),
            Mode::Visual | Mode::VisualLine | Mode::VisualBlock | Mode::HelixSelect => {
                cursor_shape.visual.unwrap_or(CursorShape::Block)
            }
            Mode::Insert => cursor_shape.insert.unwrap_or({
                let editor_settings = EditorSettings::get_global(cx);
                editor_settings.cursor_shape.unwrap_or_default()
            }),
        }
    }

    pub fn editor_input_enabled(&self) -> bool {
        match self.mode {
            Mode::Insert => {
                if let Some(operator) = self.operator_stack.last() {
                    !operator.is_waiting(self.mode)
                } else {
                    true
                }
            }
            Mode::Normal
            | Mode::HelixNormal
            | Mode::Replace
            | Mode::Visual
            | Mode::VisualLine
            | Mode::VisualBlock
            | Mode::HelixSelect => false,
        }
    }

    pub fn should_autoindent(&self) -> bool {
        !(self.mode == Mode::Insert && self.last_mode == Mode::VisualBlock)
    }

    pub fn clip_at_line_ends(&self) -> bool {
        match self.mode {
            Mode::Insert
            | Mode::Visual
            | Mode::VisualLine
            | Mode::VisualBlock
            | Mode::Replace
            | Mode::HelixNormal
            | Mode::HelixSelect => false,
            Mode::Normal => true,
        }
    }

    pub fn extend_key_context(&self, context: &mut KeyContext, cx: &App) {
        let mut mode = match self.mode {
            Mode::Normal => "normal",
            Mode::Visual | Mode::VisualLine | Mode::VisualBlock => "visual",
            Mode::Insert => "insert",
            Mode::Replace => "replace",
            Mode::HelixNormal => "helix_normal",
            Mode::HelixSelect => "helix_select",
        }
        .to_string();

        let mut operator_id = "none";

        let active_operator = self.active_operator();
        if active_operator.is_none() && cx.global::<VimGlobals>().pre_count.is_some()
            || active_operator.is_some() && cx.global::<VimGlobals>().post_count.is_some()
        {
            context.add("VimCount");
        }

        if let Some(active_operator) = active_operator {
            if active_operator.is_waiting(self.mode) {
                if matches!(active_operator, Operator::Literal { .. }) {
                    mode = "literal".to_string();
                } else {
                    mode = "waiting".to_string();
                }
            } else {
                operator_id = active_operator.id();
                mode = "operator".to_string();
            }
        }

        if mode == "normal"
            || mode == "visual"
            || mode == "operator"
            || mode == "helix_normal"
            || mode == "helix_select"
        {
            context.add("VimControl");
        }
        context.set("vim_mode", mode);
        context.set("vim_operator", operator_id);
    }

    fn focused(&mut self, preserve_selection: bool, window: &mut Window, cx: &mut Context<Self>) {
        let Some(editor) = self.editor() else {
            return;
        };
        let newest_selection_empty = editor.update(cx, |editor, cx| {
            editor
                .selections
                .newest::<MultiBufferOffset>(&editor.display_snapshot(cx))
                .is_empty()
        });
        let editor = editor.read(cx);
        let editor_mode = editor.mode();

        if editor_mode.is_full()
            && !newest_selection_empty
            && self.mode == Mode::Normal
            // When following someone, don't switch vim mode.
            && editor.leader_id().is_none()
        {
            if preserve_selection {
                self.switch_mode(Mode::Visual, true, window, cx);
            } else {
                self.update_editor(cx, |_, editor, cx| {
                    editor.set_clip_at_line_ends(false, cx);
                    editor.change_selections(SelectionEffects::no_scroll(), window, cx, |s| {
                        s.move_with(|_, selection| {
                            selection.collapse_to(selection.start, selection.goal)
                        })
                    });
                });
            }
        }

        cx.emit(VimEvent::Focused);
        self.sync_vim_settings(window, cx);

        if VimSettings::get_global(cx).toggle_relative_line_numbers {
            if let Some(old_vim) = Vim::globals(cx).focused_vim() {
                if old_vim.entity_id() != cx.entity().entity_id() {
                    old_vim.update(cx, |vim, cx| {
                        vim.update_editor(cx, |_, editor, cx| {
                            editor.set_relative_line_number(None, cx)
                        });
                    });

                    self.update_editor(cx, |vim, editor, cx| {
                        let is_relative = vim.mode != Mode::Insert;
                        editor.set_relative_line_number(Some(is_relative), cx)
                    });
                }
            } else {
                self.update_editor(cx, |vim, editor, cx| {
                    let is_relative = vim.mode != Mode::Insert;
                    editor.set_relative_line_number(Some(is_relative), cx)
                });
            }
        }
        Vim::globals(cx).focused_vim = Some(cx.entity().downgrade());
    }

    fn blurred(&mut self, window: &mut Window, cx: &mut Context<Self>) {
        self.stop_recording_immediately(NormalBefore.boxed_clone(), cx);
        self.store_visual_marks(window, cx);
        self.clear_operator(window, cx);
        self.update_editor(cx, |vim, editor, cx| {
            if vim.cursor_shape(cx) == CursorShape::Block {
                editor.set_cursor_shape(CursorShape::Hollow, cx);
            }
        });
    }

    fn cursor_shape_changed(&mut self, _: &mut Window, cx: &mut Context<Self>) {
        self.update_editor(cx, |vim, editor, cx| {
            editor.set_cursor_shape(vim.cursor_shape(cx), cx);
        });
    }

    fn update_editor<S>(
        &mut self,
        cx: &mut Context<Self>,
        update: impl FnOnce(&mut Self, &mut Editor, &mut Context<Editor>) -> S,
    ) -> Option<S> {
        let editor = self.editor.upgrade()?;
        Some(editor.update(cx, |editor, cx| update(self, editor, cx)))
    }

    fn editor_selections(&mut self, _: &mut Window, cx: &mut Context<Self>) -> Vec<Range<Anchor>> {
        self.update_editor(cx, |_, editor, _| {
            editor
                .selections
                .disjoint_anchors_arc()
                .iter()
                .map(|selection| selection.tail()..selection.head())
                .collect()
        })
        .unwrap_or_default()
    }

    fn editor_cursor_word(
        &mut self,
        window: &mut Window,
        cx: &mut Context<Self>,
    ) -> Option<String> {
        self.update_editor(cx, |_, editor, cx| {
            let snapshot = &editor.snapshot(window, cx);
            let selection = editor
                .selections
                .newest::<MultiBufferOffset>(&snapshot.display_snapshot);

            let snapshot = snapshot.buffer_snapshot();
            let (range, kind) =
                snapshot.surrounding_word(selection.start, Some(CharScopeContext::Completion));
            if kind == Some(CharKind::Word) {
                let text: String = snapshot.text_for_range(range).collect();
                if !text.trim().is_empty() {
                    return Some(text);
                }
            }

            None
        })
        .unwrap_or_default()
    }

    /// When doing an action that modifies the buffer, we start recording so that `.`
    /// will replay the action.
    pub fn start_recording(&mut self, cx: &mut Context<Self>) {
        Vim::update_globals(cx, |globals, cx| {
            if !globals.dot_replaying {
                globals.dot_recording = true;
                globals.recording_actions = Default::default();
                globals.recording_count = None;

                let selections = self.editor().map(|editor| {
                    editor.update(cx, |editor, cx| {
                        let snapshot = editor.display_snapshot(cx);

                        (
                            editor.selections.oldest::<Point>(&snapshot),
                            editor.selections.newest::<Point>(&snapshot),
                        )
                    })
                });

                if let Some((oldest, newest)) = selections {
                    globals.recorded_selection = match self.mode {
                        Mode::Visual if newest.end.row == newest.start.row => {
                            RecordedSelection::SingleLine {
                                cols: newest.end.column - newest.start.column,
                            }
                        }
                        Mode::Visual => RecordedSelection::Visual {
                            rows: newest.end.row - newest.start.row,
                            cols: newest.end.column,
                        },
                        Mode::VisualLine => RecordedSelection::VisualLine {
                            rows: newest.end.row - newest.start.row,
                        },
                        Mode::VisualBlock => RecordedSelection::VisualBlock {
                            rows: newest.end.row.abs_diff(oldest.start.row),
                            cols: newest.end.column.abs_diff(oldest.start.column),
                        },
                        _ => RecordedSelection::None,
                    }
                } else {
                    globals.recorded_selection = RecordedSelection::None;
                }
            }
        })
    }

    pub fn stop_replaying(&mut self, cx: &mut Context<Self>) {
        let globals = Vim::globals(cx);
        globals.dot_replaying = false;
        if let Some(replayer) = globals.replayer.take() {
            replayer.stop();
        }
    }

    /// When finishing an action that modifies the buffer, stop recording.
    /// as you usually call this within a keystroke handler we also ensure that
    /// the current action is recorded.
    pub fn stop_recording(&mut self, cx: &mut Context<Self>) {
        let globals = Vim::globals(cx);
        if globals.dot_recording {
            globals.stop_recording_after_next_action = true;
        }
        self.exit_temporary_mode = self.temp_mode;
    }

    /// Stops recording actions immediately rather than waiting until after the
    /// next action to stop recording.
    ///
    /// This doesn't include the current action.
    pub fn stop_recording_immediately(&mut self, action: Box<dyn Action>, cx: &mut Context<Self>) {
        let globals = Vim::globals(cx);
        if globals.dot_recording {
            globals
                .recording_actions
                .push(ReplayableAction::Action(action.boxed_clone()));
            globals.recorded_actions = mem::take(&mut globals.recording_actions);
            globals.recorded_count = globals.recording_count.take();
            globals.dot_recording = false;
            globals.stop_recording_after_next_action = false;
        }
        self.exit_temporary_mode = self.temp_mode;
    }

    /// Explicitly record one action (equivalents to start_recording and stop_recording)
    pub fn record_current_action(&mut self, cx: &mut Context<Self>) {
        self.start_recording(cx);
        self.stop_recording(cx);
    }

    fn push_count_digit(&mut self, number: usize, window: &mut Window, cx: &mut Context<Self>) {
        if self.active_operator().is_some() {
            let post_count = Vim::globals(cx).post_count.unwrap_or(0);

            Vim::globals(cx).post_count = Some(
                post_count
                    .checked_mul(10)
                    .and_then(|post_count| post_count.checked_add(number))
                    .filter(|post_count| *post_count < isize::MAX as usize)
                    .unwrap_or(post_count),
            )
        } else {
            let pre_count = Vim::globals(cx).pre_count.unwrap_or(0);

            Vim::globals(cx).pre_count = Some(
                pre_count
                    .checked_mul(10)
                    .and_then(|pre_count| pre_count.checked_add(number))
                    .filter(|pre_count| *pre_count < isize::MAX as usize)
                    .unwrap_or(pre_count),
            )
        }
        // update the keymap so that 0 works
        self.sync_vim_settings(window, cx)
    }

    fn select_register(&mut self, register: Arc<str>, window: &mut Window, cx: &mut Context<Self>) {
        if register.chars().count() == 1 {
            self.selected_register
                .replace(register.chars().next().unwrap());
        }
        self.operator_stack.clear();
        self.sync_vim_settings(window, cx);
    }

    fn maybe_pop_operator(&mut self) -> Option<Operator> {
        self.operator_stack.pop()
    }

    fn pop_operator(&mut self, window: &mut Window, cx: &mut Context<Self>) -> Operator {
        let popped_operator = self.operator_stack.pop()
            .expect("Operator popped when no operator was on the stack. This likely means there is an invalid keymap config");
        self.sync_vim_settings(window, cx);
        popped_operator
    }

    fn clear_operator(&mut self, window: &mut Window, cx: &mut Context<Self>) {
        if matches!(self.active_operator(), Some(Operator::HelixJump { .. })) {
            self.clear_helix_jump_ui(window, cx);
        }
        Vim::take_count(cx);
        Vim::take_forced_motion(cx);
        self.selected_register.take();
        self.operator_stack.clear();
        self.sync_vim_settings(window, cx);
    }

    fn clear_helix_jump_ui(&mut self, _window: &mut Window, cx: &mut Context<Self>) {
        let state = self.helix_jump_ui.take();
        self.update_editor(cx, move |_, editor, cx| {
            editor.clear_highlights::<HelixJumpHighlight>(cx);
            if let Some(state) = state {
                if !state.block_ids.is_empty() {
                    let block_ids: HashSet<_> = state.block_ids.into_iter().collect();
                    editor.remove_blocks(block_ids, None, cx);
                }
            }
        });
    }

    fn apply_helix_jump_ui(
        &mut self,
        highlight_ranges: Vec<Range<Anchor>>,
        blocks: Vec<BlockProperties<Anchor>>,
        window: &mut Window,
        cx: &mut Context<Self>,
    ) -> bool {
        self.clear_helix_jump_ui(window, cx);
        let Some(block_ids) = self.update_editor(cx, |_, editor, cx| {
            if !highlight_ranges.is_empty() {
                editor.highlight_text::<HelixJumpHighlight>(
                    highlight_ranges,
                    HighlightStyle {
                        fade_out: Some(1.0),
                        ..Default::default()
                    },
                    cx,
                );
            }
            if blocks.is_empty() {
                Vec::new()
            } else {
                editor.insert_blocks(blocks, None, cx)
            }
        }) else {
            return false;
        };
        self.helix_jump_ui = Some(HelixJumpUi { block_ids });
        true
    }

    fn handle_helix_jump_input(
        &mut self,
        operator: Operator,
        input_char: char,
        window: &mut Window,
        cx: &mut Context<Self>,
    ) {
        let Operator::HelixJump {
            behaviour,
            first_char,
            labels,
        } = operator
        else {
            return;
        };

        let input = input_char.to_ascii_lowercase();
        self.pop_operator(window, cx);

        if let Some(first) = first_char {
            let first = first.to_ascii_lowercase();
            if let Some(candidate) = labels.into_iter().find(|label| {
                label.label[0].eq_ignore_ascii_case(&first)
                    && label.label[1].eq_ignore_ascii_case(&input)
            }) {
                self.finish_helix_jump(candidate, behaviour, window, cx);
            } else {
                self.clear_helix_jump_ui(window, cx);
            }
        } else {
            if !labels
                .iter()
                .any(|label| label.label[0].eq_ignore_ascii_case(&input))
            {
                self.clear_helix_jump_ui(window, cx);
                return;
            }

            self.push_operator(
                Operator::HelixJump {
                    behaviour,
                    first_char: Some(input),
                    labels,
                },
                window,
                cx,
            );
        }
    }

    fn finish_helix_jump(
        &mut self,
        candidate: HelixJumpLabel,
        behaviour: HelixJumpBehaviour,
        window: &mut Window,
        cx: &mut Context<Self>,
    ) {
        self.update_editor(cx, |_, editor, cx| match behaviour {
            HelixJumpBehaviour::Move => {
                editor.change_selections(Default::default(), window, cx, |s| {
                    s.select_anchor_ranges([candidate.range.clone()])
                });
            }
        });
        self.clear_helix_jump_ui(window, cx);
    }

    fn active_operator(&self) -> Option<Operator> {
        self.operator_stack.last().cloned()
    }

    fn transaction_begun(
        &mut self,
        transaction_id: TransactionId,
        _window: &mut Window,
        _: &mut Context<Self>,
    ) {
        let mode = if (self.mode == Mode::Insert
            || self.mode == Mode::Replace
            || self.mode == Mode::Normal)
            && self.current_tx.is_none()
        {
            self.current_tx = Some(transaction_id);
            self.last_mode
        } else {
            self.mode
        };
        if mode == Mode::VisualLine || mode == Mode::VisualBlock {
            self.undo_modes.insert(transaction_id, mode);
        }
    }

    fn transaction_undone(
        &mut self,
        transaction_id: &TransactionId,
        window: &mut Window,
        cx: &mut Context<Self>,
    ) {
        match self.mode {
            Mode::VisualLine | Mode::VisualBlock | Mode::Visual | Mode::HelixSelect => {
                self.update_editor(cx, |vim, editor, cx| {
                    let original_mode = vim.undo_modes.get(transaction_id);
                    editor.change_selections(SelectionEffects::no_scroll(), window, cx, |s| {
                        match original_mode {
                            Some(Mode::VisualLine) => {
                                s.move_with(|map, selection| {
                                    selection.collapse_to(
                                        map.prev_line_boundary(selection.start.to_point(map)).1,
                                        SelectionGoal::None,
                                    )
                                });
                            }
                            Some(Mode::VisualBlock) => {
                                let mut first = s.first_anchor();
                                first.collapse_to(first.start, first.goal);
                                s.select_anchors(vec![first]);
                            }
                            _ => {
                                s.move_with(|map, selection| {
                                    selection.collapse_to(
                                        map.clip_at_line_end(selection.start),
                                        selection.goal,
                                    );
                                });
                            }
                        }
                    });
                });
                self.switch_mode(Mode::Normal, true, window, cx)
            }
            Mode::Normal => {
                self.update_editor(cx, |_, editor, cx| {
                    editor.change_selections(SelectionEffects::no_scroll(), window, cx, |s| {
                        s.move_with(|map, selection| {
                            selection
                                .collapse_to(map.clip_at_line_end(selection.end), selection.goal)
                        })
                    })
                });
            }
            Mode::Insert | Mode::Replace | Mode::HelixNormal => {}
        }
    }

    fn local_selections_changed(&mut self, window: &mut Window, cx: &mut Context<Self>) {
        let Some(editor) = self.editor() else { return };

        if editor.read(cx).leader_id().is_some() {
            return;
        }

        let newest = editor.read(cx).selections.newest_anchor().clone();
        let is_multicursor = editor.read(cx).selections.count() > 1;
        if self.mode == Mode::Insert && self.current_tx.is_some() {
            if self.current_anchor.is_none() {
                self.current_anchor = Some(newest);
            } else if self.current_anchor.as_ref().unwrap() != &newest
                && let Some(tx_id) = self.current_tx.take()
            {
                self.update_editor(cx, |_, editor, cx| {
                    editor.group_until_transaction(tx_id, cx)
                });
            }
        } else if self.mode == Mode::Normal && newest.start != newest.end {
            if matches!(newest.goal, SelectionGoal::HorizontalRange { .. }) {
                self.switch_mode(Mode::VisualBlock, false, window, cx);
            } else {
                self.switch_mode(Mode::Visual, false, window, cx)
            }
        } else if newest.start == newest.end
            && !is_multicursor
            && [Mode::Visual, Mode::VisualLine, Mode::VisualBlock].contains(&self.mode)
        {
            self.switch_mode(Mode::Normal, false, window, cx);
        }
    }

    fn input_ignored(&mut self, text: Arc<str>, window: &mut Window, cx: &mut Context<Self>) {
        if text.is_empty() {
            return;
        }

        match self.active_operator() {
            Some(Operator::FindForward { before, multiline }) => {
                let find = Motion::FindForward {
                    before,
                    char: text.chars().next().unwrap(),
                    mode: if multiline {
                        FindRange::MultiLine
                    } else {
                        FindRange::SingleLine
                    },
                    smartcase: VimSettings::get_global(cx).use_smartcase_find,
                };
                Vim::globals(cx).last_find = Some(find.clone());
                self.motion(find, window, cx)
            }
            Some(Operator::FindBackward { after, multiline }) => {
                let find = Motion::FindBackward {
                    after,
                    char: text.chars().next().unwrap(),
                    mode: if multiline {
                        FindRange::MultiLine
                    } else {
                        FindRange::SingleLine
                    },
                    smartcase: VimSettings::get_global(cx).use_smartcase_find,
                };
                Vim::globals(cx).last_find = Some(find.clone());
                self.motion(find, window, cx)
            }
            Some(Operator::Sneak { first_char }) => {
                if let Some(first_char) = first_char {
                    if let Some(second_char) = text.chars().next() {
                        let sneak = Motion::Sneak {
                            first_char,
                            second_char,
                            smartcase: VimSettings::get_global(cx).use_smartcase_find,
                        };
                        Vim::globals(cx).last_find = Some(sneak.clone());
                        self.motion(sneak, window, cx)
                    }
                } else {
                    let first_char = text.chars().next();
                    self.pop_operator(window, cx);
                    self.push_operator(Operator::Sneak { first_char }, window, cx);
                }
            }
            Some(Operator::SneakBackward { first_char }) => {
                if let Some(first_char) = first_char {
                    if let Some(second_char) = text.chars().next() {
                        let sneak = Motion::SneakBackward {
                            first_char,
                            second_char,
                            smartcase: VimSettings::get_global(cx).use_smartcase_find,
                        };
                        Vim::globals(cx).last_find = Some(sneak.clone());
                        self.motion(sneak, window, cx)
                    }
                } else {
                    let first_char = text.chars().next();
                    self.pop_operator(window, cx);
                    self.push_operator(Operator::SneakBackward { first_char }, window, cx);
                }
            }
            Some(operator @ Operator::HelixJump { .. }) => {
                if let Some(input_char) = text.chars().next() {
                    self.handle_helix_jump_input(operator, input_char, window, cx);
                }
            }
            Some(Operator::Replace) => match self.mode {
                Mode::Normal => self.normal_replace(text, window, cx),
                Mode::Visual | Mode::VisualLine | Mode::VisualBlock => {
                    self.visual_replace(text, window, cx)
                }
                Mode::HelixNormal => self.helix_replace(&text, window, cx),
                _ => self.clear_operator(window, cx),
            },
            Some(Operator::Digraph { first_char }) => {
                if let Some(first_char) = first_char {
                    if let Some(second_char) = text.chars().next() {
                        self.insert_digraph(first_char, second_char, window, cx);
                    }
                } else {
                    let first_char = text.chars().next();
                    self.pop_operator(window, cx);
                    self.push_operator(Operator::Digraph { first_char }, window, cx);
                }
            }
            Some(Operator::Literal { prefix }) => {
                self.handle_literal_input(prefix.unwrap_or_default(), &text, window, cx)
            }
            Some(Operator::AddSurrounds { target }) => match self.mode {
                Mode::Normal => {
                    if let Some(target) = target {
                        self.add_surrounds(text, target, window, cx);
                        self.clear_operator(window, cx);
                    }
                }
                Mode::Visual | Mode::VisualLine | Mode::VisualBlock => {
                    self.add_surrounds(text, SurroundsType::Selection, window, cx);
                    self.clear_operator(window, cx);
                }
                _ => self.clear_operator(window, cx),
            },
            Some(Operator::ChangeSurrounds { target, opening }) => match self.mode {
                Mode::Normal => {
                    if let Some(target) = target {
                        self.change_surrounds(text, target, opening, window, cx);
                        self.clear_operator(window, cx);
                    }
                }
                _ => self.clear_operator(window, cx),
            },
            Some(Operator::DeleteSurrounds) => match self.mode {
                Mode::Normal => {
                    self.delete_surrounds(text, window, cx);
                    self.clear_operator(window, cx);
                }
                _ => self.clear_operator(window, cx),
            },
            Some(Operator::Mark) => self.create_mark(text, window, cx),
            Some(Operator::RecordRegister) => {
                self.record_register(text.chars().next().unwrap(), window, cx)
            }
            Some(Operator::ReplayRegister) => {
                self.replay_register(text.chars().next().unwrap(), window, cx)
            }
            Some(Operator::Register) => match self.mode {
                Mode::Insert => {
                    self.update_editor(cx, |_, editor, cx| {
                        if let Some(register) = Vim::update_globals(cx, |globals, cx| {
                            globals.read_register(text.chars().next(), Some(editor), cx)
                        }) {
                            editor.do_paste(
                                &register.text.to_string(),
                                register.clipboard_selections,
                                false,
                                window,
                                cx,
                            )
                        }
                    });
                    self.clear_operator(window, cx);
                }
                _ => {
                    self.select_register(text, window, cx);
                }
            },
            Some(Operator::Jump { line }) => self.jump(text, line, true, window, cx),
            _ => {
                if self.mode == Mode::Replace {
                    self.multi_replace(text, window, cx)
                }

                if self.mode == Mode::Normal {
                    self.update_editor(cx, |_, editor, cx| {
                        editor.accept_edit_prediction(
                            &editor::actions::AcceptEditPrediction {},
                            window,
                            cx,
                        );
                    });
                }
            }
        }
    }

    fn sync_vim_settings(&mut self, window: &mut Window, cx: &mut Context<Self>) {
        self.update_editor(cx, |vim, editor, cx| {
            editor.set_cursor_shape(vim.cursor_shape(cx), cx);
            editor.set_clip_at_line_ends(vim.clip_at_line_ends(), cx);
            let collapse_matches = !HelixModeSetting::get_global(cx).0;
            editor.set_collapse_matches(collapse_matches);
            editor.set_input_enabled(vim.editor_input_enabled());
            editor.set_autoindent(vim.should_autoindent());
            editor
                .selections
                .set_line_mode(matches!(vim.mode, Mode::VisualLine));

            let hide_edit_predictions = !matches!(vim.mode, Mode::Insert | Mode::Replace);
            editor.set_edit_predictions_hidden_for_vim_mode(hide_edit_predictions, window, cx);
        });
        cx.notify()
    }
}

#[derive(RegisterSetting)]
struct VimSettings {
    pub default_mode: Mode,
    pub toggle_relative_line_numbers: bool,
    pub use_system_clipboard: settings::UseSystemClipboard,
    pub use_smartcase_find: bool,
    pub custom_digraphs: HashMap<String, Arc<str>>,
    pub highlight_on_yank_duration: u64,
    pub cursor_shape: CursorShapeSettings,
}

/// The settings for cursor shape.
#[derive(Copy, Clone, Debug, PartialEq, Eq)]
pub struct CursorShapeSettings {
    /// Cursor shape for the normal mode.
    ///
    /// Default: block
    pub normal: Option<CursorShape>,
    /// Cursor shape for the replace mode.
    ///
    /// Default: underline
    pub replace: Option<CursorShape>,
    /// Cursor shape for the visual mode.
    ///
    /// Default: block
    pub visual: Option<CursorShape>,
    /// Cursor shape for the insert mode.
    ///
    /// The default value follows the primary cursor_shape.
    pub insert: Option<CursorShape>,
}

impl From<settings::CursorShapeSettings> for CursorShapeSettings {
    fn from(settings: settings::CursorShapeSettings) -> Self {
        Self {
            normal: settings.normal.map(Into::into),
            replace: settings.replace.map(Into::into),
            visual: settings.visual.map(Into::into),
            insert: settings.insert.map(Into::into),
        }
    }
}

impl From<settings::ModeContent> for Mode {
    fn from(mode: ModeContent) -> Self {
        match mode {
            ModeContent::Normal => Self::Normal,
            ModeContent::Insert => Self::Insert,
        }
    }
}

impl Settings for VimSettings {
    fn from_settings(content: &settings::SettingsContent) -> Self {
        let vim = content.vim.clone().unwrap();
        Self {
            default_mode: vim.default_mode.unwrap().into(),
            toggle_relative_line_numbers: vim.toggle_relative_line_numbers.unwrap(),
            use_system_clipboard: vim.use_system_clipboard.unwrap(),
            use_smartcase_find: vim.use_smartcase_find.unwrap(),
            custom_digraphs: vim.custom_digraphs.unwrap(),
            highlight_on_yank_duration: vim.highlight_on_yank_duration.unwrap(),
            cursor_shape: vim.cursor_shape.unwrap().into(),
        }
    }
}<|MERGE_RESOLUTION|>--- conflicted
+++ resolved
@@ -19,13 +19,9 @@
 mod surrounds;
 mod visual;
 
-<<<<<<< HEAD
 use collections::{HashMap, HashSet};
 use editor::display_map::{BlockProperties, CustomBlockId};
-=======
 use crate::normal::paste::Paste as VimPaste;
-use collections::HashMap;
->>>>>>> 684a58fc
 use editor::{
     Anchor, Bias, Editor, EditorEvent, EditorSettings, HideMouseCursorOrigin, MultiBufferOffset,
     SelectionEffects, ToPoint,
