--- conflicted
+++ resolved
@@ -995,24 +995,6 @@
         })
     }
 
-<<<<<<< HEAD
-=======
-    fn deactivate(editor: &mut Editor, cx: &mut Context<Editor>) {
-        editor.set_cursor_shape(CursorShape::Bar, cx);
-        editor.set_clip_at_line_ends(false, cx);
-        editor.set_input_enabled(true);
-        editor.set_autoindent(true);
-        editor.selections.set_line_mode(false);
-        editor.unregister_addon::<VimAddon>();
-        editor.set_relative_line_number(None, cx);
-        if let Some(vim) = Vim::globals(cx).focused_vim()
-            && vim.entity_id() == cx.entity().entity_id()
-        {
-            Vim::globals(cx).focused_vim = None;
-        }
-    }
-
->>>>>>> 743a9cf2
     /// Register an action on the editor.
     pub fn action<A: Action>(
         editor: &mut Editor,
@@ -2012,14 +1994,8 @@
     fn sync_vim_settings(&mut self, window: &mut Window, cx: &mut Context<Self>) {
         self.update_editor(cx, |vim, editor, cx| {
             editor.set_cursor_shape(vim.cursor_shape(cx), cx);
-<<<<<<< HEAD
-            editor.set_clip_at_line_ends(vim.clip_at_line_ends(cx), cx);
-            editor.set_collapse_matches(true);
-            editor.set_input_enabled(vim.editor_input_enabled(cx));
-=======
             editor.set_clip_at_line_ends(vim.clip_at_line_ends(), cx);
             editor.set_input_enabled(vim.editor_input_enabled());
->>>>>>> 743a9cf2
             editor.set_autoindent(vim.should_autoindent());
             editor
                 .selections
