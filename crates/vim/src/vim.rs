--- conflicted
+++ resolved
@@ -240,17 +240,14 @@
         PushReplaceWithRegister,
         /// Toggles comments.
         PushToggleComments,
-<<<<<<< HEAD
         /// Selects (count) next menu item
         MenuSelectNext,
         /// Selects (count) previous menu item
         MenuSelectPrevious,
         /// Clears count or toggles project panel focus
         ToggleProjectPanelFocus
-=======
         /// Starts a match operation.
         PushHelixMatch,
->>>>>>> 0f6dd84c
     ]
 );
 
