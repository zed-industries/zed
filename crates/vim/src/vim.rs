//! Vim support for Zed.

#[cfg(test)]
mod test;

mod change_list;
mod command;
mod digraph;
mod insert;
mod mode_indicator;
mod motion;
mod normal;
mod object;
mod replace;
mod state;
mod surrounds;
mod visual;

use anyhow::Result;
use collections::HashMap;
use editor::{
    movement::{self, FindRange},
    Anchor, Bias, Editor, EditorEvent, EditorMode, ToPoint,
};
use gpui::{
    actions, impl_actions, Action, AppContext, Entity, EventEmitter, KeyContext, KeystrokeEvent,
    Render, View, ViewContext, WeakView,
};
use insert::NormalBefore;
use language::{CursorShape, Point, Selection, SelectionGoal, TransactionId};
pub use mode_indicator::ModeIndicator;
use motion::Motion;
use normal::search::SearchSubmit;
use schemars::JsonSchema;
use serde::Deserialize;
use serde_derive::Serialize;
use settings::{update_settings_file, Settings, SettingsSources, SettingsStore};
use state::{Mode, Operator, RecordedSelection, SearchState, VimGlobals};
use std::{ops::Range, sync::Arc};
use surrounds::SurroundsType;
use ui::{IntoElement, VisualContext};
use workspace::{self, Pane, Workspace};

use crate::state::ReplayableAction;

/// Whether or not to enable Vim mode.
///
/// Default: false
#[derive(Copy, Clone, Default, Deserialize, Serialize, JsonSchema)]
#[serde(default, transparent)]
pub struct VimModeSetting(pub bool);

/// An Action to Switch between modes
#[derive(Clone, Deserialize, PartialEq)]
pub struct SwitchMode(pub Mode);

/// PushOperator is used to put vim into a "minor" mode,
/// where it's waiting for a specific next set of keystrokes.
/// For example 'd' needs a motion to complete.
#[derive(Clone, Deserialize, PartialEq)]
pub struct PushOperator(pub Operator);

/// Number is used to manage vim's count. Pushing a digit
/// multiplis the current value by 10 and adds the digit.
#[derive(Clone, Deserialize, PartialEq)]
struct Number(usize);

#[derive(Clone, Deserialize, PartialEq)]
struct SelectRegister(String);

actions!(
    vim,
    [
        ClearOperators,
        Tab,
        Enter,
        Object,
        InnerObject,
        FindForward,
        FindBackward,
        OpenDefaultKeymap
    ]
);

// in the workspace namespace so it's not filtered out when vim is disabled.
actions!(workspace, [ToggleVimMode]);

impl_actions!(vim, [SwitchMode, PushOperator, Number, SelectRegister]);

/// Initializes the `vim` crate.
pub fn init(cx: &mut AppContext) {
    VimModeSetting::register(cx);
    VimSettings::register(cx);
    VimGlobals::register(cx);

    cx.observe_new_views(|editor: &mut Editor, cx| Vim::register(editor, cx))
        .detach();

    cx.observe_new_views(|workspace: &mut Workspace, _| {
        workspace.register_action(|workspace, _: &ToggleVimMode, cx| {
            let fs = workspace.app_state().fs.clone();
            let currently_enabled = Vim::enabled(cx);
            update_settings_file::<VimModeSetting>(fs, cx, move |setting, _| {
                *setting = VimModeSetting(!currently_enabled);
            })
        });

        workspace.register_action(|_, _: &OpenDefaultKeymap, cx| {
            cx.emit(workspace::Event::OpenBundledFile {
                text: settings::vim_keymap(),
                title: "Default Vim Bindings",
                language: "JSON",
            });
        });

        workspace.register_action(|workspace, _: &SearchSubmit, cx| {
            let Some(vim) = workspace
                .active_item_as::<Editor>(cx)
                .and_then(|editor| editor.read(cx).addon::<VimAddon>().cloned())
            else {
                return;
            };
            vim.view
                .update(cx, |_, cx| cx.defer(|vim, cx| vim.search_submit(cx)))
        });
    })
    .detach();
}

#[derive(Clone)]
pub(crate) struct VimAddon {
    pub(crate) view: View<Vim>,
}

impl editor::Addon for VimAddon {
    fn extend_key_context(&self, key_context: &mut KeyContext, cx: &AppContext) {
        self.view.read(cx).extend_key_context(key_context)
    }

    fn to_any(&self) -> &dyn std::any::Any {
        self
    }
}

/// The state pertaining to Vim mode.
pub(crate) struct Vim {
    pub(crate) mode: Mode,
    pub last_mode: Mode,

    /// pre_count is the number before an operator is specified (3 in 3d2d)
    pre_count: Option<usize>,
    /// post_count is the number after an operator is specified (2 in 3d2d)
    post_count: Option<usize>,

    operator_stack: Vec<Operator>,
    pub(crate) replacements: Vec<(Range<editor::Anchor>, String)>,

    pub(crate) marks: HashMap<String, Vec<Anchor>>,
    pub(crate) stored_visual_mode: Option<(Mode, Vec<bool>)>,
    pub(crate) change_list: Vec<Vec<Anchor>>,
    pub(crate) change_list_position: Option<usize>,

    pub(crate) current_tx: Option<TransactionId>,
    pub(crate) current_anchor: Option<Selection<Anchor>>,
    pub(crate) undo_modes: HashMap<TransactionId, Mode>,

    selected_register: Option<char>,
    pub search: SearchState,

    editor: WeakView<Editor>,
}

// Hack: Vim intercepts events dispatched to a window and updates the view in response.
// This means it needs a VisualContext. The easiest way to satisfy that constraint is
// to make Vim a "View" that is just never actually rendered.
impl Render for Vim {
    fn render(&mut self, _cx: &mut ViewContext<Self>) -> impl IntoElement {
        gpui::Empty
    }
}

enum VimEvent {
    Focused,
}
impl EventEmitter<VimEvent> for Vim {}

impl Vim {
    /// The namespace for Vim actions.
    const NAMESPACE: &'static str = "vim";

    pub fn new(cx: &mut ViewContext<Editor>) -> View<Self> {
        let editor = cx.view().clone();

        cx.new_view(|cx: &mut ViewContext<Vim>| {
            cx.subscribe(&editor, |vim, _, event, cx| {
                vim.handle_editor_event(event, cx)
            })
            .detach();

            let listener = cx.listener(Vim::observe_keystrokes);
            cx.observe_keystrokes(listener).detach();

            Vim {
                mode: Mode::Normal,
                last_mode: Mode::Normal,
                pre_count: None,
                post_count: None,
                operator_stack: Vec::new(),
                replacements: Vec::new(),

                marks: HashMap::default(),
                stored_visual_mode: None,
                change_list: Vec::new(),
                change_list_position: None,
                current_tx: None,
                current_anchor: None,
                undo_modes: HashMap::default(),

                selected_register: None,
                search: SearchState::default(),

                editor: editor.downgrade(),
            }
        })
    }

    fn register(editor: &mut Editor, cx: &mut ViewContext<Editor>) {
        if !editor.use_modal_editing() {
            return;
        }

        let mut was_enabled = Vim::enabled(cx);
        let mut was_toggle = VimSettings::get_global(cx).toggle_relative_line_numbers;
        cx.observe_global::<SettingsStore>(move |editor, cx| {
            let enabled = Vim::enabled(cx);
            let toggle = VimSettings::get_global(cx).toggle_relative_line_numbers;
            if enabled && was_enabled && (toggle != was_toggle) {
                if toggle {
                    let is_relative = editor
                        .addon::<VimAddon>()
                        .map(|vim| vim.view.read(cx).mode != Mode::Insert);
                    editor.set_relative_line_number(is_relative, cx)
                } else {
                    editor.set_relative_line_number(None, cx)
                }
            }
            was_toggle = VimSettings::get_global(cx).toggle_relative_line_numbers;
            if was_enabled == enabled {
                return;
            }
            was_enabled = enabled;
            if enabled {
                Self::activate(editor, cx)
            } else {
                Self::deactivate(editor, cx)
            }
        })
        .detach();
        if was_enabled {
            Self::activate(editor, cx)
        }
    }

    fn activate(editor: &mut Editor, cx: &mut ViewContext<Editor>) {
        let vim = Vim::new(cx);

        editor.register_addon(VimAddon { view: vim.clone() });

        vim.update(cx, |_, cx| {
            Vim::action(editor, cx, |vim, action: &SwitchMode, cx| {
                vim.switch_mode(action.0, false, cx)
            });

            Vim::action(editor, cx, |vim, action: &PushOperator, cx| {
                vim.push_operator(action.0.clone(), cx)
            });

            Vim::action(editor, cx, |vim, _: &ClearOperators, cx| {
                vim.clear_operator(cx)
            });
            Vim::action(editor, cx, |vim, n: &Number, cx| {
                vim.push_count_digit(n.0, cx);
            });
            Vim::action(editor, cx, |vim, _: &Tab, cx| {
                vim.input_ignored(" ".into(), cx)
            });
            Vim::action(editor, cx, |vim, _: &Enter, cx| {
                vim.input_ignored("\n".into(), cx)
            });

            normal::register(editor, cx);
            insert::register(editor, cx);
            motion::register(editor, cx);
            command::register(editor, cx);
            replace::register(editor, cx);
            object::register(editor, cx);
            visual::register(editor, cx);
            change_list::register(editor, cx);

            cx.defer(|vim, cx| {
                vim.focused(false, cx);
            })
        })
    }

    fn deactivate(editor: &mut Editor, cx: &mut ViewContext<Editor>) {
        editor.set_cursor_shape(CursorShape::Bar, cx);
        editor.set_clip_at_line_ends(false, cx);
        editor.set_collapse_matches(false);
        editor.set_input_enabled(true);
        editor.set_autoindent(true);
        editor.selections.line_mode = false;
        editor.unregister_addon::<VimAddon>();
        editor.set_relative_line_number(None, cx);
        if let Some(vim) = Vim::globals(cx).focused_vim() {
            if vim.entity_id() == cx.view().entity_id() {
                Vim::globals(cx).focused_vim = None;
            }
        }
    }

    /// Register an action on the editor.
    pub fn action<A: Action>(
        editor: &mut Editor,
        cx: &mut ViewContext<Vim>,
        f: impl Fn(&mut Vim, &A, &mut ViewContext<Vim>) + 'static,
    ) {
        let subscription = editor.register_action(cx.listener(f));
        cx.on_release(|_, _, _| drop(subscription)).detach();
    }

    pub fn editor(&self) -> Option<View<Editor>> {
        self.editor.upgrade()
    }

    pub fn workspace(&self, cx: &ViewContext<Self>) -> Option<View<Workspace>> {
        self.editor().and_then(|editor| editor.read(cx).workspace())
    }

    pub fn pane(&self, cx: &ViewContext<Self>) -> Option<View<Pane>> {
        self.workspace(cx)
            .and_then(|workspace| workspace.read(cx).pane_for(&self.editor()?))
    }

    pub fn enabled(cx: &mut AppContext) -> bool {
        VimModeSetting::get_global(cx).0
    }

    /// Called whenever an keystroke is typed so vim can observe all actions
    /// and keystrokes accordingly.
    fn observe_keystrokes(&mut self, keystroke_event: &KeystrokeEvent, cx: &mut ViewContext<Self>) {
        if let Some(action) = keystroke_event.action.as_ref() {
            // Keystroke is handled by the vim system, so continue forward
            if action.name().starts_with("vim::") {
                return;
            }
        } else if cx.has_pending_keystrokes() || keystroke_event.keystroke.is_ime_in_progress() {
            return;
        }

        if let Some(operator) = self.active_operator() {
            if !operator.is_waiting(self.mode) {
                self.clear_operator(cx);
                self.stop_recording_immediately(Box::new(ClearOperators), cx)
            }
        }
    }

    fn handle_editor_event(&mut self, event: &EditorEvent, cx: &mut ViewContext<Self>) {
        match event {
            EditorEvent::Focused => self.focused(true, cx),
            EditorEvent::Blurred => self.blurred(cx),
            EditorEvent::SelectionsChanged { local: true } => {
                self.local_selections_changed(cx);
            }
            EditorEvent::InputIgnored { text } => {
                self.input_ignored(text.clone(), cx);
                Vim::globals(cx).observe_insertion(text, None)
            }
            EditorEvent::InputHandled {
                text,
                utf16_range_to_replace: range_to_replace,
            } => Vim::globals(cx).observe_insertion(text, range_to_replace.clone()),
            EditorEvent::TransactionBegun { transaction_id } => {
                self.transaction_begun(*transaction_id, cx)
            }
            EditorEvent::TransactionUndone { transaction_id } => {
                self.transaction_undone(transaction_id, cx)
            }
            EditorEvent::Edited { .. } => self.push_to_change_list(cx),
            EditorEvent::FocusedIn => self.sync_vim_settings(cx),
            _ => {}
        }
    }

    fn push_operator(&mut self, operator: Operator, cx: &mut ViewContext<Self>) {
        if matches!(
            operator,
            Operator::Change
                | Operator::Delete
                | Operator::Replace
                | Operator::Indent
                | Operator::Outdent
                | Operator::Lowercase
                | Operator::Uppercase
                | Operator::OppositeCase
                | Operator::ToggleComments
        ) {
            self.start_recording(cx)
        };
        // Since these operations can only be entered with pre-operators,
        // we need to clear the previous operators when pushing,
        // so that the current stack is the most correct
        if matches!(
            operator,
            Operator::AddSurrounds { .. }
                | Operator::ChangeSurrounds { .. }
                | Operator::DeleteSurrounds
        ) {
            self.operator_stack.clear();
            if let Operator::AddSurrounds { target: None } = operator {
                self.start_recording(cx);
            }
        };
        self.operator_stack.push(operator);
        self.sync_vim_settings(cx);
    }

    pub fn switch_mode(&mut self, mode: Mode, leave_selections: bool, cx: &mut ViewContext<Self>) {
        let last_mode = self.mode;
        let prior_mode = self.last_mode;
        let prior_tx = self.current_tx;
        self.last_mode = last_mode;
        self.mode = mode;
        self.operator_stack.clear();
        self.selected_register.take();
        if mode == Mode::Normal || mode != last_mode {
            self.current_tx.take();
            self.current_anchor.take();
        }
        if mode != Mode::Insert && mode != Mode::Replace {
            self.take_count(cx);
        }

        // Sync editor settings like clip mode
        self.sync_vim_settings(cx);

        if VimSettings::get_global(cx).toggle_relative_line_numbers
            && self.mode != self.last_mode
            && (self.mode == Mode::Insert || self.last_mode == Mode::Insert)
        {
            self.update_editor(cx, |vim, editor, cx| {
                let is_relative = vim.mode != Mode::Insert;
                editor.set_relative_line_number(Some(is_relative), cx)
            });
        }

        if leave_selections {
            return;
        }

        if !mode.is_visual() && last_mode.is_visual() {
            self.create_visual_marks(last_mode, cx);
        }

        // Adjust selections
        self.update_editor(cx, |vim, editor, cx| {
            if last_mode != Mode::VisualBlock && last_mode.is_visual() && mode == Mode::VisualBlock
            {
                vim.visual_block_motion(true, editor, cx, |_, point, goal| Some((point, goal)))
            }
            if last_mode == Mode::Insert || last_mode == Mode::Replace {
                if let Some(prior_tx) = prior_tx {
                    editor.group_until_transaction(prior_tx, cx)
                }
            }

            editor.change_selections(None, cx, |s| {
                // we cheat with visual block mode and use multiple cursors.
                // the cost of this cheat is we need to convert back to a single
                // cursor whenever vim would.
                if last_mode == Mode::VisualBlock
                    && (mode != Mode::VisualBlock && mode != Mode::Insert)
                {
                    let tail = s.oldest_anchor().tail();
                    let head = s.newest_anchor().head();
                    s.select_anchor_ranges(vec![tail..head]);
                } else if last_mode == Mode::Insert
                    && prior_mode == Mode::VisualBlock
                    && mode != Mode::VisualBlock
                {
                    let pos = s.first_anchor().head();
                    s.select_anchor_ranges(vec![pos..pos])
                }

                let snapshot = s.display_map();
                if let Some(pending) = s.pending.as_mut() {
                    if pending.selection.reversed && mode.is_visual() && !last_mode.is_visual() {
                        let mut end = pending.selection.end.to_point(&snapshot.buffer_snapshot);
                        end = snapshot
                            .buffer_snapshot
                            .clip_point(end + Point::new(0, 1), Bias::Right);
                        pending.selection.end = snapshot.buffer_snapshot.anchor_before(end);
                    }
                }

                s.move_with(|map, selection| {
                    if last_mode.is_visual() && !mode.is_visual() {
                        let mut point = selection.head();
                        if !selection.reversed && !selection.is_empty() {
                            point = movement::left(map, selection.head());
                        }
                        selection.collapse_to(point, selection.goal)
                    } else if !last_mode.is_visual() && mode.is_visual() && selection.is_empty() {
                        selection.end = movement::right(map, selection.start);
                    }
                });
            })
        });
    }

    fn take_count(&mut self, cx: &mut ViewContext<Self>) -> Option<usize> {
        let global_state = cx.global_mut::<VimGlobals>();
        if global_state.dot_replaying {
            return global_state.recorded_count;
        }

        let count = if self.post_count.is_none() && self.pre_count.is_none() {
            return None;
        } else {
            Some(self.post_count.take().unwrap_or(1) * self.pre_count.take().unwrap_or(1))
        };

        if global_state.dot_recording {
            global_state.recorded_count = count;
        }
        self.sync_vim_settings(cx);
        count
    }

    pub fn cursor_shape(&self) -> CursorShape {
        match self.mode {
            Mode::Normal => {
                if self.operator_stack.is_empty() {
                    CursorShape::Block
                } else {
                    CursorShape::Underscore
                }
            }
            Mode::Replace => CursorShape::Underscore,
            Mode::Visual | Mode::VisualLine | Mode::VisualBlock => CursorShape::Block,
            Mode::Insert => CursorShape::Bar,
        }
    }

    pub fn editor_input_enabled(&self) -> bool {
        match self.mode {
            Mode::Insert => {
                if let Some(operator) = self.operator_stack.last() {
                    !operator.is_waiting(self.mode)
                } else {
                    true
                }
            }
            Mode::Normal | Mode::Replace | Mode::Visual | Mode::VisualLine | Mode::VisualBlock => {
                false
            }
        }
    }

    pub fn should_autoindent(&self) -> bool {
        !(self.mode == Mode::Insert && self.last_mode == Mode::VisualBlock)
    }

    pub fn clip_at_line_ends(&self) -> bool {
        match self.mode {
            Mode::Insert | Mode::Visual | Mode::VisualLine | Mode::VisualBlock | Mode::Replace => {
                false
            }
            Mode::Normal => true,
        }
    }

    pub fn extend_key_context(&self, context: &mut KeyContext) {
        let mut mode = match self.mode {
            Mode::Normal => "normal",
            Mode::Visual | Mode::VisualLine | Mode::VisualBlock => "visual",
            Mode::Insert => "insert",
            Mode::Replace => "replace",
        }
        .to_string();

        let mut operator_id = "none";

        let active_operator = self.active_operator();
        if active_operator.is_none() && self.pre_count.is_some()
            || active_operator.is_some() && self.post_count.is_some()
        {
            context.add("VimCount");
        }

        if let Some(active_operator) = active_operator {
            if active_operator.is_waiting(self.mode) {
                mode = "waiting".to_string();
            } else {
                mode = "operator".to_string();
                operator_id = active_operator.id();
            }
        }

        if mode != "waiting" && mode != "insert" && mode != "replace" {
            context.add("VimControl");
        }
        context.set("vim_mode", mode);
        context.set("vim_operator", operator_id);
    }

    fn focused(&mut self, preserve_selection: bool, cx: &mut ViewContext<Self>) {
        let Some(editor) = self.editor() else {
            return;
        };
        let editor = editor.read(cx);
        let editor_mode = editor.mode();
        let newest_selection_empty = editor.selections.newest::<usize>(cx).is_empty();

        if editor_mode == EditorMode::Full
                && !newest_selection_empty
                && self.mode == Mode::Normal
                // When following someone, don't switch vim mode.
                && editor.leader_peer_id().is_none()
        {
            if preserve_selection {
                self.switch_mode(Mode::Visual, true, cx);
            } else {
                self.update_editor(cx, |_, editor, cx| {
                    editor.set_clip_at_line_ends(false, cx);
                    editor.change_selections(None, cx, |s| {
                        s.move_with(|_, selection| {
                            selection.collapse_to(selection.start, selection.goal)
                        })
                    });
                });
            }
        }

        cx.emit(VimEvent::Focused);
        self.sync_vim_settings(cx);

        if VimSettings::get_global(cx).toggle_relative_line_numbers {
            if let Some(old_vim) = Vim::globals(cx).focused_vim() {
                if old_vim.entity_id() != cx.view().entity_id() {
                    old_vim.update(cx, |vim, cx| {
                        vim.update_editor(cx, |_, editor, cx| {
                            editor.set_relative_line_number(None, cx)
                        });
                    });

                    self.update_editor(cx, |vim, editor, cx| {
                        let is_relative = vim.mode != Mode::Insert;
                        editor.set_relative_line_number(Some(is_relative), cx)
                    });
                }
            } else {
                self.update_editor(cx, |vim, editor, cx| {
                    let is_relative = vim.mode != Mode::Insert;
                    editor.set_relative_line_number(Some(is_relative), cx)
                });
            }
        }
        Vim::globals(cx).focused_vim = Some(cx.view().downgrade());
    }

    fn blurred(&mut self, cx: &mut ViewContext<Self>) {
        self.stop_recording_immediately(NormalBefore.boxed_clone(), cx);
        self.store_visual_marks(cx);
        self.clear_operator(cx);
        self.update_editor(cx, |_, editor, cx| {
            editor.set_cursor_shape(language::CursorShape::Hollow, cx);
        });
    }

    fn update_editor<S>(
        &mut self,
        cx: &mut ViewContext<Self>,
        update: impl FnOnce(&mut Self, &mut Editor, &mut ViewContext<Editor>) -> S,
    ) -> Option<S> {
        let editor = self.editor.upgrade()?;
        Some(editor.update(cx, |editor, cx| update(self, editor, cx)))
    }

    fn editor_selections(&mut self, cx: &mut ViewContext<Self>) -> Vec<Range<Anchor>> {
        self.update_editor(cx, |_, editor, _| {
            editor
                .selections
                .disjoint_anchors()
                .iter()
                .map(|selection| selection.tail()..selection.head())
                .collect()
        })
        .unwrap_or_default()
    }

    /// When doing an action that modifies the buffer, we start recording so that `.`
    /// will replay the action.
    pub fn start_recording(&mut self, cx: &mut ViewContext<Self>) {
        Vim::update_globals(cx, |globals, cx| {
            if !globals.dot_replaying {
                globals.dot_recording = true;
                globals.recorded_actions = Default::default();
                globals.recorded_count = None;

                let selections = self.editor().map(|editor| {
                    let editor = editor.read(cx);
                    (
                        editor.selections.oldest::<Point>(cx),
                        editor.selections.newest::<Point>(cx),
                    )
                });

                if let Some((oldest, newest)) = selections {
                    globals.recorded_selection = match self.mode {
                        Mode::Visual if newest.end.row == newest.start.row => {
                            RecordedSelection::SingleLine {
                                cols: newest.end.column - newest.start.column,
                            }
                        }
                        Mode::Visual => RecordedSelection::Visual {
                            rows: newest.end.row - newest.start.row,
                            cols: newest.end.column,
                        },
                        Mode::VisualLine => RecordedSelection::VisualLine {
                            rows: newest.end.row - newest.start.row,
                        },
                        Mode::VisualBlock => RecordedSelection::VisualBlock {
                            rows: newest.end.row.abs_diff(oldest.start.row),
                            cols: newest.end.column.abs_diff(oldest.start.column),
                        },
                        _ => RecordedSelection::None,
                    }
                } else {
                    globals.recorded_selection = RecordedSelection::None;
                }
            }
        })
    }

    pub fn stop_replaying(&mut self, cx: &mut ViewContext<Self>) {
        let globals = Vim::globals(cx);
        globals.dot_replaying = false;
        if let Some(replayer) = globals.replayer.take() {
            replayer.stop();
        }
    }

    /// When finishing an action that modifies the buffer, stop recording.
    /// as you usually call this within a keystroke handler we also ensure that
    /// the current action is recorded.
    pub fn stop_recording(&mut self, cx: &mut ViewContext<Self>) {
        let globals = Vim::globals(cx);
        if globals.dot_recording {
            globals.stop_recording_after_next_action = true;
        }
    }

    /// Stops recording actions immediately rather than waiting until after the
    /// next action to stop recording.
    ///
    /// This doesn't include the current action.
    pub fn stop_recording_immediately(
        &mut self,
        action: Box<dyn Action>,
        cx: &mut ViewContext<Self>,
    ) {
        let globals = Vim::globals(cx);
        if globals.dot_recording {
            globals
                .recorded_actions
                .push(ReplayableAction::Action(action.boxed_clone()));
            globals.dot_recording = false;
            globals.stop_recording_after_next_action = false;
        }
    }

    /// Explicitly record one action (equivalents to start_recording and stop_recording)
    pub fn record_current_action(&mut self, cx: &mut ViewContext<Self>) {
        self.start_recording(cx);
        self.stop_recording(cx);
    }

    fn push_count_digit(&mut self, number: usize, cx: &mut ViewContext<Self>) {
        if self.active_operator().is_some() {
            let post_count = self.post_count.unwrap_or(0);

            self.post_count = Some(
                post_count
                    .checked_mul(10)
                    .and_then(|post_count| post_count.checked_add(number))
                    .unwrap_or(post_count),
            )
        } else {
            let pre_count = self.pre_count.unwrap_or(0);

            self.pre_count = Some(
                pre_count
                    .checked_mul(10)
                    .and_then(|pre_count| pre_count.checked_add(number))
                    .unwrap_or(pre_count),
            )
        }
        // update the keymap so that 0 works
        self.sync_vim_settings(cx)
    }

    fn select_register(&mut self, register: Arc<str>, cx: &mut ViewContext<Self>) {
        if register.chars().count() == 1 {
            self.selected_register
                .replace(register.chars().next().unwrap());
        }
        self.operator_stack.clear();
        self.sync_vim_settings(cx);
    }

    fn maybe_pop_operator(&mut self) -> Option<Operator> {
        self.operator_stack.pop()
    }

    fn pop_operator(&mut self, cx: &mut ViewContext<Self>) -> Operator {
        let popped_operator = self.operator_stack.pop()
            .expect("Operator popped when no operator was on the stack. This likely means there is an invalid keymap config");
        self.sync_vim_settings(cx);
        popped_operator
    }

    fn clear_operator(&mut self, cx: &mut ViewContext<Self>) {
        self.take_count(cx);
        self.selected_register.take();
        self.operator_stack.clear();
        self.sync_vim_settings(cx);
    }

    fn active_operator(&self) -> Option<Operator> {
        self.operator_stack.last().cloned()
    }

    fn transaction_begun(&mut self, transaction_id: TransactionId, _: &mut ViewContext<Self>) {
        let mode = if (self.mode == Mode::Insert
            || self.mode == Mode::Replace
            || self.mode == Mode::Normal)
            && self.current_tx.is_none()
        {
            self.current_tx = Some(transaction_id);
            self.last_mode
        } else {
            self.mode
        };
        if mode == Mode::VisualLine || mode == Mode::VisualBlock {
            self.undo_modes.insert(transaction_id, mode);
        }
    }

    fn transaction_undone(&mut self, transaction_id: &TransactionId, cx: &mut ViewContext<Self>) {
        match self.mode {
            Mode::VisualLine | Mode::VisualBlock | Mode::Visual => {
                self.update_editor(cx, |vim, editor, cx| {
                    let original_mode = vim.undo_modes.get(transaction_id);
                    editor.change_selections(None, cx, |s| match original_mode {
                        Some(Mode::VisualLine) => {
                            s.move_with(|map, selection| {
                                selection.collapse_to(
                                    map.prev_line_boundary(selection.start.to_point(map)).1,
                                    SelectionGoal::None,
                                )
                            });
                        }
                        Some(Mode::VisualBlock) => {
                            let mut first = s.first_anchor();
                            first.collapse_to(first.start, first.goal);
                            s.select_anchors(vec![first]);
                        }
                        _ => {
                            s.move_with(|map, selection| {
                                selection.collapse_to(
                                    map.clip_at_line_end(selection.start),
                                    selection.goal,
                                );
                            });
                        }
                    });
                });
                self.switch_mode(Mode::Normal, true, cx)
            }
            Mode::Normal => {
                self.update_editor(cx, |_, editor, cx| {
                    editor.change_selections(None, cx, |s| {
                        s.move_with(|map, selection| {
                            selection
                                .collapse_to(map.clip_at_line_end(selection.end), selection.goal)
                        })
                    })
                });
            }
            Mode::Insert | Mode::Replace => {}
        }
    }

    fn local_selections_changed(&mut self, cx: &mut ViewContext<Self>) {
        let Some(editor) = self.editor() else { return };

        if editor.read(cx).leader_peer_id().is_some() {
            return;
        }

        let newest = editor.read(cx).selections.newest_anchor().clone();
        let is_multicursor = editor.read(cx).selections.count() > 1;
        if self.mode == Mode::Insert && self.current_tx.is_some() {
            if self.current_anchor.is_none() {
                self.current_anchor = Some(newest);
            } else if self.current_anchor.as_ref().unwrap() != &newest {
                if let Some(tx_id) = self.current_tx.take() {
                    self.update_editor(cx, |_, editor, cx| {
                        editor.group_until_transaction(tx_id, cx)
                    });
                }
            }
        } else if self.mode == Mode::Normal && newest.start != newest.end {
            if matches!(newest.goal, SelectionGoal::HorizontalRange { .. }) {
                self.switch_mode(Mode::VisualBlock, false, cx);
            } else {
                self.switch_mode(Mode::Visual, false, cx)
            }
        } else if newest.start == newest.end
            && !is_multicursor
            && [Mode::Visual, Mode::VisualLine, Mode::VisualBlock].contains(&self.mode)
        {
            self.switch_mode(Mode::Normal, true, cx);
        }
    }

    fn input_ignored(&mut self, text: Arc<str>, cx: &mut ViewContext<Self>) {
        if text.is_empty() {
            return;
        }

        match self.active_operator() {
            Some(Operator::FindForward { before }) => {
                let find = Motion::FindForward {
                    before,
                    char: text.chars().next().unwrap(),
                    mode: if VimSettings::get_global(cx).use_multiline_find {
                        FindRange::MultiLine
                    } else {
                        FindRange::SingleLine
                    },
                    smartcase: VimSettings::get_global(cx).use_smartcase_find,
                };
                Vim::globals(cx).last_find = Some(find.clone());
                self.motion(find, cx)
            }
            Some(Operator::FindBackward { after }) => {
                let find = Motion::FindBackward {
                    after,
                    char: text.chars().next().unwrap(),
                    mode: if VimSettings::get_global(cx).use_multiline_find {
                        FindRange::MultiLine
                    } else {
                        FindRange::SingleLine
                    },
                    smartcase: VimSettings::get_global(cx).use_smartcase_find,
                };
                Vim::globals(cx).last_find = Some(find.clone());
                self.motion(find, cx)
            }
            Some(Operator::Replace) => match self.mode {
                Mode::Normal => self.normal_replace(text, cx),
                Mode::Visual | Mode::VisualLine | Mode::VisualBlock => {
                    self.visual_replace(text, cx)
                }
                _ => self.clear_operator(cx),
            },
            Some(Operator::Digraph { first_char }) => {
                if let Some(first_char) = first_char {
                    if let Some(second_char) = text.chars().next() {
                        self.insert_digraph(first_char, second_char, cx);
                    }
                } else {
                    let first_char = text.chars().next();
                    self.pop_operator(cx);
                    self.push_operator(Operator::Digraph { first_char }, cx);
                }
            }
            Some(Operator::AddSurrounds { target }) => match self.mode {
                Mode::Normal => {
                    if let Some(target) = target {
                        self.add_surrounds(text, target, cx);
                        self.clear_operator(cx);
                    }
                }
                Mode::Visual | Mode::VisualLine | Mode::VisualBlock => {
                    self.add_surrounds(text, SurroundsType::Selection, cx);
                    self.clear_operator(cx);
                }
                _ => self.clear_operator(cx),
            },
            Some(Operator::ChangeSurrounds { target }) => match self.mode {
                Mode::Normal => {
                    if let Some(target) = target {
                        self.change_surrounds(text, target, cx);
                        self.clear_operator(cx);
                    }
                }
                _ => self.clear_operator(cx),
            },
            Some(Operator::DeleteSurrounds) => match self.mode {
                Mode::Normal => {
                    self.delete_surrounds(text, cx);
                    self.clear_operator(cx);
                }
                _ => self.clear_operator(cx),
            },
            Some(Operator::Mark) => self.create_mark(text, false, cx),
            Some(Operator::RecordRegister) => {
                self.record_register(text.chars().next().unwrap(), cx)
            }
            Some(Operator::ReplayRegister) => {
                self.replay_register(text.chars().next().unwrap(), cx)
            }
            Some(Operator::Register) => match self.mode {
                Mode::Insert => {
                    self.update_editor(cx, |_, editor, cx| {
                        if let Some(register) = Vim::update_globals(cx, |globals, cx| {
                            globals.read_register(text.chars().next(), Some(editor), cx)
                        }) {
                            editor.do_paste(
                                &register.text.to_string(),
                                register.clipboard_selections.clone(),
                                false,
                                cx,
                            )
                        }
                    });
                    self.clear_operator(cx);
                }
                _ => {
                    self.select_register(text, cx);
                }
            },
            Some(Operator::Jump { line }) => self.jump(text, line, cx),
            _ => {
                if self.mode == Mode::Replace {
                    self.multi_replace(text, cx)
                }
            }
        }
    }

    fn sync_vim_settings(&mut self, cx: &mut ViewContext<Self>) {
        self.update_editor(cx, |vim, editor, cx| {
            editor.set_cursor_shape(vim.cursor_shape(), cx);
            editor.set_clip_at_line_ends(vim.clip_at_line_ends(), cx);
            editor.set_collapse_matches(true);
            editor.set_input_enabled(vim.editor_input_enabled());
            editor.set_autoindent(vim.should_autoindent());
            editor.selections.line_mode = matches!(vim.mode, Mode::VisualLine);
            editor.set_inline_completions_enabled(matches!(vim.mode, Mode::Insert | Mode::Replace));
        });
        cx.notify()
    }
}

impl Settings for VimModeSetting {
    const KEY: Option<&'static str> = Some("vim_mode");

    type FileContent = Self;

    fn load(sources: SettingsSources<Self::FileContent>, _: &mut AppContext) -> Result<Self> {
        Ok(sources.user.copied().unwrap_or(*sources.default))
    }
}

/// Controls when to use system clipboard.
#[derive(Copy, Clone, Debug, Serialize, Deserialize, PartialEq, Eq, JsonSchema)]
#[serde(rename_all = "snake_case")]
pub enum UseSystemClipboard {
    /// Don't use system clipboard.
    Never,
    /// Use system clipboard.
    Always,
    /// Use system clipboard for yank operations.
    OnYank,
}

#[derive(Clone, Serialize, Deserialize, JsonSchema)]
#[serde(default)]
struct VimSettings {
    pub toggle_relative_line_numbers: bool,
    pub use_system_clipboard: UseSystemClipboard,
    pub use_multiline_find: bool,
    pub use_smartcase_find: bool,
    pub custom_digraphs: HashMap<String, Arc<str>>,
}

<<<<<<< HEAD
impl Default for VimSettings {
    fn default() -> Self {
        Self {
            use_system_clipboard: UseSystemClipboard::Always,
            use_multiline_find: false,
            use_smartcase_find: false,
            custom_digraphs: Default::default(),
        }
    }
=======
#[derive(Clone, Default, Serialize, Deserialize, JsonSchema)]
struct VimSettingsContent {
    pub toggle_relative_line_numbers: Option<bool>,
    pub use_system_clipboard: Option<UseSystemClipboard>,
    pub use_multiline_find: Option<bool>,
    pub use_smartcase_find: Option<bool>,
    pub custom_digraphs: Option<HashMap<String, Arc<str>>>,
>>>>>>> 929eff81
}

impl Settings for VimSettings {
    const KEY: Option<&'static str> = Some("vim");

    type FileContent = Self;

    fn load(sources: SettingsSources<Self::FileContent>, _: &mut AppContext) -> Result<Self> {
        sources.json_merge()
    }
}<|MERGE_RESOLUTION|>--- conflicted
+++ resolved
@@ -1099,25 +1099,16 @@
     pub custom_digraphs: HashMap<String, Arc<str>>,
 }
 
-<<<<<<< HEAD
 impl Default for VimSettings {
     fn default() -> Self {
         Self {
+            toggle_relative_line_numbers: false,
             use_system_clipboard: UseSystemClipboard::Always,
             use_multiline_find: false,
             use_smartcase_find: false,
             custom_digraphs: Default::default(),
         }
     }
-=======
-#[derive(Clone, Default, Serialize, Deserialize, JsonSchema)]
-struct VimSettingsContent {
-    pub toggle_relative_line_numbers: Option<bool>,
-    pub use_system_clipboard: Option<UseSystemClipboard>,
-    pub use_multiline_find: Option<bool>,
-    pub use_smartcase_find: Option<bool>,
-    pub custom_digraphs: Option<HashMap<String, Arc<str>>>,
->>>>>>> 929eff81
 }
 
 impl Settings for VimSettings {
