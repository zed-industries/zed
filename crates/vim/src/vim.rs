--- conflicted
+++ resolved
@@ -1140,17 +1140,10 @@
         let editor_mode = editor.mode();
 
         if editor_mode.is_full()
-<<<<<<< HEAD
             && !newest_selection_empty
             && self.mode == Mode::Normal
             // When following someone, don't switch vim mode.
-            && editor.leader_peer_id().is_none()
-=======
-                && !newest_selection_empty
-                && self.mode == Mode::Normal
-                // When following someone, don't switch vim mode.
-                && editor.leader_id().is_none()
->>>>>>> 545ae270
+            && editor.leader_id().is_none()
         {
             if preserve_selection {
                 self.switch_mode(Mode::Visual, true, window, cx);
