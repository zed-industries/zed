--- conflicted
+++ resolved
@@ -1420,18 +1420,11 @@
                 .selections
                 .newest::<usize>(&snapshot.display_snapshot);
 
-<<<<<<< HEAD
-            let (range, kind) = snapshot
-                .buffer_snapshot
-                .surrounding_word(selection.start, Some(CharScopeContext::Completion));
-=======
-            let snapshot = editor.snapshot(window, cx);
             let snapshot = snapshot.buffer_snapshot();
             let (range, kind) =
                 snapshot.surrounding_word(selection.start, Some(CharScopeContext::Completion));
->>>>>>> 5698636c
             if kind == Some(CharKind::Word) {
-                let text: String = snapshot.buffer_snapshot.text_for_range(range).collect();
+                let text: String = snapshot.text_for_range(range).collect();
                 if !text.trim().is_empty() {
                     return Some(text);
                 }
