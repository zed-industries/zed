use crate::{
<<<<<<< HEAD
    Vim,
    motion::{self, Motion},
=======
    motion::{self, Motion, MotionKind},
>>>>>>> 01a2c8eb
    object::Object,
    state::Mode,
};
use editor::{
    Bias, DisplayPoint,
    display_map::{DisplaySnapshot, ToDisplayPoint},
    movement::TextLayoutDetails,
    scroll::Autoscroll,
};
use gpui::{Context, Window};
use language::Selection;

impl Vim {
    pub fn change_motion(
        &mut self,
        motion: Motion,
        times: Option<usize>,
        window: &mut Window,
        cx: &mut Context<Self>,
    ) {
        // Some motions ignore failure when switching to normal mode
        let mut motion_kind = if matches!(
            motion,
            Motion::Left
                | Motion::Right
                | Motion::EndOfLine { .. }
                | Motion::WrappingLeft
                | Motion::StartOfLine { .. }
        ) {
            Some(MotionKind::Exclusive)
        } else {
            None
        };
        self.update_editor(window, cx, |vim, editor, window, cx| {
            let text_layout_details = editor.text_layout_details(window);
            editor.transact(window, cx, |editor, window, cx| {
                // We are swapping to insert mode anyway. Just set the line end clipping behavior now
                editor.set_clip_at_line_ends(false, cx);
                editor.change_selections(Some(Autoscroll::fit()), window, cx, |s| {
                    s.move_with(|map, selection| {
                        let kind = match motion {
                            Motion::NextWordStart { ignore_punctuation }
                            | Motion::NextSubwordStart { ignore_punctuation } => {
                                expand_changed_word_selection(
                                    map,
                                    selection,
                                    times,
                                    ignore_punctuation,
                                    &text_layout_details,
                                    motion == Motion::NextSubwordStart { ignore_punctuation },
                                )
                            }
                            _ => {
                                let kind = motion.expand_selection(
                                    map,
                                    selection,
                                    times,
                                    &text_layout_details,
                                );
                                if let Motion::CurrentLine = motion {
                                    let mut start_offset =
                                        selection.start.to_offset(map, Bias::Left);
                                    let classifier = map
                                        .buffer_snapshot
                                        .char_classifier_at(selection.start.to_point(map));
                                    for (ch, offset) in map.buffer_chars_at(start_offset) {
                                        if ch == '\n' || !classifier.is_whitespace(ch) {
                                            break;
                                        }
                                        start_offset = offset + ch.len_utf8();
                                    }
                                    selection.start = start_offset.to_display_point(map);
                                }
                                kind
                            }
                        };
                        if let Some(kind) = kind {
                            motion_kind.get_or_insert(kind);
                        }
                    });
                });
                if let Some(kind) = motion_kind {
                    vim.copy_selections_content(editor, kind, window, cx);
                    editor.insert("", window, cx);
                    editor.refresh_inline_completion(true, false, window, cx);
                }
            });
        });

        if motion_kind.is_some() {
            self.switch_mode(Mode::Insert, false, window, cx)
        } else {
            self.switch_mode(Mode::Normal, false, window, cx)
        }
    }

    pub fn change_object(
        &mut self,
        object: Object,
        around: bool,
        window: &mut Window,
        cx: &mut Context<Self>,
    ) {
        let mut objects_found = false;
        self.update_editor(window, cx, |vim, editor, window, cx| {
            // We are swapping to insert mode anyway. Just set the line end clipping behavior now
            editor.set_clip_at_line_ends(false, cx);
            editor.transact(window, cx, |editor, window, cx| {
                editor.change_selections(Some(Autoscroll::fit()), window, cx, |s| {
                    s.move_with(|map, selection| {
                        objects_found |= object.expand_selection(map, selection, around);
                    });
                });
                if objects_found {
                    vim.copy_selections_content(editor, MotionKind::Exclusive, window, cx);
                    editor.insert("", window, cx);
                    editor.refresh_inline_completion(true, false, window, cx);
                }
            });
        });

        if objects_found {
            self.switch_mode(Mode::Insert, false, window, cx);
        } else {
            self.switch_mode(Mode::Normal, false, window, cx);
        }
    }
}

// From the docs https://vimdoc.sourceforge.net/htmldoc/motion.html
// Special case: "cw" and "cW" are treated like "ce" and "cE" if the cursor is
// on a non-blank.  This is because "cw" is interpreted as change-word, and a
// word does not include the following white space.  {Vi: "cw" when on a blank
// followed by other blanks changes only the first blank; this is probably a
// bug, because "dw" deletes all the blanks}
fn expand_changed_word_selection(
    map: &DisplaySnapshot,
    selection: &mut Selection<DisplayPoint>,
    times: Option<usize>,
    ignore_punctuation: bool,
    text_layout_details: &TextLayoutDetails,
    use_subword: bool,
) -> Option<MotionKind> {
    let is_in_word = || {
        let classifier = map
            .buffer_snapshot
            .char_classifier_at(selection.start.to_point(map));
        let in_word = map
            .buffer_chars_at(selection.head().to_offset(map, Bias::Left))
            .next()
            .map(|(c, _)| !classifier.is_whitespace(c))
            .unwrap_or_default();
        in_word
    };
    if (times.is_none() || times.unwrap() == 1) && is_in_word() {
        let next_char = map
            .buffer_chars_at(
                motion::next_char(map, selection.end, false).to_offset(map, Bias::Left),
            )
            .next();
        match next_char {
            Some((' ', _)) => selection.end = motion::next_char(map, selection.end, false),
            _ => {
                if use_subword {
                    selection.end =
                        motion::next_subword_end(map, selection.end, ignore_punctuation, 1, false);
                } else {
                    selection.end =
                        motion::next_word_end(map, selection.end, ignore_punctuation, 1, false);
                }
                selection.end = motion::next_char(map, selection.end, false);
            }
        }
        Some(MotionKind::Inclusive)
    } else {
        let motion = if use_subword {
            Motion::NextSubwordStart { ignore_punctuation }
        } else {
            Motion::NextWordStart { ignore_punctuation }
        };
        motion.expand_selection(map, selection, times, text_layout_details)
    }
}

#[cfg(test)]
mod test {
    use indoc::indoc;

    use crate::test::NeovimBackedTestContext;

    #[gpui::test]
    async fn test_change_h(cx: &mut gpui::TestAppContext) {
        let mut cx = NeovimBackedTestContext::new(cx).await;
        cx.simulate("c h", "Teˇst").await.assert_matches();
        cx.simulate("c h", "Tˇest").await.assert_matches();
        cx.simulate("c h", "ˇTest").await.assert_matches();
        cx.simulate(
            "c h",
            indoc! {"
            Test
            ˇtest"},
        )
        .await
        .assert_matches();
    }

    #[gpui::test]
    async fn test_change_backspace(cx: &mut gpui::TestAppContext) {
        let mut cx = NeovimBackedTestContext::new(cx).await;
        cx.simulate("c backspace", "Teˇst").await.assert_matches();
        cx.simulate("c backspace", "Tˇest").await.assert_matches();
        cx.simulate("c backspace", "ˇTest").await.assert_matches();
        cx.simulate(
            "c backspace",
            indoc! {"
            Test
            ˇtest"},
        )
        .await
        .assert_matches();
    }

    #[gpui::test]
    async fn test_change_l(cx: &mut gpui::TestAppContext) {
        let mut cx = NeovimBackedTestContext::new(cx).await;
        cx.simulate("c l", "Teˇst").await.assert_matches();
        cx.simulate("c l", "Tesˇt").await.assert_matches();
    }

    #[gpui::test]
    async fn test_change_w(cx: &mut gpui::TestAppContext) {
        let mut cx = NeovimBackedTestContext::new(cx).await;
        cx.simulate("c w", "Teˇst").await.assert_matches();
        cx.simulate("c w", "Tˇest test").await.assert_matches();
        cx.simulate("c w", "Testˇ  test").await.assert_matches();
        cx.simulate("c w", "Tesˇt  test").await.assert_matches();
        cx.simulate(
            "c w",
            indoc! {"
                Test teˇst
                test"},
        )
        .await
        .assert_matches();
        cx.simulate(
            "c w",
            indoc! {"
                Test tesˇt
                test"},
        )
        .await
        .assert_matches();
        cx.simulate(
            "c w",
            indoc! {"
                Test test
                ˇ
                test"},
        )
        .await
        .assert_matches();

        cx.simulate("c shift-w", "Test teˇst-test test")
            .await
            .assert_matches();
    }

    #[gpui::test]
    async fn test_change_e(cx: &mut gpui::TestAppContext) {
        let mut cx = NeovimBackedTestContext::new(cx).await;
        cx.simulate("c e", "Teˇst Test").await.assert_matches();
        cx.simulate("c e", "Tˇest test").await.assert_matches();
        cx.simulate(
            "c e",
            indoc! {"
                Test teˇst
                test"},
        )
        .await
        .assert_matches();
        cx.simulate(
            "c e",
            indoc! {"
                Test tesˇt
                test"},
        )
        .await
        .assert_matches();
        cx.simulate(
            "c e",
            indoc! {"
                Test test
                ˇ
                test"},
        )
        .await
        .assert_matches();

        cx.simulate("c shift-e", "Test teˇst-test test")
            .await
            .assert_matches();
    }

    #[gpui::test]
    async fn test_change_b(cx: &mut gpui::TestAppContext) {
        let mut cx = NeovimBackedTestContext::new(cx).await;
        cx.simulate("c b", "Teˇst Test").await.assert_matches();
        cx.simulate("c b", "Test ˇtest").await.assert_matches();
        cx.simulate("c b", "Test1 test2 ˇtest3")
            .await
            .assert_matches();
        cx.simulate(
            "c b",
            indoc! {"
                Test test
                ˇtest"},
        )
        .await
        .assert_matches();
        cx.simulate(
            "c b",
            indoc! {"
                Test test
                ˇ
                test"},
        )
        .await
        .assert_matches();

        cx.simulate("c shift-b", "Test test-test ˇtest")
            .await
            .assert_matches();
    }

    #[gpui::test]
    async fn test_change_end_of_line(cx: &mut gpui::TestAppContext) {
        let mut cx = NeovimBackedTestContext::new(cx).await;
        cx.simulate(
            "c $",
            indoc! {"
            The qˇuick
            brown fox"},
        )
        .await
        .assert_matches();
        cx.simulate(
            "c $",
            indoc! {"
            The quick
            ˇ
            brown fox"},
        )
        .await
        .assert_matches();
    }

    #[gpui::test]
    async fn test_change_0(cx: &mut gpui::TestAppContext) {
        let mut cx = NeovimBackedTestContext::new(cx).await;

        cx.simulate(
            "c 0",
            indoc! {"
            The qˇuick
            brown fox"},
        )
        .await
        .assert_matches();
        cx.simulate(
            "c 0",
            indoc! {"
            The quick
            ˇ
            brown fox"},
        )
        .await
        .assert_matches();
    }

    #[gpui::test]
    async fn test_change_k(cx: &mut gpui::TestAppContext) {
        let mut cx = NeovimBackedTestContext::new(cx).await;

        cx.simulate(
            "c k",
            indoc! {"
            The quick
            brown ˇfox
            jumps over"},
        )
        .await
        .assert_matches();
        cx.simulate(
            "c k",
            indoc! {"
            The quick
            brown fox
            jumps ˇover"},
        )
        .await
        .assert_matches();
        cx.simulate(
            "c k",
            indoc! {"
            The qˇuick
            brown fox
            jumps over"},
        )
        .await
        .assert_matches();
        cx.simulate(
            "c k",
            indoc! {"
            ˇ
            brown fox
            jumps over"},
        )
        .await
        .assert_matches();
    }

    #[gpui::test]
    async fn test_change_j(cx: &mut gpui::TestAppContext) {
        let mut cx = NeovimBackedTestContext::new(cx).await;
        cx.simulate(
            "c j",
            indoc! {"
            The quick
            brown ˇfox
            jumps over"},
        )
        .await
        .assert_matches();
        cx.simulate(
            "c j",
            indoc! {"
            The quick
            brown fox
            jumps ˇover"},
        )
        .await
        .assert_matches();
        cx.simulate(
            "c j",
            indoc! {"
            The qˇuick
            brown fox
            jumps over"},
        )
        .await
        .assert_matches();
        cx.simulate(
            "c j",
            indoc! {"
            The quick
            brown fox
            ˇ"},
        )
        .await
        .assert_matches();
    }

    #[gpui::test]
    async fn test_change_end_of_document(cx: &mut gpui::TestAppContext) {
        let mut cx = NeovimBackedTestContext::new(cx).await;
        cx.simulate(
            "c shift-g",
            indoc! {"
            The quick
            brownˇ fox
            jumps over
            the lazy"},
        )
        .await
        .assert_matches();
        cx.simulate(
            "c shift-g",
            indoc! {"
            The quick
            brownˇ fox
            jumps over
            the lazy"},
        )
        .await
        .assert_matches();
        cx.simulate(
            "c shift-g",
            indoc! {"
            The quick
            brown fox
            jumps over
            the lˇazy"},
        )
        .await
        .assert_matches();
        cx.simulate(
            "c shift-g",
            indoc! {"
            The quick
            brown fox
            jumps over
            ˇ"},
        )
        .await
        .assert_matches();
    }

    #[gpui::test]
    async fn test_change_cc(cx: &mut gpui::TestAppContext) {
        let mut cx = NeovimBackedTestContext::new(cx).await;
        cx.simulate(
            "c c",
            indoc! {"
           The quick
             brownˇ fox
           jumps over
           the lazy"},
        )
        .await
        .assert_matches();

        cx.simulate(
            "c c",
            indoc! {"
           ˇThe quick
           brown fox
           jumps over
           the lazy"},
        )
        .await
        .assert_matches();

        cx.simulate(
            "c c",
            indoc! {"
           The quick
             broˇwn fox
           jumps over
           the lazy"},
        )
        .await
        .assert_matches();
    }

    #[gpui::test]
    async fn test_change_gg(cx: &mut gpui::TestAppContext) {
        let mut cx = NeovimBackedTestContext::new(cx).await;
        cx.simulate(
            "c g g",
            indoc! {"
            The quick
            brownˇ fox
            jumps over
            the lazy"},
        )
        .await
        .assert_matches();
        cx.simulate(
            "c g g",
            indoc! {"
            The quick
            brown fox
            jumps over
            the lˇazy"},
        )
        .await
        .assert_matches();
        cx.simulate(
            "c g g",
            indoc! {"
            The qˇuick
            brown fox
            jumps over
            the lazy"},
        )
        .await
        .assert_matches();
        cx.simulate(
            "c g g",
            indoc! {"
            ˇ
            brown fox
            jumps over
            the lazy"},
        )
        .await
        .assert_matches();
    }

    #[gpui::test]
    async fn test_repeated_cj(cx: &mut gpui::TestAppContext) {
        let mut cx = NeovimBackedTestContext::new(cx).await;

        for count in 1..=5 {
            cx.simulate_at_each_offset(
                &format!("c {count} j"),
                indoc! {"
                    ˇThe quˇickˇ browˇn
                    ˇ
                    ˇfox ˇjumpsˇ-ˇoˇver
                    ˇthe lazy dog
                    "},
            )
            .await
            .assert_matches();
        }
    }

    #[gpui::test]
    async fn test_repeated_cl(cx: &mut gpui::TestAppContext) {
        let mut cx = NeovimBackedTestContext::new(cx).await;

        for count in 1..=5 {
            cx.simulate_at_each_offset(
                &format!("c {count} l"),
                indoc! {"
                    ˇThe quˇickˇ browˇn
                    ˇ
                    ˇfox ˇjumpsˇ-ˇoˇver
                    ˇthe lazy dog
                    "},
            )
            .await
            .assert_matches();
        }
    }

    #[gpui::test]
    async fn test_repeated_cb(cx: &mut gpui::TestAppContext) {
        let mut cx = NeovimBackedTestContext::new(cx).await;

        for count in 1..=5 {
            cx.simulate_at_each_offset(
                &format!("c {count} b"),
                indoc! {"
                ˇThe quˇickˇ browˇn
                ˇ
                ˇfox ˇjumpsˇ-ˇoˇver
                ˇthe lazy dog
                "},
            )
            .await
            .assert_matches()
        }
    }

    #[gpui::test]
    async fn test_repeated_ce(cx: &mut gpui::TestAppContext) {
        let mut cx = NeovimBackedTestContext::new(cx).await;

        for count in 1..=5 {
            cx.simulate_at_each_offset(
                &format!("c {count} e"),
                indoc! {"
                    ˇThe quˇickˇ browˇn
                    ˇ
                    ˇfox ˇjumpsˇ-ˇoˇver
                    ˇthe lazy dog
                    "},
            )
            .await
            .assert_matches();
        }
    }
}<|MERGE_RESOLUTION|>--- conflicted
+++ resolved
@@ -1,10 +1,6 @@
 use crate::{
-<<<<<<< HEAD
     Vim,
-    motion::{self, Motion},
-=======
     motion::{self, Motion, MotionKind},
->>>>>>> 01a2c8eb
     object::Object,
     state::Mode,
 };
