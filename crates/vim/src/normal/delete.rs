<<<<<<< HEAD
use crate::{Vim, motion::Motion, object::Object};
=======
use crate::{
    motion::{Motion, MotionKind},
    object::Object,
    Vim,
};
>>>>>>> 01a2c8eb
use collections::{HashMap, HashSet};
use editor::{
    Bias, DisplayPoint,
    display_map::{DisplaySnapshot, ToDisplayPoint},
    scroll::Autoscroll,
};
use gpui::{Context, Window};
use language::{Point, Selection};
use multi_buffer::MultiBufferRow;

impl Vim {
    pub fn delete_motion(
        &mut self,
        motion: Motion,
        times: Option<usize>,
        window: &mut Window,
        cx: &mut Context<Self>,
    ) {
        self.stop_recording(cx);
        self.update_editor(window, cx, |vim, editor, window, cx| {
            let text_layout_details = editor.text_layout_details(window);
            editor.transact(window, cx, |editor, window, cx| {
                editor.set_clip_at_line_ends(false, cx);
                let mut original_columns: HashMap<_, _> = Default::default();
                let mut motion_kind = None;
                let mut ranges_to_copy = Vec::new();
                editor.change_selections(Some(Autoscroll::fit()), window, cx, |s| {
                    s.move_with(|map, selection| {
                        let original_head = selection.head();
                        original_columns.insert(selection.id, original_head.column());
                        let kind =
                            motion.expand_selection(map, selection, times, &text_layout_details);

                        ranges_to_copy
                            .push(selection.start.to_point(map)..selection.end.to_point(map));

                        // When deleting line-wise, we always want to delete a newline.
                        // If there is one after the current line, it goes; otherwise we
                        // pick the one before.
                        if kind == Some(MotionKind::Linewise) {
                            let start = selection.start.to_point(map);
                            let end = selection.end.to_point(map);
                            if end.row < map.buffer_snapshot.max_point().row {
                                selection.end = Point::new(end.row + 1, 0).to_display_point(map)
                            } else if start.row > 0 {
                                selection.start = Point::new(
                                    start.row - 1,
                                    map.buffer_snapshot.line_len(MultiBufferRow(start.row - 1)),
                                )
                                .to_display_point(map)
                            }
                        }
                        if let Some(kind) = kind {
                            motion_kind.get_or_insert(kind);
                        }
                    });
                });
                let Some(kind) = motion_kind else { return };
                vim.copy_ranges(editor, kind, false, ranges_to_copy, window, cx);
                editor.insert("", window, cx);

                // Fixup cursor position after the deletion
                editor.set_clip_at_line_ends(true, cx);
                editor.change_selections(Some(Autoscroll::fit()), window, cx, |s| {
                    s.move_with(|map, selection| {
                        let mut cursor = selection.head();
                        if kind.linewise() {
                            if let Some(column) = original_columns.get(&selection.id) {
                                *cursor.column_mut() = *column
                            }
                        }
                        cursor = map.clip_point(cursor, Bias::Left);
                        selection.collapse_to(cursor, selection.goal)
                    });
                });
                editor.refresh_inline_completion(true, false, window, cx);
            });
        });
    }

    pub fn delete_object(
        &mut self,
        object: Object,
        around: bool,
        window: &mut Window,
        cx: &mut Context<Self>,
    ) {
        self.stop_recording(cx);
        self.update_editor(window, cx, |vim, editor, window, cx| {
            editor.transact(window, cx, |editor, window, cx| {
                editor.set_clip_at_line_ends(false, cx);
                // Emulates behavior in vim where if we expanded backwards to include a newline
                // the cursor gets set back to the start of the line
                let mut should_move_to_start: HashSet<_> = Default::default();
                editor.change_selections(Some(Autoscroll::fit()), window, cx, |s| {
                    s.move_with(|map, selection| {
                        object.expand_selection(map, selection, around);
                        let offset_range = selection.map(|p| p.to_offset(map, Bias::Left)).range();
                        let mut move_selection_start_to_previous_line =
                            |map: &DisplaySnapshot, selection: &mut Selection<DisplayPoint>| {
                                let start = selection.start.to_offset(map, Bias::Left);
                                if selection.start.row().0 > 0 {
                                    should_move_to_start.insert(selection.id);
                                    selection.start =
                                        (start - '\n'.len_utf8()).to_display_point(map);
                                }
                            };
                        let range = selection.start.to_offset(map, Bias::Left)
                            ..selection.end.to_offset(map, Bias::Right);
                        let contains_only_newlines = map
                            .buffer_chars_at(range.start)
                            .take_while(|(_, p)| p < &range.end)
                            .all(|(char, _)| char == '\n')
                            && !offset_range.is_empty();
                        let end_at_newline = map
                            .buffer_chars_at(range.end)
                            .next()
                            .map(|(c, _)| c == '\n')
                            .unwrap_or(false);

                        // If expanded range contains only newlines and
                        // the object is around or sentence, expand to include a newline
                        // at the end or start
                        if (around || object == Object::Sentence) && contains_only_newlines {
                            if end_at_newline {
                                move_selection_end_to_next_line(map, selection);
                            } else {
                                move_selection_start_to_previous_line(map, selection);
                            }
                        }

                        // Does post-processing for the trailing newline and EOF
                        // when not cancelled.
                        let cancelled = around && selection.start == selection.end;
                        if object == Object::Paragraph && !cancelled {
                            // EOF check should be done before including a trailing newline.
                            if ends_at_eof(map, selection) {
                                move_selection_start_to_previous_line(map, selection);
                            }

                            if end_at_newline {
                                move_selection_end_to_next_line(map, selection);
                            }
                        }
                    });
                });
                vim.copy_selections_content(editor, MotionKind::Exclusive, window, cx);
                editor.insert("", window, cx);

                // Fixup cursor position after the deletion
                editor.set_clip_at_line_ends(true, cx);
                editor.change_selections(Some(Autoscroll::fit()), window, cx, |s| {
                    s.move_with(|map, selection| {
                        let mut cursor = selection.head();
                        if should_move_to_start.contains(&selection.id) {
                            *cursor.column_mut() = 0;
                        }
                        cursor = map.clip_point(cursor, Bias::Left);
                        selection.collapse_to(cursor, selection.goal)
                    });
                });
                editor.refresh_inline_completion(true, false, window, cx);
            });
        });
    }
}

fn move_selection_end_to_next_line(map: &DisplaySnapshot, selection: &mut Selection<DisplayPoint>) {
    let end = selection.end.to_offset(map, Bias::Left);
    selection.end = (end + '\n'.len_utf8()).to_display_point(map);
}

fn ends_at_eof(map: &DisplaySnapshot, selection: &mut Selection<DisplayPoint>) -> bool {
    selection.end.to_point(map) == map.buffer_snapshot.max_point()
}

#[cfg(test)]
mod test {
    use indoc::indoc;

    use crate::{
        state::Mode,
        test::{NeovimBackedTestContext, VimTestContext},
    };

    #[gpui::test]
    async fn test_delete_h(cx: &mut gpui::TestAppContext) {
        let mut cx = NeovimBackedTestContext::new(cx).await;
        cx.simulate("d h", "Teˇst").await.assert_matches();
        cx.simulate("d h", "Tˇest").await.assert_matches();
        cx.simulate("d h", "ˇTest").await.assert_matches();
        cx.simulate(
            "d h",
            indoc! {"
            Test
            ˇtest"},
        )
        .await
        .assert_matches();
    }

    #[gpui::test]
    async fn test_delete_l(cx: &mut gpui::TestAppContext) {
        let mut cx = NeovimBackedTestContext::new(cx).await;
        cx.simulate("d l", "ˇTest").await.assert_matches();
        cx.simulate("d l", "Teˇst").await.assert_matches();
        cx.simulate("d l", "Tesˇt").await.assert_matches();
        cx.simulate(
            "d l",
            indoc! {"
                Tesˇt
                test"},
        )
        .await
        .assert_matches();
    }

    #[gpui::test]
    async fn test_delete_w(cx: &mut gpui::TestAppContext) {
        let mut cx = NeovimBackedTestContext::new(cx).await;
        cx.simulate(
            "d w",
            indoc! {"
            Test tesˇt
                test"},
        )
        .await
        .assert_matches();

        cx.simulate("d w", "Teˇst").await.assert_matches();
        cx.simulate("d w", "Tˇest test").await.assert_matches();
        cx.simulate(
            "d w",
            indoc! {"
            Test teˇst
            test"},
        )
        .await
        .assert_matches();
        cx.simulate(
            "d w",
            indoc! {"
            Test tesˇt
            test"},
        )
        .await
        .assert_matches();

        cx.simulate(
            "d w",
            indoc! {"
            Test test
            ˇ
            test"},
        )
        .await
        .assert_matches();

        cx.simulate("d shift-w", "Test teˇst-test test")
            .await
            .assert_matches();
    }

    #[gpui::test]
    async fn test_delete_next_word_end(cx: &mut gpui::TestAppContext) {
        let mut cx = NeovimBackedTestContext::new(cx).await;
        cx.simulate("d e", "Teˇst Test\n").await.assert_matches();
        cx.simulate("d e", "Tˇest test\n").await.assert_matches();
        cx.simulate(
            "d e",
            indoc! {"
            Test teˇst
            test"},
        )
        .await
        .assert_matches();
        cx.simulate(
            "d e",
            indoc! {"
            Test tesˇt
            test"},
        )
        .await
        .assert_matches();

        cx.simulate("d e", "Test teˇst-test test")
            .await
            .assert_matches();
    }

    #[gpui::test]
    async fn test_delete_b(cx: &mut gpui::TestAppContext) {
        let mut cx = NeovimBackedTestContext::new(cx).await;
        cx.simulate("d b", "Teˇst Test").await.assert_matches();
        cx.simulate("d b", "Test ˇtest").await.assert_matches();
        cx.simulate("d b", "Test1 test2 ˇtest3")
            .await
            .assert_matches();
        cx.simulate(
            "d b",
            indoc! {"
            Test test
            ˇtest"},
        )
        .await
        .assert_matches();
        cx.simulate(
            "d b",
            indoc! {"
            Test test
            ˇ
            test"},
        )
        .await
        .assert_matches();

        cx.simulate("d shift-b", "Test test-test ˇtest")
            .await
            .assert_matches();
    }

    #[gpui::test]
    async fn test_delete_end_of_line(cx: &mut gpui::TestAppContext) {
        let mut cx = NeovimBackedTestContext::new(cx).await;
        cx.simulate(
            "d $",
            indoc! {"
            The qˇuick
            brown fox"},
        )
        .await
        .assert_matches();
        cx.simulate(
            "d $",
            indoc! {"
            The quick
            ˇ
            brown fox"},
        )
        .await
        .assert_matches();
    }

    #[gpui::test]
    async fn test_delete_0(cx: &mut gpui::TestAppContext) {
        let mut cx = NeovimBackedTestContext::new(cx).await;
        cx.simulate(
            "d 0",
            indoc! {"
            The qˇuick
            brown fox"},
        )
        .await
        .assert_matches();
        cx.simulate(
            "d 0",
            indoc! {"
            The quick
            ˇ
            brown fox"},
        )
        .await
        .assert_matches();
    }

    #[gpui::test]
    async fn test_delete_k(cx: &mut gpui::TestAppContext) {
        let mut cx = NeovimBackedTestContext::new(cx).await;
        cx.simulate(
            "d k",
            indoc! {"
            The quick
            brown ˇfox
            jumps over"},
        )
        .await
        .assert_matches();
        cx.simulate(
            "d k",
            indoc! {"
            The quick
            brown fox
            jumps ˇover"},
        )
        .await
        .assert_matches();
        cx.simulate(
            "d k",
            indoc! {"
            The qˇuick
            brown fox
            jumps over"},
        )
        .await
        .assert_matches();
        cx.simulate(
            "d k",
            indoc! {"
            ˇbrown fox
            jumps over"},
        )
        .await
        .assert_matches();
    }

    #[gpui::test]
    async fn test_delete_j(cx: &mut gpui::TestAppContext) {
        let mut cx = NeovimBackedTestContext::new(cx).await;
        cx.simulate(
            "d j",
            indoc! {"
            The quick
            brown ˇfox
            jumps over"},
        )
        .await
        .assert_matches();
        cx.simulate(
            "d j",
            indoc! {"
            The quick
            brown fox
            jumps ˇover"},
        )
        .await
        .assert_matches();
        cx.simulate(
            "d j",
            indoc! {"
            The qˇuick
            brown fox
            jumps over"},
        )
        .await
        .assert_matches();
        cx.simulate(
            "d j",
            indoc! {"
            The quick
            brown fox
            ˇ"},
        )
        .await
        .assert_matches();
    }

    #[gpui::test]
    async fn test_delete_end_of_document(cx: &mut gpui::TestAppContext) {
        let mut cx = NeovimBackedTestContext::new(cx).await;
        cx.simulate(
            "d shift-g",
            indoc! {"
            The quick
            brownˇ fox
            jumps over
            the lazy"},
        )
        .await
        .assert_matches();
        cx.simulate(
            "d shift-g",
            indoc! {"
            The quick
            brownˇ fox
            jumps over
            the lazy"},
        )
        .await
        .assert_matches();
        cx.simulate(
            "d shift-g",
            indoc! {"
            The quick
            brown fox
            jumps over
            the lˇazy"},
        )
        .await
        .assert_matches();
        cx.simulate(
            "d shift-g",
            indoc! {"
            The quick
            brown fox
            jumps over
            ˇ"},
        )
        .await
        .assert_matches();
    }

    #[gpui::test]
    async fn test_delete_to_line(cx: &mut gpui::TestAppContext) {
        let mut cx = NeovimBackedTestContext::new(cx).await;
        cx.simulate(
            "d 3 shift-g",
            indoc! {"
            The quick
            brownˇ fox
            jumps over
            the lazy"},
        )
        .await
        .assert_matches();
        cx.simulate(
            "d 3 shift-g",
            indoc! {"
            The quick
            brown fox
            jumps over
            the lˇazy"},
        )
        .await
        .assert_matches();
        cx.simulate(
            "d 2 shift-g",
            indoc! {"
            The quick
            brown fox
            jumps over
            ˇ"},
        )
        .await
        .assert_matches();
    }

    #[gpui::test]
    async fn test_delete_gg(cx: &mut gpui::TestAppContext) {
        let mut cx = NeovimBackedTestContext::new(cx).await;
        cx.simulate(
            "d g g",
            indoc! {"
            The quick
            brownˇ fox
            jumps over
            the lazy"},
        )
        .await
        .assert_matches();
        cx.simulate(
            "d g g",
            indoc! {"
            The quick
            brown fox
            jumps over
            the lˇazy"},
        )
        .await
        .assert_matches();
        cx.simulate(
            "d g g",
            indoc! {"
            The qˇuick
            brown fox
            jumps over
            the lazy"},
        )
        .await
        .assert_matches();
        cx.simulate(
            "d g g",
            indoc! {"
            ˇ
            brown fox
            jumps over
            the lazy"},
        )
        .await
        .assert_matches();
    }

    #[gpui::test]
    async fn test_cancel_delete_operator(cx: &mut gpui::TestAppContext) {
        let mut cx = VimTestContext::new(cx, true).await;
        cx.set_state(
            indoc! {"
                The quick brown
                fox juˇmps over
                the lazy dog"},
            Mode::Normal,
        );

        // Canceling operator twice reverts to normal mode with no active operator
        cx.simulate_keystrokes("d escape k");
        assert_eq!(cx.active_operator(), None);
        assert_eq!(cx.mode(), Mode::Normal);
        cx.assert_editor_state(indoc! {"
            The quˇick brown
            fox jumps over
            the lazy dog"});
    }

    #[gpui::test]
    async fn test_unbound_command_cancels_pending_operator(cx: &mut gpui::TestAppContext) {
        let mut cx = VimTestContext::new(cx, true).await;
        cx.set_state(
            indoc! {"
                The quick brown
                fox juˇmps over
                the lazy dog"},
            Mode::Normal,
        );

        // Canceling operator twice reverts to normal mode with no active operator
        cx.simulate_keystrokes("d y");
        assert_eq!(cx.active_operator(), None);
        assert_eq!(cx.mode(), Mode::Normal);
    }

    #[gpui::test]
    async fn test_delete_with_counts(cx: &mut gpui::TestAppContext) {
        let mut cx = NeovimBackedTestContext::new(cx).await;
        cx.set_shared_state(indoc! {"
                The ˇquick brown
                fox jumps over
                the lazy dog"})
            .await;
        cx.simulate_shared_keystrokes("d 2 d").await;
        cx.shared_state().await.assert_eq(indoc! {"
        the ˇlazy dog"});

        cx.set_shared_state(indoc! {"
                The ˇquick brown
                fox jumps over
                the lazy dog"})
            .await;
        cx.simulate_shared_keystrokes("2 d d").await;
        cx.shared_state().await.assert_eq(indoc! {"
        the ˇlazy dog"});

        cx.set_shared_state(indoc! {"
                The ˇquick brown
                fox jumps over
                the moon,
                a star, and
                the lazy dog"})
            .await;
        cx.simulate_shared_keystrokes("2 d 2 d").await;
        cx.shared_state().await.assert_eq(indoc! {"
        the ˇlazy dog"});
    }

    #[gpui::test]
    async fn test_delete_to_adjacent_character(cx: &mut gpui::TestAppContext) {
        let mut cx = NeovimBackedTestContext::new(cx).await;
        cx.simulate("d t x", "ˇax").await.assert_matches();
        cx.simulate("d t x", "aˇx").await.assert_matches();
    }

    #[gpui::test]
    async fn test_delete_sentence(cx: &mut gpui::TestAppContext) {
        let mut cx = NeovimBackedTestContext::new(cx).await;
        // cx.simulate(
        //     "d )",
        //     indoc! {"
        //     Fiˇrst. Second. Third.
        //     Fourth.
        //     "},
        // )
        // .await
        // .assert_matches();

        // cx.simulate(
        //     "d )",
        //     indoc! {"
        //     First. Secˇond. Third.
        //     Fourth.
        //     "},
        // )
        // .await
        // .assert_matches();

        // // Two deletes
        // cx.simulate(
        //     "d ) d )",
        //     indoc! {"
        //     First. Second. Thirˇd.
        //     Fourth.
        //     "},
        // )
        // .await
        // .assert_matches();

        // Should delete whole line if done on first column
        cx.simulate(
            "d )",
            indoc! {"
            ˇFirst.
            Fourth.
            "},
        )
        .await
        .assert_matches();

        // Backwards it should also delete the whole first line
        cx.simulate(
            "d (",
            indoc! {"
            First.
            ˇSecond.
            Fourth.
            "},
        )
        .await
        .assert_matches();
    }
}<|MERGE_RESOLUTION|>--- conflicted
+++ resolved
@@ -1,12 +1,8 @@
-<<<<<<< HEAD
-use crate::{Vim, motion::Motion, object::Object};
-=======
 use crate::{
+    Vim,
     motion::{Motion, MotionKind},
     object::Object,
-    Vim,
 };
->>>>>>> 01a2c8eb
 use collections::{HashMap, HashSet};
 use editor::{
     Bias, DisplayPoint,
