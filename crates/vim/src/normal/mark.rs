--- conflicted
+++ resolved
@@ -49,14 +49,9 @@
         let mut ends = vec![];
         let mut reversed = vec![];
 
-<<<<<<< HEAD
-        self.update_editor(window, cx, |vim, editor, window, cx| {
+        self.update_editor(cx, |vim, editor, cx| {
             let display_map = editor.display_snapshot(cx);
             let selections = editor.selections.all_display(&display_map);
-=======
-        self.update_editor(cx, |vim, editor, cx| {
-            let (map, selections) = editor.selections.all_display(cx);
->>>>>>> 35749e99
             for selection in selections {
                 let end = movement::saturating_left(&display_map, selection.end);
                 ends.push(
