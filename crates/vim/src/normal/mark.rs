--- conflicted
+++ resolved
@@ -55,23 +55,14 @@
             for selection in selections {
                 let end = movement::saturating_left(&display_map, selection.end);
                 ends.push(
-<<<<<<< HEAD
                     display_map
-                        .buffer_snapshot
+                        .buffer_snapshot()
                         .anchor_before(end.to_offset(&display_map, Bias::Left)),
                 );
                 starts.push(
                     display_map
-                        .buffer_snapshot
+                        .buffer_snapshot()
                         .anchor_before(selection.start.to_offset(&display_map, Bias::Left)),
-=======
-                    map.buffer_snapshot()
-                        .anchor_before(end.to_offset(&map, Bias::Left)),
-                );
-                starts.push(
-                    map.buffer_snapshot()
-                        .anchor_before(selection.start.to_offset(&map, Bias::Left)),
->>>>>>> 5698636c
                 );
                 reversed.push(selection.reversed)
             }
@@ -325,14 +316,9 @@
                         ")" => motion::sentence_forwards(&display_map, selection.head(), 1),
                         _ => unreachable!(),
                     };
-<<<<<<< HEAD
                     display_map
-                        .buffer_snapshot
+                        .buffer_snapshot()
                         .anchor_before(point.to_offset(&display_map, Bias::Left))
-=======
-                    map.buffer_snapshot()
-                        .anchor_before(point.to_offset(&map, Bias::Left))
->>>>>>> 5698636c
                 })
                 .collect::<Vec<Anchor>>();
             return Some(Mark::Local(anchors));
