use editor::{Editor, EditorSettings};
use gpui::{Action, Context, Window, actions};
use language::Point;
use schemars::JsonSchema;
use search::{BufferSearchBar, SearchOptions, buffer_search};
use serde::Deserialize;
use settings::Settings;
use std::{iter::Peekable, str::Chars};
use util::serde::default_true;
use workspace::{notifications::NotifyResultExt, searchable::Direction};

use crate::{
    Vim,
    command::CommandRange,
    motion::Motion,
    state::{Mode, SearchState},
};

/// Moves to the next search match.
#[derive(Clone, Debug, Deserialize, JsonSchema, PartialEq, Action)]
#[action(namespace = vim)]
#[serde(deny_unknown_fields)]
pub(crate) struct MoveToNext {
    #[serde(default = "default_true")]
    case_sensitive: bool,
    #[serde(default)]
    partial_word: bool,
    #[serde(default = "default_true")]
    regex: bool,
}

/// Moves to the previous search match.
#[derive(Clone, Debug, Deserialize, JsonSchema, PartialEq, Action)]
#[action(namespace = vim)]
#[serde(deny_unknown_fields)]
pub(crate) struct MoveToPrevious {
    #[serde(default = "default_true")]
    case_sensitive: bool,
    #[serde(default)]
    partial_word: bool,
    #[serde(default = "default_true")]
    regex: bool,
}

/// Initiates a search operation with the specified parameters.
#[derive(Clone, Debug, Deserialize, JsonSchema, PartialEq, Action)]
#[action(namespace = vim)]
#[serde(deny_unknown_fields)]
pub(crate) struct Search {
    #[serde(default)]
    backwards: bool,
    #[serde(default = "default_true")]
    regex: bool,
}

/// Executes a find command to search for patterns in the buffer.
#[derive(Clone, Debug, Deserialize, JsonSchema, PartialEq, Action)]
#[action(namespace = vim)]
#[serde(deny_unknown_fields)]
pub struct FindCommand {
    pub query: String,
    pub backwards: bool,
}

/// Executes a search and replace command within the specified range.
#[derive(Clone, Debug, PartialEq, Action)]
#[action(namespace = vim, no_json, no_register)]
pub struct ReplaceCommand {
    pub(crate) range: CommandRange,
    pub(crate) replacement: Replacement,
}

#[derive(Clone, Debug, PartialEq)]
pub struct Replacement {
    search: String,
    replacement: String,
    case_sensitive: Option<bool>,
    flag_n: bool,
    flag_g: bool,
    flag_c: bool,
}

actions!(
    vim,
    [
        /// Submits the current search query.
        SearchSubmit,
        /// Moves to the next search match.
        MoveToNextMatch,
        /// Moves to the previous search match.
        MoveToPreviousMatch,
        // Cancel current operation while preserve search highlights
        Cancel
    ]
);

pub(crate) fn register(editor: &mut Editor, cx: &mut Context<Vim>) {
    Vim::action(editor, cx, Vim::move_to_next);
    Vim::action(editor, cx, Vim::move_to_previous);
    Vim::action(editor, cx, Vim::move_to_next_match);
    Vim::action(editor, cx, Vim::move_to_previous_match);
    Vim::action(editor, cx, Vim::search);
    Vim::action(editor, cx, Vim::search_deploy);
    Vim::action(editor, cx, Vim::find_command);
    Vim::action(editor, cx, Vim::replace_command);
    Vim::action(editor, cx, Vim::cancel);
}

impl Vim {
    fn move_to_next(&mut self, action: &MoveToNext, window: &mut Window, cx: &mut Context<Self>) {
        self.move_to_internal(
            Direction::Next,
            action.case_sensitive,
            !action.partial_word,
            action.regex,
            window,
            cx,
        )
    }

    fn move_to_previous(
        &mut self,
        action: &MoveToPrevious,
        window: &mut Window,
        cx: &mut Context<Self>,
    ) {
        self.move_to_internal(
            Direction::Prev,
            action.case_sensitive,
            !action.partial_word,
            action.regex,
            window,
            cx,
        )
    }

    fn move_to_next_match(
        &mut self,
        _: &MoveToNextMatch,
        window: &mut Window,
        cx: &mut Context<Self>,
    ) {
        self.move_to_match_internal(self.search.direction, window, cx)
    }

    fn move_to_previous_match(
        &mut self,
        _: &MoveToPreviousMatch,
        window: &mut Window,
        cx: &mut Context<Self>,
    ) {
        self.move_to_match_internal(self.search.direction.opposite(), window, cx)
    }

    fn search(&mut self, action: &Search, window: &mut Window, cx: &mut Context<Self>) {
        let Some(pane) = self.pane(window, cx) else {
            return;
        };
        let direction = if action.backwards {
            Direction::Prev
        } else {
            Direction::Next
        };
        let count = Vim::take_count(cx).unwrap_or(1);
        Vim::take_forced_motion(cx);
        let prior_selections = self.editor_selections(window, cx);
        pane.update(cx, |pane, cx| {
            if let Some(search_bar) = pane.toolbar().read(cx).item_of_type::<BufferSearchBar>() {
                search_bar.update(cx, |search_bar, cx| {
                    if !search_bar.show(window, cx) {
                        return;
                    }

                    search_bar.select_query(window, cx);
                    cx.focus_self(window);

                    search_bar.set_replacement(None, cx);
                    let mut options = SearchOptions::NONE;
                    if action.regex {
                        options |= SearchOptions::REGEX;
                    }
                    if action.backwards {
                        options |= SearchOptions::BACKWARDS;
                    }
                    if EditorSettings::get_global(cx).search.case_sensitive {
                        options |= SearchOptions::CASE_SENSITIVE;
                    }
                    search_bar.set_search_options(options, cx);
                    let prior_mode = if self.temp_mode {
                        Mode::Insert
                    } else {
                        self.mode
                    };

                    self.search = SearchState {
                        direction,
                        count,
                        prior_selections,
                        prior_operator: self.operator_stack.last().cloned(),
                        prior_mode,
<<<<<<< HEAD
                        vim_search_active: true,
=======
                        helix_select: false,
>>>>>>> 35749e99
                    }
                });
            }
        })
    }

    // hook into the existing to clear out any vim search state on cmd+f or edit -> find.
    fn search_deploy(&mut self, _: &buffer_search::Deploy, _: &mut Window, cx: &mut Context<Self>) {
        // Preserve the current mode when resetting search state
        let current_mode = self.mode;
        self.search = Default::default();
        self.search.prior_mode = current_mode;
        cx.propagate();
    }

    pub fn search_submit(&mut self, window: &mut Window, cx: &mut Context<Self>) {
        self.store_visual_marks(window, cx);
        let Some(pane) = self.pane(window, cx) else {
            return;
        };
        let new_selections = self.editor_selections(window, cx);
        let result = pane.update(cx, |pane, cx| {
            let search_bar = pane.toolbar().read(cx).item_of_type::<BufferSearchBar>()?;
            if self.search.helix_select {
                search_bar.update(cx, |search_bar, cx| {
                    search_bar.select_all_matches(&Default::default(), window, cx)
                });
                return None;
            }
            search_bar.update(cx, |search_bar, cx| {
                let mut count = self.search.count;
                let direction = self.search.direction;
                search_bar.has_active_match();
                let new_head = new_selections.last()?.start;
                let is_different_head = self
                    .search
                    .prior_selections
                    .last()
                    .is_none_or(|range| range.start != new_head);

                if is_different_head {
                    count = count.saturating_sub(1)
                }
                self.search.count = 1;
                search_bar.select_match(direction, count, window, cx);
                search_bar.focus_editor(&Default::default(), window, cx);

                let prior_selections: Vec<_> = self.search.prior_selections.drain(..).collect();
                let prior_mode = self.search.prior_mode;
                let prior_operator = self.search.prior_operator.take();

                let query = search_bar.query(cx).into();
                Vim::globals(cx).registers.insert('/', query);
                Some((prior_selections, prior_mode, prior_operator))
            })
        });

        let Some((mut prior_selections, prior_mode, prior_operator)) = result else {
            return;
        };

        let new_selections = self.editor_selections(window, cx);

        // If the active editor has changed during a search, don't panic.
        if prior_selections.iter().any(|s| {
            self.update_editor(cx, |_, editor, cx| {
                !s.start
                    .is_valid(&editor.snapshot(window, cx).buffer_snapshot)
            })
            .unwrap_or(true)
        }) {
            prior_selections.clear();
        }

        if prior_mode != self.mode {
            self.switch_mode(prior_mode, true, window, cx);
        }
        if let Some(operator) = prior_operator {
            self.push_operator(operator, window, cx);
        };
        self.search_motion(
            Motion::ZedSearchResult {
                prior_selections,
                new_selections,
            },
            window,
            cx,
        );
    }

    pub fn move_to_match_internal(
        &mut self,
        direction: Direction,
        window: &mut Window,
        cx: &mut Context<Self>,
    ) {
        let Some(pane) = self.pane(window, cx) else {
            return;
        };
        let count = Vim::take_count(cx).unwrap_or(1);
        Vim::take_forced_motion(cx);
        let prior_selections = self.editor_selections(window, cx);

        let success = pane.update(cx, |pane, cx| {
            let Some(search_bar) = pane.toolbar().read(cx).item_of_type::<BufferSearchBar>() else {
                return false;
            };
            search_bar.update(cx, |search_bar, cx| {
                if !search_bar.has_active_match() || !search_bar.show(window, cx) {
                    return false;
                }
                search_bar.select_match(direction, count, window, cx);
                true
            })
        });
        if !success {
            return;
        }

        let new_selections = self.editor_selections(window, cx);
        self.search_motion(
            Motion::ZedSearchResult {
                prior_selections,
                new_selections,
            },
            window,
            cx,
        );
    }

    pub fn move_to_internal(
        &mut self,
        direction: Direction,
        case_sensitive: bool,
        whole_word: bool,
        regex: bool,
        window: &mut Window,
        cx: &mut Context<Self>,
    ) {
        let Some(pane) = self.pane(window, cx) else {
            return;
        };
        let count = Vim::take_count(cx).unwrap_or(1);
        Vim::take_forced_motion(cx);
        let prior_selections = self.editor_selections(window, cx);
        let cursor_word = self.editor_cursor_word(window, cx);
        let vim = cx.entity();

        let searched = pane.update(cx, |pane, cx| {
            self.search.direction = direction;
            self.search.vim_search_active = true;
            let Some(search_bar) = pane.toolbar().read(cx).item_of_type::<BufferSearchBar>() else {
                return false;
            };
            let search = search_bar.update(cx, |search_bar, cx| {
                let mut options = SearchOptions::NONE;
                if case_sensitive {
                    options |= SearchOptions::CASE_SENSITIVE;
                }
                if regex {
                    options |= SearchOptions::REGEX;
                }
                if whole_word {
                    options |= SearchOptions::WHOLE_WORD;
                }
                if !search_bar.show(window, cx) {
                    return None;
                }
                let Some(query) = search_bar
                    .query_suggestion(window, cx)
                    .or_else(|| cursor_word)
                else {
                    drop(search_bar.search("", None, false, window, cx));
                    return None;
                };

                let query = regex::escape(&query);
                Some(search_bar.search(&query, Some(options), true, window, cx))
            });

            let Some(search) = search else { return false };

            let search_bar = search_bar.downgrade();
            cx.spawn_in(window, async move |_, cx| {
                search.await?;
                search_bar.update_in(cx, |search_bar, window, cx| {
                    search_bar.select_match(direction, count, window, cx);

                    vim.update(cx, |vim, cx| {
                        let new_selections = vim.editor_selections(window, cx);
                        vim.search_motion(
                            Motion::ZedSearchResult {
                                prior_selections,
                                new_selections,
                            },
                            window,
                            cx,
                        )
                    });
                })?;
                anyhow::Ok(())
            })
            .detach_and_log_err(cx);
            true
        });
        if !searched {
            self.clear_operator(window, cx)
        }

        if self.mode.is_visual() {
            self.switch_mode(Mode::Normal, false, window, cx)
        }
    }

    fn find_command(&mut self, action: &FindCommand, window: &mut Window, cx: &mut Context<Self>) {
        let Some(pane) = self.pane(window, cx) else {
            return;
        };
        pane.update(cx, |pane, cx| {
            if let Some(search_bar) = pane.toolbar().read(cx).item_of_type::<BufferSearchBar>() {
                let search = search_bar.update(cx, |search_bar, cx| {
                    if !search_bar.show(window, cx) {
                        return None;
                    }
                    let mut query = action.query.clone();
                    if query.is_empty() {
                        query = search_bar.query(cx);
                    };

                    let mut options = SearchOptions::REGEX | SearchOptions::CASE_SENSITIVE;
                    if search_bar.should_use_smartcase_search(cx) {
                        options.set(
                            SearchOptions::CASE_SENSITIVE,
                            search_bar.is_contains_uppercase(&query),
                        );
                    }

                    Some(search_bar.search(&query, Some(options), true, window, cx))
                });
                let Some(search) = search else { return };
                let search_bar = search_bar.downgrade();
                let direction = if action.backwards {
                    Direction::Prev
                } else {
                    Direction::Next
                };
                cx.spawn_in(window, async move |_, cx| {
                    search.await?;
                    search_bar.update_in(cx, |search_bar, window, cx| {
                        search_bar.select_match(direction, 1, window, cx)
                    })?;
                    anyhow::Ok(())
                })
                .detach_and_log_err(cx);
            }
        })
    }

    fn replace_command(
        &mut self,
        action: &ReplaceCommand,
        window: &mut Window,
        cx: &mut Context<Self>,
    ) {
        let replacement = action.replacement.clone();
        let Some(((pane, workspace), editor)) = self
            .pane(window, cx)
            .zip(self.workspace(window))
            .zip(self.editor())
        else {
            return;
        };
        if let Some(result) = self.update_editor(cx, |vim, editor, cx| {
            let range = action.range.buffer_range(vim, editor, window, cx)?;
            let snapshot = &editor.snapshot(window, cx).buffer_snapshot;
            let end_point = Point::new(range.end.0, snapshot.line_len(range.end));
            let range = snapshot.anchor_before(Point::new(range.start.0, 0))
                ..snapshot.anchor_after(end_point);
            editor.set_search_within_ranges(&[range], cx);
            anyhow::Ok(())
        }) {
            workspace.update(cx, |workspace, cx| {
                result.notify_err(workspace, cx);
            })
        }
        let Some(search_bar) = pane.update(cx, |pane, cx| {
            pane.toolbar().read(cx).item_of_type::<BufferSearchBar>()
        }) else {
            return;
        };
        let mut options = SearchOptions::REGEX;
        let search = search_bar.update(cx, |search_bar, cx| {
            if !search_bar.show(window, cx) {
                return None;
            }

            let search = if replacement.search.is_empty() {
                search_bar.query(cx)
            } else {
                replacement.search
            };

            if let Some(case) = replacement.case_sensitive {
                options.set(SearchOptions::CASE_SENSITIVE, case)
            } else if search_bar.should_use_smartcase_search(cx) {
                options.set(
                    SearchOptions::CASE_SENSITIVE,
                    search_bar.is_contains_uppercase(&search),
                );
            } else {
                options.set(SearchOptions::CASE_SENSITIVE, false)
            }

            if !replacement.flag_g {
                options.set(SearchOptions::ONE_MATCH_PER_LINE, true);
            }

            search_bar.set_replacement(Some(&replacement.replacement), cx);
            if replacement.flag_c {
                search_bar.focus_replace(window, cx);
            }
            Some(search_bar.search(&search, Some(options), true, window, cx))
        });
        if replacement.flag_n {
            self.move_cursor(
                Motion::StartOfLine {
                    display_lines: false,
                },
                None,
                window,
                cx,
            );
            return;
        }
        let Some(search) = search else { return };
        let search_bar = search_bar.downgrade();
        cx.spawn_in(window, async move |vim, cx| {
            search.await?;
            search_bar.update_in(cx, |search_bar, window, cx| {
                if replacement.flag_c {
                    search_bar.select_first_match(window, cx);
                    return;
                }
                search_bar.select_last_match(window, cx);
                search_bar.replace_all(&Default::default(), window, cx);
                editor.update(cx, |editor, cx| editor.clear_search_within_ranges(cx));
                let _ = search_bar.search(&search_bar.query(cx), None, false, window, cx);
                vim.update(cx, |vim, cx| {
                    vim.move_cursor(
                        Motion::StartOfLine {
                            display_lines: false,
                        },
                        None,
                        window,
                        cx,
                    )
                })
                .ok();

                // Disable the `ONE_MATCH_PER_LINE` search option when finished, as
                // this is not properly supported outside of vim mode, and
                // not disabling it makes the "Replace All Matches" button
                // actually replace only the first match on each line.
                options.set(SearchOptions::ONE_MATCH_PER_LINE, false);
                search_bar.set_search_options(options, cx);
            })
        })
        .detach_and_log_err(cx);
    }

    fn cancel(&mut self, _: &Cancel, _window: &mut Window, cx: &mut Context<Self>) {
        let has_vim_search_highlights = self.search.vim_search_active
        && self.update_editor(cx, |_, editor, _| {
            editor.has_background_highlights::<editor::items::BufferSearchHighlights>()
        }).unwrap_or(false);

        if has_vim_search_highlights {
            return;
        }
            
        cx.propagate();
    }
}

impl Replacement {
    // convert a vim query into something more usable by zed.
    // we don't attempt to fully convert between the two regex syntaxes,
    // but we do flip \( and \) to ( and ) (and vice-versa) in the pattern,
    // and convert \0..\9 to $0..$9 in the replacement so that common idioms work.
    pub(crate) fn parse(mut chars: Peekable<Chars>) -> Option<Replacement> {
        let delimiter = chars
            .next()
            .filter(|c| !c.is_alphanumeric() && *c != '"' && *c != '|' && *c != '\'')?;

        let mut search = String::new();
        let mut replacement = String::new();
        let mut flags = String::new();

        let mut buffer = &mut search;

        let mut escaped = false;
        // 0 - parsing search
        // 1 - parsing replacement
        // 2 - parsing flags
        let mut phase = 0;

        for c in chars {
            if escaped {
                escaped = false;
                if phase == 1 && c.is_ascii_digit() {
                    buffer.push('$')
                // unescape escaped parens
                } else if phase == 0 && (c == '(' || c == ')') {
                } else if c != delimiter {
                    buffer.push('\\')
                }
                buffer.push(c)
            } else if c == '\\' {
                escaped = true;
            } else if c == delimiter {
                if phase == 0 {
                    buffer = &mut replacement;
                    phase = 1;
                } else if phase == 1 {
                    buffer = &mut flags;
                    phase = 2;
                } else {
                    break;
                }
            } else {
                // escape unescaped parens
                if phase == 0 && (c == '(' || c == ')') {
                    buffer.push('\\')
                }
                buffer.push(c)
            }
        }

        let mut replacement = Replacement {
            search,
            replacement,
            case_sensitive: None,
            flag_g: false,
            flag_n: false,
            flag_c: false,
        };

        for c in flags.chars() {
            match c {
                'g' => replacement.flag_g = true,
                'n' => replacement.flag_n = true,
                'c' => replacement.flag_c = true,
                'i' => replacement.case_sensitive = Some(false),
                'I' => replacement.case_sensitive = Some(true),
                _ => {}
            }
        }

        Some(replacement)
    }
}

#[cfg(test)]
mod test {
    use std::time::Duration;

    use crate::{
        state::Mode,
        test::{NeovimBackedTestContext, VimTestContext},
        VimAddon,
    };
    use editor::{DisplayPoint, display_map::DisplayRow};

    use indoc::indoc;
    use search::BufferSearchBar;
    use settings::SettingsStore;

    #[gpui::test]
    async fn test_move_to_next(cx: &mut gpui::TestAppContext) {
        let mut cx = VimTestContext::new(cx, true).await;
        cx.set_state("ˇhi\nhigh\nhi\n", Mode::Normal);

        cx.simulate_keystrokes("*");
        cx.run_until_parked();
        cx.assert_state("hi\nhigh\nˇhi\n", Mode::Normal);

        cx.simulate_keystrokes("*");
        cx.run_until_parked();
        cx.assert_state("ˇhi\nhigh\nhi\n", Mode::Normal);

        cx.simulate_keystrokes("#");
        cx.run_until_parked();
        cx.assert_state("hi\nhigh\nˇhi\n", Mode::Normal);

        cx.simulate_keystrokes("#");
        cx.run_until_parked();
        cx.assert_state("ˇhi\nhigh\nhi\n", Mode::Normal);

        cx.simulate_keystrokes("2 *");
        cx.run_until_parked();
        cx.assert_state("ˇhi\nhigh\nhi\n", Mode::Normal);

        cx.simulate_keystrokes("g *");
        cx.run_until_parked();
        cx.assert_state("hi\nˇhigh\nhi\n", Mode::Normal);

        cx.simulate_keystrokes("n");
        cx.assert_state("hi\nhigh\nˇhi\n", Mode::Normal);

        cx.simulate_keystrokes("g #");
        cx.run_until_parked();
        cx.assert_state("hi\nˇhigh\nhi\n", Mode::Normal);
    }

    #[gpui::test]
    async fn test_move_to_next_with_no_search_wrap(cx: &mut gpui::TestAppContext) {
        let mut cx = VimTestContext::new(cx, true).await;

        cx.update_global(|store: &mut SettingsStore, cx| {
            store.update_user_settings(cx, |s| s.editor.search_wrap = Some(false));
        });

        cx.set_state("ˇhi\nhigh\nhi\n", Mode::Normal);

        cx.simulate_keystrokes("*");
        cx.run_until_parked();
        cx.assert_state("hi\nhigh\nˇhi\n", Mode::Normal);

        cx.simulate_keystrokes("*");
        cx.run_until_parked();
        cx.assert_state("hi\nhigh\nˇhi\n", Mode::Normal);

        cx.simulate_keystrokes("#");
        cx.run_until_parked();
        cx.assert_state("ˇhi\nhigh\nhi\n", Mode::Normal);

        cx.simulate_keystrokes("3 *");
        cx.run_until_parked();
        cx.assert_state("ˇhi\nhigh\nhi\n", Mode::Normal);

        cx.simulate_keystrokes("g *");
        cx.run_until_parked();
        cx.assert_state("hi\nˇhigh\nhi\n", Mode::Normal);

        cx.simulate_keystrokes("n");
        cx.assert_state("hi\nhigh\nˇhi\n", Mode::Normal);

        cx.simulate_keystrokes("g #");
        cx.run_until_parked();
        cx.assert_state("hi\nˇhigh\nhi\n", Mode::Normal);
    }

    #[gpui::test]
    async fn test_search(cx: &mut gpui::TestAppContext) {
        let mut cx = VimTestContext::new(cx, true).await;

        cx.set_state("aa\nbˇb\ncc\ncc\ncc\n", Mode::Normal);
        cx.simulate_keystrokes("/ c c");

        let search_bar = cx.workspace(|workspace, _, cx| {
            workspace
                .active_pane()
                .read(cx)
                .toolbar()
                .read(cx)
                .item_of_type::<BufferSearchBar>()
                .expect("Buffer search bar should be deployed")
        });

        cx.update_entity(search_bar, |bar, _window, cx| {
            assert_eq!(bar.query(cx), "cc");
        });

        cx.run_until_parked();

        cx.update_editor(|editor, window, cx| {
            let highlights = editor.all_text_background_highlights(window, cx);
            assert_eq!(3, highlights.len());
            assert_eq!(
                DisplayPoint::new(DisplayRow(2), 0)..DisplayPoint::new(DisplayRow(2), 2),
                highlights[0].0
            )
        });

        cx.simulate_keystrokes("enter");
        cx.assert_state("aa\nbb\nˇcc\ncc\ncc\n", Mode::Normal);

        // n to go to next/N to go to previous
        cx.simulate_keystrokes("n");
        cx.assert_state("aa\nbb\ncc\nˇcc\ncc\n", Mode::Normal);
        cx.simulate_keystrokes("shift-n");
        cx.assert_state("aa\nbb\nˇcc\ncc\ncc\n", Mode::Normal);

        // ?<enter> to go to previous
        cx.simulate_keystrokes("? enter");
        cx.assert_state("aa\nbb\ncc\ncc\nˇcc\n", Mode::Normal);
        cx.simulate_keystrokes("? enter");
        cx.assert_state("aa\nbb\ncc\nˇcc\ncc\n", Mode::Normal);

        // /<enter> to go to next
        cx.simulate_keystrokes("/ enter");
        cx.assert_state("aa\nbb\ncc\ncc\nˇcc\n", Mode::Normal);

        // ?{search}<enter> to search backwards
        cx.simulate_keystrokes("? b enter");
        cx.assert_state("aa\nbˇb\ncc\ncc\ncc\n", Mode::Normal);

        // works with counts
        cx.simulate_keystrokes("4 / c");
        cx.simulate_keystrokes("enter");
        cx.assert_state("aa\nbb\ncc\ncˇc\ncc\n", Mode::Normal);

        // check that searching resumes from cursor, not previous match
        cx.set_state("ˇaa\nbb\ndd\ncc\nbb\n", Mode::Normal);
        cx.simulate_keystrokes("/ d");
        cx.simulate_keystrokes("enter");
        cx.assert_state("aa\nbb\nˇdd\ncc\nbb\n", Mode::Normal);
        cx.update_editor(|editor, window, cx| {
            editor.move_to_beginning(&Default::default(), window, cx)
        });
        cx.assert_state("ˇaa\nbb\ndd\ncc\nbb\n", Mode::Normal);
        cx.simulate_keystrokes("/ b");
        cx.simulate_keystrokes("enter");
        cx.assert_state("aa\nˇbb\ndd\ncc\nbb\n", Mode::Normal);

        // check that searching switches to normal mode if in visual mode
        cx.set_state("ˇone two one", Mode::Normal);
        cx.simulate_keystrokes("v l l");
        cx.assert_editor_state("«oneˇ» two one");
        cx.simulate_keystrokes("*");
        cx.assert_state("one two ˇone", Mode::Normal);

        // check that a backward search after last match works correctly
        cx.set_state("aa\naa\nbbˇ", Mode::Normal);
        cx.simulate_keystrokes("? a a");
        cx.simulate_keystrokes("enter");
        cx.assert_state("aa\nˇaa\nbb", Mode::Normal);

        // check that searching with unable search wrap
        cx.update_global(|store: &mut SettingsStore, cx| {
            store.update_user_settings(cx, |s| s.editor.search_wrap = Some(false));
        });
        cx.set_state("aa\nbˇb\ncc\ncc\ncc\n", Mode::Normal);
        cx.simulate_keystrokes("/ c c enter");

        cx.assert_state("aa\nbb\nˇcc\ncc\ncc\n", Mode::Normal);

        // n to go to next/N to go to previous
        cx.simulate_keystrokes("n");
        cx.assert_state("aa\nbb\ncc\nˇcc\ncc\n", Mode::Normal);
        cx.simulate_keystrokes("shift-n");
        cx.assert_state("aa\nbb\nˇcc\ncc\ncc\n", Mode::Normal);

        // ?<enter> to go to previous
        cx.simulate_keystrokes("? enter");
        cx.assert_state("aa\nbb\nˇcc\ncc\ncc\n", Mode::Normal);
        cx.simulate_keystrokes("? enter");
        cx.assert_state("aa\nbb\nˇcc\ncc\ncc\n", Mode::Normal);
    }

    #[gpui::test]
    async fn test_non_vim_search(cx: &mut gpui::TestAppContext) {
        let mut cx = VimTestContext::new(cx, false).await;
        cx.cx.set_state("ˇone one one one");
        cx.run_until_parked();
        cx.simulate_keystrokes("cmd-f");
        cx.run_until_parked();

        cx.assert_editor_state("«oneˇ» one one one");
        cx.simulate_keystrokes("enter");
        cx.assert_editor_state("one «oneˇ» one one");
        cx.simulate_keystrokes("shift-enter");
        cx.assert_editor_state("«oneˇ» one one one");
    }

    #[gpui::test]
    async fn test_visual_star_hash(cx: &mut gpui::TestAppContext) {
        let mut cx = NeovimBackedTestContext::new(cx).await;

        cx.set_shared_state("ˇa.c. abcd a.c. abcd").await;
        cx.simulate_shared_keystrokes("v 3 l *").await;
        cx.shared_state().await.assert_eq("a.c. abcd ˇa.c. abcd");
    }

    #[gpui::test]
    async fn test_d_search(cx: &mut gpui::TestAppContext) {
        let mut cx = NeovimBackedTestContext::new(cx).await;

        cx.set_shared_state("ˇa.c. abcd a.c. abcd").await;
        cx.simulate_shared_keystrokes("d / c d").await;
        cx.simulate_shared_keystrokes("enter").await;
        cx.shared_state().await.assert_eq("ˇcd a.c. abcd");
    }

    #[gpui::test]
    async fn test_backwards_n(cx: &mut gpui::TestAppContext) {
        let mut cx = NeovimBackedTestContext::new(cx).await;

        cx.set_shared_state("ˇa b a b a b a").await;
        cx.simulate_shared_keystrokes("*").await;
        cx.simulate_shared_keystrokes("n").await;
        cx.shared_state().await.assert_eq("a b a b ˇa b a");
        cx.simulate_shared_keystrokes("#").await;
        cx.shared_state().await.assert_eq("a b ˇa b a b a");
        cx.simulate_shared_keystrokes("n").await;
        cx.shared_state().await.assert_eq("ˇa b a b a b a");
    }

    #[gpui::test]
    async fn test_v_search(cx: &mut gpui::TestAppContext) {
        let mut cx = NeovimBackedTestContext::new(cx).await;

        cx.set_shared_state("ˇa.c. abcd a.c. abcd").await;
        cx.simulate_shared_keystrokes("v / c d").await;
        cx.simulate_shared_keystrokes("enter").await;
        cx.shared_state().await.assert_eq("«a.c. abcˇ»d a.c. abcd");

        cx.set_shared_state("a a aˇ a a a").await;
        cx.simulate_shared_keystrokes("v / a").await;
        cx.simulate_shared_keystrokes("enter").await;
        cx.shared_state().await.assert_eq("a a a« aˇ» a a");
        cx.simulate_shared_keystrokes("/ enter").await;
        cx.shared_state().await.assert_eq("a a a« a aˇ» a");
        cx.simulate_shared_keystrokes("? enter").await;
        cx.shared_state().await.assert_eq("a a a« aˇ» a a");
        cx.simulate_shared_keystrokes("? enter").await;
        cx.shared_state().await.assert_eq("a a «ˇa »a a a");
        cx.simulate_shared_keystrokes("/ enter").await;
        cx.shared_state().await.assert_eq("a a a« aˇ» a a");
        cx.simulate_shared_keystrokes("/ enter").await;
        cx.shared_state().await.assert_eq("a a a« a aˇ» a");
    }

    #[gpui::test]
    async fn test_v_search_aa(cx: &mut gpui::TestAppContext) {
        let mut cx = NeovimBackedTestContext::new(cx).await;

        cx.set_shared_state("ˇaa aa").await;
        cx.simulate_shared_keystrokes("v / a a").await;
        cx.simulate_shared_keystrokes("enter").await;
        cx.shared_state().await.assert_eq("«aa aˇ»a");
    }

    #[gpui::test]
    async fn test_visual_block_search(cx: &mut gpui::TestAppContext) {
        let mut cx = NeovimBackedTestContext::new(cx).await;

        cx.set_shared_state(indoc! {
            "ˇone two
             three four
             five six
             "
        })
        .await;
        cx.simulate_shared_keystrokes("ctrl-v j / f").await;
        cx.simulate_shared_keystrokes("enter").await;
        cx.shared_state().await.assert_eq(indoc! {
            "«one twoˇ»
             «three fˇ»our
             five six
             "
        });
    }

    #[gpui::test]
    async fn test_replace_with_range_at_start(cx: &mut gpui::TestAppContext) {
        let mut cx = NeovimBackedTestContext::new(cx).await;

        cx.set_shared_state(indoc! {
            "ˇa
            a
            a
            a
            a
            a
            a
             "
        })
        .await;
        cx.simulate_shared_keystrokes(": 2 , 5 s / ^ / b").await;
        cx.simulate_shared_keystrokes("enter").await;
        cx.shared_state().await.assert_eq(indoc! {
            "a
            ba
            ba
            ba
            ˇba
            a
            a
             "
        });

        cx.simulate_shared_keystrokes("/ a").await;
        cx.simulate_shared_keystrokes("enter").await;
        cx.shared_state().await.assert_eq(indoc! {
            "a
                ba
                ba
                ba
                bˇa
                a
                a
                 "
        });
    }

    #[gpui::test]
    async fn test_search_skipping(cx: &mut gpui::TestAppContext) {
        let mut cx = NeovimBackedTestContext::new(cx).await;
        cx.set_shared_state(indoc! {
            "ˇaa aa aa"
        })
        .await;

        cx.simulate_shared_keystrokes("/ a a").await;
        cx.simulate_shared_keystrokes("enter").await;

        cx.shared_state().await.assert_eq(indoc! {
            "aa ˇaa aa"
        });

        cx.simulate_shared_keystrokes("left / a a").await;
        cx.simulate_shared_keystrokes("enter").await;

        cx.shared_state().await.assert_eq(indoc! {
            "aa ˇaa aa"
        });
    }

    #[gpui::test]
    async fn test_replace_n(cx: &mut gpui::TestAppContext) {
        let mut cx = NeovimBackedTestContext::new(cx).await;
        cx.set_shared_state(indoc! {
            "ˇaa
            bb
            aa"
        })
        .await;

        cx.simulate_shared_keystrokes(": s / b b / d d / n").await;
        cx.simulate_shared_keystrokes("enter").await;

        cx.shared_state().await.assert_eq(indoc! {
            "ˇaa
            bb
            aa"
        });

        let search_bar = cx.update_workspace(|workspace, _, cx| {
            workspace.active_pane().update(cx, |pane, cx| {
                pane.toolbar()
                    .read(cx)
                    .item_of_type::<BufferSearchBar>()
                    .unwrap()
            })
        });
        cx.update_entity(search_bar, |search_bar, _, cx| {
            assert!(!search_bar.is_dismissed());
            assert_eq!(search_bar.query(cx), "bb".to_string());
            assert_eq!(search_bar.replacement(cx), "dd".to_string());
        })
    }

    #[gpui::test]
    async fn test_replace_g(cx: &mut gpui::TestAppContext) {
        let mut cx = NeovimBackedTestContext::new(cx).await;
        cx.set_shared_state(indoc! {
            "ˇaa aa aa aa
            aa
            aa"
        })
        .await;

        cx.simulate_shared_keystrokes(": s / a a / b b").await;
        cx.simulate_shared_keystrokes("enter").await;
        cx.shared_state().await.assert_eq(indoc! {
            "ˇbb aa aa aa
            aa
            aa"
        });
        cx.simulate_shared_keystrokes(": s / a a / b b / g").await;
        cx.simulate_shared_keystrokes("enter").await;
        cx.shared_state().await.assert_eq(indoc! {
            "ˇbb bb bb bb
            aa
            aa"
        });
    }

    #[gpui::test]
    async fn test_replace_c(cx: &mut gpui::TestAppContext) {
        let mut cx = VimTestContext::new(cx, true).await;
        cx.set_state(
            indoc! {
                "ˇaa
            aa
            aa"
            },
            Mode::Normal,
        );

        cx.simulate_keystrokes("v j : s / a a / d d / c");
        cx.simulate_keystrokes("enter");

        cx.assert_state(
            indoc! {
                "ˇaa
            aa
            aa"
            },
            Mode::Normal,
        );

        cx.simulate_keystrokes("enter");

        cx.assert_state(
            indoc! {
                "dd
            ˇaa
            aa"
            },
            Mode::Normal,
        );

        cx.simulate_keystrokes("enter");
        cx.assert_state(
            indoc! {
                "dd
            ddˇ
            aa"
            },
            Mode::Normal,
        );
        cx.simulate_keystrokes("enter");
        cx.assert_state(
            indoc! {
                "dd
            ddˇ
            aa"
            },
            Mode::Normal,
        );
    }

    #[gpui::test]
    async fn test_replace_with_range(cx: &mut gpui::TestAppContext) {
        let mut cx = NeovimBackedTestContext::new(cx).await;

        cx.set_shared_state(indoc! {
            "ˇa
            a
            a
            a
            a
            a
            a
             "
        })
        .await;
        cx.simulate_shared_keystrokes(": 2 , 5 s / a / b").await;
        cx.simulate_shared_keystrokes("enter").await;
        cx.shared_state().await.assert_eq(indoc! {
            "a
            b
            b
            b
            ˇb
            a
            a
             "
        });
        cx.executor().advance_clock(Duration::from_millis(250));
        cx.run_until_parked();

        cx.simulate_shared_keystrokes("/ a enter").await;
        cx.shared_state().await.assert_eq(indoc! {
            "a
                b
                b
                b
                b
                ˇa
                a
                 "
        });
    }

    #[gpui::test]
    async fn test_vim_search_highlights_persist_after_escape(cx: &mut gpui::TestAppContext) {
        let mut cx = VimTestContext::new(cx, true).await;

        cx.set_state("ˇhello hello hello hello", Mode::Normal);

        cx.simulate_keystroke("*");
        cx.run_until_parked();

        cx.assert_state("hello ˇhello hello hello", Mode::Normal);

        cx.update_editor(|editor, window, cx| {
            let highlights = editor.all_text_background_highlights(window, cx);
            assert!(!highlights.is_empty());
            assert_eq!(highlights.len(), 4);
        });

        cx.simulate_keystroke("escape");
        cx.run_until_parked();

        cx.update_editor(|editor, window, cx| {
            let highlights = editor.all_text_background_highlights(window, cx);
            assert!(!highlights.is_empty());
            assert_eq!(highlights.len(), 4);
        });

        cx.assert_state("hello ˇhello hello hello", Mode::Normal);
    }

    #[gpui::test]
    async fn test_vim_cancel_propagates_when_no_vim_search(cx: &mut gpui::TestAppContext) {
        let mut cx = VimTestContext::new(cx, true).await;

        cx.set_state("ˇhello hello hello hello", Mode::Normal);
        let vim_entity = cx.update_editor(|editor, _window, _cx| {
            editor.addon::<VimAddon>().cloned().unwrap()
        });

        cx.update_entity(vim_entity.entity, |vim, _window, _cx| {
            assert!(!vim.search.vim_search_active);
        });
        
        cx.simulate_keystroke("escape");
        cx.run_until_parked();

        cx.assert_state("ˇhello hello hello hello", Mode::Normal);
    }

    #[gpui::test]
    async fn test_regular_search_highlights_cleared_after_escape(cx: &mut gpui::TestAppContext) {
        let mut cx = VimTestContext::new(cx, false).await;

        cx.cx.set_state("ˇhello hello hello hello");
        cx.run_until_parked();
        
        cx.simulate_keystrokes("cmd-f");
        cx.run_until_parked();
    
        cx.simulate_keystrokes("hello");
        cx.run_until_parked();

        cx.update_editor(|editor, window, cx| {
            let highlights = editor.all_text_background_highlights(window, cx);
            assert!(!highlights.is_empty());
        });

        cx.simulate_keystroke("escape");
        cx.run_until_parked();

        cx.update_editor(|editor, _window, _cx| {
            let has_search_highlights = editor.has_background_highlights::<editor::items::BufferSearchHighlights>();
            assert!(!has_search_highlights);
        });
    }
}<|MERGE_RESOLUTION|>--- conflicted
+++ resolved
@@ -198,11 +198,8 @@
                         prior_selections,
                         prior_operator: self.operator_stack.last().cloned(),
                         prior_mode,
-<<<<<<< HEAD
                         vim_search_active: true,
-=======
                         helix_select: false,
->>>>>>> 35749e99
                     }
                 });
             }
