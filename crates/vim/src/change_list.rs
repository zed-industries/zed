use editor::{Bias, Direction, Editor, display_map::ToDisplayPoint, movement};
use gpui::{Context, Window, actions};

use crate::{Vim, state::Mode};

actions!(
    vim,
    [
        /// Navigates to an older position in the change list.
        ChangeListOlder,
        /// Navigates to a newer position in the change list.
        ChangeListNewer
    ]
);

pub(crate) fn register(editor: &mut Editor, cx: &mut Context<Vim>) {
    Vim::action(editor, cx, |vim, _: &ChangeListOlder, window, cx| {
        vim.move_to_change(Direction::Prev, window, cx);
    });
    Vim::action(editor, cx, |vim, _: &ChangeListNewer, window, cx| {
        vim.move_to_change(Direction::Next, window, cx);
    });
}

impl Vim {
    fn move_to_change(
        &mut self,
        direction: Direction,
        window: &mut Window,
        cx: &mut Context<Self>,
    ) {
        let count = Vim::take_count(cx).unwrap_or(1);
        Vim::take_forced_motion(cx);
        self.update_editor(cx, |_, editor, cx| {
            if let Some(selections) = editor
                .change_list
                .next_change(count, direction)
                .map(|s| s.to_vec())
            {
                editor.change_selections(Default::default(), window, cx, |s| {
                    let map = s.display_map();
                    s.select_display_ranges(selections.iter().map(|a| {
                        let point = a.to_display_point(&map);
                        point..point
                    }))
                })
            };
        });
    }

    pub(crate) fn push_to_change_list(&mut self, window: &mut Window, cx: &mut Context<Self>) {
<<<<<<< HEAD
        let Some((new_positions, buffer)) = self.update_editor(window, cx, |vim, editor, _, cx| {
            let display_map = editor.display_snapshot(cx);
            let selections = editor.selections.all_adjusted_display(&display_map);
=======
        let Some((new_positions, buffer)) = self.update_editor(cx, |vim, editor, cx| {
            let (map, selections) = editor.selections.all_adjusted_display(cx);
>>>>>>> 35749e99
            let buffer = editor.buffer().clone();

            let pop_state = editor
                .change_list
                .last()
                .map(|previous| {
                    previous.len() == selections.len()
                        && previous.iter().enumerate().all(|(ix, p)| {
                            p.to_display_point(&display_map).row() == selections[ix].head().row()
                        })
                })
                .unwrap_or(false);

            let new_positions = selections
                .into_iter()
                .map(|s| {
                    let point = if vim.mode == Mode::Insert {
                        movement::saturating_left(&display_map, s.head())
                    } else {
                        s.head()
                    };
                    display_map.display_point_to_anchor(point, Bias::Left)
                })
                .collect::<Vec<_>>();

            editor
                .change_list
                .push_to_change_list(pop_state, new_positions.clone());

            (new_positions, buffer)
        }) else {
            return;
        };

        self.set_mark(".".to_string(), new_positions, &buffer, window, cx)
    }
}

#[cfg(test)]
mod test {
    use indoc::indoc;

    use crate::{state::Mode, test::NeovimBackedTestContext};

    #[gpui::test]
    async fn test_change_list_insert(cx: &mut gpui::TestAppContext) {
        let mut cx = NeovimBackedTestContext::new(cx).await;

        cx.set_shared_state("ˇ").await;

        cx.simulate_shared_keystrokes("i 1 1 escape shift-o 2 2 escape shift-g o 3 3 escape")
            .await;

        cx.shared_state().await.assert_eq(indoc! {
            "22
             11
             3ˇ3"
        });

        cx.simulate_shared_keystrokes("g ;").await;
        // NOTE: this matches nvim when I type it into it
        // but in tests, nvim always reports the column as 0...
        cx.assert_state(
            indoc! {
            "22
             11
             3ˇ3"
            },
            Mode::Normal,
        );
        cx.simulate_shared_keystrokes("g ;").await;
        cx.assert_state(
            indoc! {
            "2ˇ2
             11
             33"
            },
            Mode::Normal,
        );
        cx.simulate_shared_keystrokes("g ;").await;
        cx.assert_state(
            indoc! {
            "22
             1ˇ1
             33"
            },
            Mode::Normal,
        );
        cx.simulate_shared_keystrokes("g ,").await;
        cx.assert_state(
            indoc! {
            "2ˇ2
             11
             33"
            },
            Mode::Normal,
        );
        cx.simulate_shared_keystrokes("shift-g i 4 4 escape").await;
        cx.simulate_shared_keystrokes("g ;").await;
        cx.assert_state(
            indoc! {
            "22
             11
             34ˇ43"
            },
            Mode::Normal,
        );
        cx.simulate_shared_keystrokes("g ;").await;
        cx.assert_state(
            indoc! {
            "2ˇ2
             11
             3443"
            },
            Mode::Normal,
        );
    }

    #[gpui::test]
    async fn test_change_list_delete(cx: &mut gpui::TestAppContext) {
        let mut cx = NeovimBackedTestContext::new(cx).await;
        cx.set_shared_state(indoc! {
        "one two
        three fˇour"})
            .await;
        cx.simulate_shared_keystrokes("x k d i w ^ x").await;
        cx.shared_state().await.assert_eq(indoc! {
        "ˇne•
        three fur"});
        cx.simulate_shared_keystrokes("2 g ;").await;
        cx.shared_state().await.assert_eq(indoc! {
        "ne•
        three fˇur"});
        cx.simulate_shared_keystrokes("g ,").await;
        cx.shared_state().await.assert_eq(indoc! {
        "ˇne•
        three fur"});
    }

    #[gpui::test]
    async fn test_gi(cx: &mut gpui::TestAppContext) {
        let mut cx = NeovimBackedTestContext::new(cx).await;
        cx.set_shared_state(indoc! {
        "one two
        three fˇr"})
            .await;
        cx.simulate_shared_keystrokes("i o escape k g i").await;
        cx.simulate_shared_keystrokes("u escape").await;
        cx.shared_state().await.assert_eq(indoc! {
        "one two
        three foˇur"});
    }

    #[gpui::test]
    async fn test_dot_mark(cx: &mut gpui::TestAppContext) {
        let mut cx = NeovimBackedTestContext::new(cx).await;
        cx.set_shared_state(indoc! {
        "one two
        three fˇr"})
            .await;
        cx.simulate_shared_keystrokes("i o escape k ` .").await;
        cx.shared_state().await.assert_eq(indoc! {
        "one two
        three fˇor"});
    }
}<|MERGE_RESOLUTION|>--- conflicted
+++ resolved
@@ -49,14 +49,9 @@
     }
 
     pub(crate) fn push_to_change_list(&mut self, window: &mut Window, cx: &mut Context<Self>) {
-<<<<<<< HEAD
-        let Some((new_positions, buffer)) = self.update_editor(window, cx, |vim, editor, _, cx| {
+        let Some((new_positions, buffer)) = self.update_editor(cx, |vim, editor, cx| {
             let display_map = editor.display_snapshot(cx);
             let selections = editor.selections.all_adjusted_display(&display_map);
-=======
-        let Some((new_positions, buffer)) = self.update_editor(cx, |vim, editor, cx| {
-            let (map, selections) = editor.selections.all_adjusted_display(cx);
->>>>>>> 35749e99
             let buffer = editor.buffer().clone();
 
             let pop_state = editor
