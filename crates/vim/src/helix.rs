--- conflicted
+++ resolved
@@ -468,13 +468,7 @@
                         let was_empty = range.is_empty();
                         let was_reversed = selection.reversed;
                         (
-<<<<<<< HEAD
-                            display_map
-                                .buffer_snapshot
-                                .anchor_at(start_offset, Bias::Left),
-=======
-                            map.buffer_snapshot.anchor_before(start_offset),
->>>>>>> e42dfb43
+                            display_map.buffer_snapshot.anchor_before(start_offset),
                             end_offset - start_offset,
                             was_empty,
                             was_reversed,
