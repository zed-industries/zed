--- conflicted
+++ resolved
@@ -8,13 +8,8 @@
     BlockContext, BlockPlacement, BlockProperties, BlockStyle, DisplayRow, DisplaySnapshot,
 };
 use editor::{
-<<<<<<< HEAD
-    Anchor, DisplayPoint, Editor, EditorSettings, HideMouseCursorOrigin, SelectionEffects,
-    ToOffset, ToPoint, movement,
-=======
-    DisplayPoint, Editor, EditorSettings, HideMouseCursorOrigin, MultiBufferOffset,
+    Anchor, DisplayPoint, Editor, EditorSettings, HideMouseCursorOrigin, MultiBufferOffset,
     SelectionEffects, ToOffset, ToPoint, movement,
->>>>>>> 684a58fc
 };
 use gpui::actions;
 use gpui::{Context, Hsla, Window};
@@ -23,11 +18,8 @@
 use search::{BufferSearchBar, SearchOptions};
 use settings::{RegisterSetting, Settings};
 use text::{Bias, SelectionGoal};
-<<<<<<< HEAD
 use ui::prelude::*;
 use workspace::searchable;
-=======
->>>>>>> 684a58fc
 use workspace::searchable::FilteredSearchRange;
 use workspace::searchable::{self, Direction};
 
@@ -73,15 +65,12 @@
         HelixSubstitute,
         /// Delete the selection and enter edit mode, without yanking the selection.
         HelixSubstituteNoYank,
-<<<<<<< HEAD
         /// Activate Helix-style word jump labels.
         HelixJumpToWord,
-=======
         /// Delete the selection and enter edit mode.
         HelixSelectNext,
         /// Delete the selection and enter edit mode, without yanking the selection.
         HelixSelectPrevious,
->>>>>>> 684a58fc
     ]
 );
 
@@ -104,12 +93,9 @@
     });
     Vim::action(editor, cx, Vim::helix_substitute);
     Vim::action(editor, cx, Vim::helix_substitute_no_yank);
-<<<<<<< HEAD
     Vim::action(editor, cx, Vim::helix_jump_to_word);
-=======
     Vim::action(editor, cx, Vim::helix_select_next);
     Vim::action(editor, cx, Vim::helix_select_previous);
->>>>>>> 684a58fc
 }
 
 impl Vim {
@@ -800,8 +786,69 @@
         self.do_helix_substitute(false, window, cx);
     }
 
-<<<<<<< HEAD
-    pub fn helix_jump_to_word(
+    fn helix_select_next(
+        &mut self,
+        _: &HelixSelectNext,
+        window: &mut Window,
+        cx: &mut Context<Self>,
+    ) {
+        self.do_helix_select(Direction::Next, window, cx);
+    }
+
+    fn helix_select_previous(
+        &mut self,
+        _: &HelixSelectPrevious,
+        window: &mut Window,
+        cx: &mut Context<Self>,
+    ) {
+        self.do_helix_select(Direction::Prev, window, cx);
+    }
+
+    fn do_helix_select(
+        &mut self,
+        direction: searchable::Direction,
+        window: &mut Window,
+        cx: &mut Context<Self>,
+    ) {
+        let Some(pane) = self.pane(window, cx) else {
+            return;
+        };
+        let count = Vim::take_count(cx).unwrap_or(1);
+        Vim::take_forced_motion(cx);
+        let prior_selections = self.editor_selections(window, cx);
+
+        let success = pane.update(cx, |pane, cx| {
+            let Some(search_bar) = pane.toolbar().read(cx).item_of_type::<BufferSearchBar>() else {
+                return false;
+            };
+            search_bar.update(cx, |search_bar, cx| {
+                if !search_bar.has_active_match() || !search_bar.show(window, cx) {
+                    return false;
+                }
+                search_bar.select_match(direction, count, window, cx);
+                true
+            })
+        });
+
+        if !success {
+            return;
+        }
+        if self.mode == Mode::HelixSelect {
+            self.update_editor(cx, |_vim, editor, cx| {
+                let snapshot = editor.snapshot(window, cx);
+                editor.change_selections(SelectionEffects::default(), window, cx, |s| {
+                    s.select_anchor_ranges(
+                        prior_selections
+                            .iter()
+                            .cloned()
+                            .chain(s.all_anchors(&snapshot).iter().map(|s| s.range())),
+                    );
+                })
+            });
+        }
+    }
+
+      pub fn helix_jump_to_word(
         &mut self,
         _: &HelixJumpToWord,
         window: &mut Window,
@@ -1109,69 +1156,6 @@
     labels: Vec<HelixJumpLabel>,
     highlights: Vec<Range<Anchor>>,
     blocks: Vec<BlockProperties<Anchor>>,
-=======
-    fn helix_select_next(
-        &mut self,
-        _: &HelixSelectNext,
-        window: &mut Window,
-        cx: &mut Context<Self>,
-    ) {
-        self.do_helix_select(Direction::Next, window, cx);
-    }
-
-    fn helix_select_previous(
-        &mut self,
-        _: &HelixSelectPrevious,
-        window: &mut Window,
-        cx: &mut Context<Self>,
-    ) {
-        self.do_helix_select(Direction::Prev, window, cx);
-    }
-
-    fn do_helix_select(
-        &mut self,
-        direction: searchable::Direction,
-        window: &mut Window,
-        cx: &mut Context<Self>,
-    ) {
-        let Some(pane) = self.pane(window, cx) else {
-            return;
-        };
-        let count = Vim::take_count(cx).unwrap_or(1);
-        Vim::take_forced_motion(cx);
-        let prior_selections = self.editor_selections(window, cx);
-
-        let success = pane.update(cx, |pane, cx| {
-            let Some(search_bar) = pane.toolbar().read(cx).item_of_type::<BufferSearchBar>() else {
-                return false;
-            };
-            search_bar.update(cx, |search_bar, cx| {
-                if !search_bar.has_active_match() || !search_bar.show(window, cx) {
-                    return false;
-                }
-                search_bar.select_match(direction, count, window, cx);
-                true
-            })
-        });
-
-        if !success {
-            return;
-        }
-        if self.mode == Mode::HelixSelect {
-            self.update_editor(cx, |_vim, editor, cx| {
-                let snapshot = editor.snapshot(window, cx);
-                editor.change_selections(SelectionEffects::default(), window, cx, |s| {
-                    s.select_anchor_ranges(
-                        prior_selections
-                            .iter()
-                            .cloned()
-                            .chain(s.all_anchors(&snapshot).iter().map(|s| s.range())),
-                    );
-                })
-            });
-        }
-    }
->>>>>>> 684a58fc
 }
 
 #[cfg(test)]
@@ -1957,18 +1941,6 @@
     }
 
     #[gpui::test]
-<<<<<<< HEAD
-    async fn test_helix_jump_starts_operator(cx: &mut gpui::TestAppContext) {
-        let mut cx = VimTestContext::new(cx, true).await;
-        cx.enable_helix();
-        cx.set_state("hello world\njump labels", Mode::HelixNormal);
-
-        cx.simulate_keystrokes("g w");
-
-        assert!(
-            matches!(cx.active_operator(), Some(Operator::HelixJump { .. })),
-            "expected HelixJump operator to be active"
-=======
     async fn test_g_l_end_of_line(cx: &mut gpui::TestAppContext) {
         let mut cx = VimTestContext::new(cx, true).await;
         cx.enable_helix();
@@ -2020,7 +1992,18 @@
                 second line
                 third line"},
             Mode::HelixNormal,
->>>>>>> 684a58fc
-        );
-    }
+        );
+    }
+
+    #[gpui::test]
+    async fn test_helix_jump_starts_operator(cx: &mut gpui::TestAppContext) {
+        let mut cx = VimTestContext::new(cx, true).await;
+        cx.enable_helix();
+        cx.set_state("hello world\njump labels", Mode::HelixNormal);
+
+        cx.simulate_keystrokes("g w");
+
+        assert!(matches!(cx.active_operator(), Some(Operator::HelixJump { .. })), "expected HelixJump operator to be active")
+    };
+        
 }