use std::{fmt::Display, ops::Range, sync::Arc};

use crate::normal::repeat::Replayer;
use crate::surrounds::SurroundsType;
use crate::{motion::Motion, object::Object};
use collections::HashMap;
use editor::{Anchor, ClipboardSelection};
use gpui::{Action, ClipboardItem, KeyContext};
use language::{CursorShape, Selection, TransactionId};
use serde::{Deserialize, Serialize};
use ui::SharedString;
use workspace::searchable::Direction;

#[derive(Clone, Copy, Debug, PartialEq, Eq, Deserialize, Serialize)]
pub enum Mode {
    Normal,
    Insert,
    Replace,
    Visual,
    VisualLine,
    VisualBlock,
    EasyMotion,
}

impl Display for Mode {
    fn fmt(&self, f: &mut std::fmt::Formatter<'_>) -> std::fmt::Result {
        match self {
            Mode::Normal => write!(f, "NORMAL"),
            Mode::Insert => write!(f, "INSERT"),
            Mode::Replace => write!(f, "REPLACE"),
            Mode::Visual => write!(f, "VISUAL"),
            Mode::VisualLine => write!(f, "VISUAL LINE"),
            Mode::VisualBlock => write!(f, "VISUAL BLOCK"),
            Mode::EasyMotion => write!(f, "EASY MOTION"),
        }
    }
}

impl Mode {
    pub fn is_visual(&self) -> bool {
        match self {
            Mode::Normal | Mode::Insert | Mode::Replace | Mode::EasyMotion => false,
            Mode::Visual | Mode::VisualLine | Mode::VisualBlock => true,
        }
    }
}

impl Default for Mode {
    fn default() -> Self {
        Self::Normal
    }
}

#[derive(Clone, Debug, PartialEq, Eq, Deserialize)]
pub enum Operator {
    Change,
    Delete,
    Yank,
    Replace,
    Object { around: bool },
    FindForward { before: bool },
    FindBackward { after: bool },
    AddSurrounds { target: Option<SurroundsType> },
    ChangeSurrounds { target: Option<Object> },
    DeleteSurrounds,
    Mark,
    Jump { line: bool },
    Indent,
    Outdent,
    Lowercase,
    Uppercase,
    OppositeCase,
    Register,
    RecordRegister,
    ReplayRegister,
}

#[derive(Default, Clone)]
pub struct EditorState {
    pub mode: Mode,
    pub last_mode: Mode,

    /// pre_count is the number before an operator is specified (3 in 3d2d)
    pub pre_count: Option<usize>,
    /// post_count is the number after an operator is specified (2 in 3d2d)
    pub post_count: Option<usize>,

    pub operator_stack: Vec<Operator>,
    pub replacements: Vec<(Range<editor::Anchor>, String)>,

    pub marks: HashMap<String, Vec<Anchor>>,
    pub stored_visual_mode: Option<(Mode, Vec<bool>)>,
    pub change_list: Vec<Vec<Anchor>>,
    pub change_list_position: Option<usize>,

    pub current_tx: Option<TransactionId>,
    pub current_anchor: Option<Selection<Anchor>>,
    pub undo_modes: HashMap<TransactionId, Mode>,

    pub selected_register: Option<char>,
    pub search: SearchState,
}

#[derive(Default, Clone, Debug)]
pub enum RecordedSelection {
    #[default]
    None,
    Visual {
        rows: u32,
        cols: u32,
    },
    SingleLine {
        cols: u32,
    },
    VisualBlock {
        rows: u32,
        cols: u32,
    },
    VisualLine {
        rows: u32,
    },
}

#[derive(Default, Clone, Debug)]
pub struct Register {
    pub(crate) text: SharedString,
    pub(crate) clipboard_selections: Option<Vec<ClipboardSelection>>,
}

impl From<Register> for ClipboardItem {
    fn from(register: Register) -> Self {
        let item = ClipboardItem::new(register.text.into());
        if let Some(clipboard_selections) = register.clipboard_selections {
            item.with_metadata(clipboard_selections)
        } else {
            item
        }
    }
}

impl From<ClipboardItem> for Register {
    fn from(value: ClipboardItem) -> Self {
        Register {
            text: value.text().to_owned().into(),
            clipboard_selections: value.metadata::<Vec<ClipboardSelection>>(),
        }
    }
}

impl From<String> for Register {
    fn from(text: String) -> Self {
        Register {
            text: text.into(),
            clipboard_selections: None,
        }
    }
}

#[derive(Default, Clone)]
pub struct WorkspaceState {
    pub last_find: Option<Motion>,

    pub dot_recording: bool,
    pub dot_replaying: bool,

    pub stop_recording_after_next_action: bool,
    pub ignore_current_insertion: bool,
    pub recorded_count: Option<usize>,
    pub recorded_actions: Vec<ReplayableAction>,
    pub recorded_selection: RecordedSelection,

    pub recording_register: Option<char>,
    pub last_recorded_register: Option<char>,
    pub last_replayed_register: Option<char>,
    pub replayer: Option<Replayer>,

    pub last_yank: Option<SharedString>,
    pub registers: HashMap<char, Register>,
    pub recordings: HashMap<char, Vec<ReplayableAction>>,
}

#[derive(Debug)]
pub enum ReplayableAction {
    Action(Box<dyn Action>),
    Insertion {
        text: Arc<str>,
        utf16_range_to_replace: Option<Range<isize>>,
    },
}

impl Clone for ReplayableAction {
    fn clone(&self) -> Self {
        match self {
            Self::Action(action) => Self::Action(action.boxed_clone()),
            Self::Insertion {
                text,
                utf16_range_to_replace,
            } => Self::Insertion {
                text: text.clone(),
                utf16_range_to_replace: utf16_range_to_replace.clone(),
            },
        }
    }
}

#[derive(Clone, Default, Debug)]
pub struct SearchState {
    pub direction: Direction,
    pub count: usize,
    pub initial_query: String,

    pub prior_selections: Vec<Range<Anchor>>,
    pub prior_operator: Option<Operator>,
    pub prior_mode: Mode,
}

impl EditorState {
    pub fn cursor_shape(&self) -> CursorShape {
        match self.mode {
            Mode::Normal if self.operator_stack.is_empty() => CursorShape::Block,
            Mode::Visual | Mode::VisualLine | Mode::VisualBlock | Mode::EasyMotion => {
                CursorShape::Block
            }
            Mode::Normal | Mode::Replace => CursorShape::Underscore,
            Mode::Insert => CursorShape::Bar,
        }
    }

    pub fn vim_controlled(&self) -> bool {
        if !matches!(self.mode, Mode::Insert) {
            return true;
        }
        matches!(
            self.operator_stack.last(),
            Some(Operator::FindForward { .. })
                | Some(Operator::FindBackward { .. })
                | Some(Operator::Mark)
                | Some(Operator::Register)
                | Some(Operator::RecordRegister)
                | Some(Operator::ReplayRegister)
                | Some(Operator::Jump { .. })
        )
    }

    pub fn should_autoindent(&self) -> bool {
        !(self.mode == Mode::Insert && self.last_mode == Mode::VisualBlock)
    }

    pub fn clip_at_line_ends(&self) -> bool {
        match self.mode {
            Mode::Insert | Mode::Visual | Mode::VisualLine | Mode::VisualBlock | Mode::Replace => {
                false
            }
            Mode::Normal | Mode::EasyMotion => true,
        }
    }

    pub fn active_operator(&self) -> Option<Operator> {
        self.operator_stack.last().cloned()
    }

    pub fn keymap_context_layer(&self) -> KeyContext {
        let mut context = KeyContext::new_with_defaults();
        context.set(
            "vim_mode",
            match self.mode {
                Mode::Normal => "normal",
                Mode::Visual | Mode::VisualLine | Mode::VisualBlock => "visual",
                Mode::Insert => "insert",
                Mode::Replace => "replace",
                Mode::EasyMotion => "easy_motion",
            },
        );

        if self.vim_controlled() {
            context.add("VimControl");
        }

        if self.active_operator().is_none() && self.pre_count.is_some()
            || self.active_operator().is_some() && self.post_count.is_some()
        {
            context.add("VimCount");
        }

        let active_operator = self.active_operator();

        if let Some(active_operator) = active_operator.clone() {
            for context_flag in active_operator.context_flags().into_iter() {
                context.add(*context_flag);
            }
        }

        context.set(
            "vim_operator",
            active_operator
                .clone()
                .map(|op| op.id())
                .unwrap_or_else(|| "none"),
        );

<<<<<<< HEAD
        if matches!(self.mode, Mode::Replace | Mode::EasyMotion) {
=======
        if self.mode == Mode::Replace
            || (matches!(active_operator, Some(Operator::AddSurrounds { .. }))
                && self.mode.is_visual())
        {
>>>>>>> d32e9f75
            context.add("VimWaiting");
        }
        context
    }
}

impl Operator {
    pub fn id(&self) -> &'static str {
        match self {
            Operator::Object { around: false } => "i",
            Operator::Object { around: true } => "a",
            Operator::Change => "c",
            Operator::Delete => "d",
            Operator::Yank => "y",
            Operator::Replace => "r",
            Operator::FindForward { before: false } => "f",
            Operator::FindForward { before: true } => "t",
            Operator::FindBackward { after: false } => "F",
            Operator::FindBackward { after: true } => "T",
            Operator::AddSurrounds { .. } => "ys",
            Operator::ChangeSurrounds { .. } => "cs",
            Operator::DeleteSurrounds => "ds",
            Operator::Mark => "m",
            Operator::Jump { line: true } => "'",
            Operator::Jump { line: false } => "`",
            Operator::Indent => ">",
            Operator::Outdent => "<",
            Operator::Uppercase => "gU",
            Operator::Lowercase => "gu",
            Operator::OppositeCase => "g~",
            Operator::Register => "\"",
            Operator::RecordRegister => "q",
            Operator::ReplayRegister => "@",
        }
    }

    pub fn context_flags(&self) -> &'static [&'static str] {
        match self {
            Operator::Object { .. } | Operator::ChangeSurrounds { target: None } => &["VimObject"],
            Operator::FindForward { .. }
            | Operator::Mark
            | Operator::Jump { .. }
            | Operator::FindBackward { .. }
            | Operator::Register
            | Operator::RecordRegister
            | Operator::ReplayRegister
            | Operator::Replace
            | Operator::AddSurrounds { target: Some(_) }
            | Operator::ChangeSurrounds { .. }
            | Operator::DeleteSurrounds => &["VimWaiting"],
            _ => &[],
        }
    }
}<|MERGE_RESOLUTION|>--- conflicted
+++ resolved
@@ -298,14 +298,10 @@
                 .unwrap_or_else(|| "none"),
         );
 
-<<<<<<< HEAD
-        if matches!(self.mode, Mode::Replace | Mode::EasyMotion) {
-=======
-        if self.mode == Mode::Replace
+        if matches!(self.mode, Mode::Replace | Mode::EasyMotion)
             || (matches!(active_operator, Some(Operator::AddSurrounds { .. }))
                 && self.mode.is_visual())
         {
->>>>>>> d32e9f75
             context.add("VimWaiting");
         }
         context
