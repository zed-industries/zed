--- conflicted
+++ resolved
@@ -32,11 +32,8 @@
 log.workspace = true
 multi_buffer.workspace = true
 nvim-rs = { git = "https://github.com/KillTheMule/nvim-rs", branch = "master", features = ["use_tokio"], optional = true }
-<<<<<<< HEAD
+picker.workspace = true
 project.workspace = true
-=======
-picker.workspace = true
->>>>>>> bbe7c9a7
 regex.workspace = true
 schemars.workspace = true
 search.workspace = true
