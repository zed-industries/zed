--- conflicted
+++ resolved
@@ -101,11 +101,7 @@
         + Fn(ElementId, Arc<dyn Fn(&mut WindowContext)>, &mut WindowContext) -> AnyElement,
 >;
 
-<<<<<<< HEAD
 #[derive(Debug, PartialEq)]
-=======
-#[derive(Debug, PartialEq, Eq)]
->>>>>>> d3036153
 pub enum SlashCommandContent {
     Text {
         text: String,
@@ -113,36 +109,27 @@
     },
 }
 
-<<<<<<< HEAD
 #[derive(Debug, PartialEq)]
 pub enum SlashCommandEvent {
     StartMessage {
         role: Role,
         merge_same_roles: bool,
     },
-=======
-#[derive(Debug, PartialEq, Eq)]
-pub enum SlashCommandEvent {
->>>>>>> d3036153
     StartSection {
         icon: IconName,
         label: SharedString,
         metadata: Option<serde_json::Value>,
     },
-<<<<<<< HEAD
     Progress {
         message: SharedString,
         complete: f32,
     },
-=======
->>>>>>> d3036153
     Content(SlashCommandContent),
     EndSection {
         metadata: Option<serde_json::Value>,
     },
 }
 
-<<<<<<< HEAD
 #[derive(Debug, Default, PartialEq)]
 pub struct SlashCommandMessage {
     pub role: Option<Role>,
@@ -151,8 +138,6 @@
     pub run_commands_in_text: bool,
 }
 
-=======
->>>>>>> d3036153
 #[derive(Debug, Default, PartialEq, Clone)]
 pub struct SlashCommandOutput {
     pub text: String,
@@ -227,34 +212,17 @@
         mut events: BoxStream<'static, Result<SlashCommandEvent>>,
     ) -> Result<SlashCommandOutput> {
         let mut output = SlashCommandOutput::default();
-<<<<<<< HEAD
-        let mut current_section = None;
+        let mut section_stack = Vec::new();
 
         while let Some(event) = events.next().await {
             match event? {
-
-=======
-        let mut section_stack = Vec::new();
-
-        while let Some(event) = events.next().await {
-            match event? {
->>>>>>> d3036153
                 SlashCommandEvent::StartSection {
                     icon,
                     label,
                     metadata,
                 } => {
-<<<<<<< HEAD
-                    if let Some(section) = current_section.take() {
-                        output.sections.push(section);
-                    }
-
-                    let start = output.text.len();
-                    current_section = Some(SlashCommandOutputSection {
-=======
                     let start = output.text.len();
                     section_stack.push(SlashCommandOutputSection {
->>>>>>> d3036153
                         range: start..start,
                         icon,
                         label,
@@ -268,36 +236,21 @@
                     output.text.push_str(&text);
                     output.run_commands_in_text = run_commands_in_text;
 
-<<<<<<< HEAD
-                    if let Some(section) = current_section.as_mut() {
-=======
                     if let Some(section) = section_stack.last_mut() {
->>>>>>> d3036153
                         section.range.end = output.text.len();
                     }
                 }
                 SlashCommandEvent::EndSection { metadata } => {
-<<<<<<< HEAD
-                    if let Some(mut section) = current_section.take() {
-=======
                     if let Some(mut section) = section_stack.pop() {
->>>>>>> d3036153
                         section.metadata = metadata;
                         output.sections.push(section);
                     }
                 }
-<<<<<<< HEAD
                 SlashCommandEvent::StartMessage { .. } | SlashCommandEvent::Progress { .. } => {}
             }
         }
 
-        if let Some(section) = current_section {
-=======
-            }
-        }
-
         while let Some(section) = section_stack.pop() {
->>>>>>> d3036153
             output.sections.push(section);
         }
 
