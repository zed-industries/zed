--- conflicted
+++ resolved
@@ -56,20 +56,12 @@
         state.commands.insert(command_name, Arc::new(command));
     }
 
-<<<<<<< HEAD
-    /// Deregisters the [`SlashCommand`] with the given name.
-    pub fn deregister_command(&self, name: &str) {
-        let mut state = self.state.write();
-        state.commands.remove(name);
-        state.featured_commands.remove(name);
-=======
     /// Unregisters the provided [`SlashCommand`].
     pub fn unregister_command(&self, command: impl SlashCommand) {
         let mut state = self.state.write();
         let command_name: Arc<str> = command.name().into();
         state.featured_commands.remove(&command_name);
         state.commands.remove(&command_name);
->>>>>>> add0f0db
     }
 
     /// Returns the names of registered [`SlashCommand`]s.
