--- conflicted
+++ resolved
@@ -9,8 +9,10 @@
 use sum_tree::Bias;
 use util::RandomCharIter;
 
-<<<<<<< HEAD
-/// Returns a (biased) random string whose UTF-8 length is close to but no more than `len` bytes.
+/// Returns a biased random string whose UTF-8 length is close to but no more than `len` bytes.
+///
+/// The string is biased towards characters expected to occur in text or likely to exercise edge
+/// cases.
 fn generate_random_text(rng: &mut StdRng, len: usize) -> String {
     let mut str = String::with_capacity(len);
     let mut chars = RandomCharIter::new(rng);
@@ -22,13 +24,6 @@
         str.push(ch);
     }
     str
-=======
-/// Generate a random text of the given length using the provided RNG.
-///
-/// *Note*: The length is in *characters*, not bytes.
-fn generate_random_text(rng: &mut StdRng, text_len: usize) -> String {
-    RandomCharIter::new(rng).take(text_len).collect()
->>>>>>> 981fa288
 }
 
 fn generate_random_rope(rng: &mut StdRng, text_len: usize) -> Rope {
