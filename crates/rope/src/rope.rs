mod chunk;
mod offset_utf16;
mod point;
mod point_utf16;
mod unclipped;

use arrayvec::ArrayVec;
use rayon::iter::{IntoParallelIterator, ParallelIterator as _};
use std::{
    cmp, fmt, io, mem,
    ops::{self, AddAssign, Range},
    str,
};
use sum_tree::{Bias, Dimension, Dimensions, SumTree};

pub use chunk::{Chunk, ChunkSlice};
pub use offset_utf16::OffsetUtf16;
pub use point::Point;
pub use point_utf16::PointUtf16;
pub use unclipped::Unclipped;

use crate::chunk::Bitmap;

#[derive(Clone, Default)]
pub struct Rope {
    chunks: SumTree<Chunk>,
}

impl Rope {
    pub fn new() -> Self {
        Self::default()
    }

    /// Checks that `index`-th byte is the first byte in a UTF-8 code point
    /// sequence or the end of the string.
    ///
    /// The start and end of the string (when `index == self.len()`) are
    /// considered to be boundaries.
    ///
    /// Returns `false` if `index` is greater than `self.len()`.
    pub fn is_char_boundary(&self, offset: usize) -> bool {
        if self.chunks.is_empty() {
            return offset == 0;
        }
        let (start, _, item) = self.chunks.find::<usize, _>((), &offset, Bias::Left);
        let chunk_offset = offset - start;
        item.map(|chunk| chunk.is_char_boundary(chunk_offset))
            .unwrap_or(false)
    }

    #[track_caller]
    #[inline(always)]
    pub fn assert_char_boundary(&self, offset: usize) {
        if self.chunks.is_empty() && offset == 0 {
            return;
        }
        let (start, _, item) = self.chunks.find::<usize, _>((), &offset, Bias::Left);
        match item {
            Some(chunk) => {
                let chunk_offset = offset - start;
                chunk.assert_char_boundary(chunk_offset);
            }
            None => {
                panic!(
                    "byte index {} is out of bounds of rope (length: {})",
                    offset,
                    self.len()
                );
            }
        }
    }

    pub fn floor_char_boundary(&self, index: usize) -> usize {
        if index >= self.len() {
            self.len()
        } else {
            let (start, _, item) = self.chunks.find::<usize, _>((), &index, Bias::Left);
            let chunk_offset = index - start;
            let lower_idx = item.map(|chunk| chunk.text.floor_char_boundary(chunk_offset));
            lower_idx.map_or_else(|| self.len(), |idx| start + idx)
        }
    }

    pub fn ceil_char_boundary(&self, index: usize) -> usize {
        if index > self.len() {
            self.len()
        } else {
            let (start, _, item) = self.chunks.find::<usize, _>((), &index, Bias::Left);
            let chunk_offset = index - start;
            let upper_idx = item.map(|chunk| chunk.text.ceil_char_boundary(chunk_offset));
            upper_idx.map_or_else(|| self.len(), |idx| start + idx)
        }
    }

    pub fn append(&mut self, rope: Rope) {
        if let Some(chunk) = rope.chunks.first()
            && (self
                .chunks
                .last()
                .is_some_and(|c| c.text.len() < chunk::MIN_BASE)
                || chunk.text.len() < chunk::MIN_BASE)
        {
            self.push_chunk(chunk.as_slice());

            let mut chunks = rope.chunks.cursor::<()>(());
            chunks.next();
            chunks.next();
            self.chunks.append(chunks.suffix(), ());
        } else {
            self.chunks.append(rope.chunks, ());
        }
        self.check_invariants();
    }

    pub fn replace(&mut self, range: Range<usize>, text: &str) {
        let mut new_rope = Rope::new();
        let mut cursor = self.cursor(0);
        new_rope.append(cursor.slice(range.start));
        cursor.seek_forward(range.end);
        new_rope.push(text);
        new_rope.append(cursor.suffix());
        *self = new_rope;
    }

    pub fn slice(&self, range: Range<usize>) -> Rope {
        let mut cursor = self.cursor(0);
        cursor.seek_forward(range.start);
        cursor.slice(range.end)
    }

    pub fn slice_rows(&self, range: Range<u32>) -> Rope {
        // This would be more efficient with a forward advance after the first, but it's fine.
        let start = self.point_to_offset(Point::new(range.start, 0));
        let end = self.point_to_offset(Point::new(range.end, 0));
        self.slice(start..end)
    }

    pub fn push(&mut self, mut text: &str) {
        self.chunks.update_last(
            |last_chunk| {
                let split_ix = if last_chunk.text.len() + text.len() <= chunk::MAX_BASE {
                    text.len()
                } else {
                    let mut split_ix = cmp::min(
                        chunk::MIN_BASE.saturating_sub(last_chunk.text.len()),
                        text.len(),
                    );
                    while !text.is_char_boundary(split_ix) {
                        split_ix += 1;
                    }
                    split_ix
                };

                let (suffix, remainder) = text.split_at(split_ix);
                last_chunk.push_str(suffix);
                text = remainder;
            },
            (),
        );

        #[cfg(all(test, not(rust_analyzer)))]
        const NUM_CHUNKS: usize = 16;
        #[cfg(not(all(test, not(rust_analyzer))))]
        const NUM_CHUNKS: usize = 4;

        // We accommodate for NUM_CHUNKS chunks of size MAX_BASE
        // but given the chunk boundary can land within a character
        // we need to accommodate for the worst case where every chunk gets cut short by up to 4 bytes
        if text.len() > NUM_CHUNKS * chunk::MAX_BASE - NUM_CHUNKS * 4 {
            return self.push_large(text);
        }
        // 16 is enough as otherwise we will hit the branch above
        let mut new_chunks = ArrayVec::<_, NUM_CHUNKS>::new();

        while !text.is_empty() {
            let mut split_ix = cmp::min(chunk::MAX_BASE, text.len());
            while !text.is_char_boundary(split_ix) {
                split_ix -= 1;
            }
            let (chunk, remainder) = text.split_at(split_ix);
            new_chunks.push(chunk);
            text = remainder;
        }
        self.chunks
            .extend(new_chunks.into_iter().map(Chunk::new), ());

        self.check_invariants();
    }

    /// A copy of `push` specialized for working with large quantities of text.
    fn push_large(&mut self, mut text: &str) {
        // To avoid frequent reallocs when loading large swaths of file contents,
        // we estimate worst-case `new_chunks` capacity;
        // Chunk is a fixed-capacity buffer. If a character falls on
        // chunk boundary, we push it off to the following chunk (thus leaving a small bit of capacity unfilled in current chunk).
        // Worst-case chunk count when loading a file is then a case where every chunk ends up with that unused capacity.
        // Since we're working with UTF-8, each character is at most 4 bytes wide. It follows then that the worst case is where
        // a chunk ends with 3 bytes of a 4-byte character. These 3 bytes end up being stored in the following chunk, thus wasting
        // 3 bytes of storage in current chunk.
        // For example, a 1024-byte string can occupy between 32 (full ASCII, 1024/32) and 36 (full 4-byte UTF-8, 1024 / 29 rounded up) chunks.
        const MIN_CHUNK_SIZE: usize = chunk::MAX_BASE - 3;

        // We also round up the capacity up by one, for a good measure; we *really* don't want to realloc here, as we assume that the # of characters
        // we're working with there is large.
        let capacity = text.len().div_ceil(MIN_CHUNK_SIZE);
        let mut new_chunks = Vec::with_capacity(capacity);

        while !text.is_empty() {
            let mut split_ix = cmp::min(chunk::MAX_BASE, text.len());
            while !text.is_char_boundary(split_ix) {
                split_ix -= 1;
            }
            let (chunk, remainder) = text.split_at(split_ix);
            new_chunks.push(chunk);
            text = remainder;
        }

        #[cfg(all(test, not(rust_analyzer)))]
        const PARALLEL_THRESHOLD: usize = 4;
        #[cfg(not(all(test, not(rust_analyzer))))]
        const PARALLEL_THRESHOLD: usize = 4 * (2 * sum_tree::TREE_BASE);

        if new_chunks.len() >= PARALLEL_THRESHOLD {
            self.chunks
                .par_extend(new_chunks.into_par_iter().map(Chunk::new), ());
        } else {
            self.chunks
                .extend(new_chunks.into_iter().map(Chunk::new), ());
        }

        self.check_invariants();
    }

    fn push_chunk(&mut self, mut chunk: ChunkSlice) {
        self.chunks.update_last(
            |last_chunk| {
                let split_ix = if last_chunk.text.len() + chunk.len() <= chunk::MAX_BASE {
                    chunk.len()
                } else {
                    let mut split_ix = cmp::min(
                        chunk::MIN_BASE.saturating_sub(last_chunk.text.len()),
                        chunk.len(),
                    );
                    while !chunk.is_char_boundary(split_ix) {
                        split_ix += 1;
                    }
                    split_ix
                };

                let (suffix, remainder) = chunk.split_at(split_ix);
                last_chunk.append(suffix);
                chunk = remainder;
            },
            (),
        );

        if !chunk.is_empty() {
            self.chunks.push(chunk.into(), ());
        }
    }

    pub fn push_front(&mut self, text: &str) {
        let suffix = mem::replace(self, Rope::from(text));
        self.append(suffix);
    }

    fn check_invariants(&self) {
        #[cfg(test)]
        {
            // Ensure all chunks except maybe the last one are not underflowing.
            // Allow some wiggle room for multibyte characters at chunk boundaries.
            let mut chunks = self.chunks.cursor::<()>(()).peekable();
            while let Some(chunk) = chunks.next() {
                if chunks.peek().is_some() {
                    assert!(chunk.text.len() + 3 >= chunk::MIN_BASE);
                }
            }
        }
    }

    pub fn summary(&self) -> TextSummary {
        self.chunks.summary().text
    }

    pub fn len(&self) -> usize {
        self.chunks.extent(())
    }

    pub fn is_empty(&self) -> bool {
        self.len() == 0
    }

    pub fn max_point(&self) -> Point {
        self.chunks.extent(())
    }

    pub fn max_point_utf16(&self) -> PointUtf16 {
        self.chunks.extent(())
    }

    pub fn cursor(&self, offset: usize) -> Cursor<'_> {
        Cursor::new(self, offset)
    }

    pub fn chars(&self) -> impl Iterator<Item = char> + '_ {
        self.chars_at(0)
    }

    pub fn chars_at(&self, start: usize) -> impl Iterator<Item = char> + '_ {
        self.chunks_in_range(start..self.len()).flat_map(str::chars)
    }

    pub fn reversed_chars_at(&self, start: usize) -> impl Iterator<Item = char> + '_ {
        self.reversed_chunks_in_range(0..start)
            .flat_map(|chunk| chunk.chars().rev())
    }

    pub fn bytes_in_range(&self, range: Range<usize>) -> Bytes<'_> {
        Bytes::new(self, range, false)
    }

    pub fn reversed_bytes_in_range(&self, range: Range<usize>) -> Bytes<'_> {
        Bytes::new(self, range, true)
    }

    pub fn chunks(&self) -> Chunks<'_> {
        self.chunks_in_range(0..self.len())
    }

    pub fn chunks_in_range(&self, range: Range<usize>) -> Chunks<'_> {
        Chunks::new(self, range, false)
    }

    pub fn reversed_chunks_in_range(&self, range: Range<usize>) -> Chunks<'_> {
        Chunks::new(self, range, true)
    }

    pub fn offset_to_offset_utf16(&self, offset: usize) -> OffsetUtf16 {
        if offset >= self.summary().len {
            return self.summary().len_utf16;
        }
        let (start, _, item) =
            self.chunks
                .find::<Dimensions<usize, OffsetUtf16>, _>((), &offset, Bias::Left);
        let overshoot = offset - start.0;
        start.1
            + item.map_or(Default::default(), |chunk| {
                chunk.as_slice().offset_to_offset_utf16(overshoot)
            })
    }

    pub fn offset_utf16_to_offset(&self, offset: OffsetUtf16) -> usize {
        if offset >= self.summary().len_utf16 {
            return self.summary().len;
        }
        let (start, _, item) =
            self.chunks
                .find::<Dimensions<OffsetUtf16, usize>, _>((), &offset, Bias::Left);
        let overshoot = offset - start.0;
        start.1
            + item.map_or(Default::default(), |chunk| {
                chunk.as_slice().offset_utf16_to_offset(overshoot)
            })
    }

    pub fn offset_to_point(&self, offset: usize) -> Point {
        if offset >= self.summary().len {
            return self.summary().lines;
        }
        let (start, _, item) =
            self.chunks
                .find::<Dimensions<usize, Point>, _>((), &offset, Bias::Left);
        let overshoot = offset - start.0;
        start.1
            + item.map_or(Point::zero(), |chunk| {
                chunk.as_slice().offset_to_point(overshoot)
            })
    }

    pub fn offset_to_point_utf16(&self, offset: usize) -> PointUtf16 {
        if offset >= self.summary().len {
            return self.summary().lines_utf16();
        }
        let (start, _, item) =
            self.chunks
                .find::<Dimensions<usize, PointUtf16>, _>((), &offset, Bias::Left);
        let overshoot = offset - start.0;
        start.1
            + item.map_or(PointUtf16::zero(), |chunk| {
                chunk.as_slice().offset_to_point_utf16(overshoot)
            })
    }

    pub fn point_to_point_utf16(&self, point: Point) -> PointUtf16 {
        if point >= self.summary().lines {
            return self.summary().lines_utf16();
        }
        let (start, _, item) =
            self.chunks
                .find::<Dimensions<Point, PointUtf16>, _>((), &point, Bias::Left);
        let overshoot = point - start.0;
        start.1
            + item.map_or(PointUtf16::zero(), |chunk| {
                chunk.as_slice().point_to_point_utf16(overshoot)
            })
    }

    pub fn point_utf16_to_point(&self, point: PointUtf16) -> Point {
        if point >= self.summary().lines_utf16() {
            return self.summary().lines;
        }
        let mut cursor = self.chunks.cursor::<Dimensions<PointUtf16, Point>>(());
        cursor.seek(&point, Bias::Left);
        let overshoot = point - cursor.start().0;
        cursor.start().1
            + cursor.item().map_or(Point::zero(), |chunk| {
                chunk
                    .as_slice()
                    .offset_to_point(chunk.as_slice().point_utf16_to_offset(overshoot, false))
            })
    }

    pub fn point_to_offset(&self, point: Point) -> usize {
        if point >= self.summary().lines {
            return self.summary().len;
        }
        let (start, _, item) =
            self.chunks
                .find::<Dimensions<Point, usize>, _>((), &point, Bias::Left);
        let overshoot = point - start.0;
        start.1 + item.map_or(0, |chunk| chunk.as_slice().point_to_offset(overshoot))
    }

    pub fn point_to_offset_utf16(&self, point: Point) -> OffsetUtf16 {
        if point >= self.summary().lines {
            return self.summary().len_utf16;
        }
        let mut cursor = self.chunks.cursor::<Dimensions<Point, OffsetUtf16>>(());
        cursor.seek(&point, Bias::Left);
        let overshoot = point - cursor.start().0;
        cursor.start().1
            + cursor.item().map_or(OffsetUtf16(0), |chunk| {
                chunk.as_slice().point_to_offset_utf16(overshoot)
            })
    }

    pub fn point_utf16_to_offset(&self, point: PointUtf16) -> usize {
        self.point_utf16_to_offset_impl(point, false)
    }

    pub fn point_utf16_to_offset_utf16(&self, point: PointUtf16) -> OffsetUtf16 {
        self.point_utf16_to_offset_utf16_impl(point, false)
    }

    pub fn unclipped_point_utf16_to_offset(&self, point: Unclipped<PointUtf16>) -> usize {
        self.point_utf16_to_offset_impl(point.0, true)
    }

    fn point_utf16_to_offset_impl(&self, point: PointUtf16, clip: bool) -> usize {
        if point >= self.summary().lines_utf16() {
            return self.summary().len;
        }
        let (start, _, item) =
            self.chunks
                .find::<Dimensions<PointUtf16, usize>, _>((), &point, Bias::Left);
        let overshoot = point - start.0;
        start.1
            + item.map_or(0, |chunk| {
                chunk.as_slice().point_utf16_to_offset(overshoot, clip)
            })
    }

    fn point_utf16_to_offset_utf16_impl(&self, point: PointUtf16, clip: bool) -> OffsetUtf16 {
        if point >= self.summary().lines_utf16() {
            return self.summary().len_utf16;
        }
        let mut cursor = self
            .chunks
            .cursor::<Dimensions<PointUtf16, OffsetUtf16>>(());
        cursor.seek(&point, Bias::Left);
        let overshoot = point - cursor.start().0;
        cursor.start().1
            + cursor.item().map_or(OffsetUtf16(0), |chunk| {
                chunk
                    .as_slice()
                    .offset_to_offset_utf16(chunk.as_slice().point_utf16_to_offset(overshoot, clip))
            })
    }

    pub fn unclipped_point_utf16_to_point(&self, point: Unclipped<PointUtf16>) -> Point {
        if point.0 >= self.summary().lines_utf16() {
            return self.summary().lines;
        }
        let (start, _, item) =
            self.chunks
                .find::<Dimensions<PointUtf16, Point>, _>((), &point.0, Bias::Left);
        let overshoot = Unclipped(point.0 - start.0);
        start.1
            + item.map_or(Point::zero(), |chunk| {
                chunk.as_slice().unclipped_point_utf16_to_point(overshoot)
            })
    }

    pub fn clip_offset(&self, offset: usize, bias: Bias) -> usize {
        match bias {
            Bias::Left => self.floor_char_boundary(offset),
            Bias::Right => self.ceil_char_boundary(offset),
        }
    }

    pub fn clip_offset_utf16(&self, offset: OffsetUtf16, bias: Bias) -> OffsetUtf16 {
        let (start, _, item) = self.chunks.find::<OffsetUtf16, _>((), &offset, Bias::Right);
        if let Some(chunk) = item {
            let overshoot = offset - start;
            start + chunk.as_slice().clip_offset_utf16(overshoot, bias)
        } else {
            self.summary().len_utf16
        }
    }

    pub fn clip_point(&self, point: Point, bias: Bias) -> Point {
        let (start, _, item) = self.chunks.find::<Point, _>((), &point, Bias::Right);
        if let Some(chunk) = item {
            let overshoot = point - start;
            start + chunk.as_slice().clip_point(overshoot, bias)
        } else {
            self.summary().lines
        }
    }

    pub fn clip_point_utf16(&self, point: Unclipped<PointUtf16>, bias: Bias) -> PointUtf16 {
        let (start, _, item) = self.chunks.find::<PointUtf16, _>((), &point.0, Bias::Right);
        if let Some(chunk) = item {
            let overshoot = Unclipped(point.0 - start);
            start + chunk.as_slice().clip_point_utf16(overshoot, bias)
        } else {
            self.summary().lines_utf16()
        }
    }

    pub fn line_len(&self, row: u32) -> u32 {
        self.clip_point(Point::new(row, u32::MAX), Bias::Left)
            .column
    }
}

impl<'a> From<&'a str> for Rope {
    fn from(text: &'a str) -> Self {
        let mut rope = Self::new();
        rope.push(text);
        rope
    }
}

impl<'a> FromIterator<&'a str> for Rope {
    fn from_iter<T: IntoIterator<Item = &'a str>>(iter: T) -> Self {
        let mut rope = Rope::new();
        for chunk in iter {
            rope.push(chunk);
        }
        rope
    }
}

impl From<String> for Rope {
    #[inline(always)]
    fn from(text: String) -> Self {
        Rope::from(text.as_str())
    }
}

impl From<&String> for Rope {
    #[inline(always)]
    fn from(text: &String) -> Self {
        Rope::from(text.as_str())
    }
}

impl fmt::Display for Rope {
    fn fmt(&self, f: &mut fmt::Formatter<'_>) -> fmt::Result {
        for chunk in self.chunks() {
            write!(f, "{}", chunk)?;
        }
        Ok(())
    }
}

impl fmt::Debug for Rope {
    fn fmt(&self, f: &mut fmt::Formatter<'_>) -> fmt::Result {
        use std::fmt::Write as _;

        write!(f, "\"")?;
        let mut format_string = String::new();
        for chunk in self.chunks() {
            write!(&mut format_string, "{:?}", chunk)?;
            write!(f, "{}", &format_string[1..format_string.len() - 1])?;
            format_string.clear();
        }
        write!(f, "\"")?;
        Ok(())
    }
}

pub struct Cursor<'a> {
    rope: &'a Rope,
    chunks: sum_tree::Cursor<'a, 'static, Chunk, usize>,
    offset: usize,
}

impl<'a> Cursor<'a> {
    pub fn new(rope: &'a Rope, offset: usize) -> Self {
        let mut chunks = rope.chunks.cursor(());
        chunks.seek(&offset, Bias::Right);
        Self {
            rope,
            chunks,
            offset,
        }
    }

    pub fn seek_forward(&mut self, end_offset: usize) {
        debug_assert!(end_offset >= self.offset);

        self.chunks.seek_forward(&end_offset, Bias::Right);
        self.offset = end_offset;
    }

    pub fn slice(&mut self, end_offset: usize) -> Rope {
        debug_assert!(
            end_offset >= self.offset,
            "cannot slice backwards from {} to {}",
            self.offset,
            end_offset
        );

        let mut slice = Rope::new();
        if let Some(start_chunk) = self.chunks.item() {
            let start_ix = self.offset - self.chunks.start();
            let end_ix = cmp::min(end_offset, self.chunks.end()) - self.chunks.start();
            slice.push_chunk(start_chunk.slice(start_ix..end_ix));
        }

        if end_offset > self.chunks.end() {
            self.chunks.next();
            slice.append(Rope {
                chunks: self.chunks.slice(&end_offset, Bias::Right),
            });
            if let Some(end_chunk) = self.chunks.item() {
                let end_ix = end_offset - self.chunks.start();
                slice.push_chunk(end_chunk.slice(0..end_ix));
            }
        }

        self.offset = end_offset;
        slice
    }

    pub fn summary<D: TextDimension>(&mut self, end_offset: usize) -> D {
        debug_assert!(
            end_offset >= self.offset,
            "end_offset: {}, self.offset: {}",
            end_offset,
            self.offset
        );

        let mut summary = D::zero(());
        if let Some(start_chunk) = self.chunks.item() {
            let start_ix = self.offset - self.chunks.start();
            let end_ix = cmp::min(end_offset, self.chunks.end()) - self.chunks.start();
            summary.add_assign(&D::from_chunk(start_chunk.slice(start_ix..end_ix)));
        }

        if end_offset > self.chunks.end() {
            self.chunks.next();
            summary.add_assign(&self.chunks.summary(&end_offset, Bias::Right));
            if let Some(end_chunk) = self.chunks.item() {
                let end_ix = end_offset - self.chunks.start();
                summary.add_assign(&D::from_chunk(end_chunk.slice(0..end_ix)));
            }
        }

        self.offset = end_offset;
        summary
    }

    pub fn suffix(mut self) -> Rope {
        self.slice(self.rope.chunks.extent(()))
    }

    pub fn offset(&self) -> usize {
        self.offset
    }
}

pub struct ChunkBitmaps<'a> {
    /// A slice of text up to 128 bytes in size
    pub text: &'a str,
    /// Bitmap of character locations in text. LSB ordered
    pub chars: Bitmap,
    /// Bitmap of tab locations in text. LSB ordered
    pub tabs: Bitmap,
}

#[derive(Clone)]
pub struct Chunks<'a> {
    chunks: sum_tree::Cursor<'a, 'static, Chunk, usize>,
    range: Range<usize>,
    offset: usize,
    reversed: bool,
}

impl<'a> Chunks<'a> {
    pub fn new(rope: &'a Rope, range: Range<usize>, reversed: bool) -> Self {
        let mut chunks = rope.chunks.cursor(());
        let offset = if reversed {
            chunks.seek(&range.end, Bias::Left);
            range.end
        } else {
            chunks.seek(&range.start, Bias::Right);
            range.start
        };
        let chunk_offset = offset - chunks.start();
        if let Some(chunk) = chunks.item()
            && !chunk.text.is_char_boundary(chunk_offset)
        {
            panic!("byte index {} is not a char boundary", offset);
        }
        Self {
            chunks,
            range,
            offset,
            reversed,
        }
    }

    fn offset_is_valid(&self) -> bool {
        if self.reversed {
            if self.offset <= self.range.start || self.offset > self.range.end {
                return false;
            }
        } else if self.offset < self.range.start || self.offset >= self.range.end {
            return false;
        }

        true
    }

    pub fn offset(&self) -> usize {
        self.offset
    }

    pub fn seek(&mut self, mut offset: usize) {
        offset = offset.clamp(self.range.start, self.range.end);

        if self.reversed {
            if offset > self.chunks.end() {
                self.chunks.seek_forward(&offset, Bias::Left);
            } else if offset <= *self.chunks.start() {
                self.chunks.seek(&offset, Bias::Left);
            }
        } else {
            if offset >= self.chunks.end() {
                self.chunks.seek_forward(&offset, Bias::Right);
            } else if offset < *self.chunks.start() {
                self.chunks.seek(&offset, Bias::Right);
            }
        };

        self.offset = offset;
    }

    pub fn set_range(&mut self, range: Range<usize>) {
        self.range = range.clone();
        self.seek(range.start);
    }

    /// Moves this cursor to the start of the next line in the rope.
    ///
    /// This method advances the cursor to the beginning of the next line.
    /// If the cursor is already at the end of the rope, this method does nothing.
    /// Reversed chunks iterators are not currently supported and will panic.
    ///
    /// Returns `true` if the cursor was successfully moved to the next line start,
    /// or `false` if the cursor was already at the end of the rope.
    pub fn next_line(&mut self) -> bool {
        assert!(!self.reversed);

        let mut found = false;
        if let Some(chunk) = self.peek() {
            if let Some(newline_ix) = chunk.find('\n') {
                self.offset += newline_ix + 1;
                found = self.offset <= self.range.end;
            } else {
                self.chunks
                    .search_forward(|summary| summary.text.lines.row > 0);
                self.offset = *self.chunks.start();

                if let Some(newline_ix) = self.peek().and_then(|chunk| chunk.find('\n')) {
                    self.offset += newline_ix + 1;
                    found = self.offset <= self.range.end;
                } else {
                    self.offset = self.chunks.end();
                }
            }

            if self.offset == self.chunks.end() {
                self.next();
            }
        }

        if self.offset > self.range.end {
            self.offset = cmp::min(self.offset, self.range.end);
            self.chunks.seek(&self.offset, Bias::Right);
        }

        found
    }

    /// Move this cursor to the preceding position in the rope that starts a new line.
    /// Reversed chunks iterators are not currently supported and will panic.
    ///
    /// If this cursor is not on the start of a line, it will be moved to the start of
    /// its current line. Otherwise it will be moved to the start of the previous line.
    /// It updates the cursor's position and returns true if a previous line was found,
    /// or false if the cursor was already at the start of the rope.
    pub fn prev_line(&mut self) -> bool {
        assert!(!self.reversed);

        let initial_offset = self.offset;

        if self.offset == *self.chunks.start() {
            self.chunks.prev();
        }

        if let Some(chunk) = self.chunks.item() {
            let mut end_ix = self.offset - *self.chunks.start();
            if chunk.text.as_bytes()[end_ix - 1] == b'\n' {
                end_ix -= 1;
            }

            if let Some(newline_ix) = chunk.text[..end_ix].rfind('\n') {
                self.offset = *self.chunks.start() + newline_ix + 1;
                if self.offset_is_valid() {
                    return true;
                }
            }
        }

        self.chunks
            .search_backward(|summary| summary.text.lines.row > 0);
        self.offset = *self.chunks.start();
        if let Some(chunk) = self.chunks.item()
            && let Some(newline_ix) = chunk.text.rfind('\n')
        {
            self.offset += newline_ix + 1;
            if self.offset_is_valid() {
                if self.offset == self.chunks.end() {
                    self.chunks.next();
                }

                return true;
            }
        }

        if !self.offset_is_valid() || self.chunks.item().is_none() {
            self.offset = self.range.start;
            self.chunks.seek(&self.offset, Bias::Right);
        }

        self.offset < initial_offset && self.offset == 0
    }

    pub fn peek(&self) -> Option<&'a str> {
        if !self.offset_is_valid() {
            return None;
        }

        let chunk = self.chunks.item()?;
        let chunk_start = *self.chunks.start();
        let slice_range = if self.reversed {
            let slice_start = cmp::max(chunk_start, self.range.start) - chunk_start;
            let slice_end = self.offset - chunk_start;
            slice_start..slice_end
        } else {
            let slice_start = self.offset - chunk_start;
            let slice_end = cmp::min(self.chunks.end(), self.range.end) - chunk_start;
            slice_start..slice_end
        };

        Some(&chunk.text[slice_range])
    }

    /// Returns bitmaps that represent character positions and tab positions
    pub fn peek_with_bitmaps(&self) -> Option<ChunkBitmaps<'a>> {
        if !self.offset_is_valid() {
            return None;
        }

        let chunk = self.chunks.item()?;
        let chunk_start = *self.chunks.start();
        let slice_range = if self.reversed {
            let slice_start = cmp::max(chunk_start, self.range.start) - chunk_start;
            let slice_end = self.offset - chunk_start;
            slice_start..slice_end
        } else {
            let slice_start = self.offset - chunk_start;
            let slice_end = cmp::min(self.chunks.end(), self.range.end) - chunk_start;
            slice_start..slice_end
        };
        let chunk_start_offset = slice_range.start;
        let slice_text = &chunk.text[slice_range];

        // Shift the tabs to align with our slice window
        let shifted_tabs = chunk.tabs() >> chunk_start_offset;
        let shifted_chars = chunk.chars() >> chunk_start_offset;

        Some(ChunkBitmaps {
            text: slice_text,
            chars: shifted_chars,
            tabs: shifted_tabs,
        })
    }

    pub fn lines(self) -> Lines<'a> {
        let reversed = self.reversed;
        Lines {
            chunks: self,
            current_line: String::new(),
            done: false,
            reversed,
        }
    }

    pub fn equals_str(&self, other: &str) -> bool {
        let chunk = self.clone();
        if chunk.reversed {
            let mut offset = other.len();
            for chunk in chunk {
                if other[0..offset].ends_with(chunk) {
                    offset -= chunk.len();
                } else {
                    return false;
                }
            }
            if offset != 0 {
                return false;
            }
        } else {
            let mut offset = 0;
            for chunk in chunk {
                if offset >= other.len() {
                    return false;
                }
                if other[offset..].starts_with(chunk) {
                    offset += chunk.len();
                } else {
                    return false;
                }
            }
            if offset != other.len() {
                return false;
            }
        }

        true
    }
}

pub struct ChunkWithBitmaps<'a>(pub Chunks<'a>);

impl<'a> Iterator for ChunkWithBitmaps<'a> {
    /// text, chars bitmap, tabs bitmap
    type Item = ChunkBitmaps<'a>;

    fn next(&mut self) -> Option<Self::Item> {
        let chunk_bitmaps = self.0.peek_with_bitmaps()?;
        if self.0.reversed {
            self.0.offset -= chunk_bitmaps.text.len();
            if self.0.offset <= *self.0.chunks.start() {
                self.0.chunks.prev();
            }
        } else {
            self.0.offset += chunk_bitmaps.text.len();
            if self.0.offset >= self.0.chunks.end() {
                self.0.chunks.next();
            }
        }

        Some(chunk_bitmaps)
    }
}

impl<'a> Iterator for Chunks<'a> {
    type Item = &'a str;

    fn next(&mut self) -> Option<Self::Item> {
        let chunk = self.peek()?;
        if self.reversed {
            self.offset -= chunk.len();
            if self.offset <= *self.chunks.start() {
                self.chunks.prev();
            }
        } else {
            self.offset += chunk.len();
            if self.offset >= self.chunks.end() {
                self.chunks.next();
            }
        }

        Some(chunk)
    }
}

pub struct Bytes<'a> {
    chunks: sum_tree::Cursor<'a, 'static, Chunk, usize>,
    range: Range<usize>,
    reversed: bool,
}

impl<'a> Bytes<'a> {
    pub fn new(rope: &'a Rope, range: Range<usize>, reversed: bool) -> Self {
        let mut chunks = rope.chunks.cursor(());
        if reversed {
            chunks.seek(&range.end, Bias::Left);
        } else {
            chunks.seek(&range.start, Bias::Right);
        }
        Self {
            chunks,
            range,
            reversed,
        }
    }

    pub fn peek(&self) -> Option<&'a [u8]> {
        let chunk = self.chunks.item()?;
        if self.reversed && self.range.start >= self.chunks.end() {
            return None;
        }
        let chunk_start = *self.chunks.start();
        if self.range.end <= chunk_start {
            return None;
        }
        let start = self.range.start.saturating_sub(chunk_start);
        let end = self.range.end - chunk_start;
        Some(&chunk.text.as_bytes()[start..chunk.text.len().min(end)])
    }
}

impl<'a> Iterator for Bytes<'a> {
    type Item = &'a [u8];

    fn next(&mut self) -> Option<Self::Item> {
        let result = self.peek();
        if result.is_some() {
            if self.reversed {
                self.chunks.prev();
            } else {
                self.chunks.next();
            }
        }
        result
    }
}

impl io::Read for Bytes<'_> {
    fn read(&mut self, buf: &mut [u8]) -> io::Result<usize> {
        if let Some(chunk) = self.peek() {
            let len = cmp::min(buf.len(), chunk.len());
            if self.reversed {
                buf[..len].copy_from_slice(&chunk[chunk.len() - len..]);
                buf[..len].reverse();
                self.range.end -= len;
            } else {
                buf[..len].copy_from_slice(&chunk[..len]);
                self.range.start += len;
            }

            if len == chunk.len() {
                if self.reversed {
                    self.chunks.prev();
                } else {
                    self.chunks.next();
                }
            }
            Ok(len)
        } else {
            Ok(0)
        }
    }
}

pub struct Lines<'a> {
    chunks: Chunks<'a>,
    current_line: String,
    done: bool,
    reversed: bool,
}

impl<'a> Lines<'a> {
    pub fn next(&mut self) -> Option<&str> {
        if self.done {
            return None;
        }

        self.current_line.clear();

        while let Some(chunk) = self.chunks.peek() {
            let chunk_lines = chunk.split('\n');
            if self.reversed {
                let mut chunk_lines = chunk_lines.rev().peekable();
                if let Some(chunk_line) = chunk_lines.next() {
                    let done = chunk_lines.peek().is_some();
                    if done {
                        self.chunks
                            .seek(self.chunks.offset() - chunk_line.len() - "\n".len());
                        if self.current_line.is_empty() {
                            return Some(chunk_line);
                        }
                    }
                    self.current_line.insert_str(0, chunk_line);
                    if done {
                        return Some(&self.current_line);
                    }
                }
            } else {
                let mut chunk_lines = chunk_lines.peekable();
                if let Some(chunk_line) = chunk_lines.next() {
                    let done = chunk_lines.peek().is_some();
                    if done {
                        self.chunks
                            .seek(self.chunks.offset() + chunk_line.len() + "\n".len());
                        if self.current_line.is_empty() {
                            return Some(chunk_line);
                        }
                    }
                    self.current_line.push_str(chunk_line);
                    if done {
                        return Some(&self.current_line);
                    }
                }
            }

            self.chunks.next();
        }

        self.done = true;
        Some(&self.current_line)
    }

    pub fn seek(&mut self, offset: usize) {
        self.chunks.seek(offset);
        self.current_line.clear();
        self.done = false;
    }

    pub fn offset(&self) -> usize {
        self.chunks.offset()
    }
}

impl sum_tree::Item for Chunk {
    type Summary = ChunkSummary;

    fn summary(&self, _cx: ()) -> Self::Summary {
        ChunkSummary {
            text: self.as_slice().text_summary(),
        }
    }
}

#[derive(Clone, Debug, Default, Eq, PartialEq)]
pub struct ChunkSummary {
    text: TextSummary,
}

impl sum_tree::ContextLessSummary for ChunkSummary {
    fn zero() -> Self {
        Default::default()
    }

    fn add_summary(&mut self, summary: &Self) {
        self.text += &summary.text;
    }
}

/// Summary of a string of text.
#[derive(Copy, Clone, Debug, Default, Eq, PartialEq)]
pub struct TextSummary {
    /// Length in bytes.
    pub len: usize,
    /// Length in UTF-8.
    pub chars: usize,
    /// Length in UTF-16 code units
    pub len_utf16: OffsetUtf16,
    /// A point representing the number of lines and the length of the last line.
    ///
    /// In other words, it marks the point after the last byte in the text, (if
    /// EOF was a character, this would be its position).
    pub lines: Point,
    /// How many `char`s are in the first line
    pub first_line_chars: u32,
    /// How many `char`s are in the last line
    pub last_line_chars: u32,
    /// How many UTF-16 code units are in the last line
    pub last_line_len_utf16: u32,
    /// The row idx of the longest row
    pub longest_row: u32,
    /// How many `char`s are in the longest row
    pub longest_row_chars: u32,
}

impl TextSummary {
    pub fn lines_utf16(&self) -> PointUtf16 {
        PointUtf16 {
            row: self.lines.row,
            column: self.last_line_len_utf16,
        }
    }

    pub fn newline() -> Self {
        Self {
            len: 1,
            chars: 1,
            len_utf16: OffsetUtf16(1),
            first_line_chars: 0,
            last_line_chars: 0,
            last_line_len_utf16: 0,
            lines: Point::new(1, 0),
            longest_row: 0,
            longest_row_chars: 0,
        }
    }

    pub fn add_newline(&mut self) {
        self.len += 1;
        self.len_utf16 += OffsetUtf16(self.len_utf16.0 + 1);
        self.last_line_chars = 0;
        self.last_line_len_utf16 = 0;
        self.lines += Point::new(1, 0);
    }
}

impl<'a> From<&'a str> for TextSummary {
    fn from(text: &'a str) -> Self {
        let mut len_utf16 = OffsetUtf16(0);
        let mut lines = Point::new(0, 0);
        let mut first_line_chars = 0;
        let mut last_line_chars = 0;
        let mut last_line_len_utf16 = 0;
        let mut longest_row = 0;
        let mut longest_row_chars = 0;
        let mut chars = 0;
        for c in text.chars() {
            chars += 1;
            len_utf16.0 += c.len_utf16();

            if c == '\n' {
                lines += Point::new(1, 0);
                last_line_len_utf16 = 0;
                last_line_chars = 0;
            } else {
                lines.column += c.len_utf8() as u32;
                last_line_len_utf16 += c.len_utf16() as u32;
                last_line_chars += 1;
            }

            if lines.row == 0 {
                first_line_chars = last_line_chars;
            }

            if last_line_chars > longest_row_chars {
                longest_row = lines.row;
                longest_row_chars = last_line_chars;
            }
        }

        TextSummary {
            len: text.len(),
            chars,
            len_utf16,
            lines,
            first_line_chars,
            last_line_chars,
            last_line_len_utf16,
            longest_row,
            longest_row_chars,
        }
    }
}

impl sum_tree::ContextLessSummary for TextSummary {
    fn zero() -> Self {
        Default::default()
    }

    fn add_summary(&mut self, summary: &Self) {
        *self += summary;
    }
}

impl ops::Add<Self> for TextSummary {
    type Output = Self;

    fn add(mut self, rhs: Self) -> Self::Output {
        AddAssign::add_assign(&mut self, &rhs);
        self
    }
}

impl<'a> ops::AddAssign<&'a Self> for TextSummary {
    fn add_assign(&mut self, other: &'a Self) {
        let joined_chars = self.last_line_chars + other.first_line_chars;
        if joined_chars > self.longest_row_chars {
            self.longest_row = self.lines.row;
            self.longest_row_chars = joined_chars;
        }
        if other.longest_row_chars > self.longest_row_chars {
            self.longest_row = self.lines.row + other.longest_row;
            self.longest_row_chars = other.longest_row_chars;
        }

        if self.lines.row == 0 {
            self.first_line_chars += other.first_line_chars;
        }

        if other.lines.row == 0 {
            self.last_line_chars += other.first_line_chars;
            self.last_line_len_utf16 += other.last_line_len_utf16;
        } else {
            self.last_line_chars = other.last_line_chars;
            self.last_line_len_utf16 = other.last_line_len_utf16;
        }

        self.chars += other.chars;
        self.len += other.len;
        self.len_utf16 += other.len_utf16;
        self.lines += other.lines;
    }
}

impl ops::AddAssign<Self> for TextSummary {
    fn add_assign(&mut self, other: Self) {
        *self += &other;
    }
}

pub trait TextDimension:
    'static + Clone + Copy + Default + for<'a> Dimension<'a, ChunkSummary> + std::fmt::Debug
{
    fn from_text_summary(summary: &TextSummary) -> Self;
    fn from_chunk(chunk: ChunkSlice) -> Self;
    fn add_assign(&mut self, other: &Self);
}

impl<D1: TextDimension, D2: TextDimension> TextDimension for Dimensions<D1, D2, ()> {
    fn from_text_summary(summary: &TextSummary) -> Self {
        Dimensions(
            D1::from_text_summary(summary),
            D2::from_text_summary(summary),
            (),
        )
    }

    fn from_chunk(chunk: ChunkSlice) -> Self {
        Dimensions(D1::from_chunk(chunk), D2::from_chunk(chunk), ())
    }

    fn add_assign(&mut self, other: &Self) {
        self.0.add_assign(&other.0);
        self.1.add_assign(&other.1);
    }
}

impl<'a> sum_tree::Dimension<'a, ChunkSummary> for TextSummary {
    fn zero(_cx: ()) -> Self {
        Default::default()
    }

    fn add_summary(&mut self, summary: &'a ChunkSummary, _: ()) {
        *self += &summary.text;
    }
}

impl TextDimension for TextSummary {
    fn from_text_summary(summary: &TextSummary) -> Self {
        *summary
    }

    fn from_chunk(chunk: ChunkSlice) -> Self {
        chunk.text_summary()
    }

    fn add_assign(&mut self, other: &Self) {
        *self += other;
    }
}

impl<'a> sum_tree::Dimension<'a, ChunkSummary> for usize {
    fn zero(_cx: ()) -> Self {
        Default::default()
    }

    fn add_summary(&mut self, summary: &'a ChunkSummary, _: ()) {
        *self += summary.text.len;
    }
}

impl TextDimension for usize {
    fn from_text_summary(summary: &TextSummary) -> Self {
        summary.len
    }

    fn from_chunk(chunk: ChunkSlice) -> Self {
        chunk.len()
    }

    fn add_assign(&mut self, other: &Self) {
        *self += other;
    }
}

impl<'a> sum_tree::Dimension<'a, ChunkSummary> for OffsetUtf16 {
    fn zero(_cx: ()) -> Self {
        Default::default()
    }

    fn add_summary(&mut self, summary: &'a ChunkSummary, _: ()) {
        *self += summary.text.len_utf16;
    }
}

impl TextDimension for OffsetUtf16 {
    fn from_text_summary(summary: &TextSummary) -> Self {
        summary.len_utf16
    }

    fn from_chunk(chunk: ChunkSlice) -> Self {
        chunk.len_utf16()
    }

    fn add_assign(&mut self, other: &Self) {
        *self += other;
    }
}

impl<'a> sum_tree::Dimension<'a, ChunkSummary> for Point {
    fn zero(_cx: ()) -> Self {
        Default::default()
    }

    fn add_summary(&mut self, summary: &'a ChunkSummary, _: ()) {
        *self += summary.text.lines;
    }
}

impl TextDimension for Point {
    fn from_text_summary(summary: &TextSummary) -> Self {
        summary.lines
    }

    fn from_chunk(chunk: ChunkSlice) -> Self {
        chunk.lines()
    }

    fn add_assign(&mut self, other: &Self) {
        *self += other;
    }
}

impl<'a> sum_tree::Dimension<'a, ChunkSummary> for PointUtf16 {
    fn zero(_cx: ()) -> Self {
        Default::default()
    }

    fn add_summary(&mut self, summary: &'a ChunkSummary, _: ()) {
        *self += summary.text.lines_utf16();
    }
}

impl TextDimension for PointUtf16 {
    fn from_text_summary(summary: &TextSummary) -> Self {
        summary.lines_utf16()
    }

    fn from_chunk(chunk: ChunkSlice) -> Self {
        PointUtf16 {
            row: chunk.lines().row,
            column: chunk.last_line_len_utf16(),
        }
    }

    fn add_assign(&mut self, other: &Self) {
        *self += other;
    }
}

/// A pair of text dimensions in which only the first dimension is used for comparison,
/// but both dimensions are updated during addition and subtraction.
#[derive(Clone, Copy, Debug)]
pub struct DimensionPair<K, V> {
    pub key: K,
    pub value: Option<V>,
}

impl<K: Default, V: Default> Default for DimensionPair<K, V> {
    fn default() -> Self {
        Self {
            key: Default::default(),
            value: Some(Default::default()),
        }
    }
}

impl<K, V> cmp::Ord for DimensionPair<K, V>
where
    K: cmp::Ord,
{
    fn cmp(&self, other: &Self) -> cmp::Ordering {
        self.key.cmp(&other.key)
    }
}

impl<K, V> cmp::PartialOrd for DimensionPair<K, V>
where
    K: cmp::PartialOrd,
{
    fn partial_cmp(&self, other: &Self) -> Option<cmp::Ordering> {
        self.key.partial_cmp(&other.key)
    }
}

impl<K, V> cmp::PartialEq for DimensionPair<K, V>
where
    K: cmp::PartialEq,
{
    fn eq(&self, other: &Self) -> bool {
        self.key.eq(&other.key)
    }
}

impl<R, R2, K, V> ops::Sub for DimensionPair<K, V>
where
    K: ops::Sub<K, Output = R>,
    V: ops::Sub<V, Output = R2>,
{
    type Output = DimensionPair<R, R2>;

    fn sub(self, rhs: Self) -> Self::Output {
        DimensionPair {
            key: self.key - rhs.key,
            value: self.value.zip(rhs.value).map(|(a, b)| a - b),
        }
    }
}

<<<<<<< HEAD
impl<K, V> ops::Add for DimensionPair<K, V>
where
    K: ops::Add<K, Output = K>,
    V: ops::Add<V, Output = V>,
{
    type Output = Self;

    fn add(self, rhs: Self) -> Self::Output {
        Self {
            key: self.key + rhs.key,
            value: self.value.zip(rhs.value).map(|(a, b)| a + b),
        }
    }
}

=======
impl<R, R2, K, V> ops::AddAssign<DimensionPair<R, R2>> for DimensionPair<K, V>
where
    K: ops::AddAssign<R>,
    V: ops::AddAssign<R2>,
{
    fn add_assign(&mut self, rhs: DimensionPair<R, R2>) {
        self.key += rhs.key;
        if let Some(value) = &mut self.value {
            if let Some(other_value) = rhs.value {
                *value += other_value;
            } else {
                self.value.take();
            }
        }
    }
}

impl<D> std::ops::AddAssign<DimensionPair<Point, D>> for Point {
    fn add_assign(&mut self, rhs: DimensionPair<Point, D>) {
        *self += rhs.key;
    }
}

>>>>>>> 1fab43d4
impl<K, V> cmp::Eq for DimensionPair<K, V> where K: cmp::Eq {}

impl<'a, K, V, S> sum_tree::Dimension<'a, S> for DimensionPair<K, V>
where
    S: sum_tree::Summary,
    K: sum_tree::Dimension<'a, S>,
    V: sum_tree::Dimension<'a, S>,
{
    fn zero(cx: S::Context<'_>) -> Self {
        Self {
            key: K::zero(cx),
            value: Some(V::zero(cx)),
        }
    }

    fn add_summary(&mut self, summary: &'a S, cx: S::Context<'_>) {
        self.key.add_summary(summary, cx);
        if let Some(value) = &mut self.value {
            value.add_summary(summary, cx);
        }
    }
}

impl<K, V> TextDimension for DimensionPair<K, V>
where
    K: TextDimension,
    V: TextDimension,
{
    fn add_assign(&mut self, other: &Self) {
        self.key.add_assign(&other.key);
        if let Some(value) = &mut self.value {
            if let Some(other_value) = other.value.as_ref() {
                value.add_assign(other_value);
            } else {
                self.value.take();
            }
        }
    }

    fn from_chunk(chunk: ChunkSlice) -> Self {
        Self {
            key: K::from_chunk(chunk),
            value: Some(V::from_chunk(chunk)),
        }
    }

    fn from_text_summary(summary: &TextSummary) -> Self {
        Self {
            key: K::from_text_summary(summary),
            value: Some(V::from_text_summary(summary)),
        }
    }
}

#[cfg(test)]
mod tests {
    use super::*;
    use Bias::{Left, Right};
    use rand::prelude::*;
    use std::{cmp::Ordering, env, io::Read};
    use util::RandomCharIter;

    #[ctor::ctor]
    fn init_logger() {
        zlog::init_test();
    }

    #[test]
    fn test_all_4_byte_chars() {
        let mut rope = Rope::new();
        let text = "🏀".repeat(256);
        rope.push(&text);
        assert_eq!(rope.text(), text);
    }

    #[test]
    fn test_clip() {
        let rope = Rope::from("🧘");

        assert_eq!(rope.clip_offset(1, Bias::Left), 0);
        assert_eq!(rope.clip_offset(1, Bias::Right), 4);
        assert_eq!(rope.clip_offset(5, Bias::Right), 4);

        assert_eq!(
            rope.clip_point(Point::new(0, 1), Bias::Left),
            Point::new(0, 0)
        );
        assert_eq!(
            rope.clip_point(Point::new(0, 1), Bias::Right),
            Point::new(0, 4)
        );
        assert_eq!(
            rope.clip_point(Point::new(0, 5), Bias::Right),
            Point::new(0, 4)
        );

        assert_eq!(
            rope.clip_point_utf16(Unclipped(PointUtf16::new(0, 1)), Bias::Left),
            PointUtf16::new(0, 0)
        );
        assert_eq!(
            rope.clip_point_utf16(Unclipped(PointUtf16::new(0, 1)), Bias::Right),
            PointUtf16::new(0, 2)
        );
        assert_eq!(
            rope.clip_point_utf16(Unclipped(PointUtf16::new(0, 3)), Bias::Right),
            PointUtf16::new(0, 2)
        );

        assert_eq!(
            rope.clip_offset_utf16(OffsetUtf16(1), Bias::Left),
            OffsetUtf16(0)
        );
        assert_eq!(
            rope.clip_offset_utf16(OffsetUtf16(1), Bias::Right),
            OffsetUtf16(2)
        );
        assert_eq!(
            rope.clip_offset_utf16(OffsetUtf16(3), Bias::Right),
            OffsetUtf16(2)
        );
    }

    #[test]
    fn test_prev_next_line() {
        let rope = Rope::from("abc\ndef\nghi\njkl");

        let mut chunks = rope.chunks();
        assert_eq!(chunks.peek().unwrap().chars().next().unwrap(), 'a');

        assert!(chunks.next_line());
        assert_eq!(chunks.peek().unwrap().chars().next().unwrap(), 'd');

        assert!(chunks.next_line());
        assert_eq!(chunks.peek().unwrap().chars().next().unwrap(), 'g');

        assert!(chunks.next_line());
        assert_eq!(chunks.peek().unwrap().chars().next().unwrap(), 'j');

        assert!(!chunks.next_line());
        assert_eq!(chunks.peek(), None);

        assert!(chunks.prev_line());
        assert_eq!(chunks.peek().unwrap().chars().next().unwrap(), 'j');

        assert!(chunks.prev_line());
        assert_eq!(chunks.peek().unwrap().chars().next().unwrap(), 'g');

        assert!(chunks.prev_line());
        assert_eq!(chunks.peek().unwrap().chars().next().unwrap(), 'd');

        assert!(chunks.prev_line());
        assert_eq!(chunks.peek().unwrap().chars().next().unwrap(), 'a');

        assert!(!chunks.prev_line());
        assert_eq!(chunks.peek().unwrap().chars().next().unwrap(), 'a');

        // Only return true when the cursor has moved to the start of a line
        let mut chunks = rope.chunks_in_range(5..7);
        chunks.seek(6);
        assert!(!chunks.prev_line());
        assert_eq!(chunks.peek().unwrap().chars().next().unwrap(), 'e');

        assert!(!chunks.next_line());
        assert_eq!(chunks.peek(), None);
    }

    #[test]
    fn test_lines() {
        let rope = Rope::from("abc\ndefg\nhi");
        let mut lines = rope.chunks().lines();
        assert_eq!(lines.next(), Some("abc"));
        assert_eq!(lines.next(), Some("defg"));
        assert_eq!(lines.next(), Some("hi"));
        assert_eq!(lines.next(), None);

        let rope = Rope::from("abc\ndefg\nhi\n");
        let mut lines = rope.chunks().lines();
        assert_eq!(lines.next(), Some("abc"));
        assert_eq!(lines.next(), Some("defg"));
        assert_eq!(lines.next(), Some("hi"));
        assert_eq!(lines.next(), Some(""));
        assert_eq!(lines.next(), None);

        let rope = Rope::from("abc\ndefg\nhi");
        let mut lines = rope.reversed_chunks_in_range(0..rope.len()).lines();
        assert_eq!(lines.next(), Some("hi"));
        assert_eq!(lines.next(), Some("defg"));
        assert_eq!(lines.next(), Some("abc"));
        assert_eq!(lines.next(), None);

        let rope = Rope::from("abc\ndefg\nhi\n");
        let mut lines = rope.reversed_chunks_in_range(0..rope.len()).lines();
        assert_eq!(lines.next(), Some(""));
        assert_eq!(lines.next(), Some("hi"));
        assert_eq!(lines.next(), Some("defg"));
        assert_eq!(lines.next(), Some("abc"));
        assert_eq!(lines.next(), None);

        let rope = Rope::from("abc\nlonger line test\nhi");
        let mut lines = rope.chunks().lines();
        assert_eq!(lines.next(), Some("abc"));
        assert_eq!(lines.next(), Some("longer line test"));
        assert_eq!(lines.next(), Some("hi"));
        assert_eq!(lines.next(), None);

        let rope = Rope::from("abc\nlonger line test\nhi");
        let mut lines = rope.reversed_chunks_in_range(0..rope.len()).lines();
        assert_eq!(lines.next(), Some("hi"));
        assert_eq!(lines.next(), Some("longer line test"));
        assert_eq!(lines.next(), Some("abc"));
        assert_eq!(lines.next(), None);
    }

    #[gpui::test(iterations = 100)]
    fn test_random_rope(mut rng: StdRng) {
        let operations = env::var("OPERATIONS")
            .map(|i| i.parse().expect("invalid `OPERATIONS` variable"))
            .unwrap_or(10);

        let mut expected = String::new();
        let mut actual = Rope::new();
        for _ in 0..operations {
            let end_ix = clip_offset(&expected, rng.random_range(0..=expected.len()), Right);
            let start_ix = clip_offset(&expected, rng.random_range(0..=end_ix), Left);
            let len = rng.random_range(0..=64);
            let new_text: String = RandomCharIter::new(&mut rng).take(len).collect();

            let mut new_actual = Rope::new();
            let mut cursor = actual.cursor(0);
            new_actual.append(cursor.slice(start_ix));
            new_actual.push(&new_text);
            cursor.seek_forward(end_ix);
            new_actual.append(cursor.suffix());
            actual = new_actual;

            expected.replace_range(start_ix..end_ix, &new_text);

            assert_eq!(actual.text(), expected);
            log::info!("text: {:?}", expected);

            for _ in 0..5 {
                let end_ix = clip_offset(&expected, rng.random_range(0..=expected.len()), Right);
                let start_ix = clip_offset(&expected, rng.random_range(0..=end_ix), Left);

                let actual_text = actual.chunks_in_range(start_ix..end_ix).collect::<String>();
                assert_eq!(actual_text, &expected[start_ix..end_ix]);

                let mut actual_text = String::new();
                actual
                    .bytes_in_range(start_ix..end_ix)
                    .read_to_string(&mut actual_text)
                    .unwrap();
                assert_eq!(actual_text, &expected[start_ix..end_ix]);

                assert_eq!(
                    actual
                        .reversed_chunks_in_range(start_ix..end_ix)
                        .collect::<Vec<&str>>()
                        .into_iter()
                        .rev()
                        .collect::<String>(),
                    &expected[start_ix..end_ix]
                );

                let mut expected_line_starts: Vec<_> = expected[start_ix..end_ix]
                    .match_indices('\n')
                    .map(|(index, _)| start_ix + index + 1)
                    .collect();

                let mut chunks = actual.chunks_in_range(start_ix..end_ix);

                let mut actual_line_starts = Vec::new();
                while chunks.next_line() {
                    actual_line_starts.push(chunks.offset());
                }
                assert_eq!(
                    actual_line_starts,
                    expected_line_starts,
                    "actual line starts != expected line starts when using next_line() for {:?} ({:?})",
                    &expected[start_ix..end_ix],
                    start_ix..end_ix
                );

                if start_ix < end_ix
                    && (start_ix == 0 || expected.as_bytes()[start_ix - 1] == b'\n')
                {
                    expected_line_starts.insert(0, start_ix);
                }
                // Remove the last index if it starts at the end of the range.
                if expected_line_starts.last() == Some(&end_ix) {
                    expected_line_starts.pop();
                }

                let mut actual_line_starts = Vec::new();
                while chunks.prev_line() {
                    actual_line_starts.push(chunks.offset());
                }
                actual_line_starts.reverse();
                assert_eq!(
                    actual_line_starts,
                    expected_line_starts,
                    "actual line starts != expected line starts when using prev_line() for {:?} ({:?})",
                    &expected[start_ix..end_ix],
                    start_ix..end_ix
                );

                // Check that next_line/prev_line work correctly from random positions
                let mut offset = rng.random_range(start_ix..=end_ix);
                while !expected.is_char_boundary(offset) {
                    offset -= 1;
                }
                chunks.seek(offset);

                for _ in 0..5 {
                    if rng.random() {
                        let expected_next_line_start = expected[offset..end_ix]
                            .find('\n')
                            .map(|newline_ix| offset + newline_ix + 1);

                        let moved = chunks.next_line();
                        assert_eq!(
                            moved,
                            expected_next_line_start.is_some(),
                            "unexpected result from next_line after seeking to {} in range {:?} ({:?})",
                            offset,
                            start_ix..end_ix,
                            &expected[start_ix..end_ix]
                        );
                        if let Some(expected_next_line_start) = expected_next_line_start {
                            assert_eq!(
                                chunks.offset(),
                                expected_next_line_start,
                                "invalid position after seeking to {} in range {:?} ({:?})",
                                offset,
                                start_ix..end_ix,
                                &expected[start_ix..end_ix]
                            );
                        } else {
                            assert_eq!(
                                chunks.offset(),
                                end_ix,
                                "invalid position after seeking to {} in range {:?} ({:?})",
                                offset,
                                start_ix..end_ix,
                                &expected[start_ix..end_ix]
                            );
                        }
                    } else {
                        let search_end = if offset > 0 && expected.as_bytes()[offset - 1] == b'\n' {
                            offset - 1
                        } else {
                            offset
                        };

                        let expected_prev_line_start = expected[..search_end]
                            .rfind('\n')
                            .and_then(|newline_ix| {
                                let line_start_ix = newline_ix + 1;
                                if line_start_ix >= start_ix {
                                    Some(line_start_ix)
                                } else {
                                    None
                                }
                            })
                            .or({
                                if offset > 0 && start_ix == 0 {
                                    Some(0)
                                } else {
                                    None
                                }
                            });

                        let moved = chunks.prev_line();
                        assert_eq!(
                            moved,
                            expected_prev_line_start.is_some(),
                            "unexpected result from prev_line after seeking to {} in range {:?} ({:?})",
                            offset,
                            start_ix..end_ix,
                            &expected[start_ix..end_ix]
                        );
                        if let Some(expected_prev_line_start) = expected_prev_line_start {
                            assert_eq!(
                                chunks.offset(),
                                expected_prev_line_start,
                                "invalid position after seeking to {} in range {:?} ({:?})",
                                offset,
                                start_ix..end_ix,
                                &expected[start_ix..end_ix]
                            );
                        } else {
                            assert_eq!(
                                chunks.offset(),
                                start_ix,
                                "invalid position after seeking to {} in range {:?} ({:?})",
                                offset,
                                start_ix..end_ix,
                                &expected[start_ix..end_ix]
                            );
                        }
                    }

                    assert!((start_ix..=end_ix).contains(&chunks.offset()));
                    if rng.random() {
                        offset = rng.random_range(start_ix..=end_ix);
                        while !expected.is_char_boundary(offset) {
                            offset -= 1;
                        }
                        chunks.seek(offset);
                    } else {
                        chunks.next();
                        offset = chunks.offset();
                        assert!((start_ix..=end_ix).contains(&chunks.offset()));
                    }
                }
            }

            let mut offset_utf16 = OffsetUtf16(0);
            let mut point = Point::new(0, 0);
            let mut point_utf16 = PointUtf16::new(0, 0);
            for (ix, ch) in expected.char_indices().chain(Some((expected.len(), '\0'))) {
                assert_eq!(actual.offset_to_point(ix), point, "offset_to_point({})", ix);
                assert_eq!(
                    actual.offset_to_point_utf16(ix),
                    point_utf16,
                    "offset_to_point_utf16({})",
                    ix
                );
                assert_eq!(
                    actual.point_to_offset(point),
                    ix,
                    "point_to_offset({:?})",
                    point
                );
                assert_eq!(
                    actual.point_utf16_to_offset(point_utf16),
                    ix,
                    "point_utf16_to_offset({:?})",
                    point_utf16
                );
                assert_eq!(
                    actual.offset_to_offset_utf16(ix),
                    offset_utf16,
                    "offset_to_offset_utf16({:?})",
                    ix
                );
                assert_eq!(
                    actual.offset_utf16_to_offset(offset_utf16),
                    ix,
                    "offset_utf16_to_offset({:?})",
                    offset_utf16
                );
                if ch == '\n' {
                    point += Point::new(1, 0);
                    point_utf16 += PointUtf16::new(1, 0);
                } else {
                    point.column += ch.len_utf8() as u32;
                    point_utf16.column += ch.len_utf16() as u32;
                }
                offset_utf16.0 += ch.len_utf16();
            }

            let mut offset_utf16 = OffsetUtf16(0);
            let mut point_utf16 = Unclipped(PointUtf16::zero());
            for unit in expected.encode_utf16() {
                let left_offset = actual.clip_offset_utf16(offset_utf16, Bias::Left);
                let right_offset = actual.clip_offset_utf16(offset_utf16, Bias::Right);
                assert!(right_offset >= left_offset);
                // Ensure translating UTF-16 offsets to UTF-8 offsets doesn't panic.
                actual.offset_utf16_to_offset(left_offset);
                actual.offset_utf16_to_offset(right_offset);

                let left_point = actual.clip_point_utf16(point_utf16, Bias::Left);
                let right_point = actual.clip_point_utf16(point_utf16, Bias::Right);
                assert!(right_point >= left_point);
                // Ensure translating valid UTF-16 points to offsets doesn't panic.
                actual.point_utf16_to_offset(left_point);
                actual.point_utf16_to_offset(right_point);

                offset_utf16.0 += 1;
                if unit == b'\n' as u16 {
                    point_utf16.0 += PointUtf16::new(1, 0);
                } else {
                    point_utf16.0 += PointUtf16::new(0, 1);
                }
            }

            for _ in 0..5 {
                let end_ix = clip_offset(&expected, rng.random_range(0..=expected.len()), Right);
                let start_ix = clip_offset(&expected, rng.random_range(0..=end_ix), Left);
                assert_eq!(
                    actual.cursor(start_ix).summary::<TextSummary>(end_ix),
                    TextSummary::from(&expected[start_ix..end_ix])
                );
            }

            let mut expected_longest_rows = Vec::new();
            let mut longest_line_len = -1_isize;
            for (row, line) in expected.split('\n').enumerate() {
                let row = row as u32;
                assert_eq!(
                    actual.line_len(row),
                    line.len() as u32,
                    "invalid line len for row {}",
                    row
                );

                let line_char_count = line.chars().count() as isize;
                match line_char_count.cmp(&longest_line_len) {
                    Ordering::Less => {}
                    Ordering::Equal => expected_longest_rows.push(row),
                    Ordering::Greater => {
                        longest_line_len = line_char_count;
                        expected_longest_rows.clear();
                        expected_longest_rows.push(row);
                    }
                }
            }

            let longest_row = actual.summary().longest_row;
            assert!(
                expected_longest_rows.contains(&longest_row),
                "incorrect longest row {}. expected {:?} with length {}",
                longest_row,
                expected_longest_rows,
                longest_line_len,
            );
        }
    }

    #[test]
    fn test_chunks_equals_str() {
        let text = "This is a multi-chunk\n& multi-line test string!";
        let rope = Rope::from(text);
        for start in 0..text.len() {
            for end in start..text.len() {
                let range = start..end;
                let correct_substring = &text[start..end];

                // Test that correct range returns true
                assert!(
                    rope.chunks_in_range(range.clone())
                        .equals_str(correct_substring)
                );
                assert!(
                    rope.reversed_chunks_in_range(range.clone())
                        .equals_str(correct_substring)
                );

                // Test that all other ranges return false (unless they happen to match)
                for other_start in 0..text.len() {
                    for other_end in other_start..text.len() {
                        if other_start == start && other_end == end {
                            continue;
                        }
                        let other_substring = &text[other_start..other_end];

                        // Only assert false if the substrings are actually different
                        if other_substring == correct_substring {
                            continue;
                        }
                        assert!(
                            !rope
                                .chunks_in_range(range.clone())
                                .equals_str(other_substring)
                        );
                        assert!(
                            !rope
                                .reversed_chunks_in_range(range.clone())
                                .equals_str(other_substring)
                        );
                    }
                }
            }
        }

        let rope = Rope::from("");
        assert!(rope.chunks_in_range(0..0).equals_str(""));
        assert!(rope.reversed_chunks_in_range(0..0).equals_str(""));
        assert!(!rope.chunks_in_range(0..0).equals_str("foo"));
        assert!(!rope.reversed_chunks_in_range(0..0).equals_str("foo"));
    }

    #[test]
    fn test_is_char_boundary() {
        let fixture = "地";
        let rope = Rope::from("地");
        for b in 0..=fixture.len() {
            assert_eq!(rope.is_char_boundary(b), fixture.is_char_boundary(b));
        }
        let fixture = "";
        let rope = Rope::from("");
        for b in 0..=fixture.len() {
            assert_eq!(rope.is_char_boundary(b), fixture.is_char_boundary(b));
        }
        let fixture = "🔴🟠🟡🟢🔵🟣⚫️⚪️🟤\n🏳️‍⚧️🏁🏳️‍🌈🏴‍☠️⛳️📬📭🏴🏳️🚩";
        let rope = Rope::from("🔴🟠🟡🟢🔵🟣⚫️⚪️🟤\n🏳️‍⚧️🏁🏳️‍🌈🏴‍☠️⛳️📬📭🏴🏳️🚩");
        for b in 0..=fixture.len() {
            assert_eq!(rope.is_char_boundary(b), fixture.is_char_boundary(b));
        }
    }

    #[test]
    fn test_floor_char_boundary() {
        let fixture = "地";
        let rope = Rope::from("地");
        for b in 0..=fixture.len() {
            assert_eq!(rope.floor_char_boundary(b), fixture.floor_char_boundary(b));
        }

        let fixture = "";
        let rope = Rope::from("");
        for b in 0..=fixture.len() {
            assert_eq!(rope.floor_char_boundary(b), fixture.floor_char_boundary(b));
        }

        let fixture = "🔴🟠🟡🟢🔵🟣⚫️⚪️🟤\n🏳️‍⚧️🏁🏳️‍🌈🏴‍☠️⛳️📬📭🏴🏳️🚩";
        let rope = Rope::from("🔴🟠🟡🟢🔵🟣⚫️⚪️🟤\n🏳️‍⚧️🏁🏳️‍🌈🏴‍☠️⛳️📬📭🏴🏳️🚩");
        for b in 0..=fixture.len() {
            assert_eq!(rope.floor_char_boundary(b), fixture.floor_char_boundary(b));
        }
    }

    #[test]
    fn test_ceil_char_boundary() {
        let fixture = "地";
        let rope = Rope::from("地");
        for b in 0..=fixture.len() {
            assert_eq!(rope.ceil_char_boundary(b), fixture.ceil_char_boundary(b));
        }

        let fixture = "";
        let rope = Rope::from("");
        for b in 0..=fixture.len() {
            assert_eq!(rope.ceil_char_boundary(b), fixture.ceil_char_boundary(b));
        }

        let fixture = "🔴🟠🟡🟢🔵🟣⚫️⚪️🟤\n🏳️‍⚧️🏁🏳️‍🌈🏴‍☠️⛳️📬📭🏴🏳️🚩";
        let rope = Rope::from("🔴🟠🟡🟢🔵🟣⚫️⚪️🟤\n🏳️‍⚧️🏁🏳️‍🌈🏴‍☠️⛳️📬📭🏴🏳️🚩");
        for b in 0..=fixture.len() {
            assert_eq!(rope.ceil_char_boundary(b), fixture.ceil_char_boundary(b));
        }
    }

    fn clip_offset(text: &str, mut offset: usize, bias: Bias) -> usize {
        while !text.is_char_boundary(offset) {
            match bias {
                Bias::Left => offset -= 1,
                Bias::Right => offset += 1,
            }
        }
        offset
    }

    impl Rope {
        fn text(&self) -> String {
            let mut text = String::new();
            for chunk in self.chunks.cursor::<()>(()) {
                text.push_str(&chunk.text);
            }
            text
        }
    }
}<|MERGE_RESOLUTION|>--- conflicted
+++ resolved
@@ -1554,23 +1554,6 @@
     }
 }
 
-<<<<<<< HEAD
-impl<K, V> ops::Add for DimensionPair<K, V>
-where
-    K: ops::Add<K, Output = K>,
-    V: ops::Add<V, Output = V>,
-{
-    type Output = Self;
-
-    fn add(self, rhs: Self) -> Self::Output {
-        Self {
-            key: self.key + rhs.key,
-            value: self.value.zip(rhs.value).map(|(a, b)| a + b),
-        }
-    }
-}
-
-=======
 impl<R, R2, K, V> ops::AddAssign<DimensionPair<R, R2>> for DimensionPair<K, V>
 where
     K: ops::AddAssign<R>,
@@ -1594,7 +1577,6 @@
     }
 }
 
->>>>>>> 1fab43d4
 impl<K, V> cmp::Eq for DimensionPair<K, V> where K: cmp::Eq {}
 
 impl<'a, K, V, S> sum_tree::Dimension<'a, S> for DimensionPair<K, V>
