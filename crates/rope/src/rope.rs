mod chunk;
mod offset_utf16;
mod point;
mod point_utf16;
mod unclipped;

use rayon::iter::{IntoParallelIterator, ParallelIterator as _};
use regex::Regex;
use smallvec::SmallVec;
use std::{
    borrow::Cow,
    cmp, fmt, io, mem,
    ops::{self, AddAssign, Range},
    str,
    sync::{Arc, LazyLock},
};
use sum_tree::{Bias, Dimension, Dimensions, SumTree};

pub use chunk::{Chunk, ChunkSlice};
pub use offset_utf16::OffsetUtf16;
pub use point::Point;
pub use point_utf16::PointUtf16;
pub use unclipped::Unclipped;

<<<<<<< HEAD
static LINE_SEPARATORS_REGEX: LazyLock<Regex> =
    LazyLock::new(|| Regex::new(r"\r\n|\r").expect("Failed to create LINE_SEPARATORS_REGEX"));

#[derive(Clone, Copy, Debug, PartialEq)]
pub enum LineEnding {
    Unix,
    Windows,
}

impl Default for LineEnding {
    fn default() -> Self {
        #[cfg(unix)]
        return Self::Unix;

        #[cfg(not(unix))]
        return Self::Windows;
    }
}

impl LineEnding {
    pub fn as_str(&self) -> &'static str {
        match self {
            LineEnding::Unix => "\n",
            LineEnding::Windows => "\r\n",
        }
    }

    pub fn detect(text: &str) -> Self {
        let mut max_ix = cmp::min(text.len(), 1000);
        while !text.is_char_boundary(max_ix) {
            max_ix -= 1;
        }

        if let Some(ix) = text[..max_ix].find(['\n']) {
            if ix > 0 && text.as_bytes()[ix - 1] == b'\r' {
                Self::Windows
            } else {
                Self::Unix
            }
        } else {
            Self::default()
        }
    }

    pub fn normalize(text: &mut String) {
        if let Cow::Owned(replaced) = LINE_SEPARATORS_REGEX.replace_all(text, "\n") {
            *text = replaced;
        }
    }

    pub fn normalize_arc(text: Arc<str>) -> Arc<str> {
        if let Cow::Owned(replaced) = LINE_SEPARATORS_REGEX.replace_all(&text, "\n") {
            replaced.into()
        } else {
            text
        }
    }

    pub fn normalize_cow(text: Cow<str>) -> Cow<str> {
        if let Cow::Owned(replaced) = LINE_SEPARATORS_REGEX.replace_all(&text, "\n") {
            replaced.into()
        } else {
            text
        }
    }

    /// Converts text chunks into a [`String`] using the current line ending.
    pub fn into_string(&self, chunks: Chunks<'_>) -> String {
        match self {
            LineEnding::Unix => chunks.collect(),
            LineEnding::Windows => {
                let line_ending = self.as_str();
                let mut result = String::new();
                for chunk in chunks {
                    result.push_str(&chunk.replace('\n', line_ending));
                }
                result
            }
        }
    }
}
=======
use crate::chunk::Bitmap;
>>>>>>> 55bc679c

#[derive(Clone, Default)]
pub struct Rope {
    chunks: SumTree<Chunk>,
}

impl Rope {
    pub fn new() -> Self {
        Self::default()
    }

    /// Checks that `index`-th byte is the first byte in a UTF-8 code point
    /// sequence or the end of the string.
    ///
    /// The start and end of the string (when `index == self.len()`) are
    /// considered to be boundaries.
    ///
    /// Returns `false` if `index` is greater than `self.len()`.
    pub fn is_char_boundary(&self, offset: usize) -> bool {
        if self.chunks.is_empty() {
            return offset == 0;
        }
        let (start, _, item) = self.chunks.find::<usize, _>((), &offset, Bias::Left);
        let chunk_offset = offset - start;
        item.map(|chunk| chunk.is_char_boundary(chunk_offset))
            .unwrap_or(false)
    }

    #[track_caller]
    #[inline(always)]
    pub fn assert_char_boundary(&self, offset: usize) {
        if self.chunks.is_empty() && offset == 0 {
            return;
        }
        let (start, _, item) = self.chunks.find::<usize, _>((), &offset, Bias::Left);
        match item {
            Some(chunk) => {
                let chunk_offset = offset - start;
                chunk.assert_char_boundary(chunk_offset);
            }
            None => {
                panic!(
                    "byte index {} is out of bounds of rope (length: {})",
                    offset,
                    self.len()
                );
            }
        }
    }

    pub fn floor_char_boundary(&self, index: usize) -> usize {
        if index >= self.len() {
            self.len()
        } else {
            #[inline]
            pub(crate) const fn is_utf8_char_boundary(u8: u8) -> bool {
                // This is bit magic equivalent to: b < 128 || b >= 192
                (u8 as i8) >= -0x40
            }

            let (start, _, item) = self.chunks.find::<usize, _>((), &index, Bias::Left);
            let chunk_offset = index - start;
            let lower_idx = item.map(|chunk| {
                let lower_bound = chunk_offset.saturating_sub(3);
                chunk
                    .text
                    .as_bytes()
                    .get(lower_bound..=chunk_offset)
                    .map(|it| {
                        let new_idx = it
                            .iter()
                            .rposition(|&b| is_utf8_char_boundary(b))
                            .unwrap_or(0);
                        lower_bound + new_idx
                    })
                    .unwrap_or(chunk.text.len())
            });
            lower_idx.map_or_else(|| self.len(), |idx| start + idx)
        }
    }

    pub fn ceil_char_boundary(&self, index: usize) -> usize {
        if index > self.len() {
            self.len()
        } else {
            #[inline]
            pub(crate) const fn is_utf8_char_boundary(u8: u8) -> bool {
                // This is bit magic equivalent to: b < 128 || b >= 192
                (u8 as i8) >= -0x40
            }

            let (start, _, item) = self.chunks.find::<usize, _>((), &index, Bias::Left);
            let chunk_offset = index - start;
            let upper_idx = item.map(|chunk| {
                let upper_bound = Ord::min(chunk_offset + 4, chunk.text.len());
                chunk.text.as_bytes()[chunk_offset..upper_bound]
                    .iter()
                    .position(|&b| is_utf8_char_boundary(b))
                    .map_or(upper_bound, |pos| pos + chunk_offset)
            });

            upper_idx.map_or_else(|| self.len(), |idx| start + idx)
        }
    }

    pub fn append(&mut self, rope: Rope) {
        if let Some(chunk) = rope.chunks.first()
            && (self
                .chunks
                .last()
                .is_some_and(|c| c.text.len() < chunk::MIN_BASE)
                || chunk.text.len() < chunk::MIN_BASE)
        {
            self.push_chunk(chunk.as_slice());

            let mut chunks = rope.chunks.cursor::<()>(());
            chunks.next();
            chunks.next();
            self.chunks.append(chunks.suffix(), ());
        } else {
            self.chunks.append(rope.chunks, ());
        }
        self.check_invariants();
    }

    pub fn replace(&mut self, range: Range<usize>, text: &str) {
        let mut new_rope = Rope::new();
        let mut cursor = self.cursor(0);
        new_rope.append(cursor.slice(range.start));
        cursor.seek_forward(range.end);
        new_rope.push(text);
        new_rope.append(cursor.suffix());
        *self = new_rope;
    }

    pub fn slice(&self, range: Range<usize>) -> Rope {
        let mut cursor = self.cursor(0);
        cursor.seek_forward(range.start);
        cursor.slice(range.end)
    }

    pub fn slice_rows(&self, range: Range<u32>) -> Rope {
        // This would be more efficient with a forward advance after the first, but it's fine.
        let start = self.point_to_offset(Point::new(range.start, 0));
        let end = self.point_to_offset(Point::new(range.end, 0));
        self.slice(start..end)
    }

    pub fn push(&mut self, mut text: &str) {
        self.chunks.update_last(
            |last_chunk| {
                let split_ix = if last_chunk.text.len() + text.len() <= chunk::MAX_BASE {
                    text.len()
                } else {
                    let mut split_ix = cmp::min(
                        chunk::MIN_BASE.saturating_sub(last_chunk.text.len()),
                        text.len(),
                    );
                    while !text.is_char_boundary(split_ix) {
                        split_ix += 1;
                    }
                    split_ix
                };

                let (suffix, remainder) = text.split_at(split_ix);
                last_chunk.push_str(suffix);
                text = remainder;
            },
            (),
        );

        if text.len() > 2048 {
            return self.push_large(text);
        }
        let mut new_chunks = SmallVec::<[_; 16]>::new();

        while !text.is_empty() {
            let mut split_ix = cmp::min(chunk::MAX_BASE, text.len());
            while !text.is_char_boundary(split_ix) {
                split_ix -= 1;
            }
            let (chunk, remainder) = text.split_at(split_ix);
            new_chunks.push(chunk);
            text = remainder;
        }

        #[cfg(test)]
        const PARALLEL_THRESHOLD: usize = 4;
        #[cfg(not(test))]
        const PARALLEL_THRESHOLD: usize = 4 * (2 * sum_tree::TREE_BASE);

        if new_chunks.len() >= PARALLEL_THRESHOLD {
            self.chunks
                .par_extend(new_chunks.into_vec().into_par_iter().map(Chunk::new), ());
        } else {
            self.chunks
                .extend(new_chunks.into_iter().map(Chunk::new), ());
        }

        self.check_invariants();
    }

    /// A copy of `push` specialized for working with large quantities of text.
    fn push_large(&mut self, mut text: &str) {
        // To avoid frequent reallocs when loading large swaths of file contents,
        // we estimate worst-case `new_chunks` capacity;
        // Chunk is a fixed-capacity buffer. If a character falls on
        // chunk boundary, we push it off to the following chunk (thus leaving a small bit of capacity unfilled in current chunk).
        // Worst-case chunk count when loading a file is then a case where every chunk ends up with that unused capacity.
        // Since we're working with UTF-8, each character is at most 4 bytes wide. It follows then that the worst case is where
        // a chunk ends with 3 bytes of a 4-byte character. These 3 bytes end up being stored in the following chunk, thus wasting
        // 3 bytes of storage in current chunk.
        // For example, a 1024-byte string can occupy between 32 (full ASCII, 1024/32) and 36 (full 4-byte UTF-8, 1024 / 29 rounded up) chunks.
        const MIN_CHUNK_SIZE: usize = chunk::MAX_BASE - 3;

        // We also round up the capacity up by one, for a good measure; we *really* don't want to realloc here, as we assume that the # of characters
        // we're working with there is large.
        let capacity = text.len().div_ceil(MIN_CHUNK_SIZE);
        let mut new_chunks = Vec::with_capacity(capacity);

        while !text.is_empty() {
            let mut split_ix = cmp::min(chunk::MAX_BASE, text.len());
            while !text.is_char_boundary(split_ix) {
                split_ix -= 1;
            }
            let (chunk, remainder) = text.split_at(split_ix);
            new_chunks.push(chunk);
            text = remainder;
        }

        #[cfg(test)]
        const PARALLEL_THRESHOLD: usize = 4;
        #[cfg(not(test))]
        const PARALLEL_THRESHOLD: usize = 4 * (2 * sum_tree::TREE_BASE);

        if new_chunks.len() >= PARALLEL_THRESHOLD {
            self.chunks
                .par_extend(new_chunks.into_par_iter().map(Chunk::new), ());
        } else {
            self.chunks
                .extend(new_chunks.into_iter().map(Chunk::new), ());
        }

        self.check_invariants();
    }

    fn push_chunk(&mut self, mut chunk: ChunkSlice) {
        self.chunks.update_last(
            |last_chunk| {
                let split_ix = if last_chunk.text.len() + chunk.len() <= chunk::MAX_BASE {
                    chunk.len()
                } else {
                    let mut split_ix = cmp::min(
                        chunk::MIN_BASE.saturating_sub(last_chunk.text.len()),
                        chunk.len(),
                    );
                    while !chunk.is_char_boundary(split_ix) {
                        split_ix += 1;
                    }
                    split_ix
                };

                let (suffix, remainder) = chunk.split_at(split_ix);
                last_chunk.append(suffix);
                chunk = remainder;
            },
            (),
        );

        if !chunk.is_empty() {
            self.chunks.push(chunk.into(), ());
        }
    }

    pub fn push_front(&mut self, text: &str) {
        let suffix = mem::replace(self, Rope::from(text));
        self.append(suffix);
    }

    fn check_invariants(&self) {
        #[cfg(test)]
        {
            // Ensure all chunks except maybe the last one are not underflowing.
            // Allow some wiggle room for multibyte characters at chunk boundaries.
            let mut chunks = self.chunks.cursor::<()>(()).peekable();
            while let Some(chunk) = chunks.next() {
                if chunks.peek().is_some() {
                    assert!(chunk.text.len() + 3 >= chunk::MIN_BASE);
                }
            }
        }
    }

    pub fn summary(&self) -> TextSummary {
        self.chunks.summary().text
    }

    pub fn len(&self) -> usize {
        self.chunks.extent(())
    }

    pub fn is_empty(&self) -> bool {
        self.len() == 0
    }

    pub fn max_point(&self) -> Point {
        self.chunks.extent(())
    }

    pub fn max_point_utf16(&self) -> PointUtf16 {
        self.chunks.extent(())
    }

    pub fn cursor(&self, offset: usize) -> Cursor<'_> {
        Cursor::new(self, offset)
    }

    pub fn chars(&self) -> impl Iterator<Item = char> + '_ {
        self.chars_at(0)
    }

    pub fn chars_at(&self, start: usize) -> impl Iterator<Item = char> + '_ {
        self.chunks_in_range(start..self.len()).flat_map(str::chars)
    }

    pub fn reversed_chars_at(&self, start: usize) -> impl Iterator<Item = char> + '_ {
        self.reversed_chunks_in_range(0..start)
            .flat_map(|chunk| chunk.chars().rev())
    }

    pub fn bytes_in_range(&self, range: Range<usize>) -> Bytes<'_> {
        Bytes::new(self, range, false)
    }

    pub fn reversed_bytes_in_range(&self, range: Range<usize>) -> Bytes<'_> {
        Bytes::new(self, range, true)
    }

    pub fn chunks(&self) -> Chunks<'_> {
        self.chunks_in_range(0..self.len())
    }

    pub fn chunks_in_range(&self, range: Range<usize>) -> Chunks<'_> {
        Chunks::new(self, range, false)
    }

    pub fn reversed_chunks_in_range(&self, range: Range<usize>) -> Chunks<'_> {
        Chunks::new(self, range, true)
    }

    /// Formats the rope's text with the specified line ending string.
    /// This replaces all `\n` characters with the provided line ending.
    ///
    /// The rope internally stores all line breaks as `\n` (see `Display` impl).
    /// Use this method to convert to different line endings for file operations,
    /// LSP communication, or other scenarios requiring specific line ending formats.
    pub fn to_string_with_line_ending(&self, line_ending: LineEnding) -> String {
        line_ending.into_string(self.chunks())
    }

    pub fn offset_to_offset_utf16(&self, offset: usize) -> OffsetUtf16 {
        if offset >= self.summary().len {
            return self.summary().len_utf16;
        }
        let (start, _, item) =
            self.chunks
                .find::<Dimensions<usize, OffsetUtf16>, _>((), &offset, Bias::Left);
        let overshoot = offset - start.0;
        start.1
            + item.map_or(Default::default(), |chunk| {
                chunk.as_slice().offset_to_offset_utf16(overshoot)
            })
    }

    pub fn offset_utf16_to_offset(&self, offset: OffsetUtf16) -> usize {
        if offset >= self.summary().len_utf16 {
            return self.summary().len;
        }
        let (start, _, item) =
            self.chunks
                .find::<Dimensions<OffsetUtf16, usize>, _>((), &offset, Bias::Left);
        let overshoot = offset - start.0;
        start.1
            + item.map_or(Default::default(), |chunk| {
                chunk.as_slice().offset_utf16_to_offset(overshoot)
            })
    }

    pub fn offset_to_point(&self, offset: usize) -> Point {
        if offset >= self.summary().len {
            return self.summary().lines;
        }
        let (start, _, item) =
            self.chunks
                .find::<Dimensions<usize, Point>, _>((), &offset, Bias::Left);
        let overshoot = offset - start.0;
        start.1
            + item.map_or(Point::zero(), |chunk| {
                chunk.as_slice().offset_to_point(overshoot)
            })
    }

    pub fn offset_to_point_utf16(&self, offset: usize) -> PointUtf16 {
        if offset >= self.summary().len {
            return self.summary().lines_utf16();
        }
        let (start, _, item) =
            self.chunks
                .find::<Dimensions<usize, PointUtf16>, _>((), &offset, Bias::Left);
        let overshoot = offset - start.0;
        start.1
            + item.map_or(PointUtf16::zero(), |chunk| {
                chunk.as_slice().offset_to_point_utf16(overshoot)
            })
    }

    pub fn point_to_point_utf16(&self, point: Point) -> PointUtf16 {
        if point >= self.summary().lines {
            return self.summary().lines_utf16();
        }
        let (start, _, item) =
            self.chunks
                .find::<Dimensions<Point, PointUtf16>, _>((), &point, Bias::Left);
        let overshoot = point - start.0;
        start.1
            + item.map_or(PointUtf16::zero(), |chunk| {
                chunk.as_slice().point_to_point_utf16(overshoot)
            })
    }

    pub fn point_utf16_to_point(&self, point: PointUtf16) -> Point {
        if point >= self.summary().lines_utf16() {
            return self.summary().lines;
        }
        let mut cursor = self.chunks.cursor::<Dimensions<PointUtf16, Point>>(());
        cursor.seek(&point, Bias::Left);
        let overshoot = point - cursor.start().0;
        cursor.start().1
            + cursor.item().map_or(Point::zero(), |chunk| {
                chunk
                    .as_slice()
                    .offset_to_point(chunk.as_slice().point_utf16_to_offset(overshoot, false))
            })
    }

    pub fn point_to_offset(&self, point: Point) -> usize {
        if point >= self.summary().lines {
            return self.summary().len;
        }
        let (start, _, item) =
            self.chunks
                .find::<Dimensions<Point, usize>, _>((), &point, Bias::Left);
        let overshoot = point - start.0;
        start.1 + item.map_or(0, |chunk| chunk.as_slice().point_to_offset(overshoot))
    }

    pub fn point_to_offset_utf16(&self, point: Point) -> OffsetUtf16 {
        if point >= self.summary().lines {
            return self.summary().len_utf16;
        }
        let mut cursor = self.chunks.cursor::<Dimensions<Point, OffsetUtf16>>(());
        cursor.seek(&point, Bias::Left);
        let overshoot = point - cursor.start().0;
        cursor.start().1
            + cursor.item().map_or(OffsetUtf16(0), |chunk| {
                chunk.as_slice().point_to_offset_utf16(overshoot)
            })
    }

    pub fn point_utf16_to_offset(&self, point: PointUtf16) -> usize {
        self.point_utf16_to_offset_impl(point, false)
    }

    pub fn point_utf16_to_offset_utf16(&self, point: PointUtf16) -> OffsetUtf16 {
        self.point_utf16_to_offset_utf16_impl(point, false)
    }

    pub fn unclipped_point_utf16_to_offset(&self, point: Unclipped<PointUtf16>) -> usize {
        self.point_utf16_to_offset_impl(point.0, true)
    }

    fn point_utf16_to_offset_impl(&self, point: PointUtf16, clip: bool) -> usize {
        if point >= self.summary().lines_utf16() {
            return self.summary().len;
        }
        let (start, _, item) =
            self.chunks
                .find::<Dimensions<PointUtf16, usize>, _>((), &point, Bias::Left);
        let overshoot = point - start.0;
        start.1
            + item.map_or(0, |chunk| {
                chunk.as_slice().point_utf16_to_offset(overshoot, clip)
            })
    }

    fn point_utf16_to_offset_utf16_impl(&self, point: PointUtf16, clip: bool) -> OffsetUtf16 {
        if point >= self.summary().lines_utf16() {
            return self.summary().len_utf16;
        }
        let mut cursor = self
            .chunks
            .cursor::<Dimensions<PointUtf16, OffsetUtf16>>(());
        cursor.seek(&point, Bias::Left);
        let overshoot = point - cursor.start().0;
        cursor.start().1
            + cursor.item().map_or(OffsetUtf16(0), |chunk| {
                chunk
                    .as_slice()
                    .offset_to_offset_utf16(chunk.as_slice().point_utf16_to_offset(overshoot, clip))
            })
    }

    pub fn unclipped_point_utf16_to_point(&self, point: Unclipped<PointUtf16>) -> Point {
        if point.0 >= self.summary().lines_utf16() {
            return self.summary().lines;
        }
        let (start, _, item) =
            self.chunks
                .find::<Dimensions<PointUtf16, Point>, _>((), &point.0, Bias::Left);
        let overshoot = Unclipped(point.0 - start.0);
        start.1
            + item.map_or(Point::zero(), |chunk| {
                chunk.as_slice().unclipped_point_utf16_to_point(overshoot)
            })
    }

    pub fn clip_offset(&self, offset: usize, bias: Bias) -> usize {
        match bias {
            Bias::Left => self.floor_char_boundary(offset),
            Bias::Right => self.ceil_char_boundary(offset),
        }
    }

    pub fn clip_offset_utf16(&self, offset: OffsetUtf16, bias: Bias) -> OffsetUtf16 {
        let (start, _, item) = self.chunks.find::<OffsetUtf16, _>((), &offset, Bias::Right);
        if let Some(chunk) = item {
            let overshoot = offset - start;
            start + chunk.as_slice().clip_offset_utf16(overshoot, bias)
        } else {
            self.summary().len_utf16
        }
    }

    pub fn clip_point(&self, point: Point, bias: Bias) -> Point {
        let (start, _, item) = self.chunks.find::<Point, _>((), &point, Bias::Right);
        if let Some(chunk) = item {
            let overshoot = point - start;
            start + chunk.as_slice().clip_point(overshoot, bias)
        } else {
            self.summary().lines
        }
    }

    pub fn clip_point_utf16(&self, point: Unclipped<PointUtf16>, bias: Bias) -> PointUtf16 {
        let (start, _, item) = self.chunks.find::<PointUtf16, _>((), &point.0, Bias::Right);
        if let Some(chunk) = item {
            let overshoot = Unclipped(point.0 - start);
            start + chunk.as_slice().clip_point_utf16(overshoot, bias)
        } else {
            self.summary().lines_utf16()
        }
    }

    pub fn line_len(&self, row: u32) -> u32 {
        self.clip_point(Point::new(row, u32::MAX), Bias::Left)
            .column
    }
}

impl<'a> From<&'a str> for Rope {
    fn from(text: &'a str) -> Self {
        let mut rope = Self::new();
        rope.push(text);
        rope
    }
}

impl<'a> FromIterator<&'a str> for Rope {
    fn from_iter<T: IntoIterator<Item = &'a str>>(iter: T) -> Self {
        let mut rope = Rope::new();
        for chunk in iter {
            rope.push(chunk);
        }
        rope
    }
}

impl From<String> for Rope {
    #[inline(always)]
    fn from(text: String) -> Self {
        Rope::from(text.as_str())
    }
}

impl From<&String> for Rope {
    #[inline(always)]
    fn from(text: &String) -> Self {
        Rope::from(text.as_str())
    }
}

/// Display implementation for Rope.
///
/// Note: This always uses `\n` as the line separator, regardless of the original
/// file's line endings. The rope internally normalizes all line breaks to `\n`.
/// If you need to preserve original line endings (e.g., for LSP communication),
/// use `to_string_with_line_ending` instead.
impl fmt::Display for Rope {
    fn fmt(&self, f: &mut fmt::Formatter<'_>) -> fmt::Result {
        for chunk in self.chunks() {
            write!(f, "{chunk}")?;
        }
        Ok(())
    }
}

impl fmt::Debug for Rope {
    fn fmt(&self, f: &mut fmt::Formatter<'_>) -> fmt::Result {
        use std::fmt::Write as _;

        write!(f, "\"")?;
        let mut format_string = String::new();
        for chunk in self.chunks() {
            write!(&mut format_string, "{:?}", chunk)?;
            write!(f, "{}", &format_string[1..format_string.len() - 1])?;
            format_string.clear();
        }
        write!(f, "\"")?;
        Ok(())
    }
}

pub struct Cursor<'a> {
    rope: &'a Rope,
    chunks: sum_tree::Cursor<'a, 'static, Chunk, usize>,
    offset: usize,
}

impl<'a> Cursor<'a> {
    pub fn new(rope: &'a Rope, offset: usize) -> Self {
        let mut chunks = rope.chunks.cursor(());
        chunks.seek(&offset, Bias::Right);
        Self {
            rope,
            chunks,
            offset,
        }
    }

    pub fn seek_forward(&mut self, end_offset: usize) {
        debug_assert!(end_offset >= self.offset);

        self.chunks.seek_forward(&end_offset, Bias::Right);
        self.offset = end_offset;
    }

    pub fn slice(&mut self, end_offset: usize) -> Rope {
        debug_assert!(
            end_offset >= self.offset,
            "cannot slice backwards from {} to {}",
            self.offset,
            end_offset
        );

        let mut slice = Rope::new();
        if let Some(start_chunk) = self.chunks.item() {
            let start_ix = self.offset - self.chunks.start();
            let end_ix = cmp::min(end_offset, self.chunks.end()) - self.chunks.start();
            slice.push_chunk(start_chunk.slice(start_ix..end_ix));
        }

        if end_offset > self.chunks.end() {
            self.chunks.next();
            slice.append(Rope {
                chunks: self.chunks.slice(&end_offset, Bias::Right),
            });
            if let Some(end_chunk) = self.chunks.item() {
                let end_ix = end_offset - self.chunks.start();
                slice.push_chunk(end_chunk.slice(0..end_ix));
            }
        }

        self.offset = end_offset;
        slice
    }

    pub fn summary<D: TextDimension>(&mut self, end_offset: usize) -> D {
        debug_assert!(end_offset >= self.offset);

        let mut summary = D::zero(());
        if let Some(start_chunk) = self.chunks.item() {
            let start_ix = self.offset - self.chunks.start();
            let end_ix = cmp::min(end_offset, self.chunks.end()) - self.chunks.start();
            summary.add_assign(&D::from_chunk(start_chunk.slice(start_ix..end_ix)));
        }

        if end_offset > self.chunks.end() {
            self.chunks.next();
            summary.add_assign(&self.chunks.summary(&end_offset, Bias::Right));
            if let Some(end_chunk) = self.chunks.item() {
                let end_ix = end_offset - self.chunks.start();
                summary.add_assign(&D::from_chunk(end_chunk.slice(0..end_ix)));
            }
        }

        self.offset = end_offset;
        summary
    }

    pub fn suffix(mut self) -> Rope {
        self.slice(self.rope.chunks.extent(()))
    }

    pub fn offset(&self) -> usize {
        self.offset
    }
}

pub struct ChunkBitmaps<'a> {
    /// A slice of text up to 128 bytes in size
    pub text: &'a str,
    /// Bitmap of character locations in text. LSB ordered
    pub chars: Bitmap,
    /// Bitmap of tab locations in text. LSB ordered
    pub tabs: Bitmap,
}

#[derive(Clone)]
pub struct Chunks<'a> {
    chunks: sum_tree::Cursor<'a, 'static, Chunk, usize>,
    range: Range<usize>,
    offset: usize,
    reversed: bool,
}

impl<'a> Chunks<'a> {
    pub fn new(rope: &'a Rope, range: Range<usize>, reversed: bool) -> Self {
        let mut chunks = rope.chunks.cursor(());
        let offset = if reversed {
            chunks.seek(&range.end, Bias::Left);
            range.end
        } else {
            chunks.seek(&range.start, Bias::Right);
            range.start
        };
        let chunk_offset = offset - chunks.start();
        if let Some(chunk) = chunks.item()
            && !chunk.text.is_char_boundary(chunk_offset)
        {
            panic!("byte index {} is not a char boundary", offset);
        }
        Self {
            chunks,
            range,
            offset,
            reversed,
        }
    }

    fn offset_is_valid(&self) -> bool {
        if self.reversed {
            if self.offset <= self.range.start || self.offset > self.range.end {
                return false;
            }
        } else if self.offset < self.range.start || self.offset >= self.range.end {
            return false;
        }

        true
    }

    pub fn offset(&self) -> usize {
        self.offset
    }

    pub fn seek(&mut self, mut offset: usize) {
        offset = offset.clamp(self.range.start, self.range.end);

        if self.reversed {
            if offset > self.chunks.end() {
                self.chunks.seek_forward(&offset, Bias::Left);
            } else if offset <= *self.chunks.start() {
                self.chunks.seek(&offset, Bias::Left);
            }
        } else {
            if offset >= self.chunks.end() {
                self.chunks.seek_forward(&offset, Bias::Right);
            } else if offset < *self.chunks.start() {
                self.chunks.seek(&offset, Bias::Right);
            }
        };

        self.offset = offset;
    }

    pub fn set_range(&mut self, range: Range<usize>) {
        self.range = range.clone();
        self.seek(range.start);
    }

    /// Moves this cursor to the start of the next line in the rope.
    ///
    /// This method advances the cursor to the beginning of the next line.
    /// If the cursor is already at the end of the rope, this method does nothing.
    /// Reversed chunks iterators are not currently supported and will panic.
    ///
    /// Returns `true` if the cursor was successfully moved to the next line start,
    /// or `false` if the cursor was already at the end of the rope.
    pub fn next_line(&mut self) -> bool {
        assert!(!self.reversed);

        let mut found = false;
        if let Some(chunk) = self.peek() {
            if let Some(newline_ix) = chunk.find('\n') {
                self.offset += newline_ix + 1;
                found = self.offset <= self.range.end;
            } else {
                self.chunks
                    .search_forward(|summary| summary.text.lines.row > 0);
                self.offset = *self.chunks.start();

                if let Some(newline_ix) = self.peek().and_then(|chunk| chunk.find('\n')) {
                    self.offset += newline_ix + 1;
                    found = self.offset <= self.range.end;
                } else {
                    self.offset = self.chunks.end();
                }
            }

            if self.offset == self.chunks.end() {
                self.next();
            }
        }

        if self.offset > self.range.end {
            self.offset = cmp::min(self.offset, self.range.end);
            self.chunks.seek(&self.offset, Bias::Right);
        }

        found
    }

    /// Move this cursor to the preceding position in the rope that starts a new line.
    /// Reversed chunks iterators are not currently supported and will panic.
    ///
    /// If this cursor is not on the start of a line, it will be moved to the start of
    /// its current line. Otherwise it will be moved to the start of the previous line.
    /// It updates the cursor's position and returns true if a previous line was found,
    /// or false if the cursor was already at the start of the rope.
    pub fn prev_line(&mut self) -> bool {
        assert!(!self.reversed);

        let initial_offset = self.offset;

        if self.offset == *self.chunks.start() {
            self.chunks.prev();
        }

        if let Some(chunk) = self.chunks.item() {
            let mut end_ix = self.offset - *self.chunks.start();
            if chunk.text.as_bytes()[end_ix - 1] == b'\n' {
                end_ix -= 1;
            }

            if let Some(newline_ix) = chunk.text[..end_ix].rfind('\n') {
                self.offset = *self.chunks.start() + newline_ix + 1;
                if self.offset_is_valid() {
                    return true;
                }
            }
        }

        self.chunks
            .search_backward(|summary| summary.text.lines.row > 0);
        self.offset = *self.chunks.start();
        if let Some(chunk) = self.chunks.item()
            && let Some(newline_ix) = chunk.text.rfind('\n')
        {
            self.offset += newline_ix + 1;
            if self.offset_is_valid() {
                if self.offset == self.chunks.end() {
                    self.chunks.next();
                }

                return true;
            }
        }

        if !self.offset_is_valid() || self.chunks.item().is_none() {
            self.offset = self.range.start;
            self.chunks.seek(&self.offset, Bias::Right);
        }

        self.offset < initial_offset && self.offset == 0
    }

    pub fn peek(&self) -> Option<&'a str> {
        if !self.offset_is_valid() {
            return None;
        }

        let chunk = self.chunks.item()?;
        let chunk_start = *self.chunks.start();
        let slice_range = if self.reversed {
            let slice_start = cmp::max(chunk_start, self.range.start) - chunk_start;
            let slice_end = self.offset - chunk_start;
            slice_start..slice_end
        } else {
            let slice_start = self.offset - chunk_start;
            let slice_end = cmp::min(self.chunks.end(), self.range.end) - chunk_start;
            slice_start..slice_end
        };

        Some(&chunk.text[slice_range])
    }

    /// Returns bitmaps that represent character positions and tab positions
    pub fn peek_with_bitmaps(&self) -> Option<ChunkBitmaps<'a>> {
        if !self.offset_is_valid() {
            return None;
        }

        let chunk = self.chunks.item()?;
        let chunk_start = *self.chunks.start();
        let slice_range = if self.reversed {
            let slice_start = cmp::max(chunk_start, self.range.start) - chunk_start;
            let slice_end = self.offset - chunk_start;
            slice_start..slice_end
        } else {
            let slice_start = self.offset - chunk_start;
            let slice_end = cmp::min(self.chunks.end(), self.range.end) - chunk_start;
            slice_start..slice_end
        };
        let chunk_start_offset = slice_range.start;
        let slice_text = &chunk.text[slice_range];

        // Shift the tabs to align with our slice window
        let shifted_tabs = chunk.tabs() >> chunk_start_offset;
        let shifted_chars = chunk.chars() >> chunk_start_offset;

        Some(ChunkBitmaps {
            text: slice_text,
            chars: shifted_chars,
            tabs: shifted_tabs,
        })
    }

    pub fn lines(self) -> Lines<'a> {
        let reversed = self.reversed;
        Lines {
            chunks: self,
            current_line: String::new(),
            done: false,
            reversed,
        }
    }

    pub fn equals_str(&self, other: &str) -> bool {
        let chunk = self.clone();
        if chunk.reversed {
            let mut offset = other.len();
            for chunk in chunk {
                if other[0..offset].ends_with(chunk) {
                    offset -= chunk.len();
                } else {
                    return false;
                }
            }
            if offset != 0 {
                return false;
            }
        } else {
            let mut offset = 0;
            for chunk in chunk {
                if offset >= other.len() {
                    return false;
                }
                if other[offset..].starts_with(chunk) {
                    offset += chunk.len();
                } else {
                    return false;
                }
            }
            if offset != other.len() {
                return false;
            }
        }

        true
    }
}

pub struct ChunkWithBitmaps<'a>(pub Chunks<'a>);

impl<'a> Iterator for ChunkWithBitmaps<'a> {
    /// text, chars bitmap, tabs bitmap
    type Item = ChunkBitmaps<'a>;

    fn next(&mut self) -> Option<Self::Item> {
        let chunk_bitmaps = self.0.peek_with_bitmaps()?;
        if self.0.reversed {
            self.0.offset -= chunk_bitmaps.text.len();
            if self.0.offset <= *self.0.chunks.start() {
                self.0.chunks.prev();
            }
        } else {
            self.0.offset += chunk_bitmaps.text.len();
            if self.0.offset >= self.0.chunks.end() {
                self.0.chunks.next();
            }
        }

        Some(chunk_bitmaps)
    }
}

impl<'a> Iterator for Chunks<'a> {
    type Item = &'a str;

    fn next(&mut self) -> Option<Self::Item> {
        let chunk = self.peek()?;
        if self.reversed {
            self.offset -= chunk.len();
            if self.offset <= *self.chunks.start() {
                self.chunks.prev();
            }
        } else {
            self.offset += chunk.len();
            if self.offset >= self.chunks.end() {
                self.chunks.next();
            }
        }

        Some(chunk)
    }
}

pub struct Bytes<'a> {
    chunks: sum_tree::Cursor<'a, 'static, Chunk, usize>,
    range: Range<usize>,
    reversed: bool,
}

impl<'a> Bytes<'a> {
    pub fn new(rope: &'a Rope, range: Range<usize>, reversed: bool) -> Self {
        let mut chunks = rope.chunks.cursor(());
        if reversed {
            chunks.seek(&range.end, Bias::Left);
        } else {
            chunks.seek(&range.start, Bias::Right);
        }
        Self {
            chunks,
            range,
            reversed,
        }
    }

    pub fn peek(&self) -> Option<&'a [u8]> {
        let chunk = self.chunks.item()?;
        if self.reversed && self.range.start >= self.chunks.end() {
            return None;
        }
        let chunk_start = *self.chunks.start();
        if self.range.end <= chunk_start {
            return None;
        }
        let start = self.range.start.saturating_sub(chunk_start);
        let end = self.range.end - chunk_start;
        Some(&chunk.text.as_bytes()[start..chunk.text.len().min(end)])
    }
}

impl<'a> Iterator for Bytes<'a> {
    type Item = &'a [u8];

    fn next(&mut self) -> Option<Self::Item> {
        let result = self.peek();
        if result.is_some() {
            if self.reversed {
                self.chunks.prev();
            } else {
                self.chunks.next();
            }
        }
        result
    }
}

impl io::Read for Bytes<'_> {
    fn read(&mut self, buf: &mut [u8]) -> io::Result<usize> {
        if let Some(chunk) = self.peek() {
            let len = cmp::min(buf.len(), chunk.len());
            if self.reversed {
                buf[..len].copy_from_slice(&chunk[chunk.len() - len..]);
                buf[..len].reverse();
                self.range.end -= len;
            } else {
                buf[..len].copy_from_slice(&chunk[..len]);
                self.range.start += len;
            }

            if len == chunk.len() {
                if self.reversed {
                    self.chunks.prev();
                } else {
                    self.chunks.next();
                }
            }
            Ok(len)
        } else {
            Ok(0)
        }
    }
}

pub struct Lines<'a> {
    chunks: Chunks<'a>,
    current_line: String,
    done: bool,
    reversed: bool,
}

impl<'a> Lines<'a> {
    pub fn next(&mut self) -> Option<&str> {
        if self.done {
            return None;
        }

        self.current_line.clear();

        while let Some(chunk) = self.chunks.peek() {
            let chunk_lines = chunk.split('\n');
            if self.reversed {
                let mut chunk_lines = chunk_lines.rev().peekable();
                if let Some(chunk_line) = chunk_lines.next() {
                    let done = chunk_lines.peek().is_some();
                    if done {
                        self.chunks
                            .seek(self.chunks.offset() - chunk_line.len() - "\n".len());
                        if self.current_line.is_empty() {
                            return Some(chunk_line);
                        }
                    }
                    self.current_line.insert_str(0, chunk_line);
                    if done {
                        return Some(&self.current_line);
                    }
                }
            } else {
                let mut chunk_lines = chunk_lines.peekable();
                if let Some(chunk_line) = chunk_lines.next() {
                    let done = chunk_lines.peek().is_some();
                    if done {
                        self.chunks
                            .seek(self.chunks.offset() + chunk_line.len() + "\n".len());
                        if self.current_line.is_empty() {
                            return Some(chunk_line);
                        }
                    }
                    self.current_line.push_str(chunk_line);
                    if done {
                        return Some(&self.current_line);
                    }
                }
            }

            self.chunks.next();
        }

        self.done = true;
        Some(&self.current_line)
    }

    pub fn seek(&mut self, offset: usize) {
        self.chunks.seek(offset);
        self.current_line.clear();
        self.done = false;
    }

    pub fn offset(&self) -> usize {
        self.chunks.offset()
    }
}

impl sum_tree::Item for Chunk {
    type Summary = ChunkSummary;

    fn summary(&self, _cx: ()) -> Self::Summary {
        ChunkSummary {
            text: self.as_slice().text_summary(),
        }
    }
}

#[derive(Clone, Debug, Default, Eq, PartialEq)]
pub struct ChunkSummary {
    text: TextSummary,
}

impl sum_tree::ContextLessSummary for ChunkSummary {
    fn zero() -> Self {
        Default::default()
    }

    fn add_summary(&mut self, summary: &Self) {
        self.text += &summary.text;
    }
}

/// Summary of a string of text.
#[derive(Copy, Clone, Debug, Default, Eq, PartialEq)]
pub struct TextSummary {
    /// Length in bytes.
    pub len: usize,
    /// Length in UTF-8.
    pub chars: usize,
    /// Length in UTF-16 code units
    pub len_utf16: OffsetUtf16,
    /// A point representing the number of lines and the length of the last line.
    ///
    /// In other words, it marks the point after the last byte in the text, (if
    /// EOF was a character, this would be its position).
    pub lines: Point,
    /// How many `char`s are in the first line
    pub first_line_chars: u32,
    /// How many `char`s are in the last line
    pub last_line_chars: u32,
    /// How many UTF-16 code units are in the last line
    pub last_line_len_utf16: u32,
    /// The row idx of the longest row
    pub longest_row: u32,
    /// How many `char`s are in the longest row
    pub longest_row_chars: u32,
}

impl TextSummary {
    pub fn lines_utf16(&self) -> PointUtf16 {
        PointUtf16 {
            row: self.lines.row,
            column: self.last_line_len_utf16,
        }
    }

    pub fn newline() -> Self {
        Self {
            len: 1,
            chars: 1,
            len_utf16: OffsetUtf16(1),
            first_line_chars: 0,
            last_line_chars: 0,
            last_line_len_utf16: 0,
            lines: Point::new(1, 0),
            longest_row: 0,
            longest_row_chars: 0,
        }
    }

    pub fn add_newline(&mut self) {
        self.len += 1;
        self.len_utf16 += OffsetUtf16(self.len_utf16.0 + 1);
        self.last_line_chars = 0;
        self.last_line_len_utf16 = 0;
        self.lines += Point::new(1, 0);
    }
}

impl<'a> From<&'a str> for TextSummary {
    fn from(text: &'a str) -> Self {
        let mut len_utf16 = OffsetUtf16(0);
        let mut lines = Point::new(0, 0);
        let mut first_line_chars = 0;
        let mut last_line_chars = 0;
        let mut last_line_len_utf16 = 0;
        let mut longest_row = 0;
        let mut longest_row_chars = 0;
        let mut chars = 0;
        for c in text.chars() {
            chars += 1;
            len_utf16.0 += c.len_utf16();

            if c == '\n' {
                lines += Point::new(1, 0);
                last_line_len_utf16 = 0;
                last_line_chars = 0;
            } else {
                lines.column += c.len_utf8() as u32;
                last_line_len_utf16 += c.len_utf16() as u32;
                last_line_chars += 1;
            }

            if lines.row == 0 {
                first_line_chars = last_line_chars;
            }

            if last_line_chars > longest_row_chars {
                longest_row = lines.row;
                longest_row_chars = last_line_chars;
            }
        }

        TextSummary {
            len: text.len(),
            chars,
            len_utf16,
            lines,
            first_line_chars,
            last_line_chars,
            last_line_len_utf16,
            longest_row,
            longest_row_chars,
        }
    }
}

impl sum_tree::ContextLessSummary for TextSummary {
    fn zero() -> Self {
        Default::default()
    }

    fn add_summary(&mut self, summary: &Self) {
        *self += summary;
    }
}

impl ops::Add<Self> for TextSummary {
    type Output = Self;

    fn add(mut self, rhs: Self) -> Self::Output {
        AddAssign::add_assign(&mut self, &rhs);
        self
    }
}

impl<'a> ops::AddAssign<&'a Self> for TextSummary {
    fn add_assign(&mut self, other: &'a Self) {
        let joined_chars = self.last_line_chars + other.first_line_chars;
        if joined_chars > self.longest_row_chars {
            self.longest_row = self.lines.row;
            self.longest_row_chars = joined_chars;
        }
        if other.longest_row_chars > self.longest_row_chars {
            self.longest_row = self.lines.row + other.longest_row;
            self.longest_row_chars = other.longest_row_chars;
        }

        if self.lines.row == 0 {
            self.first_line_chars += other.first_line_chars;
        }

        if other.lines.row == 0 {
            self.last_line_chars += other.first_line_chars;
            self.last_line_len_utf16 += other.last_line_len_utf16;
        } else {
            self.last_line_chars = other.last_line_chars;
            self.last_line_len_utf16 = other.last_line_len_utf16;
        }

        self.chars += other.chars;
        self.len += other.len;
        self.len_utf16 += other.len_utf16;
        self.lines += other.lines;
    }
}

impl ops::AddAssign<Self> for TextSummary {
    fn add_assign(&mut self, other: Self) {
        *self += &other;
    }
}

pub trait TextDimension:
    'static + Clone + Copy + Default + for<'a> Dimension<'a, ChunkSummary> + std::fmt::Debug
{
    fn from_text_summary(summary: &TextSummary) -> Self;
    fn from_chunk(chunk: ChunkSlice) -> Self;
    fn add_assign(&mut self, other: &Self);
}

impl<D1: TextDimension, D2: TextDimension> TextDimension for Dimensions<D1, D2, ()> {
    fn from_text_summary(summary: &TextSummary) -> Self {
        Dimensions(
            D1::from_text_summary(summary),
            D2::from_text_summary(summary),
            (),
        )
    }

    fn from_chunk(chunk: ChunkSlice) -> Self {
        Dimensions(D1::from_chunk(chunk), D2::from_chunk(chunk), ())
    }

    fn add_assign(&mut self, other: &Self) {
        self.0.add_assign(&other.0);
        self.1.add_assign(&other.1);
    }
}

impl<'a> sum_tree::Dimension<'a, ChunkSummary> for TextSummary {
    fn zero(_cx: ()) -> Self {
        Default::default()
    }

    fn add_summary(&mut self, summary: &'a ChunkSummary, _: ()) {
        *self += &summary.text;
    }
}

impl TextDimension for TextSummary {
    fn from_text_summary(summary: &TextSummary) -> Self {
        *summary
    }

    fn from_chunk(chunk: ChunkSlice) -> Self {
        chunk.text_summary()
    }

    fn add_assign(&mut self, other: &Self) {
        *self += other;
    }
}

impl<'a> sum_tree::Dimension<'a, ChunkSummary> for usize {
    fn zero(_cx: ()) -> Self {
        Default::default()
    }

    fn add_summary(&mut self, summary: &'a ChunkSummary, _: ()) {
        *self += summary.text.len;
    }
}

impl TextDimension for usize {
    fn from_text_summary(summary: &TextSummary) -> Self {
        summary.len
    }

    fn from_chunk(chunk: ChunkSlice) -> Self {
        chunk.len()
    }

    fn add_assign(&mut self, other: &Self) {
        *self += other;
    }
}

impl<'a> sum_tree::Dimension<'a, ChunkSummary> for OffsetUtf16 {
    fn zero(_cx: ()) -> Self {
        Default::default()
    }

    fn add_summary(&mut self, summary: &'a ChunkSummary, _: ()) {
        *self += summary.text.len_utf16;
    }
}

impl TextDimension for OffsetUtf16 {
    fn from_text_summary(summary: &TextSummary) -> Self {
        summary.len_utf16
    }

    fn from_chunk(chunk: ChunkSlice) -> Self {
        chunk.len_utf16()
    }

    fn add_assign(&mut self, other: &Self) {
        *self += other;
    }
}

impl<'a> sum_tree::Dimension<'a, ChunkSummary> for Point {
    fn zero(_cx: ()) -> Self {
        Default::default()
    }

    fn add_summary(&mut self, summary: &'a ChunkSummary, _: ()) {
        *self += summary.text.lines;
    }
}

impl TextDimension for Point {
    fn from_text_summary(summary: &TextSummary) -> Self {
        summary.lines
    }

    fn from_chunk(chunk: ChunkSlice) -> Self {
        chunk.lines()
    }

    fn add_assign(&mut self, other: &Self) {
        *self += other;
    }
}

impl<'a> sum_tree::Dimension<'a, ChunkSummary> for PointUtf16 {
    fn zero(_cx: ()) -> Self {
        Default::default()
    }

    fn add_summary(&mut self, summary: &'a ChunkSummary, _: ()) {
        *self += summary.text.lines_utf16();
    }
}

impl TextDimension for PointUtf16 {
    fn from_text_summary(summary: &TextSummary) -> Self {
        summary.lines_utf16()
    }

    fn from_chunk(chunk: ChunkSlice) -> Self {
        PointUtf16 {
            row: chunk.lines().row,
            column: chunk.last_line_len_utf16(),
        }
    }

    fn add_assign(&mut self, other: &Self) {
        *self += other;
    }
}

/// A pair of text dimensions in which only the first dimension is used for comparison,
/// but both dimensions are updated during addition and subtraction.
#[derive(Clone, Copy, Debug)]
pub struct DimensionPair<K, V> {
    pub key: K,
    pub value: Option<V>,
}

impl<K: Default, V: Default> Default for DimensionPair<K, V> {
    fn default() -> Self {
        Self {
            key: Default::default(),
            value: Some(Default::default()),
        }
    }
}

impl<K, V> cmp::Ord for DimensionPair<K, V>
where
    K: cmp::Ord,
{
    fn cmp(&self, other: &Self) -> cmp::Ordering {
        self.key.cmp(&other.key)
    }
}

impl<K, V> cmp::PartialOrd for DimensionPair<K, V>
where
    K: cmp::PartialOrd,
{
    fn partial_cmp(&self, other: &Self) -> Option<cmp::Ordering> {
        self.key.partial_cmp(&other.key)
    }
}

impl<K, V> cmp::PartialEq for DimensionPair<K, V>
where
    K: cmp::PartialEq,
{
    fn eq(&self, other: &Self) -> bool {
        self.key.eq(&other.key)
    }
}

impl<K, V> ops::Sub for DimensionPair<K, V>
where
    K: ops::Sub<K, Output = K>,
    V: ops::Sub<V, Output = V>,
{
    type Output = Self;

    fn sub(self, rhs: Self) -> Self::Output {
        Self {
            key: self.key - rhs.key,
            value: self.value.zip(rhs.value).map(|(a, b)| a - b),
        }
    }
}

impl<K, V> cmp::Eq for DimensionPair<K, V> where K: cmp::Eq {}

impl<'a, K, V> sum_tree::Dimension<'a, ChunkSummary> for DimensionPair<K, V>
where
    K: sum_tree::Dimension<'a, ChunkSummary>,
    V: sum_tree::Dimension<'a, ChunkSummary>,
{
    fn zero(_cx: ()) -> Self {
        Self {
            key: K::zero(_cx),
            value: Some(V::zero(_cx)),
        }
    }

    fn add_summary(&mut self, summary: &'a ChunkSummary, _cx: ()) {
        self.key.add_summary(summary, _cx);
        if let Some(value) = &mut self.value {
            value.add_summary(summary, _cx);
        }
    }
}

impl<K, V> TextDimension for DimensionPair<K, V>
where
    K: TextDimension,
    V: TextDimension,
{
    fn add_assign(&mut self, other: &Self) {
        self.key.add_assign(&other.key);
        if let Some(value) = &mut self.value {
            if let Some(other_value) = other.value.as_ref() {
                value.add_assign(other_value);
            } else {
                self.value.take();
            }
        }
    }

    fn from_chunk(chunk: ChunkSlice) -> Self {
        Self {
            key: K::from_chunk(chunk),
            value: Some(V::from_chunk(chunk)),
        }
    }

    fn from_text_summary(summary: &TextSummary) -> Self {
        Self {
            key: K::from_text_summary(summary),
            value: Some(V::from_text_summary(summary)),
        }
    }
}

#[cfg(test)]
mod tests {
    use super::*;
    use Bias::{Left, Right};
    use rand::prelude::*;
    use std::{cmp::Ordering, env, io::Read};
    use util::RandomCharIter;

    #[ctor::ctor]
    fn init_logger() {
        zlog::init_test();
    }

    #[test]
    fn test_all_4_byte_chars() {
        let mut rope = Rope::new();
        let text = "🏀".repeat(256);
        rope.push(&text);
        assert_eq!(rope.text(), text);
    }

    #[test]
    fn test_clip() {
        let rope = Rope::from("🧘");

        assert_eq!(rope.clip_offset(1, Bias::Left), 0);
        assert_eq!(rope.clip_offset(1, Bias::Right), 4);
        assert_eq!(rope.clip_offset(5, Bias::Right), 4);

        assert_eq!(
            rope.clip_point(Point::new(0, 1), Bias::Left),
            Point::new(0, 0)
        );
        assert_eq!(
            rope.clip_point(Point::new(0, 1), Bias::Right),
            Point::new(0, 4)
        );
        assert_eq!(
            rope.clip_point(Point::new(0, 5), Bias::Right),
            Point::new(0, 4)
        );

        assert_eq!(
            rope.clip_point_utf16(Unclipped(PointUtf16::new(0, 1)), Bias::Left),
            PointUtf16::new(0, 0)
        );
        assert_eq!(
            rope.clip_point_utf16(Unclipped(PointUtf16::new(0, 1)), Bias::Right),
            PointUtf16::new(0, 2)
        );
        assert_eq!(
            rope.clip_point_utf16(Unclipped(PointUtf16::new(0, 3)), Bias::Right),
            PointUtf16::new(0, 2)
        );

        assert_eq!(
            rope.clip_offset_utf16(OffsetUtf16(1), Bias::Left),
            OffsetUtf16(0)
        );
        assert_eq!(
            rope.clip_offset_utf16(OffsetUtf16(1), Bias::Right),
            OffsetUtf16(2)
        );
        assert_eq!(
            rope.clip_offset_utf16(OffsetUtf16(3), Bias::Right),
            OffsetUtf16(2)
        );
    }

    #[test]
    fn test_prev_next_line() {
        let rope = Rope::from("abc\ndef\nghi\njkl");

        let mut chunks = rope.chunks();
        assert_eq!(chunks.peek().unwrap().chars().next().unwrap(), 'a');

        assert!(chunks.next_line());
        assert_eq!(chunks.peek().unwrap().chars().next().unwrap(), 'd');

        assert!(chunks.next_line());
        assert_eq!(chunks.peek().unwrap().chars().next().unwrap(), 'g');

        assert!(chunks.next_line());
        assert_eq!(chunks.peek().unwrap().chars().next().unwrap(), 'j');

        assert!(!chunks.next_line());
        assert_eq!(chunks.peek(), None);

        assert!(chunks.prev_line());
        assert_eq!(chunks.peek().unwrap().chars().next().unwrap(), 'j');

        assert!(chunks.prev_line());
        assert_eq!(chunks.peek().unwrap().chars().next().unwrap(), 'g');

        assert!(chunks.prev_line());
        assert_eq!(chunks.peek().unwrap().chars().next().unwrap(), 'd');

        assert!(chunks.prev_line());
        assert_eq!(chunks.peek().unwrap().chars().next().unwrap(), 'a');

        assert!(!chunks.prev_line());
        assert_eq!(chunks.peek().unwrap().chars().next().unwrap(), 'a');

        // Only return true when the cursor has moved to the start of a line
        let mut chunks = rope.chunks_in_range(5..7);
        chunks.seek(6);
        assert!(!chunks.prev_line());
        assert_eq!(chunks.peek().unwrap().chars().next().unwrap(), 'e');

        assert!(!chunks.next_line());
        assert_eq!(chunks.peek(), None);
    }

    #[test]
    fn test_lines() {
        let rope = Rope::from("abc\ndefg\nhi");
        let mut lines = rope.chunks().lines();
        assert_eq!(lines.next(), Some("abc"));
        assert_eq!(lines.next(), Some("defg"));
        assert_eq!(lines.next(), Some("hi"));
        assert_eq!(lines.next(), None);

        let rope = Rope::from("abc\ndefg\nhi\n");
        let mut lines = rope.chunks().lines();
        assert_eq!(lines.next(), Some("abc"));
        assert_eq!(lines.next(), Some("defg"));
        assert_eq!(lines.next(), Some("hi"));
        assert_eq!(lines.next(), Some(""));
        assert_eq!(lines.next(), None);

        let rope = Rope::from("abc\ndefg\nhi");
        let mut lines = rope.reversed_chunks_in_range(0..rope.len()).lines();
        assert_eq!(lines.next(), Some("hi"));
        assert_eq!(lines.next(), Some("defg"));
        assert_eq!(lines.next(), Some("abc"));
        assert_eq!(lines.next(), None);

        let rope = Rope::from("abc\ndefg\nhi\n");
        let mut lines = rope.reversed_chunks_in_range(0..rope.len()).lines();
        assert_eq!(lines.next(), Some(""));
        assert_eq!(lines.next(), Some("hi"));
        assert_eq!(lines.next(), Some("defg"));
        assert_eq!(lines.next(), Some("abc"));
        assert_eq!(lines.next(), None);

        let rope = Rope::from("abc\nlonger line test\nhi");
        let mut lines = rope.chunks().lines();
        assert_eq!(lines.next(), Some("abc"));
        assert_eq!(lines.next(), Some("longer line test"));
        assert_eq!(lines.next(), Some("hi"));
        assert_eq!(lines.next(), None);

        let rope = Rope::from("abc\nlonger line test\nhi");
        let mut lines = rope.reversed_chunks_in_range(0..rope.len()).lines();
        assert_eq!(lines.next(), Some("hi"));
        assert_eq!(lines.next(), Some("longer line test"));
        assert_eq!(lines.next(), Some("abc"));
        assert_eq!(lines.next(), None);
    }

    #[gpui::test(iterations = 100)]
    fn test_random_rope(mut rng: StdRng) {
        let operations = env::var("OPERATIONS")
            .map(|i| i.parse().expect("invalid `OPERATIONS` variable"))
            .unwrap_or(10);

        let mut expected = String::new();
        let mut actual = Rope::new();
        for _ in 0..operations {
            let end_ix = clip_offset(&expected, rng.random_range(0..=expected.len()), Right);
            let start_ix = clip_offset(&expected, rng.random_range(0..=end_ix), Left);
            let len = rng.random_range(0..=64);
            let new_text: String = RandomCharIter::new(&mut rng).take(len).collect();

            let mut new_actual = Rope::new();
            let mut cursor = actual.cursor(0);
            new_actual.append(cursor.slice(start_ix));
            new_actual.push(&new_text);
            cursor.seek_forward(end_ix);
            new_actual.append(cursor.suffix());
            actual = new_actual;

            expected.replace_range(start_ix..end_ix, &new_text);

            assert_eq!(actual.text(), expected);
            log::info!("text: {:?}", expected);

            for _ in 0..5 {
                let end_ix = clip_offset(&expected, rng.random_range(0..=expected.len()), Right);
                let start_ix = clip_offset(&expected, rng.random_range(0..=end_ix), Left);

                let actual_text = actual.chunks_in_range(start_ix..end_ix).collect::<String>();
                assert_eq!(actual_text, &expected[start_ix..end_ix]);

                let mut actual_text = String::new();
                actual
                    .bytes_in_range(start_ix..end_ix)
                    .read_to_string(&mut actual_text)
                    .unwrap();
                assert_eq!(actual_text, &expected[start_ix..end_ix]);

                assert_eq!(
                    actual
                        .reversed_chunks_in_range(start_ix..end_ix)
                        .collect::<Vec<&str>>()
                        .into_iter()
                        .rev()
                        .collect::<String>(),
                    &expected[start_ix..end_ix]
                );

                let mut expected_line_starts: Vec<_> = expected[start_ix..end_ix]
                    .match_indices('\n')
                    .map(|(index, _)| start_ix + index + 1)
                    .collect();

                let mut chunks = actual.chunks_in_range(start_ix..end_ix);

                let mut actual_line_starts = Vec::new();
                while chunks.next_line() {
                    actual_line_starts.push(chunks.offset());
                }
                assert_eq!(
                    actual_line_starts,
                    expected_line_starts,
                    "actual line starts != expected line starts when using next_line() for {:?} ({:?})",
                    &expected[start_ix..end_ix],
                    start_ix..end_ix
                );

                if start_ix < end_ix
                    && (start_ix == 0 || expected.as_bytes()[start_ix - 1] == b'\n')
                {
                    expected_line_starts.insert(0, start_ix);
                }
                // Remove the last index if it starts at the end of the range.
                if expected_line_starts.last() == Some(&end_ix) {
                    expected_line_starts.pop();
                }

                let mut actual_line_starts = Vec::new();
                while chunks.prev_line() {
                    actual_line_starts.push(chunks.offset());
                }
                actual_line_starts.reverse();
                assert_eq!(
                    actual_line_starts,
                    expected_line_starts,
                    "actual line starts != expected line starts when using prev_line() for {:?} ({:?})",
                    &expected[start_ix..end_ix],
                    start_ix..end_ix
                );

                // Check that next_line/prev_line work correctly from random positions
                let mut offset = rng.random_range(start_ix..=end_ix);
                while !expected.is_char_boundary(offset) {
                    offset -= 1;
                }
                chunks.seek(offset);

                for _ in 0..5 {
                    if rng.random() {
                        let expected_next_line_start = expected[offset..end_ix]
                            .find('\n')
                            .map(|newline_ix| offset + newline_ix + 1);

                        let moved = chunks.next_line();
                        assert_eq!(
                            moved,
                            expected_next_line_start.is_some(),
                            "unexpected result from next_line after seeking to {} in range {:?} ({:?})",
                            offset,
                            start_ix..end_ix,
                            &expected[start_ix..end_ix]
                        );
                        if let Some(expected_next_line_start) = expected_next_line_start {
                            assert_eq!(
                                chunks.offset(),
                                expected_next_line_start,
                                "invalid position after seeking to {} in range {:?} ({:?})",
                                offset,
                                start_ix..end_ix,
                                &expected[start_ix..end_ix]
                            );
                        } else {
                            assert_eq!(
                                chunks.offset(),
                                end_ix,
                                "invalid position after seeking to {} in range {:?} ({:?})",
                                offset,
                                start_ix..end_ix,
                                &expected[start_ix..end_ix]
                            );
                        }
                    } else {
                        let search_end = if offset > 0 && expected.as_bytes()[offset - 1] == b'\n' {
                            offset - 1
                        } else {
                            offset
                        };

                        let expected_prev_line_start = expected[..search_end]
                            .rfind('\n')
                            .and_then(|newline_ix| {
                                let line_start_ix = newline_ix + 1;
                                if line_start_ix >= start_ix {
                                    Some(line_start_ix)
                                } else {
                                    None
                                }
                            })
                            .or({
                                if offset > 0 && start_ix == 0 {
                                    Some(0)
                                } else {
                                    None
                                }
                            });

                        let moved = chunks.prev_line();
                        assert_eq!(
                            moved,
                            expected_prev_line_start.is_some(),
                            "unexpected result from prev_line after seeking to {} in range {:?} ({:?})",
                            offset,
                            start_ix..end_ix,
                            &expected[start_ix..end_ix]
                        );
                        if let Some(expected_prev_line_start) = expected_prev_line_start {
                            assert_eq!(
                                chunks.offset(),
                                expected_prev_line_start,
                                "invalid position after seeking to {} in range {:?} ({:?})",
                                offset,
                                start_ix..end_ix,
                                &expected[start_ix..end_ix]
                            );
                        } else {
                            assert_eq!(
                                chunks.offset(),
                                start_ix,
                                "invalid position after seeking to {} in range {:?} ({:?})",
                                offset,
                                start_ix..end_ix,
                                &expected[start_ix..end_ix]
                            );
                        }
                    }

                    assert!((start_ix..=end_ix).contains(&chunks.offset()));
                    if rng.random() {
                        offset = rng.random_range(start_ix..=end_ix);
                        while !expected.is_char_boundary(offset) {
                            offset -= 1;
                        }
                        chunks.seek(offset);
                    } else {
                        chunks.next();
                        offset = chunks.offset();
                        assert!((start_ix..=end_ix).contains(&chunks.offset()));
                    }
                }
            }

            let mut offset_utf16 = OffsetUtf16(0);
            let mut point = Point::new(0, 0);
            let mut point_utf16 = PointUtf16::new(0, 0);
            for (ix, ch) in expected.char_indices().chain(Some((expected.len(), '\0'))) {
                assert_eq!(actual.offset_to_point(ix), point, "offset_to_point({})", ix);
                assert_eq!(
                    actual.offset_to_point_utf16(ix),
                    point_utf16,
                    "offset_to_point_utf16({})",
                    ix
                );
                assert_eq!(
                    actual.point_to_offset(point),
                    ix,
                    "point_to_offset({:?})",
                    point
                );
                assert_eq!(
                    actual.point_utf16_to_offset(point_utf16),
                    ix,
                    "point_utf16_to_offset({:?})",
                    point_utf16
                );
                assert_eq!(
                    actual.offset_to_offset_utf16(ix),
                    offset_utf16,
                    "offset_to_offset_utf16({:?})",
                    ix
                );
                assert_eq!(
                    actual.offset_utf16_to_offset(offset_utf16),
                    ix,
                    "offset_utf16_to_offset({:?})",
                    offset_utf16
                );
                if ch == '\n' {
                    point += Point::new(1, 0);
                    point_utf16 += PointUtf16::new(1, 0);
                } else {
                    point.column += ch.len_utf8() as u32;
                    point_utf16.column += ch.len_utf16() as u32;
                }
                offset_utf16.0 += ch.len_utf16();
            }

            let mut offset_utf16 = OffsetUtf16(0);
            let mut point_utf16 = Unclipped(PointUtf16::zero());
            for unit in expected.encode_utf16() {
                let left_offset = actual.clip_offset_utf16(offset_utf16, Bias::Left);
                let right_offset = actual.clip_offset_utf16(offset_utf16, Bias::Right);
                assert!(right_offset >= left_offset);
                // Ensure translating UTF-16 offsets to UTF-8 offsets doesn't panic.
                actual.offset_utf16_to_offset(left_offset);
                actual.offset_utf16_to_offset(right_offset);

                let left_point = actual.clip_point_utf16(point_utf16, Bias::Left);
                let right_point = actual.clip_point_utf16(point_utf16, Bias::Right);
                assert!(right_point >= left_point);
                // Ensure translating valid UTF-16 points to offsets doesn't panic.
                actual.point_utf16_to_offset(left_point);
                actual.point_utf16_to_offset(right_point);

                offset_utf16.0 += 1;
                if unit == b'\n' as u16 {
                    point_utf16.0 += PointUtf16::new(1, 0);
                } else {
                    point_utf16.0 += PointUtf16::new(0, 1);
                }
            }

            for _ in 0..5 {
                let end_ix = clip_offset(&expected, rng.random_range(0..=expected.len()), Right);
                let start_ix = clip_offset(&expected, rng.random_range(0..=end_ix), Left);
                assert_eq!(
                    actual.cursor(start_ix).summary::<TextSummary>(end_ix),
                    TextSummary::from(&expected[start_ix..end_ix])
                );
            }

            let mut expected_longest_rows = Vec::new();
            let mut longest_line_len = -1_isize;
            for (row, line) in expected.split('\n').enumerate() {
                let row = row as u32;
                assert_eq!(
                    actual.line_len(row),
                    line.len() as u32,
                    "invalid line len for row {}",
                    row
                );

                let line_char_count = line.chars().count() as isize;
                match line_char_count.cmp(&longest_line_len) {
                    Ordering::Less => {}
                    Ordering::Equal => expected_longest_rows.push(row),
                    Ordering::Greater => {
                        longest_line_len = line_char_count;
                        expected_longest_rows.clear();
                        expected_longest_rows.push(row);
                    }
                }
            }

            let longest_row = actual.summary().longest_row;
            assert!(
                expected_longest_rows.contains(&longest_row),
                "incorrect longest row {}. expected {:?} with length {}",
                longest_row,
                expected_longest_rows,
                longest_line_len,
            );
        }
    }

    #[test]
    fn test_chunks_equals_str() {
        let text = "This is a multi-chunk\n& multi-line test string!";
        let rope = Rope::from(text);
        for start in 0..text.len() {
            for end in start..text.len() {
                let range = start..end;
                let correct_substring = &text[start..end];

                // Test that correct range returns true
                assert!(
                    rope.chunks_in_range(range.clone())
                        .equals_str(correct_substring)
                );
                assert!(
                    rope.reversed_chunks_in_range(range.clone())
                        .equals_str(correct_substring)
                );

                // Test that all other ranges return false (unless they happen to match)
                for other_start in 0..text.len() {
                    for other_end in other_start..text.len() {
                        if other_start == start && other_end == end {
                            continue;
                        }
                        let other_substring = &text[other_start..other_end];

                        // Only assert false if the substrings are actually different
                        if other_substring == correct_substring {
                            continue;
                        }
                        assert!(
                            !rope
                                .chunks_in_range(range.clone())
                                .equals_str(other_substring)
                        );
                        assert!(
                            !rope
                                .reversed_chunks_in_range(range.clone())
                                .equals_str(other_substring)
                        );
                    }
                }
            }
        }

        let rope = Rope::from("");
        assert!(rope.chunks_in_range(0..0).equals_str(""));
        assert!(rope.reversed_chunks_in_range(0..0).equals_str(""));
        assert!(!rope.chunks_in_range(0..0).equals_str("foo"));
        assert!(!rope.reversed_chunks_in_range(0..0).equals_str("foo"));
    }

    #[test]
    fn test_is_char_boundary() {
        let fixture = "地";
        let rope = Rope::from("地");
        for b in 0..=fixture.len() {
            assert_eq!(rope.is_char_boundary(b), fixture.is_char_boundary(b));
        }
        let fixture = "";
        let rope = Rope::from("");
        for b in 0..=fixture.len() {
            assert_eq!(rope.is_char_boundary(b), fixture.is_char_boundary(b));
        }
        let fixture = "🔴🟠🟡🟢🔵🟣⚫️⚪️🟤\n🏳️‍⚧️🏁🏳️‍🌈🏴‍☠️⛳️📬📭🏴🏳️🚩";
        let rope = Rope::from("🔴🟠🟡🟢🔵🟣⚫️⚪️🟤\n🏳️‍⚧️🏁🏳️‍🌈🏴‍☠️⛳️📬📭🏴🏳️🚩");
        for b in 0..=fixture.len() {
            assert_eq!(rope.is_char_boundary(b), fixture.is_char_boundary(b));
        }
    }

    #[test]
    fn test_floor_char_boundary() {
        // polyfill of str::floor_char_boundary
        fn floor_char_boundary(str: &str, index: usize) -> usize {
            if index >= str.len() {
                str.len()
            } else {
                let lower_bound = index.saturating_sub(3);
                let new_index = str.as_bytes()[lower_bound..=index]
                    .iter()
                    .rposition(|b| (*b as i8) >= -0x40);

                lower_bound + new_index.unwrap()
            }
        }

        let fixture = "地";
        let rope = Rope::from("地");
        for b in 0..=fixture.len() {
            assert_eq!(
                rope.floor_char_boundary(b),
                floor_char_boundary(&fixture, b)
            );
        }

        let fixture = "";
        let rope = Rope::from("");
        for b in 0..=fixture.len() {
            assert_eq!(
                rope.floor_char_boundary(b),
                floor_char_boundary(&fixture, b)
            );
        }

        let fixture = "🔴🟠🟡🟢🔵🟣⚫️⚪️🟤\n🏳️‍⚧️🏁🏳️‍🌈🏴‍☠️⛳️📬📭🏴🏳️🚩";
        let rope = Rope::from("🔴🟠🟡🟢🔵🟣⚫️⚪️🟤\n🏳️‍⚧️🏁🏳️‍🌈🏴‍☠️⛳️📬📭🏴🏳️🚩");
        for b in 0..=fixture.len() {
            assert_eq!(
                rope.floor_char_boundary(b),
                floor_char_boundary(&fixture, b)
            );
        }
    }

    #[test]
    fn test_ceil_char_boundary() {
        // polyfill of str::ceil_char_boundary
        fn ceil_char_boundary(str: &str, index: usize) -> usize {
            if index > str.len() {
                str.len()
            } else {
                let upper_bound = Ord::min(index + 4, str.len());
                str.as_bytes()[index..upper_bound]
                    .iter()
                    .position(|b| (*b as i8) >= -0x40)
                    .map_or(upper_bound, |pos| pos + index)
            }
        }

        let fixture = "地";
        let rope = Rope::from("地");
        for b in 0..=fixture.len() {
            assert_eq!(rope.ceil_char_boundary(b), ceil_char_boundary(&fixture, b));
        }

        let fixture = "";
        let rope = Rope::from("");
        for b in 0..=fixture.len() {
            assert_eq!(rope.ceil_char_boundary(b), ceil_char_boundary(&fixture, b));
        }

        let fixture = "🔴🟠🟡🟢🔵🟣⚫️⚪️🟤\n🏳️‍⚧️🏁🏳️‍🌈🏴‍☠️⛳️📬📭🏴🏳️🚩";
        let rope = Rope::from("🔴🟠🟡🟢🔵🟣⚫️⚪️🟤\n🏳️‍⚧️🏁🏳️‍🌈🏴‍☠️⛳️📬📭🏴🏳️🚩");
        for b in 0..=fixture.len() {
            assert_eq!(rope.ceil_char_boundary(b), ceil_char_boundary(&fixture, b));
        }
    }

    #[test]
    fn test_to_string_with_line_ending() {
        // Test Unix line endings (no conversion)
        let rope = Rope::from("line1\nline2\nline3");
        assert_eq!(
            rope.to_string_with_line_ending(LineEnding::Unix),
            "line1\nline2\nline3"
        );

        // Test Windows line endings
        assert_eq!(
            rope.to_string_with_line_ending(LineEnding::Windows),
            "line1\r\nline2\r\nline3"
        );

        // Test empty rope
        let empty_rope = Rope::from("");
        assert_eq!(
            empty_rope.to_string_with_line_ending(LineEnding::Windows),
            ""
        );

        // Test single line (no newlines)
        let single_line = Rope::from("single line");
        assert_eq!(
            single_line.to_string_with_line_ending(LineEnding::Windows),
            "single line"
        );

        // Test rope ending with newline
        let ending_newline = Rope::from("line1\nline2\n");
        assert_eq!(
            ending_newline.to_string_with_line_ending(LineEnding::Windows),
            "line1\r\nline2\r\n"
        );

        // Test large rope with multiple chunks
        let mut large_rope = Rope::new();
        for i in 0..100 {
            large_rope.push(&format!("line{}\n", i));
        }
        let result = large_rope.to_string_with_line_ending(LineEnding::Windows);
        assert!(result.contains("\r\n"));
        assert!(!result.contains("\n\n"));
        assert_eq!(result.matches("\r\n").count(), 100);
    }

    fn clip_offset(text: &str, mut offset: usize, bias: Bias) -> usize {
        while !text.is_char_boundary(offset) {
            match bias {
                Bias::Left => offset -= 1,
                Bias::Right => offset += 1,
            }
        }
        offset
    }

    impl Rope {
        fn text(&self) -> String {
            let mut text = String::new();
            for chunk in self.chunks.cursor::<()>(()) {
                text.push_str(&chunk.text);
            }
            text
        }
    }
}<|MERGE_RESOLUTION|>--- conflicted
+++ resolved
@@ -22,7 +22,8 @@
 pub use point_utf16::PointUtf16;
 pub use unclipped::Unclipped;
 
-<<<<<<< HEAD
+use crate::chunk::Bitmap;
+
 static LINE_SEPARATORS_REGEX: LazyLock<Regex> =
     LazyLock::new(|| Regex::new(r"\r\n|\r").expect("Failed to create LINE_SEPARATORS_REGEX"));
 
@@ -47,6 +48,13 @@
         match self {
             LineEnding::Unix => "\n",
             LineEnding::Windows => "\r\n",
+        }
+    }
+
+    pub fn label(&self) -> &'static str {
+        match self {
+            LineEnding::Unix => "LF",
+            LineEnding::Windows => "CRLF",
         }
     }
 
@@ -104,9 +112,6 @@
         }
     }
 }
-=======
-use crate::chunk::Bitmap;
->>>>>>> 55bc679c
 
 #[derive(Clone, Default)]
 pub struct Rope {
