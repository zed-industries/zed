[package]
name = "settings_ui"
version = "0.1.0"
edition.workspace = true
publish.workspace = true
license = "GPL-3.0-or-later"

[lints]
workspace = true

[lib]
path = "src/settings_ui.rs"

[features]
default = []
test-support = []

[dependencies]
anyhow.workspace = true
command_palette_hooks.workspace = true
editor.workspace = true
feature_flags.workspace = true
gpui.workspace = true
<<<<<<< HEAD
itertools.workspace = true
json_schema_store.workspace = true
language.workspace = true
log.workspace = true
=======
>>>>>>> e885a939
menu.workspace = true
serde.workspace = true
serde_json.workspace = true
settings.workspace = true
smallvec.workspace = true
theme.workspace = true
ui.workspace = true
workspace.workspace = true
workspace-hack.workspace = true


[dev-dependencies]
debugger_ui.workspace = true

# Uncomment other workspace dependencies as needed
# assistant.workspace = true
# client.workspace = true
# project.workspace = true
# settings.workspace = true<|MERGE_RESOLUTION|>--- conflicted
+++ resolved
@@ -21,13 +21,6 @@
 editor.workspace = true
 feature_flags.workspace = true
 gpui.workspace = true
-<<<<<<< HEAD
-itertools.workspace = true
-json_schema_store.workspace = true
-language.workspace = true
-log.workspace = true
-=======
->>>>>>> e885a939
 menu.workspace = true
 serde.workspace = true
 serde_json.workspace = true
