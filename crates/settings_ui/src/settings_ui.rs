//! # settings_ui
<<<<<<< HEAD
use std::{ops::Range, rc::Rc, sync::Arc};
=======
use std::sync::Arc;
>>>>>>> ecc35fcd

use editor::Editor;
use feature_flags::{FeatureFlag, FeatureFlagAppExt as _};
use gpui::{
    App, AppContext as _, Context, Div, Entity, IntoElement, ReadGlobal as _, Render,
    UniformListScrollHandle, Window, WindowHandle, WindowOptions, actions, div, px, size,
    uniform_list,
};
use project::WorktreeId;
use settings::{SettingsContent, SettingsStore};
use ui::{
<<<<<<< HEAD
    ActiveTheme as _, AnyElement, BorrowAppContext as _, Button, Clickable as _, Color,
    FluentBuilder as _, Icon, IconName, InteractiveElement as _, Label, LabelCommon as _,
    LabelSize, ListItem, ParentElement, SharedString, StatefulInteractiveElement as _, Styled,
    StyledTypography, Switch, h_flex, v_flex,
=======
    ActiveTheme as _, AnyElement, BorrowAppContext as _, Button, Clickable as _, Color, Divider,
    DropdownMenu, FluentBuilder as _, Icon, IconName, InteractiveElement as _, Label,
    LabelCommon as _, LabelSize, ParentElement, SharedString, StatefulInteractiveElement as _,
    Styled, Switch, h_flex, v_flex,
>>>>>>> ecc35fcd
};
use util::{paths::PathStyle, rel_path::RelPath};

fn user_settings_data() -> Vec<SettingsPage> {
    vec![
        SettingsPage {
            title: "General Page",
            expanded: true,
            items: vec![
                SettingsPageItem::SectionHeader("General"),
                SettingsPageItem::SettingItem(SettingItem {
                    title: "Confirm Quit",
                    description: "Whether to confirm before quitting Zed",
                    render: |file, _, cx| {
                        render_toggle_button("confirm_quit", file, cx, |settings_content| {
                            &mut settings_content.workspace.confirm_quit
                        })
                    },
                }),
                SettingsPageItem::SettingItem(SettingItem {
                    title: "Auto Update",
                    description: "Automatically update Zed (may be ignored on Linux if installed through a package manager)",
                    render: |file, _, cx| {
                        render_toggle_button("Auto Update", file, cx, |settings_content| {
                            &mut settings_content.auto_update
                        })
                    },
                }),
                SettingsPageItem::SectionHeader("Privacy"),
            ],
        },
        SettingsPage {
            title: "Project",
            expanded: true,
            items: vec![
                SettingsPageItem::SectionHeader("Worktree Settings Content"),
                SettingsPageItem::SettingItem(SettingItem {
                    title: "Project Name",
                    description: "The displayed name of this project. If not set, the root directory name",
                    render: |file, window, cx| {
                        render_text_field("project_name", file, window, cx, |settings_content| {
                            &mut settings_content.project.worktree.project_name
                        })
                    },
                }),
            ],
        },
        SettingsPage {
            title: "AI",
            items: vec![
                SettingsPageItem::SectionHeader("General"),
                SettingsPageItem::SettingItem(SettingItem {
                    title: "Disable AI",
                    description: "Whether to disable all AI features in Zed",
                    render: |file, _, cx| {
                        render_toggle_button("disable_AI", file, cx, |settings_content| {
                            &mut settings_content.disable_ai
                        })
                    },
                }),
            ],
        },
        SettingsPage {
            title: "Appearance & Behavior",
            items: vec![
                SettingsPageItem::SectionHeader("Cursor"),
                SettingsPageItem::SettingItem(SettingItem {
                    title: "Cursor Shape",
                    description: "Cursor shape for the editor",
                    render: |file, window, cx| {
                        render_dropdown::<settings::CursorShape>(
                            "cursor_shape",
                            file,
                            window,
                            cx,
                            |settings_content| &mut settings_content.editor.cursor_shape,
                        )
                    },
                }),
            ],
        },
    ]
}

fn project_settings_data() -> Vec<SettingsPage> {
    vec![SettingsPage {
        title: "Project",
        expanded: true,
        items: vec![
            SettingsPageItem::SectionHeader("Worktree Settings Content"),
            SettingsPageItem::SettingItem(SettingItem {
                title: "Project Name",
                description: " The displayed name of this project. If not set, the root directory name",
                render: |file, window, cx| {
                    render_text_field("project_name", file, window, cx, |settings_content| {
                        &mut settings_content.project.worktree.project_name
                    })
                },
            }),
        ],
    }]
}

pub struct SettingsUiFeatureFlag;

impl FeatureFlag for SettingsUiFeatureFlag {
    const NAME: &'static str = "settings-ui";
}

actions!(
    zed,
    [
        /// Opens Settings Editor.
        OpenSettingsEditor
    ]
);

pub fn init(cx: &mut App) {
    cx.observe_new(|workspace: &mut workspace::Workspace, _, _| {
        workspace.register_action_renderer(|div, _, _, cx| {
            let settings_ui_actions = [std::any::TypeId::of::<OpenSettingsEditor>()];
            let has_flag = cx.has_flag::<SettingsUiFeatureFlag>();
            command_palette_hooks::CommandPaletteFilter::update_global(cx, |filter, _| {
                if has_flag {
                    filter.show_action_types(&settings_ui_actions);
                } else {
                    filter.hide_action_types(&settings_ui_actions);
                }
            });
            if has_flag {
                div.on_action(cx.listener(|_, _: &OpenSettingsEditor, _, cx| {
                    open_settings_editor(cx).ok();
                }))
            } else {
                div
            }
        });
    })
    .detach();
}

pub fn open_settings_editor(cx: &mut App) -> anyhow::Result<WindowHandle<SettingsWindow>> {
    cx.open_window(
        WindowOptions {
            titlebar: None,
            focus: true,
            show: true,
            kind: gpui::WindowKind::Normal,
            window_min_size: Some(size(px(300.), px(500.))), // todo(settings_ui): Does this min_size make sense?
            ..Default::default()
        },
        |window, cx| cx.new(|cx| SettingsWindow::new(window, cx)),
    )
}

pub struct SettingsWindow {
    files: Vec<SettingsFile>,
    current_file: SettingsFile,
    pages: Vec<SettingsPage>,
    search: Entity<Editor>,
    navbar_entry: usize, // Index into pages - should probably be (usize, Option<usize>) for section + page
    navbar_entries: Vec<NavBarEntry>,
    list_handle: UniformListScrollHandle,
}

#[derive(PartialEq, Debug)]
struct NavBarEntry {
    title: &'static str,
    is_root: bool,
}

#[derive(Clone)]
struct SettingsPage {
    title: &'static str,
    expanded: bool,
    items: Vec<SettingsPageItem>,
}

impl SettingsPage {
    fn section_headers(&self) -> impl Iterator<Item = &'static str> {
        self.items.iter().filter_map(|item| match item {
            SettingsPageItem::SectionHeader(header) => Some(*header),
            _ => None,
        })
    }
}

#[derive(Clone)]
enum SettingsPageItem {
    SectionHeader(&'static str),
    SettingItem(SettingItem),
}

impl SettingsPageItem {
    fn render(&self, file: SettingsFile, window: &mut Window, cx: &mut App) -> AnyElement {
        match self {
            SettingsPageItem::SectionHeader(header) => div()
                .w_full()
                .child(Label::new(SharedString::new_static(header)).size(LabelSize::Large))
                .child(Divider::horizontal().color(ui::DividerColor::BorderVariant))
                .into_any_element(),
            SettingsPageItem::SettingItem(setting_item) => div()
                .child(
                    Label::new(SharedString::new_static(setting_item.title))
                        .size(LabelSize::Default),
                )
                .child(
                    h_flex()
                        .justify_between()
                        .child(
                            div()
                                .child(
                                    Label::new(SharedString::new_static(setting_item.description))
                                        .size(LabelSize::Small)
                                        .color(Color::Muted),
                                )
                                .max_w_1_2(),
                        )
                        .child((setting_item.render)(file, window, cx)),
                )
                .into_any_element(),
        }
    }
}

impl SettingsPageItem {
    fn _header(&self) -> Option<&'static str> {
        match self {
            SettingsPageItem::SectionHeader(header) => Some(header),
            _ => None,
        }
    }
}

#[derive(Clone)]
struct SettingItem {
    title: &'static str,
    description: &'static str,
    render: fn(file: SettingsFile, &mut Window, &mut App) -> AnyElement,
}

#[allow(unused)]
#[derive(Clone, PartialEq)]
enum SettingsFile {
    User,                              // Uses all settings.
    Local((WorktreeId, Arc<RelPath>)), // Has a special name, and special set of settings
    Server(&'static str),              // Uses a special name, and the user settings
}

impl SettingsFile {
    fn pages(&self) -> Vec<SettingsPage> {
        match self {
            SettingsFile::User => user_settings_data(),
            SettingsFile::Local(_) => project_settings_data(),
            SettingsFile::Server(_) => user_settings_data(),
        }
    }

    fn name(&self) -> SharedString {
        match self {
            SettingsFile::User => SharedString::new_static("User"),
            // TODO is PathStyle::local() ever not appropriate?
            SettingsFile::Local((_, path)) => {
                format!("Local ({})", path.display(PathStyle::local())).into()
            }
            SettingsFile::Server(file) => format!("Server ({})", file).into(),
        }
    }
}

impl SettingsWindow {
    pub fn new(window: &mut Window, cx: &mut Context<Self>) -> Self {
        let current_file = SettingsFile::User;
        let search = cx.new(|cx| {
            let mut editor = Editor::single_line(window, cx);
            editor.set_placeholder_text("Search Settings", window, cx);
            editor
        });
        let mut this = Self {
            files: vec![],
            current_file: current_file,
            pages: vec![],
            navbar_entries: vec![],
            navbar_entry: 0,
            list_handle: UniformListScrollHandle::default(),
            search,
        };
        cx.observe_global_in::<SettingsStore>(window, move |this, _, cx| {
            this.fetch_files(cx);
            cx.notify();
        })
        .detach();
        this.fetch_files(cx);

        this.build_ui(cx);
        this
    }

    fn toggle_navbar_entry(&mut self, ix: usize) {
        if self.navbar_entries[ix].is_root {
            let expanded = &mut self.page_for_navbar_index(ix).expanded;
            *expanded = !*expanded;
            let current_page_index = self.page_index_from_navbar_index(self.navbar_entry);
            // if currently selected page is a child of the parent page we are folding,
            // set the current page to the parent page
            if current_page_index == ix {
                self.navbar_entry = ix;
            }
            self.build_navbar();
        }
    }

    fn build_navbar(&mut self) {
        self.navbar_entries = self
            .pages
            .iter()
            .flat_map(|page| {
                std::iter::once(NavBarEntry {
                    title: page.title,
                    is_root: true,
                })
                .chain(
                    page.expanded
                        .then(|| {
                            page.section_headers().map(|h| NavBarEntry {
                                title: h,
                                is_root: false,
                            })
                        })
                        .into_iter()
                        .flatten(),
                )
            })
            .collect();
    }

    fn build_ui(&mut self, cx: &mut Context<SettingsWindow>) {
        self.pages = self.current_file.pages();
        self.build_navbar();

        cx.notify();
    }

<<<<<<< HEAD
    fn change_file(&mut self, ix: usize, cx: &mut Context<SettingsWindow>) {
=======
    fn fetch_files(&mut self, cx: &mut App) {
        let settings_store = cx.global::<SettingsStore>();
        let mut ui_files = vec![];
        let all_files = settings_store.get_all_files();
        for file in all_files {
            let settings_ui_file = match file {
                settings::SettingsFile::User => SettingsFile::User,
                settings::SettingsFile::Global => continue,
                settings::SettingsFile::Extension => continue,
                settings::SettingsFile::Server => SettingsFile::Server("todo: server name"),
                settings::SettingsFile::Default => continue,
                settings::SettingsFile::Local(location) => SettingsFile::Local(location),
            };
            ui_files.push(settings_ui_file);
        }
        ui_files.reverse();
        if !ui_files.contains(&self.current_file) {
            self.change_file(0);
        }
        self.files = ui_files;
    }

    fn change_file(&mut self, ix: usize) {
        if ix >= self.files.len() {
            self.current_file = SettingsFile::User;
            return;
        }
        if self.files[ix] == self.current_file {
            return;
        }
>>>>>>> ecc35fcd
        self.current_file = self.files[ix].clone();
        self.build_ui(cx);
    }

    fn render_files(&self, _window: &mut Window, cx: &mut Context<SettingsWindow>) -> Div {
        div()
            .flex()
            .flex_row()
            .gap_1()
            .children(self.files.iter().enumerate().map(|(ix, file)| {
                Button::new(ix, file.name())
                    .on_click(cx.listener(move |this, _, _window, cx| this.change_file(ix, cx)))
            }))
    }

    fn render_search(&self, _window: &mut Window, _cx: &mut App) -> Div {
        h_flex()
            .child(Icon::new(IconName::MagnifyingGlass))
            .child(self.search.clone())
    }

    fn render_nav(&self, window: &mut Window, cx: &mut Context<SettingsWindow>) -> Div {
<<<<<<< HEAD
        v_flex()
            .bg(cx.theme().colors().panel_background)
            .p_3()
            .child(self.render_search(window, cx).pb_1())
            .gap_3()
            .child(
                uniform_list(
                    "settings-ui-nav-bar",
                    self.navbar_entries.len(),
                    cx.processor(|this, range: Range<usize>, _, cx| {
                        range
                            .into_iter()
                            .map(|ix| {
                                let entry = &this.navbar_entries[ix];

                                div()
                                    .id(("settings-ui-section", ix))
                                    .child(
                                        ListItem::new(("settings-ui-navbar-entry", ix))
                                            .selectable(true)
                                            .indent_step_size(px(10.))
                                            .indent_level(if entry.is_root { 1 } else { 3 })
                                            .when(entry.is_root, |item| {
                                                item.toggle(
                                                    this.pages
                                                        [this.page_index_from_navbar_index(ix)]
                                                    .expanded,
                                                )
                                                .always_show_disclosure_icon(true)
                                                .on_toggle(cx.listener(move |this, _, _, cx| {
                                                    this.toggle_navbar_entry(ix);
                                                    cx.notify();
                                                }))
                                            })
                                            .child(
                                                div()
                                                    .text_ui(cx)
                                                    .size_full()
                                                    .child(entry.title)
                                                    .hover(|style| {
                                                        style.bg(cx.theme().colors().element_hover)
                                                    })
                                                    .when(!entry.is_root, |this| {
                                                        this.text_color(
                                                            cx.theme().colors().text_muted,
                                                        )
                                                    })
                                                    .when(
                                                        this.is_navbar_entry_selected(ix),
                                                        |this| {
                                                            this.text_color(
                                                                Color::Selected.color(cx),
                                                            )
                                                        },
                                                    ),
                                            ),
                                    )
                                    .on_click(cx.listener(move |this, _, _, cx| {
                                        this.navbar_entry = ix;
                                        cx.notify();
                                    }))
                            })
                            .collect()
                    }),
                )
                .track_scroll(self.list_handle.clone())
                .gap_1_5()
                .size_full()
                .flex_grow(),
            )
=======
        let mut nav = v_flex()
            .p_4()
            .gap_2()
            .bg(cx.theme().colors().panel_background)
            .child(div().h_10()) // Files spacer;
            .child(self.render_search(window, cx));

        for (ix, page) in self.pages.iter().enumerate() {
            nav = nav.child(
                div()
                    .id(page.title)
                    .child(
                        Label::new(page.title)
                            .size(LabelSize::Large)
                            .when(self.is_page_selected(ix), |this| {
                                this.color(Color::Selected)
                            }),
                    )
                    .on_click(cx.listener(move |this, _, _, cx| {
                        this.current_page = ix;
                        cx.notify();
                    })),
            );
        }
        nav
>>>>>>> ecc35fcd
    }

    fn render_page(
        &self,
        page: &SettingsPage,
        window: &mut Window,
        cx: &mut Context<SettingsWindow>,
    ) -> Div {
        v_flex().gap_4().py_4().children(
            page.items
                .iter()
                .map(|item| item.render(self.current_file.clone(), window, cx)),
        )
    }

    fn current_page(&self) -> &SettingsPage {
        &self.pages[self.page_index_from_navbar_index(self.navbar_entry)]
    }

    fn page_index_from_navbar_index(&self, index: usize) -> usize {
        self.navbar_entries
            .iter()
            .take(index + 1)
            .map(|entry| entry.is_root as usize)
            .sum::<usize>()
            - 1
    }

    fn page_for_navbar_index(&mut self, index: usize) -> &mut SettingsPage {
        let index = self.page_index_from_navbar_index(index);
        &mut self.pages[index]
    }

    fn is_navbar_entry_selected(&self, ix: usize) -> bool {
        ix == self.navbar_entry
    }
}

impl Render for SettingsWindow {
    fn render(&mut self, window: &mut Window, cx: &mut Context<Self>) -> impl IntoElement {
        div()
            .size_full()
            .bg(cx.theme().colors().background)
            .flex()
            .flex_row()
            .text_color(cx.theme().colors().text)
            .child(self.render_nav(window, cx).w(px(300.0)))
            .child(Divider::vertical().color(ui::DividerColor::BorderVariant))
            .child(
                v_flex()
                    .bg(cx.theme().colors().editor_background)
                    .px_6()
                    .py_2()
                    .child(self.render_files(window, cx))
                    .child(self.render_page(self.current_page(), window, cx))
                    .w_full(),
            )
    }
}

fn write_setting_value<T: Send + 'static>(
    get_value: fn(&mut SettingsContent) -> &mut Option<T>,
    value: Option<T>,
    cx: &mut App,
) {
    cx.update_global(|store: &mut SettingsStore, cx| {
        store.update_settings_file(<dyn fs::Fs>::global(cx), move |settings, _cx| {
            *get_value(settings) = value;
        });
    });
}

fn render_text_field(
    id: &'static str,
    _file: SettingsFile,
    window: &mut Window,
    cx: &mut App,
    get_value: fn(&mut SettingsContent) -> &mut Option<String>,
) -> AnyElement {
    // TODO: Updating file does not cause the editor text to reload, suspicious it may be a missing global update/notify in SettingsStore

    // TODO: in settings window state
    let store = SettingsStore::global(cx);

    // TODO: This clone needs to go!!
    let mut defaults = store.raw_default_settings().clone();
    let mut user_settings = store
        .raw_user_settings()
        .cloned()
        .unwrap_or_default()
        .content;

    // TODO: unwrap_or_default here because project name is null
    let initial_text = get_value(user_settings.as_mut())
        .clone()
        .unwrap_or_else(|| get_value(&mut defaults).clone().unwrap_or_default());

    let editor = window.use_keyed_state((id.into(), initial_text.clone()), cx, {
        move |window, cx| {
            let mut editor = Editor::single_line(window, cx);
            editor.set_text(initial_text, window, cx);
            editor
        }
    });

    let weak_editor = editor.downgrade();
    let theme_colors = cx.theme().colors();

    div()
        .child(editor)
        .bg(theme_colors.editor_background)
        .border_1()
        .rounded_lg()
        .border_color(theme_colors.border)
        .on_action::<menu::Confirm>({
            move |_, _, cx| {
                let Some(editor) = weak_editor.upgrade() else {
                    return;
                };
                let new_value = editor.read_with(cx, |editor, cx| editor.text(cx));
                let new_value = (!new_value.is_empty()).then_some(new_value);
                write_setting_value(get_value, new_value, cx);
                editor.update(cx, |_, cx| {
                    cx.notify();
                });
            }
        })
        .into_any_element()
}

fn render_toggle_button<B: Into<bool> + From<bool> + Copy + Send + 'static>(
    id: &'static str,
    _: SettingsFile,
    cx: &mut App,
    get_value: fn(&mut SettingsContent) -> &mut Option<B>,
) -> AnyElement {
    // TODO: in settings window state
    let store = SettingsStore::global(cx);

    // TODO: This clone needs to go!!
    let mut defaults = store.raw_default_settings().clone();
    let mut user_settings = store
        .raw_user_settings()
        .cloned()
        .unwrap_or_default()
        .content;

    let toggle_state = if get_value(&mut user_settings)
        .unwrap_or_else(|| get_value(&mut defaults).unwrap())
        .into()
    {
        ui::ToggleState::Selected
    } else {
        ui::ToggleState::Unselected
    };

    Switch::new(id, toggle_state)
        .on_click({
            move |state, _window, cx| {
                write_setting_value(
                    get_value,
                    Some((*state == ui::ToggleState::Selected).into()),
                    cx,
                );
            }
        })
        .into_any_element()
}

<<<<<<< HEAD
#[cfg(test)]
mod test {
    use super::*;

    impl SettingsWindow {
        fn navbar(&self) -> &[NavBarEntry] {
            self.navbar_entries.as_slice()
        }

        fn navbar_entry(&self) -> usize {
            self.navbar_entry
        }
    }

    fn register_settings(cx: &mut App) {
        settings::init(cx);
        theme::init(theme::LoadThemes::JustBase, cx);
        workspace::init_settings(cx);
        project::Project::init_settings(cx);
        language::init(cx);
        editor::init(cx);
        menu::init();
    }

    fn parse(input: &'static str, window: &mut Window, cx: &mut App) -> SettingsWindow {
        let mut pages: Vec<SettingsPage> = Vec::new();
        let mut current_page = None;
        let mut selected_idx = None;

        for (ix, mut line) in input
            .lines()
            .map(|line| line.trim())
            .filter(|line| !line.is_empty())
            .enumerate()
        {
            if line.ends_with("*") {
                assert!(
                    selected_idx.is_none(),
                    "Can only have one selected navbar entry at a time"
                );
                selected_idx = Some(ix);
                line = &line[..line.len() - 1];
            }

            if line.starts_with("v") || line.starts_with(">") {
                if let Some(current_page) = current_page.take() {
                    pages.push(current_page);
                }

                let expanded = line.starts_with("v");

                current_page = Some(SettingsPage {
                    title: line.split_once(" ").unwrap().1,
                    expanded,
                    items: Vec::default(),
                });
            } else if line.starts_with("-") {
                let Some(current_page) = current_page.as_mut() else {
                    panic!("Sub entries must be within a page");
                };

                current_page.items.push(SettingsPageItem::SectionHeader(
                    line.split_once(" ").unwrap().1,
                ));
            } else {
                panic!(
                    "Entries must start with one of 'v', '>', or '-'\n line: {}",
                    line
                );
            }
        }

        if let Some(current_page) = current_page.take() {
            pages.push(current_page);
        }

        let mut settings_window = SettingsWindow {
            files: Vec::default(),
            current_file: crate::SettingsFile::User,
            pages,
            search: cx.new(|cx| Editor::single_line(window, cx)),
            navbar_entry: selected_idx.unwrap(),
            navbar_entries: Vec::default(),
            list_handle: UniformListScrollHandle::default(),
        };

        settings_window.build_navbar();
        settings_window
    }

    #[track_caller]
    fn check_navbar_toggle(
        before: &'static str,
        toggle_idx: usize,
        after: &'static str,
        window: &mut Window,
        cx: &mut App,
    ) {
        let mut settings_window = parse(before, window, cx);
        settings_window.toggle_navbar_entry(toggle_idx);

        let expected_settings_window = parse(after, window, cx);

        assert_eq!(settings_window.navbar(), expected_settings_window.navbar());
        assert_eq!(
            settings_window.navbar_entry(),
            expected_settings_window.navbar_entry()
        );
    }

    macro_rules! check_navbar_toggle {
        ($name:ident, before: $before:expr, toggle_idx: $toggle_idx:expr, after: $after:expr) => {
            #[gpui::test]
            fn $name(cx: &mut gpui::TestAppContext) {
                let window = cx.add_empty_window();
                window.update(|window, cx| {
                    register_settings(cx);
                    check_navbar_toggle($before, $toggle_idx, $after, window, cx);
                });
            }
        };
    }

    check_navbar_toggle!(
        basic_open,
        before: r"
        v General
        - General
        - Privacy*
        v Project
        - Project Settings
        ",
        toggle_idx: 0,
        after: r"
        > General*
        v Project
        - Project Settings
        "
    );

    check_navbar_toggle!(
        basic_close,
        before: r"
        > General*
        - General
        - Privacy
        v Project
        - Project Settings
        ",
        toggle_idx: 0,
        after: r"
        v General*
        - General
        - Privacy
        v Project
        - Project Settings
        "
    );

    check_navbar_toggle!(
        basic_second_root_entry_close,
        before: r"
        > General
        - General
        - Privacy
        v Project
        - Project Settings*
        ",
        toggle_idx: 1,
        after: r"
        > General
        > Project*
        "
    );
=======
fn render_dropdown<T>(
    id: &'static str,
    _: SettingsFile,
    window: &mut Window,
    cx: &mut App,
    get_value: fn(&mut SettingsContent) -> &mut Option<T>,
) -> AnyElement
where
    T: strum::VariantArray + strum::VariantNames + Copy + PartialEq + Send + 'static,
{
    let variants = || -> &'static [T] { <T as strum::VariantArray>::VARIANTS };
    let labels = || -> &'static [&'static str] { <T as strum::VariantNames>::VARIANTS };

    let store = SettingsStore::global(cx);
    let mut defaults = store.raw_default_settings().clone();
    let mut user_settings = store
        .raw_user_settings()
        .cloned()
        .unwrap_or_default()
        .content;

    let current_value =
        get_value(&mut user_settings).unwrap_or_else(|| get_value(&mut defaults).unwrap());
    let current_value_label =
        labels()[variants().iter().position(|v| *v == current_value).unwrap()];

    DropdownMenu::new(
        id,
        current_value_label,
        ui::ContextMenu::build(window, cx, move |mut menu, _, _| {
            for (value, label) in variants()
                .into_iter()
                .copied()
                .zip(labels().into_iter().copied())
            {
                menu = menu.toggleable_entry(
                    label,
                    value == current_value,
                    ui::IconPosition::Start,
                    None,
                    move |_, cx| {
                        if value == current_value {
                            return;
                        }
                        write_setting_value(get_value, Some(value), cx);
                    },
                );
            }
            menu
        }),
    )
    .into_any_element()
>>>>>>> ecc35fcd
}<|MERGE_RESOLUTION|>--- conflicted
+++ resolved
@@ -1,9 +1,5 @@
 //! # settings_ui
-<<<<<<< HEAD
-use std::{ops::Range, rc::Rc, sync::Arc};
-=======
-use std::sync::Arc;
->>>>>>> ecc35fcd
+use std::{ops::Range, sync::Arc};
 
 use editor::Editor;
 use feature_flags::{FeatureFlag, FeatureFlagAppExt as _};
@@ -15,17 +11,10 @@
 use project::WorktreeId;
 use settings::{SettingsContent, SettingsStore};
 use ui::{
-<<<<<<< HEAD
-    ActiveTheme as _, AnyElement, BorrowAppContext as _, Button, Clickable as _, Color,
-    FluentBuilder as _, Icon, IconName, InteractiveElement as _, Label, LabelCommon as _,
-    LabelSize, ListItem, ParentElement, SharedString, StatefulInteractiveElement as _, Styled,
-    StyledTypography, Switch, h_flex, v_flex,
-=======
     ActiveTheme as _, AnyElement, BorrowAppContext as _, Button, Clickable as _, Color, Divider,
     DropdownMenu, FluentBuilder as _, Icon, IconName, InteractiveElement as _, Label,
-    LabelCommon as _, LabelSize, ParentElement, SharedString, StatefulInteractiveElement as _,
-    Styled, Switch, h_flex, v_flex,
->>>>>>> ecc35fcd
+    LabelCommon as _, LabelSize, ListItem, ParentElement, SharedString,
+    StatefulInteractiveElement as _, Styled, StyledTypography, Switch, h_flex, v_flex,
 };
 use util::{paths::PathStyle, rel_path::RelPath};
 
@@ -75,6 +64,7 @@
         },
         SettingsPage {
             title: "AI",
+            expanded: true,
             items: vec![
                 SettingsPageItem::SectionHeader("General"),
                 SettingsPageItem::SettingItem(SettingItem {
@@ -90,6 +80,7 @@
         },
         SettingsPage {
             title: "Appearance & Behavior",
+            expanded: true,
             items: vec![
                 SettingsPageItem::SectionHeader("Cursor"),
                 SettingsPageItem::SettingItem(SettingItem {
@@ -369,10 +360,7 @@
         cx.notify();
     }
 
-<<<<<<< HEAD
-    fn change_file(&mut self, ix: usize, cx: &mut Context<SettingsWindow>) {
-=======
-    fn fetch_files(&mut self, cx: &mut App) {
+    fn fetch_files(&mut self, cx: &mut Context<SettingsWindow>) {
         let settings_store = cx.global::<SettingsStore>();
         let mut ui_files = vec![];
         let all_files = settings_store.get_all_files();
@@ -389,12 +377,12 @@
         }
         ui_files.reverse();
         if !ui_files.contains(&self.current_file) {
-            self.change_file(0);
+            self.change_file(0, cx);
         }
         self.files = ui_files;
     }
 
-    fn change_file(&mut self, ix: usize) {
+    fn change_file(&mut self, ix: usize, cx: &mut Context<SettingsWindow>) {
         if ix >= self.files.len() {
             self.current_file = SettingsFile::User;
             return;
@@ -402,7 +390,6 @@
         if self.files[ix] == self.current_file {
             return;
         }
->>>>>>> ecc35fcd
         self.current_file = self.files[ix].clone();
         self.build_ui(cx);
     }
@@ -425,10 +412,10 @@
     }
 
     fn render_nav(&self, window: &mut Window, cx: &mut Context<SettingsWindow>) -> Div {
-<<<<<<< HEAD
         v_flex()
             .bg(cx.theme().colors().panel_background)
             .p_3()
+            .child(div().h_10()) // Files spacer;
             .child(self.render_search(window, cx).pb_1())
             .gap_3()
             .child(
@@ -496,33 +483,6 @@
                 .size_full()
                 .flex_grow(),
             )
-=======
-        let mut nav = v_flex()
-            .p_4()
-            .gap_2()
-            .bg(cx.theme().colors().panel_background)
-            .child(div().h_10()) // Files spacer;
-            .child(self.render_search(window, cx));
-
-        for (ix, page) in self.pages.iter().enumerate() {
-            nav = nav.child(
-                div()
-                    .id(page.title)
-                    .child(
-                        Label::new(page.title)
-                            .size(LabelSize::Large)
-                            .when(self.is_page_selected(ix), |this| {
-                                this.color(Color::Selected)
-                            }),
-                    )
-                    .on_click(cx.listener(move |this, _, _, cx| {
-                        this.current_page = ix;
-                        cx.notify();
-                    })),
-            );
-        }
-        nav
->>>>>>> ecc35fcd
     }
 
     fn render_page(
@@ -692,182 +652,6 @@
         .into_any_element()
 }
 
-<<<<<<< HEAD
-#[cfg(test)]
-mod test {
-    use super::*;
-
-    impl SettingsWindow {
-        fn navbar(&self) -> &[NavBarEntry] {
-            self.navbar_entries.as_slice()
-        }
-
-        fn navbar_entry(&self) -> usize {
-            self.navbar_entry
-        }
-    }
-
-    fn register_settings(cx: &mut App) {
-        settings::init(cx);
-        theme::init(theme::LoadThemes::JustBase, cx);
-        workspace::init_settings(cx);
-        project::Project::init_settings(cx);
-        language::init(cx);
-        editor::init(cx);
-        menu::init();
-    }
-
-    fn parse(input: &'static str, window: &mut Window, cx: &mut App) -> SettingsWindow {
-        let mut pages: Vec<SettingsPage> = Vec::new();
-        let mut current_page = None;
-        let mut selected_idx = None;
-
-        for (ix, mut line) in input
-            .lines()
-            .map(|line| line.trim())
-            .filter(|line| !line.is_empty())
-            .enumerate()
-        {
-            if line.ends_with("*") {
-                assert!(
-                    selected_idx.is_none(),
-                    "Can only have one selected navbar entry at a time"
-                );
-                selected_idx = Some(ix);
-                line = &line[..line.len() - 1];
-            }
-
-            if line.starts_with("v") || line.starts_with(">") {
-                if let Some(current_page) = current_page.take() {
-                    pages.push(current_page);
-                }
-
-                let expanded = line.starts_with("v");
-
-                current_page = Some(SettingsPage {
-                    title: line.split_once(" ").unwrap().1,
-                    expanded,
-                    items: Vec::default(),
-                });
-            } else if line.starts_with("-") {
-                let Some(current_page) = current_page.as_mut() else {
-                    panic!("Sub entries must be within a page");
-                };
-
-                current_page.items.push(SettingsPageItem::SectionHeader(
-                    line.split_once(" ").unwrap().1,
-                ));
-            } else {
-                panic!(
-                    "Entries must start with one of 'v', '>', or '-'\n line: {}",
-                    line
-                );
-            }
-        }
-
-        if let Some(current_page) = current_page.take() {
-            pages.push(current_page);
-        }
-
-        let mut settings_window = SettingsWindow {
-            files: Vec::default(),
-            current_file: crate::SettingsFile::User,
-            pages,
-            search: cx.new(|cx| Editor::single_line(window, cx)),
-            navbar_entry: selected_idx.unwrap(),
-            navbar_entries: Vec::default(),
-            list_handle: UniformListScrollHandle::default(),
-        };
-
-        settings_window.build_navbar();
-        settings_window
-    }
-
-    #[track_caller]
-    fn check_navbar_toggle(
-        before: &'static str,
-        toggle_idx: usize,
-        after: &'static str,
-        window: &mut Window,
-        cx: &mut App,
-    ) {
-        let mut settings_window = parse(before, window, cx);
-        settings_window.toggle_navbar_entry(toggle_idx);
-
-        let expected_settings_window = parse(after, window, cx);
-
-        assert_eq!(settings_window.navbar(), expected_settings_window.navbar());
-        assert_eq!(
-            settings_window.navbar_entry(),
-            expected_settings_window.navbar_entry()
-        );
-    }
-
-    macro_rules! check_navbar_toggle {
-        ($name:ident, before: $before:expr, toggle_idx: $toggle_idx:expr, after: $after:expr) => {
-            #[gpui::test]
-            fn $name(cx: &mut gpui::TestAppContext) {
-                let window = cx.add_empty_window();
-                window.update(|window, cx| {
-                    register_settings(cx);
-                    check_navbar_toggle($before, $toggle_idx, $after, window, cx);
-                });
-            }
-        };
-    }
-
-    check_navbar_toggle!(
-        basic_open,
-        before: r"
-        v General
-        - General
-        - Privacy*
-        v Project
-        - Project Settings
-        ",
-        toggle_idx: 0,
-        after: r"
-        > General*
-        v Project
-        - Project Settings
-        "
-    );
-
-    check_navbar_toggle!(
-        basic_close,
-        before: r"
-        > General*
-        - General
-        - Privacy
-        v Project
-        - Project Settings
-        ",
-        toggle_idx: 0,
-        after: r"
-        v General*
-        - General
-        - Privacy
-        v Project
-        - Project Settings
-        "
-    );
-
-    check_navbar_toggle!(
-        basic_second_root_entry_close,
-        before: r"
-        > General
-        - General
-        - Privacy
-        v Project
-        - Project Settings*
-        ",
-        toggle_idx: 1,
-        after: r"
-        > General
-        > Project*
-        "
-    );
-=======
 fn render_dropdown<T>(
     id: &'static str,
     _: SettingsFile,
@@ -920,5 +704,180 @@
         }),
     )
     .into_any_element()
->>>>>>> ecc35fcd
+}
+
+#[cfg(test)]
+mod test {
+    use super::*;
+
+    impl SettingsWindow {
+        fn navbar(&self) -> &[NavBarEntry] {
+            self.navbar_entries.as_slice()
+        }
+
+        fn navbar_entry(&self) -> usize {
+            self.navbar_entry
+        }
+    }
+
+    fn register_settings(cx: &mut App) {
+        settings::init(cx);
+        theme::init(theme::LoadThemes::JustBase, cx);
+        workspace::init_settings(cx);
+        project::Project::init_settings(cx);
+        language::init(cx);
+        editor::init(cx);
+        menu::init();
+    }
+
+    fn parse(input: &'static str, window: &mut Window, cx: &mut App) -> SettingsWindow {
+        let mut pages: Vec<SettingsPage> = Vec::new();
+        let mut current_page = None;
+        let mut selected_idx = None;
+
+        for (ix, mut line) in input
+            .lines()
+            .map(|line| line.trim())
+            .filter(|line| !line.is_empty())
+            .enumerate()
+        {
+            if line.ends_with("*") {
+                assert!(
+                    selected_idx.is_none(),
+                    "Can only have one selected navbar entry at a time"
+                );
+                selected_idx = Some(ix);
+                line = &line[..line.len() - 1];
+            }
+
+            if line.starts_with("v") || line.starts_with(">") {
+                if let Some(current_page) = current_page.take() {
+                    pages.push(current_page);
+                }
+
+                let expanded = line.starts_with("v");
+
+                current_page = Some(SettingsPage {
+                    title: line.split_once(" ").unwrap().1,
+                    expanded,
+                    items: Vec::default(),
+                });
+            } else if line.starts_with("-") {
+                let Some(current_page) = current_page.as_mut() else {
+                    panic!("Sub entries must be within a page");
+                };
+
+                current_page.items.push(SettingsPageItem::SectionHeader(
+                    line.split_once(" ").unwrap().1,
+                ));
+            } else {
+                panic!(
+                    "Entries must start with one of 'v', '>', or '-'\n line: {}",
+                    line
+                );
+            }
+        }
+
+        if let Some(current_page) = current_page.take() {
+            pages.push(current_page);
+        }
+
+        let mut settings_window = SettingsWindow {
+            files: Vec::default(),
+            current_file: crate::SettingsFile::User,
+            pages,
+            search: cx.new(|cx| Editor::single_line(window, cx)),
+            navbar_entry: selected_idx.unwrap(),
+            navbar_entries: Vec::default(),
+            list_handle: UniformListScrollHandle::default(),
+        };
+
+        settings_window.build_navbar();
+        settings_window
+    }
+
+    #[track_caller]
+    fn check_navbar_toggle(
+        before: &'static str,
+        toggle_idx: usize,
+        after: &'static str,
+        window: &mut Window,
+        cx: &mut App,
+    ) {
+        let mut settings_window = parse(before, window, cx);
+        settings_window.toggle_navbar_entry(toggle_idx);
+
+        let expected_settings_window = parse(after, window, cx);
+
+        assert_eq!(settings_window.navbar(), expected_settings_window.navbar());
+        assert_eq!(
+            settings_window.navbar_entry(),
+            expected_settings_window.navbar_entry()
+        );
+    }
+
+    macro_rules! check_navbar_toggle {
+        ($name:ident, before: $before:expr, toggle_idx: $toggle_idx:expr, after: $after:expr) => {
+            #[gpui::test]
+            fn $name(cx: &mut gpui::TestAppContext) {
+                let window = cx.add_empty_window();
+                window.update(|window, cx| {
+                    register_settings(cx);
+                    check_navbar_toggle($before, $toggle_idx, $after, window, cx);
+                });
+            }
+        };
+    }
+
+    check_navbar_toggle!(
+        basic_open,
+        before: r"
+        v General
+        - General
+        - Privacy*
+        v Project
+        - Project Settings
+        ",
+        toggle_idx: 0,
+        after: r"
+        > General*
+        v Project
+        - Project Settings
+        "
+    );
+
+    check_navbar_toggle!(
+        basic_close,
+        before: r"
+        > General*
+        - General
+        - Privacy
+        v Project
+        - Project Settings
+        ",
+        toggle_idx: 0,
+        after: r"
+        v General*
+        - General
+        - Privacy
+        v Project
+        - Project Settings
+        "
+    );
+
+    check_navbar_toggle!(
+        basic_second_root_entry_close,
+        before: r"
+        > General
+        - General
+        - Privacy
+        v Project
+        - Project Settings*
+        ",
+        toggle_idx: 1,
+        after: r"
+        > General
+        > Project*
+        "
+    );
 }