--- conflicted
+++ resolved
@@ -918,15 +918,12 @@
                 .tab_stop(false),
         };
 
-<<<<<<< HEAD
         this.observe_workspace_release(window, cx);
 
         this.fetch_files(cx);
         this.build_ui(cx);
-=======
         this.fetch_files(window, cx);
         this.build_ui(window, cx);
->>>>>>> ef423148
 
         this.search_bar.update(cx, |editor, cx| {
             editor.focus_handle(cx).focus(window);
