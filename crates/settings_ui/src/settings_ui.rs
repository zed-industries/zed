mod components;
mod page_data;

use anyhow::Result;
use editor::{Editor, EditorEvent};
use feature_flags::FeatureFlag;
use fuzzy::StringMatchCandidate;
use gpui::{
    Action, App, Div, Entity, FocusHandle, Focusable, Global, ListState, ReadGlobal as _,
    ScrollHandle, Stateful, Subscription, Task, TitlebarOptions, UniformListScrollHandle, Window,
    WindowBounds, WindowHandle, WindowOptions, actions, div, list, point, prelude::*, px, size,
    uniform_list,
};
use heck::ToTitleCase as _;
use project::WorktreeId;
use schemars::JsonSchema;
use serde::Deserialize;
use settings::{Settings, SettingsContent, SettingsStore};
use std::{
    any::{Any, TypeId, type_name},
    cell::RefCell,
    collections::HashMap,
    num::{NonZero, NonZeroU32},
    ops::Range,
    rc::Rc,
    sync::{Arc, LazyLock, RwLock},
};
use title_bar::platform_title_bar::PlatformTitleBar;
use ui::{
    ContextMenu, Divider, DividerColor, DropdownMenu, DropdownStyle, IconButtonShape, KeyBinding,
    KeybindingHint, PopoverMenu, Switch, SwitchColor, Tooltip, TreeViewItem, WithScrollbar,
    prelude::*,
};
use ui_input::{NumberField, NumberFieldType};
use util::{ResultExt as _, paths::PathStyle, rel_path::RelPath};
use workspace::{OpenOptions, OpenVisible, Workspace, client_side_decorations};
use zed_actions::{OpenSettings, OpenSettingsAt};

use crate::components::SettingsEditor;

const NAVBAR_CONTAINER_TAB_INDEX: isize = 0;
const NAVBAR_GROUP_TAB_INDEX: isize = 1;

const HEADER_CONTAINER_TAB_INDEX: isize = 2;
const HEADER_GROUP_TAB_INDEX: isize = 3;

const CONTENT_CONTAINER_TAB_INDEX: isize = 4;
const CONTENT_GROUP_TAB_INDEX: isize = 5;

actions!(
    settings_editor,
    [
        /// Minimizes the settings UI window.
        Minimize,
        /// Toggles focus between the navbar and the main content.
        ToggleFocusNav,
        /// Expands the navigation entry.
        ExpandNavEntry,
        /// Collapses the navigation entry.
        CollapseNavEntry,
        /// Focuses the next file in the file list.
        FocusNextFile,
        /// Focuses the previous file in the file list.
        FocusPreviousFile,
        /// Opens an editor for the current file
        OpenCurrentFile,
        /// Focuses the previous root navigation entry.
        FocusPreviousRootNavEntry,
        /// Focuses the next root navigation entry.
        FocusNextRootNavEntry,
        /// Focuses the first navigation entry.
        FocusFirstNavEntry,
        /// Focuses the last navigation entry.
        FocusLastNavEntry,
        /// Focuses and opens the next navigation entry without moving focus to content.
        FocusNextNavEntry,
        /// Focuses and opens the previous navigation entry without moving focus to content.
        FocusPreviousNavEntry
    ]
);

#[derive(Action, PartialEq, Eq, Clone, Copy, Debug, JsonSchema, Deserialize)]
#[action(namespace = settings_editor)]
struct FocusFile(pub u32);

struct SettingField<T: 'static> {
<<<<<<< HEAD
    pick: fn(&SettingsContent) -> &Option<T>,
    pick_mut: fn(&mut SettingsContent) -> &mut Option<T>,
    json_path: &'static str,
=======
    pick: fn(&SettingsContent) -> Option<&T>,
    write: fn(&mut SettingsContent, Option<T>),
>>>>>>> 78bfda50
}

impl<T: 'static> Clone for SettingField<T> {
    fn clone(&self) -> Self {
        *self
    }
}

// manual impl because derive puts a Copy bound on T, which is inaccurate in our case
impl<T: 'static> Copy for SettingField<T> {}

/// Helper for unimplemented settings, used in combination with `SettingField::unimplemented`
/// to keep the setting around in the UI with valid pick and write implementations, but don't actually try to render it.
/// TODO(settings_ui): In non-dev builds (`#[cfg(not(debug_assertions))]`) make this render as edit-in-json
#[derive(Clone, Copy)]
struct UnimplementedSettingField;

impl PartialEq for UnimplementedSettingField {
    fn eq(&self, _other: &Self) -> bool {
        true
    }
}

impl<T: 'static> SettingField<T> {
    /// Helper for settings with types that are not yet implemented.
    #[allow(unused)]
    fn unimplemented(self) -> SettingField<UnimplementedSettingField> {
        SettingField {
<<<<<<< HEAD
            pick: |_| &Some(UnimplementedSettingField),
            pick_mut: |_| unreachable!(),
            json_path: "<invalid json path>",
=======
            pick: |_| Some(&UnimplementedSettingField),
            write: |_, _| unreachable!(),
>>>>>>> 78bfda50
        }
    }
}

trait AnySettingField {
    fn as_any(&self) -> &dyn Any;
    fn type_name(&self) -> &'static str;
    fn type_id(&self) -> TypeId;
    // Returns the file this value was set in and true, or File::Default and false to indicate it was not found in any file (missing default)
    fn file_set_in(&self, file: SettingsUiFile, cx: &App) -> (settings::SettingsFile, bool);
    fn reset_to_default_fn(
        &self,
        current_file: &SettingsUiFile,
        file_set_in: &settings::SettingsFile,
        cx: &App,
    ) -> Option<Box<dyn Fn(&mut App)>>;
    
    fn json_path(&self) -> &'static str;
}

impl<T: PartialEq + Clone + Send + Sync + 'static> AnySettingField for SettingField<T> {
    fn as_any(&self) -> &dyn Any {
        self
    }

    fn type_name(&self) -> &'static str {
        type_name::<T>()
    }

    fn type_id(&self) -> TypeId {
        TypeId::of::<T>()
    }

    fn file_set_in(&self, file: SettingsUiFile, cx: &App) -> (settings::SettingsFile, bool) {
        let (file, value) = cx
            .global::<SettingsStore>()
            .get_value_from_file(file.to_settings(), self.pick);
        return (file, value.is_some());
    }

    fn reset_to_default_fn(
        &self,
        current_file: &SettingsUiFile,
        file_set_in: &settings::SettingsFile,
        cx: &App,
    ) -> Option<Box<dyn Fn(&mut App)>> {
        if file_set_in == &settings::SettingsFile::Default {
            return None;
        }
        if file_set_in != &current_file.to_settings() {
            return None;
        }
        let this = *self;
        let store = SettingsStore::global(cx);
        let default_value = (this.pick)(store.raw_default_settings());
        let is_default = store
            .get_content_for_file(file_set_in.clone())
            .map_or(None, this.pick)
            == default_value;
        if is_default {
            return None;
        }
        let current_file = current_file.clone();

        return Some(Box::new(move |cx| {
            let store = SettingsStore::global(cx);
            let default_value = (this.pick)(store.raw_default_settings());
            let is_set_somewhere_other_than_default = store
                .get_value_up_to_file(current_file.to_settings(), this.pick)
                .0
                != settings::SettingsFile::Default;
            let value_to_set = if is_set_somewhere_other_than_default {
                default_value.cloned()
            } else {
                None
            };
            update_settings_file(current_file.clone(), cx, move |settings, _| {
                (this.write)(settings, value_to_set);
            })
            // todo(settings_ui): Don't log err
            .log_err();
        }));
    }
    
    fn json_path(&self) -> &'static str {
        self.json_path
    }
}

#[derive(Default, Clone)]
struct SettingFieldRenderer {
    renderers: Rc<
        RefCell<
            HashMap<
                TypeId,
                Box<
                    dyn Fn(
                        &SettingsWindow,
                        &SettingItem,
                        SettingsUiFile,
                        Option<&SettingsFieldMetadata>,
                        &mut Window,
                        &mut Context<SettingsWindow>,
                    ) -> Stateful<Div>,
                >,
            >,
        >,
    >,
}

impl Global for SettingFieldRenderer {}

impl SettingFieldRenderer {
    fn add_basic_renderer<T: 'static>(
        &mut self,
        render_control: impl Fn(
            SettingField<T>,
            SettingsUiFile,
            Option<&SettingsFieldMetadata>,
            &mut Window,
            &mut App,
        ) -> AnyElement
        + 'static,
    ) -> &mut Self {
        self.add_renderer(
            move |settings_window: &SettingsWindow,
                  item: &SettingItem,
                  field: SettingField<T>,
                  settings_file: SettingsUiFile,
                  metadata: Option<&SettingsFieldMetadata>,
                  window: &mut Window,
                  cx: &mut Context<SettingsWindow>| {
                render_settings_item(
                    settings_window,
                    item,
                    settings_file.clone(),
                    render_control(field, settings_file, metadata, window, cx),
                    window,
                    cx,
                )
            },
        )
    }

    fn add_renderer<T: 'static>(
        &mut self,
        renderer: impl Fn(
            &SettingsWindow,
            &SettingItem,
            SettingField<T>,
            SettingsUiFile,
            Option<&SettingsFieldMetadata>,
            &mut Window,
            &mut Context<SettingsWindow>,
        ) -> Stateful<Div>
        + 'static,
    ) -> &mut Self {
        let key = TypeId::of::<T>();
        let renderer = Box::new(
            move |settings_window: &SettingsWindow,
                  item: &SettingItem,
                  settings_file: SettingsUiFile,
                  metadata: Option<&SettingsFieldMetadata>,
                  window: &mut Window,
                  cx: &mut Context<SettingsWindow>| {
                let field = *item
                    .field
                    .as_ref()
                    .as_any()
                    .downcast_ref::<SettingField<T>>()
                    .unwrap();
                renderer(
                    settings_window,
                    item,
                    field,
                    settings_file,
                    metadata,
                    window,
                    cx,
                )
            },
        );
        self.renderers.borrow_mut().insert(key, renderer);
        self
    }
}

struct NonFocusableHandle {
    handle: FocusHandle,
    _subscription: Subscription,
}

impl NonFocusableHandle {
    fn new(tab_index: isize, tab_stop: bool, window: &mut Window, cx: &mut App) -> Entity<Self> {
        let handle = cx.focus_handle().tab_index(tab_index).tab_stop(tab_stop);
        Self::from_handle(handle, window, cx)
    }

    fn from_handle(handle: FocusHandle, window: &mut Window, cx: &mut App) -> Entity<Self> {
        cx.new(|cx| {
            let _subscription = cx.on_focus(&handle, window, {
                move |_, window, _| {
                    window.focus_next();
                }
            });
            Self {
                handle,
                _subscription,
            }
        })
    }
}

impl Focusable for NonFocusableHandle {
    fn focus_handle(&self, _: &App) -> FocusHandle {
        self.handle.clone()
    }
}

#[derive(Default)]
struct SettingsFieldMetadata {
    placeholder: Option<&'static str>,
    should_do_titlecase: Option<bool>,
}

pub struct SettingsUiFeatureFlag;

impl FeatureFlag for SettingsUiFeatureFlag {
    const NAME: &'static str = "settings-ui";
}

pub fn init(cx: &mut App) {
    init_renderers(cx);

    cx.observe_new(|workspace: &mut workspace::Workspace, _, _| {
        workspace.register_action(
            |workspace, OpenSettingsAt { path }: &OpenSettingsAt, window, cx| {
                let window_handle = window
                    .window_handle()
                    .downcast::<Workspace>()
                    .expect("Workspaces are root Windows");
                open_settings_editor(workspace, window_handle, cx, Some(&path));
            },
        );
    })
    .detach();

    cx.observe_new(|workspace: &mut workspace::Workspace, _, _| {
        workspace.register_action(|workspace, _: &OpenSettings, window, cx| {
            let window_handle = window
                .window_handle()
                .downcast::<Workspace>()
                .expect("Workspaces are root Windows");
            open_settings_editor(workspace, window_handle, cx, None);
        });
    })
    .detach();
}

fn init_renderers(cx: &mut App) {
    cx.default_global::<SettingFieldRenderer>()
        .add_basic_renderer::<UnimplementedSettingField>(|_, _, _, _, _| {
            Button::new("open-in-settings-file", "Edit in settings.json")
                .style(ButtonStyle::Outlined)
                .size(ButtonSize::Medium)
                .tab_index(0_isize)
                .on_click(|_, window, cx| {
                    window.dispatch_action(Box::new(OpenCurrentFile), cx);
                })
                .into_any_element()
        })
        .add_basic_renderer::<bool>(render_toggle_button)
        .add_basic_renderer::<String>(render_text_field)
        .add_basic_renderer::<settings::SaturatingBool>(render_toggle_button)
        .add_basic_renderer::<settings::CursorShape>(render_dropdown)
        .add_basic_renderer::<settings::RestoreOnStartupBehavior>(render_dropdown)
        .add_basic_renderer::<settings::BottomDockLayout>(render_dropdown)
        .add_basic_renderer::<settings::OnLastWindowClosed>(render_dropdown)
        .add_basic_renderer::<settings::CloseWindowWhenNoItems>(render_dropdown)
        .add_basic_renderer::<settings::FontFamilyName>(render_font_picker)
        .add_basic_renderer::<settings::BaseKeymapContent>(render_dropdown)
        .add_basic_renderer::<settings::MultiCursorModifier>(render_dropdown)
        .add_basic_renderer::<settings::HideMouseMode>(render_dropdown)
        .add_basic_renderer::<settings::CurrentLineHighlight>(render_dropdown)
        .add_basic_renderer::<settings::ShowWhitespaceSetting>(render_dropdown)
        .add_basic_renderer::<settings::SoftWrap>(render_dropdown)
        .add_basic_renderer::<settings::ScrollBeyondLastLine>(render_dropdown)
        .add_basic_renderer::<settings::SnippetSortOrder>(render_dropdown)
        .add_basic_renderer::<settings::ClosePosition>(render_dropdown)
        .add_basic_renderer::<settings::DockSide>(render_dropdown)
        .add_basic_renderer::<settings::TerminalDockPosition>(render_dropdown)
        .add_basic_renderer::<settings::DockPosition>(render_dropdown)
        .add_basic_renderer::<settings::GitGutterSetting>(render_dropdown)
        .add_basic_renderer::<settings::GitHunkStyleSetting>(render_dropdown)
        .add_basic_renderer::<settings::DiagnosticSeverityContent>(render_dropdown)
        .add_basic_renderer::<settings::SeedQuerySetting>(render_dropdown)
        .add_basic_renderer::<settings::DoubleClickInMultibuffer>(render_dropdown)
        .add_basic_renderer::<settings::GoToDefinitionFallback>(render_dropdown)
        .add_basic_renderer::<settings::ActivateOnClose>(render_dropdown)
        .add_basic_renderer::<settings::ShowDiagnostics>(render_dropdown)
        .add_basic_renderer::<settings::ShowCloseButton>(render_dropdown)
        .add_basic_renderer::<settings::ProjectPanelEntrySpacing>(render_dropdown)
        .add_basic_renderer::<settings::RewrapBehavior>(render_dropdown)
        .add_basic_renderer::<settings::FormatOnSave>(render_dropdown)
        .add_basic_renderer::<settings::IndentGuideColoring>(render_dropdown)
        .add_basic_renderer::<settings::IndentGuideBackgroundColoring>(render_dropdown)
        .add_basic_renderer::<settings::FileFinderWidthContent>(render_dropdown)
        .add_basic_renderer::<settings::ShowDiagnostics>(render_dropdown)
        .add_basic_renderer::<settings::WordsCompletionMode>(render_dropdown)
        .add_basic_renderer::<settings::LspInsertMode>(render_dropdown)
        .add_basic_renderer::<settings::AlternateScroll>(render_dropdown)
        .add_basic_renderer::<settings::TerminalBlink>(render_dropdown)
        .add_basic_renderer::<settings::CursorShapeContent>(render_dropdown)
        .add_basic_renderer::<f32>(render_number_field)
        .add_basic_renderer::<u32>(render_number_field)
        .add_basic_renderer::<u64>(render_number_field)
        .add_basic_renderer::<usize>(render_number_field)
        .add_basic_renderer::<NonZero<usize>>(render_number_field)
        .add_basic_renderer::<NonZeroU32>(render_number_field)
        .add_basic_renderer::<settings::CodeFade>(render_number_field)
        .add_basic_renderer::<settings::DelayMs>(render_number_field)
        .add_basic_renderer::<gpui::FontWeight>(render_number_field)
        .add_basic_renderer::<settings::InactiveOpacity>(render_number_field)
        .add_basic_renderer::<settings::MinimumContrast>(render_number_field)
        .add_basic_renderer::<settings::ShowScrollbar>(render_dropdown)
        .add_basic_renderer::<settings::ScrollbarDiagnostics>(render_dropdown)
        .add_basic_renderer::<settings::ShowMinimap>(render_dropdown)
        .add_basic_renderer::<settings::DisplayIn>(render_dropdown)
        .add_basic_renderer::<settings::MinimapThumb>(render_dropdown)
        .add_basic_renderer::<settings::MinimapThumbBorder>(render_dropdown)
        .add_basic_renderer::<settings::SteppingGranularity>(render_dropdown)
        .add_basic_renderer::<settings::NotifyWhenAgentWaiting>(render_dropdown)
        .add_basic_renderer::<settings::NotifyWhenAgentWaiting>(render_dropdown)
        .add_basic_renderer::<settings::ImageFileSizeUnit>(render_dropdown)
        .add_basic_renderer::<settings::StatusStyle>(render_dropdown)
        .add_basic_renderer::<settings::PaneSplitDirectionHorizontal>(render_dropdown)
        .add_basic_renderer::<settings::PaneSplitDirectionVertical>(render_dropdown)
        .add_basic_renderer::<settings::PaneSplitDirectionVertical>(render_dropdown)
        .add_basic_renderer::<settings::DocumentColorsRenderMode>(render_dropdown)
        .add_basic_renderer::<settings::ThemeSelectionDiscriminants>(render_dropdown)
        .add_basic_renderer::<settings::ThemeMode>(render_dropdown)
        .add_basic_renderer::<settings::ThemeName>(render_theme_picker)
        .add_basic_renderer::<settings::IconThemeSelectionDiscriminants>(render_dropdown)
        .add_basic_renderer::<settings::IconThemeName>(render_icon_theme_picker)
        .add_basic_renderer::<settings::BufferLineHeightDiscriminants>(render_dropdown)
        .add_basic_renderer::<settings::AutosaveSettingDiscriminants>(render_dropdown)
        .add_basic_renderer::<settings::WorkingDirectoryDiscriminants>(render_dropdown)
        .add_basic_renderer::<settings::IncludeIgnoredContent>(render_dropdown)
        .add_basic_renderer::<settings::ShowIndentGuides>(render_dropdown)
        // please semicolon stay on next line
        ;
}

pub fn open_settings_editor(
    _workspace: &mut Workspace,
    workspace_handle: WindowHandle<Workspace>,
    cx: &mut App,
    path: Option<&str>,
) {
    fn open_path(
        path: &str,
        window: &mut Window,
        settings_window: &mut SettingsWindow,
        cx: &mut App,
    ) {
        let item = settings_window.pages.iter().flat_map(|page| &page.items).find_map(|item| match item{
            SettingsPageItem::SettingItem(item) if item.field.json_path() == path => Some(item),
            _ => None
        });
        
        let Some(item) = item else {
            todo!("cameron");  // show an error popup maybe
        };
        
        // settings_window.open_and_scroll_to_setting(item, window, cx, focus_content);
        todo!("cameron");
    }

    let existing_window = cx
        .windows()
        .into_iter()
        .find_map(|window| window.downcast::<SettingsWindow>());

    if let Some(existing_window) = existing_window {
        existing_window
            .update(cx, |settings_window, window, cx| {
                settings_window.original_window = Some(workspace_handle);
                settings_window.observe_last_window_close(cx);
                window.activate_window();
                if let Some(path) = path {
                    open_path(path, window, settings_window, cx);
                }
            })
            .ok();
        return;
    }

    // We have to defer this to get the workspace off the stack.

    let path = path.map(ToOwned::to_owned);
    cx.defer(move |cx| {
        let current_rem_size: f32 = theme::ThemeSettings::get_global(cx).ui_font_size(cx).into();

        let default_bounds = size(px(900.), px(750.)); // 4:3 Aspect Ratio
        let default_rem_size = 16.0;
        let scale_factor = current_rem_size / default_rem_size;
        let scaled_bounds: gpui::Size<Pixels> = default_bounds.map(|axis| axis * scale_factor);

        let window_decorations = match std::env::var("ZED_WINDOW_DECORATIONS") {
            Ok(val) if val == "server" => gpui::WindowDecorations::Server,
            Ok(val) if val == "client" => gpui::WindowDecorations::Client,
            _ => gpui::WindowDecorations::Client,
        };

        cx.open_window(
            WindowOptions {
                titlebar: Some(TitlebarOptions {
                    title: Some("Settings Window".into()),
                    appears_transparent: true,
                    traffic_light_position: Some(point(px(12.0), px(12.0))),
                }),
                focus: true,
                show: true,
                is_movable: true,
                kind: gpui::WindowKind::Floating,
                window_background: cx.theme().window_background_appearance(),
                window_decorations: Some(window_decorations),
                window_min_size: Some(scaled_bounds),
                window_bounds: Some(WindowBounds::centered(scaled_bounds, cx)),
                ..Default::default()
            },
            |window, cx| {
                let settings_window =
                    cx.new(|cx| SettingsWindow::new(Some(workspace_handle), window, cx));
                
                settings_window.update(cx, |settings_window, cx| {
                    if let Some(path) = path {
                        open_path(&path, window, settings_window, cx);
                    }
                });
                
                settings_window
            },
        )
        .log_err();
    });
}

/// The current sub page path that is selected.
/// If this is empty the selected page is rendered,
/// otherwise the last sub page gets rendered.
///
/// Global so that `pick` and `write` callbacks can access it
/// and use it to dynamically render sub pages (e.g. for language settings)
static SUB_PAGE_STACK: LazyLock<RwLock<Vec<SubPage>>> = LazyLock::new(|| RwLock::new(Vec::new()));

fn sub_page_stack() -> std::sync::RwLockReadGuard<'static, Vec<SubPage>> {
    SUB_PAGE_STACK
        .read()
        .expect("SUB_PAGE_STACK is never poisoned")
}

fn sub_page_stack_mut() -> std::sync::RwLockWriteGuard<'static, Vec<SubPage>> {
    SUB_PAGE_STACK
        .write()
        .expect("SUB_PAGE_STACK is never poisoned")
}

pub struct SettingsWindow {
    title_bar: Option<Entity<PlatformTitleBar>>,
    original_window: Option<WindowHandle<Workspace>>,
    files: Vec<(SettingsUiFile, FocusHandle)>,
    drop_down_file: Option<usize>,
    worktree_root_dirs: HashMap<WorktreeId, String>,
    current_file: SettingsUiFile,
    pages: Vec<SettingsPage>,
    search_bar: Entity<Editor>,
    search_task: Option<Task<()>>,
    /// Index into navbar_entries
    navbar_entry: usize,
    navbar_entries: Vec<NavBarEntry>,
    navbar_scroll_handle: UniformListScrollHandle,
    /// [page_index][page_item_index] will be false
    /// when the item is filtered out either by searches
    /// or by the current file
    navbar_focus_subscriptions: Vec<gpui::Subscription>,
    filter_table: Vec<Vec<bool>>,
    has_query: bool,
    content_handles: Vec<Vec<Entity<NonFocusableHandle>>>,
    sub_page_scroll_handle: ScrollHandle,
    focus_handle: FocusHandle,
    navbar_focus_handle: Entity<NonFocusableHandle>,
    content_focus_handle: Entity<NonFocusableHandle>,
    files_focus_handle: FocusHandle,
    search_index: Option<Arc<SearchIndex>>,
    list_state: ListState,
}

struct SearchIndex {
    bm25_engine: bm25::SearchEngine<usize>,
    fuzzy_match_candidates: Vec<StringMatchCandidate>,
    key_lut: Vec<SearchItemKey>,
}

struct SearchItemKey {
    page_index: usize,
    header_index: usize,
    item_index: usize,
}

struct SubPage {
    link: SubPageLink,
    section_header: &'static str,
}

#[derive(Debug)]
struct NavBarEntry {
    title: &'static str,
    is_root: bool,
    expanded: bool,
    page_index: usize,
    item_index: Option<usize>,
    focus_handle: FocusHandle,
}

struct SettingsPage {
    title: &'static str,
    items: Vec<SettingsPageItem>,
}

#[derive(PartialEq)]
enum SettingsPageItem {
    SectionHeader(&'static str),
    SettingItem(SettingItem),
    SubPageLink(SubPageLink),
    DynamicItem(DynamicItem),
}

impl std::fmt::Debug for SettingsPageItem {
    fn fmt(&self, f: &mut std::fmt::Formatter<'_>) -> std::fmt::Result {
        match self {
            SettingsPageItem::SectionHeader(header) => write!(f, "SectionHeader({})", header),
            SettingsPageItem::SettingItem(setting_item) => {
                write!(f, "SettingItem({})", setting_item.title)
            }
            SettingsPageItem::SubPageLink(sub_page_link) => {
                write!(f, "SubPageLink({})", sub_page_link.title)
            }
            SettingsPageItem::DynamicItem(dynamic_item) => {
                write!(f, "DynamicItem({})", dynamic_item.discriminant.title)
            }
        }
    }
}

impl SettingsPageItem {
    fn render(
        &self,
        settings_window: &SettingsWindow,
        item_index: usize,
        is_last: bool,
        window: &mut Window,
        cx: &mut Context<SettingsWindow>,
    ) -> AnyElement {
        let file = settings_window.current_file.clone();
        let border_variant = cx.theme().colors().border_variant;
        let apply_padding = |element: Stateful<Div>| -> Stateful<Div> {
            let element = element.pt_4();
            if is_last {
                element.pb_10()
            } else {
                element.pb_4().border_b_1().border_color(border_variant)
            }
        };
        let mut render_setting_item_inner =
            |setting_item: &SettingItem, cx: &mut Context<SettingsWindow>| {
                let renderer = cx.default_global::<SettingFieldRenderer>().clone();
                let (_, found) = setting_item.field.file_set_in(file.clone(), cx);

                let renderers = renderer.renderers.borrow();
                let field_renderer =
                    renderers.get(&AnySettingField::type_id(setting_item.field.as_ref()));
                let field_renderer_or_warning =
                    field_renderer.ok_or("NO RENDERER").and_then(|renderer| {
                        if cfg!(debug_assertions) && !found {
                            Err("NO DEFAULT")
                        } else {
                            Ok(renderer)
                        }
                    });

                let field = match field_renderer_or_warning {
                    Ok(field_renderer) => field_renderer(
                        settings_window,
                        setting_item,
                        file.clone(),
                        setting_item.metadata.as_deref(),
                        window,
                        cx,
                    ),
                    Err(warning) => render_settings_item(
                        settings_window,
                        setting_item,
                        file.clone(),
                        Button::new("error-warning", warning)
                            .style(ButtonStyle::Outlined)
                            .size(ButtonSize::Medium)
                            .icon(Some(IconName::Debug))
                            .icon_position(IconPosition::Start)
                            .icon_color(Color::Error)
                            .tab_index(0_isize)
                            .tooltip(Tooltip::text(setting_item.field.type_name()))
                            .into_any_element(),
                        window,
                        cx,
                    ),
                };

                (field.map(apply_padding), field_renderer_or_warning.is_ok())
            };
        match self {
            SettingsPageItem::SectionHeader(header) => v_flex()
                .w_full()
                .gap_1p5()
                .child(
                    Label::new(SharedString::new_static(header))
                        .size(LabelSize::Small)
                        .color(Color::Muted)
                        .buffer_font(cx),
                )
                .child(Divider::horizontal().color(DividerColor::BorderFaded))
                .into_any_element(),
            SettingsPageItem::SettingItem(setting_item) => {
                render_setting_item_inner(setting_item, cx)
                    .0
                    .into_any_element()
            }
            SettingsPageItem::SubPageLink(sub_page_link) => h_flex()
                .id(sub_page_link.title.clone())
                .w_full()
                .min_w_0()
                .gap_2()
                .justify_between()
                .map(apply_padding)
                .child(
                    v_flex()
                        .w_full()
                        .max_w_1_2()
                        .child(Label::new(sub_page_link.title.clone())),
                )
                .child(
                    Button::new(
                        ("sub-page".into(), sub_page_link.title.clone()),
                        "Configure",
                    )
                    .icon(IconName::ChevronRight)
                    .tab_index(0_isize)
                    .icon_position(IconPosition::End)
                    .icon_color(Color::Muted)
                    .icon_size(IconSize::Small)
                    .style(ButtonStyle::Outlined)
                    .size(ButtonSize::Medium)
                    .on_click({
                        let sub_page_link = sub_page_link.clone();
                        cx.listener(move |this, _, _, cx| {
                            let mut section_index = item_index;
                            let current_page = this.current_page();

                            while !matches!(
                                current_page.items[section_index],
                                SettingsPageItem::SectionHeader(_)
                            ) {
                                section_index -= 1;
                            }

                            let SettingsPageItem::SectionHeader(header) =
                                current_page.items[section_index]
                            else {
                                unreachable!("All items always have a section header above them")
                            };

                            this.push_sub_page(sub_page_link.clone(), header, cx)
                        })
                    }),
                )
                .into_any_element(),
            SettingsPageItem::DynamicItem(DynamicItem {
                discriminant: discriminant_setting_item,
                pick_discriminant,
                fields,
            }) => {
                let file = file.to_settings();
                let discriminant = SettingsStore::global(cx)
                    .get_value_from_file(file, *pick_discriminant)
                    .1;
                let (discriminant_element, rendered_ok) =
                    render_setting_item_inner(discriminant_setting_item, cx);
                let mut content = v_flex()
                    .gap_2()
                    .id("dynamic-item")
                    .child(discriminant_element);
                if rendered_ok {
                    let discriminant =
                        discriminant.expect("This should be Some if rendered_ok is true");
                    let sub_fields = &fields[discriminant];
                    for field in sub_fields {
                        content = content.child(render_setting_item_inner(field, cx).0.pl_6());
                    }
                }

                return content.into_any_element();
            }
        }
    }
}

fn render_settings_item(
    settings_window: &SettingsWindow,
    setting_item: &SettingItem,
    file: SettingsUiFile,
    control: AnyElement,
    _window: &mut Window,
    cx: &mut Context<'_, SettingsWindow>,
) -> Stateful<Div> {
    let (found_in_file, _) = setting_item.field.file_set_in(file.clone(), cx);
    let file_set_in = SettingsUiFile::from_settings(found_in_file.clone());

    h_flex()
        .id(setting_item.title)
        .min_w_0()
        .gap_2()
        .justify_between()
        .child(
            v_flex()
                .w_1_2()
                .child(
                    h_flex()
                        .w_full()
                        .gap_1()
                        .child(Label::new(SharedString::new_static(setting_item.title)))
                        .when_some(
                            setting_item
                                .field
                                .reset_to_default_fn(&file, &found_in_file, cx),
                            |this, reset_to_default| {
                                this.child(
                                    IconButton::new("reset-to-default-btn", IconName::Undo)
                                        .icon_color(Color::Muted)
                                        .icon_size(IconSize::Small)
                                        .tooltip(Tooltip::text("Reset to Default"))
                                        .on_click({
                                            move |_, _, cx| {
                                                reset_to_default(cx);
                                            }
                                        }),
                                )
                            },
                        )
                        .when_some(
                            file_set_in.filter(|file_set_in| file_set_in != &file),
                            |this, file_set_in| {
                                this.child(
                                    Label::new(format!(
                                        "—  Modified in {}",
                                        settings_window
                                            .display_name(&file_set_in)
                                            .expect("File name should exist")
                                    ))
                                    .color(Color::Muted)
                                    .size(LabelSize::Small),
                                )
                            },
                        ),
                )
                .child(
                    Label::new(SharedString::new_static(setting_item.description))
                        .size(LabelSize::Small)
                        .color(Color::Muted),
                ),
        )
        .child(control)
}

struct SettingItem {
    title: &'static str,
    description: &'static str,
    field: Box<dyn AnySettingField>,
    metadata: Option<Box<SettingsFieldMetadata>>,
    files: FileMask,
}

struct DynamicItem {
    discriminant: SettingItem,
    pick_discriminant: fn(&SettingsContent) -> Option<usize>,
    fields: Vec<Vec<SettingItem>>,
}

impl PartialEq for DynamicItem {
    fn eq(&self, other: &Self) -> bool {
        self.discriminant == other.discriminant && self.fields == other.fields
    }
}

#[derive(PartialEq, Eq, Clone, Copy)]
struct FileMask(u8);

impl std::fmt::Debug for FileMask {
    fn fmt(&self, f: &mut std::fmt::Formatter<'_>) -> std::fmt::Result {
        write!(f, "FileMask(")?;
        let mut items = vec![];

        if self.contains(USER) {
            items.push("USER");
        }
        if self.contains(LOCAL) {
            items.push("LOCAL");
        }
        if self.contains(SERVER) {
            items.push("SERVER");
        }

        write!(f, "{})", items.join(" | "))
    }
}

const USER: FileMask = FileMask(1 << 0);
const LOCAL: FileMask = FileMask(1 << 2);
const SERVER: FileMask = FileMask(1 << 3);

impl std::ops::BitAnd for FileMask {
    type Output = Self;

    fn bitand(self, other: Self) -> Self {
        Self(self.0 & other.0)
    }
}

impl std::ops::BitOr for FileMask {
    type Output = Self;

    fn bitor(self, other: Self) -> Self {
        Self(self.0 | other.0)
    }
}

impl FileMask {
    fn contains(&self, other: FileMask) -> bool {
        self.0 & other.0 != 0
    }
}

impl PartialEq for SettingItem {
    fn eq(&self, other: &Self) -> bool {
        self.title == other.title
            && self.description == other.description
            && (match (&self.metadata, &other.metadata) {
                (None, None) => true,
                (Some(m1), Some(m2)) => m1.placeholder == m2.placeholder,
                _ => false,
            })
    }
}

#[derive(Clone)]
struct SubPageLink {
    title: SharedString,
    files: FileMask,
    render: Arc<
        dyn Fn(&mut SettingsWindow, &mut Window, &mut Context<SettingsWindow>) -> AnyElement
            + 'static
            + Send
            + Sync,
    >,
}

impl PartialEq for SubPageLink {
    fn eq(&self, other: &Self) -> bool {
        self.title == other.title
    }
}

fn all_language_names(cx: &App) -> Vec<SharedString> {
    workspace::AppState::global(cx)
        .upgrade()
        .map_or(vec![], |state| {
            state
                .languages
                .language_names()
                .into_iter()
                .filter(|name| name.as_ref() != "Zed Keybind Context")
                .map(Into::into)
                .collect()
        })
}

#[allow(unused)]
#[derive(Clone, PartialEq)]
enum SettingsUiFile {
    User,                                // Uses all settings.
    Project((WorktreeId, Arc<RelPath>)), // Has a special name, and special set of settings
    Server(&'static str),                // Uses a special name, and the user settings
}

impl SettingsUiFile {
    fn is_server(&self) -> bool {
        matches!(self, SettingsUiFile::Server(_))
    }

    fn worktree_id(&self) -> Option<WorktreeId> {
        match self {
            SettingsUiFile::User => None,
            SettingsUiFile::Project((worktree_id, _)) => Some(*worktree_id),
            SettingsUiFile::Server(_) => None,
        }
    }

    fn from_settings(file: settings::SettingsFile) -> Option<Self> {
        Some(match file {
            settings::SettingsFile::User => SettingsUiFile::User,
            settings::SettingsFile::Project(location) => SettingsUiFile::Project(location),
            settings::SettingsFile::Server => SettingsUiFile::Server("todo: server name"),
            settings::SettingsFile::Default => return None,
        })
    }

    fn to_settings(&self) -> settings::SettingsFile {
        match self {
            SettingsUiFile::User => settings::SettingsFile::User,
            SettingsUiFile::Project(location) => settings::SettingsFile::Project(location.clone()),
            SettingsUiFile::Server(_) => settings::SettingsFile::Server,
        }
    }

    fn mask(&self) -> FileMask {
        match self {
            SettingsUiFile::User => USER,
            SettingsUiFile::Project(_) => LOCAL,
            SettingsUiFile::Server(_) => SERVER,
        }
    }
}

impl SettingsWindow {
    pub fn new(
        original_window: Option<WindowHandle<Workspace>>,
        window: &mut Window,
        cx: &mut Context<Self>,
    ) -> Self {
        let font_family_cache = theme::FontFamilyCache::global(cx);

        cx.spawn(async move |this, cx| {
            font_family_cache.prefetch(cx).await;
            this.update(cx, |_, cx| {
                cx.notify();
            })
        })
        .detach();

        let current_file = SettingsUiFile::User;
        let search_bar = cx.new(|cx| {
            let mut editor = Editor::single_line(window, cx);
            editor.set_placeholder_text("Search settings…", window, cx);
            editor
        });

        cx.subscribe(&search_bar, |this, _, event: &EditorEvent, cx| {
            let EditorEvent::Edited { transaction_id: _ } = event else {
                return;
            };

            this.update_matches(cx);
        })
        .detach();

        cx.observe_global_in::<SettingsStore>(window, move |this, window, cx| {
            this.fetch_files(window, cx);
            cx.notify();
        })
        .detach();

        let title_bar = if !cfg!(target_os = "macos") {
            Some(cx.new(|cx| PlatformTitleBar::new("settings-title-bar", cx)))
        } else {
            None
        };

        // high overdraw value so the list scrollbar len doesn't change too much
        let list_state = gpui::ListState::new(0, gpui::ListAlignment::Top, px(100.0)).measure_all();
        list_state.set_scroll_handler(|_, _, _| {});

        let mut this = Self {
            title_bar,
            original_window,

            worktree_root_dirs: HashMap::default(),
            files: vec![],
            drop_down_file: None,
            current_file: current_file,
            pages: vec![],
            navbar_entries: vec![],
            navbar_entry: 0,
            navbar_scroll_handle: UniformListScrollHandle::default(),
            search_bar,
            search_task: None,
            filter_table: vec![],
            has_query: false,
            content_handles: vec![],
            sub_page_scroll_handle: ScrollHandle::new(),
            focus_handle: cx.focus_handle(),
            navbar_focus_handle: NonFocusableHandle::new(
                NAVBAR_CONTAINER_TAB_INDEX,
                false,
                window,
                cx,
            ),
            navbar_focus_subscriptions: vec![],
            content_focus_handle: NonFocusableHandle::new(
                CONTENT_CONTAINER_TAB_INDEX,
                false,
                window,
                cx,
            ),
            files_focus_handle: cx
                .focus_handle()
                .tab_index(HEADER_CONTAINER_TAB_INDEX)
                .tab_stop(false),
            search_index: None,
            list_state,
        };

        this.observe_last_window_close(cx);

        this.fetch_files(window, cx);
        this.build_ui(window, cx);
        this.build_search_index();

        this.search_bar.update(cx, |editor, cx| {
            editor.focus_handle(cx).focus(window);
        });

        this
    }

    fn observe_last_window_close(&mut self, cx: &mut App) {
        cx.on_window_closed(|cx| {
            if let Some(existing_window) = cx
                .windows()
                .into_iter()
                .find_map(|window| window.downcast::<SettingsWindow>())
                && cx.windows().len() == 1
            {
                cx.update_window(*existing_window, |_, window, _| {
                    window.remove_window();
                })
                .ok();
            }
        })
        .detach();
    }

    fn toggle_navbar_entry(&mut self, nav_entry_index: usize) {
        // We can only toggle root entries
        if !self.navbar_entries[nav_entry_index].is_root {
            return;
        }

        let expanded = &mut self.navbar_entries[nav_entry_index].expanded;
        *expanded = !*expanded;
        self.navbar_entry = nav_entry_index;
        self.reset_list_state();
    }

    fn build_navbar(&mut self, cx: &App) {
        let mut navbar_entries = Vec::new();

        for (page_index, page) in self.pages.iter().enumerate() {
            navbar_entries.push(NavBarEntry {
                title: page.title,
                is_root: true,
                expanded: false,
                page_index,
                item_index: None,
                focus_handle: cx.focus_handle().tab_index(0).tab_stop(true),
            });

            for (item_index, item) in page.items.iter().enumerate() {
                let SettingsPageItem::SectionHeader(title) = item else {
                    continue;
                };
                navbar_entries.push(NavBarEntry {
                    title,
                    is_root: false,
                    expanded: false,
                    page_index,
                    item_index: Some(item_index),
                    focus_handle: cx.focus_handle().tab_index(0).tab_stop(true),
                });
            }
        }

        self.navbar_entries = navbar_entries;
    }

    fn setup_navbar_focus_subscriptions(
        &mut self,
        window: &mut Window,
        cx: &mut Context<SettingsWindow>,
    ) {
        let mut focus_subscriptions = Vec::new();

        for entry_index in 0..self.navbar_entries.len() {
            let focus_handle = self.navbar_entries[entry_index].focus_handle.clone();

            let subscription = cx.on_focus(
                &focus_handle,
                window,
                move |this: &mut SettingsWindow,
                      window: &mut Window,
                      cx: &mut Context<SettingsWindow>| {
                    this.open_and_scroll_to_navbar_entry(entry_index, window, cx, false);
                },
            );
            focus_subscriptions.push(subscription);
        }
        self.navbar_focus_subscriptions = focus_subscriptions;
    }

    fn visible_navbar_entries(&self) -> impl Iterator<Item = (usize, &NavBarEntry)> {
        let mut index = 0;
        let entries = &self.navbar_entries;
        let search_matches = &self.filter_table;
        let has_query = self.has_query;
        std::iter::from_fn(move || {
            while index < entries.len() {
                let entry = &entries[index];
                let included_in_search = if let Some(item_index) = entry.item_index {
                    search_matches[entry.page_index][item_index]
                } else {
                    search_matches[entry.page_index].iter().any(|b| *b)
                        || search_matches[entry.page_index].is_empty()
                };
                if included_in_search {
                    break;
                }
                index += 1;
            }
            if index >= self.navbar_entries.len() {
                return None;
            }
            let entry = &entries[index];
            let entry_index = index;

            index += 1;
            if entry.is_root && !entry.expanded && !has_query {
                while index < entries.len() {
                    if entries[index].is_root {
                        break;
                    }
                    index += 1;
                }
            }

            return Some((entry_index, entry));
        })
    }

    fn filter_matches_to_file(&mut self) {
        let current_file = self.current_file.mask();
        for (page, page_filter) in std::iter::zip(&self.pages, &mut self.filter_table) {
            let mut header_index = 0;
            let mut any_found_since_last_header = true;

            for (index, item) in page.items.iter().enumerate() {
                match item {
                    SettingsPageItem::SectionHeader(_) => {
                        if !any_found_since_last_header {
                            page_filter[header_index] = false;
                        }
                        header_index = index;
                        any_found_since_last_header = false;
                    }
                    SettingsPageItem::SettingItem(SettingItem { files, .. })
                    | SettingsPageItem::SubPageLink(SubPageLink { files, .. })
                    | SettingsPageItem::DynamicItem(DynamicItem {
                        discriminant: SettingItem { files, .. },
                        ..
                    }) => {
                        if !files.contains(current_file) {
                            page_filter[index] = false;
                        } else {
                            any_found_since_last_header = true;
                        }
                    }
                }
            }
            if let Some(last_header) = page_filter.get_mut(header_index)
                && !any_found_since_last_header
            {
                *last_header = false;
            }
        }
    }

    fn update_matches(&mut self, cx: &mut Context<SettingsWindow>) {
        self.search_task.take();
        let query = self.search_bar.read(cx).text(cx);
        if query.is_empty() || self.search_index.is_none() {
            for page in &mut self.filter_table {
                page.fill(true);
            }
            self.has_query = false;
            self.filter_matches_to_file();
            self.reset_list_state();
            cx.notify();
            return;
        }

        let search_index = self.search_index.as_ref().unwrap().clone();

        fn update_matches_inner(
            this: &mut SettingsWindow,
            search_index: &SearchIndex,
            match_indices: impl Iterator<Item = usize>,
            cx: &mut Context<SettingsWindow>,
        ) {
            for page in &mut this.filter_table {
                page.fill(false);
            }

            for match_index in match_indices {
                let SearchItemKey {
                    page_index,
                    header_index,
                    item_index,
                } = search_index.key_lut[match_index];
                let page = &mut this.filter_table[page_index];
                page[header_index] = true;
                page[item_index] = true;
            }
            this.has_query = true;
            this.filter_matches_to_file();
            this.open_first_nav_page();
            this.reset_list_state();
            cx.notify();
        }

        self.search_task = Some(cx.spawn(async move |this, cx| {
            let bm25_task = cx.background_spawn({
                let search_index = search_index.clone();
                let max_results = search_index.key_lut.len();
                let query = query.clone();
                async move { search_index.bm25_engine.search(&query, max_results) }
            });
            let cancel_flag = std::sync::atomic::AtomicBool::new(false);
            let fuzzy_search_task = fuzzy::match_strings(
                search_index.fuzzy_match_candidates.as_slice(),
                &query,
                false,
                true,
                search_index.fuzzy_match_candidates.len(),
                &cancel_flag,
                cx.background_executor().clone(),
            );

            let fuzzy_matches = fuzzy_search_task.await;

            _ = this
                .update(cx, |this, cx| {
                    // For tuning the score threshold
                    // for fuzzy_match in &fuzzy_matches {
                    //     let SearchItemKey {
                    //         page_index,
                    //         header_index,
                    //         item_index,
                    //     } = search_index.key_lut[fuzzy_match.candidate_id];
                    //     let SettingsPageItem::SectionHeader(header) =
                    //         this.pages[page_index].items[header_index]
                    //     else {
                    //         continue;
                    //     };
                    //     let SettingsPageItem::SettingItem(SettingItem {
                    //         title, description, ..
                    //     }) = this.pages[page_index].items[item_index]
                    //     else {
                    //         continue;
                    //     };
                    //     let score = fuzzy_match.score;
                    //     eprint!("# {header} :: QUERY = {query} :: SCORE = {score}\n{title}\n{description}\n\n");
                    // }
                    update_matches_inner(
                        this,
                        search_index.as_ref(),
                        fuzzy_matches
                            .into_iter()
                            // MAGIC NUMBER: Was found to have right balance between not too many weird matches, but also
                            // flexible enough to catch misspellings and <4 letter queries
                            // More flexible is good for us here because fuzzy matches will only be used for things that don't
                            // match using bm25
                            .take_while(|fuzzy_match| fuzzy_match.score >= 0.3)
                            .map(|fuzzy_match| fuzzy_match.candidate_id),
                        cx,
                    );
                })
                .ok();

            let bm25_matches = bm25_task.await;

            _ = this
                .update(cx, |this, cx| {
                    if bm25_matches.is_empty() {
                        return;
                    }
                    update_matches_inner(
                        this,
                        search_index.as_ref(),
                        bm25_matches
                            .into_iter()
                            .map(|bm25_match| bm25_match.document.id),
                        cx,
                    );
                })
                .ok();
        }));
    }

    fn build_filter_table(&mut self) {
        self.filter_table = self
            .pages
            .iter()
            .map(|page| vec![true; page.items.len()])
            .collect::<Vec<_>>();
    }

    fn build_search_index(&mut self) {
        let mut key_lut: Vec<SearchItemKey> = vec![];
        let mut documents = Vec::default();
        let mut fuzzy_match_candidates = Vec::default();

        fn push_candidates(
            fuzzy_match_candidates: &mut Vec<StringMatchCandidate>,
            key_index: usize,
            input: &str,
        ) {
            for word in input.split_ascii_whitespace() {
                fuzzy_match_candidates.push(StringMatchCandidate::new(key_index, word));
            }
        }

        // PERF: We are currently searching all items even in project files
        // where many settings are filtered out, using the logic in filter_matches_to_file
        // we could only search relevant items based on the current file
        for (page_index, page) in self.pages.iter().enumerate() {
            let mut header_index = 0;
            let mut header_str = "";
            for (item_index, item) in page.items.iter().enumerate() {
                let key_index = key_lut.len();
                match item {
                    SettingsPageItem::DynamicItem(DynamicItem {
                        discriminant: item, ..
                    })
                    | SettingsPageItem::SettingItem(item) => {
                        documents.push(bm25::Document {
                            id: key_index,
                            contents: [page.title, header_str, item.title, item.description]
                                .join("\n"),
                        });
                        push_candidates(&mut fuzzy_match_candidates, key_index, item.title);
                        push_candidates(&mut fuzzy_match_candidates, key_index, item.description);
                    }
                    SettingsPageItem::SectionHeader(header) => {
                        documents.push(bm25::Document {
                            id: key_index,
                            contents: header.to_string(),
                        });
                        push_candidates(&mut fuzzy_match_candidates, key_index, header);
                        header_index = item_index;
                        header_str = *header;
                    }
                    SettingsPageItem::SubPageLink(sub_page_link) => {
                        documents.push(bm25::Document {
                            id: key_index,
                            contents: [page.title, header_str, sub_page_link.title.as_ref()]
                                .join("\n"),
                        });
                        push_candidates(
                            &mut fuzzy_match_candidates,
                            key_index,
                            sub_page_link.title.as_ref(),
                        );
                    }
                }
                push_candidates(&mut fuzzy_match_candidates, key_index, page.title);
                push_candidates(&mut fuzzy_match_candidates, key_index, header_str);

                key_lut.push(SearchItemKey {
                    page_index,
                    header_index,
                    item_index,
                });
            }
        }
        let engine =
            bm25::SearchEngineBuilder::with_documents(bm25::Language::English, documents).build();
        self.search_index = Some(Arc::new(SearchIndex {
            bm25_engine: engine,
            key_lut,
            fuzzy_match_candidates,
        }));
    }

    fn build_content_handles(&mut self, window: &mut Window, cx: &mut Context<SettingsWindow>) {
        self.content_handles = self
            .pages
            .iter()
            .map(|page| {
                std::iter::repeat_with(|| NonFocusableHandle::new(0, false, window, cx))
                    .take(page.items.len())
                    .collect()
            })
            .collect::<Vec<_>>();
    }

    fn reset_list_state(&mut self) {
        // plus one for the title
        let mut visible_items_count = self.visible_page_items().count();

        if visible_items_count > 0 {
            // show page title if page is non empty
            visible_items_count += 1;
        }

        self.list_state.reset(visible_items_count);
    }

    fn build_ui(&mut self, window: &mut Window, cx: &mut Context<SettingsWindow>) {
        if self.pages.is_empty() {
            self.pages = page_data::settings_data(cx);
            self.build_navbar(cx);
            self.setup_navbar_focus_subscriptions(window, cx);
            self.build_content_handles(window, cx);
        }
        sub_page_stack_mut().clear();
        // PERF: doesn't have to be rebuilt, can just be filled with true. pages is constant once it is built
        self.build_filter_table();
        self.reset_list_state();
        self.update_matches(cx);

        cx.notify();
    }

    fn fetch_files(&mut self, window: &mut Window, cx: &mut Context<SettingsWindow>) {
        self.worktree_root_dirs.clear();
        let prev_files = self.files.clone();
        let settings_store = cx.global::<SettingsStore>();
        let mut ui_files = vec![];
        let all_files = settings_store.get_all_files();
        for file in all_files {
            let Some(settings_ui_file) = SettingsUiFile::from_settings(file) else {
                continue;
            };
            if settings_ui_file.is_server() {
                continue;
            }

            if let Some(worktree_id) = settings_ui_file.worktree_id() {
                let directory_name = all_projects(cx)
                    .find_map(|project| project.read(cx).worktree_for_id(worktree_id, cx))
                    .and_then(|worktree| worktree.read(cx).root_dir())
                    .and_then(|root_dir| {
                        root_dir
                            .file_name()
                            .map(|os_string| os_string.to_string_lossy().to_string())
                    });

                let Some(directory_name) = directory_name else {
                    log::error!(
                        "No directory name found for settings file at worktree ID: {}",
                        worktree_id
                    );
                    continue;
                };

                self.worktree_root_dirs.insert(worktree_id, directory_name);
            }

            let focus_handle = prev_files
                .iter()
                .find_map(|(prev_file, handle)| {
                    (prev_file == &settings_ui_file).then(|| handle.clone())
                })
                .unwrap_or_else(|| cx.focus_handle().tab_index(0).tab_stop(true));
            ui_files.push((settings_ui_file, focus_handle));
        }
        ui_files.reverse();
        self.files = ui_files;
        let current_file_still_exists = self
            .files
            .iter()
            .any(|(file, _)| file == &self.current_file);
        if !current_file_still_exists {
            self.change_file(0, window, false, cx);
        }
    }

    fn open_navbar_entry_page(&mut self, navbar_entry: usize) {
        if !self.is_nav_entry_visible(navbar_entry) {
            self.open_first_nav_page();
        }

        let is_new_page = self.navbar_entries[self.navbar_entry].page_index
            != self.navbar_entries[navbar_entry].page_index;
        self.navbar_entry = navbar_entry;

        // We only need to reset visible items when updating matches
        // and selecting a new page
        if is_new_page {
            self.reset_list_state();
        }

        sub_page_stack_mut().clear();
    }

    fn open_first_nav_page(&mut self) {
        let Some(first_navbar_entry_index) = self.visible_navbar_entries().next().map(|e| e.0)
        else {
            return;
        };
        self.open_navbar_entry_page(first_navbar_entry_index);
    }

    fn change_file(
        &mut self,
        ix: usize,
        window: &mut Window,
        drop_down_file: bool,
        cx: &mut Context<SettingsWindow>,
    ) {
        if ix >= self.files.len() {
            self.current_file = SettingsUiFile::User;
            self.build_ui(window, cx);
            return;
        }
        if drop_down_file {
            self.drop_down_file = Some(ix);
        }

        if self.files[ix].0 == self.current_file {
            return;
        }
        self.current_file = self.files[ix].0.clone();

        self.build_ui(window, cx);

        if self
            .visible_navbar_entries()
            .any(|(index, _)| index == self.navbar_entry)
        {
            self.open_and_scroll_to_navbar_entry(self.navbar_entry, window, cx, true);
        } else {
            self.open_first_nav_page();
        };
    }

    fn render_files_header(
        &self,
        window: &mut Window,
        cx: &mut Context<SettingsWindow>,
    ) -> impl IntoElement {
        const OVERFLOW_LIMIT: usize = 1;

        let file_button =
            |ix, file: &SettingsUiFile, focus_handle, cx: &mut Context<SettingsWindow>| {
                Button::new(
                    ix,
                    self.display_name(&file)
                        .expect("Files should always have a name"),
                )
                .toggle_state(file == &self.current_file)
                .selected_style(ButtonStyle::Tinted(ui::TintColor::Accent))
                .track_focus(focus_handle)
                .on_click(cx.listener({
                    let focus_handle = focus_handle.clone();
                    move |this, _: &gpui::ClickEvent, window, cx| {
                        this.change_file(ix, window, false, cx);
                        focus_handle.focus(window);
                    }
                }))
            };

        let this = cx.entity();

        h_flex()
            .w_full()
            .pb_4()
            .gap_1()
            .justify_between()
            .track_focus(&self.files_focus_handle)
            .tab_group()
            .tab_index(HEADER_GROUP_TAB_INDEX)
            .child(
                h_flex()
                    .gap_1()
                    .children(
                        self.files.iter().enumerate().take(OVERFLOW_LIMIT).map(
                            |(ix, (file, focus_handle))| file_button(ix, file, focus_handle, cx),
                        ),
                    )
                    .when(self.files.len() > OVERFLOW_LIMIT, |div| {
                        div.children(
                            self.files
                                .iter()
                                .enumerate()
                                .skip(OVERFLOW_LIMIT)
                                .find(|(_, (file, _))| file == &self.current_file)
                                .map(|(ix, (file, focus_handle))| {
                                    file_button(ix, file, focus_handle, cx)
                                })
                                .or_else(|| {
                                    let ix = self.drop_down_file.unwrap_or(OVERFLOW_LIMIT);
                                    self.files.get(ix).map(|(file, focus_handle)| {
                                        file_button(ix, file, focus_handle, cx)
                                    })
                                }),
                        )
                        .when(
                            self.files.len() > OVERFLOW_LIMIT + 1,
                            |div| {
                                div.child(
                                    DropdownMenu::new(
                                        "more-files",
                                        format!("+{}", self.files.len() - (OVERFLOW_LIMIT + 1)),
                                        ContextMenu::build(window, cx, move |mut menu, _, _| {
                                            for (ix, (file, focus_handle)) in self
                                                .files
                                                .iter()
                                                .enumerate()
                                                .skip(OVERFLOW_LIMIT + 1)
                                            {
                                                menu = menu.entry(
                                                    self.display_name(file)
                                                        .expect("Files should always have a name"),
                                                    None,
                                                    {
                                                        let this = this.clone();
                                                        let focus_handle = focus_handle.clone();
                                                        move |window, cx| {
                                                            this.update(cx, |this, cx| {
                                                                this.change_file(
                                                                    ix, window, true, cx,
                                                                );
                                                            });
                                                            focus_handle.focus(window);
                                                        }
                                                    },
                                                );
                                            }

                                            menu
                                        }),
                                    )
                                    .style(DropdownStyle::Subtle)
                                    .trigger_tooltip(Tooltip::text("View Other Projects"))
                                    .trigger_icon(IconName::ChevronDown)
                                    .attach(gpui::Corner::BottomLeft)
                                    .offset(gpui::Point {
                                        x: px(0.0),
                                        y: px(2.0),
                                    })
                                    .tab_index(0),
                                )
                            },
                        )
                    }),
            )
            .child(
                Button::new("edit-in-json", "Edit in settings.json")
                    .tab_index(0_isize)
                    .style(ButtonStyle::OutlinedGhost)
                    .on_click(cx.listener(|this, _, _, cx| {
                        this.open_current_settings_file(cx);
                    })),
            )
    }

    pub(crate) fn display_name(&self, file: &SettingsUiFile) -> Option<String> {
        match file {
            SettingsUiFile::User => Some("User".to_string()),
            SettingsUiFile::Project((worktree_id, path)) => self
                .worktree_root_dirs
                .get(&worktree_id)
                .map(|directory_name| {
                    let path_style = PathStyle::local();
                    if path.is_empty() {
                        directory_name.clone()
                    } else {
                        format!(
                            "{}{}{}",
                            directory_name,
                            path_style.separator(),
                            path.display(path_style)
                        )
                    }
                }),
            SettingsUiFile::Server(file) => Some(file.to_string()),
        }
    }

    // TODO:
    //  Reconsider this after preview launch
    // fn file_location_str(&self) -> String {
    //     match &self.current_file {
    //         SettingsUiFile::User => "settings.json".to_string(),
    //         SettingsUiFile::Project((worktree_id, path)) => self
    //             .worktree_root_dirs
    //             .get(&worktree_id)
    //             .map(|directory_name| {
    //                 let path_style = PathStyle::local();
    //                 let file_path = path.join(paths::local_settings_file_relative_path());
    //                 format!(
    //                     "{}{}{}",
    //                     directory_name,
    //                     path_style.separator(),
    //                     file_path.display(path_style)
    //                 )
    //             })
    //             .expect("Current file should always be present in root dir map"),
    //         SettingsUiFile::Server(file) => file.to_string(),
    //     }
    // }

    fn render_search(&self, _window: &mut Window, cx: &mut App) -> Div {
        h_flex()
            .py_1()
            .px_1p5()
            .mb_3()
            .gap_1p5()
            .rounded_sm()
            .bg(cx.theme().colors().editor_background)
            .border_1()
            .border_color(cx.theme().colors().border)
            .child(Icon::new(IconName::MagnifyingGlass).color(Color::Muted))
            .child(self.search_bar.clone())
    }

    fn render_nav(
        &self,
        window: &mut Window,
        cx: &mut Context<SettingsWindow>,
    ) -> impl IntoElement {
        let visible_count = self.visible_navbar_entries().count();

        let focus_keybind_label = if self
            .navbar_focus_handle
            .read(cx)
            .handle
            .contains_focused(window, cx)
        {
            "Focus Content"
        } else {
            "Focus Navbar"
        };

        v_flex()
            .w_56()
            .p_2p5()
            .when(cfg!(target_os = "macos"), |c| c.pt_10())
            .h_full()
            .flex_none()
            .border_r_1()
            .key_context("NavigationMenu")
            .on_action(cx.listener(|this, _: &CollapseNavEntry, window, cx| {
                let Some(focused_entry) = this.focused_nav_entry(window, cx) else {
                    return;
                };
                let focused_entry_parent = this.root_entry_containing(focused_entry);
                if this.navbar_entries[focused_entry_parent].expanded {
                    this.toggle_navbar_entry(focused_entry_parent);
                    window.focus(&this.navbar_entries[focused_entry_parent].focus_handle);
                }
                cx.notify();
            }))
            .on_action(cx.listener(|this, _: &ExpandNavEntry, window, cx| {
                let Some(focused_entry) = this.focused_nav_entry(window, cx) else {
                    return;
                };
                if !this.navbar_entries[focused_entry].is_root {
                    return;
                }
                if !this.navbar_entries[focused_entry].expanded {
                    this.toggle_navbar_entry(focused_entry);
                }
                cx.notify();
            }))
            .on_action(
                cx.listener(|this, _: &FocusPreviousRootNavEntry, window, cx| {
                    let entry_index = this
                        .focused_nav_entry(window, cx)
                        .unwrap_or(this.navbar_entry);
                    let mut root_index = None;
                    for (index, entry) in this.visible_navbar_entries() {
                        if index >= entry_index {
                            break;
                        }
                        if entry.is_root {
                            root_index = Some(index);
                        }
                    }
                    let Some(previous_root_index) = root_index else {
                        return;
                    };
                    this.focus_and_scroll_to_nav_entry(previous_root_index, window, cx);
                }),
            )
            .on_action(cx.listener(|this, _: &FocusNextRootNavEntry, window, cx| {
                let entry_index = this
                    .focused_nav_entry(window, cx)
                    .unwrap_or(this.navbar_entry);
                let mut root_index = None;
                for (index, entry) in this.visible_navbar_entries() {
                    if index <= entry_index {
                        continue;
                    }
                    if entry.is_root {
                        root_index = Some(index);
                        break;
                    }
                }
                let Some(next_root_index) = root_index else {
                    return;
                };
                this.focus_and_scroll_to_nav_entry(next_root_index, window, cx);
            }))
            .on_action(cx.listener(|this, _: &FocusFirstNavEntry, window, cx| {
                if let Some((first_entry_index, _)) = this.visible_navbar_entries().next() {
                    this.focus_and_scroll_to_nav_entry(first_entry_index, window, cx);
                }
            }))
            .on_action(cx.listener(|this, _: &FocusLastNavEntry, window, cx| {
                if let Some((last_entry_index, _)) = this.visible_navbar_entries().last() {
                    this.focus_and_scroll_to_nav_entry(last_entry_index, window, cx);
                }
            }))
            .on_action(cx.listener(|this, _: &FocusNextNavEntry, window, cx| {
                let entry_index = this
                    .focused_nav_entry(window, cx)
                    .unwrap_or(this.navbar_entry);
                let mut next_index = None;
                for (index, _) in this.visible_navbar_entries() {
                    if index > entry_index {
                        next_index = Some(index);
                        break;
                    }
                }
                let Some(next_entry_index) = next_index else {
                    return;
                };
                this.open_and_scroll_to_navbar_entry(next_entry_index, window, cx, false);
            }))
            .on_action(cx.listener(|this, _: &FocusPreviousNavEntry, window, cx| {
                let entry_index = this
                    .focused_nav_entry(window, cx)
                    .unwrap_or(this.navbar_entry);
                let mut prev_index = None;
                for (index, _) in this.visible_navbar_entries() {
                    if index >= entry_index {
                        break;
                    }
                    prev_index = Some(index);
                }
                let Some(prev_entry_index) = prev_index else {
                    return;
                };
                this.open_and_scroll_to_navbar_entry(prev_entry_index, window, cx, false);
            }))
            .border_color(cx.theme().colors().border)
            .bg(cx.theme().colors().panel_background)
            .child(self.render_search(window, cx))
            .child(
                v_flex()
                    .flex_1()
                    .overflow_hidden()
                    .track_focus(&self.navbar_focus_handle.focus_handle(cx))
                    .tab_group()
                    .tab_index(NAVBAR_GROUP_TAB_INDEX)
                    .child(
                        uniform_list(
                            "settings-ui-nav-bar",
                            visible_count + 1,
                            cx.processor(move |this, range: Range<usize>, _, cx| {
                                this.visible_navbar_entries()
                                    .skip(range.start.saturating_sub(1))
                                    .take(range.len())
                                    .map(|(ix, entry)| {
                                        TreeViewItem::new(
                                            ("settings-ui-navbar-entry", ix),
                                            entry.title,
                                        )
                                        .track_focus(&entry.focus_handle)
                                        .root_item(entry.is_root)
                                        .toggle_state(this.is_navbar_entry_selected(ix))
                                        .when(entry.is_root, |item| {
                                            item.expanded(entry.expanded || this.has_query)
                                                .on_toggle(cx.listener(
                                                    move |this, _, window, cx| {
                                                        this.toggle_navbar_entry(ix);
                                                        window.focus(
                                                            &this.navbar_entries[ix].focus_handle,
                                                        );
                                                        cx.notify();
                                                    },
                                                ))
                                        })
                                        .on_click(
                                            cx.listener(move |this, _, window, cx| {
                                                this.open_and_scroll_to_navbar_entry(
                                                    ix, window, cx, true,
                                                );
                                            }),
                                        )
                                    })
                                    .collect()
                            }),
                        )
                        .size_full()
                        .track_scroll(self.navbar_scroll_handle.clone()),
                    )
                    .vertical_scrollbar_for(self.navbar_scroll_handle.clone(), window, cx),
            )
            .child(
                h_flex()
                    .w_full()
                    .h_8()
                    .p_2()
                    .pb_0p5()
                    .flex_shrink_0()
                    .border_t_1()
                    .border_color(cx.theme().colors().border_variant)
                    .children(
                        KeyBinding::for_action(&ToggleFocusNav, window, cx).map(|this| {
                            KeybindingHint::new(
                                this,
                                cx.theme().colors().surface_background.opacity(0.5),
                            )
                            .suffix(focus_keybind_label)
                        }),
                    ),
            )
    }

    fn open_and_scroll_to_navbar_entry(
        &mut self,
        navbar_entry_index: usize,
        window: &mut Window,
        cx: &mut Context<Self>,
        focus_content: bool,
    ) {
        self.open_navbar_entry_page(navbar_entry_index);
        cx.notify();

        if self.navbar_entries[navbar_entry_index].is_root
            || !self.is_nav_entry_visible(navbar_entry_index)
        {
            self.sub_page_scroll_handle
                .set_offset(point(px(0.), px(0.)));
            if focus_content {
                let Some(first_item_index) =
                    self.visible_page_items().next().map(|(index, _)| index)
                else {
                    return;
                };
                self.focus_content_element(first_item_index, window, cx);
            } else {
                window.focus(&self.navbar_entries[navbar_entry_index].focus_handle);
            }
        } else {
            let entry_item_index = self.navbar_entries[navbar_entry_index]
                .item_index
                .expect("Non-root items should have an item index");
            let Some(selected_item_index) = self
                .visible_page_items()
                .position(|(index, _)| index == entry_item_index)
            else {
                return;
            };

            self.list_state.scroll_to(gpui::ListOffset {
                item_ix: selected_item_index + 1,
                offset_in_item: px(0.),
            });
            if focus_content {
                self.focus_content_element(entry_item_index, window, cx);
            } else {
                window.focus(&self.navbar_entries[navbar_entry_index].focus_handle);
            }
        }

        // Page scroll handle updates the active item index
        // in it's next paint call after using scroll_handle.scroll_to_top_of_item
        // The call after that updates the offset of the scroll handle. So to
        // ensure the scroll handle doesn't lag behind we need to render three frames
        // back to back.
        cx.on_next_frame(window, |_, window, cx| {
            cx.on_next_frame(window, |_, _, cx| {
                cx.notify();
            });
            cx.notify();
        });
        cx.notify();
    }

    fn is_nav_entry_visible(&self, nav_entry_index: usize) -> bool {
        self.visible_navbar_entries()
            .any(|(index, _)| index == nav_entry_index)
    }

    fn focus_and_scroll_to_nav_entry(
        &self,
        nav_entry_index: usize,
        window: &mut Window,
        cx: &mut Context<Self>,
    ) {
        let Some(position) = self
            .visible_navbar_entries()
            .position(|(index, _)| index == nav_entry_index)
        else {
            return;
        };
        self.navbar_scroll_handle
            .scroll_to_item(position, gpui::ScrollStrategy::Top);
        window.focus(&self.navbar_entries[nav_entry_index].focus_handle);
        cx.notify();
    }

    fn visible_page_items(&self) -> impl Iterator<Item = (usize, &SettingsPageItem)> {
        let page_idx = self.current_page_index();

        self.current_page()
            .items
            .iter()
            .enumerate()
            .filter_map(move |(item_index, item)| {
                self.filter_table[page_idx][item_index].then_some((item_index, item))
            })
    }

    fn render_sub_page_breadcrumbs(&self) -> impl IntoElement {
        let mut items = vec![];
        items.push(self.current_page().title.into());
        items.extend(
            sub_page_stack()
                .iter()
                .flat_map(|page| [page.section_header.into(), page.link.title.clone()]),
        );

        let last = items.pop().unwrap();
        h_flex()
            .gap_1()
            .children(
                items
                    .into_iter()
                    .flat_map(|item| [item, "/".into()])
                    .map(|item| Label::new(item).color(Color::Muted)),
            )
            .child(Label::new(last))
    }

    fn render_page_items(
        &mut self,
        page_index: Option<usize>,
        _window: &mut Window,
        cx: &mut Context<SettingsWindow>,
    ) -> impl IntoElement {
        let mut page_content = v_flex().id("settings-ui-page").size_full();

        let has_active_search = !self.search_bar.read(cx).is_empty(cx);
        let has_no_results = self.visible_page_items().next().is_none() && has_active_search;

        if has_no_results {
            let search_query = self.search_bar.read(cx).text(cx);
            page_content = page_content.child(
                v_flex()
                    .size_full()
                    .items_center()
                    .justify_center()
                    .gap_1()
                    .child(div().child("No Results"))
                    .child(
                        div()
                            .text_sm()
                            .text_color(cx.theme().colors().text_muted)
                            .child(format!("No settings match \"{}\"", search_query)),
                    ),
            )
        } else {
            let last_non_header_index = self
                .visible_page_items()
                .filter_map(|(index, item)| {
                    (!matches!(item, SettingsPageItem::SectionHeader(_))).then_some(index)
                })
                .last();

            let root_nav_label = self
                .navbar_entries
                .iter()
                .find(|entry| entry.is_root && entry.page_index == self.current_page_index())
                .map(|entry| entry.title);

            let list_content = list(
                self.list_state.clone(),
                cx.processor(move |this, index, window, cx| {
                    if index == 0 {
                        return div()
                            .when(sub_page_stack().is_empty(), |this| {
                                this.when_some(root_nav_label, |this, title| {
                                    this.child(
                                        Label::new(title).size(LabelSize::Large).mt_2().mb_3(),
                                    )
                                })
                            })
                            .into_any_element();
                    }
                    let mut visible_items = this.visible_page_items();
                    let Some((actual_item_index, item)) = visible_items.nth(index - 1) else {
                        return gpui::Empty.into_any_element();
                    };

                    let no_bottom_border = visible_items
                        .next()
                        .map(|(_, item)| matches!(item, SettingsPageItem::SectionHeader(_)))
                        .unwrap_or(false);
                    let is_last = Some(actual_item_index) == last_non_header_index;

                    v_flex()
                        .id(("settings-page-item", actual_item_index))
                        .w_full()
                        .min_w_0()
                        .when_some(page_index, |element, page_index| {
                            element.track_focus(
                                &this.content_handles[page_index][actual_item_index]
                                    .focus_handle(cx),
                            )
                        })
                        .child(item.render(
                            this,
                            actual_item_index,
                            no_bottom_border || is_last,
                            window,
                            cx,
                        ))
                        .into_any_element()
                }),
            );

            page_content = page_content.child(list_content.size_full())
        }
        page_content
    }

    fn render_sub_page_items<'a, Items: Iterator<Item = (usize, &'a SettingsPageItem)>>(
        &self,
        items: Items,
        page_index: Option<usize>,
        window: &mut Window,
        cx: &mut Context<SettingsWindow>,
    ) -> impl IntoElement {
        let mut page_content = v_flex()
            .id("settings-ui-page")
            .size_full()
            .overflow_y_scroll()
            .track_scroll(&self.sub_page_scroll_handle);

        let items: Vec<_> = items.collect();
        let items_len = items.len();
        let mut section_header = None;

        let has_active_search = !self.search_bar.read(cx).is_empty(cx);
        let has_no_results = items_len == 0 && has_active_search;

        if has_no_results {
            let search_query = self.search_bar.read(cx).text(cx);
            page_content = page_content.child(
                v_flex()
                    .size_full()
                    .items_center()
                    .justify_center()
                    .gap_1()
                    .child(div().child("No Results"))
                    .child(
                        div()
                            .text_sm()
                            .text_color(cx.theme().colors().text_muted)
                            .child(format!("No settings match \"{}\"", search_query)),
                    ),
            )
        } else {
            let last_non_header_index = items
                .iter()
                .enumerate()
                .rev()
                .find(|(_, (_, item))| !matches!(item, SettingsPageItem::SectionHeader(_)))
                .map(|(index, _)| index);

            let root_nav_label = self
                .navbar_entries
                .iter()
                .find(|entry| entry.is_root && entry.page_index == self.current_page_index())
                .map(|entry| entry.title);

            page_content = page_content
                .when(sub_page_stack().is_empty(), |this| {
                    this.when_some(root_nav_label, |this, title| {
                        this.child(Label::new(title).size(LabelSize::Large).mt_2().mb_3())
                    })
                })
                .children(items.clone().into_iter().enumerate().map(
                    |(index, (actual_item_index, item))| {
                        let no_bottom_border = items
                            .get(index + 1)
                            .map(|(_, next_item)| {
                                matches!(next_item, SettingsPageItem::SectionHeader(_))
                            })
                            .unwrap_or(false);
                        let is_last = Some(index) == last_non_header_index;

                        if let SettingsPageItem::SectionHeader(header) = item {
                            section_header = Some(*header);
                        }
                        v_flex()
                            .w_full()
                            .min_w_0()
                            .id(("settings-page-item", actual_item_index))
                            .when_some(page_index, |element, page_index| {
                                element.track_focus(
                                    &self.content_handles[page_index][actual_item_index]
                                        .focus_handle(cx),
                                )
                            })
                            .child(item.render(
                                self,
                                actual_item_index,
                                no_bottom_border || is_last,
                                window,
                                cx,
                            ))
                    },
                ))
        }
        page_content
    }

    fn render_page(
        &mut self,
        window: &mut Window,
        cx: &mut Context<SettingsWindow>,
    ) -> impl IntoElement {
        let page_header;
        let page_content;

        if sub_page_stack().is_empty() {
            page_header = self.render_files_header(window, cx).into_any_element();

            page_content = self
                .render_page_items(Some(self.current_page_index()), window, cx)
                .into_any_element();
        } else {
            page_header = h_flex()
                .ml_neg_1p5()
                .pb_4()
                .gap_1()
                .child(
                    IconButton::new("back-btn", IconName::ArrowLeft)
                        .icon_size(IconSize::Small)
                        .shape(IconButtonShape::Square)
                        .on_click(cx.listener(|this, _, _, cx| {
                            this.pop_sub_page(cx);
                        })),
                )
                .child(self.render_sub_page_breadcrumbs())
                .into_any_element();

            let active_page_render_fn = sub_page_stack().last().unwrap().link.render.clone();
            page_content = (active_page_render_fn)(self, window, cx);
        }

        return v_flex()
            .id("Settings-ui-page")
            .flex_1()
            .pt_6()
            .pb_8()
            .px_8()
            .bg(cx.theme().colors().editor_background)
            .child(page_header)
            .when(sub_page_stack().is_empty(), |this| {
                this.vertical_scrollbar_for(self.list_state.clone(), window, cx)
            })
            .when(!sub_page_stack().is_empty(), |this| {
                this.vertical_scrollbar_for(self.sub_page_scroll_handle.clone(), window, cx)
            })
            .track_focus(&self.content_focus_handle.focus_handle(cx))
            .child(
                div()
                    .size_full()
                    .tab_group()
                    .tab_index(CONTENT_GROUP_TAB_INDEX)
                    .child(page_content),
            );
    }

    fn open_current_settings_file(&mut self, cx: &mut Context<Self>) {
        match &self.current_file {
            SettingsUiFile::User => {
                let Some(original_window) = self.original_window else {
                    return;
                };
                original_window
                    .update(cx, |workspace, window, cx| {
                        workspace
                            .with_local_workspace(window, cx, |workspace, window, cx| {
                                let create_task = workspace.project().update(cx, |project, cx| {
                                    project.find_or_create_worktree(
                                        paths::config_dir().as_path(),
                                        false,
                                        cx,
                                    )
                                });
                                let open_task = workspace.open_paths(
                                    vec![paths::settings_file().to_path_buf()],
                                    OpenOptions {
                                        visible: Some(OpenVisible::None),
                                        ..Default::default()
                                    },
                                    None,
                                    window,
                                    cx,
                                );

                                cx.spawn_in(window, async move |workspace, cx| {
                                    create_task.await.ok();
                                    open_task.await;

                                    workspace.update_in(cx, |_, window, cx| {
                                        window.activate_window();
                                        cx.notify();
                                    })
                                })
                                .detach();
                            })
                            .detach();
                    })
                    .ok();
            }
            SettingsUiFile::Project((worktree_id, path)) => {
                let mut corresponding_workspace: Option<WindowHandle<Workspace>> = None;
                let settings_path = path.join(paths::local_settings_file_relative_path());
                let Some(app_state) = workspace::AppState::global(cx).upgrade() else {
                    return;
                };
                for workspace in app_state.workspace_store.read(cx).workspaces() {
                    let contains_settings_file = workspace
                        .read_with(cx, |workspace, cx| {
                            workspace.project().read(cx).contains_local_settings_file(
                                *worktree_id,
                                settings_path.as_ref(),
                                cx,
                            )
                        })
                        .ok();
                    if Some(true) == contains_settings_file {
                        corresponding_workspace = Some(*workspace);

                        break;
                    }
                }

                let Some(corresponding_workspace) = corresponding_workspace else {
                    log::error!(
                        "No corresponding workspace found for settings file {}",
                        settings_path.as_std_path().display()
                    );

                    return;
                };

                // TODO: move zed::open_local_file() APIs to this crate, and
                // re-implement the "initial_contents" behavior
                corresponding_workspace
                    .update(cx, |workspace, window, cx| {
                        let open_task = workspace.open_path(
                            (*worktree_id, settings_path.clone()),
                            None,
                            true,
                            window,
                            cx,
                        );

                        cx.spawn_in(window, async move |workspace, cx| {
                            if open_task.await.log_err().is_some() {
                                workspace
                                    .update_in(cx, |_, window, cx| {
                                        window.activate_window();
                                        cx.notify();
                                    })
                                    .ok();
                            }
                        })
                        .detach();
                    })
                    .ok();
            }
            SettingsUiFile::Server(_) => {
                return;
            }
        };
    }

    fn current_page_index(&self) -> usize {
        self.page_index_from_navbar_index(self.navbar_entry)
    }

    fn current_page(&self) -> &SettingsPage {
        &self.pages[self.current_page_index()]
    }

    fn page_index_from_navbar_index(&self, index: usize) -> usize {
        if self.navbar_entries.is_empty() {
            return 0;
        }

        self.navbar_entries[index].page_index
    }

    fn is_navbar_entry_selected(&self, ix: usize) -> bool {
        ix == self.navbar_entry
    }

    fn push_sub_page(
        &mut self,
        sub_page_link: SubPageLink,
        section_header: &'static str,
        cx: &mut Context<SettingsWindow>,
    ) {
        sub_page_stack_mut().push(SubPage {
            link: sub_page_link,
            section_header,
        });
        cx.notify();
    }

    fn pop_sub_page(&mut self, cx: &mut Context<SettingsWindow>) {
        sub_page_stack_mut().pop();
        cx.notify();
    }

    fn focus_file_at_index(&mut self, index: usize, window: &mut Window) {
        if let Some((_, handle)) = self.files.get(index) {
            handle.focus(window);
        }
    }

    fn focused_file_index(&self, window: &Window, cx: &Context<Self>) -> usize {
        if self.files_focus_handle.contains_focused(window, cx)
            && let Some(index) = self
                .files
                .iter()
                .position(|(_, handle)| handle.is_focused(window))
        {
            return index;
        }
        if let Some(current_file_index) = self
            .files
            .iter()
            .position(|(file, _)| file == &self.current_file)
        {
            return current_file_index;
        }
        0
    }

    fn focus_content_element(&self, item_index: usize, window: &mut Window, cx: &mut App) {
        if !sub_page_stack().is_empty() {
            return;
        }
        let page_index = self.current_page_index();
        window.focus(&self.content_handles[page_index][item_index].focus_handle(cx));
    }

    fn focused_nav_entry(&self, window: &Window, cx: &App) -> Option<usize> {
        if !self
            .navbar_focus_handle
            .focus_handle(cx)
            .contains_focused(window, cx)
        {
            return None;
        }
        for (index, entry) in self.navbar_entries.iter().enumerate() {
            if entry.focus_handle.is_focused(window) {
                return Some(index);
            }
        }
        None
    }

    fn root_entry_containing(&self, nav_entry_index: usize) -> usize {
        let mut index = Some(nav_entry_index);
        while let Some(prev_index) = index
            && !self.navbar_entries[prev_index].is_root
        {
            index = prev_index.checked_sub(1);
        }
        return index.expect("No root entry found");
    }
}

impl Render for SettingsWindow {
    fn render(&mut self, window: &mut Window, cx: &mut Context<Self>) -> impl IntoElement {
        let ui_font = theme::setup_ui_font(window, cx);

        client_side_decorations(
            v_flex()
                .text_color(cx.theme().colors().text)
                .size_full()
                .children(self.title_bar.clone())
                .child(
                    div()
                        .id("settings-window")
                        .key_context("SettingsWindow")
                        .track_focus(&self.focus_handle)
                        .on_action(cx.listener(|this, _: &OpenCurrentFile, _, cx| {
                            this.open_current_settings_file(cx);
                        }))
                        .on_action(|_: &Minimize, window, _cx| {
                            window.minimize_window();
                        })
                        .on_action(cx.listener(|this, _: &search::FocusSearch, window, cx| {
                            this.search_bar.focus_handle(cx).focus(window);
                        }))
                        .on_action(cx.listener(|this, _: &ToggleFocusNav, window, cx| {
                            if this
                                .navbar_focus_handle
                                .focus_handle(cx)
                                .contains_focused(window, cx)
                            {
                                this.open_and_scroll_to_navbar_entry(
                                    this.navbar_entry,
                                    window,
                                    cx,
                                    true,
                                );
                            } else {
                                this.focus_and_scroll_to_nav_entry(this.navbar_entry, window, cx);
                            }
                        }))
                        .on_action(cx.listener(
                            |this, FocusFile(file_index): &FocusFile, window, _| {
                                this.focus_file_at_index(*file_index as usize, window);
                            },
                        ))
                        .on_action(cx.listener(|this, _: &FocusNextFile, window, cx| {
                            let next_index = usize::min(
                                this.focused_file_index(window, cx) + 1,
                                this.files.len().saturating_sub(1),
                            );
                            this.focus_file_at_index(next_index, window);
                        }))
                        .on_action(cx.listener(|this, _: &FocusPreviousFile, window, cx| {
                            let prev_index = this.focused_file_index(window, cx).saturating_sub(1);
                            this.focus_file_at_index(prev_index, window);
                        }))
                        .on_action(|_: &menu::SelectNext, window, _| {
                            window.focus_next();
                        })
                        .on_action(|_: &menu::SelectPrevious, window, _| {
                            window.focus_prev();
                        })
                        .flex()
                        .flex_row()
                        .flex_1()
                        .min_h_0()
                        .font(ui_font)
                        .bg(cx.theme().colors().background)
                        .text_color(cx.theme().colors().text)
                        .child(self.render_nav(window, cx))
                        .child(self.render_page(window, cx)),
                ),
            window,
            cx,
        )
    }
}

fn all_projects(cx: &App) -> impl Iterator<Item = Entity<project::Project>> {
    workspace::AppState::global(cx)
        .upgrade()
        .map(|app_state| {
            app_state
                .workspace_store
                .read(cx)
                .workspaces()
                .iter()
                .filter_map(|workspace| Some(workspace.read(cx).ok()?.project().clone()))
        })
        .into_iter()
        .flatten()
}

fn update_settings_file(
    file: SettingsUiFile,
    cx: &mut App,
    update: impl 'static + Send + FnOnce(&mut SettingsContent, &App),
) -> Result<()> {
    match file {
        SettingsUiFile::Project((worktree_id, rel_path)) => {
            let rel_path = rel_path.join(paths::local_settings_file_relative_path());
            let project = all_projects(cx).find(|project| {
                project.read_with(cx, |project, cx| {
                    project.contains_local_settings_file(worktree_id, &rel_path, cx)
                })
            });
            let Some(project) = project else {
                anyhow::bail!(
                    "Could not find worktree containing settings file: {}",
                    &rel_path.display(PathStyle::local())
                );
            };
            project.update(cx, |project, cx| {
                project.update_local_settings_file(worktree_id, rel_path, cx, update);
            });
            return Ok(());
        }
        SettingsUiFile::User => {
            // todo(settings_ui) error?
            SettingsStore::global(cx).update_settings_file(<dyn fs::Fs>::global(cx), update);
            Ok(())
        }
        SettingsUiFile::Server(_) => unimplemented!(),
    }
}

fn render_text_field<T: From<String> + Into<String> + AsRef<str> + Clone>(
    field: SettingField<T>,
    file: SettingsUiFile,
    metadata: Option<&SettingsFieldMetadata>,
    _window: &mut Window,
    cx: &mut App,
) -> AnyElement {
    let (_, initial_text) =
        SettingsStore::global(cx).get_value_from_file(file.to_settings(), field.pick);
    let initial_text = initial_text.filter(|s| !s.as_ref().is_empty());

    SettingsEditor::new()
        .tab_index(0)
        .when_some(initial_text, |editor, text| {
            editor.with_initial_text(text.as_ref().to_string())
        })
        .when_some(
            metadata.and_then(|metadata| metadata.placeholder),
            |editor, placeholder| editor.with_placeholder(placeholder),
        )
        .on_confirm({
            move |new_text, cx| {
                update_settings_file(file.clone(), cx, move |settings, _cx| {
                    (field.write)(settings, new_text.map(Into::into));
                })
                .log_err(); // todo(settings_ui) don't log err
            }
        })
        .into_any_element()
}

fn render_toggle_button<B: Into<bool> + From<bool> + Copy>(
    field: SettingField<B>,
    file: SettingsUiFile,
    _metadata: Option<&SettingsFieldMetadata>,
    _window: &mut Window,
    cx: &mut App,
) -> AnyElement {
    let (_, value) = SettingsStore::global(cx).get_value_from_file(file.to_settings(), field.pick);

    let toggle_state = if value.copied().map_or(false, Into::into) {
        ToggleState::Selected
    } else {
        ToggleState::Unselected
    };

    Switch::new("toggle_button", toggle_state)
        .color(ui::SwitchColor::Accent)
        .on_click({
            move |state, _window, cx| {
                let state = *state == ui::ToggleState::Selected;
                update_settings_file(file.clone(), cx, move |settings, _cx| {
                    (field.write)(settings, Some(state.into()));
                })
                .log_err(); // todo(settings_ui) don't log err
            }
        })
        .tab_index(0_isize)
        .color(SwitchColor::Accent)
        .into_any_element()
}

fn render_font_picker(
    field: SettingField<settings::FontFamilyName>,
    file: SettingsUiFile,
    _metadata: Option<&SettingsFieldMetadata>,
    window: &mut Window,
    cx: &mut App,
) -> AnyElement {
    let current_value = SettingsStore::global(cx)
        .get_value_from_file(file.to_settings(), field.pick)
        .1
        .cloned()
        .unwrap_or_else(|| SharedString::default().into());

    let font_picker = cx.new(|cx| {
        ui_input::font_picker(
            current_value.clone().into(),
            move |font_name, cx| {
                update_settings_file(file.clone(), cx, move |settings, _cx| {
                    (field.write)(settings, Some(font_name.into()));
                })
                .log_err(); // todo(settings_ui) don't log err
            },
            window,
            cx,
        )
    });

    PopoverMenu::new("font-picker")
        .menu(move |_window, _cx| Some(font_picker.clone()))
        .trigger(
            Button::new("font-family-button", current_value)
                .tab_index(0_isize)
                .style(ButtonStyle::Outlined)
                .size(ButtonSize::Medium)
                .icon(IconName::ChevronUpDown)
                .icon_color(Color::Muted)
                .icon_size(IconSize::Small)
                .icon_position(IconPosition::End),
        )
        .anchor(gpui::Corner::TopLeft)
        .offset(gpui::Point {
            x: px(0.0),
            y: px(2.0),
        })
        .with_handle(ui::PopoverMenuHandle::default())
        .into_any_element()
}

fn render_number_field<T: NumberFieldType + Send + Sync>(
    field: SettingField<T>,
    file: SettingsUiFile,
    _metadata: Option<&SettingsFieldMetadata>,
    window: &mut Window,
    cx: &mut App,
) -> AnyElement {
    let (_, value) = SettingsStore::global(cx).get_value_from_file(file.to_settings(), field.pick);
    let value = value.copied().unwrap_or_else(T::min_value);
    NumberField::new("numeric_stepper", value, window, cx)
        .on_change({
            move |value, _window, cx| {
                let value = *value;
                update_settings_file(file.clone(), cx, move |settings, _cx| {
                    (field.write)(settings, Some(value));
                })
                .log_err(); // todo(settings_ui) don't log err
            }
        })
        .into_any_element()
}

fn render_dropdown<T>(
    field: SettingField<T>,
    file: SettingsUiFile,
    metadata: Option<&SettingsFieldMetadata>,
    window: &mut Window,
    cx: &mut App,
) -> AnyElement
where
    T: strum::VariantArray + strum::VariantNames + Copy + PartialEq + Send + Sync + 'static,
{
    let variants = || -> &'static [T] { <T as strum::VariantArray>::VARIANTS };
    let labels = || -> &'static [&'static str] { <T as strum::VariantNames>::VARIANTS };
    let should_do_titlecase = metadata
        .and_then(|metadata| metadata.should_do_titlecase)
        .unwrap_or(true);

    let (_, current_value) =
        SettingsStore::global(cx).get_value_from_file(file.to_settings(), field.pick);
    let current_value = current_value.copied().unwrap_or(variants()[0]);

    let current_value_label =
        labels()[variants().iter().position(|v| *v == current_value).unwrap()];

    DropdownMenu::new(
        "dropdown",
        if should_do_titlecase {
            current_value_label.to_title_case()
        } else {
            current_value_label.to_string()
        },
        ContextMenu::build(window, cx, move |mut menu, _, _| {
            for (&value, &label) in std::iter::zip(variants(), labels()) {
                let file = file.clone();
                menu = menu.toggleable_entry(
                    if should_do_titlecase {
                        label.to_title_case()
                    } else {
                        label.to_string()
                    },
                    value == current_value,
                    IconPosition::End,
                    None,
                    move |_, cx| {
                        if value == current_value {
                            return;
                        }
                        update_settings_file(file.clone(), cx, move |settings, _cx| {
                            (field.write)(settings, Some(value));
                        })
                        .log_err(); // todo(settings_ui) don't log err
                    },
                );
            }
            menu
        }),
    )
    .trigger_size(ButtonSize::Medium)
    .style(DropdownStyle::Outlined)
    .offset(gpui::Point {
        x: px(0.0),
        y: px(2.0),
    })
    .tab_index(0)
    .into_any_element()
}

fn render_theme_picker(
    field: SettingField<settings::ThemeName>,
    file: SettingsUiFile,
    _metadata: Option<&SettingsFieldMetadata>,
    window: &mut Window,
    cx: &mut App,
) -> AnyElement {
    let (_, value) = SettingsStore::global(cx).get_value_from_file(file.to_settings(), field.pick);
    let current_value = value
        .cloned()
        .map(|theme_name| theme_name.0.into())
        .unwrap_or_else(|| cx.theme().name.clone());

    DropdownMenu::new(
        "font-picker",
        current_value.clone(),
        ContextMenu::build(window, cx, move |mut menu, _, cx| {
            let all_theme_names = theme::ThemeRegistry::global(cx).list_names();
            for theme_name in all_theme_names {
                let file = file.clone();
                let selected = theme_name.as_ref() == current_value.as_ref();
                menu = menu.toggleable_entry(
                    theme_name.clone(),
                    selected,
                    IconPosition::End,
                    None,
                    move |_, cx| {
                        if selected {
                            return;
                        }
                        let theme_name = theme_name.clone();
                        update_settings_file(file.clone(), cx, move |settings, _cx| {
                            (field.write)(settings, Some(settings::ThemeName(theme_name.into())));
                        })
                        .log_err(); // todo(settings_ui) don't log err
                    },
                );
            }
            menu
        }),
    )
    .trigger_size(ButtonSize::Medium)
    .style(DropdownStyle::Outlined)
    .offset(gpui::Point {
        x: px(0.0),
        y: px(2.0),
    })
    .tab_index(0)
    .into_any_element()
}

fn render_icon_theme_picker(
    field: SettingField<settings::IconThemeName>,
    file: SettingsUiFile,
    _metadata: Option<&SettingsFieldMetadata>,
    window: &mut Window,
    cx: &mut App,
) -> AnyElement {
    let (_, value) = SettingsStore::global(cx).get_value_from_file(file.to_settings(), field.pick);
    let current_value = value
        .cloned()
        .map(|icon_theme_name| icon_theme_name.0.into())
        .unwrap_or_else(|| theme::default_icon_theme().name.clone());

    DropdownMenu::new(
        "font-picker",
        current_value.clone(),
        ContextMenu::build(window, cx, move |mut menu, _, cx| {
            let all_theme_names = theme::ThemeRegistry::global(cx)
                .list_icon_themes()
                .into_iter()
                .map(|theme| theme.name);
            for theme_name in all_theme_names {
                let file = file.clone();
                let selected = theme_name.as_ref() == current_value.as_ref();
                menu = menu.toggleable_entry(
                    theme_name.clone(),
                    selected,
                    IconPosition::End,
                    None,
                    move |_, cx| {
                        if selected {
                            return;
                        }
                        let theme_name = theme_name.clone();
                        update_settings_file(file.clone(), cx, move |settings, _cx| {
                            (field.write)(
                                settings,
                                Some(settings::IconThemeName(theme_name.into())),
                            );
                        })
                        .log_err(); // todo(settings_ui) don't log err
                    },
                );
            }
            menu
        }),
    )
    .trigger_size(ButtonSize::Medium)
    .style(DropdownStyle::Outlined)
    .offset(gpui::Point {
        x: px(0.0),
        y: px(2.0),
    })
    .tab_index(0)
    .into_any_element()
}

#[cfg(test)]
mod test {

    use super::*;

    impl SettingsWindow {
        fn navbar_entry(&self) -> usize {
            self.navbar_entry
        }
    }

    impl PartialEq for NavBarEntry {
        fn eq(&self, other: &Self) -> bool {
            self.title == other.title
                && self.is_root == other.is_root
                && self.expanded == other.expanded
                && self.page_index == other.page_index
                && self.item_index == other.item_index
            // ignoring focus_handle
        }
    }

    fn register_settings(cx: &mut App) {
        settings::init(cx);
        theme::init(theme::LoadThemes::JustBase, cx);
        workspace::init_settings(cx);
        project::Project::init_settings(cx);
        language::init(cx);
        editor::init(cx);
        menu::init();
    }

    fn parse(input: &'static str, window: &mut Window, cx: &mut App) -> SettingsWindow {
        let mut pages: Vec<SettingsPage> = Vec::new();
        let mut expanded_pages = Vec::new();
        let mut selected_idx = None;
        let mut index = 0;
        let mut in_expanded_section = false;

        for mut line in input
            .lines()
            .map(|line| line.trim())
            .filter(|line| !line.is_empty())
        {
            if let Some(pre) = line.strip_suffix('*') {
                assert!(selected_idx.is_none(), "Only one selected entry allowed");
                selected_idx = Some(index);
                line = pre;
            }
            let (kind, title) = line.split_once(" ").unwrap();
            assert_eq!(kind.len(), 1);
            let kind = kind.chars().next().unwrap();
            if kind == 'v' {
                let page_idx = pages.len();
                expanded_pages.push(page_idx);
                pages.push(SettingsPage {
                    title,
                    items: vec![],
                });
                index += 1;
                in_expanded_section = true;
            } else if kind == '>' {
                pages.push(SettingsPage {
                    title,
                    items: vec![],
                });
                index += 1;
                in_expanded_section = false;
            } else if kind == '-' {
                pages
                    .last_mut()
                    .unwrap()
                    .items
                    .push(SettingsPageItem::SectionHeader(title));
                if selected_idx == Some(index) && !in_expanded_section {
                    panic!("Items in unexpanded sections cannot be selected");
                }
                index += 1;
            } else {
                panic!(
                    "Entries must start with one of 'v', '>', or '-'\n line: {}",
                    line
                );
            }
        }

        let mut settings_window = SettingsWindow {
            title_bar: None,
            original_window: None,
            worktree_root_dirs: HashMap::default(),
            files: Vec::default(),
            current_file: crate::SettingsUiFile::User,
            drop_down_file: None,
            pages,
            search_bar: cx.new(|cx| Editor::single_line(window, cx)),
            navbar_entry: selected_idx.expect("Must have a selected navbar entry"),
            navbar_entries: Vec::default(),
            navbar_scroll_handle: UniformListScrollHandle::default(),
            navbar_focus_subscriptions: vec![],
            filter_table: vec![],
            has_query: false,
            content_handles: vec![],
            search_task: None,
            sub_page_scroll_handle: ScrollHandle::new(),
            focus_handle: cx.focus_handle(),
            navbar_focus_handle: NonFocusableHandle::new(
                NAVBAR_CONTAINER_TAB_INDEX,
                false,
                window,
                cx,
            ),
            content_focus_handle: NonFocusableHandle::new(
                CONTENT_CONTAINER_TAB_INDEX,
                false,
                window,
                cx,
            ),
            files_focus_handle: cx.focus_handle(),
            search_index: None,
            list_state: ListState::new(0, gpui::ListAlignment::Top, px(0.0)),
        };

        settings_window.build_filter_table();
        settings_window.build_navbar(cx);
        for expanded_page_index in expanded_pages {
            for entry in &mut settings_window.navbar_entries {
                if entry.page_index == expanded_page_index && entry.is_root {
                    entry.expanded = true;
                }
            }
        }
        settings_window
    }

    #[track_caller]
    fn check_navbar_toggle(
        before: &'static str,
        toggle_page: &'static str,
        after: &'static str,
        window: &mut Window,
        cx: &mut App,
    ) {
        let mut settings_window = parse(before, window, cx);
        let toggle_page_idx = settings_window
            .pages
            .iter()
            .position(|page| page.title == toggle_page)
            .expect("page not found");
        let toggle_idx = settings_window
            .navbar_entries
            .iter()
            .position(|entry| entry.page_index == toggle_page_idx)
            .expect("page not found");
        settings_window.toggle_navbar_entry(toggle_idx);

        let expected_settings_window = parse(after, window, cx);

        pretty_assertions::assert_eq!(
            settings_window
                .visible_navbar_entries()
                .map(|(_, entry)| entry)
                .collect::<Vec<_>>(),
            expected_settings_window
                .visible_navbar_entries()
                .map(|(_, entry)| entry)
                .collect::<Vec<_>>(),
        );
        pretty_assertions::assert_eq!(
            settings_window.navbar_entries[settings_window.navbar_entry()],
            expected_settings_window.navbar_entries[expected_settings_window.navbar_entry()],
        );
    }

    macro_rules! check_navbar_toggle {
        ($name:ident, before: $before:expr, toggle_page: $toggle_page:expr, after: $after:expr) => {
            #[gpui::test]
            fn $name(cx: &mut gpui::TestAppContext) {
                let window = cx.add_empty_window();
                window.update(|window, cx| {
                    register_settings(cx);
                    check_navbar_toggle($before, $toggle_page, $after, window, cx);
                });
            }
        };
    }

    check_navbar_toggle!(
        navbar_basic_open,
        before: r"
        v General
        - General
        - Privacy*
        v Project
        - Project Settings
        ",
        toggle_page: "General",
        after: r"
        > General*
        v Project
        - Project Settings
        "
    );

    check_navbar_toggle!(
        navbar_basic_close,
        before: r"
        > General*
        - General
        - Privacy
        v Project
        - Project Settings
        ",
        toggle_page: "General",
        after: r"
        v General*
        - General
        - Privacy
        v Project
        - Project Settings
        "
    );

    check_navbar_toggle!(
        navbar_basic_second_root_entry_close,
        before: r"
        > General
        - General
        - Privacy
        v Project
        - Project Settings*
        ",
        toggle_page: "Project",
        after: r"
        > General
        > Project*
        "
    );

    check_navbar_toggle!(
        navbar_toggle_subroot,
        before: r"
        v General Page
        - General
        - Privacy
        v Project
        - Worktree Settings Content*
        v AI
        - General
        > Appearance & Behavior
        ",
        toggle_page: "Project",
        after: r"
        v General Page
        - General
        - Privacy
        > Project*
        v AI
        - General
        > Appearance & Behavior
        "
    );

    check_navbar_toggle!(
        navbar_toggle_close_propagates_selected_index,
        before: r"
        v General Page
        - General
        - Privacy
        v Project
        - Worktree Settings Content
        v AI
        - General*
        > Appearance & Behavior
        ",
        toggle_page: "General Page",
        after: r"
        > General Page*
        v Project
        - Worktree Settings Content
        v AI
        - General
        > Appearance & Behavior
        "
    );

    check_navbar_toggle!(
        navbar_toggle_expand_propagates_selected_index,
        before: r"
        > General Page
        - General
        - Privacy
        v Project
        - Worktree Settings Content
        v AI
        - General*
        > Appearance & Behavior
        ",
        toggle_page: "General Page",
        after: r"
        v General Page*
        - General
        - Privacy
        v Project
        - Worktree Settings Content
        v AI
        - General
        > Appearance & Behavior
        "
    );
}<|MERGE_RESOLUTION|>--- conflicted
+++ resolved
@@ -84,14 +84,8 @@
 struct FocusFile(pub u32);
 
 struct SettingField<T: 'static> {
-<<<<<<< HEAD
-    pick: fn(&SettingsContent) -> &Option<T>,
-    pick_mut: fn(&mut SettingsContent) -> &mut Option<T>,
-    json_path: &'static str,
-=======
     pick: fn(&SettingsContent) -> Option<&T>,
     write: fn(&mut SettingsContent, Option<T>),
->>>>>>> 78bfda50
 }
 
 impl<T: 'static> Clone for SettingField<T> {
@@ -120,14 +114,9 @@
     #[allow(unused)]
     fn unimplemented(self) -> SettingField<UnimplementedSettingField> {
         SettingField {
-<<<<<<< HEAD
-            pick: |_| &Some(UnimplementedSettingField),
-            pick_mut: |_| unreachable!(),
-            json_path: "<invalid json path>",
-=======
             pick: |_| Some(&UnimplementedSettingField),
             write: |_, _| unreachable!(),
->>>>>>> 78bfda50
+            json_path: "<invalid path>",
         }
     }
 }
