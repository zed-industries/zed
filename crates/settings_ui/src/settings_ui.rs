--- conflicted
+++ resolved
@@ -642,35 +642,26 @@
                     .on_click({
                         let sub_page_link = sub_page_link.clone();
                         cx.listener(move |this, _, _, cx| {
-                            this.push_sub_page(sub_page_link.clone(), section_header, cx)
+                            let mut section_index = item_index;
+                            let current_page = this.current_page();
+
+                            while !matches!(
+                                current_page.items[section_index],
+                                SettingsPageItem::SectionHeader(_)
+                            ) {
+                                section_index -= 1;
+                            }
+
+                            let SettingsPageItem::SectionHeader(header) =
+                                current_page.items[section_index]
+                            else {
+                                unreachable!("All items always have a section header above them")
+                            };
+
+                            this.push_sub_page(sub_page_link.clone(), header, cx)
                         })
                     }),
                 )
-<<<<<<< HEAD
-                .on_click({
-                    let sub_page_link = sub_page_link.clone();
-                    cx.listener(move |this, _, _, cx| {
-                        let mut section_index = item_index;
-                        let current_page = this.current_page();
-
-                        while !matches!(
-                            current_page.items[section_index],
-                            SettingsPageItem::SectionHeader(_)
-                        ) {
-                            section_index -= 1;
-                        }
-
-                        let SettingsPageItem::SectionHeader(header) =
-                            current_page.items[section_index]
-                        else {
-                            unreachable!("All items always have a section header above them")
-                        };
-
-                        this.push_sub_page(sub_page_link.clone(), header, cx)
-                    })
-                })
-=======
->>>>>>> a3bcf6fe
                 .into_any_element(),
         }
     }
@@ -1822,24 +1813,16 @@
             else {
                 return;
             };
-<<<<<<< HEAD
 
             self.list_state.scroll_to(gpui::ListOffset {
                 item_ix: selected_item_index + 1,
                 offset_in_item: px(0.),
             });
-            self.focus_content_element(entry_item_index, window, cx);
-            cx.notify();
-=======
-            self.page_scroll_handle
-                .scroll_to_top_of_item(selected_item_index);
-
             if focus_content {
                 self.focus_content_element(entry_item_index, window, cx);
             } else {
                 window.focus(&self.navbar_entries[navbar_entry_index].focus_handle);
             }
->>>>>>> a3bcf6fe
         }
 
         // Page scroll handle updates the active item index
