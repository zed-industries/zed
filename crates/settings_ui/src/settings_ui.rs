//! # settings_ui
mod components;
use anyhow::Result;
use editor::{Editor, EditorEvent};
use feature_flags::{FeatureFlag, FeatureFlagAppExt as _};
use fuzzy::StringMatchCandidate;
use gpui::{
    App, AppContext as _, Context, Div, Entity, FontWeight, Global, IntoElement, ReadGlobal as _,
    Render, ScrollHandle, Task, TitlebarOptions, UniformListScrollHandle, Window, WindowHandle,
    WindowOptions, actions, div, point, px, size, uniform_list,
};
use project::WorktreeId;
use settings::{
    BottomDockLayout, CloseWindowWhenNoItems, CodeFade, CursorShape, OnLastWindowClosed,
    RestoreOnStartupBehavior, SaturatingBool, SettingsContent, SettingsStore,
};
use std::{
    any::{Any, TypeId, type_name},
    cell::RefCell,
    collections::HashMap,
    num::NonZeroU32,
    ops::Range,
    rc::Rc,
    sync::{Arc, atomic::AtomicBool},
};
use ui::{
    ButtonLike, ContextMenu, Divider, DropdownMenu, DropdownStyle, PopoverMenu, Switch,
    SwitchColor, TreeViewItem, prelude::*,
};
use ui_input::{NumericStepper, NumericStepperType};
use util::{ResultExt as _, paths::PathStyle, rel_path::RelPath};

use crate::components::SettingsEditor;

#[derive(Clone, Copy)]
struct SettingField<T: 'static> {
    pick: fn(&SettingsContent) -> &Option<T>,
    pick_mut: fn(&mut SettingsContent) -> &mut Option<T>,
}

trait AnySettingField {
    fn as_any(&self) -> &dyn Any;
    fn type_name(&self) -> &'static str;
    fn type_id(&self) -> TypeId;
    fn file_set_in(&self, file: SettingsUiFile, cx: &App) -> settings::SettingsFile;
}

impl<T> AnySettingField for SettingField<T> {
    fn as_any(&self) -> &dyn Any {
        self
    }

    fn type_name(&self) -> &'static str {
        type_name::<T>()
    }

    fn type_id(&self) -> TypeId {
        TypeId::of::<T>()
    }

    fn file_set_in(&self, file: SettingsUiFile, cx: &App) -> settings::SettingsFile {
        let (file, _) = cx
            .global::<SettingsStore>()
            .get_value_from_file(file.to_settings(), self.pick);
        return file;
    }
}

#[derive(Default, Clone)]
struct SettingFieldRenderer {
    renderers: Rc<
        RefCell<
            HashMap<
                TypeId,
                Box<
                    dyn Fn(
                        &dyn AnySettingField,
                        SettingsUiFile,
                        Option<&SettingsFieldMetadata>,
                        &mut Window,
                        &mut App,
                    ) -> AnyElement,
                >,
            >,
        >,
    >,
}

impl Global for SettingFieldRenderer {}

impl SettingFieldRenderer {
    fn add_renderer<T: 'static>(
        &mut self,
        renderer: impl Fn(
            &SettingField<T>,
            SettingsUiFile,
            Option<&SettingsFieldMetadata>,
            &mut Window,
            &mut App,
        ) -> AnyElement
        + 'static,
    ) -> &mut Self {
        let key = TypeId::of::<T>();
        let renderer = Box::new(
            move |any_setting_field: &dyn AnySettingField,
                  settings_file: SettingsUiFile,
                  metadata: Option<&SettingsFieldMetadata>,
                  window: &mut Window,
                  cx: &mut App| {
                let field = any_setting_field
                    .as_any()
                    .downcast_ref::<SettingField<T>>()
                    .unwrap();
                renderer(field, settings_file, metadata, window, cx)
            },
        );
        self.renderers.borrow_mut().insert(key, renderer);
        self
    }

    fn render(
        &self,
        any_setting_field: &dyn AnySettingField,
        settings_file: SettingsUiFile,
        metadata: Option<&SettingsFieldMetadata>,
        window: &mut Window,
        cx: &mut App,
    ) -> AnyElement {
        let key = any_setting_field.type_id();
        if let Some(renderer) = self.renderers.borrow().get(&key) {
            renderer(any_setting_field, settings_file, metadata, window, cx)
        } else {
            panic!(
                "No renderer found for type: {}",
                any_setting_field.type_name()
            )
        }
    }
}

struct SettingsFieldMetadata {
    placeholder: Option<&'static str>,
}

fn user_settings_data() -> Vec<SettingsPage> {
    vec![
        SettingsPage {
            title: "General Page",
            items: vec![
                SettingsPageItem::SectionHeader("General"),
                SettingsPageItem::SettingItem(SettingItem {
                    title: "Confirm Quit",
                    description: "Whether to confirm before quitting Zed",
                    field: Box::new(SettingField {
                        pick: |settings_content| &settings_content.workspace.confirm_quit,
                        pick_mut: |settings_content| &mut settings_content.workspace.confirm_quit,
                    }),
                    metadata: None,
                }),
                SettingsPageItem::SettingItem(SettingItem {
                    title: "Restore On Startup",
                    description: "Whether to restore previous session when opening Zed",
                    field: Box::new(SettingField {
                        pick: |settings_content| &settings_content.workspace.restore_on_startup,
                        pick_mut: |settings_content| {
                            &mut settings_content.workspace.restore_on_startup
                        },
                    }),
                    metadata: None,
                }),
                SettingsPageItem::SettingItem(SettingItem {
                    title: "Restore File State",
                    description: "Whether to restore previous file state when reopening",
                    field: Box::new(SettingField {
                        pick: |settings_content| &settings_content.workspace.restore_on_file_reopen,
                        pick_mut: |settings_content| {
                            &mut settings_content.workspace.restore_on_file_reopen
                        },
                    }),
                    metadata: None,
                }),
                SettingsPageItem::SettingItem(SettingItem {
                    title: "Close on File Delete",
                    description: "Whether to automatically close files that have been deleted",
                    field: Box::new(SettingField {
                        pick: |settings_content| &settings_content.workspace.close_on_file_delete,
                        pick_mut: |settings_content| {
                            &mut settings_content.workspace.close_on_file_delete
                        },
                    }),
                    metadata: None,
                }),
                SettingsPageItem::SettingItem(SettingItem {
                    title: "When Closing With No Tabs",
                    description: "What to do when using 'close active item' with no tabs",
                    field: Box::new(SettingField {
                        pick: |settings_content| {
                            &settings_content.workspace.when_closing_with_no_tabs
                        },
                        pick_mut: |settings_content| {
                            &mut settings_content.workspace.when_closing_with_no_tabs
                        },
                    }),
                    metadata: None,
                }),
                SettingsPageItem::SettingItem(SettingItem {
                    title: "On Last Window Closed",
                    description: "What to do when the last window is closed",
                    field: Box::new(SettingField {
                        pick: |settings_content| &settings_content.workspace.on_last_window_closed,
                        pick_mut: |settings_content| {
                            &mut settings_content.workspace.on_last_window_closed
                        },
                    }),
                    metadata: None,
                }),
                SettingsPageItem::SettingItem(SettingItem {
                    title: "Use System Path Prompts",
                    description: "Whether to use system dialogs for Open and Save As",
                    field: Box::new(SettingField {
                        pick: |settings_content| {
                            &settings_content.workspace.use_system_path_prompts
                        },
                        pick_mut: |settings_content| {
                            &mut settings_content.workspace.use_system_path_prompts
                        },
                    }),
                    metadata: None,
                }),
                SettingsPageItem::SettingItem(SettingItem {
                    title: "Use System Prompts",
                    description: "Whether to use system prompts for confirmations",
                    field: Box::new(SettingField {
                        pick: |settings_content| &settings_content.workspace.use_system_prompts,
                        pick_mut: |settings_content| {
                            &mut settings_content.workspace.use_system_prompts
                        },
                    }),
                    metadata: None,
                }),
                SettingsPageItem::SectionHeader("Scoped Settings"),
                // todo(settings_ui): Implement another setting item type that just shows an edit in settings.json
                // SettingsPageItem::SettingItem(SettingItem {
                //     title: "Preview Channel",
                //     description: "Which settings should be activated only in Preview build of Zed",
                //     field: Box::new(SettingField {
                //         pick: |settings_content| &settings_content.workspace.use_system_prompts,
                //         pick_mut: |settings_content| {
                //             &mut settings_content.workspace.use_system_prompts
                //         },
                //     }),
                //     metadata: None,
                // }),
                // SettingsPageItem::SettingItem(SettingItem {
                //     title: "Settings Profiles",
                //     description: "Any number of settings profiles that are temporarily applied on top of your existing user settings.",
                //     field: Box::new(SettingField {
                //         pick: |settings_content| &settings_content.workspace.use_system_prompts,
                //         pick_mut: |settings_content| {
                //             &mut settings_content.workspace.use_system_prompts
                //         },
                //     }),
                //     metadata: None,
                // }),
                SettingsPageItem::SectionHeader("Privacy"),
                SettingsPageItem::SettingItem(SettingItem {
                    title: "Telemetry Diagnostics",
                    description: "Send debug info like crash reports.",
                    field: Box::new(SettingField {
                        pick: |settings_content| {
                            if let Some(telemetry) = &settings_content.telemetry {
                                &telemetry.diagnostics
                            } else {
                                &None
                            }
                        },
                        pick_mut: |settings_content| {
                            &mut settings_content
                                .telemetry
                                .get_or_insert_default()
                                .diagnostics
                        },
                    }),
                    metadata: None,
                }),
                SettingsPageItem::SettingItem(SettingItem {
                    title: "Telemetry Metrics",
                    description: "Send anonymized usage data like what languages you're using Zed with.",
                    field: Box::new(SettingField {
                        pick: |settings_content| {
                            if let Some(telemetry) = &settings_content.telemetry {
                                &telemetry.metrics
                            } else {
                                &None
                            }
                        },
                        pick_mut: |settings_content| {
                            &mut settings_content.telemetry.get_or_insert_default().metrics
                        },
                    }),
                    metadata: None,
                }),
            ],
        },
        SettingsPage {
            title: "Appearance & Behavior",
            items: vec![
                SettingsPageItem::SectionHeader("Theme"),
                // todo(settings_ui): Figure out how we want to add these
                // SettingsPageItem::SettingItem(SettingItem {
                //     title: "Theme Mode",
                //     description: "How to select the theme",
                //     field: Box::new(SettingField {
                //         pick: |settings_content| &settings_content.theme.theme,
                //         pick_mut: |settings_content| &mut settings_content.theme.theme,
                //     }),
                //     metadata: None,
                // }),
                // SettingsPageItem::SettingItem(SettingItem {
                //     title: "Icon Theme",
                //     // todo(settings_ui)
                //     // This description is misleading because the icon theme is used in more places than the file explorer)
                //     description: "Choose the icon theme for file explorer",
                //     field: Box::new(SettingField {
                //         pick: |settings_content| &settings_content.theme.icon_theme,
                //         pick_mut: |settings_content| &mut settings_content.theme.icon_theme,
                //     }),
                //     metadata: None,
                // }),
                SettingsPageItem::SectionHeader("Layout"),
                SettingsPageItem::SettingItem(SettingItem {
                    title: "Bottom Dock Layout",
                    description: "Layout mode for the bottom dock",
                    field: Box::new(SettingField {
                        pick: |settings_content| &settings_content.workspace.bottom_dock_layout,
                        pick_mut: |settings_content| {
                            &mut settings_content.workspace.bottom_dock_layout
                        },
                    }),
                    metadata: None,
                }),
                SettingsPageItem::SettingItem(SettingItem {
                    title: "Zoomed Padding",
                    description: "Whether to show padding for zoomed panels",
                    field: Box::new(SettingField {
                        pick: |settings_content| &settings_content.workspace.zoomed_padding,
                        pick_mut: |settings_content| &mut settings_content.workspace.zoomed_padding,
                    }),
                    metadata: None,
                }),
                SettingsPageItem::SettingItem(SettingItem {
                    title: "Use System Window Tabs",
                    description: "Whether to allow windows to tab together based on the user's tabbing preference (macOS only)",
                    field: Box::new(SettingField {
                        pick: |settings_content| &settings_content.workspace.use_system_window_tabs,
                        pick_mut: |settings_content| {
                            &mut settings_content.workspace.use_system_window_tabs
                        },
                    }),
                    metadata: None,
                }),
                SettingsPageItem::SectionHeader("Fonts"),
                SettingsPageItem::SettingItem(SettingItem {
                    title: "Buffer Font Family",
                    description: "Font family for editor text",
                    field: Box::new(SettingField {
                        pick: |settings_content| &settings_content.theme.buffer_font_family,
                        pick_mut: |settings_content| &mut settings_content.theme.buffer_font_family,
                    }),
                    metadata: None,
                }),
                SettingsPageItem::SettingItem(SettingItem {
                    title: "Buffer Font Size",
                    description: "Font size for editor text",
                    field: Box::new(SettingField {
                        pick: |settings_content| &settings_content.theme.buffer_font_size,
                        pick_mut: |settings_content| &mut settings_content.theme.buffer_font_size,
                    }),
                    metadata: None,
                }),
                SettingsPageItem::SettingItem(SettingItem {
                    title: "Buffer Font Weight",
                    description: "Font weight for editor text (100-900)",
                    field: Box::new(SettingField {
                        pick: |settings_content| &settings_content.theme.buffer_font_weight,
                        pick_mut: |settings_content| &mut settings_content.theme.buffer_font_weight,
                    }),
                    metadata: None,
                }),
                SettingsPageItem::SettingItem(SettingItem {
                    title: "Buffer Line Height",
                    description: "Line height for editor text",
                    field: Box::new(SettingField {
                        pick: |settings_content| &settings_content.theme.buffer_line_height,
                        pick_mut: |settings_content| &mut settings_content.theme.buffer_line_height,
                    }),
                    metadata: None,
                }),
                SettingsPageItem::SettingItem(SettingItem {
                    title: "UI Font Family",
                    description: "Font family for UI elements",
                    field: Box::new(SettingField {
                        pick: |settings_content| &settings_content.theme.ui_font_family,
                        pick_mut: |settings_content| &mut settings_content.theme.ui_font_family,
                    }),
                    metadata: None,
                }),
                SettingsPageItem::SettingItem(SettingItem {
                    title: "UI Font Size",
                    description: "Font size for UI elements",
                    field: Box::new(SettingField {
                        pick: |settings_content| &settings_content.theme.ui_font_size,
                        pick_mut: |settings_content| &mut settings_content.theme.ui_font_size,
                    }),
                    metadata: None,
                }),
                SettingsPageItem::SettingItem(SettingItem {
                    title: "UI Font Weight",
                    description: "Font weight for UI elements (100-900)",
                    field: Box::new(SettingField {
                        pick: |settings_content| &settings_content.theme.ui_font_weight,
                        pick_mut: |settings_content| &mut settings_content.theme.ui_font_weight,
                    }),
                    metadata: None,
                }),
                SettingsPageItem::SectionHeader("Keymap"),
                SettingsPageItem::SettingItem(SettingItem {
                    title: "Base Keymap",
                    description: "The name of a base set of key bindings to use",
                    field: Box::new(SettingField {
                        pick: |settings_content| &settings_content.base_keymap,
                        pick_mut: |settings_content| &mut settings_content.base_keymap,
                    }),
                    metadata: None,
                }),
                // todo(settings_ui): Vim/Helix Mode should be apart of one type because it's undefined
                // behavior to have them both enabled at the same time
                SettingsPageItem::SettingItem(SettingItem {
                    title: "Vim Mode",
                    description: "Whether to enable vim modes and key bindings",
                    field: Box::new(SettingField {
                        pick: |settings_content| &settings_content.vim_mode,
                        pick_mut: |settings_content| &mut settings_content.vim_mode,
                    }),
                    metadata: None,
                }),
                SettingsPageItem::SettingItem(SettingItem {
                    title: "Helix Mode",
                    description: "Whether to enable helix modes and key bindings",
                    field: Box::new(SettingField {
                        pick: |settings_content| &settings_content.helix_mode,
                        pick_mut: |settings_content| &mut settings_content.helix_mode,
                    }),
                    metadata: None,
                }),
                SettingsPageItem::SettingItem(SettingItem {
                    title: "Multi Cursor Modifier",
                    description: "Modifier key for adding multiple cursors",
                    field: Box::new(SettingField {
                        pick: |settings_content| &settings_content.editor.multi_cursor_modifier,
                        pick_mut: |settings_content| {
                            &mut settings_content.editor.multi_cursor_modifier
                        },
                    }),
                    metadata: None,
                }),
                SettingsPageItem::SectionHeader("Cursor"),
                SettingsPageItem::SettingItem(SettingItem {
                    title: "Cursor Blink",
                    description: "Whether the cursor blinks in the editor",
                    field: Box::new(SettingField {
                        pick: |settings_content| &settings_content.editor.cursor_blink,
                        pick_mut: |settings_content| &mut settings_content.editor.cursor_blink,
                    }),
                    metadata: None,
                }),
                SettingsPageItem::SettingItem(SettingItem {
                    title: "Cursor Shape",
                    description: "Cursor shape for the editor",
                    field: Box::new(SettingField {
                        pick: |settings_content| &settings_content.editor.cursor_shape,
                        pick_mut: |settings_content| &mut settings_content.editor.cursor_shape,
                    }),
                    metadata: None,
                }),
                SettingsPageItem::SettingItem(SettingItem {
                    title: "Hide Mouse",
                    description: "When to hide the mouse cursor",
                    field: Box::new(SettingField {
                        pick: |settings_content| &settings_content.editor.hide_mouse,
                        pick_mut: |settings_content| &mut settings_content.editor.hide_mouse,
                    }),
                    metadata: None,
                }),
                SettingsPageItem::SectionHeader("Highlighting"),
                SettingsPageItem::SettingItem(SettingItem {
                    title: "Unnecessary Code Fade",
                    description: "How much to fade out unused code (0.0 - 0.9)",
                    field: Box::new(SettingField {
                        pick: |settings_content| &settings_content.theme.unnecessary_code_fade,
                        pick_mut: |settings_content| {
                            &mut settings_content.theme.unnecessary_code_fade
                        },
                    }),
                    metadata: None,
                }),
                SettingsPageItem::SettingItem(SettingItem {
                    title: "Current Line Highlight",
                    description: "How to highlight the current line",
                    field: Box::new(SettingField {
                        pick: |settings_content| &settings_content.editor.current_line_highlight,
                        pick_mut: |settings_content| {
                            &mut settings_content.editor.current_line_highlight
                        },
                    }),
                    metadata: None,
                }),
                SettingsPageItem::SettingItem(SettingItem {
                    title: "Selection Highlight",
                    description: "Whether to highlight all occurrences of selected text",
                    field: Box::new(SettingField {
                        pick: |settings_content| &settings_content.editor.selection_highlight,
                        pick_mut: |settings_content| {
                            &mut settings_content.editor.selection_highlight
                        },
                    }),
                    metadata: None,
                }),
                SettingsPageItem::SettingItem(SettingItem {
                    title: "Rounded Selection",
                    description: "Whether the text selection should have rounded corners",
                    field: Box::new(SettingField {
                        pick: |settings_content| &settings_content.editor.rounded_selection,
                        pick_mut: |settings_content| &mut settings_content.editor.rounded_selection,
                    }),
                    metadata: None,
                }),
                SettingsPageItem::SectionHeader("Guides"),
                SettingsPageItem::SettingItem(SettingItem {
                    title: "Show Wrap Guides",
                    description: "Whether to show wrap guides (vertical rulers)",
                    field: Box::new(SettingField {
                        pick: |settings_content| {
                            &settings_content
                                .project
                                .all_languages
                                .defaults
                                .show_wrap_guides
                        },
                        pick_mut: |settings_content| {
                            &mut settings_content
                                .project
                                .all_languages
                                .defaults
                                .show_wrap_guides
                        },
                    }),
                    metadata: None,
                }),
                // todo(settings_ui): This needs a custom component
                // SettingsPageItem::SettingItem(SettingItem {
                //     title: "Wrap Guides",
                //     description: "Character counts at which to show wrap guides",
                //     field: Box::new(SettingField {
                //         pick: |settings_content| {
                //             &settings_content
                //                 .project
                //                 .all_languages
                //                 .defaults
                //                 .wrap_guides
                //         },
                //         pick_mut: |settings_content| {
                //             &mut settings_content
                //                 .project
                //                 .all_languages
                //                 .defaults
                //                 .wrap_guides
                //         },
                //     }),
                //     metadata: None,
                // }),
                SettingsPageItem::SectionHeader("Whitespace"),
                SettingsPageItem::SettingItem(SettingItem {
                    title: "Show Whitespace",
                    description: "Whether to show tabs and spaces",
                    field: Box::new(SettingField {
                        pick: |settings_content| {
                            &settings_content
                                .project
                                .all_languages
                                .defaults
                                .show_whitespaces
                        },
                        pick_mut: |settings_content| {
                            &mut settings_content
                                .project
                                .all_languages
                                .defaults
                                .show_whitespaces
                        },
                    }),
                    metadata: None,
                }),
                SettingsPageItem::SectionHeader("Window"),
                // todo(settings_ui): Should we filter by platform?
                SettingsPageItem::SettingItem(SettingItem {
                    title: "Use System Window Tabs",
                    description: "Whether to allow windows to tab together (macOS only)",
                    field: Box::new(SettingField {
                        pick: |settings_content| &settings_content.workspace.use_system_window_tabs,
                        pick_mut: |settings_content| {
                            &mut settings_content.workspace.use_system_window_tabs
                        },
                    }),
                    metadata: None,
                }),
                SettingsPageItem::SectionHeader("Layout"),
                SettingsPageItem::SettingItem(SettingItem {
                    title: "Zoomed Padding",
                    description: "Whether to show padding for zoomed panels",
                    field: Box::new(SettingField {
                        pick: |settings_content| &settings_content.workspace.zoomed_padding,
                        pick_mut: |settings_content| &mut settings_content.workspace.zoomed_padding,
                    }),
                    metadata: None,
                }),
                // todo(settings_ui): Needs numeric stepper + option within an option
                // SettingsPageItem::SettingItem(SettingItem {
                //     title: "Centered Layout Left Padding",
                //     description: "Left padding for centered layout",
                //     field: Box::new(SettingField {
                //         pick: |settings_content| {
                //             &settings_content.workspace.centered_layout.left_padding
                //         },
                //         pick_mut: |settings_content| {
                //             &mut settings_content.workspace.centered_layout.left_padding
                //         },
                //     }),
                //     metadata: None,
                // }),
                // SettingsPageItem::SettingItem(SettingItem {
                //     title: "Centered Layout Right Padding",
                //     description: "Right padding for centered layout",
                //     field: Box::new(SettingField {
                //         pick: |settings_content| {
                //             if let Some(centered_layout) =
                //                 &settings_content.workspace.centered_layout
                //             {
                //                 &centered_layout.right_padding
                //             } else {
                //                 &None
                //             }
                //         },
                //         pick_mut: |settings_content| {
                //             if let Some(mut centered_layout) =
                //                 settings_content.workspace.centered_layout
                //             {
                //                 &mut centered_layout.right_padding
                //             } else {
                //                 &mut None
                //             }
                //         },
                //     }),
                //     metadata: None,
                // }),
                SettingsPageItem::SettingItem(SettingItem {
                    title: "Bottom Dock Layout",
                    description: "Layout mode of the bottom dock",
                    field: Box::new(SettingField {
                        pick: |settings_content| &settings_content.workspace.bottom_dock_layout,
                        pick_mut: |settings_content| {
                            &mut settings_content.workspace.bottom_dock_layout
                        },
                    }),
                    metadata: None,
                }),
            ],
        },
        SettingsPage {
            title: "Editor",
            items: vec![
                SettingsPageItem::SectionHeader("Indentation"),
                // todo(settings_ui): Needs numeric stepper
                SettingsPageItem::SettingItem(SettingItem {
                    title: "Tab Size",
                    description: "How many columns a tab should occupy",
                    field: Box::new(SettingField {
                        pick: |settings_content| {
                            &settings_content.project.all_languages.defaults.tab_size
                        },
                        pick_mut: |settings_content| {
                            &mut settings_content.project.all_languages.defaults.tab_size
                        },
                    }),
                    metadata: None,
                }),
                SettingsPageItem::SettingItem(SettingItem {
                    title: "Hard Tabs",
                    description: "Whether to indent lines using tab characters, as opposed to multiple spaces",
                    field: Box::new(SettingField {
                        pick: |settings_content| {
                            &settings_content.project.all_languages.defaults.hard_tabs
                        },
                        pick_mut: |settings_content| {
                            &mut settings_content.project.all_languages.defaults.hard_tabs
                        },
                    }),
                    metadata: None,
                }),
                SettingsPageItem::SettingItem(SettingItem {
                    title: "Auto Indent",
                    description: "Whether indentation should be adjusted based on the context whilst typing",
                    field: Box::new(SettingField {
                        pick: |settings_content| {
                            &settings_content.project.all_languages.defaults.auto_indent
                        },
                        pick_mut: |settings_content| {
                            &mut settings_content.project.all_languages.defaults.auto_indent
                        },
                    }),
                    metadata: None,
                }),
                SettingsPageItem::SettingItem(SettingItem {
                    title: "Auto Indent On Paste",
                    description: "Whether indentation of pasted content should be adjusted based on the context",
                    field: Box::new(SettingField {
                        pick: |settings_content| {
                            &settings_content
                                .project
                                .all_languages
                                .defaults
                                .auto_indent_on_paste
                        },
                        pick_mut: |settings_content| {
                            &mut settings_content
                                .project
                                .all_languages
                                .defaults
                                .auto_indent_on_paste
                        },
                    }),
                    metadata: None,
                }),
                SettingsPageItem::SectionHeader("Wrapping"),
                // todo(settings_ui): Needs numeric stepper
                // SettingsPageItem::SettingItem(SettingItem {
                //     title: "Preferred Line Length",
                //     description: "The column at which to soft-wrap lines, for buffers where soft-wrap is enabled",
                //     field: Box::new(SettingField {
                //         pick: |settings_content| &settings_content.project.all_languages.defaults.preferred_line_length,
                //         pick_mut: |settings_content| &mut settings_content.project.all_languages.defaults.preferred_line_length,
                //     }),
                //     metadata: None,
                // }),
                SettingsPageItem::SettingItem(SettingItem {
                    title: "Soft Wrap",
                    description: "How to soft-wrap long lines of text",
                    field: Box::new(SettingField {
                        pick: |settings_content| {
                            &settings_content.project.all_languages.defaults.soft_wrap
                        },
                        pick_mut: |settings_content| {
                            &mut settings_content.project.all_languages.defaults.soft_wrap
                        },
                    }),
                    metadata: None,
                }),
                SettingsPageItem::SectionHeader("Search"),
                SettingsPageItem::SettingItem(SettingItem {
                    title: "Search Wrap",
                    description: "Whether the editor search results will loop",
                    field: Box::new(SettingField {
                        pick: |settings_content| &settings_content.editor.search_wrap,
                        pick_mut: |settings_content| &mut settings_content.editor.search_wrap,
                    }),
                    metadata: None,
                }),
                SettingsPageItem::SettingItem(SettingItem {
                    title: "Seed Search Query From Cursor",
                    description: "When to populate a new search's query based on the text under the cursor",
                    field: Box::new(SettingField {
                        pick: |settings_content| {
                            &settings_content.editor.seed_search_query_from_cursor
                        },
                        pick_mut: |settings_content| {
                            &mut settings_content.editor.seed_search_query_from_cursor
                        },
                    }),
                    metadata: None,
                }),
                SettingsPageItem::SettingItem(SettingItem {
                    title: "Use Smartcase Search",
                    description: "Whether to use smartcase search",
                    field: Box::new(SettingField {
                        pick: |settings_content| &settings_content.editor.use_smartcase_search,
                        pick_mut: |settings_content| {
                            &mut settings_content.editor.use_smartcase_search
                        },
                    }),
                    metadata: None,
                }),
                SettingsPageItem::SectionHeader("Editor Behavior"),
                SettingsPageItem::SettingItem(SettingItem {
                    title: "Redact Private Values",
                    description: "Hide the values of variables in private files",
                    field: Box::new(SettingField {
                        pick: |settings_content| &settings_content.editor.redact_private_values,
                        pick_mut: |settings_content| {
                            &mut settings_content.editor.redact_private_values
                        },
                    }),
                    metadata: None,
                }),
                SettingsPageItem::SettingItem(SettingItem {
                    title: "Middle Click Paste",
                    description: "Whether to enable middle-click paste on Linux",
                    field: Box::new(SettingField {
                        pick: |settings_content| &settings_content.editor.middle_click_paste,
                        pick_mut: |settings_content| {
                            &mut settings_content.editor.middle_click_paste
                        },
                    }),
                    metadata: None,
                }),
                SettingsPageItem::SettingItem(SettingItem {
                    title: "Double Click In Multibuffer",
                    description: "What to do when multibuffer is double clicked in some of its excerpts",
                    field: Box::new(SettingField {
                        pick: |settings_content| {
                            &settings_content.editor.double_click_in_multibuffer
                        },
                        pick_mut: |settings_content| {
                            &mut settings_content.editor.double_click_in_multibuffer
                        },
                    }),
                    metadata: None,
                }),
                SettingsPageItem::SettingItem(SettingItem {
                    title: "Go To Definition Fallback",
                    description: "Whether to follow-up empty go to definition responses from the language server",
                    field: Box::new(SettingField {
                        pick: |settings_content| &settings_content.editor.go_to_definition_fallback,
                        pick_mut: |settings_content| {
                            &mut settings_content.editor.go_to_definition_fallback
                        },
                    }),
                    metadata: None,
                }),
                SettingsPageItem::SectionHeader("Scrolling"),
                SettingsPageItem::SettingItem(SettingItem {
                    title: "Scroll Beyond Last Line",
                    description: "Whether the editor will scroll beyond the last line",
                    field: Box::new(SettingField {
                        pick: |settings_content| &settings_content.editor.scroll_beyond_last_line,
                        pick_mut: |settings_content| {
                            &mut settings_content.editor.scroll_beyond_last_line
                        },
                    }),
                    metadata: None,
                }),
                SettingsPageItem::SettingItem(SettingItem {
                    title: "Vertical Scroll Margin",
                    description: "The number of lines to keep above/below the cursor when auto-scrolling",
                    field: Box::new(SettingField {
                        pick: |settings_content| &settings_content.editor.vertical_scroll_margin,
                        pick_mut: |settings_content| {
                            &mut settings_content.editor.vertical_scroll_margin
                        },
                    }),
                    metadata: None,
                }),
                SettingsPageItem::SettingItem(SettingItem {
                    title: "Horizontal Scroll Margin",
                    description: "The number of characters to keep on either side when scrolling with the mouse",
                    field: Box::new(SettingField {
                        pick: |settings_content| &settings_content.editor.horizontal_scroll_margin,
                        pick_mut: |settings_content| {
                            &mut settings_content.editor.horizontal_scroll_margin
                        },
                    }),
                    metadata: None,
                }),
                SettingsPageItem::SettingItem(SettingItem {
                    title: "Scroll Sensitivity",
                    description: "Scroll sensitivity multiplier for both horizontal and vertical scrolling",
                    field: Box::new(SettingField {
                        pick: |settings_content| &settings_content.editor.scroll_sensitivity,
                        pick_mut: |settings_content| {
                            &mut settings_content.editor.scroll_sensitivity
                        },
                    }),
                    metadata: None,
                }),
                SettingsPageItem::SettingItem(SettingItem {
                    title: "Fast Scroll Sensitivity",
                    description: "Fast Scroll sensitivity multiplier for both horizontal and vertical scrolling",
                    field: Box::new(SettingField {
                        pick: |settings_content| &settings_content.editor.fast_scroll_sensitivity,
                        pick_mut: |settings_content| {
                            &mut settings_content.editor.fast_scroll_sensitivity
                        },
                    }),
                    metadata: None,
                }),
                SettingsPageItem::SettingItem(SettingItem {
                    title: "Autoscroll On Clicks",
                    description: "Whether to scroll when clicking near the edge of the visible text area",
                    field: Box::new(SettingField {
                        pick: |settings_content| &settings_content.editor.autoscroll_on_clicks,
                        pick_mut: |settings_content| {
                            &mut settings_content.editor.autoscroll_on_clicks
                        },
                    }),
                    metadata: None,
                }),
                SettingsPageItem::SectionHeader("Auto Actions"),
                SettingsPageItem::SettingItem(SettingItem {
                    title: "Use Autoclose",
                    description: "Whether to automatically type closing characters for you",
                    field: Box::new(SettingField {
                        pick: |settings_content| {
                            &settings_content
                                .project
                                .all_languages
                                .defaults
                                .use_autoclose
                        },
                        pick_mut: |settings_content| {
                            &mut settings_content
                                .project
                                .all_languages
                                .defaults
                                .use_autoclose
                        },
                    }),
                    metadata: None,
                }),
                SettingsPageItem::SettingItem(SettingItem {
                    title: "Use Auto Surround",
                    description: "Whether to automatically surround text with characters for you",
                    field: Box::new(SettingField {
                        pick: |settings_content| {
                            &settings_content
                                .project
                                .all_languages
                                .defaults
                                .use_auto_surround
                        },
                        pick_mut: |settings_content| {
                            &mut settings_content
                                .project
                                .all_languages
                                .defaults
                                .use_auto_surround
                        },
                    }),
                    metadata: None,
                }),
                SettingsPageItem::SettingItem(SettingItem {
                    title: "Use On Type Format",
                    description: "Whether to use additional LSP queries to format the code after every trigger symbol input",
                    field: Box::new(SettingField {
                        pick: |settings_content| {
                            &settings_content
                                .project
                                .all_languages
                                .defaults
                                .use_on_type_format
                        },
                        pick_mut: |settings_content| {
                            &mut settings_content
                                .project
                                .all_languages
                                .defaults
                                .use_on_type_format
                        },
                    }),
                    metadata: None,
                }),
                SettingsPageItem::SettingItem(SettingItem {
                    title: "Always Treat Brackets As Autoclosed",
                    description: "Controls how the editor handles the autoclosed characters",
                    field: Box::new(SettingField {
                        pick: |settings_content| {
                            &settings_content
                                .project
                                .all_languages
                                .defaults
                                .always_treat_brackets_as_autoclosed
                        },
                        pick_mut: |settings_content| {
                            &mut settings_content
                                .project
                                .all_languages
                                .defaults
                                .always_treat_brackets_as_autoclosed
                        },
                    }),
                    metadata: None,
                }),
                SettingsPageItem::SectionHeader("Formatting"),
                SettingsPageItem::SettingItem(SettingItem {
                    title: "Remove Trailing Whitespace On Save",
                    description: "Whether or not to remove any trailing whitespace from lines of a buffer before saving it",
                    field: Box::new(SettingField {
                        pick: |settings_content| {
                            &settings_content
                                .project
                                .all_languages
                                .defaults
                                .remove_trailing_whitespace_on_save
                        },
                        pick_mut: |settings_content| {
                            &mut settings_content
                                .project
                                .all_languages
                                .defaults
                                .remove_trailing_whitespace_on_save
                        },
                    }),
                    metadata: None,
                }),
                SettingsPageItem::SettingItem(SettingItem {
                    title: "Ensure Final Newline On Save",
                    description: "Whether or not to ensure there's a single newline at the end of a buffer when saving it",
                    field: Box::new(SettingField {
                        pick: |settings_content| {
                            &settings_content
                                .project
                                .all_languages
                                .defaults
                                .ensure_final_newline_on_save
                        },
                        pick_mut: |settings_content| {
                            &mut settings_content
                                .project
                                .all_languages
                                .defaults
                                .ensure_final_newline_on_save
                        },
                    }),
                    metadata: None,
                }),
                SettingsPageItem::SettingItem(SettingItem {
                    title: "Extend Comment On Newline",
                    description: "Whether to start a new line with a comment when a previous line is a comment as well",
                    field: Box::new(SettingField {
                        pick: |settings_content| {
                            &settings_content
                                .project
                                .all_languages
                                .defaults
                                .extend_comment_on_newline
                        },
                        pick_mut: |settings_content| {
                            &mut settings_content
                                .project
                                .all_languages
                                .defaults
                                .extend_comment_on_newline
                        },
                    }),
                    metadata: None,
                }),
                SettingsPageItem::SectionHeader("Completions"),
                SettingsPageItem::SettingItem(SettingItem {
                    title: "Show Completions On Input",
                    description: "Whether to pop the completions menu while typing in an editor without explicitly requesting it",
                    field: Box::new(SettingField {
                        pick: |settings_content| {
                            &settings_content
                                .project
                                .all_languages
                                .defaults
                                .show_completions_on_input
                        },
                        pick_mut: |settings_content| {
                            &mut settings_content
                                .project
                                .all_languages
                                .defaults
                                .show_completions_on_input
                        },
                    }),
                    metadata: None,
                }),
                SettingsPageItem::SettingItem(SettingItem {
                    title: "Show Completion Documentation",
                    description: "Whether to display inline and alongside documentation for items in the completions menu",
                    field: Box::new(SettingField {
                        pick: |settings_content| {
                            &settings_content
                                .project
                                .all_languages
                                .defaults
                                .show_completion_documentation
                        },
                        pick_mut: |settings_content| {
                            &mut settings_content
                                .project
                                .all_languages
                                .defaults
                                .show_completion_documentation
                        },
                    }),
                    metadata: None,
                }),
                SettingsPageItem::SettingItem(SettingItem {
                    title: "Auto Signature Help",
                    description: "Whether to automatically show a signature help pop-up or not",
                    field: Box::new(SettingField {
                        pick: |settings_content| &settings_content.editor.auto_signature_help,
                        pick_mut: |settings_content| {
                            &mut settings_content.editor.auto_signature_help
                        },
                    }),
                    metadata: None,
                }),
                SettingsPageItem::SettingItem(SettingItem {
                    title: "Show Signature Help After Edits",
                    description: "Whether to show the signature help pop-up after completions or bracket pairs inserted",
                    field: Box::new(SettingField {
                        pick: |settings_content| {
                            &settings_content.editor.show_signature_help_after_edits
                        },
                        pick_mut: |settings_content| {
                            &mut settings_content.editor.show_signature_help_after_edits
                        },
                    }),
                    metadata: None,
                }),
                SettingsPageItem::SettingItem(SettingItem {
                    title: "Snippet Sort Order",
                    description: "Determines how snippets are sorted relative to other completion items",
                    field: Box::new(SettingField {
                        pick: |settings_content| &settings_content.editor.snippet_sort_order,
                        pick_mut: |settings_content| {
                            &mut settings_content.editor.snippet_sort_order
                        },
                    }),
                    metadata: None,
                }),
                SettingsPageItem::SectionHeader("Hover"),
                SettingsPageItem::SettingItem(SettingItem {
                    title: "Hover Popover Enabled",
                    description: "Whether to show the informational hover box when moving the mouse over symbols in the editor",
                    field: Box::new(SettingField {
                        pick: |settings_content| &settings_content.editor.hover_popover_enabled,
                        pick_mut: |settings_content| {
                            &mut settings_content.editor.hover_popover_enabled
                        },
                    }),
                    metadata: None,
                }),
                // todo(settings ui): add units to this numeric stepper
                SettingsPageItem::SettingItem(SettingItem {
                    title: "Hover Popover Delay",
                    description: "Time to wait in milliseconds before showing the informational hover box",
                    field: Box::new(SettingField {
                        pick: |settings_content| &settings_content.editor.hover_popover_delay,
                        pick_mut: |settings_content| {
                            &mut settings_content.editor.hover_popover_delay
                        },
                    }),
                    metadata: None,
                }),
                SettingsPageItem::SectionHeader("Code Actions"),
                SettingsPageItem::SettingItem(SettingItem {
                    title: "Inline Code Actions",
                    description: "Whether to show code action button at start of buffer line",
                    field: Box::new(SettingField {
                        pick: |settings_content| &settings_content.editor.inline_code_actions,
                        pick_mut: |settings_content| {
                            &mut settings_content.editor.inline_code_actions
                        },
                    }),
                    metadata: None,
                }),
                SettingsPageItem::SectionHeader("Selection"),
                SettingsPageItem::SettingItem(SettingItem {
                    title: "Drag And Drop Selection",
                    description: "Whether to enable drag and drop selection",
                    field: Box::new(SettingField {
                        pick: |settings_content| {
                            if let Some(drag_and_drop) =
                                &settings_content.editor.drag_and_drop_selection
                            {
                                &drag_and_drop.enabled
                            } else {
                                &None
                            }
                        },
                        pick_mut: |settings_content| {
                            &mut settings_content
                                .editor
                                .drag_and_drop_selection
                                .get_or_insert_default()
                                .enabled
                        },
                    }),
                    metadata: None,
                }),
                // todo(settings_ui): Needs numeric stepper
                // SettingsPageItem::SettingItem(SettingItem {
                //     title: "Drag And Drop Selection Delay",
                //     description: "Delay in milliseconds before drag and drop selection starts",
                //     field: Box::new(SettingField {
                //         pick: |settings_content| {
                //             if let Some(drag_and_drop) = &settings_content.editor.drag_and_drop_selection {
                //                 &drag_and_drop.delay
                //             } else {
                //                 &None
                //             }
                //         },
                //         pick_mut: |settings_content| {
                //             &mut settings_content.editor.drag_and_drop_selection.get_or_insert_default().delay
                //         },
                //     }),
                //     metadata: None,
                // }),
                SettingsPageItem::SectionHeader("Line Numbers"),
                SettingsPageItem::SettingItem(SettingItem {
                    title: "Relative Line Numbers",
                    description: "Whether the line numbers on editors gutter are relative or not",
                    field: Box::new(SettingField {
                        pick: |settings_content| &settings_content.editor.relative_line_numbers,
                        pick_mut: |settings_content| {
                            &mut settings_content.editor.relative_line_numbers
                        },
                    }),
                    metadata: None,
                }),
                SettingsPageItem::SectionHeader("Gutter"),
                SettingsPageItem::SettingItem(SettingItem {
                    title: "Show Line Numbers",
                    description: "Whether to show line numbers in the gutter",
                    field: Box::new(SettingField {
                        pick: |settings_content| {
                            if let Some(gutter) = &settings_content.editor.gutter {
                                &gutter.line_numbers
                            } else {
                                &None
                            }
                        },
                        pick_mut: |settings_content| {
                            &mut settings_content
                                .editor
                                .gutter
                                .get_or_insert_default()
                                .line_numbers
                        },
                    }),
                    metadata: None,
                }),
                SettingsPageItem::SettingItem(SettingItem {
                    title: "Show Runnables",
                    description: "Whether to show runnable buttons in the gutter",
                    field: Box::new(SettingField {
                        pick: |settings_content| {
                            if let Some(gutter) = &settings_content.editor.gutter {
                                &gutter.runnables
                            } else {
                                &None
                            }
                        },
                        pick_mut: |settings_content| {
                            &mut settings_content
                                .editor
                                .gutter
                                .get_or_insert_default()
                                .runnables
                        },
                    }),
                    metadata: None,
                }),
                SettingsPageItem::SettingItem(SettingItem {
                    title: "Show Breakpoints",
                    description: "Whether to show breakpoints in the gutter",
                    field: Box::new(SettingField {
                        pick: |settings_content| {
                            if let Some(gutter) = &settings_content.editor.gutter {
                                &gutter.breakpoints
                            } else {
                                &None
                            }
                        },
                        pick_mut: |settings_content| {
                            &mut settings_content
                                .editor
                                .gutter
                                .get_or_insert_default()
                                .breakpoints
                        },
                    }),
                    metadata: None,
                }),
                SettingsPageItem::SettingItem(SettingItem {
                    title: "Show Folds",
                    description: "Whether to show code folding controls in the gutter",
                    field: Box::new(SettingField {
                        pick: |settings_content| {
                            if let Some(gutter) = &settings_content.editor.gutter {
                                &gutter.folds
                            } else {
                                &None
                            }
                        },
                        pick_mut: |settings_content| {
                            &mut settings_content.editor.gutter.get_or_insert_default().folds
                        },
                    }),
                    metadata: None,
                }),
                SettingsPageItem::SectionHeader("Tabs"),
                SettingsPageItem::SettingItem(SettingItem {
                    title: "Show Tab Bar",
                    description: "Whether or not to show the tab bar in the editor",
                    field: Box::new(SettingField {
                        pick: |settings_content| {
                            if let Some(tab_bar) = &settings_content.tab_bar {
                                &tab_bar.show
                            } else {
                                &None
                            }
                        },
                        pick_mut: |settings_content| {
                            &mut settings_content.tab_bar.get_or_insert_default().show
                        },
                    }),
                    metadata: None,
                }),
                SettingsPageItem::SettingItem(SettingItem {
                    title: "Show Git Status In Tabs",
                    description: "Whether to show the Git file status on a tab item",
                    field: Box::new(SettingField {
                        pick: |settings_content| {
                            if let Some(tabs) = &settings_content.tabs {
                                &tabs.git_status
                            } else {
                                &None
                            }
                        },
                        pick_mut: |settings_content| {
                            &mut settings_content.tabs.get_or_insert_default().git_status
                        },
                    }),
                    metadata: None,
                }),
                SettingsPageItem::SettingItem(SettingItem {
                    title: "Show File Icons In Tabs",
                    description: "Whether to show the file icon for a tab",
                    field: Box::new(SettingField {
                        pick: |settings_content| {
                            if let Some(tabs) = &settings_content.tabs {
                                &tabs.file_icons
                            } else {
                                &None
                            }
                        },
                        pick_mut: |settings_content| {
                            &mut settings_content.tabs.get_or_insert_default().file_icons
                        },
                    }),
                    metadata: None,
                }),
                SettingsPageItem::SettingItem(SettingItem {
                    title: "Tab Close Position",
                    description: "Position of the close button in a tab",
                    field: Box::new(SettingField {
                        pick: |settings_content| {
                            if let Some(tabs) = &settings_content.tabs {
                                &tabs.close_position
                            } else {
                                &None
                            }
                        },
                        pick_mut: |settings_content| {
                            &mut settings_content.tabs.get_or_insert_default().close_position
                        },
                    }),
                    metadata: None,
                }),
                // todo(settings_ui): Needs numeric stepper
                // SettingsPageItem::SettingItem(SettingItem {
                //     title: "Maximum Tabs",
                //     description: "Maximum open tabs in a pane. Will not close an unsaved tab",
                //     field: Box::new(SettingField {
                //         pick: |settings_content| &settings_content.workspace.max_tabs,
                //         pick_mut: |settings_content| &mut settings_content.workspace.max_tabs,
                //     }),
                //     metadata: None,
                // }),
            ],
        },
        SettingsPage {
            title: "Languages & Frameworks",
            items: vec![
                SettingsPageItem::SectionHeader("General"),
                SettingsPageItem::SettingItem(SettingItem {
                    title: "Enable Language Server",
                    description: "Whether to use language servers to provide code intelligence",
                    field: Box::new(SettingField {
                        pick: |settings_content| {
                            &settings_content
                                .project
                                .all_languages
                                .defaults
                                .enable_language_server
                        },
                        pick_mut: |settings_content| {
                            &mut settings_content
                                .project
                                .all_languages
                                .defaults
                                .enable_language_server
                        },
                    }),
                    metadata: None,
                }),
                SettingsPageItem::SectionHeader("Languages"),
                SettingsPageItem::SubPageLink(SubPageLink {
                    title: "JSON",
                    render: Rc::new(|_, _, _| "A settings page!".into_any_element()),
                }),
            ],
        },
        SettingsPage {
            title: "Workbench & Window",
            items: vec![
                SettingsPageItem::SectionHeader("Workbench"),
                SettingsPageItem::SettingItem(SettingItem {
                    title: "Editor Tabs",
                    description: "Whether or not to show the tab bar in the editor",
                    field: Box::new(SettingField {
                        pick: |settings_content| {
                            if let Some(tab_bar) = &settings_content.tab_bar {
                                &tab_bar.show
                            } else {
                                &None
                            }
                        },
                        pick_mut: |settings_content| {
                            &mut settings_content.tab_bar.get_or_insert_default().show
                        },
                    }),
                    metadata: None,
                }),
                SettingsPageItem::SettingItem(SettingItem {
                    title: "Active language Button",
                    description: "Whether to show the active language button in the status bar",
                    field: Box::new(SettingField {
                        pick: |settings_content| {
                            if let Some(status_bar) = &settings_content.status_bar {
                                &status_bar.active_language_button
                            } else {
                                &None
                            }
                        },
                        pick_mut: |settings_content| {
                            &mut settings_content
                                .status_bar
                                .get_or_insert_default()
                                .active_language_button
                        },
                    }),
                    metadata: None,
                }),
                SettingsPageItem::SettingItem(SettingItem {
                    title: "Cursor Position Button",
                    description: "Whether to show the cursor position button in the status bar",
                    field: Box::new(SettingField {
                        pick: |settings_content| {
                            if let Some(status_bar) = &settings_content.status_bar {
                                &status_bar.cursor_position_button
                            } else {
                                &None
                            }
                        },
                        pick_mut: |settings_content| {
                            &mut settings_content
                                .status_bar
                                .get_or_insert_default()
                                .cursor_position_button
                        },
                    }),
                    metadata: None,
                }),
                SettingsPageItem::SectionHeader("Terminal"),
                SettingsPageItem::SettingItem(SettingItem {
                    title: "Terminal Button",
                    description: "Whether to show the terminal button in the status bar",
                    field: Box::new(SettingField {
                        pick: |settings_content| {
                            if let Some(terminal) = &settings_content.terminal {
                                &terminal.button
                            } else {
                                &None
                            }
                        },
                        pick_mut: |settings_content| {
                            &mut settings_content.terminal.get_or_insert_default().button
                        },
                    }),
                    metadata: None,
                }),
                SettingsPageItem::SettingItem(SettingItem {
                    title: "Show Navigation History Buttons",
                    description: "Whether or not to show the navigation history buttons in the tab bar",
                    field: Box::new(SettingField {
                        pick: |settings_content| {
                            if let Some(tab_bar) = &settings_content.tab_bar {
                                &tab_bar.show_nav_history_buttons
                            } else {
                                &None
                            }
                        },
                        pick_mut: |settings_content| {
                            &mut settings_content
                                .tab_bar
                                .get_or_insert_default()
                                .show_nav_history_buttons
                        },
                    }),
                    metadata: None,
                }),
            ],
        },
        SettingsPage {
            title: "Panels & Tools",
            items: vec![
                SettingsPageItem::SectionHeader("Project Panel"),
                SettingsPageItem::SettingItem(SettingItem {
                    title: "Project Panel Button",
                    description: "Whether to show the project panel button in the status bar",
                    field: Box::new(SettingField {
                        pick: |settings_content| {
                            if let Some(project_panel) = &settings_content.project_panel {
                                &project_panel.button
                            } else {
                                &None
                            }
                        },
                        pick_mut: |settings_content| {
                            &mut settings_content
                                .project_panel
                                .get_or_insert_default()
                                .button
                        },
                    }),
                    metadata: None,
                }),
                SettingsPageItem::SettingItem(SettingItem {
                    title: "Project Panel Dock",
                    description: "Where to dock the project panel",
                    field: Box::new(SettingField {
                        pick: |settings_content| {
                            if let Some(project_panel) = &settings_content.project_panel {
                                &project_panel.dock
                            } else {
                                &None
                            }
                        },
                        pick_mut: |settings_content| {
                            &mut settings_content.project_panel.get_or_insert_default().dock
                        },
                    }),
                    metadata: None,
                }),
                // todo(settings_ui): Needs numeric stepper
                // SettingsPageItem::SettingItem(SettingItem {
                //     title: "Project Panel Default Width",
                //     description: "Default width of the project panel in pixels",
                //     field: Box::new(SettingField {
                //         pick: |settings_content| {
                //             if let Some(project_panel) = &settings_content.project_panel {
                //                 &project_panel.default_width
                //             } else {
                //                 &None
                //             }
                //         },
                //         pick_mut: |settings_content| {
                //             &mut settings_content
                //                 .project_panel
                //                 .get_or_insert_default()
                //                 .default_width
                //         },
                //     }),
                //     metadata: None,
                // }),
                SettingsPageItem::SectionHeader("Terminal"),
                SettingsPageItem::SettingItem(SettingItem {
                    title: "Terminal Dock",
                    description: "Where to dock the terminal panel",
                    field: Box::new(SettingField {
                        pick: |settings_content| {
                            if let Some(terminal) = &settings_content.terminal {
                                &terminal.dock
                            } else {
                                &None
                            }
                        },
                        pick_mut: |settings_content| {
                            &mut settings_content.terminal.get_or_insert_default().dock
                        },
                    }),
                    metadata: None,
                }),
                SettingsPageItem::SectionHeader("Tab Settings"),
                SettingsPageItem::SettingItem(SettingItem {
                    title: "Activate On Close",
                    description: "What to do after closing the current tab",
                    field: Box::new(SettingField {
                        pick: |settings_content| {
                            if let Some(tabs) = &settings_content.tabs {
                                &tabs.activate_on_close
                            } else {
                                &None
                            }
                        },
                        pick_mut: |settings_content| {
                            &mut settings_content
                                .tabs
                                .get_or_insert_default()
                                .activate_on_close
                        },
                    }),
                    metadata: None,
                }),
                SettingsPageItem::SettingItem(SettingItem {
                    title: "Tab Show Diagnostics",
                    description: "Which files containing diagnostic errors/warnings to mark in the tabs",
                    field: Box::new(SettingField {
                        pick: |settings_content| {
                            if let Some(tabs) = &settings_content.tabs {
                                &tabs.show_diagnostics
                            } else {
                                &None
                            }
                        },
                        pick_mut: |settings_content| {
                            &mut settings_content
                                .tabs
                                .get_or_insert_default()
                                .show_diagnostics
                        },
                    }),
                    metadata: None,
                }),
                SettingsPageItem::SettingItem(SettingItem {
                    title: "Show Close Button",
                    description: "Controls the appearance behavior of the tab's close button",
                    field: Box::new(SettingField {
                        pick: |settings_content| {
                            if let Some(tabs) = &settings_content.tabs {
                                &tabs.show_close_button
                            } else {
                                &None
                            }
                        },
                        pick_mut: |settings_content| {
                            &mut settings_content
                                .tabs
                                .get_or_insert_default()
                                .show_close_button
                        },
                    }),
                    metadata: None,
                }),
                SettingsPageItem::SectionHeader("Preview Tabs"),
                SettingsPageItem::SettingItem(SettingItem {
                    title: "Preview Tabs Enabled",
                    description: "Whether to show opened editors as preview tabs",
                    field: Box::new(SettingField {
                        pick: |settings_content| {
                            if let Some(preview_tabs) = &settings_content.preview_tabs {
                                &preview_tabs.enabled
                            } else {
                                &None
                            }
                        },
                        pick_mut: |settings_content| {
                            &mut settings_content
                                .preview_tabs
                                .get_or_insert_default()
                                .enabled
                        },
                    }),
                    metadata: None,
                }),
                SettingsPageItem::SettingItem(SettingItem {
                    title: "Enable Preview From File Finder",
                    description: "Whether to open tabs in preview mode when selected from the file finder",
                    field: Box::new(SettingField {
                        pick: |settings_content| {
                            if let Some(preview_tabs) = &settings_content.preview_tabs {
                                &preview_tabs.enable_preview_from_file_finder
                            } else {
                                &None
                            }
                        },
                        pick_mut: |settings_content| {
                            &mut settings_content
                                .preview_tabs
                                .get_or_insert_default()
                                .enable_preview_from_file_finder
                        },
                    }),
                    metadata: None,
                }),
                SettingsPageItem::SettingItem(SettingItem {
                    title: "Enable Preview From Code Navigation",
                    description: "Whether a preview tab gets replaced when code navigation is used to navigate away from the tab",
                    field: Box::new(SettingField {
                        pick: |settings_content| {
                            if let Some(preview_tabs) = &settings_content.preview_tabs {
                                &preview_tabs.enable_preview_from_code_navigation
                            } else {
                                &None
                            }
                        },
                        pick_mut: |settings_content| {
                            &mut settings_content
                                .preview_tabs
                                .get_or_insert_default()
                                .enable_preview_from_code_navigation
                        },
                    }),
                    metadata: None,
                }),
            ],
        },
        SettingsPage {
            title: "Version Control",
            items: vec![
                SettingsPageItem::SectionHeader("Git"),
                SettingsPageItem::SettingItem(SettingItem {
                    title: "Git Gutter",
                    description: "Control whether the git gutter is shown",
                    field: Box::new(SettingField {
                        pick: |settings_content| {
                            if let Some(git) = &settings_content.git {
                                &git.git_gutter
                            } else {
                                &None
                            }
                        },
                        pick_mut: |settings_content| {
                            &mut settings_content.git.get_or_insert_default().git_gutter
                        },
                    }),
                    metadata: None,
                }),
                // todo(settings_ui): Figure out the right default for this value in default.json
                // SettingsPageItem::SettingItem(SettingItem {
                //     title: "Gutter Debounce",
                //     description: "Debounce threshold in milliseconds after which changes are reflected in the git gutter",
                //     field: Box::new(SettingField {
                //         pick: |settings_content| {
                //             if let Some(git) = &settings_content.git {
                //                 &git.gutter_debounce
                //             } else {
                //                 &None
                //             }
                //         },
                //         pick_mut: |settings_content| {
                //             &mut settings_content.git.get_or_insert_default().gutter_debounce
                //         },
                //     }),
                //     metadata: None,
                // }),
                SettingsPageItem::SettingItem(SettingItem {
                    title: "Inline Blame Enabled",
                    description: "Whether or not to show git blame data inline in the currently focused line",
                    field: Box::new(SettingField {
                        pick: |settings_content| {
                            if let Some(git) = &settings_content.git {
                                if let Some(inline_blame) = &git.inline_blame {
                                    &inline_blame.enabled
                                } else {
                                    &None
                                }
                            } else {
                                &None
                            }
                        },
                        pick_mut: |settings_content| {
                            &mut settings_content
                                .git
                                .get_or_insert_default()
                                .inline_blame
                                .get_or_insert_default()
                                .enabled
                        },
                    }),
                    metadata: None,
                }),
                SettingsPageItem::SettingItem(SettingItem {
                    title: "Inline Blame Delay",
                    description: "The delay after which the inline blame information is shown",
                    field: Box::new(SettingField {
                        pick: |settings_content| {
                            if let Some(git) = &settings_content.git {
                                if let Some(inline_blame) = &git.inline_blame {
                                    &inline_blame.delay_ms
                                } else {
                                    &None
                                }
                            } else {
                                &None
                            }
                        },
                        pick_mut: |settings_content| {
                            &mut settings_content
                                .git
                                .get_or_insert_default()
                                .inline_blame
                                .get_or_insert_default()
                                .delay_ms
                        },
                    }),
                    metadata: None,
                }),
                SettingsPageItem::SettingItem(SettingItem {
                    title: "Inline Blame Padding",
                    description: "Padding between the end of the source line and the start of the inline blame in columns",
                    field: Box::new(SettingField {
                        pick: |settings_content| {
                            if let Some(git) = &settings_content.git {
                                if let Some(inline_blame) = &git.inline_blame {
                                    &inline_blame.padding
                                } else {
                                    &None
                                }
                            } else {
                                &None
                            }
                        },
                        pick_mut: |settings_content| {
                            &mut settings_content
                                .git
                                .get_or_insert_default()
                                .inline_blame
                                .get_or_insert_default()
                                .padding
                        },
                    }),
                    metadata: None,
                }),
                SettingsPageItem::SettingItem(SettingItem {
                    title: "Inline Blame Min Column",
                    description: "The minimum column number to show the inline blame information at",
                    field: Box::new(SettingField {
                        pick: |settings_content| {
                            if let Some(git) = &settings_content.git {
                                if let Some(inline_blame) = &git.inline_blame {
                                    &inline_blame.min_column
                                } else {
                                    &None
                                }
                            } else {
                                &None
                            }
                        },
                        pick_mut: |settings_content| {
                            &mut settings_content
                                .git
                                .get_or_insert_default()
                                .inline_blame
                                .get_or_insert_default()
                                .min_column
                        },
                    }),
                    metadata: None,
                }),
                SettingsPageItem::SettingItem(SettingItem {
                    title: "Show Commit Summary",
                    description: "Whether to show commit summary as part of the inline blame",
                    field: Box::new(SettingField {
                        pick: |settings_content| {
                            if let Some(git) = &settings_content.git {
                                if let Some(inline_blame) = &git.inline_blame {
                                    &inline_blame.show_commit_summary
                                } else {
                                    &None
                                }
                            } else {
                                &None
                            }
                        },
                        pick_mut: |settings_content| {
                            &mut settings_content
                                .git
                                .get_or_insert_default()
                                .inline_blame
                                .get_or_insert_default()
                                .show_commit_summary
                        },
                    }),
                    metadata: None,
                }),
                SettingsPageItem::SettingItem(SettingItem {
                    title: "Show Avatar",
                    description: "Whether to show the avatar of the author of the commit",
                    field: Box::new(SettingField {
                        pick: |settings_content| {
                            if let Some(git) = &settings_content.git {
                                if let Some(blame) = &git.blame {
                                    &blame.show_avatar
                                } else {
                                    &None
                                }
                            } else {
                                &None
                            }
                        },
                        pick_mut: |settings_content| {
                            &mut settings_content
                                .git
                                .get_or_insert_default()
                                .blame
                                .get_or_insert_default()
                                .show_avatar
                        },
                    }),
                    metadata: None,
                }),
                SettingsPageItem::SettingItem(SettingItem {
                    title: "Show Author Name In Branch Picker",
                    description: "Whether to show author name as part of the commit information in branch picker",
                    field: Box::new(SettingField {
                        pick: |settings_content| {
                            if let Some(git) = &settings_content.git {
                                if let Some(branch_picker) = &git.branch_picker {
                                    &branch_picker.show_author_name
                                } else {
                                    &None
                                }
                            } else {
                                &None
                            }
                        },
                        pick_mut: |settings_content| {
                            &mut settings_content
                                .git
                                .get_or_insert_default()
                                .branch_picker
                                .get_or_insert_default()
                                .show_author_name
                        },
                    }),
                    metadata: None,
                }),
                SettingsPageItem::SettingItem(SettingItem {
                    title: "Hunk Style",
                    description: "How git hunks are displayed visually in the editor",
                    field: Box::new(SettingField {
                        pick: |settings_content| {
                            if let Some(git) = &settings_content.git {
                                &git.hunk_style
                            } else {
                                &None
                            }
                        },
                        pick_mut: |settings_content| {
                            &mut settings_content.git.get_or_insert_default().hunk_style
                        },
                    }),
                    metadata: None,
                }),
            ],
        },
        SettingsPage {
            title: "System & Network",
            items: vec![
                SettingsPageItem::SectionHeader("Network"),
                // todo(settings_ui): Proxy needs a default
                // SettingsPageItem::SettingItem(SettingItem {
                //     title: "Proxy",
                //     description: "The proxy to use for network requests",
                //     field: Box::new(SettingField {
                //         pick: |settings_content| &settings_content.proxy,
                //         pick_mut: |settings_content| &mut settings_content.proxy,
                //     }),
                //     metadata: Some(Box::new(SettingsFieldMetadata {
                //         placeholder: Some("socks5h://localhost:10808"),
                //     })),
                // }),
                SettingsPageItem::SettingItem(SettingItem {
                    title: "Server URL",
                    description: "The URL of the Zed server to connect to",
                    field: Box::new(SettingField {
                        pick: |settings_content| &settings_content.server_url,
                        pick_mut: |settings_content| &mut settings_content.server_url,
                    }),
                    metadata: Some(Box::new(SettingsFieldMetadata {
                        placeholder: Some("https://zed.dev"),
                    })),
                }),
                SettingsPageItem::SectionHeader("System"),
                SettingsPageItem::SettingItem(SettingItem {
                    title: "Auto Update",
                    description: "Whether or not to automatically check for updates",
                    field: Box::new(SettingField {
                        pick: |settings_content| &settings_content.auto_update,
                        pick_mut: |settings_content| &mut settings_content.auto_update,
                    }),
                    metadata: None,
                }),
            ],
        },
        SettingsPage {
            title: "Diagnostics & Errors",
            items: vec![
                SettingsPageItem::SectionHeader("Display"),
                SettingsPageItem::SettingItem(SettingItem {
                    title: "Diagnostics Button",
                    description: "Whether to show the project diagnostics button in the status bar",
                    field: Box::new(SettingField {
                        pick: |settings_content| {
                            if let Some(diagnostics) = &settings_content.diagnostics {
                                &diagnostics.button
                            } else {
                                &None
                            }
                        },
                        pick_mut: |settings_content| {
                            &mut settings_content.diagnostics.get_or_insert_default().button
                        },
                    }),
                    metadata: None,
                }),
                SettingsPageItem::SectionHeader("Filtering"),
                SettingsPageItem::SettingItem(SettingItem {
                    title: "Max Severity",
                    description: "Which level to use to filter out diagnostics displayed in the editor",
                    field: Box::new(SettingField {
                        pick: |settings_content| &settings_content.editor.diagnostics_max_severity,
                        pick_mut: |settings_content| {
                            &mut settings_content.editor.diagnostics_max_severity
                        },
                    }),
                    metadata: None,
                }),
                SettingsPageItem::SettingItem(SettingItem {
                    title: "Include Warnings",
                    description: "Whether to show warnings or not by default",
                    field: Box::new(SettingField {
                        pick: |settings_content| {
                            if let Some(diagnostics) = &settings_content.diagnostics {
                                &diagnostics.include_warnings
                            } else {
                                &None
                            }
                        },
                        pick_mut: |settings_content| {
                            &mut settings_content
                                .diagnostics
                                .get_or_insert_default()
                                .include_warnings
                        },
                    }),
                    metadata: None,
                }),
                SettingsPageItem::SectionHeader("Inline"),
                SettingsPageItem::SettingItem(SettingItem {
                    title: "Inline Diagnostics Enabled",
                    description: "Whether to show diagnostics inline or not",
                    field: Box::new(SettingField {
                        pick: |settings_content| {
                            if let Some(diagnostics) = &settings_content.diagnostics {
                                if let Some(inline) = &diagnostics.inline {
                                    &inline.enabled
                                } else {
                                    &None
                                }
                            } else {
                                &None
                            }
                        },
                        pick_mut: |settings_content| {
                            &mut settings_content
                                .diagnostics
                                .get_or_insert_default()
                                .inline
                                .get_or_insert_default()
                                .enabled
                        },
                    }),
                    metadata: None,
                }),
                // todo(settings_ui): Needs numeric stepper
                // SettingsPageItem::SettingItem(SettingItem {
                //     title: "Inline Update Debounce",
                //     description: "The delay in milliseconds to show inline diagnostics after the last diagnostic update",
                //     field: Box::new(SettingField {
                //         pick: |settings_content| {
                //             if let Some(diagnostics) = &settings_content.diagnostics {
                //                 if let Some(inline) = &diagnostics.inline {
                //                     &inline.update_debounce_ms
                //                 } else {
                //                     &None
                //                 }
                //             } else {
                //                 &None
                //             }
                //         },
                //         pick_mut: |settings_content| {
                //             &mut settings_content
                //                 .diagnostics
                //                 .get_or_insert_default()
                //                 .inline
                //                 .get_or_insert_default()
                //                 .update_debounce_ms
                //         },
                //     }),
                //     metadata: None,
                // }),
                // todo(settings_ui): Needs numeric stepper
                // SettingsPageItem::SettingItem(SettingItem {
                //     title: "Inline Padding",
                //     description: "The amount of padding between the end of the source line and the start of the inline diagnostic",
                //     field: Box::new(SettingField {
                //         pick: |settings_content| {
                //             if let Some(diagnostics) = &settings_content.diagnostics {
                //                 if let Some(inline) = &diagnostics.inline {
                //                     &inline.padding
                //                 } else {
                //                     &None
                //                 }
                //             } else {
                //                 &None
                //             }
                //         },
                //         pick_mut: |settings_content| {
                //             &mut settings_content
                //                 .diagnostics
                //                 .get_or_insert_default()
                //                 .inline
                //                 .get_or_insert_default()
                //                 .padding
                //         },
                //     }),
                //     metadata: None,
                // }),
                // todo(settings_ui): Needs numeric stepper
                // SettingsPageItem::SettingItem(SettingItem {
                //     title: "Inline Min Column",
                //     description: "The minimum column to display inline diagnostics",
                //     field: Box::new(SettingField {
                //         pick: |settings_content| {
                //             if let Some(diagnostics) = &settings_content.diagnostics {
                //                 if let Some(inline) = &diagnostics.inline {
                //                     &inline.min_column
                //                 } else {
                //                     &None
                //                 }
                //             } else {
                //                 &None
                //             }
                //         },
                //         pick_mut: |settings_content| {
                //             &mut settings_content
                //                 .diagnostics
                //                 .get_or_insert_default()
                //                 .inline
                //                 .get_or_insert_default()
                //                 .min_column
                //         },
                //     }),
                //     metadata: None,
                // }),
                SettingsPageItem::SectionHeader("Performance"),
                SettingsPageItem::SettingItem(SettingItem {
                    title: "LSP Pull Diagnostics Enabled",
                    description: "Whether to pull for diagnostics or not",
                    field: Box::new(SettingField {
                        pick: |settings_content| {
                            if let Some(diagnostics) = &settings_content.diagnostics {
                                if let Some(lsp_pull) = &diagnostics.lsp_pull_diagnostics {
                                    &lsp_pull.enabled
                                } else {
                                    &None
                                }
                            } else {
                                &None
                            }
                        },
                        pick_mut: |settings_content| {
                            &mut settings_content
                                .diagnostics
                                .get_or_insert_default()
                                .lsp_pull_diagnostics
                                .get_or_insert_default()
                                .enabled
                        },
                    }),
                    metadata: None,
                }),
                // todo(settings_ui): Needs numeric stepper
                // SettingsPageItem::SettingItem(SettingItem {
                //     title: "LSP Pull Debounce",
                //     description: "Minimum time to wait before pulling diagnostics from the language server(s)",
                //     field: Box::new(SettingField {
                //         pick: |settings_content| {
                //             if let Some(diagnostics) = &settings_content.diagnostics {
                //                 if let Some(lsp_pull) = &diagnostics.lsp_pull_diagnostics {
                //                     &lsp_pull.debounce_ms
                //                 } else {
                //                     &None
                //                 }
                //             } else {
                //                 &None
                //             }
                //         },
                //         pick_mut: |settings_content| {
                //             &mut settings_content
                //                 .diagnostics
                //                 .get_or_insert_default()
                //                 .lsp_pull_diagnostics
                //                 .get_or_insert_default()
                //                 .debounce_ms
                //         },
                //     }),
                //     metadata: None,
                // }),
            ],
        },
        SettingsPage {
            title: "Collaboration",
            items: vec![
                SettingsPageItem::SectionHeader("Calls"),
                SettingsPageItem::SettingItem(SettingItem {
                    title: "Mute On Join",
                    description: "Whether the microphone should be muted when joining a channel or a call",
                    field: Box::new(SettingField {
                        pick: |settings_content| {
                            if let Some(calls) = &settings_content.calls {
                                &calls.mute_on_join
                            } else {
                                &None
                            }
                        },
                        pick_mut: |settings_content| {
                            &mut settings_content.calls.get_or_insert_default().mute_on_join
                        },
                    }),
                    metadata: None,
                }),
                SettingsPageItem::SettingItem(SettingItem {
                    title: "Share On Join",
                    description: "Whether your current project should be shared when joining an empty channel",
                    field: Box::new(SettingField {
                        pick: |settings_content| {
                            if let Some(calls) = &settings_content.calls {
                                &calls.share_on_join
                            } else {
                                &None
                            }
                        },
                        pick_mut: |settings_content| {
                            &mut settings_content.calls.get_or_insert_default().share_on_join
                        },
                    }),
                    metadata: None,
                }),
                SettingsPageItem::SectionHeader("Panel"),
                SettingsPageItem::SettingItem(SettingItem {
                    title: "Collaboration Panel Button",
                    description: "Whether to show the collaboration panel button in the status bar",
                    field: Box::new(SettingField {
                        pick: |settings_content| {
                            if let Some(collab) = &settings_content.collaboration_panel {
                                &collab.button
                            } else {
                                &None
                            }
                        },
                        pick_mut: |settings_content| {
                            &mut settings_content
                                .collaboration_panel
                                .get_or_insert_default()
                                .button
                        },
                    }),
                    metadata: None,
                }),
                SettingsPageItem::SectionHeader("Experimental"),
                SettingsPageItem::SettingItem(SettingItem {
                    title: "Rodio Audio",
                    description: "Opt into the new audio system",
                    field: Box::new(SettingField {
                        pick: |settings_content| {
                            if let Some(audio) = &settings_content.audio {
                                &audio.rodio_audio
                            } else {
                                &None
                            }
                        },
                        pick_mut: |settings_content| {
                            &mut settings_content.audio.get_or_insert_default().rodio_audio
                        },
                    }),
                    metadata: None,
                }),
            ],
        },
        SettingsPage {
            title: "AI",
            items: vec![
                SettingsPageItem::SectionHeader("General"),
                SettingsPageItem::SettingItem(SettingItem {
                    title: "Disable AI",
                    description: "Whether to disable all AI features in Zed",
                    field: Box::new(SettingField {
                        pick: |settings_content| &settings_content.disable_ai,
                        pick_mut: |settings_content| &mut settings_content.disable_ai,
                    }),
                    metadata: None,
                }),
            ],
        },
    ]
}

// Derive Macro, on the new ProjectSettings struct

fn project_settings_data() -> Vec<SettingsPage> {
    vec![
        SettingsPage {
            title: "Project",
            items: vec![
                SettingsPageItem::SectionHeader("Worktree Settings Content"),
                SettingsPageItem::SettingItem(SettingItem {
                    title: "Project Name",
                    description: "The displayed name of this project. If not set, the root directory name",
                    field: Box::new(SettingField {
                        pick: |settings_content| &settings_content.project.worktree.project_name,
                        pick_mut: |settings_content| {
                            &mut settings_content.project.worktree.project_name
                        },
                    }),
                    metadata: Some(Box::new(SettingsFieldMetadata {
                        placeholder: Some("A new name"),
                    })),
                }),
            ],
        },
        SettingsPage {
            title: "Appearance & Behavior",
            items: vec![
                SettingsPageItem::SectionHeader("Guides"),
                SettingsPageItem::SettingItem(SettingItem {
                    title: "Show Wrap Guides",
                    description: "Whether to show wrap guides (vertical rulers)",
                    field: Box::new(SettingField {
                        pick: |settings_content| {
                            &settings_content
                                .project
                                .all_languages
                                .defaults
                                .show_wrap_guides
                        },
                        pick_mut: |settings_content| {
                            &mut settings_content
                                .project
                                .all_languages
                                .defaults
                                .show_wrap_guides
                        },
                    }),
                    metadata: None,
                }),
                // todo(settings_ui): This needs a custom component
                // SettingsPageItem::SettingItem(SettingItem {
                //     title: "Wrap Guides",
                //     description: "Character counts at which to show wrap guides",
                //     field: Box::new(SettingField {
                //         pick: |settings_content| {
                //             &settings_content
                //                 .project
                //                 .all_languages
                //                 .defaults
                //                 .wrap_guides
                //         },
                //         pick_mut: |settings_content| {
                //             &mut settings_content
                //                 .project
                //                 .all_languages
                //                 .defaults
                //                 .wrap_guides
                //         },
                //     }),
                //     metadata: None,
                // }),
                SettingsPageItem::SectionHeader("Whitespace"),
                SettingsPageItem::SettingItem(SettingItem {
                    title: "Show Whitespace",
                    description: "Whether to show tabs and spaces",
                    field: Box::new(SettingField {
                        pick: |settings_content| {
                            &settings_content
                                .project
                                .all_languages
                                .defaults
                                .show_whitespaces
                        },
                        pick_mut: |settings_content| {
                            &mut settings_content
                                .project
                                .all_languages
                                .defaults
                                .show_whitespaces
                        },
                    }),
                    metadata: None,
                }),
            ],
        },
        SettingsPage {
            title: "Editing",
            items: vec![
                SettingsPageItem::SectionHeader("Indentation"),
                // todo(settings_ui): Needs numeric stepper
                // SettingsPageItem::SettingItem(SettingItem {
                //     title: "Tab Size",
                //     description: "How many columns a tab should occupy",
                //     field: Box::new(SettingField {
                //         pick: |settings_content| &settings_content.project.all_languages.defaults.tab_size,
                //         pick_mut: |settings_content| &mut settings_content.project.all_languages.defaults.tab_size,
                //     }),
                //     metadata: None,
                // }),
                SettingsPageItem::SettingItem(SettingItem {
                    title: "Hard Tabs",
                    description: "Whether to indent lines using tab characters, as opposed to multiple spaces",
                    field: Box::new(SettingField {
                        pick: |settings_content| {
                            &settings_content.project.all_languages.defaults.hard_tabs
                        },
                        pick_mut: |settings_content| {
                            &mut settings_content.project.all_languages.defaults.hard_tabs
                        },
                    }),
                    metadata: None,
                }),
                SettingsPageItem::SettingItem(SettingItem {
                    title: "Auto Indent",
                    description: "Whether indentation should be adjusted based on the context whilst typing",
                    field: Box::new(SettingField {
                        pick: |settings_content| {
                            &settings_content.project.all_languages.defaults.auto_indent
                        },
                        pick_mut: |settings_content| {
                            &mut settings_content.project.all_languages.defaults.auto_indent
                        },
                    }),
                    metadata: None,
                }),
                SettingsPageItem::SettingItem(SettingItem {
                    title: "Auto Indent On Paste",
                    description: "Whether indentation of pasted content should be adjusted based on the context",
                    field: Box::new(SettingField {
                        pick: |settings_content| {
                            &settings_content
                                .project
                                .all_languages
                                .defaults
                                .auto_indent_on_paste
                        },
                        pick_mut: |settings_content| {
                            &mut settings_content
                                .project
                                .all_languages
                                .defaults
                                .auto_indent_on_paste
                        },
                    }),
                    metadata: None,
                }),
                SettingsPageItem::SectionHeader("Wrapping"),
                // todo(settings_ui): Needs numeric stepper
                // SettingsPageItem::SettingItem(SettingItem {
                //     title: "Preferred Line Length",
                //     description: "The column at which to soft-wrap lines, for buffers where soft-wrap is enabled",
                //     field: Box::new(SettingField {
                //         pick: |settings_content| &settings_content.project.all_languages.defaults.preferred_line_length,
                //         pick_mut: |settings_content| &mut settings_content.project.all_languages.defaults.preferred_line_length,
                //     }),
                //     metadata: None,
                // }),
                SettingsPageItem::SettingItem(SettingItem {
                    title: "Soft Wrap",
                    description: "How to soft-wrap long lines of text",
                    field: Box::new(SettingField {
                        pick: |settings_content| {
                            &settings_content.project.all_languages.defaults.soft_wrap
                        },
                        pick_mut: |settings_content| {
                            &mut settings_content.project.all_languages.defaults.soft_wrap
                        },
                    }),
                    metadata: None,
                }),
                SettingsPageItem::SectionHeader("Auto Actions"),
                SettingsPageItem::SettingItem(SettingItem {
                    title: "Use Autoclose",
                    description: "Whether to automatically type closing characters for you",
                    field: Box::new(SettingField {
                        pick: |settings_content| {
                            &settings_content
                                .project
                                .all_languages
                                .defaults
                                .use_autoclose
                        },
                        pick_mut: |settings_content| {
                            &mut settings_content
                                .project
                                .all_languages
                                .defaults
                                .use_autoclose
                        },
                    }),
                    metadata: None,
                }),
                SettingsPageItem::SettingItem(SettingItem {
                    title: "Use Auto Surround",
                    description: "Whether to automatically surround text with characters for you",
                    field: Box::new(SettingField {
                        pick: |settings_content| {
                            &settings_content
                                .project
                                .all_languages
                                .defaults
                                .use_auto_surround
                        },
                        pick_mut: |settings_content| {
                            &mut settings_content
                                .project
                                .all_languages
                                .defaults
                                .use_auto_surround
                        },
                    }),
                    metadata: None,
                }),
                SettingsPageItem::SettingItem(SettingItem {
                    title: "Use On Type Format",
                    description: "Whether to use additional LSP queries to format the code after every trigger symbol input",
                    field: Box::new(SettingField {
                        pick: |settings_content| {
                            &settings_content
                                .project
                                .all_languages
                                .defaults
                                .use_on_type_format
                        },
                        pick_mut: |settings_content| {
                            &mut settings_content
                                .project
                                .all_languages
                                .defaults
                                .use_on_type_format
                        },
                    }),
                    metadata: None,
                }),
                SettingsPageItem::SettingItem(SettingItem {
                    title: "Always Treat Brackets As Autoclosed",
                    description: "Controls how the editor handles the autoclosed characters",
                    field: Box::new(SettingField {
                        pick: |settings_content| {
                            &settings_content
                                .project
                                .all_languages
                                .defaults
                                .always_treat_brackets_as_autoclosed
                        },
                        pick_mut: |settings_content| {
                            &mut settings_content
                                .project
                                .all_languages
                                .defaults
                                .always_treat_brackets_as_autoclosed
                        },
                    }),
                    metadata: None,
                }),
                SettingsPageItem::SectionHeader("Formatting"),
                SettingsPageItem::SettingItem(SettingItem {
                    title: "Remove Trailing Whitespace On Save",
                    description: "Whether or not to remove any trailing whitespace from lines of a buffer before saving it",
                    field: Box::new(SettingField {
                        pick: |settings_content| {
                            &settings_content
                                .project
                                .all_languages
                                .defaults
                                .remove_trailing_whitespace_on_save
                        },
                        pick_mut: |settings_content| {
                            &mut settings_content
                                .project
                                .all_languages
                                .defaults
                                .remove_trailing_whitespace_on_save
                        },
                    }),
                    metadata: None,
                }),
                SettingsPageItem::SettingItem(SettingItem {
                    title: "Ensure Final Newline On Save",
                    description: "Whether or not to ensure there's a single newline at the end of a buffer when saving it",
                    field: Box::new(SettingField {
                        pick: |settings_content| {
                            &settings_content
                                .project
                                .all_languages
                                .defaults
                                .ensure_final_newline_on_save
                        },
                        pick_mut: |settings_content| {
                            &mut settings_content
                                .project
                                .all_languages
                                .defaults
                                .ensure_final_newline_on_save
                        },
                    }),
                    metadata: None,
                }),
                SettingsPageItem::SettingItem(SettingItem {
                    title: "Extend Comment On Newline",
                    description: "Whether to start a new line with a comment when a previous line is a comment as well",
                    field: Box::new(SettingField {
                        pick: |settings_content| {
                            &settings_content
                                .project
                                .all_languages
                                .defaults
                                .extend_comment_on_newline
                        },
                        pick_mut: |settings_content| {
                            &mut settings_content
                                .project
                                .all_languages
                                .defaults
                                .extend_comment_on_newline
                        },
                    }),
                    metadata: None,
                }),
                SettingsPageItem::SectionHeader("Completions"),
                SettingsPageItem::SettingItem(SettingItem {
                    title: "Show Completions On Input",
                    description: "Whether to pop the completions menu while typing in an editor without explicitly requesting it",
                    field: Box::new(SettingField {
                        pick: |settings_content| {
                            &settings_content
                                .project
                                .all_languages
                                .defaults
                                .show_completions_on_input
                        },
                        pick_mut: |settings_content| {
                            &mut settings_content
                                .project
                                .all_languages
                                .defaults
                                .show_completions_on_input
                        },
                    }),
                    metadata: None,
                }),
                SettingsPageItem::SettingItem(SettingItem {
                    title: "Show Completion Documentation",
                    description: "Whether to display inline and alongside documentation for items in the completions menu",
                    field: Box::new(SettingField {
                        pick: |settings_content| {
                            &settings_content
                                .project
                                .all_languages
                                .defaults
                                .show_completion_documentation
                        },
                        pick_mut: |settings_content| {
                            &mut settings_content
                                .project
                                .all_languages
                                .defaults
                                .show_completion_documentation
                        },
                    }),
                    metadata: None,
                }),
            ],
        },
    ]
}

pub struct SettingsUiFeatureFlag;

impl FeatureFlag for SettingsUiFeatureFlag {
    const NAME: &'static str = "settings-ui";
}

actions!(
    zed,
    [
        /// Opens Settings Editor.
        OpenSettingsEditor
    ]
);

pub fn init(cx: &mut App) {
    init_renderers(cx);

    cx.observe_new(|workspace: &mut workspace::Workspace, _, _| {
        workspace.register_action_renderer(|div, _, _, cx| {
            let settings_ui_actions = [std::any::TypeId::of::<OpenSettingsEditor>()];
            let has_flag = cx.has_flag::<SettingsUiFeatureFlag>();
            command_palette_hooks::CommandPaletteFilter::update_global(cx, |filter, _| {
                if has_flag {
                    filter.show_action_types(&settings_ui_actions);
                } else {
                    filter.hide_action_types(&settings_ui_actions);
                }
            });
            if has_flag {
                div.on_action(cx.listener(|_, _: &OpenSettingsEditor, _, cx| {
                    open_settings_editor(cx).ok();
                }))
            } else {
                div
            }
        });
    })
    .detach();
}

fn init_renderers(cx: &mut App) {
    // fn (field: SettingsField, current_file: SettingsFile, cx) -> (currently_set_in: SettingsFile, overridden_in: Vec<SettingsFile>)
    cx.default_global::<SettingFieldRenderer>()
        .add_renderer::<bool>(|settings_field, file, _, _, cx| {
            render_toggle_button(*settings_field, file, cx).into_any_element()
        })
        .add_renderer::<String>(|settings_field, file, metadata, _, cx| {
            render_text_field(settings_field.clone(), file, metadata, cx)
        })
        .add_renderer::<SaturatingBool>(|settings_field, file, _, _, cx| {
            render_toggle_button(*settings_field, file, cx)
        })
        .add_renderer::<CursorShape>(|settings_field, file, _, window, cx| {
            render_dropdown(*settings_field, file, window, cx)
        })
        .add_renderer::<RestoreOnStartupBehavior>(|settings_field, file, _, window, cx| {
            render_dropdown(*settings_field, file, window, cx)
        })
        .add_renderer::<BottomDockLayout>(|settings_field, file, _, window, cx| {
            render_dropdown(*settings_field, file, window, cx)
        })
        .add_renderer::<OnLastWindowClosed>(|settings_field, file, _, window, cx| {
            render_dropdown(*settings_field, file, window, cx)
        })
        .add_renderer::<CloseWindowWhenNoItems>(|settings_field, file, _, window, cx| {
            render_dropdown(*settings_field, file, window, cx)
        })
        .add_renderer::<settings::FontFamilyName>(|settings_field, file, _, window, cx| {
            // todo(settings_ui): We need to pass in a validator for this to ensure that users that type in invalid font names
            render_font_picker(settings_field.clone(), file, window, cx)
        })
        .add_renderer::<settings::BufferLineHeight>(|settings_field, file, _, window, cx| {
            // todo(settings_ui): Do we want to expose the custom variant of buffer line height?
            // right now there's a manual impl of strum::VariantArray
            render_dropdown(*settings_field, file, window, cx)
        })
        .add_renderer::<settings::BaseKeymapContent>(|settings_field, file, _, window, cx| {
            render_dropdown(*settings_field, file, window, cx)
        })
        .add_renderer::<settings::MultiCursorModifier>(|settings_field, file, _, window, cx| {
            render_dropdown(*settings_field, file, window, cx)
        })
        .add_renderer::<settings::HideMouseMode>(|settings_field, file, _, window, cx| {
            render_dropdown(*settings_field, file, window, cx)
        })
        .add_renderer::<settings::CurrentLineHighlight>(|settings_field, file, _, window, cx| {
            render_dropdown(*settings_field, file, window, cx)
        })
        .add_renderer::<settings::ShowWhitespaceSetting>(|settings_field, file, _, window, cx| {
            render_dropdown(*settings_field, file, window, cx)
        })
        .add_renderer::<settings::SoftWrap>(|settings_field, file, _, window, cx| {
            render_dropdown(*settings_field, file, window, cx)
        })
        .add_renderer::<settings::ScrollBeyondLastLine>(|settings_field, file, _, window, cx| {
            render_dropdown(*settings_field, file, window, cx)
        })
        .add_renderer::<settings::SnippetSortOrder>(|settings_field, file, _, window, cx| {
            render_dropdown(*settings_field, file, window, cx)
        })
        .add_renderer::<settings::ClosePosition>(|settings_field, file, _, window, cx| {
            render_dropdown(*settings_field, file, window, cx)
        })
        .add_renderer::<settings::DockSide>(|settings_field, file, _, window, cx| {
            render_dropdown(*settings_field, file, window, cx)
        })
        .add_renderer::<settings::TerminalDockPosition>(|settings_field, file, _, window, cx| {
            render_dropdown(*settings_field, file, window, cx)
        })
        .add_renderer::<settings::GitGutterSetting>(|settings_field, file, _, window, cx| {
            render_dropdown(*settings_field, file, window, cx)
        })
        .add_renderer::<settings::GitHunkStyleSetting>(|settings_field, file, _, window, cx| {
            render_dropdown(*settings_field, file, window, cx)
        })
        .add_renderer::<settings::DiagnosticSeverityContent>(
            |settings_field, file, _, window, cx| {
                render_dropdown(*settings_field, file, window, cx)
            },
        )
        .add_renderer::<settings::SeedQuerySetting>(|settings_field, file, _, window, cx| {
            render_dropdown(*settings_field, file, window, cx)
        })
        .add_renderer::<settings::DoubleClickInMultibuffer>(
            |settings_field, file, _, window, cx| {
                render_dropdown(*settings_field, file, window, cx)
            },
        )
        .add_renderer::<settings::GoToDefinitionFallback>(|settings_field, file, _, window, cx| {
            render_dropdown(*settings_field, file, window, cx)
        })
        .add_renderer::<settings::ActivateOnClose>(|settings_field, file, _, window, cx| {
            render_dropdown(*settings_field, file, window, cx)
        })
        .add_renderer::<settings::ShowDiagnostics>(|settings_field, file, _, window, cx| {
            render_dropdown(*settings_field, file, window, cx)
        })
        .add_renderer::<settings::ShowCloseButton>(|settings_field, file, _, window, cx| {
            render_dropdown(*settings_field, file, window, cx)
        })
        .add_renderer::<f32>(|settings_field, file, _, window, cx| {
            render_numeric_stepper(*settings_field, file, window, cx)
        })
        .add_renderer::<u32>(|settings_field, file, _, window, cx| {
            render_numeric_stepper(*settings_field, file, window, cx)
        })
        .add_renderer::<u64>(|settings_field, file, _, window, cx| {
            render_numeric_stepper(*settings_field, file, window, cx)
        })
        .add_renderer::<NonZeroU32>(|settings_field, file, _, window, cx| {
            render_numeric_stepper(*settings_field, file, window, cx)
        })
        .add_renderer::<CodeFade>(|settings_field, file, _, window, cx| {
            render_numeric_stepper(*settings_field, file, window, cx)
        })
        .add_renderer::<FontWeight>(|settings_field, file, _, window, cx| {
            render_numeric_stepper(*settings_field, file, window, cx)
        });

    // todo(settings_ui): Figure out how we want to handle discriminant unions
    // .add_renderer::<ThemeSelection>(|settings_field, file, _, window, cx| {
    //     render_dropdown(*settings_field, file, window, cx)
    // });
}

pub fn open_settings_editor(cx: &mut App) -> anyhow::Result<WindowHandle<SettingsWindow>> {
    cx.open_window(
        WindowOptions {
            titlebar: Some(TitlebarOptions {
                title: Some("Settings Window".into()),
                appears_transparent: true,
                traffic_light_position: Some(point(px(12.0), px(12.0))),
            }),
            focus: true,
            show: true,
            kind: gpui::WindowKind::Normal,
            window_background: cx.theme().window_background_appearance(),
            window_min_size: Some(size(px(800.), px(600.))), // 4:3 Aspect Ratio
            ..Default::default()
        },
        |window, cx| cx.new(|cx| SettingsWindow::new(window, cx)),
    )
}

pub struct SettingsWindow {
    files: Vec<SettingsUiFile>,
    current_file: SettingsUiFile,
    pages: Vec<SettingsPage>,
    search_bar: Entity<Editor>,
    search_task: Option<Task<()>>,
    navbar_entry: usize, // Index into pages - should probably be (usize, Option<usize>) for section + page
    navbar_entries: Vec<NavBarEntry>,
    list_handle: UniformListScrollHandle,
    search_matches: Vec<Vec<bool>>,
    /// The current sub page path that is selected.
    /// If this is empty the selected page is rendered,
    /// otherwise the last sub page gets rendered.
    sub_page_stack: Vec<SubPage>,
}

struct SubPage {
    link: SubPageLink,
    section_header: &'static str,
}

#[derive(PartialEq, Debug)]
struct NavBarEntry {
    title: &'static str,
    is_root: bool,
    expanded: bool,
    page_index: usize,
    item_index: Option<usize>,
}

struct SettingsPage {
    title: &'static str,
    items: Vec<SettingsPageItem>,
}

#[derive(PartialEq)]
enum SettingsPageItem {
    SectionHeader(&'static str),
    SettingItem(SettingItem),
    SubPageLink(SubPageLink),
}

impl std::fmt::Debug for SettingsPageItem {
    fn fmt(&self, f: &mut std::fmt::Formatter<'_>) -> std::fmt::Result {
        match self {
            SettingsPageItem::SectionHeader(header) => write!(f, "SectionHeader({})", header),
            SettingsPageItem::SettingItem(setting_item) => {
                write!(f, "SettingItem({})", setting_item.title)
            }
            SettingsPageItem::SubPageLink(sub_page_link) => {
                write!(f, "SubPageLink({})", sub_page_link.title)
            }
        }
    }
}

impl SettingsPageItem {
    fn render(
        &self,
        file: SettingsUiFile,
        section_header: &'static str,
        is_last: bool,
        window: &mut Window,
        cx: &mut Context<SettingsWindow>,
    ) -> AnyElement {
        match self {
            SettingsPageItem::SectionHeader(header) => v_flex()
                .w_full()
                .gap_1()
                .child(
                    Label::new(SharedString::new_static(header))
                        .size(LabelSize::XSmall)
                        .color(Color::Muted)
                        .buffer_font(cx),
                )
                .child(Divider::horizontal().color(ui::DividerColor::BorderVariant))
                .into_any_element(),
            SettingsPageItem::SettingItem(setting_item) => {
                let renderer = cx.default_global::<SettingFieldRenderer>().clone();
                let file_set_in =
                    SettingsUiFile::from_settings(setting_item.field.file_set_in(file.clone(), cx));

                h_flex()
                    .id(setting_item.title)
                    .w_full()
                    .gap_2()
                    .flex_wrap()
                    .justify_between()
                    .when(!is_last, |this| {
                        this.pb_4()
                            .border_b_1()
                            .border_color(cx.theme().colors().border_variant)
                    })
                    .child(
                        v_flex()
                            .max_w_1_2()
                            .flex_shrink()
                            .child(
                                h_flex()
                                    .w_full()
                                    .gap_4()
                                    .child(
                                        Label::new(SharedString::new_static(setting_item.title))
                                            .size(LabelSize::Default),
                                    )
                                    .when_some(
                                        file_set_in.filter(|file_set_in| file_set_in != &file),
                                        |elem, file_set_in| {
                                            elem.child(
                                                Label::new(format!(
                                                    "set in {}",
                                                    file_set_in.name()
                                                ))
                                                .color(Color::Muted),
                                            )
                                        },
                                    ),
                            )
                            .child(
                                Label::new(SharedString::new_static(setting_item.description))
                                    .size(LabelSize::Small)
                                    .color(Color::Muted),
                            ),
                    )
                    .child(renderer.render(
                        setting_item.field.as_ref(),
                        file,
                        setting_item.metadata.as_deref(),
                        window,
                        cx,
                    ))
                    .into_any_element()
            }
            SettingsPageItem::SubPageLink(sub_page_link) => h_flex()
                .id(sub_page_link.title)
                .w_full()
                .gap_2()
                .flex_wrap()
                .justify_between()
                .when(!is_last, |this| {
                    this.pb_4()
                        .border_b_1()
                        .border_color(cx.theme().colors().border_variant)
                })
                .child(
                    v_flex().max_w_1_2().flex_shrink().child(
                        Label::new(SharedString::new_static(sub_page_link.title))
                            .size(LabelSize::Default),
                    ),
                )
                .child(
                    Button::new(("sub-page".into(), sub_page_link.title), "Configure")
                        .icon(Some(IconName::ChevronRight))
                        .icon_position(Some(IconPosition::End))
                        .style(ButtonStyle::Outlined),
                )
                .on_click({
                    let sub_page_link = sub_page_link.clone();
                    cx.listener(move |this, _, _, cx| {
                        this.push_sub_page(sub_page_link.clone(), section_header, cx)
                    })
                })
                .into_any_element(),
        }
    }
}

struct SettingItem {
    title: &'static str,
    description: &'static str,
    field: Box<dyn AnySettingField>,
    metadata: Option<Box<SettingsFieldMetadata>>,
}

impl PartialEq for SettingItem {
    fn eq(&self, other: &Self) -> bool {
        self.title == other.title
            && self.description == other.description
            && (match (&self.metadata, &other.metadata) {
                (None, None) => true,
                (Some(m1), Some(m2)) => m1.placeholder == m2.placeholder,
                _ => false,
            })
    }
}

#[derive(Clone)]
struct SubPageLink {
    title: &'static str,
    render: Rc<dyn Fn(&mut SettingsWindow, &mut Window, &mut App) -> AnyElement>,
}

impl PartialEq for SubPageLink {
    fn eq(&self, other: &Self) -> bool {
        self.title == other.title
    }
}

#[allow(unused)]
#[derive(Clone, PartialEq)]
enum SettingsUiFile {
    User,                              // Uses all settings.
    Local((WorktreeId, Arc<RelPath>)), // Has a special name, and special set of settings
    Server(&'static str),              // Uses a special name, and the user settings
}

impl SettingsUiFile {
    fn pages(&self) -> Vec<SettingsPage> {
        match self {
            SettingsUiFile::User => user_settings_data(),
            SettingsUiFile::Local(_) => project_settings_data(),
            SettingsUiFile::Server(_) => user_settings_data(),
        }
    }

    fn name(&self) -> SharedString {
        match self {
            SettingsUiFile::User => SharedString::new_static("User"),
            // TODO is PathStyle::local() ever not appropriate?
            SettingsUiFile::Local((_, path)) => {
                format!("Local ({})", path.display(PathStyle::local())).into()
            }
            SettingsUiFile::Server(file) => format!("Server ({})", file).into(),
        }
    }

    fn from_settings(file: settings::SettingsFile) -> Option<Self> {
        Some(match file {
            settings::SettingsFile::User => SettingsUiFile::User,
            settings::SettingsFile::Local(location) => SettingsUiFile::Local(location),
            settings::SettingsFile::Server => SettingsUiFile::Server("todo: server name"),
            settings::SettingsFile::Default => return None,
        })
    }

    fn to_settings(&self) -> settings::SettingsFile {
        match self {
            SettingsUiFile::User => settings::SettingsFile::User,
            SettingsUiFile::Local(location) => settings::SettingsFile::Local(location.clone()),
            SettingsUiFile::Server(_) => settings::SettingsFile::Server,
        }
    }
}

impl SettingsWindow {
    pub fn new(window: &mut Window, cx: &mut Context<Self>) -> Self {
        let font_family_cache = theme::FontFamilyCache::global(cx);

        cx.spawn(async move |this, cx| {
            font_family_cache.prefetch(cx).await;
            this.update(cx, |_, cx| {
                cx.notify();
            })
        })
        .detach();

        let current_file = SettingsUiFile::User;
        let search_bar = cx.new(|cx| {
            let mut editor = Editor::single_line(window, cx);
            editor.set_placeholder_text("Search settings…", window, cx);
            editor
        });

        cx.subscribe(&search_bar, |this, _, event: &EditorEvent, cx| {
            let EditorEvent::Edited { transaction_id: _ } = event else {
                return;
            };

            this.update_matches(cx);
        })
        .detach();

        cx.observe_global_in::<SettingsStore>(window, move |this, _, cx| {
            this.fetch_files(cx);
            cx.notify();
        })
        .detach();

        let mut this = Self {
            files: vec![],
            current_file: current_file,
            pages: vec![],
            navbar_entries: vec![],
            navbar_entry: 0,
            list_handle: UniformListScrollHandle::default(),
            search_bar,
            search_task: None,
            search_matches: vec![],
            sub_page_stack: vec![],
        };

        this.fetch_files(cx);
        this.build_ui(cx);

        this
    }

    fn toggle_navbar_entry(&mut self, ix: usize) {
        // We can only toggle root entries
        if !self.navbar_entries[ix].is_root {
            return;
        }

        let toggle_page_index = self.page_index_from_navbar_index(ix);
        let selected_page_index = self.page_index_from_navbar_index(self.navbar_entry);

        let expanded = &mut self.navbar_entries[ix].expanded;
        *expanded = !*expanded;
        // if currently selected page is a child of the parent page we are folding,
        // set the current page to the parent page
        if !*expanded && selected_page_index == toggle_page_index {
            self.navbar_entry = ix;
        }
    }

    fn build_navbar(&mut self) {
        let mut navbar_entries = Vec::with_capacity(self.navbar_entries.len());
        for (page_index, page) in self.pages.iter().enumerate() {
            navbar_entries.push(NavBarEntry {
                title: page.title,
                is_root: true,
                expanded: false,
                page_index,
                item_index: None,
            });

            for (item_index, item) in page.items.iter().enumerate() {
                let SettingsPageItem::SectionHeader(title) = item else {
                    continue;
                };
                navbar_entries.push(NavBarEntry {
                    title,
                    is_root: false,
                    expanded: false,
                    page_index,
                    item_index: Some(item_index),
                });
            }
        }
        self.navbar_entries = navbar_entries;
    }

    fn visible_navbar_entries(&self) -> impl Iterator<Item = (usize, &NavBarEntry)> {
        let mut index = 0;
        let entries = &self.navbar_entries;
        let search_matches = &self.search_matches;
        std::iter::from_fn(move || {
            while index < entries.len() {
                let entry = &entries[index];
                let included_in_search = if let Some(item_index) = entry.item_index {
                    search_matches[entry.page_index][item_index]
                } else {
                    search_matches[entry.page_index].iter().any(|b| *b)
                        || search_matches[entry.page_index].is_empty()
                };
                if included_in_search {
                    break;
                }
                index += 1;
            }
            if index >= self.navbar_entries.len() {
                return None;
            }
            let entry = &entries[index];
            let entry_index = index;

            index += 1;
            if entry.is_root && !entry.expanded {
                while index < entries.len() {
                    if entries[index].is_root {
                        break;
                    }
                    index += 1;
                }
            }

            return Some((entry_index, entry));
        })
    }

    fn update_matches(&mut self, cx: &mut Context<SettingsWindow>) {
        self.search_task.take();
        let query = self.search_bar.read(cx).text(cx);
        if query.is_empty() {
            for page in &mut self.search_matches {
                page.fill(true);
            }
            cx.notify();
            return;
        }

        struct ItemKey {
            page_index: usize,
            header_index: usize,
            item_index: usize,
        }
        let mut key_lut: Vec<ItemKey> = vec![];
        let mut candidates = Vec::default();

        for (page_index, page) in self.pages.iter().enumerate() {
            let mut header_index = 0;
            for (item_index, item) in page.items.iter().enumerate() {
                let key_index = key_lut.len();
                match item {
                    SettingsPageItem::SettingItem(item) => {
                        candidates.push(StringMatchCandidate::new(key_index, item.title));
                        candidates.push(StringMatchCandidate::new(key_index, item.description));
                    }
                    SettingsPageItem::SectionHeader(header) => {
                        candidates.push(StringMatchCandidate::new(key_index, header));
                        header_index = item_index;
                    }
                    SettingsPageItem::SubPageLink(sub_page_link) => {
                        candidates.push(StringMatchCandidate::new(key_index, sub_page_link.title));
                    }
                }
                key_lut.push(ItemKey {
                    page_index,
                    header_index,
                    item_index,
                });
            }
        }
        let atomic_bool = AtomicBool::new(false);

        self.search_task = Some(cx.spawn(async move |this, cx| {
            let string_matches = fuzzy::match_strings(
                candidates.as_slice(),
                &query,
                false,
                true,
                candidates.len(),
                &atomic_bool,
                cx.background_executor().clone(),
            );
            let string_matches = string_matches.await;

            this.update(cx, |this, cx| {
                for page in &mut this.search_matches {
                    page.fill(false);
                }

                for string_match in string_matches {
                    let ItemKey {
                        page_index,
                        header_index,
                        item_index,
                    } = key_lut[string_match.candidate_id];
                    let page = &mut this.search_matches[page_index];
                    page[header_index] = true;
                    page[item_index] = true;
                }
                let first_navbar_entry_index = this
                    .visible_navbar_entries()
                    .next()
                    .map(|e| e.0)
                    .unwrap_or(0);
                this.navbar_entry = first_navbar_entry_index;
                cx.notify();
            })
            .ok();
        }));
    }

    fn build_search_matches(&mut self) {
        self.search_matches = self
            .pages
            .iter()
            .map(|page| vec![true; page.items.len()])
            .collect::<Vec<_>>();
    }

    fn build_ui(&mut self, cx: &mut Context<SettingsWindow>) {
        self.pages = self.current_file.pages();
        self.build_search_matches();
        self.build_navbar();

        if !self.search_bar.read(cx).is_empty(cx) {
            self.update_matches(cx);
        }

        cx.notify();
    }

    fn fetch_files(&mut self, cx: &mut Context<SettingsWindow>) {
        let settings_store = cx.global::<SettingsStore>();
        let mut ui_files = vec![];
        let all_files = settings_store.get_all_files();
        for file in all_files {
            let Some(settings_ui_file) = SettingsUiFile::from_settings(file) else {
                continue;
            };
            ui_files.push(settings_ui_file);
        }
        ui_files.reverse();
        self.files = ui_files;
        if !self.files.contains(&self.current_file) {
            self.change_file(0, cx);
        }
    }

    fn change_file(&mut self, ix: usize, cx: &mut Context<SettingsWindow>) {
        if ix >= self.files.len() {
            self.current_file = SettingsUiFile::User;
            return;
        }
        if self.files[ix] == self.current_file {
            return;
        }
        self.current_file = self.files[ix].clone();
        self.navbar_entry = 0;
        self.build_ui(cx);
    }

    fn render_files(&self, _window: &mut Window, cx: &mut Context<SettingsWindow>) -> Div {
        h_flex()
            .gap_1()
            .children(self.files.iter().enumerate().map(|(ix, file)| {
                Button::new(ix, file.name())
                    .on_click(cx.listener(move |this, _, _window, cx| this.change_file(ix, cx)))
            }))
    }

    fn render_search(&self, _window: &mut Window, cx: &mut App) -> Div {
        h_flex()
            .pt_1()
            .px_1p5()
            .gap_1p5()
            .rounded_sm()
            .bg(cx.theme().colors().editor_background)
            .border_1()
            .border_color(cx.theme().colors().border)
            .child(Icon::new(IconName::MagnifyingGlass).color(Color::Muted))
            .child(self.search_bar.clone())
    }

    fn render_nav(&self, window: &mut Window, cx: &mut Context<SettingsWindow>) -> Div {
        v_flex()
            .w_64()
            .p_2p5()
            .pt_10()
            .gap_3()
            .flex_none()
            .border_r_1()
            .border_color(cx.theme().colors().border)
            .bg(cx.theme().colors().panel_background)
            .child(self.render_search(window, cx).pb_1())
            .child(
                uniform_list(
                    "settings-ui-nav-bar",
                    self.navbar_entries.len(),
                    cx.processor(|this, range: Range<usize>, _, cx| {
                        this.visible_navbar_entries()
                            .skip(range.start.saturating_sub(1))
                            .take(range.len())
                            .map(|(ix, entry)| {
                                TreeViewItem::new(("settings-ui-navbar-entry", ix), entry.title)
                                    .root_item(entry.is_root)
                                    .toggle_state(this.is_navbar_entry_selected(ix))
                                    .when(entry.is_root, |item| {
                                        item.expanded(entry.expanded).on_toggle(cx.listener(
                                            move |this, _, _, cx| {
                                                this.toggle_navbar_entry(ix);
                                                cx.notify();
                                            },
                                        ))
                                    })
                                    .on_click(cx.listener(move |this, _, _, cx| {
                                        this.navbar_entry = ix;
                                        cx.notify();
                                    }))
                                    .into_any_element()
                            })
                            .collect()
                    }),
                )
                .track_scroll(self.list_handle.clone())
                .size_full()
                .flex_grow(),
            )
    }

    fn page_items(&self) -> impl Iterator<Item = &SettingsPageItem> {
        let page_idx = self.current_page_index();

        self.current_page()
            .items
            .iter()
            .enumerate()
            .filter_map(move |(item_index, item)| {
                self.search_matches[page_idx][item_index].then_some(item)
            })
    }

    fn render_sub_page_breadcrumbs(&self) -> impl IntoElement {
        let mut items = vec![];
        items.push(self.current_page().title);
        items.extend(
            self.sub_page_stack
                .iter()
                .flat_map(|page| [page.section_header, page.link.title]),
        );

        let last = items.pop().unwrap();
        h_flex()
            .gap_1()
            .children(
                items
                    .into_iter()
                    .flat_map(|item| [item, "/"])
                    .map(|item| Label::new(item).color(Color::Muted)),
            )
            .child(Label::new(last))
    }

    fn render_page(&mut self, window: &mut Window, cx: &mut Context<SettingsWindow>) -> Div {
        let mut page = v_flex()
            .w_full()
            .pt_4()
            .px_6()
            .gap_4()
            .bg(cx.theme().colors().editor_background);
        let mut page_content = v_flex()
            .id("settings-ui-page")
            .gap_4()
            .overflow_y_scroll()
            .track_scroll(
                window
                    .use_state(cx, |_, _| ScrollHandle::default())
                    .read(cx),
            );
        if self.sub_page_stack.len() == 0 {
            page = page.child(self.render_files(window, cx));

            let items: Vec<_> = self.page_items().collect();
            let items_len = items.len();
            let mut section_header = None;

            page_content =
                page_content.children(items.into_iter().enumerate().map(|(index, item)| {
                    let is_last = index == items_len - 1;
                    if let SettingsPageItem::SectionHeader(header) = item {
                        section_header = Some(*header);
                    }
                    item.render(
                        self.current_file.clone(),
                        section_header.expect("All items rendered after a section header"),
                        is_last,
                        window,
                        cx,
                    )
                }))
        } else {
            page = page.child(
                h_flex()
                    .gap_2()
                    .child(IconButton::new("back-btn", IconName::ChevronLeft).on_click(
                        cx.listener(|this, _, _, cx| {
                            this.pop_sub_page(cx);
                        }),
                    ))
                    .child(self.render_sub_page_breadcrumbs()),
            );

            let active_page_render_fn = self.sub_page_stack.last().unwrap().link.render.clone();
            page_content = page_content.child((active_page_render_fn)(self, window, cx));
        }

        return page.child(page_content);
    }

    fn current_page_index(&self) -> usize {
        self.page_index_from_navbar_index(self.navbar_entry)
    }

    fn current_page(&self) -> &SettingsPage {
        &self.pages[self.current_page_index()]
    }

    fn page_index_from_navbar_index(&self, index: usize) -> usize {
        if self.navbar_entries.is_empty() {
            return 0;
        }

        self.navbar_entries[index].page_index
    }

    fn is_navbar_entry_selected(&self, ix: usize) -> bool {
        ix == self.navbar_entry
    }

    fn push_sub_page(
        &mut self,
        sub_page_link: SubPageLink,
        section_header: &'static str,
        cx: &mut Context<SettingsWindow>,
    ) {
        self.sub_page_stack.push(SubPage {
            link: sub_page_link,
            section_header,
        });
        cx.notify();
    }

    fn pop_sub_page(&mut self, cx: &mut Context<SettingsWindow>) {
        self.sub_page_stack.pop();
        cx.notify();
    }
}

impl Render for SettingsWindow {
    fn render(&mut self, window: &mut Window, cx: &mut Context<Self>) -> impl IntoElement {
        let ui_font = theme::setup_ui_font(window, cx);

        div()
            .flex()
            .flex_row()
            .size_full()
            .font(ui_font)
            .bg(cx.theme().colors().background)
            .text_color(cx.theme().colors().text)
            .child(self.render_nav(window, cx))
            .child(self.render_page(window, cx))
    }
}

fn update_settings_file(
    file: SettingsUiFile,
    cx: &mut App,
    update: impl 'static + Send + FnOnce(&mut SettingsContent, &App),
) -> Result<()> {
    match file {
        SettingsUiFile::Local((worktree_id, rel_path)) => {
            fn all_projects(cx: &App) -> impl Iterator<Item = Entity<project::Project>> {
                workspace::AppState::global(cx)
                    .upgrade()
                    .map(|app_state| {
                        app_state
                            .workspace_store
                            .read(cx)
                            .workspaces()
                            .iter()
                            .filter_map(|workspace| {
                                Some(workspace.read(cx).ok()?.project().clone())
                            })
                    })
                    .into_iter()
                    .flatten()
            }
            let rel_path = rel_path.join(paths::local_settings_file_relative_path());
            let project = all_projects(cx).find(|project| {
                project.read_with(cx, |project, cx| {
                    project.contains_local_settings_file(worktree_id, &rel_path, cx)
                })
            });
            let Some(project) = project else {
                anyhow::bail!(
                    "Could not find worktree containing settings file: {}",
                    &rel_path.display(PathStyle::local())
                );
            };
            project.update(cx, |project, cx| {
                project.update_local_settings_file(worktree_id, rel_path, cx, update);
            });
            return Ok(());
        }
        SettingsUiFile::User => {
            // todo(settings_ui) error?
            SettingsStore::global(cx).update_settings_file(<dyn fs::Fs>::global(cx), update);
            Ok(())
        }
        SettingsUiFile::Server(_) => unimplemented!(),
    }
}

fn render_text_field<T: From<String> + Into<String> + AsRef<str> + Clone>(
    field: SettingField<T>,
    file: SettingsUiFile,
    metadata: Option<&SettingsFieldMetadata>,
    cx: &mut App,
) -> AnyElement {
    let (_, initial_text) =
        SettingsStore::global(cx).get_value_from_file(file.to_settings(), field.pick);
    let initial_text = Some(initial_text.clone()).filter(|s| !s.as_ref().is_empty());

    SettingsEditor::new()
        .when_some(initial_text, |editor, text| {
            editor.with_initial_text(text.into())
        })
        .when_some(
            metadata.and_then(|metadata| metadata.placeholder),
            |editor, placeholder| editor.with_placeholder(placeholder),
        )
        .on_confirm({
            move |new_text, cx| {
                update_settings_file(file.clone(), cx, move |settings, _cx| {
                    *(field.pick_mut)(settings) = new_text.map(Into::into);
                })
                .log_err(); // todo(settings_ui) don't log err
            }
        })
        .into_any_element()
}

fn render_toggle_button<B: Into<bool> + From<bool> + Copy>(
    field: SettingField<B>,
    file: SettingsUiFile,
    cx: &mut App,
) -> AnyElement {
    let (_, &value) = SettingsStore::global(cx).get_value_from_file(file.to_settings(), field.pick);

    let toggle_state = if value.into() {
        ToggleState::Selected
    } else {
        ToggleState::Unselected
    };

    Switch::new("toggle_button", toggle_state)
        .color(ui::SwitchColor::Accent)
        .on_click({
            move |state, _window, cx| {
                let state = *state == ui::ToggleState::Selected;
                update_settings_file(file.clone(), cx, move |settings, _cx| {
                    *(field.pick_mut)(settings) = Some(state.into());
                })
                .log_err(); // todo(settings_ui) don't log err
            }
        })
        .color(SwitchColor::Accent)
        .into_any_element()
}

<<<<<<< HEAD
fn render_font_picker(
    field: SettingField<settings::FontFamilyName>,
=======
fn render_numeric_stepper<T: NumericStepperType + Send + Sync>(
    field: SettingField<T>,
>>>>>>> d2b91eb2
    file: SettingsUiFile,
    window: &mut Window,
    cx: &mut App,
) -> AnyElement {
<<<<<<< HEAD
    let current_value = SettingsStore::global(cx)
        .get_value_from_file(file.to_settings(), field.pick)
        .1
        .clone();

    let font_picker = cx.new(|cx| {
        onboarding::font_picker(
            current_value.clone().into(),
            move |font_name, cx| {
                update_settings_file(file.clone(), cx, move |settings, _cx| {
                    *(field.pick_mut)(settings) = Some(font_name.into());
                })
                .log_err(); // todo(settings_ui) don't log err
            },
            window,
            cx,
        )
    });

    div()
        .child(
            PopoverMenu::new("font-picker")
                .menu({
                    let font_picker = font_picker.clone();
                    move |_window, _cx| Some(font_picker.clone())
                })
                .trigger(
                    ButtonLike::new("font-family-button")
                        .style(ButtonStyle::Outlined)
                        .size(ButtonSize::Medium)
                        .full_width()
                        .child(
                            h_flex()
                                .w_full()
                                .justify_between()
                                .child(Label::new(current_value))
                                .child(
                                    Icon::new(IconName::ChevronUpDown)
                                        .color(Color::Muted)
                                        .size(IconSize::XSmall),
                                ),
                        ),
                )
                .full_width(true)
                .anchor(gpui::Corner::TopLeft)
                .offset(gpui::Point {
                    x: px(0.0),
                    y: px(4.0),
                })
                .with_handle(ui::PopoverMenuHandle::default()),
        )
=======
    let (_, &value) = SettingsStore::global(cx).get_value_from_file(file.to_settings(), field.pick);

    NumericStepper::new("numeric_stepper", value, window, cx)
        .on_change({
            move |value, _window, cx| {
                let value = *value;
                update_settings_file(file.clone(), cx, move |settings, _cx| {
                    *(field.pick_mut)(settings) = Some(value);
                })
                .log_err(); // todo(settings_ui) don't log err
            }
        })
>>>>>>> d2b91eb2
        .into_any_element()
}

fn render_dropdown<T>(
    field: SettingField<T>,
    file: SettingsUiFile,
    window: &mut Window,
    cx: &mut App,
) -> AnyElement
where
    T: strum::VariantArray + strum::VariantNames + Copy + PartialEq + Send + Sync + 'static,
{
    let variants = || -> &'static [T] { <T as strum::VariantArray>::VARIANTS };
    let labels = || -> &'static [&'static str] { <T as strum::VariantNames>::VARIANTS };

    let (_, &current_value) =
        SettingsStore::global(cx).get_value_from_file(file.to_settings(), field.pick);

    let current_value_label =
        labels()[variants().iter().position(|v| *v == current_value).unwrap()];

    DropdownMenu::new(
        "dropdown",
        current_value_label,
        ContextMenu::build(window, cx, move |mut menu, _, _| {
            for (&value, &label) in std::iter::zip(variants(), labels()) {
                let file = file.clone();
                menu = menu.toggleable_entry(
                    label,
                    value == current_value,
                    IconPosition::Start,
                    None,
                    move |_, cx| {
                        if value == current_value {
                            return;
                        }
                        update_settings_file(file.clone(), cx, move |settings, _cx| {
                            *(field.pick_mut)(settings) = Some(value);
                        })
                        .log_err(); // todo(settings_ui) don't log err
                    },
                );
            }
            menu
        }),
    )
    .style(DropdownStyle::Outlined)
    .into_any_element()
}

#[cfg(test)]
mod test {

    use super::*;

    impl SettingsWindow {
        fn navbar_entry(&self) -> usize {
            self.navbar_entry
        }

        fn new_builder(window: &mut Window, cx: &mut Context<Self>) -> Self {
            let mut this = Self::new(window, cx);
            this.navbar_entries.clear();
            this.pages.clear();
            this
        }

        fn build(mut self) -> Self {
            self.build_search_matches();
            self.build_navbar();
            self
        }

        fn add_page(
            mut self,
            title: &'static str,
            build_page: impl Fn(SettingsPage) -> SettingsPage,
        ) -> Self {
            let page = SettingsPage {
                title,
                items: Vec::default(),
            };

            self.pages.push(build_page(page));
            self
        }

        fn search(&mut self, search_query: &str, window: &mut Window, cx: &mut Context<Self>) {
            self.search_task.take();
            self.search_bar.update(cx, |editor, cx| {
                editor.set_text(search_query, window, cx);
            });
            self.update_matches(cx);
        }

        fn assert_search_results(&self, other: &Self) {
            // page index could be different because of filtered out pages
            #[derive(Debug, PartialEq)]
            struct EntryMinimal {
                is_root: bool,
                title: &'static str,
            }
            pretty_assertions::assert_eq!(
                other
                    .visible_navbar_entries()
                    .map(|(_, entry)| EntryMinimal {
                        is_root: entry.is_root,
                        title: entry.title,
                    })
                    .collect::<Vec<_>>(),
                self.visible_navbar_entries()
                    .map(|(_, entry)| EntryMinimal {
                        is_root: entry.is_root,
                        title: entry.title,
                    })
                    .collect::<Vec<_>>(),
            );
            assert_eq!(
                self.current_page().items.iter().collect::<Vec<_>>(),
                other.page_items().collect::<Vec<_>>()
            );
        }
    }

    impl SettingsPage {
        fn item(mut self, item: SettingsPageItem) -> Self {
            self.items.push(item);
            self
        }
    }

    impl SettingsPageItem {
        fn basic_item(title: &'static str, description: &'static str) -> Self {
            SettingsPageItem::SettingItem(SettingItem {
                title,
                description,
                field: Box::new(SettingField {
                    pick: |settings_content| &settings_content.auto_update,
                    pick_mut: |settings_content| &mut settings_content.auto_update,
                }),
                metadata: None,
            })
        }
    }

    fn register_settings(cx: &mut App) {
        settings::init(cx);
        theme::init(theme::LoadThemes::JustBase, cx);
        workspace::init_settings(cx);
        project::Project::init_settings(cx);
        language::init(cx);
        editor::init(cx);
        menu::init();
    }

    fn parse(input: &'static str, window: &mut Window, cx: &mut App) -> SettingsWindow {
        let mut pages: Vec<SettingsPage> = Vec::new();
        let mut expanded_pages = Vec::new();
        let mut selected_idx = None;
        let mut index = 0;
        let mut in_expanded_section = false;

        for mut line in input
            .lines()
            .map(|line| line.trim())
            .filter(|line| !line.is_empty())
        {
            if let Some(pre) = line.strip_suffix('*') {
                assert!(selected_idx.is_none(), "Only one selected entry allowed");
                selected_idx = Some(index);
                line = pre;
            }
            let (kind, title) = line.split_once(" ").unwrap();
            assert_eq!(kind.len(), 1);
            let kind = kind.chars().next().unwrap();
            if kind == 'v' {
                let page_idx = pages.len();
                expanded_pages.push(page_idx);
                pages.push(SettingsPage {
                    title,
                    items: vec![],
                });
                index += 1;
                in_expanded_section = true;
            } else if kind == '>' {
                pages.push(SettingsPage {
                    title,
                    items: vec![],
                });
                index += 1;
                in_expanded_section = false;
            } else if kind == '-' {
                pages
                    .last_mut()
                    .unwrap()
                    .items
                    .push(SettingsPageItem::SectionHeader(title));
                if selected_idx == Some(index) && !in_expanded_section {
                    panic!("Items in unexpanded sections cannot be selected");
                }
                index += 1;
            } else {
                panic!(
                    "Entries must start with one of 'v', '>', or '-'\n line: {}",
                    line
                );
            }
        }

        let mut settings_window = SettingsWindow {
            files: Vec::default(),
            current_file: crate::SettingsUiFile::User,
            pages,
            search_bar: cx.new(|cx| Editor::single_line(window, cx)),
            navbar_entry: selected_idx.expect("Must have a selected navbar entry"),
            navbar_entries: Vec::default(),
            list_handle: UniformListScrollHandle::default(),
            search_matches: vec![],
            search_task: None,
            sub_page_stack: vec![],
        };

        settings_window.build_search_matches();
        settings_window.build_navbar();
        for expanded_page_index in expanded_pages {
            for entry in &mut settings_window.navbar_entries {
                if entry.page_index == expanded_page_index && entry.is_root {
                    entry.expanded = true;
                }
            }
        }
        settings_window
    }

    #[track_caller]
    fn check_navbar_toggle(
        before: &'static str,
        toggle_page: &'static str,
        after: &'static str,
        window: &mut Window,
        cx: &mut App,
    ) {
        let mut settings_window = parse(before, window, cx);
        let toggle_page_idx = settings_window
            .pages
            .iter()
            .position(|page| page.title == toggle_page)
            .expect("page not found");
        let toggle_idx = settings_window
            .navbar_entries
            .iter()
            .position(|entry| entry.page_index == toggle_page_idx)
            .expect("page not found");
        settings_window.toggle_navbar_entry(toggle_idx);

        let expected_settings_window = parse(after, window, cx);

        pretty_assertions::assert_eq!(
            settings_window
                .visible_navbar_entries()
                .map(|(_, entry)| entry)
                .collect::<Vec<_>>(),
            expected_settings_window
                .visible_navbar_entries()
                .map(|(_, entry)| entry)
                .collect::<Vec<_>>(),
        );
        pretty_assertions::assert_eq!(
            settings_window.navbar_entries[settings_window.navbar_entry()],
            expected_settings_window.navbar_entries[expected_settings_window.navbar_entry()],
        );
    }

    macro_rules! check_navbar_toggle {
        ($name:ident, before: $before:expr, toggle_page: $toggle_page:expr, after: $after:expr) => {
            #[gpui::test]
            fn $name(cx: &mut gpui::TestAppContext) {
                let window = cx.add_empty_window();
                window.update(|window, cx| {
                    register_settings(cx);
                    check_navbar_toggle($before, $toggle_page, $after, window, cx);
                });
            }
        };
    }

    check_navbar_toggle!(
        navbar_basic_open,
        before: r"
        v General
        - General
        - Privacy*
        v Project
        - Project Settings
        ",
        toggle_page: "General",
        after: r"
        > General*
        v Project
        - Project Settings
        "
    );

    check_navbar_toggle!(
        navbar_basic_close,
        before: r"
        > General*
        - General
        - Privacy
        v Project
        - Project Settings
        ",
        toggle_page: "General",
        after: r"
        v General*
        - General
        - Privacy
        v Project
        - Project Settings
        "
    );

    check_navbar_toggle!(
        navbar_basic_second_root_entry_close,
        before: r"
        > General
        - General
        - Privacy
        v Project
        - Project Settings*
        ",
        toggle_page: "Project",
        after: r"
        > General
        > Project*
        "
    );

    check_navbar_toggle!(
        navbar_toggle_subroot,
        before: r"
        v General Page
        - General
        - Privacy
        v Project
        - Worktree Settings Content*
        v AI
        - General
        > Appearance & Behavior
        ",
        toggle_page: "Project",
        after: r"
        v General Page
        - General
        - Privacy
        > Project*
        v AI
        - General
        > Appearance & Behavior
        "
    );

    check_navbar_toggle!(
        navbar_toggle_close_propagates_selected_index,
        before: r"
        v General Page
        - General
        - Privacy
        v Project
        - Worktree Settings Content
        v AI
        - General*
        > Appearance & Behavior
        ",
        toggle_page: "General Page",
        after: r"
        > General Page
        v Project
        - Worktree Settings Content
        v AI
        - General*
        > Appearance & Behavior
        "
    );

    check_navbar_toggle!(
        navbar_toggle_expand_propagates_selected_index,
        before: r"
        > General Page
        - General
        - Privacy
        v Project
        - Worktree Settings Content
        v AI
        - General*
        > Appearance & Behavior
        ",
        toggle_page: "General Page",
        after: r"
        v General Page
        - General
        - Privacy
        v Project
        - Worktree Settings Content
        v AI
        - General*
        > Appearance & Behavior
        "
    );

    #[gpui::test]
    fn test_basic_search(cx: &mut gpui::TestAppContext) {
        let cx = cx.add_empty_window();
        let (actual, expected) = cx.update(|window, cx| {
            register_settings(cx);

            let expected = cx.new(|cx| {
                SettingsWindow::new_builder(window, cx)
                    .add_page("General", |page| {
                        page.item(SettingsPageItem::SectionHeader("General settings"))
                            .item(SettingsPageItem::basic_item("test title", "General test"))
                    })
                    .build()
            });

            let actual = cx.new(|cx| {
                SettingsWindow::new_builder(window, cx)
                    .add_page("General", |page| {
                        page.item(SettingsPageItem::SectionHeader("General settings"))
                            .item(SettingsPageItem::basic_item("test title", "General test"))
                    })
                    .add_page("Theme", |page| {
                        page.item(SettingsPageItem::SectionHeader("Theme settings"))
                    })
                    .build()
            });

            actual.update(cx, |settings, cx| settings.search("gen", window, cx));

            (actual, expected)
        });

        cx.cx.run_until_parked();

        cx.update(|_window, cx| {
            let expected = expected.read(cx);
            let actual = actual.read(cx);
            expected.assert_search_results(&actual);
        })
    }

    #[gpui::test]
    fn test_search_render_page_with_filtered_out_navbar_entries(cx: &mut gpui::TestAppContext) {
        let cx = cx.add_empty_window();
        let (actual, expected) = cx.update(|window, cx| {
            register_settings(cx);

            let actual = cx.new(|cx| {
                SettingsWindow::new_builder(window, cx)
                    .add_page("General", |page| {
                        page.item(SettingsPageItem::SectionHeader("General settings"))
                            .item(SettingsPageItem::basic_item(
                                "Confirm Quit",
                                "Whether to confirm before quitting Zed",
                            ))
                            .item(SettingsPageItem::basic_item(
                                "Auto Update",
                                "Automatically update Zed",
                            ))
                    })
                    .add_page("AI", |page| {
                        page.item(SettingsPageItem::basic_item(
                            "Disable AI",
                            "Whether to disable all AI features in Zed",
                        ))
                    })
                    .add_page("Appearance & Behavior", |page| {
                        page.item(SettingsPageItem::SectionHeader("Cursor")).item(
                            SettingsPageItem::basic_item(
                                "Cursor Shape",
                                "Cursor shape for the editor",
                            ),
                        )
                    })
                    .build()
            });

            let expected = cx.new(|cx| {
                SettingsWindow::new_builder(window, cx)
                    .add_page("Appearance & Behavior", |page| {
                        page.item(SettingsPageItem::SectionHeader("Cursor")).item(
                            SettingsPageItem::basic_item(
                                "Cursor Shape",
                                "Cursor shape for the editor",
                            ),
                        )
                    })
                    .build()
            });

            actual.update(cx, |settings, cx| settings.search("cursor", window, cx));

            (actual, expected)
        });

        cx.cx.run_until_parked();

        cx.update(|_window, cx| {
            let expected = expected.read(cx);
            let actual = actual.read(cx);
            expected.assert_search_results(&actual);
        })
    }
}<|MERGE_RESOLUTION|>--- conflicted
+++ resolved
@@ -3714,18 +3714,12 @@
         .into_any_element()
 }
 
-<<<<<<< HEAD
 fn render_font_picker(
     field: SettingField<settings::FontFamilyName>,
-=======
-fn render_numeric_stepper<T: NumericStepperType + Send + Sync>(
-    field: SettingField<T>,
->>>>>>> d2b91eb2
     file: SettingsUiFile,
     window: &mut Window,
     cx: &mut App,
 ) -> AnyElement {
-<<<<<<< HEAD
     let current_value = SettingsStore::global(cx)
         .get_value_from_file(file.to_settings(), field.pick)
         .1
@@ -3777,7 +3771,15 @@
                 })
                 .with_handle(ui::PopoverMenuHandle::default()),
         )
-=======
+        .into_any_element()
+}
+
+fn render_numeric_stepper<T: NumericStepperType + Send + Sync>(
+    field: SettingField<T>,
+    file: SettingsUiFile,
+    window: &mut Window,
+    cx: &mut App,
+) -> AnyElement {
     let (_, &value) = SettingsStore::global(cx).get_value_from_file(file.to_settings(), field.pick);
 
     NumericStepper::new("numeric_stepper", value, window, cx)
@@ -3790,7 +3792,6 @@
                 .log_err(); // todo(settings_ui) don't log err
             }
         })
->>>>>>> d2b91eb2
         .into_any_element()
 }
 
