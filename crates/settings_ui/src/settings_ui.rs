--- conflicted
+++ resolved
@@ -2290,12 +2290,8 @@
         }
 
         return v_flex()
-<<<<<<< HEAD
             .id("Settings-ui-page")
-            .size_full()
-=======
             .flex_1()
->>>>>>> 500acc95
             .pt_6()
             .pb_8()
             .px_8()
