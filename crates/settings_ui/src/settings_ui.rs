//! # settings_ui
mod components;
use anyhow::Result;
use editor::{Editor, EditorEvent};
use feature_flags::{FeatureFlag, FeatureFlagAppExt as _};
use fuzzy::StringMatchCandidate;
use gpui::{
    App, Div, Entity, Focusable, FontWeight, Global, ReadGlobal as _, ScrollHandle, Task,
    TitlebarOptions, UniformListScrollHandle, Window, WindowHandle, WindowOptions, div, point,
    prelude::*, px, size, uniform_list,
};
use project::WorktreeId;
use settings::{
    BottomDockLayout, CloseWindowWhenNoItems, CodeFade, CursorShape, OnLastWindowClosed,
    RestoreOnStartupBehavior, SaturatingBool, SettingsContent, SettingsStore,
};
use std::{
    any::{Any, TypeId, type_name},
    cell::RefCell,
    collections::HashMap,
    num::NonZeroU32,
    ops::Range,
    rc::Rc,
    sync::{Arc, atomic::AtomicBool},
};
use ui::{
<<<<<<< HEAD
    ButtonLike, ContextMenu, Divider, DropdownMenu, DropdownStyle, PopoverMenu, Switch,
    SwitchColor, TreeViewItem, prelude::*,
=======
    ContextMenu, Divider, DropdownMenu, DropdownStyle, IconButtonShape, Switch, SwitchColor,
    TreeViewItem, WithScrollbar, prelude::*,
>>>>>>> 354cc65d
};
use ui_input::{NumericStepper, NumericStepperStyle, NumericStepperType};
use util::{ResultExt as _, paths::PathStyle, rel_path::RelPath};
use zed_actions::OpenSettingsEditor;

use crate::components::SettingsEditor;

#[derive(Clone, Copy)]
struct SettingField<T: 'static> {
    pick: fn(&SettingsContent) -> &Option<T>,
    pick_mut: fn(&mut SettingsContent) -> &mut Option<T>,
}

trait AnySettingField {
    fn as_any(&self) -> &dyn Any;
    fn type_name(&self) -> &'static str;
    fn type_id(&self) -> TypeId;
    fn file_set_in(&self, file: SettingsUiFile, cx: &App) -> settings::SettingsFile;
}

impl<T> AnySettingField for SettingField<T> {
    fn as_any(&self) -> &dyn Any {
        self
    }

    fn type_name(&self) -> &'static str {
        type_name::<T>()
    }

    fn type_id(&self) -> TypeId {
        TypeId::of::<T>()
    }

    fn file_set_in(&self, file: SettingsUiFile, cx: &App) -> settings::SettingsFile {
        let (file, _) = cx
            .global::<SettingsStore>()
            .get_value_from_file(file.to_settings(), self.pick);
        return file;
    }
}

#[derive(Default, Clone)]
struct SettingFieldRenderer {
    renderers: Rc<
        RefCell<
            HashMap<
                TypeId,
                Box<
                    dyn Fn(
                        &dyn AnySettingField,
                        SettingsUiFile,
                        Option<&SettingsFieldMetadata>,
                        &mut Window,
                        &mut App,
                    ) -> AnyElement,
                >,
            >,
        >,
    >,
}

impl Global for SettingFieldRenderer {}

impl SettingFieldRenderer {
    fn add_renderer<T: 'static>(
        &mut self,
        renderer: impl Fn(
            &SettingField<T>,
            SettingsUiFile,
            Option<&SettingsFieldMetadata>,
            &mut Window,
            &mut App,
        ) -> AnyElement
        + 'static,
    ) -> &mut Self {
        let key = TypeId::of::<T>();
        let renderer = Box::new(
            move |any_setting_field: &dyn AnySettingField,
                  settings_file: SettingsUiFile,
                  metadata: Option<&SettingsFieldMetadata>,
                  window: &mut Window,
                  cx: &mut App| {
                let field = any_setting_field
                    .as_any()
                    .downcast_ref::<SettingField<T>>()
                    .unwrap();
                renderer(field, settings_file, metadata, window, cx)
            },
        );
        self.renderers.borrow_mut().insert(key, renderer);
        self
    }

    fn render(
        &self,
        any_setting_field: &dyn AnySettingField,
        settings_file: SettingsUiFile,
        metadata: Option<&SettingsFieldMetadata>,
        window: &mut Window,
        cx: &mut App,
    ) -> AnyElement {
        let key = any_setting_field.type_id();
        if let Some(renderer) = self.renderers.borrow().get(&key) {
            renderer(any_setting_field, settings_file, metadata, window, cx)
        } else {
            panic!(
                "No renderer found for type: {}",
                any_setting_field.type_name()
            )
        }
    }
}

struct SettingsFieldMetadata {
    placeholder: Option<&'static str>,
}

fn user_settings_data() -> Vec<SettingsPage> {
    vec![
        SettingsPage {
            title: "General Page",
            items: vec![
                SettingsPageItem::SectionHeader("General"),
                SettingsPageItem::SettingItem(SettingItem {
                    title: "Confirm Quit",
                    description: "Whether to confirm before quitting Zed",
                    field: Box::new(SettingField {
                        pick: |settings_content| &settings_content.workspace.confirm_quit,
                        pick_mut: |settings_content| &mut settings_content.workspace.confirm_quit,
                    }),
                    metadata: None,
                }),
                SettingsPageItem::SettingItem(SettingItem {
                    title: "Restore On Startup",
                    description: "Whether to restore previous session when opening Zed",
                    field: Box::new(SettingField {
                        pick: |settings_content| &settings_content.workspace.restore_on_startup,
                        pick_mut: |settings_content| {
                            &mut settings_content.workspace.restore_on_startup
                        },
                    }),
                    metadata: None,
                }),
                SettingsPageItem::SettingItem(SettingItem {
                    title: "Restore File State",
                    description: "Whether to restore previous file state when reopening",
                    field: Box::new(SettingField {
                        pick: |settings_content| &settings_content.workspace.restore_on_file_reopen,
                        pick_mut: |settings_content| {
                            &mut settings_content.workspace.restore_on_file_reopen
                        },
                    }),
                    metadata: None,
                }),
                SettingsPageItem::SettingItem(SettingItem {
                    title: "Close on File Delete",
                    description: "Whether to automatically close files that have been deleted",
                    field: Box::new(SettingField {
                        pick: |settings_content| &settings_content.workspace.close_on_file_delete,
                        pick_mut: |settings_content| {
                            &mut settings_content.workspace.close_on_file_delete
                        },
                    }),
                    metadata: None,
                }),
                SettingsPageItem::SettingItem(SettingItem {
                    title: "When Closing With No Tabs",
                    description: "What to do when using 'close active item' with no tabs",
                    field: Box::new(SettingField {
                        pick: |settings_content| {
                            &settings_content.workspace.when_closing_with_no_tabs
                        },
                        pick_mut: |settings_content| {
                            &mut settings_content.workspace.when_closing_with_no_tabs
                        },
                    }),
                    metadata: None,
                }),
                SettingsPageItem::SettingItem(SettingItem {
                    title: "On Last Window Closed",
                    description: "What to do when the last window is closed",
                    field: Box::new(SettingField {
                        pick: |settings_content| &settings_content.workspace.on_last_window_closed,
                        pick_mut: |settings_content| {
                            &mut settings_content.workspace.on_last_window_closed
                        },
                    }),
                    metadata: None,
                }),
                SettingsPageItem::SettingItem(SettingItem {
                    title: "Use System Path Prompts",
                    description: "Whether to use system dialogs for Open and Save As",
                    field: Box::new(SettingField {
                        pick: |settings_content| {
                            &settings_content.workspace.use_system_path_prompts
                        },
                        pick_mut: |settings_content| {
                            &mut settings_content.workspace.use_system_path_prompts
                        },
                    }),
                    metadata: None,
                }),
                SettingsPageItem::SettingItem(SettingItem {
                    title: "Use System Prompts",
                    description: "Whether to use system prompts for confirmations",
                    field: Box::new(SettingField {
                        pick: |settings_content| &settings_content.workspace.use_system_prompts,
                        pick_mut: |settings_content| {
                            &mut settings_content.workspace.use_system_prompts
                        },
                    }),
                    metadata: None,
                }),
                SettingsPageItem::SectionHeader("Scoped Settings"),
                // todo(settings_ui): Implement another setting item type that just shows an edit in settings.json
                // SettingsPageItem::SettingItem(SettingItem {
                //     title: "Preview Channel",
                //     description: "Which settings should be activated only in Preview build of Zed",
                //     field: Box::new(SettingField {
                //         pick: |settings_content| &settings_content.workspace.use_system_prompts,
                //         pick_mut: |settings_content| {
                //             &mut settings_content.workspace.use_system_prompts
                //         },
                //     }),
                //     metadata: None,
                // }),
                // SettingsPageItem::SettingItem(SettingItem {
                //     title: "Settings Profiles",
                //     description: "Any number of settings profiles that are temporarily applied on top of your existing user settings.",
                //     field: Box::new(SettingField {
                //         pick: |settings_content| &settings_content.workspace.use_system_prompts,
                //         pick_mut: |settings_content| {
                //             &mut settings_content.workspace.use_system_prompts
                //         },
                //     }),
                //     metadata: None,
                // }),
                SettingsPageItem::SectionHeader("Privacy"),
                SettingsPageItem::SettingItem(SettingItem {
                    title: "Telemetry Diagnostics",
                    description: "Send debug info like crash reports.",
                    field: Box::new(SettingField {
                        pick: |settings_content| {
                            if let Some(telemetry) = &settings_content.telemetry {
                                &telemetry.diagnostics
                            } else {
                                &None
                            }
                        },
                        pick_mut: |settings_content| {
                            &mut settings_content
                                .telemetry
                                .get_or_insert_default()
                                .diagnostics
                        },
                    }),
                    metadata: None,
                }),
                SettingsPageItem::SettingItem(SettingItem {
                    title: "Telemetry Metrics",
                    description: "Send anonymized usage data like what languages you're using Zed with.",
                    field: Box::new(SettingField {
                        pick: |settings_content| {
                            if let Some(telemetry) = &settings_content.telemetry {
                                &telemetry.metrics
                            } else {
                                &None
                            }
                        },
                        pick_mut: |settings_content| {
                            &mut settings_content.telemetry.get_or_insert_default().metrics
                        },
                    }),
                    metadata: None,
                }),
            ],
        },
        SettingsPage {
            title: "Appearance & Behavior",
            items: vec![
                SettingsPageItem::SectionHeader("Theme"),
                // todo(settings_ui): Figure out how we want to add these
                // SettingsPageItem::SettingItem(SettingItem {
                //     title: "Theme Mode",
                //     description: "How to select the theme",
                //     field: Box::new(SettingField {
                //         pick: |settings_content| &settings_content.theme.theme,
                //         pick_mut: |settings_content| &mut settings_content.theme.theme,
                //     }),
                //     metadata: None,
                // }),
                // SettingsPageItem::SettingItem(SettingItem {
                //     title: "Icon Theme",
                //     // todo(settings_ui)
                //     // This description is misleading because the icon theme is used in more places than the file explorer)
                //     description: "Choose the icon theme for file explorer",
                //     field: Box::new(SettingField {
                //         pick: |settings_content| &settings_content.theme.icon_theme,
                //         pick_mut: |settings_content| &mut settings_content.theme.icon_theme,
                //     }),
                //     metadata: None,
                // }),
                SettingsPageItem::SectionHeader("Layout"),
                SettingsPageItem::SettingItem(SettingItem {
                    title: "Bottom Dock Layout",
                    description: "Layout mode for the bottom dock",
                    field: Box::new(SettingField {
                        pick: |settings_content| &settings_content.workspace.bottom_dock_layout,
                        pick_mut: |settings_content| {
                            &mut settings_content.workspace.bottom_dock_layout
                        },
                    }),
                    metadata: None,
                }),
                SettingsPageItem::SettingItem(SettingItem {
                    title: "Zoomed Padding",
                    description: "Whether to show padding for zoomed panels",
                    field: Box::new(SettingField {
                        pick: |settings_content| &settings_content.workspace.zoomed_padding,
                        pick_mut: |settings_content| &mut settings_content.workspace.zoomed_padding,
                    }),
                    metadata: None,
                }),
                SettingsPageItem::SettingItem(SettingItem {
                    title: "Use System Window Tabs",
                    description: "Whether to allow windows to tab together based on the user's tabbing preference (macOS only)",
                    field: Box::new(SettingField {
                        pick: |settings_content| &settings_content.workspace.use_system_window_tabs,
                        pick_mut: |settings_content| {
                            &mut settings_content.workspace.use_system_window_tabs
                        },
                    }),
                    metadata: None,
                }),
                SettingsPageItem::SectionHeader("Fonts"),
                SettingsPageItem::SettingItem(SettingItem {
                    title: "Buffer Font Family",
                    description: "Font family for editor text",
                    field: Box::new(SettingField {
                        pick: |settings_content| &settings_content.theme.buffer_font_family,
                        pick_mut: |settings_content| &mut settings_content.theme.buffer_font_family,
                    }),
                    metadata: None,
                }),
                SettingsPageItem::SettingItem(SettingItem {
                    title: "Buffer Font Size",
                    description: "Font size for editor text",
                    field: Box::new(SettingField {
                        pick: |settings_content| &settings_content.theme.buffer_font_size,
                        pick_mut: |settings_content| &mut settings_content.theme.buffer_font_size,
                    }),
                    metadata: None,
                }),
                SettingsPageItem::SettingItem(SettingItem {
                    title: "Buffer Font Weight",
                    description: "Font weight for editor text (100-900)",
                    field: Box::new(SettingField {
                        pick: |settings_content| &settings_content.theme.buffer_font_weight,
                        pick_mut: |settings_content| &mut settings_content.theme.buffer_font_weight,
                    }),
                    metadata: None,
                }),
                SettingsPageItem::SettingItem(SettingItem {
                    title: "Buffer Line Height",
                    description: "Line height for editor text",
                    field: Box::new(SettingField {
                        pick: |settings_content| &settings_content.theme.buffer_line_height,
                        pick_mut: |settings_content| &mut settings_content.theme.buffer_line_height,
                    }),
                    metadata: None,
                }),
                SettingsPageItem::SettingItem(SettingItem {
                    title: "UI Font Family",
                    description: "Font family for UI elements",
                    field: Box::new(SettingField {
                        pick: |settings_content| &settings_content.theme.ui_font_family,
                        pick_mut: |settings_content| &mut settings_content.theme.ui_font_family,
                    }),
                    metadata: None,
                }),
                SettingsPageItem::SettingItem(SettingItem {
                    title: "UI Font Size",
                    description: "Font size for UI elements",
                    field: Box::new(SettingField {
                        pick: |settings_content| &settings_content.theme.ui_font_size,
                        pick_mut: |settings_content| &mut settings_content.theme.ui_font_size,
                    }),
                    metadata: None,
                }),
                SettingsPageItem::SettingItem(SettingItem {
                    title: "UI Font Weight",
                    description: "Font weight for UI elements (100-900)",
                    field: Box::new(SettingField {
                        pick: |settings_content| &settings_content.theme.ui_font_weight,
                        pick_mut: |settings_content| &mut settings_content.theme.ui_font_weight,
                    }),
                    metadata: None,
                }),
                SettingsPageItem::SectionHeader("Keymap"),
                SettingsPageItem::SettingItem(SettingItem {
                    title: "Base Keymap",
                    description: "The name of a base set of key bindings to use",
                    field: Box::new(SettingField {
                        pick: |settings_content| &settings_content.base_keymap,
                        pick_mut: |settings_content| &mut settings_content.base_keymap,
                    }),
                    metadata: None,
                }),
                // todo(settings_ui): Vim/Helix Mode should be apart of one type because it's undefined
                // behavior to have them both enabled at the same time
                SettingsPageItem::SettingItem(SettingItem {
                    title: "Vim Mode",
                    description: "Whether to enable vim modes and key bindings",
                    field: Box::new(SettingField {
                        pick: |settings_content| &settings_content.vim_mode,
                        pick_mut: |settings_content| &mut settings_content.vim_mode,
                    }),
                    metadata: None,
                }),
                SettingsPageItem::SettingItem(SettingItem {
                    title: "Helix Mode",
                    description: "Whether to enable helix modes and key bindings",
                    field: Box::new(SettingField {
                        pick: |settings_content| &settings_content.helix_mode,
                        pick_mut: |settings_content| &mut settings_content.helix_mode,
                    }),
                    metadata: None,
                }),
                SettingsPageItem::SettingItem(SettingItem {
                    title: "Multi Cursor Modifier",
                    description: "Modifier key for adding multiple cursors",
                    field: Box::new(SettingField {
                        pick: |settings_content| &settings_content.editor.multi_cursor_modifier,
                        pick_mut: |settings_content| {
                            &mut settings_content.editor.multi_cursor_modifier
                        },
                    }),
                    metadata: None,
                }),
                SettingsPageItem::SectionHeader("Cursor"),
                SettingsPageItem::SettingItem(SettingItem {
                    title: "Cursor Blink",
                    description: "Whether the cursor blinks in the editor",
                    field: Box::new(SettingField {
                        pick: |settings_content| &settings_content.editor.cursor_blink,
                        pick_mut: |settings_content| &mut settings_content.editor.cursor_blink,
                    }),
                    metadata: None,
                }),
                SettingsPageItem::SettingItem(SettingItem {
                    title: "Cursor Shape",
                    description: "Cursor shape for the editor",
                    field: Box::new(SettingField {
                        pick: |settings_content| &settings_content.editor.cursor_shape,
                        pick_mut: |settings_content| &mut settings_content.editor.cursor_shape,
                    }),
                    metadata: None,
                }),
                SettingsPageItem::SettingItem(SettingItem {
                    title: "Hide Mouse",
                    description: "When to hide the mouse cursor",
                    field: Box::new(SettingField {
                        pick: |settings_content| &settings_content.editor.hide_mouse,
                        pick_mut: |settings_content| &mut settings_content.editor.hide_mouse,
                    }),
                    metadata: None,
                }),
                SettingsPageItem::SectionHeader("Highlighting"),
                SettingsPageItem::SettingItem(SettingItem {
                    title: "Unnecessary Code Fade",
                    description: "How much to fade out unused code (0.0 - 0.9)",
                    field: Box::new(SettingField {
                        pick: |settings_content| &settings_content.theme.unnecessary_code_fade,
                        pick_mut: |settings_content| {
                            &mut settings_content.theme.unnecessary_code_fade
                        },
                    }),
                    metadata: None,
                }),
                SettingsPageItem::SettingItem(SettingItem {
                    title: "Current Line Highlight",
                    description: "How to highlight the current line",
                    field: Box::new(SettingField {
                        pick: |settings_content| &settings_content.editor.current_line_highlight,
                        pick_mut: |settings_content| {
                            &mut settings_content.editor.current_line_highlight
                        },
                    }),
                    metadata: None,
                }),
                SettingsPageItem::SettingItem(SettingItem {
                    title: "Selection Highlight",
                    description: "Whether to highlight all occurrences of selected text",
                    field: Box::new(SettingField {
                        pick: |settings_content| &settings_content.editor.selection_highlight,
                        pick_mut: |settings_content| {
                            &mut settings_content.editor.selection_highlight
                        },
                    }),
                    metadata: None,
                }),
                SettingsPageItem::SettingItem(SettingItem {
                    title: "Rounded Selection",
                    description: "Whether the text selection should have rounded corners",
                    field: Box::new(SettingField {
                        pick: |settings_content| &settings_content.editor.rounded_selection,
                        pick_mut: |settings_content| &mut settings_content.editor.rounded_selection,
                    }),
                    metadata: None,
                }),
                SettingsPageItem::SectionHeader("Guides"),
                SettingsPageItem::SettingItem(SettingItem {
                    title: "Show Wrap Guides",
                    description: "Whether to show wrap guides (vertical rulers)",
                    field: Box::new(SettingField {
                        pick: |settings_content| {
                            &settings_content
                                .project
                                .all_languages
                                .defaults
                                .show_wrap_guides
                        },
                        pick_mut: |settings_content| {
                            &mut settings_content
                                .project
                                .all_languages
                                .defaults
                                .show_wrap_guides
                        },
                    }),
                    metadata: None,
                }),
                // todo(settings_ui): This needs a custom component
                // SettingsPageItem::SettingItem(SettingItem {
                //     title: "Wrap Guides",
                //     description: "Character counts at which to show wrap guides",
                //     field: Box::new(SettingField {
                //         pick: |settings_content| {
                //             &settings_content
                //                 .project
                //                 .all_languages
                //                 .defaults
                //                 .wrap_guides
                //         },
                //         pick_mut: |settings_content| {
                //             &mut settings_content
                //                 .project
                //                 .all_languages
                //                 .defaults
                //                 .wrap_guides
                //         },
                //     }),
                //     metadata: None,
                // }),
                SettingsPageItem::SectionHeader("Whitespace"),
                SettingsPageItem::SettingItem(SettingItem {
                    title: "Show Whitespace",
                    description: "Whether to show tabs and spaces",
                    field: Box::new(SettingField {
                        pick: |settings_content| {
                            &settings_content
                                .project
                                .all_languages
                                .defaults
                                .show_whitespaces
                        },
                        pick_mut: |settings_content| {
                            &mut settings_content
                                .project
                                .all_languages
                                .defaults
                                .show_whitespaces
                        },
                    }),
                    metadata: None,
                }),
                SettingsPageItem::SectionHeader("Window"),
                // todo(settings_ui): Should we filter by platform?
                SettingsPageItem::SettingItem(SettingItem {
                    title: "Use System Window Tabs",
                    description: "Whether to allow windows to tab together (macOS only)",
                    field: Box::new(SettingField {
                        pick: |settings_content| &settings_content.workspace.use_system_window_tabs,
                        pick_mut: |settings_content| {
                            &mut settings_content.workspace.use_system_window_tabs
                        },
                    }),
                    metadata: None,
                }),
                SettingsPageItem::SectionHeader("Layout"),
                SettingsPageItem::SettingItem(SettingItem {
                    title: "Zoomed Padding",
                    description: "Whether to show padding for zoomed panels",
                    field: Box::new(SettingField {
                        pick: |settings_content| &settings_content.workspace.zoomed_padding,
                        pick_mut: |settings_content| &mut settings_content.workspace.zoomed_padding,
                    }),
                    metadata: None,
                }),
                // todo(settings_ui): Needs numeric stepper + option within an option
                // SettingsPageItem::SettingItem(SettingItem {
                //     title: "Centered Layout Left Padding",
                //     description: "Left padding for centered layout",
                //     field: Box::new(SettingField {
                //         pick: |settings_content| {
                //             &settings_content.workspace.centered_layout.left_padding
                //         },
                //         pick_mut: |settings_content| {
                //             &mut settings_content.workspace.centered_layout.left_padding
                //         },
                //     }),
                //     metadata: None,
                // }),
                // SettingsPageItem::SettingItem(SettingItem {
                //     title: "Centered Layout Right Padding",
                //     description: "Right padding for centered layout",
                //     field: Box::new(SettingField {
                //         pick: |settings_content| {
                //             if let Some(centered_layout) =
                //                 &settings_content.workspace.centered_layout
                //             {
                //                 &centered_layout.right_padding
                //             } else {
                //                 &None
                //             }
                //         },
                //         pick_mut: |settings_content| {
                //             if let Some(mut centered_layout) =
                //                 settings_content.workspace.centered_layout
                //             {
                //                 &mut centered_layout.right_padding
                //             } else {
                //                 &mut None
                //             }
                //         },
                //     }),
                //     metadata: None,
                // }),
                SettingsPageItem::SettingItem(SettingItem {
                    title: "Bottom Dock Layout",
                    description: "Layout mode of the bottom dock",
                    field: Box::new(SettingField {
                        pick: |settings_content| &settings_content.workspace.bottom_dock_layout,
                        pick_mut: |settings_content| {
                            &mut settings_content.workspace.bottom_dock_layout
                        },
                    }),
                    metadata: None,
                }),
            ],
        },
        SettingsPage {
            title: "Editor",
            items: vec![
                SettingsPageItem::SectionHeader("Indentation"),
                // todo(settings_ui): Needs numeric stepper
                SettingsPageItem::SettingItem(SettingItem {
                    title: "Tab Size",
                    description: "How many columns a tab should occupy",
                    field: Box::new(SettingField {
                        pick: |settings_content| {
                            &settings_content.project.all_languages.defaults.tab_size
                        },
                        pick_mut: |settings_content| {
                            &mut settings_content.project.all_languages.defaults.tab_size
                        },
                    }),
                    metadata: None,
                }),
                SettingsPageItem::SettingItem(SettingItem {
                    title: "Hard Tabs",
                    description: "Whether to indent lines using tab characters, as opposed to multiple spaces",
                    field: Box::new(SettingField {
                        pick: |settings_content| {
                            &settings_content.project.all_languages.defaults.hard_tabs
                        },
                        pick_mut: |settings_content| {
                            &mut settings_content.project.all_languages.defaults.hard_tabs
                        },
                    }),
                    metadata: None,
                }),
                SettingsPageItem::SettingItem(SettingItem {
                    title: "Auto Indent",
                    description: "Whether indentation should be adjusted based on the context whilst typing",
                    field: Box::new(SettingField {
                        pick: |settings_content| {
                            &settings_content.project.all_languages.defaults.auto_indent
                        },
                        pick_mut: |settings_content| {
                            &mut settings_content.project.all_languages.defaults.auto_indent
                        },
                    }),
                    metadata: None,
                }),
                SettingsPageItem::SettingItem(SettingItem {
                    title: "Auto Indent On Paste",
                    description: "Whether indentation of pasted content should be adjusted based on the context",
                    field: Box::new(SettingField {
                        pick: |settings_content| {
                            &settings_content
                                .project
                                .all_languages
                                .defaults
                                .auto_indent_on_paste
                        },
                        pick_mut: |settings_content| {
                            &mut settings_content
                                .project
                                .all_languages
                                .defaults
                                .auto_indent_on_paste
                        },
                    }),
                    metadata: None,
                }),
                SettingsPageItem::SectionHeader("Wrapping"),
                // todo(settings_ui): Needs numeric stepper
                // SettingsPageItem::SettingItem(SettingItem {
                //     title: "Preferred Line Length",
                //     description: "The column at which to soft-wrap lines, for buffers where soft-wrap is enabled",
                //     field: Box::new(SettingField {
                //         pick: |settings_content| &settings_content.project.all_languages.defaults.preferred_line_length,
                //         pick_mut: |settings_content| &mut settings_content.project.all_languages.defaults.preferred_line_length,
                //     }),
                //     metadata: None,
                // }),
                SettingsPageItem::SettingItem(SettingItem {
                    title: "Soft Wrap",
                    description: "How to soft-wrap long lines of text",
                    field: Box::new(SettingField {
                        pick: |settings_content| {
                            &settings_content.project.all_languages.defaults.soft_wrap
                        },
                        pick_mut: |settings_content| {
                            &mut settings_content.project.all_languages.defaults.soft_wrap
                        },
                    }),
                    metadata: None,
                }),
                SettingsPageItem::SectionHeader("Search"),
                SettingsPageItem::SettingItem(SettingItem {
                    title: "Search Wrap",
                    description: "Whether the editor search results will loop",
                    field: Box::new(SettingField {
                        pick: |settings_content| &settings_content.editor.search_wrap,
                        pick_mut: |settings_content| &mut settings_content.editor.search_wrap,
                    }),
                    metadata: None,
                }),
                SettingsPageItem::SettingItem(SettingItem {
                    title: "Seed Search Query From Cursor",
                    description: "When to populate a new search's query based on the text under the cursor",
                    field: Box::new(SettingField {
                        pick: |settings_content| {
                            &settings_content.editor.seed_search_query_from_cursor
                        },
                        pick_mut: |settings_content| {
                            &mut settings_content.editor.seed_search_query_from_cursor
                        },
                    }),
                    metadata: None,
                }),
                SettingsPageItem::SettingItem(SettingItem {
                    title: "Use Smartcase Search",
                    description: "Whether to use smartcase search",
                    field: Box::new(SettingField {
                        pick: |settings_content| &settings_content.editor.use_smartcase_search,
                        pick_mut: |settings_content| {
                            &mut settings_content.editor.use_smartcase_search
                        },
                    }),
                    metadata: None,
                }),
                SettingsPageItem::SectionHeader("Editor Behavior"),
                SettingsPageItem::SettingItem(SettingItem {
                    title: "Redact Private Values",
                    description: "Hide the values of variables in private files",
                    field: Box::new(SettingField {
                        pick: |settings_content| &settings_content.editor.redact_private_values,
                        pick_mut: |settings_content| {
                            &mut settings_content.editor.redact_private_values
                        },
                    }),
                    metadata: None,
                }),
                SettingsPageItem::SettingItem(SettingItem {
                    title: "Middle Click Paste",
                    description: "Whether to enable middle-click paste on Linux",
                    field: Box::new(SettingField {
                        pick: |settings_content| &settings_content.editor.middle_click_paste,
                        pick_mut: |settings_content| {
                            &mut settings_content.editor.middle_click_paste
                        },
                    }),
                    metadata: None,
                }),
                SettingsPageItem::SettingItem(SettingItem {
                    title: "Double Click In Multibuffer",
                    description: "What to do when multibuffer is double clicked in some of its excerpts",
                    field: Box::new(SettingField {
                        pick: |settings_content| {
                            &settings_content.editor.double_click_in_multibuffer
                        },
                        pick_mut: |settings_content| {
                            &mut settings_content.editor.double_click_in_multibuffer
                        },
                    }),
                    metadata: None,
                }),
                SettingsPageItem::SettingItem(SettingItem {
                    title: "Go To Definition Fallback",
                    description: "Whether to follow-up empty go to definition responses from the language server",
                    field: Box::new(SettingField {
                        pick: |settings_content| &settings_content.editor.go_to_definition_fallback,
                        pick_mut: |settings_content| {
                            &mut settings_content.editor.go_to_definition_fallback
                        },
                    }),
                    metadata: None,
                }),
                SettingsPageItem::SectionHeader("Scrolling"),
                SettingsPageItem::SettingItem(SettingItem {
                    title: "Scroll Beyond Last Line",
                    description: "Whether the editor will scroll beyond the last line",
                    field: Box::new(SettingField {
                        pick: |settings_content| &settings_content.editor.scroll_beyond_last_line,
                        pick_mut: |settings_content| {
                            &mut settings_content.editor.scroll_beyond_last_line
                        },
                    }),
                    metadata: None,
                }),
                SettingsPageItem::SettingItem(SettingItem {
                    title: "Vertical Scroll Margin",
                    description: "The number of lines to keep above/below the cursor when auto-scrolling",
                    field: Box::new(SettingField {
                        pick: |settings_content| &settings_content.editor.vertical_scroll_margin,
                        pick_mut: |settings_content| {
                            &mut settings_content.editor.vertical_scroll_margin
                        },
                    }),
                    metadata: None,
                }),
                SettingsPageItem::SettingItem(SettingItem {
                    title: "Horizontal Scroll Margin",
                    description: "The number of characters to keep on either side when scrolling with the mouse",
                    field: Box::new(SettingField {
                        pick: |settings_content| &settings_content.editor.horizontal_scroll_margin,
                        pick_mut: |settings_content| {
                            &mut settings_content.editor.horizontal_scroll_margin
                        },
                    }),
                    metadata: None,
                }),
                SettingsPageItem::SettingItem(SettingItem {
                    title: "Scroll Sensitivity",
                    description: "Scroll sensitivity multiplier for both horizontal and vertical scrolling",
                    field: Box::new(SettingField {
                        pick: |settings_content| &settings_content.editor.scroll_sensitivity,
                        pick_mut: |settings_content| {
                            &mut settings_content.editor.scroll_sensitivity
                        },
                    }),
                    metadata: None,
                }),
                SettingsPageItem::SettingItem(SettingItem {
                    title: "Fast Scroll Sensitivity",
                    description: "Fast Scroll sensitivity multiplier for both horizontal and vertical scrolling",
                    field: Box::new(SettingField {
                        pick: |settings_content| &settings_content.editor.fast_scroll_sensitivity,
                        pick_mut: |settings_content| {
                            &mut settings_content.editor.fast_scroll_sensitivity
                        },
                    }),
                    metadata: None,
                }),
                SettingsPageItem::SettingItem(SettingItem {
                    title: "Autoscroll On Clicks",
                    description: "Whether to scroll when clicking near the edge of the visible text area",
                    field: Box::new(SettingField {
                        pick: |settings_content| &settings_content.editor.autoscroll_on_clicks,
                        pick_mut: |settings_content| {
                            &mut settings_content.editor.autoscroll_on_clicks
                        },
                    }),
                    metadata: None,
                }),
                SettingsPageItem::SectionHeader("Auto Actions"),
                SettingsPageItem::SettingItem(SettingItem {
                    title: "Use Autoclose",
                    description: "Whether to automatically type closing characters for you",
                    field: Box::new(SettingField {
                        pick: |settings_content| {
                            &settings_content
                                .project
                                .all_languages
                                .defaults
                                .use_autoclose
                        },
                        pick_mut: |settings_content| {
                            &mut settings_content
                                .project
                                .all_languages
                                .defaults
                                .use_autoclose
                        },
                    }),
                    metadata: None,
                }),
                SettingsPageItem::SettingItem(SettingItem {
                    title: "Use Auto Surround",
                    description: "Whether to automatically surround text with characters for you",
                    field: Box::new(SettingField {
                        pick: |settings_content| {
                            &settings_content
                                .project
                                .all_languages
                                .defaults
                                .use_auto_surround
                        },
                        pick_mut: |settings_content| {
                            &mut settings_content
                                .project
                                .all_languages
                                .defaults
                                .use_auto_surround
                        },
                    }),
                    metadata: None,
                }),
                SettingsPageItem::SettingItem(SettingItem {
                    title: "Use On Type Format",
                    description: "Whether to use additional LSP queries to format the code after every trigger symbol input",
                    field: Box::new(SettingField {
                        pick: |settings_content| {
                            &settings_content
                                .project
                                .all_languages
                                .defaults
                                .use_on_type_format
                        },
                        pick_mut: |settings_content| {
                            &mut settings_content
                                .project
                                .all_languages
                                .defaults
                                .use_on_type_format
                        },
                    }),
                    metadata: None,
                }),
                SettingsPageItem::SettingItem(SettingItem {
                    title: "Always Treat Brackets As Autoclosed",
                    description: "Controls how the editor handles the autoclosed characters",
                    field: Box::new(SettingField {
                        pick: |settings_content| {
                            &settings_content
                                .project
                                .all_languages
                                .defaults
                                .always_treat_brackets_as_autoclosed
                        },
                        pick_mut: |settings_content| {
                            &mut settings_content
                                .project
                                .all_languages
                                .defaults
                                .always_treat_brackets_as_autoclosed
                        },
                    }),
                    metadata: None,
                }),
                SettingsPageItem::SectionHeader("Formatting"),
                SettingsPageItem::SettingItem(SettingItem {
                    title: "Remove Trailing Whitespace On Save",
                    description: "Whether or not to remove any trailing whitespace from lines of a buffer before saving it",
                    field: Box::new(SettingField {
                        pick: |settings_content| {
                            &settings_content
                                .project
                                .all_languages
                                .defaults
                                .remove_trailing_whitespace_on_save
                        },
                        pick_mut: |settings_content| {
                            &mut settings_content
                                .project
                                .all_languages
                                .defaults
                                .remove_trailing_whitespace_on_save
                        },
                    }),
                    metadata: None,
                }),
                SettingsPageItem::SettingItem(SettingItem {
                    title: "Ensure Final Newline On Save",
                    description: "Whether or not to ensure there's a single newline at the end of a buffer when saving it",
                    field: Box::new(SettingField {
                        pick: |settings_content| {
                            &settings_content
                                .project
                                .all_languages
                                .defaults
                                .ensure_final_newline_on_save
                        },
                        pick_mut: |settings_content| {
                            &mut settings_content
                                .project
                                .all_languages
                                .defaults
                                .ensure_final_newline_on_save
                        },
                    }),
                    metadata: None,
                }),
                SettingsPageItem::SettingItem(SettingItem {
                    title: "Extend Comment On Newline",
                    description: "Whether to start a new line with a comment when a previous line is a comment as well",
                    field: Box::new(SettingField {
                        pick: |settings_content| {
                            &settings_content
                                .project
                                .all_languages
                                .defaults
                                .extend_comment_on_newline
                        },
                        pick_mut: |settings_content| {
                            &mut settings_content
                                .project
                                .all_languages
                                .defaults
                                .extend_comment_on_newline
                        },
                    }),
                    metadata: None,
                }),
                SettingsPageItem::SectionHeader("Completions"),
                SettingsPageItem::SettingItem(SettingItem {
                    title: "Show Completions On Input",
                    description: "Whether to pop the completions menu while typing in an editor without explicitly requesting it",
                    field: Box::new(SettingField {
                        pick: |settings_content| {
                            &settings_content
                                .project
                                .all_languages
                                .defaults
                                .show_completions_on_input
                        },
                        pick_mut: |settings_content| {
                            &mut settings_content
                                .project
                                .all_languages
                                .defaults
                                .show_completions_on_input
                        },
                    }),
                    metadata: None,
                }),
                SettingsPageItem::SettingItem(SettingItem {
                    title: "Show Completion Documentation",
                    description: "Whether to display inline and alongside documentation for items in the completions menu",
                    field: Box::new(SettingField {
                        pick: |settings_content| {
                            &settings_content
                                .project
                                .all_languages
                                .defaults
                                .show_completion_documentation
                        },
                        pick_mut: |settings_content| {
                            &mut settings_content
                                .project
                                .all_languages
                                .defaults
                                .show_completion_documentation
                        },
                    }),
                    metadata: None,
                }),
                SettingsPageItem::SettingItem(SettingItem {
                    title: "Auto Signature Help",
                    description: "Whether to automatically show a signature help pop-up or not",
                    field: Box::new(SettingField {
                        pick: |settings_content| &settings_content.editor.auto_signature_help,
                        pick_mut: |settings_content| {
                            &mut settings_content.editor.auto_signature_help
                        },
                    }),
                    metadata: None,
                }),
                SettingsPageItem::SettingItem(SettingItem {
                    title: "Show Signature Help After Edits",
                    description: "Whether to show the signature help pop-up after completions or bracket pairs inserted",
                    field: Box::new(SettingField {
                        pick: |settings_content| {
                            &settings_content.editor.show_signature_help_after_edits
                        },
                        pick_mut: |settings_content| {
                            &mut settings_content.editor.show_signature_help_after_edits
                        },
                    }),
                    metadata: None,
                }),
                SettingsPageItem::SettingItem(SettingItem {
                    title: "Snippet Sort Order",
                    description: "Determines how snippets are sorted relative to other completion items",
                    field: Box::new(SettingField {
                        pick: |settings_content| &settings_content.editor.snippet_sort_order,
                        pick_mut: |settings_content| {
                            &mut settings_content.editor.snippet_sort_order
                        },
                    }),
                    metadata: None,
                }),
                SettingsPageItem::SectionHeader("Hover"),
                SettingsPageItem::SettingItem(SettingItem {
                    title: "Hover Popover Enabled",
                    description: "Whether to show the informational hover box when moving the mouse over symbols in the editor",
                    field: Box::new(SettingField {
                        pick: |settings_content| &settings_content.editor.hover_popover_enabled,
                        pick_mut: |settings_content| {
                            &mut settings_content.editor.hover_popover_enabled
                        },
                    }),
                    metadata: None,
                }),
                // todo(settings ui): add units to this numeric stepper
                SettingsPageItem::SettingItem(SettingItem {
                    title: "Hover Popover Delay",
                    description: "Time to wait in milliseconds before showing the informational hover box",
                    field: Box::new(SettingField {
                        pick: |settings_content| &settings_content.editor.hover_popover_delay,
                        pick_mut: |settings_content| {
                            &mut settings_content.editor.hover_popover_delay
                        },
                    }),
                    metadata: None,
                }),
                SettingsPageItem::SectionHeader("Code Actions"),
                SettingsPageItem::SettingItem(SettingItem {
                    title: "Inline Code Actions",
                    description: "Whether to show code action button at start of buffer line",
                    field: Box::new(SettingField {
                        pick: |settings_content| &settings_content.editor.inline_code_actions,
                        pick_mut: |settings_content| {
                            &mut settings_content.editor.inline_code_actions
                        },
                    }),
                    metadata: None,
                }),
                SettingsPageItem::SectionHeader("Selection"),
                SettingsPageItem::SettingItem(SettingItem {
                    title: "Drag And Drop Selection",
                    description: "Whether to enable drag and drop selection",
                    field: Box::new(SettingField {
                        pick: |settings_content| {
                            if let Some(drag_and_drop) =
                                &settings_content.editor.drag_and_drop_selection
                            {
                                &drag_and_drop.enabled
                            } else {
                                &None
                            }
                        },
                        pick_mut: |settings_content| {
                            &mut settings_content
                                .editor
                                .drag_and_drop_selection
                                .get_or_insert_default()
                                .enabled
                        },
                    }),
                    metadata: None,
                }),
                // todo(settings_ui): Needs numeric stepper
                // SettingsPageItem::SettingItem(SettingItem {
                //     title: "Drag And Drop Selection Delay",
                //     description: "Delay in milliseconds before drag and drop selection starts",
                //     field: Box::new(SettingField {
                //         pick: |settings_content| {
                //             if let Some(drag_and_drop) = &settings_content.editor.drag_and_drop_selection {
                //                 &drag_and_drop.delay
                //             } else {
                //                 &None
                //             }
                //         },
                //         pick_mut: |settings_content| {
                //             &mut settings_content.editor.drag_and_drop_selection.get_or_insert_default().delay
                //         },
                //     }),
                //     metadata: None,
                // }),
                SettingsPageItem::SectionHeader("Line Numbers"),
                SettingsPageItem::SettingItem(SettingItem {
                    title: "Relative Line Numbers",
                    description: "Whether the line numbers on editors gutter are relative or not",
                    field: Box::new(SettingField {
                        pick: |settings_content| &settings_content.editor.relative_line_numbers,
                        pick_mut: |settings_content| {
                            &mut settings_content.editor.relative_line_numbers
                        },
                    }),
                    metadata: None,
                }),
                SettingsPageItem::SectionHeader("Gutter"),
                SettingsPageItem::SettingItem(SettingItem {
                    title: "Show Line Numbers",
                    description: "Whether to show line numbers in the gutter",
                    field: Box::new(SettingField {
                        pick: |settings_content| {
                            if let Some(gutter) = &settings_content.editor.gutter {
                                &gutter.line_numbers
                            } else {
                                &None
                            }
                        },
                        pick_mut: |settings_content| {
                            &mut settings_content
                                .editor
                                .gutter
                                .get_or_insert_default()
                                .line_numbers
                        },
                    }),
                    metadata: None,
                }),
                SettingsPageItem::SettingItem(SettingItem {
                    title: "Show Runnables",
                    description: "Whether to show runnable buttons in the gutter",
                    field: Box::new(SettingField {
                        pick: |settings_content| {
                            if let Some(gutter) = &settings_content.editor.gutter {
                                &gutter.runnables
                            } else {
                                &None
                            }
                        },
                        pick_mut: |settings_content| {
                            &mut settings_content
                                .editor
                                .gutter
                                .get_or_insert_default()
                                .runnables
                        },
                    }),
                    metadata: None,
                }),
                SettingsPageItem::SettingItem(SettingItem {
                    title: "Show Breakpoints",
                    description: "Whether to show breakpoints in the gutter",
                    field: Box::new(SettingField {
                        pick: |settings_content| {
                            if let Some(gutter) = &settings_content.editor.gutter {
                                &gutter.breakpoints
                            } else {
                                &None
                            }
                        },
                        pick_mut: |settings_content| {
                            &mut settings_content
                                .editor
                                .gutter
                                .get_or_insert_default()
                                .breakpoints
                        },
                    }),
                    metadata: None,
                }),
                SettingsPageItem::SettingItem(SettingItem {
                    title: "Show Folds",
                    description: "Whether to show code folding controls in the gutter",
                    field: Box::new(SettingField {
                        pick: |settings_content| {
                            if let Some(gutter) = &settings_content.editor.gutter {
                                &gutter.folds
                            } else {
                                &None
                            }
                        },
                        pick_mut: |settings_content| {
                            &mut settings_content.editor.gutter.get_or_insert_default().folds
                        },
                    }),
                    metadata: None,
                }),
                SettingsPageItem::SectionHeader("Tabs"),
                SettingsPageItem::SettingItem(SettingItem {
                    title: "Show Tab Bar",
                    description: "Whether or not to show the tab bar in the editor",
                    field: Box::new(SettingField {
                        pick: |settings_content| {
                            if let Some(tab_bar) = &settings_content.tab_bar {
                                &tab_bar.show
                            } else {
                                &None
                            }
                        },
                        pick_mut: |settings_content| {
                            &mut settings_content.tab_bar.get_or_insert_default().show
                        },
                    }),
                    metadata: None,
                }),
                SettingsPageItem::SettingItem(SettingItem {
                    title: "Show Git Status In Tabs",
                    description: "Whether to show the Git file status on a tab item",
                    field: Box::new(SettingField {
                        pick: |settings_content| {
                            if let Some(tabs) = &settings_content.tabs {
                                &tabs.git_status
                            } else {
                                &None
                            }
                        },
                        pick_mut: |settings_content| {
                            &mut settings_content.tabs.get_or_insert_default().git_status
                        },
                    }),
                    metadata: None,
                }),
                SettingsPageItem::SettingItem(SettingItem {
                    title: "Show File Icons In Tabs",
                    description: "Whether to show the file icon for a tab",
                    field: Box::new(SettingField {
                        pick: |settings_content| {
                            if let Some(tabs) = &settings_content.tabs {
                                &tabs.file_icons
                            } else {
                                &None
                            }
                        },
                        pick_mut: |settings_content| {
                            &mut settings_content.tabs.get_or_insert_default().file_icons
                        },
                    }),
                    metadata: None,
                }),
                SettingsPageItem::SettingItem(SettingItem {
                    title: "Tab Close Position",
                    description: "Position of the close button in a tab",
                    field: Box::new(SettingField {
                        pick: |settings_content| {
                            if let Some(tabs) = &settings_content.tabs {
                                &tabs.close_position
                            } else {
                                &None
                            }
                        },
                        pick_mut: |settings_content| {
                            &mut settings_content.tabs.get_or_insert_default().close_position
                        },
                    }),
                    metadata: None,
                }),
                // todo(settings_ui): Needs numeric stepper
                // SettingsPageItem::SettingItem(SettingItem {
                //     title: "Maximum Tabs",
                //     description: "Maximum open tabs in a pane. Will not close an unsaved tab",
                //     field: Box::new(SettingField {
                //         pick: |settings_content| &settings_content.workspace.max_tabs,
                //         pick_mut: |settings_content| &mut settings_content.workspace.max_tabs,
                //     }),
                //     metadata: None,
                // }),
            ],
        },
        SettingsPage {
            title: "Languages & Frameworks",
            items: vec![
                SettingsPageItem::SectionHeader("General"),
                SettingsPageItem::SettingItem(SettingItem {
                    title: "Enable Language Server",
                    description: "Whether to use language servers to provide code intelligence",
                    field: Box::new(SettingField {
                        pick: |settings_content| {
                            &settings_content
                                .project
                                .all_languages
                                .defaults
                                .enable_language_server
                        },
                        pick_mut: |settings_content| {
                            &mut settings_content
                                .project
                                .all_languages
                                .defaults
                                .enable_language_server
                        },
                    }),
                    metadata: None,
                }),
                SettingsPageItem::SectionHeader("Languages"),
                SettingsPageItem::SubPageLink(SubPageLink {
                    title: "JSON",
                    render: Rc::new(|_, _, _| "A settings page!".into_any_element()),
                }),
            ],
        },
        SettingsPage {
            title: "Workbench & Window",
            items: vec![
                SettingsPageItem::SectionHeader("Workbench"),
                SettingsPageItem::SettingItem(SettingItem {
                    title: "Editor Tabs",
                    description: "Whether or not to show the tab bar in the editor",
                    field: Box::new(SettingField {
                        pick: |settings_content| {
                            if let Some(tab_bar) = &settings_content.tab_bar {
                                &tab_bar.show
                            } else {
                                &None
                            }
                        },
                        pick_mut: |settings_content| {
                            &mut settings_content.tab_bar.get_or_insert_default().show
                        },
                    }),
                    metadata: None,
                }),
                SettingsPageItem::SettingItem(SettingItem {
                    title: "Active language Button",
                    description: "Whether to show the active language button in the status bar",
                    field: Box::new(SettingField {
                        pick: |settings_content| {
                            if let Some(status_bar) = &settings_content.status_bar {
                                &status_bar.active_language_button
                            } else {
                                &None
                            }
                        },
                        pick_mut: |settings_content| {
                            &mut settings_content
                                .status_bar
                                .get_or_insert_default()
                                .active_language_button
                        },
                    }),
                    metadata: None,
                }),
                SettingsPageItem::SettingItem(SettingItem {
                    title: "Cursor Position Button",
                    description: "Whether to show the cursor position button in the status bar",
                    field: Box::new(SettingField {
                        pick: |settings_content| {
                            if let Some(status_bar) = &settings_content.status_bar {
                                &status_bar.cursor_position_button
                            } else {
                                &None
                            }
                        },
                        pick_mut: |settings_content| {
                            &mut settings_content
                                .status_bar
                                .get_or_insert_default()
                                .cursor_position_button
                        },
                    }),
                    metadata: None,
                }),
                SettingsPageItem::SectionHeader("Terminal"),
                SettingsPageItem::SettingItem(SettingItem {
                    title: "Terminal Button",
                    description: "Whether to show the terminal button in the status bar",
                    field: Box::new(SettingField {
                        pick: |settings_content| {
                            if let Some(terminal) = &settings_content.terminal {
                                &terminal.button
                            } else {
                                &None
                            }
                        },
                        pick_mut: |settings_content| {
                            &mut settings_content.terminal.get_or_insert_default().button
                        },
                    }),
                    metadata: None,
                }),
                SettingsPageItem::SettingItem(SettingItem {
                    title: "Show Navigation History Buttons",
                    description: "Whether or not to show the navigation history buttons in the tab bar",
                    field: Box::new(SettingField {
                        pick: |settings_content| {
                            if let Some(tab_bar) = &settings_content.tab_bar {
                                &tab_bar.show_nav_history_buttons
                            } else {
                                &None
                            }
                        },
                        pick_mut: |settings_content| {
                            &mut settings_content
                                .tab_bar
                                .get_or_insert_default()
                                .show_nav_history_buttons
                        },
                    }),
                    metadata: None,
                }),
            ],
        },
        SettingsPage {
            title: "Panels & Tools",
            items: vec![
                SettingsPageItem::SectionHeader("Project Panel"),
                SettingsPageItem::SettingItem(SettingItem {
                    title: "Project Panel Button",
                    description: "Whether to show the project panel button in the status bar",
                    field: Box::new(SettingField {
                        pick: |settings_content| {
                            if let Some(project_panel) = &settings_content.project_panel {
                                &project_panel.button
                            } else {
                                &None
                            }
                        },
                        pick_mut: |settings_content| {
                            &mut settings_content
                                .project_panel
                                .get_or_insert_default()
                                .button
                        },
                    }),
                    metadata: None,
                }),
                SettingsPageItem::SettingItem(SettingItem {
                    title: "Project Panel Dock",
                    description: "Where to dock the project panel",
                    field: Box::new(SettingField {
                        pick: |settings_content| {
                            if let Some(project_panel) = &settings_content.project_panel {
                                &project_panel.dock
                            } else {
                                &None
                            }
                        },
                        pick_mut: |settings_content| {
                            &mut settings_content.project_panel.get_or_insert_default().dock
                        },
                    }),
                    metadata: None,
                }),
                // todo(settings_ui): Needs numeric stepper
                // SettingsPageItem::SettingItem(SettingItem {
                //     title: "Project Panel Default Width",
                //     description: "Default width of the project panel in pixels",
                //     field: Box::new(SettingField {
                //         pick: |settings_content| {
                //             if let Some(project_panel) = &settings_content.project_panel {
                //                 &project_panel.default_width
                //             } else {
                //                 &None
                //             }
                //         },
                //         pick_mut: |settings_content| {
                //             &mut settings_content
                //                 .project_panel
                //                 .get_or_insert_default()
                //                 .default_width
                //         },
                //     }),
                //     metadata: None,
                // }),
                SettingsPageItem::SectionHeader("Terminal"),
                SettingsPageItem::SettingItem(SettingItem {
                    title: "Terminal Dock",
                    description: "Where to dock the terminal panel",
                    field: Box::new(SettingField {
                        pick: |settings_content| {
                            if let Some(terminal) = &settings_content.terminal {
                                &terminal.dock
                            } else {
                                &None
                            }
                        },
                        pick_mut: |settings_content| {
                            &mut settings_content.terminal.get_or_insert_default().dock
                        },
                    }),
                    metadata: None,
                }),
                SettingsPageItem::SectionHeader("Tab Settings"),
                SettingsPageItem::SettingItem(SettingItem {
                    title: "Activate On Close",
                    description: "What to do after closing the current tab",
                    field: Box::new(SettingField {
                        pick: |settings_content| {
                            if let Some(tabs) = &settings_content.tabs {
                                &tabs.activate_on_close
                            } else {
                                &None
                            }
                        },
                        pick_mut: |settings_content| {
                            &mut settings_content
                                .tabs
                                .get_or_insert_default()
                                .activate_on_close
                        },
                    }),
                    metadata: None,
                }),
                SettingsPageItem::SettingItem(SettingItem {
                    title: "Tab Show Diagnostics",
                    description: "Which files containing diagnostic errors/warnings to mark in the tabs",
                    field: Box::new(SettingField {
                        pick: |settings_content| {
                            if let Some(tabs) = &settings_content.tabs {
                                &tabs.show_diagnostics
                            } else {
                                &None
                            }
                        },
                        pick_mut: |settings_content| {
                            &mut settings_content
                                .tabs
                                .get_or_insert_default()
                                .show_diagnostics
                        },
                    }),
                    metadata: None,
                }),
                SettingsPageItem::SettingItem(SettingItem {
                    title: "Show Close Button",
                    description: "Controls the appearance behavior of the tab's close button",
                    field: Box::new(SettingField {
                        pick: |settings_content| {
                            if let Some(tabs) = &settings_content.tabs {
                                &tabs.show_close_button
                            } else {
                                &None
                            }
                        },
                        pick_mut: |settings_content| {
                            &mut settings_content
                                .tabs
                                .get_or_insert_default()
                                .show_close_button
                        },
                    }),
                    metadata: None,
                }),
                SettingsPageItem::SectionHeader("Preview Tabs"),
                SettingsPageItem::SettingItem(SettingItem {
                    title: "Preview Tabs Enabled",
                    description: "Whether to show opened editors as preview tabs",
                    field: Box::new(SettingField {
                        pick: |settings_content| {
                            if let Some(preview_tabs) = &settings_content.preview_tabs {
                                &preview_tabs.enabled
                            } else {
                                &None
                            }
                        },
                        pick_mut: |settings_content| {
                            &mut settings_content
                                .preview_tabs
                                .get_or_insert_default()
                                .enabled
                        },
                    }),
                    metadata: None,
                }),
                SettingsPageItem::SettingItem(SettingItem {
                    title: "Enable Preview From File Finder",
                    description: "Whether to open tabs in preview mode when selected from the file finder",
                    field: Box::new(SettingField {
                        pick: |settings_content| {
                            if let Some(preview_tabs) = &settings_content.preview_tabs {
                                &preview_tabs.enable_preview_from_file_finder
                            } else {
                                &None
                            }
                        },
                        pick_mut: |settings_content| {
                            &mut settings_content
                                .preview_tabs
                                .get_or_insert_default()
                                .enable_preview_from_file_finder
                        },
                    }),
                    metadata: None,
                }),
                SettingsPageItem::SettingItem(SettingItem {
                    title: "Enable Preview From Code Navigation",
                    description: "Whether a preview tab gets replaced when code navigation is used to navigate away from the tab",
                    field: Box::new(SettingField {
                        pick: |settings_content| {
                            if let Some(preview_tabs) = &settings_content.preview_tabs {
                                &preview_tabs.enable_preview_from_code_navigation
                            } else {
                                &None
                            }
                        },
                        pick_mut: |settings_content| {
                            &mut settings_content
                                .preview_tabs
                                .get_or_insert_default()
                                .enable_preview_from_code_navigation
                        },
                    }),
                    metadata: None,
                }),
            ],
        },
        SettingsPage {
            title: "Version Control",
            items: vec![
                SettingsPageItem::SectionHeader("Git"),
                SettingsPageItem::SettingItem(SettingItem {
                    title: "Git Gutter",
                    description: "Control whether the git gutter is shown",
                    field: Box::new(SettingField {
                        pick: |settings_content| {
                            if let Some(git) = &settings_content.git {
                                &git.git_gutter
                            } else {
                                &None
                            }
                        },
                        pick_mut: |settings_content| {
                            &mut settings_content.git.get_or_insert_default().git_gutter
                        },
                    }),
                    metadata: None,
                }),
                // todo(settings_ui): Figure out the right default for this value in default.json
                // SettingsPageItem::SettingItem(SettingItem {
                //     title: "Gutter Debounce",
                //     description: "Debounce threshold in milliseconds after which changes are reflected in the git gutter",
                //     field: Box::new(SettingField {
                //         pick: |settings_content| {
                //             if let Some(git) = &settings_content.git {
                //                 &git.gutter_debounce
                //             } else {
                //                 &None
                //             }
                //         },
                //         pick_mut: |settings_content| {
                //             &mut settings_content.git.get_or_insert_default().gutter_debounce
                //         },
                //     }),
                //     metadata: None,
                // }),
                SettingsPageItem::SettingItem(SettingItem {
                    title: "Inline Blame Enabled",
                    description: "Whether or not to show git blame data inline in the currently focused line",
                    field: Box::new(SettingField {
                        pick: |settings_content| {
                            if let Some(git) = &settings_content.git {
                                if let Some(inline_blame) = &git.inline_blame {
                                    &inline_blame.enabled
                                } else {
                                    &None
                                }
                            } else {
                                &None
                            }
                        },
                        pick_mut: |settings_content| {
                            &mut settings_content
                                .git
                                .get_or_insert_default()
                                .inline_blame
                                .get_or_insert_default()
                                .enabled
                        },
                    }),
                    metadata: None,
                }),
                SettingsPageItem::SettingItem(SettingItem {
                    title: "Inline Blame Delay",
                    description: "The delay after which the inline blame information is shown",
                    field: Box::new(SettingField {
                        pick: |settings_content| {
                            if let Some(git) = &settings_content.git {
                                if let Some(inline_blame) = &git.inline_blame {
                                    &inline_blame.delay_ms
                                } else {
                                    &None
                                }
                            } else {
                                &None
                            }
                        },
                        pick_mut: |settings_content| {
                            &mut settings_content
                                .git
                                .get_or_insert_default()
                                .inline_blame
                                .get_or_insert_default()
                                .delay_ms
                        },
                    }),
                    metadata: None,
                }),
                SettingsPageItem::SettingItem(SettingItem {
                    title: "Inline Blame Padding",
                    description: "Padding between the end of the source line and the start of the inline blame in columns",
                    field: Box::new(SettingField {
                        pick: |settings_content| {
                            if let Some(git) = &settings_content.git {
                                if let Some(inline_blame) = &git.inline_blame {
                                    &inline_blame.padding
                                } else {
                                    &None
                                }
                            } else {
                                &None
                            }
                        },
                        pick_mut: |settings_content| {
                            &mut settings_content
                                .git
                                .get_or_insert_default()
                                .inline_blame
                                .get_or_insert_default()
                                .padding
                        },
                    }),
                    metadata: None,
                }),
                SettingsPageItem::SettingItem(SettingItem {
                    title: "Inline Blame Min Column",
                    description: "The minimum column number to show the inline blame information at",
                    field: Box::new(SettingField {
                        pick: |settings_content| {
                            if let Some(git) = &settings_content.git {
                                if let Some(inline_blame) = &git.inline_blame {
                                    &inline_blame.min_column
                                } else {
                                    &None
                                }
                            } else {
                                &None
                            }
                        },
                        pick_mut: |settings_content| {
                            &mut settings_content
                                .git
                                .get_or_insert_default()
                                .inline_blame
                                .get_or_insert_default()
                                .min_column
                        },
                    }),
                    metadata: None,
                }),
                SettingsPageItem::SettingItem(SettingItem {
                    title: "Show Commit Summary",
                    description: "Whether to show commit summary as part of the inline blame",
                    field: Box::new(SettingField {
                        pick: |settings_content| {
                            if let Some(git) = &settings_content.git {
                                if let Some(inline_blame) = &git.inline_blame {
                                    &inline_blame.show_commit_summary
                                } else {
                                    &None
                                }
                            } else {
                                &None
                            }
                        },
                        pick_mut: |settings_content| {
                            &mut settings_content
                                .git
                                .get_or_insert_default()
                                .inline_blame
                                .get_or_insert_default()
                                .show_commit_summary
                        },
                    }),
                    metadata: None,
                }),
                SettingsPageItem::SettingItem(SettingItem {
                    title: "Show Avatar",
                    description: "Whether to show the avatar of the author of the commit",
                    field: Box::new(SettingField {
                        pick: |settings_content| {
                            if let Some(git) = &settings_content.git {
                                if let Some(blame) = &git.blame {
                                    &blame.show_avatar
                                } else {
                                    &None
                                }
                            } else {
                                &None
                            }
                        },
                        pick_mut: |settings_content| {
                            &mut settings_content
                                .git
                                .get_or_insert_default()
                                .blame
                                .get_or_insert_default()
                                .show_avatar
                        },
                    }),
                    metadata: None,
                }),
                SettingsPageItem::SettingItem(SettingItem {
                    title: "Show Author Name In Branch Picker",
                    description: "Whether to show author name as part of the commit information in branch picker",
                    field: Box::new(SettingField {
                        pick: |settings_content| {
                            if let Some(git) = &settings_content.git {
                                if let Some(branch_picker) = &git.branch_picker {
                                    &branch_picker.show_author_name
                                } else {
                                    &None
                                }
                            } else {
                                &None
                            }
                        },
                        pick_mut: |settings_content| {
                            &mut settings_content
                                .git
                                .get_or_insert_default()
                                .branch_picker
                                .get_or_insert_default()
                                .show_author_name
                        },
                    }),
                    metadata: None,
                }),
                SettingsPageItem::SettingItem(SettingItem {
                    title: "Hunk Style",
                    description: "How git hunks are displayed visually in the editor",
                    field: Box::new(SettingField {
                        pick: |settings_content| {
                            if let Some(git) = &settings_content.git {
                                &git.hunk_style
                            } else {
                                &None
                            }
                        },
                        pick_mut: |settings_content| {
                            &mut settings_content.git.get_or_insert_default().hunk_style
                        },
                    }),
                    metadata: None,
                }),
            ],
        },
        SettingsPage {
            title: "System & Network",
            items: vec![
                SettingsPageItem::SectionHeader("Network"),
                // todo(settings_ui): Proxy needs a default
                // SettingsPageItem::SettingItem(SettingItem {
                //     title: "Proxy",
                //     description: "The proxy to use for network requests",
                //     field: Box::new(SettingField {
                //         pick: |settings_content| &settings_content.proxy,
                //         pick_mut: |settings_content| &mut settings_content.proxy,
                //     }),
                //     metadata: Some(Box::new(SettingsFieldMetadata {
                //         placeholder: Some("socks5h://localhost:10808"),
                //     })),
                // }),
                SettingsPageItem::SettingItem(SettingItem {
                    title: "Server URL",
                    description: "The URL of the Zed server to connect to",
                    field: Box::new(SettingField {
                        pick: |settings_content| &settings_content.server_url,
                        pick_mut: |settings_content| &mut settings_content.server_url,
                    }),
                    metadata: Some(Box::new(SettingsFieldMetadata {
                        placeholder: Some("https://zed.dev"),
                    })),
                }),
                SettingsPageItem::SectionHeader("System"),
                SettingsPageItem::SettingItem(SettingItem {
                    title: "Auto Update",
                    description: "Whether or not to automatically check for updates",
                    field: Box::new(SettingField {
                        pick: |settings_content| &settings_content.auto_update,
                        pick_mut: |settings_content| &mut settings_content.auto_update,
                    }),
                    metadata: None,
                }),
            ],
        },
        SettingsPage {
            title: "Diagnostics & Errors",
            items: vec![
                SettingsPageItem::SectionHeader("Display"),
                SettingsPageItem::SettingItem(SettingItem {
                    title: "Diagnostics Button",
                    description: "Whether to show the project diagnostics button in the status bar",
                    field: Box::new(SettingField {
                        pick: |settings_content| {
                            if let Some(diagnostics) = &settings_content.diagnostics {
                                &diagnostics.button
                            } else {
                                &None
                            }
                        },
                        pick_mut: |settings_content| {
                            &mut settings_content.diagnostics.get_or_insert_default().button
                        },
                    }),
                    metadata: None,
                }),
                SettingsPageItem::SectionHeader("Filtering"),
                SettingsPageItem::SettingItem(SettingItem {
                    title: "Max Severity",
                    description: "Which level to use to filter out diagnostics displayed in the editor",
                    field: Box::new(SettingField {
                        pick: |settings_content| &settings_content.editor.diagnostics_max_severity,
                        pick_mut: |settings_content| {
                            &mut settings_content.editor.diagnostics_max_severity
                        },
                    }),
                    metadata: None,
                }),
                SettingsPageItem::SettingItem(SettingItem {
                    title: "Include Warnings",
                    description: "Whether to show warnings or not by default",
                    field: Box::new(SettingField {
                        pick: |settings_content| {
                            if let Some(diagnostics) = &settings_content.diagnostics {
                                &diagnostics.include_warnings
                            } else {
                                &None
                            }
                        },
                        pick_mut: |settings_content| {
                            &mut settings_content
                                .diagnostics
                                .get_or_insert_default()
                                .include_warnings
                        },
                    }),
                    metadata: None,
                }),
                SettingsPageItem::SectionHeader("Inline"),
                SettingsPageItem::SettingItem(SettingItem {
                    title: "Inline Diagnostics Enabled",
                    description: "Whether to show diagnostics inline or not",
                    field: Box::new(SettingField {
                        pick: |settings_content| {
                            if let Some(diagnostics) = &settings_content.diagnostics {
                                if let Some(inline) = &diagnostics.inline {
                                    &inline.enabled
                                } else {
                                    &None
                                }
                            } else {
                                &None
                            }
                        },
                        pick_mut: |settings_content| {
                            &mut settings_content
                                .diagnostics
                                .get_or_insert_default()
                                .inline
                                .get_or_insert_default()
                                .enabled
                        },
                    }),
                    metadata: None,
                }),
                // todo(settings_ui): Needs numeric stepper
                // SettingsPageItem::SettingItem(SettingItem {
                //     title: "Inline Update Debounce",
                //     description: "The delay in milliseconds to show inline diagnostics after the last diagnostic update",
                //     field: Box::new(SettingField {
                //         pick: |settings_content| {
                //             if let Some(diagnostics) = &settings_content.diagnostics {
                //                 if let Some(inline) = &diagnostics.inline {
                //                     &inline.update_debounce_ms
                //                 } else {
                //                     &None
                //                 }
                //             } else {
                //                 &None
                //             }
                //         },
                //         pick_mut: |settings_content| {
                //             &mut settings_content
                //                 .diagnostics
                //                 .get_or_insert_default()
                //                 .inline
                //                 .get_or_insert_default()
                //                 .update_debounce_ms
                //         },
                //     }),
                //     metadata: None,
                // }),
                // todo(settings_ui): Needs numeric stepper
                // SettingsPageItem::SettingItem(SettingItem {
                //     title: "Inline Padding",
                //     description: "The amount of padding between the end of the source line and the start of the inline diagnostic",
                //     field: Box::new(SettingField {
                //         pick: |settings_content| {
                //             if let Some(diagnostics) = &settings_content.diagnostics {
                //                 if let Some(inline) = &diagnostics.inline {
                //                     &inline.padding
                //                 } else {
                //                     &None
                //                 }
                //             } else {
                //                 &None
                //             }
                //         },
                //         pick_mut: |settings_content| {
                //             &mut settings_content
                //                 .diagnostics
                //                 .get_or_insert_default()
                //                 .inline
                //                 .get_or_insert_default()
                //                 .padding
                //         },
                //     }),
                //     metadata: None,
                // }),
                // todo(settings_ui): Needs numeric stepper
                // SettingsPageItem::SettingItem(SettingItem {
                //     title: "Inline Min Column",
                //     description: "The minimum column to display inline diagnostics",
                //     field: Box::new(SettingField {
                //         pick: |settings_content| {
                //             if let Some(diagnostics) = &settings_content.diagnostics {
                //                 if let Some(inline) = &diagnostics.inline {
                //                     &inline.min_column
                //                 } else {
                //                     &None
                //                 }
                //             } else {
                //                 &None
                //             }
                //         },
                //         pick_mut: |settings_content| {
                //             &mut settings_content
                //                 .diagnostics
                //                 .get_or_insert_default()
                //                 .inline
                //                 .get_or_insert_default()
                //                 .min_column
                //         },
                //     }),
                //     metadata: None,
                // }),
                SettingsPageItem::SectionHeader("Performance"),
                SettingsPageItem::SettingItem(SettingItem {
                    title: "LSP Pull Diagnostics Enabled",
                    description: "Whether to pull for diagnostics or not",
                    field: Box::new(SettingField {
                        pick: |settings_content| {
                            if let Some(diagnostics) = &settings_content.diagnostics {
                                if let Some(lsp_pull) = &diagnostics.lsp_pull_diagnostics {
                                    &lsp_pull.enabled
                                } else {
                                    &None
                                }
                            } else {
                                &None
                            }
                        },
                        pick_mut: |settings_content| {
                            &mut settings_content
                                .diagnostics
                                .get_or_insert_default()
                                .lsp_pull_diagnostics
                                .get_or_insert_default()
                                .enabled
                        },
                    }),
                    metadata: None,
                }),
                // todo(settings_ui): Needs numeric stepper
                // SettingsPageItem::SettingItem(SettingItem {
                //     title: "LSP Pull Debounce",
                //     description: "Minimum time to wait before pulling diagnostics from the language server(s)",
                //     field: Box::new(SettingField {
                //         pick: |settings_content| {
                //             if let Some(diagnostics) = &settings_content.diagnostics {
                //                 if let Some(lsp_pull) = &diagnostics.lsp_pull_diagnostics {
                //                     &lsp_pull.debounce_ms
                //                 } else {
                //                     &None
                //                 }
                //             } else {
                //                 &None
                //             }
                //         },
                //         pick_mut: |settings_content| {
                //             &mut settings_content
                //                 .diagnostics
                //                 .get_or_insert_default()
                //                 .lsp_pull_diagnostics
                //                 .get_or_insert_default()
                //                 .debounce_ms
                //         },
                //     }),
                //     metadata: None,
                // }),
            ],
        },
        SettingsPage {
            title: "Collaboration",
            items: vec![
                SettingsPageItem::SectionHeader("Calls"),
                SettingsPageItem::SettingItem(SettingItem {
                    title: "Mute On Join",
                    description: "Whether the microphone should be muted when joining a channel or a call",
                    field: Box::new(SettingField {
                        pick: |settings_content| {
                            if let Some(calls) = &settings_content.calls {
                                &calls.mute_on_join
                            } else {
                                &None
                            }
                        },
                        pick_mut: |settings_content| {
                            &mut settings_content.calls.get_or_insert_default().mute_on_join
                        },
                    }),
                    metadata: None,
                }),
                SettingsPageItem::SettingItem(SettingItem {
                    title: "Share On Join",
                    description: "Whether your current project should be shared when joining an empty channel",
                    field: Box::new(SettingField {
                        pick: |settings_content| {
                            if let Some(calls) = &settings_content.calls {
                                &calls.share_on_join
                            } else {
                                &None
                            }
                        },
                        pick_mut: |settings_content| {
                            &mut settings_content.calls.get_or_insert_default().share_on_join
                        },
                    }),
                    metadata: None,
                }),
                SettingsPageItem::SectionHeader("Panel"),
                SettingsPageItem::SettingItem(SettingItem {
                    title: "Collaboration Panel Button",
                    description: "Whether to show the collaboration panel button in the status bar",
                    field: Box::new(SettingField {
                        pick: |settings_content| {
                            if let Some(collab) = &settings_content.collaboration_panel {
                                &collab.button
                            } else {
                                &None
                            }
                        },
                        pick_mut: |settings_content| {
                            &mut settings_content
                                .collaboration_panel
                                .get_or_insert_default()
                                .button
                        },
                    }),
                    metadata: None,
                }),
                SettingsPageItem::SectionHeader("Experimental"),
                SettingsPageItem::SettingItem(SettingItem {
                    title: "Rodio Audio",
                    description: "Opt into the new audio system",
                    field: Box::new(SettingField {
                        pick: |settings_content| {
                            if let Some(audio) = &settings_content.audio {
                                &audio.rodio_audio
                            } else {
                                &None
                            }
                        },
                        pick_mut: |settings_content| {
                            &mut settings_content.audio.get_or_insert_default().rodio_audio
                        },
                    }),
                    metadata: None,
                }),
            ],
        },
        SettingsPage {
            title: "AI",
            items: vec![
                SettingsPageItem::SectionHeader("General"),
                SettingsPageItem::SettingItem(SettingItem {
                    title: "Disable AI",
                    description: "Whether to disable all AI features in Zed",
                    field: Box::new(SettingField {
                        pick: |settings_content| &settings_content.disable_ai,
                        pick_mut: |settings_content| &mut settings_content.disable_ai,
                    }),
                    metadata: None,
                }),
            ],
        },
    ]
}

// Derive Macro, on the new ProjectSettings struct

fn project_settings_data() -> Vec<SettingsPage> {
    vec![
        SettingsPage {
            title: "Project",
            items: vec![
                SettingsPageItem::SectionHeader("Worktree Settings Content"),
                SettingsPageItem::SettingItem(SettingItem {
                    title: "Project Name",
                    description: "The displayed name of this project. If not set, the root directory name",
                    field: Box::new(SettingField {
                        pick: |settings_content| &settings_content.project.worktree.project_name,
                        pick_mut: |settings_content| {
                            &mut settings_content.project.worktree.project_name
                        },
                    }),
                    metadata: Some(Box::new(SettingsFieldMetadata {
                        placeholder: Some("A new name"),
                    })),
                }),
            ],
        },
        SettingsPage {
            title: "Appearance & Behavior",
            items: vec![
                SettingsPageItem::SectionHeader("Guides"),
                SettingsPageItem::SettingItem(SettingItem {
                    title: "Show Wrap Guides",
                    description: "Whether to show wrap guides (vertical rulers)",
                    field: Box::new(SettingField {
                        pick: |settings_content| {
                            &settings_content
                                .project
                                .all_languages
                                .defaults
                                .show_wrap_guides
                        },
                        pick_mut: |settings_content| {
                            &mut settings_content
                                .project
                                .all_languages
                                .defaults
                                .show_wrap_guides
                        },
                    }),
                    metadata: None,
                }),
                // todo(settings_ui): This needs a custom component
                // SettingsPageItem::SettingItem(SettingItem {
                //     title: "Wrap Guides",
                //     description: "Character counts at which to show wrap guides",
                //     field: Box::new(SettingField {
                //         pick: |settings_content| {
                //             &settings_content
                //                 .project
                //                 .all_languages
                //                 .defaults
                //                 .wrap_guides
                //         },
                //         pick_mut: |settings_content| {
                //             &mut settings_content
                //                 .project
                //                 .all_languages
                //                 .defaults
                //                 .wrap_guides
                //         },
                //     }),
                //     metadata: None,
                // }),
                SettingsPageItem::SectionHeader("Whitespace"),
                SettingsPageItem::SettingItem(SettingItem {
                    title: "Show Whitespace",
                    description: "Whether to show tabs and spaces",
                    field: Box::new(SettingField {
                        pick: |settings_content| {
                            &settings_content
                                .project
                                .all_languages
                                .defaults
                                .show_whitespaces
                        },
                        pick_mut: |settings_content| {
                            &mut settings_content
                                .project
                                .all_languages
                                .defaults
                                .show_whitespaces
                        },
                    }),
                    metadata: None,
                }),
            ],
        },
        SettingsPage {
            title: "Editing",
            items: vec![
                SettingsPageItem::SectionHeader("Indentation"),
                // todo(settings_ui): Needs numeric stepper
                // SettingsPageItem::SettingItem(SettingItem {
                //     title: "Tab Size",
                //     description: "How many columns a tab should occupy",
                //     field: Box::new(SettingField {
                //         pick: |settings_content| &settings_content.project.all_languages.defaults.tab_size,
                //         pick_mut: |settings_content| &mut settings_content.project.all_languages.defaults.tab_size,
                //     }),
                //     metadata: None,
                // }),
                SettingsPageItem::SettingItem(SettingItem {
                    title: "Hard Tabs",
                    description: "Whether to indent lines using tab characters, as opposed to multiple spaces",
                    field: Box::new(SettingField {
                        pick: |settings_content| {
                            &settings_content.project.all_languages.defaults.hard_tabs
                        },
                        pick_mut: |settings_content| {
                            &mut settings_content.project.all_languages.defaults.hard_tabs
                        },
                    }),
                    metadata: None,
                }),
                SettingsPageItem::SettingItem(SettingItem {
                    title: "Auto Indent",
                    description: "Whether indentation should be adjusted based on the context whilst typing",
                    field: Box::new(SettingField {
                        pick: |settings_content| {
                            &settings_content.project.all_languages.defaults.auto_indent
                        },
                        pick_mut: |settings_content| {
                            &mut settings_content.project.all_languages.defaults.auto_indent
                        },
                    }),
                    metadata: None,
                }),
                SettingsPageItem::SettingItem(SettingItem {
                    title: "Auto Indent On Paste",
                    description: "Whether indentation of pasted content should be adjusted based on the context",
                    field: Box::new(SettingField {
                        pick: |settings_content| {
                            &settings_content
                                .project
                                .all_languages
                                .defaults
                                .auto_indent_on_paste
                        },
                        pick_mut: |settings_content| {
                            &mut settings_content
                                .project
                                .all_languages
                                .defaults
                                .auto_indent_on_paste
                        },
                    }),
                    metadata: None,
                }),
                SettingsPageItem::SectionHeader("Wrapping"),
                // todo(settings_ui): Needs numeric stepper
                // SettingsPageItem::SettingItem(SettingItem {
                //     title: "Preferred Line Length",
                //     description: "The column at which to soft-wrap lines, for buffers where soft-wrap is enabled",
                //     field: Box::new(SettingField {
                //         pick: |settings_content| &settings_content.project.all_languages.defaults.preferred_line_length,
                //         pick_mut: |settings_content| &mut settings_content.project.all_languages.defaults.preferred_line_length,
                //     }),
                //     metadata: None,
                // }),
                SettingsPageItem::SettingItem(SettingItem {
                    title: "Soft Wrap",
                    description: "How to soft-wrap long lines of text",
                    field: Box::new(SettingField {
                        pick: |settings_content| {
                            &settings_content.project.all_languages.defaults.soft_wrap
                        },
                        pick_mut: |settings_content| {
                            &mut settings_content.project.all_languages.defaults.soft_wrap
                        },
                    }),
                    metadata: None,
                }),
                SettingsPageItem::SectionHeader("Auto Actions"),
                SettingsPageItem::SettingItem(SettingItem {
                    title: "Use Autoclose",
                    description: "Whether to automatically type closing characters for you",
                    field: Box::new(SettingField {
                        pick: |settings_content| {
                            &settings_content
                                .project
                                .all_languages
                                .defaults
                                .use_autoclose
                        },
                        pick_mut: |settings_content| {
                            &mut settings_content
                                .project
                                .all_languages
                                .defaults
                                .use_autoclose
                        },
                    }),
                    metadata: None,
                }),
                SettingsPageItem::SettingItem(SettingItem {
                    title: "Use Auto Surround",
                    description: "Whether to automatically surround text with characters for you",
                    field: Box::new(SettingField {
                        pick: |settings_content| {
                            &settings_content
                                .project
                                .all_languages
                                .defaults
                                .use_auto_surround
                        },
                        pick_mut: |settings_content| {
                            &mut settings_content
                                .project
                                .all_languages
                                .defaults
                                .use_auto_surround
                        },
                    }),
                    metadata: None,
                }),
                SettingsPageItem::SettingItem(SettingItem {
                    title: "Use On Type Format",
                    description: "Whether to use additional LSP queries to format the code after every trigger symbol input",
                    field: Box::new(SettingField {
                        pick: |settings_content| {
                            &settings_content
                                .project
                                .all_languages
                                .defaults
                                .use_on_type_format
                        },
                        pick_mut: |settings_content| {
                            &mut settings_content
                                .project
                                .all_languages
                                .defaults
                                .use_on_type_format
                        },
                    }),
                    metadata: None,
                }),
                SettingsPageItem::SettingItem(SettingItem {
                    title: "Always Treat Brackets As Autoclosed",
                    description: "Controls how the editor handles the autoclosed characters",
                    field: Box::new(SettingField {
                        pick: |settings_content| {
                            &settings_content
                                .project
                                .all_languages
                                .defaults
                                .always_treat_brackets_as_autoclosed
                        },
                        pick_mut: |settings_content| {
                            &mut settings_content
                                .project
                                .all_languages
                                .defaults
                                .always_treat_brackets_as_autoclosed
                        },
                    }),
                    metadata: None,
                }),
                SettingsPageItem::SectionHeader("Formatting"),
                SettingsPageItem::SettingItem(SettingItem {
                    title: "Remove Trailing Whitespace On Save",
                    description: "Whether or not to remove any trailing whitespace from lines of a buffer before saving it",
                    field: Box::new(SettingField {
                        pick: |settings_content| {
                            &settings_content
                                .project
                                .all_languages
                                .defaults
                                .remove_trailing_whitespace_on_save
                        },
                        pick_mut: |settings_content| {
                            &mut settings_content
                                .project
                                .all_languages
                                .defaults
                                .remove_trailing_whitespace_on_save
                        },
                    }),
                    metadata: None,
                }),
                SettingsPageItem::SettingItem(SettingItem {
                    title: "Ensure Final Newline On Save",
                    description: "Whether or not to ensure there's a single newline at the end of a buffer when saving it",
                    field: Box::new(SettingField {
                        pick: |settings_content| {
                            &settings_content
                                .project
                                .all_languages
                                .defaults
                                .ensure_final_newline_on_save
                        },
                        pick_mut: |settings_content| {
                            &mut settings_content
                                .project
                                .all_languages
                                .defaults
                                .ensure_final_newline_on_save
                        },
                    }),
                    metadata: None,
                }),
                SettingsPageItem::SettingItem(SettingItem {
                    title: "Extend Comment On Newline",
                    description: "Whether to start a new line with a comment when a previous line is a comment as well",
                    field: Box::new(SettingField {
                        pick: |settings_content| {
                            &settings_content
                                .project
                                .all_languages
                                .defaults
                                .extend_comment_on_newline
                        },
                        pick_mut: |settings_content| {
                            &mut settings_content
                                .project
                                .all_languages
                                .defaults
                                .extend_comment_on_newline
                        },
                    }),
                    metadata: None,
                }),
                SettingsPageItem::SectionHeader("Completions"),
                SettingsPageItem::SettingItem(SettingItem {
                    title: "Show Completions On Input",
                    description: "Whether to pop the completions menu while typing in an editor without explicitly requesting it",
                    field: Box::new(SettingField {
                        pick: |settings_content| {
                            &settings_content
                                .project
                                .all_languages
                                .defaults
                                .show_completions_on_input
                        },
                        pick_mut: |settings_content| {
                            &mut settings_content
                                .project
                                .all_languages
                                .defaults
                                .show_completions_on_input
                        },
                    }),
                    metadata: None,
                }),
                SettingsPageItem::SettingItem(SettingItem {
                    title: "Show Completion Documentation",
                    description: "Whether to display inline and alongside documentation for items in the completions menu",
                    field: Box::new(SettingField {
                        pick: |settings_content| {
                            &settings_content
                                .project
                                .all_languages
                                .defaults
                                .show_completion_documentation
                        },
                        pick_mut: |settings_content| {
                            &mut settings_content
                                .project
                                .all_languages
                                .defaults
                                .show_completion_documentation
                        },
                    }),
                    metadata: None,
                }),
            ],
        },
    ]
}

pub struct SettingsUiFeatureFlag;

impl FeatureFlag for SettingsUiFeatureFlag {
    const NAME: &'static str = "settings-ui";
}

pub fn init(cx: &mut App) {
    init_renderers(cx);

    cx.observe_new(|workspace: &mut workspace::Workspace, _, _| {
        workspace.register_action_renderer(|div, _, _, cx| {
            let settings_ui_actions = [std::any::TypeId::of::<OpenSettingsEditor>()];
            let has_flag = cx.has_flag::<SettingsUiFeatureFlag>();
            command_palette_hooks::CommandPaletteFilter::update_global(cx, |filter, _| {
                if has_flag {
                    filter.show_action_types(&settings_ui_actions);
                } else {
                    filter.hide_action_types(&settings_ui_actions);
                }
            });
            if has_flag {
                div.on_action(cx.listener(|_, _: &OpenSettingsEditor, _, cx| {
                    open_settings_editor(cx).ok();
                }))
            } else {
                div
            }
        });
    })
    .detach();
}

fn init_renderers(cx: &mut App) {
    // fn (field: SettingsField, current_file: SettingsFile, cx) -> (currently_set_in: SettingsFile, overridden_in: Vec<SettingsFile>)
    cx.default_global::<SettingFieldRenderer>()
        .add_renderer::<bool>(|settings_field, file, _, _, cx| {
            render_toggle_button(*settings_field, file, cx).into_any_element()
        })
        .add_renderer::<String>(|settings_field, file, metadata, _, cx| {
            render_text_field(settings_field.clone(), file, metadata, cx)
        })
        .add_renderer::<SaturatingBool>(|settings_field, file, _, _, cx| {
            render_toggle_button(*settings_field, file, cx)
        })
        .add_renderer::<CursorShape>(|settings_field, file, _, window, cx| {
            render_dropdown(*settings_field, file, window, cx)
        })
        .add_renderer::<RestoreOnStartupBehavior>(|settings_field, file, _, window, cx| {
            render_dropdown(*settings_field, file, window, cx)
        })
        .add_renderer::<BottomDockLayout>(|settings_field, file, _, window, cx| {
            render_dropdown(*settings_field, file, window, cx)
        })
        .add_renderer::<OnLastWindowClosed>(|settings_field, file, _, window, cx| {
            render_dropdown(*settings_field, file, window, cx)
        })
        .add_renderer::<CloseWindowWhenNoItems>(|settings_field, file, _, window, cx| {
            render_dropdown(*settings_field, file, window, cx)
        })
        .add_renderer::<settings::FontFamilyName>(|settings_field, file, _, window, cx| {
            // todo(settings_ui): We need to pass in a validator for this to ensure that users that type in invalid font names
            render_font_picker(settings_field.clone(), file, window, cx)
        })
        .add_renderer::<settings::BufferLineHeight>(|settings_field, file, _, window, cx| {
            // todo(settings_ui): Do we want to expose the custom variant of buffer line height?
            // right now there's a manual impl of strum::VariantArray
            render_dropdown(*settings_field, file, window, cx)
        })
        .add_renderer::<settings::BaseKeymapContent>(|settings_field, file, _, window, cx| {
            render_dropdown(*settings_field, file, window, cx)
        })
        .add_renderer::<settings::MultiCursorModifier>(|settings_field, file, _, window, cx| {
            render_dropdown(*settings_field, file, window, cx)
        })
        .add_renderer::<settings::HideMouseMode>(|settings_field, file, _, window, cx| {
            render_dropdown(*settings_field, file, window, cx)
        })
        .add_renderer::<settings::CurrentLineHighlight>(|settings_field, file, _, window, cx| {
            render_dropdown(*settings_field, file, window, cx)
        })
        .add_renderer::<settings::ShowWhitespaceSetting>(|settings_field, file, _, window, cx| {
            render_dropdown(*settings_field, file, window, cx)
        })
        .add_renderer::<settings::SoftWrap>(|settings_field, file, _, window, cx| {
            render_dropdown(*settings_field, file, window, cx)
        })
        .add_renderer::<settings::ScrollBeyondLastLine>(|settings_field, file, _, window, cx| {
            render_dropdown(*settings_field, file, window, cx)
        })
        .add_renderer::<settings::SnippetSortOrder>(|settings_field, file, _, window, cx| {
            render_dropdown(*settings_field, file, window, cx)
        })
        .add_renderer::<settings::ClosePosition>(|settings_field, file, _, window, cx| {
            render_dropdown(*settings_field, file, window, cx)
        })
        .add_renderer::<settings::DockSide>(|settings_field, file, _, window, cx| {
            render_dropdown(*settings_field, file, window, cx)
        })
        .add_renderer::<settings::TerminalDockPosition>(|settings_field, file, _, window, cx| {
            render_dropdown(*settings_field, file, window, cx)
        })
        .add_renderer::<settings::GitGutterSetting>(|settings_field, file, _, window, cx| {
            render_dropdown(*settings_field, file, window, cx)
        })
        .add_renderer::<settings::GitHunkStyleSetting>(|settings_field, file, _, window, cx| {
            render_dropdown(*settings_field, file, window, cx)
        })
        .add_renderer::<settings::DiagnosticSeverityContent>(
            |settings_field, file, _, window, cx| {
                render_dropdown(*settings_field, file, window, cx)
            },
        )
        .add_renderer::<settings::SeedQuerySetting>(|settings_field, file, _, window, cx| {
            render_dropdown(*settings_field, file, window, cx)
        })
        .add_renderer::<settings::DoubleClickInMultibuffer>(
            |settings_field, file, _, window, cx| {
                render_dropdown(*settings_field, file, window, cx)
            },
        )
        .add_renderer::<settings::GoToDefinitionFallback>(|settings_field, file, _, window, cx| {
            render_dropdown(*settings_field, file, window, cx)
        })
        .add_renderer::<settings::ActivateOnClose>(|settings_field, file, _, window, cx| {
            render_dropdown(*settings_field, file, window, cx)
        })
        .add_renderer::<settings::ShowDiagnostics>(|settings_field, file, _, window, cx| {
            render_dropdown(*settings_field, file, window, cx)
        })
        .add_renderer::<settings::ShowCloseButton>(|settings_field, file, _, window, cx| {
            render_dropdown(*settings_field, file, window, cx)
        })
        .add_renderer::<f32>(|settings_field, file, _, window, cx| {
            render_numeric_stepper(*settings_field, file, window, cx)
        })
        .add_renderer::<u32>(|settings_field, file, _, window, cx| {
            render_numeric_stepper(*settings_field, file, window, cx)
        })
        .add_renderer::<u64>(|settings_field, file, _, window, cx| {
            render_numeric_stepper(*settings_field, file, window, cx)
        })
        .add_renderer::<NonZeroU32>(|settings_field, file, _, window, cx| {
            render_numeric_stepper(*settings_field, file, window, cx)
        })
        .add_renderer::<CodeFade>(|settings_field, file, _, window, cx| {
            render_numeric_stepper(*settings_field, file, window, cx)
        })
        .add_renderer::<FontWeight>(|settings_field, file, _, window, cx| {
            render_numeric_stepper(*settings_field, file, window, cx)
        });

    // todo(settings_ui): Figure out how we want to handle discriminant unions
    // .add_renderer::<ThemeSelection>(|settings_field, file, _, window, cx| {
    //     render_dropdown(*settings_field, file, window, cx)
    // });
}

pub fn open_settings_editor(cx: &mut App) -> anyhow::Result<WindowHandle<SettingsWindow>> {
    cx.open_window(
        WindowOptions {
            titlebar: Some(TitlebarOptions {
                title: Some("Settings Window".into()),
                appears_transparent: true,
                traffic_light_position: Some(point(px(12.0), px(12.0))),
            }),
            focus: true,
            show: true,
            kind: gpui::WindowKind::Normal,
            window_background: cx.theme().window_background_appearance(),
            window_min_size: Some(size(px(800.), px(600.))), // 4:3 Aspect Ratio
            ..Default::default()
        },
        |window, cx| cx.new(|cx| SettingsWindow::new(window, cx)),
    )
}

pub struct SettingsWindow {
    files: Vec<SettingsUiFile>,
    current_file: SettingsUiFile,
    pages: Vec<SettingsPage>,
    search_bar: Entity<Editor>,
    search_task: Option<Task<()>>,
    navbar_entry: usize, // Index into pages - should probably be (usize, Option<usize>) for section + page
    navbar_entries: Vec<NavBarEntry>,
    list_handle: UniformListScrollHandle,
    search_matches: Vec<Vec<bool>>,
    /// The current sub page path that is selected.
    /// If this is empty the selected page is rendered,
    /// otherwise the last sub page gets rendered.
    sub_page_stack: Vec<SubPage>,
    scroll_handle: ScrollHandle,
}

struct SubPage {
    link: SubPageLink,
    section_header: &'static str,
}

#[derive(PartialEq, Debug)]
struct NavBarEntry {
    title: &'static str,
    is_root: bool,
    expanded: bool,
    page_index: usize,
    item_index: Option<usize>,
}

struct SettingsPage {
    title: &'static str,
    items: Vec<SettingsPageItem>,
}

#[derive(PartialEq)]
enum SettingsPageItem {
    SectionHeader(&'static str),
    SettingItem(SettingItem),
    SubPageLink(SubPageLink),
}

impl std::fmt::Debug for SettingsPageItem {
    fn fmt(&self, f: &mut std::fmt::Formatter<'_>) -> std::fmt::Result {
        match self {
            SettingsPageItem::SectionHeader(header) => write!(f, "SectionHeader({})", header),
            SettingsPageItem::SettingItem(setting_item) => {
                write!(f, "SettingItem({})", setting_item.title)
            }
            SettingsPageItem::SubPageLink(sub_page_link) => {
                write!(f, "SubPageLink({})", sub_page_link.title)
            }
        }
    }
}

impl SettingsPageItem {
    fn render(
        &self,
        file: SettingsUiFile,
        section_header: &'static str,
        is_last: bool,
        window: &mut Window,
        cx: &mut Context<SettingsWindow>,
    ) -> AnyElement {
        match self {
            SettingsPageItem::SectionHeader(header) => v_flex()
                .w_full()
                .gap_1()
                .child(
                    Label::new(SharedString::new_static(header))
                        .size(LabelSize::XSmall)
                        .color(Color::Muted)
                        .buffer_font(cx),
                )
                .child(Divider::horizontal().color(ui::DividerColor::BorderVariant))
                .into_any_element(),
            SettingsPageItem::SettingItem(setting_item) => {
                let renderer = cx.default_global::<SettingFieldRenderer>().clone();
                let file_set_in =
                    SettingsUiFile::from_settings(setting_item.field.file_set_in(file.clone(), cx));

                h_flex()
                    .id(setting_item.title)
                    .w_full()
                    .gap_2()
                    .flex_wrap()
                    .justify_between()
                    .map(|this| {
                        if is_last {
                            this.pb_6()
                        } else {
                            this.pb_4()
                                .border_b_1()
                                .border_color(cx.theme().colors().border_variant)
                        }
                    })
                    .child(
                        v_flex()
                            .max_w_1_2()
                            .flex_shrink()
                            .child(
                                h_flex()
                                    .w_full()
                                    .gap_1()
                                    .child(Label::new(SharedString::new_static(setting_item.title)))
                                    .when_some(
                                        file_set_in.filter(|file_set_in| file_set_in != &file),
                                        |this, file_set_in| {
                                            this.child(
                                                Label::new(format!(
                                                    "— set in {}",
                                                    file_set_in.name()
                                                ))
                                                .color(Color::Muted)
                                                .size(LabelSize::Small),
                                            )
                                        },
                                    ),
                            )
                            .child(
                                Label::new(SharedString::new_static(setting_item.description))
                                    .size(LabelSize::Small)
                                    .color(Color::Muted),
                            ),
                    )
                    .child(renderer.render(
                        setting_item.field.as_ref(),
                        file,
                        setting_item.metadata.as_deref(),
                        window,
                        cx,
                    ))
                    .into_any_element()
            }
            SettingsPageItem::SubPageLink(sub_page_link) => h_flex()
                .id(sub_page_link.title)
                .w_full()
                .gap_2()
                .flex_wrap()
                .justify_between()
                .when(!is_last, |this| {
                    this.pb_4()
                        .border_b_1()
                        .border_color(cx.theme().colors().border_variant)
                })
                .child(
                    v_flex()
                        .max_w_1_2()
                        .flex_shrink()
                        .child(Label::new(SharedString::new_static(sub_page_link.title))),
                )
                .child(
                    Button::new(("sub-page".into(), sub_page_link.title), "Configure")
                        .size(ButtonSize::Medium)
                        .icon(IconName::ChevronRight)
                        .icon_position(IconPosition::End)
                        .icon_color(Color::Muted)
                        .icon_size(IconSize::Small)
                        .style(ButtonStyle::Outlined),
                )
                .on_click({
                    let sub_page_link = sub_page_link.clone();
                    cx.listener(move |this, _, _, cx| {
                        this.push_sub_page(sub_page_link.clone(), section_header, cx)
                    })
                })
                .into_any_element(),
        }
    }
}

struct SettingItem {
    title: &'static str,
    description: &'static str,
    field: Box<dyn AnySettingField>,
    metadata: Option<Box<SettingsFieldMetadata>>,
}

impl PartialEq for SettingItem {
    fn eq(&self, other: &Self) -> bool {
        self.title == other.title
            && self.description == other.description
            && (match (&self.metadata, &other.metadata) {
                (None, None) => true,
                (Some(m1), Some(m2)) => m1.placeholder == m2.placeholder,
                _ => false,
            })
    }
}

#[derive(Clone)]
struct SubPageLink {
    title: &'static str,
    render: Rc<dyn Fn(&mut SettingsWindow, &mut Window, &mut App) -> AnyElement>,
}

impl PartialEq for SubPageLink {
    fn eq(&self, other: &Self) -> bool {
        self.title == other.title
    }
}

#[allow(unused)]
#[derive(Clone, PartialEq)]
enum SettingsUiFile {
    User,                              // Uses all settings.
    Local((WorktreeId, Arc<RelPath>)), // Has a special name, and special set of settings
    Server(&'static str),              // Uses a special name, and the user settings
}

impl SettingsUiFile {
    fn pages(&self) -> Vec<SettingsPage> {
        match self {
            SettingsUiFile::User => user_settings_data(),
            SettingsUiFile::Local(_) => project_settings_data(),
            SettingsUiFile::Server(_) => user_settings_data(),
        }
    }

    fn name(&self) -> SharedString {
        match self {
            SettingsUiFile::User => SharedString::new_static("User"),
            // TODO is PathStyle::local() ever not appropriate?
            SettingsUiFile::Local((_, path)) => {
                format!("Local ({})", path.display(PathStyle::local())).into()
            }
            SettingsUiFile::Server(file) => format!("Server ({})", file).into(),
        }
    }

    fn from_settings(file: settings::SettingsFile) -> Option<Self> {
        Some(match file {
            settings::SettingsFile::User => SettingsUiFile::User,
            settings::SettingsFile::Local(location) => SettingsUiFile::Local(location),
            settings::SettingsFile::Server => SettingsUiFile::Server("todo: server name"),
            settings::SettingsFile::Default => return None,
        })
    }

    fn to_settings(&self) -> settings::SettingsFile {
        match self {
            SettingsUiFile::User => settings::SettingsFile::User,
            SettingsUiFile::Local(location) => settings::SettingsFile::Local(location.clone()),
            SettingsUiFile::Server(_) => settings::SettingsFile::Server,
        }
    }
}

impl SettingsWindow {
    pub fn new(window: &mut Window, cx: &mut Context<Self>) -> Self {
        let font_family_cache = theme::FontFamilyCache::global(cx);

        cx.spawn(async move |this, cx| {
            font_family_cache.prefetch(cx).await;
            this.update(cx, |_, cx| {
                cx.notify();
            })
        })
        .detach();

        let current_file = SettingsUiFile::User;
        let search_bar = cx.new(|cx| {
            let mut editor = Editor::single_line(window, cx);
            editor.set_placeholder_text("Search settings…", window, cx);
            editor
        });

        cx.subscribe(&search_bar, |this, _, event: &EditorEvent, cx| {
            let EditorEvent::Edited { transaction_id: _ } = event else {
                return;
            };

            this.update_matches(cx);
        })
        .detach();

        cx.observe_global_in::<SettingsStore>(window, move |this, _, cx| {
            this.fetch_files(cx);
            cx.notify();
        })
        .detach();

        let mut this = Self {
            files: vec![],
            current_file: current_file,
            pages: vec![],
            navbar_entries: vec![],
            navbar_entry: 0,
            list_handle: UniformListScrollHandle::default(),
            search_bar,
            search_task: None,
            search_matches: vec![],
            sub_page_stack: vec![],
            scroll_handle: ScrollHandle::new(),
        };

        this.fetch_files(cx);
        this.build_ui(cx);

        this.search_bar.update(cx, |editor, cx| {
            editor.focus_handle(cx).focus(window);
        });

        this
    }

    fn toggle_navbar_entry(&mut self, ix: usize) {
        // We can only toggle root entries
        if !self.navbar_entries[ix].is_root {
            return;
        }

        let toggle_page_index = self.page_index_from_navbar_index(ix);
        let selected_page_index = self.page_index_from_navbar_index(self.navbar_entry);

        let expanded = &mut self.navbar_entries[ix].expanded;
        *expanded = !*expanded;
        // if currently selected page is a child of the parent page we are folding,
        // set the current page to the parent page
        if !*expanded && selected_page_index == toggle_page_index {
            self.navbar_entry = ix;
        }
    }

    fn build_navbar(&mut self) {
        let mut navbar_entries = Vec::with_capacity(self.navbar_entries.len());
        for (page_index, page) in self.pages.iter().enumerate() {
            navbar_entries.push(NavBarEntry {
                title: page.title,
                is_root: true,
                expanded: false,
                page_index,
                item_index: None,
            });

            for (item_index, item) in page.items.iter().enumerate() {
                let SettingsPageItem::SectionHeader(title) = item else {
                    continue;
                };
                navbar_entries.push(NavBarEntry {
                    title,
                    is_root: false,
                    expanded: false,
                    page_index,
                    item_index: Some(item_index),
                });
            }
        }
        self.navbar_entries = navbar_entries;
    }

    fn visible_navbar_entries(&self) -> impl Iterator<Item = (usize, &NavBarEntry)> {
        let mut index = 0;
        let entries = &self.navbar_entries;
        let search_matches = &self.search_matches;
        std::iter::from_fn(move || {
            while index < entries.len() {
                let entry = &entries[index];
                let included_in_search = if let Some(item_index) = entry.item_index {
                    search_matches[entry.page_index][item_index]
                } else {
                    search_matches[entry.page_index].iter().any(|b| *b)
                        || search_matches[entry.page_index].is_empty()
                };
                if included_in_search {
                    break;
                }
                index += 1;
            }
            if index >= self.navbar_entries.len() {
                return None;
            }
            let entry = &entries[index];
            let entry_index = index;

            index += 1;
            if entry.is_root && !entry.expanded {
                while index < entries.len() {
                    if entries[index].is_root {
                        break;
                    }
                    index += 1;
                }
            }

            return Some((entry_index, entry));
        })
    }

    fn update_matches(&mut self, cx: &mut Context<SettingsWindow>) {
        self.search_task.take();
        let query = self.search_bar.read(cx).text(cx);
        if query.is_empty() {
            for page in &mut self.search_matches {
                page.fill(true);
            }
            cx.notify();
            return;
        }

        struct ItemKey {
            page_index: usize,
            header_index: usize,
            item_index: usize,
        }
        let mut key_lut: Vec<ItemKey> = vec![];
        let mut candidates = Vec::default();

        for (page_index, page) in self.pages.iter().enumerate() {
            let mut header_index = 0;
            for (item_index, item) in page.items.iter().enumerate() {
                let key_index = key_lut.len();
                match item {
                    SettingsPageItem::SettingItem(item) => {
                        candidates.push(StringMatchCandidate::new(key_index, item.title));
                        candidates.push(StringMatchCandidate::new(key_index, item.description));
                    }
                    SettingsPageItem::SectionHeader(header) => {
                        candidates.push(StringMatchCandidate::new(key_index, header));
                        header_index = item_index;
                    }
                    SettingsPageItem::SubPageLink(sub_page_link) => {
                        candidates.push(StringMatchCandidate::new(key_index, sub_page_link.title));
                    }
                }
                key_lut.push(ItemKey {
                    page_index,
                    header_index,
                    item_index,
                });
            }
        }
        let atomic_bool = AtomicBool::new(false);

        self.search_task = Some(cx.spawn(async move |this, cx| {
            let string_matches = fuzzy::match_strings(
                candidates.as_slice(),
                &query,
                false,
                true,
                candidates.len(),
                &atomic_bool,
                cx.background_executor().clone(),
            );
            let string_matches = string_matches.await;

            this.update(cx, |this, cx| {
                for page in &mut this.search_matches {
                    page.fill(false);
                }

                for string_match in string_matches {
                    let ItemKey {
                        page_index,
                        header_index,
                        item_index,
                    } = key_lut[string_match.candidate_id];
                    let page = &mut this.search_matches[page_index];
                    page[header_index] = true;
                    page[item_index] = true;
                }
                let first_navbar_entry_index = this
                    .visible_navbar_entries()
                    .next()
                    .map(|e| e.0)
                    .unwrap_or(0);
                this.navbar_entry = first_navbar_entry_index;
                cx.notify();
            })
            .ok();
        }));
    }

    fn build_search_matches(&mut self) {
        self.search_matches = self
            .pages
            .iter()
            .map(|page| vec![true; page.items.len()])
            .collect::<Vec<_>>();
    }

    fn build_ui(&mut self, cx: &mut Context<SettingsWindow>) {
        self.pages = self.current_file.pages();
        self.build_search_matches();
        self.build_navbar();

        if !self.search_bar.read(cx).is_empty(cx) {
            self.update_matches(cx);
        }

        cx.notify();
    }

    fn fetch_files(&mut self, cx: &mut Context<SettingsWindow>) {
        let settings_store = cx.global::<SettingsStore>();
        let mut ui_files = vec![];
        let all_files = settings_store.get_all_files();
        for file in all_files {
            let Some(settings_ui_file) = SettingsUiFile::from_settings(file) else {
                continue;
            };
            ui_files.push(settings_ui_file);
        }
        ui_files.reverse();
        self.files = ui_files;
        if !self.files.contains(&self.current_file) {
            self.change_file(0, cx);
        }
    }

    fn change_file(&mut self, ix: usize, cx: &mut Context<SettingsWindow>) {
        if ix >= self.files.len() {
            self.current_file = SettingsUiFile::User;
            return;
        }
        if self.files[ix] == self.current_file {
            return;
        }
        self.current_file = self.files[ix].clone();
        self.navbar_entry = 0;
        self.build_ui(cx);
    }

    fn render_files(&self, _window: &mut Window, cx: &mut Context<SettingsWindow>) -> Div {
        h_flex()
            .gap_1()
            .children(self.files.iter().enumerate().map(|(ix, file)| {
                Button::new(ix, file.name())
                    .toggle_state(file == &self.current_file)
                    .selected_style(ButtonStyle::Tinted(ui::TintColor::Accent))
                    .on_click(cx.listener(move |this, _, _window, cx| this.change_file(ix, cx)))
            }))
    }

    fn render_search(&self, _window: &mut Window, cx: &mut App) -> Div {
        h_flex()
            .py_1()
            .px_1p5()
            .gap_1p5()
            .rounded_sm()
            .bg(cx.theme().colors().editor_background)
            .border_1()
            .border_color(cx.theme().colors().border)
            .child(Icon::new(IconName::MagnifyingGlass).color(Color::Muted))
            .child(self.search_bar.clone())
    }

    fn render_nav(
        &self,
        window: &mut Window,
        cx: &mut Context<SettingsWindow>,
    ) -> impl IntoElement {
        let visible_entries: Vec<_> = self.visible_navbar_entries().collect();
        let visible_count = visible_entries.len();

        v_flex()
            .w_64()
            .p_2p5()
            .pt_10()
            .gap_3()
            .flex_none()
            .border_r_1()
            .border_color(cx.theme().colors().border)
            .bg(cx.theme().colors().panel_background)
            .child(self.render_search(window, cx))
            .child(
                v_flex()
                    .size_full()
                    .child(
                        uniform_list(
                            "settings-ui-nav-bar",
                            visible_count,
                            cx.processor(move |this, range: Range<usize>, _, cx| {
                                let entries: Vec<_> = this.visible_navbar_entries().collect();
                                range
                                    .filter_map(|ix| entries.get(ix).copied())
                                    .map(|(ix, entry)| {
                                        TreeViewItem::new(
                                            ("settings-ui-navbar-entry", ix),
                                            entry.title,
                                        )
                                        .root_item(entry.is_root)
                                        .toggle_state(this.is_navbar_entry_selected(ix))
                                        .when(entry.is_root, |item| {
                                            item.expanded(entry.expanded).on_toggle(cx.listener(
                                                move |this, _, _, cx| {
                                                    this.toggle_navbar_entry(ix);
                                                    cx.notify();
                                                },
                                            ))
                                        })
                                        .on_click(cx.listener(move |this, _, _, cx| {
                                            this.navbar_entry = ix;
                                            cx.notify();
                                        }))
                                        .into_any_element()
                                    })
                                    .collect()
                            }),
                        )
                        .track_scroll(self.list_handle.clone())
                        .flex_grow(),
                    )
                    .vertical_scrollbar_for(self.list_handle.clone(), window, cx),
            )
    }

    fn page_items(&self) -> impl Iterator<Item = &SettingsPageItem> {
        let page_idx = self.current_page_index();

        self.current_page()
            .items
            .iter()
            .enumerate()
            .filter_map(move |(item_index, item)| {
                self.search_matches[page_idx][item_index].then_some(item)
            })
    }

    fn render_sub_page_breadcrumbs(&self) -> impl IntoElement {
        let mut items = vec![];
        items.push(self.current_page().title);
        items.extend(
            self.sub_page_stack
                .iter()
                .flat_map(|page| [page.section_header, page.link.title]),
        );

        let last = items.pop().unwrap();
        h_flex()
            .gap_1()
            .children(
                items
                    .into_iter()
                    .flat_map(|item| [item, "/"])
                    .map(|item| Label::new(item).color(Color::Muted)),
            )
            .child(Label::new(last))
    }

    fn render_page(
        &mut self,
        window: &mut Window,
        cx: &mut Context<SettingsWindow>,
    ) -> impl IntoElement {
        let mut page = v_flex()
            .w_full()
            .pt_4()
            .pb_6()
            .px_6()
            .gap_4()
            .bg(cx.theme().colors().editor_background)
            .vertical_scrollbar_for(self.scroll_handle.clone(), window, cx);

        let mut page_content = v_flex()
            .id("settings-ui-page")
            .size_full()
            .gap_4()
            .overflow_y_scroll()
            .track_scroll(&self.scroll_handle);

        if self.sub_page_stack.len() == 0 {
            page = page.child(self.render_files(window, cx));

            let items: Vec<_> = self.page_items().collect();
            let items_len = items.len();
            let mut section_header = None;

            let search_query = self.search_bar.read(cx).text(cx);
            let has_active_search = !search_query.is_empty();
            let has_no_results = items_len == 0 && has_active_search;

            if has_no_results {
                page_content = page_content.child(
                    v_flex()
                        .size_full()
                        .items_center()
                        .justify_center()
                        .gap_1()
                        .child(div().child("No Results"))
                        .child(
                            div()
                                .text_sm()
                                .text_color(cx.theme().colors().text_muted)
                                .child(format!("No settings match \"{}\"", search_query)),
                        ),
                )
            } else {
                let last_non_header_index = items
                    .iter()
                    .enumerate()
                    .rev()
                    .find(|(_, item)| !matches!(item, SettingsPageItem::SectionHeader(_)))
                    .map(|(index, _)| index);

                page_content = page_content.children(items.clone().into_iter().enumerate().map(
                    |(index, item)| {
                        let no_bottom_border = items
                            .get(index + 1)
                            .map(|next_item| {
                                matches!(next_item, SettingsPageItem::SectionHeader(_))
                            })
                            .unwrap_or(false);
                        let is_last = Some(index) == last_non_header_index;

                        if let SettingsPageItem::SectionHeader(header) = item {
                            section_header = Some(*header);
                        }
                        item.render(
                            self.current_file.clone(),
                            section_header.expect("All items rendered after a section header"),
                            no_bottom_border || is_last,
                            window,
                            cx,
                        )
                    },
                ))
            }
        } else {
            page = page.child(
                h_flex()
                    .ml_neg_1p5()
                    .gap_1()
                    .child(
                        IconButton::new("back-btn", IconName::ArrowLeft)
                            .icon_size(IconSize::Small)
                            .shape(IconButtonShape::Square)
                            .on_click(cx.listener(|this, _, _, cx| {
                                this.pop_sub_page(cx);
                            })),
                    )
                    .child(self.render_sub_page_breadcrumbs()),
            );

            let active_page_render_fn = self.sub_page_stack.last().unwrap().link.render.clone();
            page_content = page_content.child((active_page_render_fn)(self, window, cx));
        }

        return page.child(page_content);
    }

    fn current_page_index(&self) -> usize {
        self.page_index_from_navbar_index(self.navbar_entry)
    }

    fn current_page(&self) -> &SettingsPage {
        &self.pages[self.current_page_index()]
    }

    fn page_index_from_navbar_index(&self, index: usize) -> usize {
        if self.navbar_entries.is_empty() {
            return 0;
        }

        self.navbar_entries[index].page_index
    }

    fn is_navbar_entry_selected(&self, ix: usize) -> bool {
        ix == self.navbar_entry
    }

    fn push_sub_page(
        &mut self,
        sub_page_link: SubPageLink,
        section_header: &'static str,
        cx: &mut Context<SettingsWindow>,
    ) {
        self.sub_page_stack.push(SubPage {
            link: sub_page_link,
            section_header,
        });
        cx.notify();
    }

    fn pop_sub_page(&mut self, cx: &mut Context<SettingsWindow>) {
        self.sub_page_stack.pop();
        cx.notify();
    }
}

impl Render for SettingsWindow {
    fn render(&mut self, window: &mut Window, cx: &mut Context<Self>) -> impl IntoElement {
        let ui_font = theme::setup_ui_font(window, cx);

        div()
            .key_context("SettingsWindow")
            .flex()
            .flex_row()
            .size_full()
            .font(ui_font)
            .bg(cx.theme().colors().background)
            .text_color(cx.theme().colors().text)
            .child(self.render_nav(window, cx))
            .child(self.render_page(window, cx))
    }
}

fn update_settings_file(
    file: SettingsUiFile,
    cx: &mut App,
    update: impl 'static + Send + FnOnce(&mut SettingsContent, &App),
) -> Result<()> {
    match file {
        SettingsUiFile::Local((worktree_id, rel_path)) => {
            fn all_projects(cx: &App) -> impl Iterator<Item = Entity<project::Project>> {
                workspace::AppState::global(cx)
                    .upgrade()
                    .map(|app_state| {
                        app_state
                            .workspace_store
                            .read(cx)
                            .workspaces()
                            .iter()
                            .filter_map(|workspace| {
                                Some(workspace.read(cx).ok()?.project().clone())
                            })
                    })
                    .into_iter()
                    .flatten()
            }
            let rel_path = rel_path.join(paths::local_settings_file_relative_path());
            let project = all_projects(cx).find(|project| {
                project.read_with(cx, |project, cx| {
                    project.contains_local_settings_file(worktree_id, &rel_path, cx)
                })
            });
            let Some(project) = project else {
                anyhow::bail!(
                    "Could not find worktree containing settings file: {}",
                    &rel_path.display(PathStyle::local())
                );
            };
            project.update(cx, |project, cx| {
                project.update_local_settings_file(worktree_id, rel_path, cx, update);
            });
            return Ok(());
        }
        SettingsUiFile::User => {
            // todo(settings_ui) error?
            SettingsStore::global(cx).update_settings_file(<dyn fs::Fs>::global(cx), update);
            Ok(())
        }
        SettingsUiFile::Server(_) => unimplemented!(),
    }
}

fn render_text_field<T: From<String> + Into<String> + AsRef<str> + Clone>(
    field: SettingField<T>,
    file: SettingsUiFile,
    metadata: Option<&SettingsFieldMetadata>,
    cx: &mut App,
) -> AnyElement {
    let (_, initial_text) =
        SettingsStore::global(cx).get_value_from_file(file.to_settings(), field.pick);
    let initial_text = Some(initial_text.clone()).filter(|s| !s.as_ref().is_empty());

    SettingsEditor::new()
        .when_some(initial_text, |editor, text| {
            editor.with_initial_text(text.into())
        })
        .when_some(
            metadata.and_then(|metadata| metadata.placeholder),
            |editor, placeholder| editor.with_placeholder(placeholder),
        )
        .on_confirm({
            move |new_text, cx| {
                update_settings_file(file.clone(), cx, move |settings, _cx| {
                    *(field.pick_mut)(settings) = new_text.map(Into::into);
                })
                .log_err(); // todo(settings_ui) don't log err
            }
        })
        .into_any_element()
}

fn render_toggle_button<B: Into<bool> + From<bool> + Copy>(
    field: SettingField<B>,
    file: SettingsUiFile,
    cx: &mut App,
) -> AnyElement {
    let (_, &value) = SettingsStore::global(cx).get_value_from_file(file.to_settings(), field.pick);

    let toggle_state = if value.into() {
        ToggleState::Selected
    } else {
        ToggleState::Unselected
    };

    Switch::new("toggle_button", toggle_state)
        .color(ui::SwitchColor::Accent)
        .on_click({
            move |state, _window, cx| {
                let state = *state == ui::ToggleState::Selected;
                update_settings_file(file.clone(), cx, move |settings, _cx| {
                    *(field.pick_mut)(settings) = Some(state.into());
                })
                .log_err(); // todo(settings_ui) don't log err
            }
        })
        .color(SwitchColor::Accent)
        .into_any_element()
}

fn render_font_picker(
    field: SettingField<settings::FontFamilyName>,
    file: SettingsUiFile,
    window: &mut Window,
    cx: &mut App,
) -> AnyElement {
    let current_value = SettingsStore::global(cx)
        .get_value_from_file(file.to_settings(), field.pick)
        .1
        .clone();

    let font_picker = cx.new(|cx| {
        ui_input::font_picker(
            current_value.clone().into(),
            move |font_name, cx| {
                update_settings_file(file.clone(), cx, move |settings, _cx| {
                    *(field.pick_mut)(settings) = Some(font_name.into());
                })
                .log_err(); // todo(settings_ui) don't log err
            },
            window,
            cx,
        )
    });

    div()
        .child(
            PopoverMenu::new("font-picker")
                .menu(move |_window, _cx| Some(font_picker.clone()))
                .trigger(
                    ButtonLike::new("font-family-button")
                        .style(ButtonStyle::Outlined)
                        .size(ButtonSize::Medium)
                        .full_width()
                        .child(
                            h_flex()
                                .w_full()
                                .justify_between()
                                .child(Label::new(current_value))
                                .child(
                                    Icon::new(IconName::ChevronUpDown)
                                        .color(Color::Muted)
                                        .size(IconSize::XSmall),
                                ),
                        ),
                )
                .full_width(true)
                .anchor(gpui::Corner::TopLeft)
                .offset(gpui::Point {
                    x: px(0.0),
                    y: px(4.0),
                })
                .with_handle(ui::PopoverMenuHandle::default()),
        )
        .into_any_element()
}

fn render_numeric_stepper<T: NumericStepperType + Send + Sync>(
    field: SettingField<T>,
    file: SettingsUiFile,
    window: &mut Window,
    cx: &mut App,
) -> AnyElement {
    let (_, &value) = SettingsStore::global(cx).get_value_from_file(file.to_settings(), field.pick);

    NumericStepper::new("numeric_stepper", value, window, cx)
        .on_change({
            move |value, _window, cx| {
                let value = *value;
                update_settings_file(file.clone(), cx, move |settings, _cx| {
                    *(field.pick_mut)(settings) = Some(value);
                })
                .log_err(); // todo(settings_ui) don't log err
            }
        })
        .style(NumericStepperStyle::Outlined)
        .into_any_element()
}

fn render_dropdown<T>(
    field: SettingField<T>,
    file: SettingsUiFile,
    window: &mut Window,
    cx: &mut App,
) -> AnyElement
where
    T: strum::VariantArray + strum::VariantNames + Copy + PartialEq + Send + Sync + 'static,
{
    let variants = || -> &'static [T] { <T as strum::VariantArray>::VARIANTS };
    let labels = || -> &'static [&'static str] { <T as strum::VariantNames>::VARIANTS };

    let (_, &current_value) =
        SettingsStore::global(cx).get_value_from_file(file.to_settings(), field.pick);

    let current_value_label =
        labels()[variants().iter().position(|v| *v == current_value).unwrap()];

    DropdownMenu::new(
        "dropdown",
        current_value_label,
        ContextMenu::build(window, cx, move |mut menu, _, _| {
            for (&value, &label) in std::iter::zip(variants(), labels()) {
                let file = file.clone();
                menu = menu.toggleable_entry(
                    label,
                    value == current_value,
                    IconPosition::Start,
                    None,
                    move |_, cx| {
                        if value == current_value {
                            return;
                        }
                        update_settings_file(file.clone(), cx, move |settings, _cx| {
                            *(field.pick_mut)(settings) = Some(value);
                        })
                        .log_err(); // todo(settings_ui) don't log err
                    },
                );
            }
            menu
        }),
    )
    .trigger_size(ButtonSize::Medium)
    .style(DropdownStyle::Outlined)
    .offset(gpui::Point {
        x: px(0.0),
        y: px(2.0),
    })
    .into_any_element()
}

#[cfg(test)]
mod test {

    use super::*;

    impl SettingsWindow {
        fn navbar_entry(&self) -> usize {
            self.navbar_entry
        }

        fn new_builder(window: &mut Window, cx: &mut Context<Self>) -> Self {
            let mut this = Self::new(window, cx);
            this.navbar_entries.clear();
            this.pages.clear();
            this
        }

        fn build(mut self) -> Self {
            self.build_search_matches();
            self.build_navbar();
            self
        }

        fn add_page(
            mut self,
            title: &'static str,
            build_page: impl Fn(SettingsPage) -> SettingsPage,
        ) -> Self {
            let page = SettingsPage {
                title,
                items: Vec::default(),
            };

            self.pages.push(build_page(page));
            self
        }

        fn search(&mut self, search_query: &str, window: &mut Window, cx: &mut Context<Self>) {
            self.search_task.take();
            self.search_bar.update(cx, |editor, cx| {
                editor.set_text(search_query, window, cx);
            });
            self.update_matches(cx);
        }

        fn assert_search_results(&self, other: &Self) {
            // page index could be different because of filtered out pages
            #[derive(Debug, PartialEq)]
            struct EntryMinimal {
                is_root: bool,
                title: &'static str,
            }
            pretty_assertions::assert_eq!(
                other
                    .visible_navbar_entries()
                    .map(|(_, entry)| EntryMinimal {
                        is_root: entry.is_root,
                        title: entry.title,
                    })
                    .collect::<Vec<_>>(),
                self.visible_navbar_entries()
                    .map(|(_, entry)| EntryMinimal {
                        is_root: entry.is_root,
                        title: entry.title,
                    })
                    .collect::<Vec<_>>(),
            );
            assert_eq!(
                self.current_page().items.iter().collect::<Vec<_>>(),
                other.page_items().collect::<Vec<_>>()
            );
        }
    }

    impl SettingsPage {
        fn item(mut self, item: SettingsPageItem) -> Self {
            self.items.push(item);
            self
        }
    }

    impl SettingsPageItem {
        fn basic_item(title: &'static str, description: &'static str) -> Self {
            SettingsPageItem::SettingItem(SettingItem {
                title,
                description,
                field: Box::new(SettingField {
                    pick: |settings_content| &settings_content.auto_update,
                    pick_mut: |settings_content| &mut settings_content.auto_update,
                }),
                metadata: None,
            })
        }
    }

    fn register_settings(cx: &mut App) {
        settings::init(cx);
        theme::init(theme::LoadThemes::JustBase, cx);
        workspace::init_settings(cx);
        project::Project::init_settings(cx);
        language::init(cx);
        editor::init(cx);
        menu::init();
    }

    fn parse(input: &'static str, window: &mut Window, cx: &mut App) -> SettingsWindow {
        let mut pages: Vec<SettingsPage> = Vec::new();
        let mut expanded_pages = Vec::new();
        let mut selected_idx = None;
        let mut index = 0;
        let mut in_expanded_section = false;

        for mut line in input
            .lines()
            .map(|line| line.trim())
            .filter(|line| !line.is_empty())
        {
            if let Some(pre) = line.strip_suffix('*') {
                assert!(selected_idx.is_none(), "Only one selected entry allowed");
                selected_idx = Some(index);
                line = pre;
            }
            let (kind, title) = line.split_once(" ").unwrap();
            assert_eq!(kind.len(), 1);
            let kind = kind.chars().next().unwrap();
            if kind == 'v' {
                let page_idx = pages.len();
                expanded_pages.push(page_idx);
                pages.push(SettingsPage {
                    title,
                    items: vec![],
                });
                index += 1;
                in_expanded_section = true;
            } else if kind == '>' {
                pages.push(SettingsPage {
                    title,
                    items: vec![],
                });
                index += 1;
                in_expanded_section = false;
            } else if kind == '-' {
                pages
                    .last_mut()
                    .unwrap()
                    .items
                    .push(SettingsPageItem::SectionHeader(title));
                if selected_idx == Some(index) && !in_expanded_section {
                    panic!("Items in unexpanded sections cannot be selected");
                }
                index += 1;
            } else {
                panic!(
                    "Entries must start with one of 'v', '>', or '-'\n line: {}",
                    line
                );
            }
        }

        let mut settings_window = SettingsWindow {
            files: Vec::default(),
            current_file: crate::SettingsUiFile::User,
            pages,
            search_bar: cx.new(|cx| Editor::single_line(window, cx)),
            navbar_entry: selected_idx.expect("Must have a selected navbar entry"),
            navbar_entries: Vec::default(),
            list_handle: UniformListScrollHandle::default(),
            search_matches: vec![],
            search_task: None,
            sub_page_stack: vec![],
            scroll_handle: ScrollHandle::new(),
        };

        settings_window.build_search_matches();
        settings_window.build_navbar();
        for expanded_page_index in expanded_pages {
            for entry in &mut settings_window.navbar_entries {
                if entry.page_index == expanded_page_index && entry.is_root {
                    entry.expanded = true;
                }
            }
        }
        settings_window
    }

    #[track_caller]
    fn check_navbar_toggle(
        before: &'static str,
        toggle_page: &'static str,
        after: &'static str,
        window: &mut Window,
        cx: &mut App,
    ) {
        let mut settings_window = parse(before, window, cx);
        let toggle_page_idx = settings_window
            .pages
            .iter()
            .position(|page| page.title == toggle_page)
            .expect("page not found");
        let toggle_idx = settings_window
            .navbar_entries
            .iter()
            .position(|entry| entry.page_index == toggle_page_idx)
            .expect("page not found");
        settings_window.toggle_navbar_entry(toggle_idx);

        let expected_settings_window = parse(after, window, cx);

        pretty_assertions::assert_eq!(
            settings_window
                .visible_navbar_entries()
                .map(|(_, entry)| entry)
                .collect::<Vec<_>>(),
            expected_settings_window
                .visible_navbar_entries()
                .map(|(_, entry)| entry)
                .collect::<Vec<_>>(),
        );
        pretty_assertions::assert_eq!(
            settings_window.navbar_entries[settings_window.navbar_entry()],
            expected_settings_window.navbar_entries[expected_settings_window.navbar_entry()],
        );
    }

    macro_rules! check_navbar_toggle {
        ($name:ident, before: $before:expr, toggle_page: $toggle_page:expr, after: $after:expr) => {
            #[gpui::test]
            fn $name(cx: &mut gpui::TestAppContext) {
                let window = cx.add_empty_window();
                window.update(|window, cx| {
                    register_settings(cx);
                    check_navbar_toggle($before, $toggle_page, $after, window, cx);
                });
            }
        };
    }

    check_navbar_toggle!(
        navbar_basic_open,
        before: r"
        v General
        - General
        - Privacy*
        v Project
        - Project Settings
        ",
        toggle_page: "General",
        after: r"
        > General*
        v Project
        - Project Settings
        "
    );

    check_navbar_toggle!(
        navbar_basic_close,
        before: r"
        > General*
        - General
        - Privacy
        v Project
        - Project Settings
        ",
        toggle_page: "General",
        after: r"
        v General*
        - General
        - Privacy
        v Project
        - Project Settings
        "
    );

    check_navbar_toggle!(
        navbar_basic_second_root_entry_close,
        before: r"
        > General
        - General
        - Privacy
        v Project
        - Project Settings*
        ",
        toggle_page: "Project",
        after: r"
        > General
        > Project*
        "
    );

    check_navbar_toggle!(
        navbar_toggle_subroot,
        before: r"
        v General Page
        - General
        - Privacy
        v Project
        - Worktree Settings Content*
        v AI
        - General
        > Appearance & Behavior
        ",
        toggle_page: "Project",
        after: r"
        v General Page
        - General
        - Privacy
        > Project*
        v AI
        - General
        > Appearance & Behavior
        "
    );

    check_navbar_toggle!(
        navbar_toggle_close_propagates_selected_index,
        before: r"
        v General Page
        - General
        - Privacy
        v Project
        - Worktree Settings Content
        v AI
        - General*
        > Appearance & Behavior
        ",
        toggle_page: "General Page",
        after: r"
        > General Page
        v Project
        - Worktree Settings Content
        v AI
        - General*
        > Appearance & Behavior
        "
    );

    check_navbar_toggle!(
        navbar_toggle_expand_propagates_selected_index,
        before: r"
        > General Page
        - General
        - Privacy
        v Project
        - Worktree Settings Content
        v AI
        - General*
        > Appearance & Behavior
        ",
        toggle_page: "General Page",
        after: r"
        v General Page
        - General
        - Privacy
        v Project
        - Worktree Settings Content
        v AI
        - General*
        > Appearance & Behavior
        "
    );

    #[gpui::test]
    fn test_basic_search(cx: &mut gpui::TestAppContext) {
        let cx = cx.add_empty_window();
        let (actual, expected) = cx.update(|window, cx| {
            register_settings(cx);

            let expected = cx.new(|cx| {
                SettingsWindow::new_builder(window, cx)
                    .add_page("General", |page| {
                        page.item(SettingsPageItem::SectionHeader("General settings"))
                            .item(SettingsPageItem::basic_item("test title", "General test"))
                    })
                    .build()
            });

            let actual = cx.new(|cx| {
                SettingsWindow::new_builder(window, cx)
                    .add_page("General", |page| {
                        page.item(SettingsPageItem::SectionHeader("General settings"))
                            .item(SettingsPageItem::basic_item("test title", "General test"))
                    })
                    .add_page("Theme", |page| {
                        page.item(SettingsPageItem::SectionHeader("Theme settings"))
                    })
                    .build()
            });

            actual.update(cx, |settings, cx| settings.search("gen", window, cx));

            (actual, expected)
        });

        cx.cx.run_until_parked();

        cx.update(|_window, cx| {
            let expected = expected.read(cx);
            let actual = actual.read(cx);
            expected.assert_search_results(&actual);
        })
    }

    #[gpui::test]
    fn test_search_render_page_with_filtered_out_navbar_entries(cx: &mut gpui::TestAppContext) {
        let cx = cx.add_empty_window();
        let (actual, expected) = cx.update(|window, cx| {
            register_settings(cx);

            let actual = cx.new(|cx| {
                SettingsWindow::new_builder(window, cx)
                    .add_page("General", |page| {
                        page.item(SettingsPageItem::SectionHeader("General settings"))
                            .item(SettingsPageItem::basic_item(
                                "Confirm Quit",
                                "Whether to confirm before quitting Zed",
                            ))
                            .item(SettingsPageItem::basic_item(
                                "Auto Update",
                                "Automatically update Zed",
                            ))
                    })
                    .add_page("AI", |page| {
                        page.item(SettingsPageItem::basic_item(
                            "Disable AI",
                            "Whether to disable all AI features in Zed",
                        ))
                    })
                    .add_page("Appearance & Behavior", |page| {
                        page.item(SettingsPageItem::SectionHeader("Cursor")).item(
                            SettingsPageItem::basic_item(
                                "Cursor Shape",
                                "Cursor shape for the editor",
                            ),
                        )
                    })
                    .build()
            });

            let expected = cx.new(|cx| {
                SettingsWindow::new_builder(window, cx)
                    .add_page("Appearance & Behavior", |page| {
                        page.item(SettingsPageItem::SectionHeader("Cursor")).item(
                            SettingsPageItem::basic_item(
                                "Cursor Shape",
                                "Cursor shape for the editor",
                            ),
                        )
                    })
                    .build()
            });

            actual.update(cx, |settings, cx| settings.search("cursor", window, cx));

            (actual, expected)
        });

        cx.cx.run_until_parked();

        cx.update(|_window, cx| {
            let expected = expected.read(cx);
            let actual = actual.read(cx);
            expected.assert_search_results(&actual);
        })
    }
}<|MERGE_RESOLUTION|>--- conflicted
+++ resolved
@@ -24,13 +24,8 @@
     sync::{Arc, atomic::AtomicBool},
 };
 use ui::{
-<<<<<<< HEAD
-    ButtonLike, ContextMenu, Divider, DropdownMenu, DropdownStyle, PopoverMenu, Switch,
-    SwitchColor, TreeViewItem, prelude::*,
-=======
-    ContextMenu, Divider, DropdownMenu, DropdownStyle, IconButtonShape, Switch, SwitchColor,
-    TreeViewItem, WithScrollbar, prelude::*,
->>>>>>> 354cc65d
+    ButtonLike, ContextMenu, Divider, DropdownMenu, DropdownStyle, IconButtonShape, PopoverMenu,
+    Switch, SwitchColor, TreeViewItem, WithScrollbar, prelude::*,
 };
 use ui_input::{NumericStepper, NumericStepperStyle, NumericStepperType};
 use util::{ResultExt as _, paths::PathStyle, rel_path::RelPath};
