mod components;
mod page_data;

use anyhow::Result;
use editor::{Editor, EditorEvent};
use feature_flags::FeatureFlag;
use fuzzy::StringMatchCandidate;
use gpui::{
    Action, App, DEFAULT_ADDITIONAL_WINDOW_SIZE, Div, Entity, FocusHandle, Focusable, Global,
    ListState, ReadGlobal as _, ScrollHandle, Stateful, Subscription, Task, TitlebarOptions,
    UniformListScrollHandle, Window, WindowBounds, WindowHandle, WindowOptions, actions, div, list,
    point, prelude::*, px, uniform_list,
};
use heck::ToTitleCase as _;
use project::{Project, WorktreeId};
use release_channel::ReleaseChannel;
use schemars::JsonSchema;
use serde::Deserialize;
use settings::{Settings, SettingsContent, SettingsStore};
use std::{
    any::{Any, TypeId, type_name},
    cell::RefCell,
    collections::{HashMap, HashSet},
    num::{NonZero, NonZeroU32},
    ops::Range,
    rc::Rc,
    sync::{Arc, LazyLock, RwLock},
    time::Duration,
};
use title_bar::platform_title_bar::PlatformTitleBar;
use ui::{
    Banner, ContextMenu, Divider, DividerColor, DropdownMenu, DropdownStyle, IconButtonShape,
    KeyBinding, KeybindingHint, PopoverMenu, Switch, SwitchColor, Tooltip, TreeViewItem,
    WithScrollbar, prelude::*,
};
use ui_input::{NumberField, NumberFieldType};
use util::{ResultExt as _, paths::PathStyle, rel_path::RelPath};
use workspace::{AppState, OpenOptions, OpenVisible, Workspace, client_side_decorations};
use zed_actions::{OpenSettings, OpenSettingsAt};

use crate::components::{SettingsInputField, font_picker, icon_theme_picker, theme_picker};

const NAVBAR_CONTAINER_TAB_INDEX: isize = 0;
const NAVBAR_GROUP_TAB_INDEX: isize = 1;

const HEADER_CONTAINER_TAB_INDEX: isize = 2;
const HEADER_GROUP_TAB_INDEX: isize = 3;

const CONTENT_CONTAINER_TAB_INDEX: isize = 4;
const CONTENT_GROUP_TAB_INDEX: isize = 5;

actions!(
    settings_editor,
    [
        /// Minimizes the settings UI window.
        Minimize,
        /// Toggles focus between the navbar and the main content.
        ToggleFocusNav,
        /// Expands the navigation entry.
        ExpandNavEntry,
        /// Collapses the navigation entry.
        CollapseNavEntry,
        /// Focuses the next file in the file list.
        FocusNextFile,
        /// Focuses the previous file in the file list.
        FocusPreviousFile,
        /// Opens an editor for the current file
        OpenCurrentFile,
        /// Focuses the previous root navigation entry.
        FocusPreviousRootNavEntry,
        /// Focuses the next root navigation entry.
        FocusNextRootNavEntry,
        /// Focuses the first navigation entry.
        FocusFirstNavEntry,
        /// Focuses the last navigation entry.
        FocusLastNavEntry,
        /// Focuses and opens the next navigation entry without moving focus to content.
        FocusNextNavEntry,
        /// Focuses and opens the previous navigation entry without moving focus to content.
        FocusPreviousNavEntry
    ]
);

#[derive(Action, PartialEq, Eq, Clone, Copy, Debug, JsonSchema, Deserialize)]
#[action(namespace = settings_editor)]
struct FocusFile(pub u32);

struct SettingField<T: 'static> {
    pick: fn(&SettingsContent) -> Option<&T>,
    write: fn(&mut SettingsContent, Option<T>),

    /// A json-path-like string that gives a unique-ish string that identifies
    /// where in the JSON the setting is defined.
    ///
    /// The syntax is `jq`-like, but modified slightly to be URL-safe (and
    /// without the leading dot), e.g. `foo.bar`.
    ///
    /// They are URL-safe (this is important since links are the main use-case
    /// for these paths).
    ///
    /// There are a couple of special cases:
    /// - discrimminants are represented with a trailing `$`, for example
    /// `terminal.working_directory$`. This is to distinguish the discrimminant
    /// setting (i.e. the setting that changes whether the value is a string or
    /// an object) from the setting in the case that it is a string.
    /// - language-specific settings begin `languages.$(language)`. Links
    /// targeting these settings should take the form `languages/Rust/...`, for
    /// example, but are not currently supported.
    json_path: Option<&'static str>,
}

impl<T: 'static> Clone for SettingField<T> {
    fn clone(&self) -> Self {
        *self
    }
}

// manual impl because derive puts a Copy bound on T, which is inaccurate in our case
impl<T: 'static> Copy for SettingField<T> {}

/// Helper for unimplemented settings, used in combination with `SettingField::unimplemented`
/// to keep the setting around in the UI with valid pick and write implementations, but don't actually try to render it.
/// TODO(settings_ui): In non-dev builds (`#[cfg(not(debug_assertions))]`) make this render as edit-in-json
#[derive(Clone, Copy)]
struct UnimplementedSettingField;

impl PartialEq for UnimplementedSettingField {
    fn eq(&self, _other: &Self) -> bool {
        true
    }
}

impl<T: 'static> SettingField<T> {
    /// Helper for settings with types that are not yet implemented.
    #[allow(unused)]
    fn unimplemented(self) -> SettingField<UnimplementedSettingField> {
        SettingField {
            pick: |_| Some(&UnimplementedSettingField),
            write: |_, _| unreachable!(),
            json_path: None,
        }
    }
}

trait AnySettingField {
    fn as_any(&self) -> &dyn Any;
    fn type_name(&self) -> &'static str;
    fn type_id(&self) -> TypeId;
    // Returns the file this value was set in and true, or File::Default and false to indicate it was not found in any file (missing default)
    fn file_set_in(&self, file: SettingsUiFile, cx: &App) -> (settings::SettingsFile, bool);
    fn reset_to_default_fn(
        &self,
        current_file: &SettingsUiFile,
        file_set_in: &settings::SettingsFile,
        cx: &App,
    ) -> Option<Box<dyn Fn(&mut App)>>;

    fn json_path(&self) -> Option<&'static str>;
}

impl<T: PartialEq + Clone + Send + Sync + 'static> AnySettingField for SettingField<T> {
    fn as_any(&self) -> &dyn Any {
        self
    }

    fn type_name(&self) -> &'static str {
        type_name::<T>()
    }

    fn type_id(&self) -> TypeId {
        TypeId::of::<T>()
    }

    fn file_set_in(&self, file: SettingsUiFile, cx: &App) -> (settings::SettingsFile, bool) {
        let (file, value) = cx
            .global::<SettingsStore>()
            .get_value_from_file(file.to_settings(), self.pick);
        return (file, value.is_some());
    }

    fn reset_to_default_fn(
        &self,
        current_file: &SettingsUiFile,
        file_set_in: &settings::SettingsFile,
        cx: &App,
    ) -> Option<Box<dyn Fn(&mut App)>> {
        if file_set_in == &settings::SettingsFile::Default {
            return None;
        }
        if file_set_in != &current_file.to_settings() {
            return None;
        }
        let this = *self;
        let store = SettingsStore::global(cx);
        let default_value = (this.pick)(store.raw_default_settings());
        let is_default = store
            .get_content_for_file(file_set_in.clone())
            .map_or(None, this.pick)
            == default_value;
        if is_default {
            return None;
        }
        let current_file = current_file.clone();

        return Some(Box::new(move |cx| {
            let store = SettingsStore::global(cx);
            let default_value = (this.pick)(store.raw_default_settings());
            let is_set_somewhere_other_than_default = store
                .get_value_up_to_file(current_file.to_settings(), this.pick)
                .0
                != settings::SettingsFile::Default;
            let value_to_set = if is_set_somewhere_other_than_default {
                default_value.cloned()
            } else {
                None
            };
            update_settings_file(current_file.clone(), None, cx, move |settings, _| {
                (this.write)(settings, value_to_set);
            })
            // todo(settings_ui): Don't log err
            .log_err();
        }));
    }

    fn json_path(&self) -> Option<&'static str> {
        self.json_path
    }
}

#[derive(Default, Clone)]
struct SettingFieldRenderer {
    renderers: Rc<
        RefCell<
            HashMap<
                TypeId,
                Box<
                    dyn Fn(
                        &SettingsWindow,
                        &SettingItem,
                        SettingsUiFile,
                        Option<&SettingsFieldMetadata>,
                        &mut Window,
                        &mut Context<SettingsWindow>,
                    ) -> Stateful<Div>,
                >,
            >,
        >,
    >,
}

impl Global for SettingFieldRenderer {}

impl SettingFieldRenderer {
    fn add_basic_renderer<T: 'static>(
        &mut self,
        render_control: impl Fn(
            SettingField<T>,
            SettingsUiFile,
            Option<&SettingsFieldMetadata>,
            &mut Window,
            &mut App,
        ) -> AnyElement
        + 'static,
    ) -> &mut Self {
        self.add_renderer(
            move |settings_window: &SettingsWindow,
                  item: &SettingItem,
                  field: SettingField<T>,
                  settings_file: SettingsUiFile,
                  metadata: Option<&SettingsFieldMetadata>,
                  window: &mut Window,
                  cx: &mut Context<SettingsWindow>| {
                render_settings_item(
                    settings_window,
                    item,
                    settings_file.clone(),
                    render_control(field, settings_file, metadata, window, cx),
                    window,
                    cx,
                )
            },
        )
    }

    fn add_renderer<T: 'static>(
        &mut self,
        renderer: impl Fn(
            &SettingsWindow,
            &SettingItem,
            SettingField<T>,
            SettingsUiFile,
            Option<&SettingsFieldMetadata>,
            &mut Window,
            &mut Context<SettingsWindow>,
        ) -> Stateful<Div>
        + 'static,
    ) -> &mut Self {
        let key = TypeId::of::<T>();
        let renderer = Box::new(
            move |settings_window: &SettingsWindow,
                  item: &SettingItem,
                  settings_file: SettingsUiFile,
                  metadata: Option<&SettingsFieldMetadata>,
                  window: &mut Window,
                  cx: &mut Context<SettingsWindow>| {
                let field = *item
                    .field
                    .as_ref()
                    .as_any()
                    .downcast_ref::<SettingField<T>>()
                    .unwrap();
                renderer(
                    settings_window,
                    item,
                    field,
                    settings_file,
                    metadata,
                    window,
                    cx,
                )
            },
        );
        self.renderers.borrow_mut().insert(key, renderer);
        self
    }
}

struct NonFocusableHandle {
    handle: FocusHandle,
    _subscription: Subscription,
}

impl NonFocusableHandle {
    fn new(tab_index: isize, tab_stop: bool, window: &mut Window, cx: &mut App) -> Entity<Self> {
        let handle = cx.focus_handle().tab_index(tab_index).tab_stop(tab_stop);
        Self::from_handle(handle, window, cx)
    }

    fn from_handle(handle: FocusHandle, window: &mut Window, cx: &mut App) -> Entity<Self> {
        cx.new(|cx| {
            let _subscription = cx.on_focus(&handle, window, {
                move |_, window, _| {
                    window.focus_next();
                }
            });
            Self {
                handle,
                _subscription,
            }
        })
    }
}

impl Focusable for NonFocusableHandle {
    fn focus_handle(&self, _: &App) -> FocusHandle {
        self.handle.clone()
    }
}

#[derive(Default)]
struct SettingsFieldMetadata {
    placeholder: Option<&'static str>,
    should_do_titlecase: Option<bool>,
}

pub struct SettingsUiFeatureFlag;

impl FeatureFlag for SettingsUiFeatureFlag {
    const NAME: &'static str = "settings-ui";
}

pub fn init(cx: &mut App) {
    init_renderers(cx);

    cx.observe_new(|workspace: &mut workspace::Workspace, _, _| {
        workspace.register_action(
            |workspace, OpenSettingsAt { path }: &OpenSettingsAt, window, cx| {
                let window_handle = window
                    .window_handle()
                    .downcast::<Workspace>()
                    .expect("Workspaces are root Windows");
                open_settings_editor(workspace, Some(&path), window_handle, cx);
            },
        );
    })
    .detach();

    cx.observe_new(|workspace: &mut workspace::Workspace, _, _| {
        workspace.register_action(|workspace, _: &OpenSettings, window, cx| {
            let window_handle = window
                .window_handle()
                .downcast::<Workspace>()
                .expect("Workspaces are root Windows");
            open_settings_editor(workspace, None, window_handle, cx);
        });
    })
    .detach();
}

fn init_renderers(cx: &mut App) {
    cx.default_global::<SettingFieldRenderer>()
        .add_basic_renderer::<UnimplementedSettingField>(|_, _, _, _, _| {
            Button::new("open-in-settings-file", "Edit in settings.json")
                .style(ButtonStyle::Outlined)
                .size(ButtonSize::Medium)
                .tab_index(0_isize)
                .on_click(|_, window, cx| {
                    window.dispatch_action(Box::new(OpenCurrentFile), cx);
                })
                .into_any_element()
        })
        .add_basic_renderer::<bool>(render_toggle_button)
        .add_basic_renderer::<String>(render_text_field)
        .add_basic_renderer::<SharedString>(render_text_field)
        .add_basic_renderer::<settings::SaturatingBool>(render_toggle_button)
        .add_basic_renderer::<settings::CursorShape>(render_dropdown)
        .add_basic_renderer::<settings::RestoreOnStartupBehavior>(render_dropdown)
        .add_basic_renderer::<settings::BottomDockLayout>(render_dropdown)
        .add_basic_renderer::<settings::OnLastWindowClosed>(render_dropdown)
        .add_basic_renderer::<settings::CloseWindowWhenNoItems>(render_dropdown)
        .add_basic_renderer::<settings::FontFamilyName>(render_font_picker)
        .add_basic_renderer::<settings::BaseKeymapContent>(render_dropdown)
        .add_basic_renderer::<settings::MultiCursorModifier>(render_dropdown)
        .add_basic_renderer::<settings::HideMouseMode>(render_dropdown)
        .add_basic_renderer::<settings::CurrentLineHighlight>(render_dropdown)
        .add_basic_renderer::<settings::ShowWhitespaceSetting>(render_dropdown)
        .add_basic_renderer::<settings::SoftWrap>(render_dropdown)
        .add_basic_renderer::<settings::ScrollBeyondLastLine>(render_dropdown)
        .add_basic_renderer::<settings::SnippetSortOrder>(render_dropdown)
        .add_basic_renderer::<settings::ClosePosition>(render_dropdown)
        .add_basic_renderer::<settings::DockSide>(render_dropdown)
        .add_basic_renderer::<settings::TerminalDockPosition>(render_dropdown)
        .add_basic_renderer::<settings::DockPosition>(render_dropdown)
        .add_basic_renderer::<settings::GitGutterSetting>(render_dropdown)
        .add_basic_renderer::<settings::GitHunkStyleSetting>(render_dropdown)
        .add_basic_renderer::<settings::DiagnosticSeverityContent>(render_dropdown)
        .add_basic_renderer::<settings::SeedQuerySetting>(render_dropdown)
        .add_basic_renderer::<settings::DoubleClickInMultibuffer>(render_dropdown)
        .add_basic_renderer::<settings::GoToDefinitionFallback>(render_dropdown)
        .add_basic_renderer::<settings::ActivateOnClose>(render_dropdown)
        .add_basic_renderer::<settings::ShowDiagnostics>(render_dropdown)
        .add_basic_renderer::<settings::ShowCloseButton>(render_dropdown)
        .add_basic_renderer::<settings::ProjectPanelEntrySpacing>(render_dropdown)
        .add_basic_renderer::<settings::RewrapBehavior>(render_dropdown)
        .add_basic_renderer::<settings::FormatOnSave>(render_dropdown)
        .add_basic_renderer::<settings::IndentGuideColoring>(render_dropdown)
        .add_basic_renderer::<settings::IndentGuideBackgroundColoring>(render_dropdown)
        .add_basic_renderer::<settings::FileFinderWidthContent>(render_dropdown)
        .add_basic_renderer::<settings::ShowDiagnostics>(render_dropdown)
        .add_basic_renderer::<settings::WordsCompletionMode>(render_dropdown)
        .add_basic_renderer::<settings::LspInsertMode>(render_dropdown)
        .add_basic_renderer::<settings::AlternateScroll>(render_dropdown)
        .add_basic_renderer::<settings::TerminalBlink>(render_dropdown)
        .add_basic_renderer::<settings::CursorShapeContent>(render_dropdown)
        .add_basic_renderer::<f32>(render_number_field)
        .add_basic_renderer::<u32>(render_number_field)
        .add_basic_renderer::<u64>(render_number_field)
        .add_basic_renderer::<usize>(render_number_field)
        .add_basic_renderer::<NonZero<usize>>(render_number_field)
        .add_basic_renderer::<NonZeroU32>(render_number_field)
        .add_basic_renderer::<settings::CodeFade>(render_number_field)
        .add_basic_renderer::<settings::DelayMs>(render_number_field)
        .add_basic_renderer::<gpui::FontWeight>(render_number_field)
        .add_basic_renderer::<settings::CenteredPaddingSettings>(render_number_field)
        .add_basic_renderer::<settings::InactiveOpacity>(render_number_field)
        .add_basic_renderer::<settings::MinimumContrast>(render_number_field)
        .add_basic_renderer::<settings::ShowScrollbar>(render_dropdown)
        .add_basic_renderer::<settings::ScrollbarDiagnostics>(render_dropdown)
        .add_basic_renderer::<settings::ShowMinimap>(render_dropdown)
        .add_basic_renderer::<settings::DisplayIn>(render_dropdown)
        .add_basic_renderer::<settings::MinimapThumb>(render_dropdown)
        .add_basic_renderer::<settings::MinimapThumbBorder>(render_dropdown)
        .add_basic_renderer::<settings::SteppingGranularity>(render_dropdown)
        .add_basic_renderer::<settings::NotifyWhenAgentWaiting>(render_dropdown)
        .add_basic_renderer::<settings::NotifyWhenAgentWaiting>(render_dropdown)
        .add_basic_renderer::<settings::ImageFileSizeUnit>(render_dropdown)
        .add_basic_renderer::<settings::StatusStyle>(render_dropdown)
        .add_basic_renderer::<settings::PaneSplitDirectionHorizontal>(render_dropdown)
        .add_basic_renderer::<settings::PaneSplitDirectionVertical>(render_dropdown)
        .add_basic_renderer::<settings::PaneSplitDirectionVertical>(render_dropdown)
        .add_basic_renderer::<settings::DocumentColorsRenderMode>(render_dropdown)
        .add_basic_renderer::<settings::ThemeSelectionDiscriminants>(render_dropdown)
        .add_basic_renderer::<settings::ThemeMode>(render_dropdown)
        .add_basic_renderer::<settings::ThemeName>(render_theme_picker)
        .add_basic_renderer::<settings::IconThemeSelectionDiscriminants>(render_dropdown)
        .add_basic_renderer::<settings::IconThemeName>(render_icon_theme_picker)
        .add_basic_renderer::<settings::BufferLineHeightDiscriminants>(render_dropdown)
        .add_basic_renderer::<settings::AutosaveSettingDiscriminants>(render_dropdown)
        .add_basic_renderer::<settings::WorkingDirectoryDiscriminants>(render_dropdown)
        .add_basic_renderer::<settings::MaybeDiscriminants>(render_dropdown)
        .add_basic_renderer::<settings::IncludeIgnoredContent>(render_dropdown)
        .add_basic_renderer::<settings::ShowIndentGuides>(render_dropdown)
        .add_basic_renderer::<settings::ShellDiscriminants>(render_dropdown)
        // please semicolon stay on next line
        ;
}

pub fn open_settings_editor(
    _workspace: &mut Workspace,
    path: Option<&str>,
    workspace_handle: WindowHandle<Workspace>,
    cx: &mut App,
) {
    telemetry::event!("Settings Viewed");

    /// Assumes a settings GUI window is already open
    fn open_path(
        path: &str,
        settings_window: &mut SettingsWindow,
        window: &mut Window,
        cx: &mut Context<SettingsWindow>,
    ) {
        if path.starts_with("languages.$(language)") {
            log::error!("language-specific settings links are not currently supported");
            return;
        }

        settings_window.current_file = SettingsUiFile::User;
        settings_window.build_ui(window, cx);

        let mut item_info = None;
        'search: for (nav_entry_index, entry) in settings_window.navbar_entries.iter().enumerate() {
            if entry.is_root {
                continue;
            }
            let page_index = entry.page_index;
            let header_index = entry
                .item_index
                .expect("non-root entries should have an item index");
            for item_index in header_index + 1..settings_window.pages[page_index].items.len() {
                let item = &settings_window.pages[page_index].items[item_index];
                if let SettingsPageItem::SectionHeader(_) = item {
                    break;
                }
                if let SettingsPageItem::SettingItem(item) = item {
                    if item.field.json_path() == Some(path) {
                        if !item.files.contains(USER) {
                            log::error!("Found item {}, but it is not a user setting", path);
                            return;
                        }
                        item_info = Some((item_index, nav_entry_index));
                        break 'search;
                    }
                }
            }
        }
        let Some((item_index, navbar_entry_index)) = item_info else {
            log::error!("Failed to find item for {}", path);
            return;
        };

        settings_window.open_navbar_entry_page(navbar_entry_index);
        window.focus(&settings_window.focus_handle_for_content_element(item_index, cx));
        settings_window.scroll_to_content_item(item_index, window, cx);
    }

    let existing_window = cx
        .windows()
        .into_iter()
        .find_map(|window| window.downcast::<SettingsWindow>());

    if let Some(existing_window) = existing_window {
        existing_window
            .update(cx, |settings_window, window, cx| {
                settings_window.original_window = Some(workspace_handle);
                window.activate_window();
                if let Some(path) = path {
                    open_path(path, settings_window, window, cx);
                }
            })
            .ok();
        return;
    }

    // We have to defer this to get the workspace off the stack.

    let path = path.map(ToOwned::to_owned);
    cx.defer(move |cx| {
        let current_rem_size: f32 = theme::ThemeSettings::get_global(cx).ui_font_size(cx).into();

        let default_bounds = DEFAULT_ADDITIONAL_WINDOW_SIZE;
        let default_rem_size = 16.0;
        let scale_factor = current_rem_size / default_rem_size;
        let scaled_bounds: gpui::Size<Pixels> = default_bounds.map(|axis| axis * scale_factor);

        let app_id = ReleaseChannel::global(cx).app_id();
        let window_decorations = match std::env::var("ZED_WINDOW_DECORATIONS") {
            Ok(val) if val == "server" => gpui::WindowDecorations::Server,
            Ok(val) if val == "client" => gpui::WindowDecorations::Client,
            _ => gpui::WindowDecorations::Client,
        };

        cx.open_window(
            WindowOptions {
                titlebar: Some(TitlebarOptions {
                    title: Some("Zed — Settings".into()),
                    appears_transparent: true,
                    traffic_light_position: Some(point(px(12.0), px(12.0))),
                }),
                focus: true,
                show: true,
                is_movable: true,
                kind: gpui::WindowKind::Floating,
                window_background: cx.theme().window_background_appearance(),
                app_id: Some(app_id.to_owned()),
                window_decorations: Some(window_decorations),
                window_min_size: Some(scaled_bounds),
                window_bounds: Some(WindowBounds::centered(scaled_bounds, cx)),
                ..Default::default()
            },
            |window, cx| {
                let settings_window =
                    cx.new(|cx| SettingsWindow::new(Some(workspace_handle), window, cx));
                settings_window.update(cx, |settings_window, cx| {
                    if let Some(path) = path {
                        open_path(&path, settings_window, window, cx);
                    }
                });

                settings_window
            },
        )
        .log_err();
    });
}

/// The current sub page path that is selected.
/// If this is empty the selected page is rendered,
/// otherwise the last sub page gets rendered.
///
/// Global so that `pick` and `write` callbacks can access it
/// and use it to dynamically render sub pages (e.g. for language settings)
static SUB_PAGE_STACK: LazyLock<RwLock<Vec<SubPage>>> = LazyLock::new(|| RwLock::new(Vec::new()));

fn sub_page_stack() -> std::sync::RwLockReadGuard<'static, Vec<SubPage>> {
    SUB_PAGE_STACK
        .read()
        .expect("SUB_PAGE_STACK is never poisoned")
}

fn sub_page_stack_mut() -> std::sync::RwLockWriteGuard<'static, Vec<SubPage>> {
    SUB_PAGE_STACK
        .write()
        .expect("SUB_PAGE_STACK is never poisoned")
}

pub struct SettingsWindow {
    title_bar: Option<Entity<PlatformTitleBar>>,
    original_window: Option<WindowHandle<Workspace>>,
    files: Vec<(SettingsUiFile, FocusHandle)>,
    worktree_root_dirs: HashMap<WorktreeId, String>,
    current_file: SettingsUiFile,
    pages: Vec<SettingsPage>,
    search_bar: Entity<Editor>,
    search_task: Option<Task<()>>,
    /// Index into navbar_entries
    navbar_entry: usize,
    navbar_entries: Vec<NavBarEntry>,
    navbar_scroll_handle: UniformListScrollHandle,
    /// [page_index][page_item_index] will be false
    /// when the item is filtered out either by searches
    /// or by the current file
    navbar_focus_subscriptions: Vec<gpui::Subscription>,
    filter_table: Vec<Vec<bool>>,
    has_query: bool,
    content_handles: Vec<Vec<Entity<NonFocusableHandle>>>,
    sub_page_scroll_handle: ScrollHandle,
    focus_handle: FocusHandle,
    navbar_focus_handle: Entity<NonFocusableHandle>,
    content_focus_handle: Entity<NonFocusableHandle>,
    files_focus_handle: FocusHandle,
    search_index: Option<Arc<SearchIndex>>,
    list_state: ListState,
    shown_errors: HashSet<String>,
}

struct SearchIndex {
    bm25_engine: bm25::SearchEngine<usize>,
    fuzzy_match_candidates: Vec<StringMatchCandidate>,
    key_lut: Vec<SearchItemKey>,
}

struct SearchItemKey {
    page_index: usize,
    header_index: usize,
    item_index: usize,
}

struct SubPage {
    link: SubPageLink,
    section_header: &'static str,
}

#[derive(Debug)]
struct NavBarEntry {
    title: &'static str,
    is_root: bool,
    expanded: bool,
    page_index: usize,
    item_index: Option<usize>,
    focus_handle: FocusHandle,
}

struct SettingsPage {
    title: &'static str,
    items: Vec<SettingsPageItem>,
}

#[derive(PartialEq)]
enum SettingsPageItem {
    SectionHeader(&'static str),
    SettingItem(SettingItem),
    SubPageLink(SubPageLink),
    DynamicItem(DynamicItem),
}

impl std::fmt::Debug for SettingsPageItem {
    fn fmt(&self, f: &mut std::fmt::Formatter<'_>) -> std::fmt::Result {
        match self {
            SettingsPageItem::SectionHeader(header) => write!(f, "SectionHeader({})", header),
            SettingsPageItem::SettingItem(setting_item) => {
                write!(f, "SettingItem({})", setting_item.title)
            }
            SettingsPageItem::SubPageLink(sub_page_link) => {
                write!(f, "SubPageLink({})", sub_page_link.title)
            }
            SettingsPageItem::DynamicItem(dynamic_item) => {
                write!(f, "DynamicItem({})", dynamic_item.discriminant.title)
            }
        }
    }
}

impl SettingsPageItem {
    fn render(
        &self,
        settings_window: &SettingsWindow,
        item_index: usize,
        is_last: bool,
        window: &mut Window,
        cx: &mut Context<SettingsWindow>,
    ) -> AnyElement {
        let file = settings_window.current_file.clone();

        let border_variant = cx.theme().colors().border_variant;
        let apply_padding = |element: Stateful<Div>| -> Stateful<Div> {
            let element = element.pt_4();
            if is_last {
                element.pb_10()
            } else {
                element.pb_4().border_b_1().border_color(border_variant)
            }
        };

        let mut render_setting_item_inner =
            |setting_item: &SettingItem, padding: bool, cx: &mut Context<SettingsWindow>| {
                let renderer = cx.default_global::<SettingFieldRenderer>().clone();
                let (_, found) = setting_item.field.file_set_in(file.clone(), cx);

                let renderers = renderer.renderers.borrow();

                let field_renderer =
                    renderers.get(&AnySettingField::type_id(setting_item.field.as_ref()));
                let field_renderer_or_warning =
                    field_renderer.ok_or("NO RENDERER").and_then(|renderer| {
                        if cfg!(debug_assertions) && !found {
                            Err("NO DEFAULT")
                        } else {
                            Ok(renderer)
                        }
                    });

                let field = match field_renderer_or_warning {
                    Ok(field_renderer) => window.with_id(item_index, |window| {
                        field_renderer(
                            settings_window,
                            setting_item,
                            file.clone(),
                            setting_item.metadata.as_deref(),
                            window,
                            cx,
                        )
                    }),
                    Err(warning) => render_settings_item(
                        settings_window,
                        setting_item,
                        file.clone(),
                        Button::new("error-warning", warning)
                            .style(ButtonStyle::Outlined)
                            .size(ButtonSize::Medium)
                            .icon(Some(IconName::Debug))
                            .icon_position(IconPosition::Start)
                            .icon_color(Color::Error)
                            .tab_index(0_isize)
                            .tooltip(Tooltip::text(setting_item.field.type_name()))
                            .into_any_element(),
                        window,
                        cx,
                    ),
                };

                let field = if padding {
                    field.map(apply_padding)
                } else {
                    field
                };

                (field, field_renderer_or_warning.is_ok())
            };

        match self {
            SettingsPageItem::SectionHeader(header) => v_flex()
                .w_full()
                .gap_1p5()
                .child(
                    Label::new(SharedString::new_static(header))
                        .size(LabelSize::Small)
                        .color(Color::Muted)
                        .buffer_font(cx),
                )
                .child(Divider::horizontal().color(DividerColor::BorderFaded))
                .into_any_element(),
            SettingsPageItem::SettingItem(setting_item) => {
                let (field_with_padding, _) = render_setting_item_inner(setting_item, true, cx);
                field_with_padding.into_any_element()
            }
            SettingsPageItem::SubPageLink(sub_page_link) => h_flex()
                .id(sub_page_link.title.clone())
                .w_full()
                .min_w_0()
                .justify_between()
                .map(apply_padding)
                .child(
                    v_flex()
                        .w_full()
                        .max_w_1_2()
                        .child(Label::new(sub_page_link.title.clone())),
                )
                .child(
                    Button::new(
                        ("sub-page".into(), sub_page_link.title.clone()),
                        "Configure",
                    )
                    .icon(IconName::ChevronRight)
                    .tab_index(0_isize)
                    .icon_position(IconPosition::End)
                    .icon_color(Color::Muted)
                    .icon_size(IconSize::Small)
                    .style(ButtonStyle::OutlinedGhost)
                    .size(ButtonSize::Medium)
                    .on_click({
                        let sub_page_link = sub_page_link.clone();
                        cx.listener(move |this, _, _, cx| {
                            let mut section_index = item_index;
                            let current_page = this.current_page();

                            while !matches!(
                                current_page.items[section_index],
                                SettingsPageItem::SectionHeader(_)
                            ) {
                                section_index -= 1;
                            }

                            let SettingsPageItem::SectionHeader(header) =
                                current_page.items[section_index]
                            else {
                                unreachable!("All items always have a section header above them")
                            };

                            this.push_sub_page(sub_page_link.clone(), header, cx)
                        })
                    }),
                )
                .into_any_element(),
            SettingsPageItem::DynamicItem(DynamicItem {
                discriminant: discriminant_setting_item,
                pick_discriminant,
                fields,
            }) => {
                let file = file.to_settings();
                let discriminant = SettingsStore::global(cx)
                    .get_value_from_file(file, *pick_discriminant)
                    .1;

                let (discriminant_element, rendered_ok) =
                    render_setting_item_inner(discriminant_setting_item, true, cx);

                let has_sub_fields =
                    rendered_ok && discriminant.map(|d| !fields[d].is_empty()).unwrap_or(false);

                let discriminant_element = if has_sub_fields {
                    discriminant_element.pb_4().border_b_0()
                } else {
                    discriminant_element
                };

                let mut content = v_flex().id("dynamic-item").child(discriminant_element);

                if rendered_ok {
                    let discriminant =
                        discriminant.expect("This should be Some if rendered_ok is true");
                    let sub_fields = &fields[discriminant];
                    let sub_field_count = sub_fields.len();

                    for (index, field) in sub_fields.iter().enumerate() {
                        let is_last_sub_field = index == sub_field_count - 1;
                        let (raw_field, _) = render_setting_item_inner(field, false, cx);

                        content = content.child(
                            raw_field
                                .p_4()
                                .border_x_1()
                                .border_t_1()
                                .when(is_last_sub_field, |this| this.border_b_1())
                                .when(is_last_sub_field && is_last, |this| this.mb_8())
                                .border_dashed()
                                .border_color(cx.theme().colors().border_variant)
                                .bg(cx.theme().colors().element_background.opacity(0.2)),
                        );
                    }
                }

                return content.into_any_element();
            }
        }
    }
}

fn render_settings_item(
    settings_window: &SettingsWindow,
    setting_item: &SettingItem,
    file: SettingsUiFile,
    control: AnyElement,
    _window: &mut Window,
    cx: &mut Context<'_, SettingsWindow>,
) -> Stateful<Div> {
    let (found_in_file, _) = setting_item.field.file_set_in(file.clone(), cx);
    let file_set_in = SettingsUiFile::from_settings(found_in_file.clone());

    h_flex()
        .id(setting_item.title)
        .min_w_0()
        .justify_between()
        .child(
            v_flex()
                .w_1_2()
                .child(
                    h_flex()
                        .w_full()
                        .gap_1()
                        .child(Label::new(SharedString::new_static(setting_item.title)))
                        .when_some(
                            setting_item
                                .field
                                .reset_to_default_fn(&file, &found_in_file, cx),
                            |this, reset_to_default| {
                                this.child(
                                    IconButton::new("reset-to-default-btn", IconName::Undo)
                                        .icon_color(Color::Muted)
                                        .icon_size(IconSize::Small)
                                        .tooltip(Tooltip::text("Reset to Default"))
                                        .on_click({
                                            move |_, _, cx| {
                                                reset_to_default(cx);
                                            }
                                        }),
                                )
                            },
                        )
                        .when_some(
                            file_set_in.filter(|file_set_in| file_set_in != &file),
                            |this, file_set_in| {
                                this.child(
                                    Label::new(format!(
                                        "—  Modified in {}",
                                        settings_window
                                            .display_name(&file_set_in)
                                            .expect("File name should exist")
                                    ))
                                    .color(Color::Muted)
                                    .size(LabelSize::Small),
                                )
                            },
                        ),
                )
                .child(
                    Label::new(SharedString::new_static(setting_item.description))
                        .size(LabelSize::Small)
                        .color(Color::Muted),
                ),
        )
        .child(control)
}

struct SettingItem {
    title: &'static str,
    description: &'static str,
    field: Box<dyn AnySettingField>,
    metadata: Option<Box<SettingsFieldMetadata>>,
    files: FileMask,
}

struct DynamicItem {
    discriminant: SettingItem,
    pick_discriminant: fn(&SettingsContent) -> Option<usize>,
    fields: Vec<Vec<SettingItem>>,
}

impl PartialEq for DynamicItem {
    fn eq(&self, other: &Self) -> bool {
        self.discriminant == other.discriminant && self.fields == other.fields
    }
}

#[derive(PartialEq, Eq, Clone, Copy)]
struct FileMask(u8);

impl std::fmt::Debug for FileMask {
    fn fmt(&self, f: &mut std::fmt::Formatter<'_>) -> std::fmt::Result {
        write!(f, "FileMask(")?;
        let mut items = vec![];

        if self.contains(USER) {
            items.push("USER");
        }
        if self.contains(PROJECT) {
            items.push("LOCAL");
        }
        if self.contains(SERVER) {
            items.push("SERVER");
        }

        write!(f, "{})", items.join(" | "))
    }
}

const USER: FileMask = FileMask(1 << 0);
const PROJECT: FileMask = FileMask(1 << 2);
const SERVER: FileMask = FileMask(1 << 3);

impl std::ops::BitAnd for FileMask {
    type Output = Self;

    fn bitand(self, other: Self) -> Self {
        Self(self.0 & other.0)
    }
}

impl std::ops::BitOr for FileMask {
    type Output = Self;

    fn bitor(self, other: Self) -> Self {
        Self(self.0 | other.0)
    }
}

impl FileMask {
    fn contains(&self, other: FileMask) -> bool {
        self.0 & other.0 != 0
    }
}

impl PartialEq for SettingItem {
    fn eq(&self, other: &Self) -> bool {
        self.title == other.title
            && self.description == other.description
            && (match (&self.metadata, &other.metadata) {
                (None, None) => true,
                (Some(m1), Some(m2)) => m1.placeholder == m2.placeholder,
                _ => false,
            })
    }
}

#[derive(Clone)]
struct SubPageLink {
    title: SharedString,
    files: FileMask,
    render: Arc<
        dyn Fn(&mut SettingsWindow, &mut Window, &mut Context<SettingsWindow>) -> AnyElement
            + 'static
            + Send
            + Sync,
    >,
}

impl PartialEq for SubPageLink {
    fn eq(&self, other: &Self) -> bool {
        self.title == other.title
    }
}

fn all_language_names(cx: &App) -> Vec<SharedString> {
    workspace::AppState::global(cx)
        .upgrade()
        .map_or(vec![], |state| {
            state
                .languages
                .language_names()
                .into_iter()
                .filter(|name| name.as_ref() != "Zed Keybind Context")
                .map(Into::into)
                .collect()
        })
}

#[allow(unused)]
#[derive(Clone, PartialEq)]
enum SettingsUiFile {
    User,                                // Uses all settings.
    Project((WorktreeId, Arc<RelPath>)), // Has a special name, and special set of settings
    Server(&'static str),                // Uses a special name, and the user settings
}

impl SettingsUiFile {
    fn setting_type(&self) -> &'static str {
        match self {
            SettingsUiFile::User => "User",
            SettingsUiFile::Project(_) => "Project",
            SettingsUiFile::Server(_) => "Server",
        }
    }

    fn is_server(&self) -> bool {
        matches!(self, SettingsUiFile::Server(_))
    }

    fn worktree_id(&self) -> Option<WorktreeId> {
        match self {
            SettingsUiFile::User => None,
            SettingsUiFile::Project((worktree_id, _)) => Some(*worktree_id),
            SettingsUiFile::Server(_) => None,
        }
    }

    fn from_settings(file: settings::SettingsFile) -> Option<Self> {
        Some(match file {
            settings::SettingsFile::User => SettingsUiFile::User,
            settings::SettingsFile::Project(location) => SettingsUiFile::Project(location),
            settings::SettingsFile::Server => SettingsUiFile::Server("todo: server name"),
            settings::SettingsFile::Default => return None,
        })
    }

    fn to_settings(&self) -> settings::SettingsFile {
        match self {
            SettingsUiFile::User => settings::SettingsFile::User,
            SettingsUiFile::Project(location) => settings::SettingsFile::Project(location.clone()),
            SettingsUiFile::Server(_) => settings::SettingsFile::Server,
        }
    }

    fn mask(&self) -> FileMask {
        match self {
            SettingsUiFile::User => USER,
            SettingsUiFile::Project(_) => PROJECT,
            SettingsUiFile::Server(_) => SERVER,
        }
    }
}

impl SettingsWindow {
    fn new(
        original_window: Option<WindowHandle<Workspace>>,
        window: &mut Window,
        cx: &mut Context<Self>,
    ) -> Self {
        let font_family_cache = theme::FontFamilyCache::global(cx);

        cx.spawn(async move |this, cx| {
            font_family_cache.prefetch(cx).await;
            this.update(cx, |_, cx| {
                cx.notify();
            })
        })
        .detach();

        let current_file = SettingsUiFile::User;
        let search_bar = cx.new(|cx| {
            let mut editor = Editor::single_line(window, cx);
            editor.set_placeholder_text("Search settings…", window, cx);
            editor
        });

        cx.subscribe(&search_bar, |this, _, event: &EditorEvent, cx| {
            let EditorEvent::Edited { transaction_id: _ } = event else {
                return;
            };

            this.update_matches(cx);
        })
        .detach();

        cx.observe_global_in::<SettingsStore>(window, move |this, window, cx| {
            this.fetch_files(window, cx);
            cx.notify();
        })
        .detach();

        cx.on_window_closed(|cx| {
            if let Some(existing_window) = cx
                .windows()
                .into_iter()
                .find_map(|window| window.downcast::<SettingsWindow>())
                && cx.windows().len() == 1
            {
                cx.update_window(*existing_window, |_, window, _| {
                    window.remove_window();
                })
                .ok();

                telemetry::event!("Settings Closed")
            }
        })
        .detach();

        if let Some(app_state) = AppState::global(cx).upgrade() {
            for project in app_state
                .workspace_store
                .read(cx)
                .workspaces()
                .iter()
                .filter_map(|space| {
                    space
                        .read(cx)
                        .ok()
                        .map(|workspace| workspace.project().clone())
                })
                .collect::<Vec<_>>()
            {
                cx.subscribe_in(&project, window, Self::handle_project_event)
                    .detach();
            }
        } else {
            log::error!("App state doesn't exist when creating a new settings window");
        }

        let this_weak = cx.weak_entity();
        cx.observe_new::<Project>({
            move |_, window, cx| {
                let project = cx.entity();
                let Some(window) = window else {
                    return;
                };

                this_weak
                    .update(cx, |_, cx| {
                        cx.subscribe_in(&project, window, Self::handle_project_event)
                            .detach();
                    })
                    .ok();
            }
        })
        .detach();

        let title_bar = if !cfg!(target_os = "macos") {
            Some(cx.new(|cx| PlatformTitleBar::new("settings-title-bar", cx)))
        } else {
            None
        };

        // high overdraw value so the list scrollbar len doesn't change too much
        let list_state = gpui::ListState::new(0, gpui::ListAlignment::Top, px(0.0)).measure_all();
        list_state.set_scroll_handler(|_, _, _| {});

        let mut this = Self {
            title_bar,
            original_window,

            worktree_root_dirs: HashMap::default(),
            files: vec![],

            current_file: current_file,
            pages: vec![],
            navbar_entries: vec![],
            navbar_entry: 0,
            navbar_scroll_handle: UniformListScrollHandle::default(),
            search_bar,
            search_task: None,
            filter_table: vec![],
            has_query: false,
            content_handles: vec![],
            sub_page_scroll_handle: ScrollHandle::new(),
            focus_handle: cx.focus_handle(),
            navbar_focus_handle: NonFocusableHandle::new(
                NAVBAR_CONTAINER_TAB_INDEX,
                false,
                window,
                cx,
            ),
            navbar_focus_subscriptions: vec![],
            content_focus_handle: NonFocusableHandle::new(
                CONTENT_CONTAINER_TAB_INDEX,
                false,
                window,
                cx,
            ),
            files_focus_handle: cx
                .focus_handle()
                .tab_index(HEADER_CONTAINER_TAB_INDEX)
                .tab_stop(false),
            search_index: None,
            shown_errors: HashSet::default(),
            list_state,
        };

        this.fetch_files(window, cx);
        this.build_ui(window, cx);
        this.build_search_index();

        this.search_bar.update(cx, |editor, cx| {
            editor.focus_handle(cx).focus(window);
        });

        this
    }

    fn handle_project_event(
        &mut self,
        _: &Entity<Project>,
        event: &project::Event,
        window: &mut Window,
        cx: &mut Context<SettingsWindow>,
    ) {
        match event {
            project::Event::WorktreeRemoved(_) | project::Event::WorktreeAdded(_) => {
                cx.defer_in(window, |this, window, cx| {
                    this.fetch_files(window, cx);
                });
            }
            _ => {}
        }
    }

    fn toggle_navbar_entry(&mut self, nav_entry_index: usize) {
        // We can only toggle root entries
        if !self.navbar_entries[nav_entry_index].is_root {
            return;
        }

        let expanded = &mut self.navbar_entries[nav_entry_index].expanded;
        *expanded = !*expanded;
        self.navbar_entry = nav_entry_index;
        self.reset_list_state();
    }

    fn build_navbar(&mut self, cx: &App) {
        let mut navbar_entries = Vec::new();

        for (page_index, page) in self.pages.iter().enumerate() {
            navbar_entries.push(NavBarEntry {
                title: page.title,
                is_root: true,
                expanded: false,
                page_index,
                item_index: None,
                focus_handle: cx.focus_handle().tab_index(0).tab_stop(true),
            });

            for (item_index, item) in page.items.iter().enumerate() {
                let SettingsPageItem::SectionHeader(title) = item else {
                    continue;
                };
                navbar_entries.push(NavBarEntry {
                    title,
                    is_root: false,
                    expanded: false,
                    page_index,
                    item_index: Some(item_index),
                    focus_handle: cx.focus_handle().tab_index(0).tab_stop(true),
                });
            }
        }

        self.navbar_entries = navbar_entries;
    }

    fn setup_navbar_focus_subscriptions(
        &mut self,
        window: &mut Window,
        cx: &mut Context<SettingsWindow>,
    ) {
        let mut focus_subscriptions = Vec::new();

        for entry_index in 0..self.navbar_entries.len() {
            let focus_handle = self.navbar_entries[entry_index].focus_handle.clone();

            let subscription = cx.on_focus(
                &focus_handle,
                window,
                move |this: &mut SettingsWindow,
                      window: &mut Window,
                      cx: &mut Context<SettingsWindow>| {
                    this.open_and_scroll_to_navbar_entry(entry_index, None, false, window, cx);
                },
            );
            focus_subscriptions.push(subscription);
        }
        self.navbar_focus_subscriptions = focus_subscriptions;
    }

    fn visible_navbar_entries(&self) -> impl Iterator<Item = (usize, &NavBarEntry)> {
        let mut index = 0;
        let entries = &self.navbar_entries;
        let search_matches = &self.filter_table;
        let has_query = self.has_query;
        std::iter::from_fn(move || {
            while index < entries.len() {
                let entry = &entries[index];
                let included_in_search = if let Some(item_index) = entry.item_index {
                    search_matches[entry.page_index][item_index]
                } else {
                    search_matches[entry.page_index].iter().any(|b| *b)
                        || search_matches[entry.page_index].is_empty()
                };
                if included_in_search {
                    break;
                }
                index += 1;
            }
            if index >= self.navbar_entries.len() {
                return None;
            }
            let entry = &entries[index];
            let entry_index = index;

            index += 1;
            if entry.is_root && !entry.expanded && !has_query {
                while index < entries.len() {
                    if entries[index].is_root {
                        break;
                    }
                    index += 1;
                }
            }

            return Some((entry_index, entry));
        })
    }

    fn filter_matches_to_file(&mut self) {
        let current_file = self.current_file.mask();
        for (page, page_filter) in std::iter::zip(&self.pages, &mut self.filter_table) {
            let mut header_index = 0;
            let mut any_found_since_last_header = true;

            for (index, item) in page.items.iter().enumerate() {
                match item {
                    SettingsPageItem::SectionHeader(_) => {
                        if !any_found_since_last_header {
                            page_filter[header_index] = false;
                        }
                        header_index = index;
                        any_found_since_last_header = false;
                    }
                    SettingsPageItem::SettingItem(SettingItem { files, .. })
                    | SettingsPageItem::SubPageLink(SubPageLink { files, .. })
                    | SettingsPageItem::DynamicItem(DynamicItem {
                        discriminant: SettingItem { files, .. },
                        ..
                    }) => {
                        if !files.contains(current_file) {
                            page_filter[index] = false;
                        } else {
                            any_found_since_last_header = true;
                        }
                    }
                }
            }
            if let Some(last_header) = page_filter.get_mut(header_index)
                && !any_found_since_last_header
            {
                *last_header = false;
            }
        }
    }

    fn update_matches(&mut self, cx: &mut Context<SettingsWindow>) {
        self.search_task.take();
        let query = self.search_bar.read(cx).text(cx);
        if query.is_empty() || self.search_index.is_none() {
            for page in &mut self.filter_table {
                page.fill(true);
            }
            self.has_query = false;
            self.filter_matches_to_file();
            self.reset_list_state();
            cx.notify();
            return;
        }

        let search_index = self.search_index.as_ref().unwrap().clone();

        fn update_matches_inner(
            this: &mut SettingsWindow,
            search_index: &SearchIndex,
            match_indices: impl Iterator<Item = usize>,
            cx: &mut Context<SettingsWindow>,
        ) {
            for page in &mut this.filter_table {
                page.fill(false);
            }

            for match_index in match_indices {
                let SearchItemKey {
                    page_index,
                    header_index,
                    item_index,
                } = search_index.key_lut[match_index];
                let page = &mut this.filter_table[page_index];
                page[header_index] = true;
                page[item_index] = true;
            }
            this.has_query = true;
            this.filter_matches_to_file();
            this.open_first_nav_page();
            this.reset_list_state();
            cx.notify();
        }

        self.search_task = Some(cx.spawn(async move |this, cx| {
            let bm25_task = cx.background_spawn({
                let search_index = search_index.clone();
                let max_results = search_index.key_lut.len();
                let query = query.clone();
                async move { search_index.bm25_engine.search(&query, max_results) }
            });
            let cancel_flag = std::sync::atomic::AtomicBool::new(false);
            let fuzzy_search_task = fuzzy::match_strings(
                search_index.fuzzy_match_candidates.as_slice(),
                &query,
                false,
                true,
                search_index.fuzzy_match_candidates.len(),
                &cancel_flag,
                cx.background_executor().clone(),
            );

            let fuzzy_matches = fuzzy_search_task.await;

            _ = this
                .update(cx, |this, cx| {
                    // For tuning the score threshold
                    // for fuzzy_match in &fuzzy_matches {
                    //     let SearchItemKey {
                    //         page_index,
                    //         header_index,
                    //         item_index,
                    //     } = search_index.key_lut[fuzzy_match.candidate_id];
                    //     let SettingsPageItem::SectionHeader(header) =
                    //         this.pages[page_index].items[header_index]
                    //     else {
                    //         continue;
                    //     };
                    //     let SettingsPageItem::SettingItem(SettingItem {
                    //         title, description, ..
                    //     }) = this.pages[page_index].items[item_index]
                    //     else {
                    //         continue;
                    //     };
                    //     let score = fuzzy_match.score;
                    //     eprint!("# {header} :: QUERY = {query} :: SCORE = {score}\n{title}\n{description}\n\n");
                    // }
                    update_matches_inner(
                        this,
                        search_index.as_ref(),
                        fuzzy_matches
                            .into_iter()
                            // MAGIC NUMBER: Was found to have right balance between not too many weird matches, but also
                            // flexible enough to catch misspellings and <4 letter queries
                            // More flexible is good for us here because fuzzy matches will only be used for things that don't
                            // match using bm25
                            .take_while(|fuzzy_match| fuzzy_match.score >= 0.3)
                            .map(|fuzzy_match| fuzzy_match.candidate_id),
                        cx,
                    );
                })
                .ok();

            let bm25_matches = bm25_task.await;

            _ = this
                .update(cx, |this, cx| {
                    if bm25_matches.is_empty() {
                        return;
                    }
                    update_matches_inner(
                        this,
                        search_index.as_ref(),
                        bm25_matches
                            .into_iter()
                            .map(|bm25_match| bm25_match.document.id),
                        cx,
                    );
                })
                .ok();

            cx.background_executor().timer(Duration::from_secs(1)).await;
            telemetry::event!("Settings Searched", query = query)
        }));
    }

    fn build_filter_table(&mut self) {
        self.filter_table = self
            .pages
            .iter()
            .map(|page| vec![true; page.items.len()])
            .collect::<Vec<_>>();
    }

    fn build_search_index(&mut self) {
        let mut key_lut: Vec<SearchItemKey> = vec![];
        let mut documents = Vec::default();
        let mut fuzzy_match_candidates = Vec::default();

        fn push_candidates(
            fuzzy_match_candidates: &mut Vec<StringMatchCandidate>,
            key_index: usize,
            input: &str,
        ) {
            for word in input.split_ascii_whitespace() {
                fuzzy_match_candidates.push(StringMatchCandidate::new(key_index, word));
            }
        }

        // PERF: We are currently searching all items even in project files
        // where many settings are filtered out, using the logic in filter_matches_to_file
        // we could only search relevant items based on the current file
        for (page_index, page) in self.pages.iter().enumerate() {
            let mut header_index = 0;
            let mut header_str = "";
            for (item_index, item) in page.items.iter().enumerate() {
                let key_index = key_lut.len();
                match item {
                    SettingsPageItem::DynamicItem(DynamicItem {
                        discriminant: item, ..
                    })
                    | SettingsPageItem::SettingItem(item) => {
                        documents.push(bm25::Document {
                            id: key_index,
                            contents: [page.title, header_str, item.title, item.description]
                                .join("\n"),
                        });
                        push_candidates(&mut fuzzy_match_candidates, key_index, item.title);
                        push_candidates(&mut fuzzy_match_candidates, key_index, item.description);
                    }
                    SettingsPageItem::SectionHeader(header) => {
                        documents.push(bm25::Document {
                            id: key_index,
                            contents: header.to_string(),
                        });
                        push_candidates(&mut fuzzy_match_candidates, key_index, header);
                        header_index = item_index;
                        header_str = *header;
                    }
                    SettingsPageItem::SubPageLink(sub_page_link) => {
                        documents.push(bm25::Document {
                            id: key_index,
                            contents: [page.title, header_str, sub_page_link.title.as_ref()]
                                .join("\n"),
                        });
                        push_candidates(
                            &mut fuzzy_match_candidates,
                            key_index,
                            sub_page_link.title.as_ref(),
                        );
                    }
                }
                push_candidates(&mut fuzzy_match_candidates, key_index, page.title);
                push_candidates(&mut fuzzy_match_candidates, key_index, header_str);

                key_lut.push(SearchItemKey {
                    page_index,
                    header_index,
                    item_index,
                });
            }
        }
        let engine =
            bm25::SearchEngineBuilder::with_documents(bm25::Language::English, documents).build();
        self.search_index = Some(Arc::new(SearchIndex {
            bm25_engine: engine,
            key_lut,
            fuzzy_match_candidates,
        }));
    }

    fn build_content_handles(&mut self, window: &mut Window, cx: &mut Context<SettingsWindow>) {
        self.content_handles = self
            .pages
            .iter()
            .map(|page| {
                std::iter::repeat_with(|| NonFocusableHandle::new(0, false, window, cx))
                    .take(page.items.len())
                    .collect()
            })
            .collect::<Vec<_>>();
    }

    fn reset_list_state(&mut self) {
        // plus one for the title
        let mut visible_items_count = self.visible_page_items().count();

        if visible_items_count > 0 {
            // show page title if page is non empty
            visible_items_count += 1;
        }

        self.list_state.reset(visible_items_count);
    }

    fn build_ui(&mut self, window: &mut Window, cx: &mut Context<SettingsWindow>) {
        if self.pages.is_empty() {
            self.pages = page_data::settings_data(cx);
            self.build_navbar(cx);
            self.setup_navbar_focus_subscriptions(window, cx);
            self.build_content_handles(window, cx);
        }
        sub_page_stack_mut().clear();
        // PERF: doesn't have to be rebuilt, can just be filled with true. pages is constant once it is built
        self.build_filter_table();
        self.reset_list_state();
        self.update_matches(cx);

        cx.notify();
    }

    fn fetch_files(&mut self, window: &mut Window, cx: &mut Context<SettingsWindow>) {
        self.worktree_root_dirs.clear();
        let prev_files = self.files.clone();
        let settings_store = cx.global::<SettingsStore>();
        let mut ui_files = vec![];
        let all_files = settings_store.get_all_files();
        for file in all_files {
            let Some(settings_ui_file) = SettingsUiFile::from_settings(file) else {
                continue;
            };
            if settings_ui_file.is_server() {
                continue;
            }

            if let Some(worktree_id) = settings_ui_file.worktree_id() {
                let directory_name = all_projects(cx)
                    .find_map(|project| project.read(cx).worktree_for_id(worktree_id, cx))
                    .and_then(|worktree| worktree.read(cx).root_dir())
                    .and_then(|root_dir| {
                        root_dir
                            .file_name()
                            .map(|os_string| os_string.to_string_lossy().to_string())
                    });

                let Some(directory_name) = directory_name else {
                    log::error!(
                        "No directory name found for settings file at worktree ID: {}",
                        worktree_id
                    );
                    continue;
                };

                self.worktree_root_dirs.insert(worktree_id, directory_name);
            }

            let focus_handle = prev_files
                .iter()
                .find_map(|(prev_file, handle)| {
                    (prev_file == &settings_ui_file).then(|| handle.clone())
                })
                .unwrap_or_else(|| cx.focus_handle().tab_index(0).tab_stop(true));
            ui_files.push((settings_ui_file, focus_handle));
        }

        ui_files.reverse();

        let mut missing_worktrees = Vec::new();

        for worktree in all_projects(cx)
            .flat_map(|project| project.read(cx).worktrees(cx))
            .filter(|tree| !self.worktree_root_dirs.contains_key(&tree.read(cx).id()))
        {
            let worktree = worktree.read(cx);
            let worktree_id = worktree.id();
            let Some(directory_name) = worktree.root_dir().and_then(|file| {
                file.file_name()
                    .map(|os_string| os_string.to_string_lossy().to_string())
            }) else {
                continue;
            };

            missing_worktrees.push((worktree_id, directory_name.clone()));
            let path = RelPath::empty().to_owned().into_arc();

            let settings_ui_file = SettingsUiFile::Project((worktree_id, path));

            let focus_handle = prev_files
                .iter()
                .find_map(|(prev_file, handle)| {
                    (prev_file == &settings_ui_file).then(|| handle.clone())
                })
                .unwrap_or_else(|| cx.focus_handle().tab_index(0).tab_stop(true));

            ui_files.push((settings_ui_file, focus_handle));
        }

        self.worktree_root_dirs.extend(missing_worktrees);

        self.files = ui_files;
        let current_file_still_exists = self
            .files
            .iter()
            .any(|(file, _)| file == &self.current_file);
        if !current_file_still_exists {
            self.change_file(0, window, cx);
        }
    }

    fn open_navbar_entry_page(&mut self, navbar_entry: usize) {
        if !self.is_nav_entry_visible(navbar_entry) {
            self.open_first_nav_page();
        }

        let is_new_page = self.navbar_entries[self.navbar_entry].page_index
            != self.navbar_entries[navbar_entry].page_index;
        self.navbar_entry = navbar_entry;

        // We only need to reset visible items when updating matches
        // and selecting a new page
        if is_new_page {
            self.reset_list_state();
        }

        sub_page_stack_mut().clear();
    }

    fn open_first_nav_page(&mut self) {
        let Some(first_navbar_entry_index) = self.visible_navbar_entries().next().map(|e| e.0)
        else {
            return;
        };
        self.open_navbar_entry_page(first_navbar_entry_index);
    }

    fn change_file(&mut self, ix: usize, window: &mut Window, cx: &mut Context<SettingsWindow>) {
        if ix >= self.files.len() {
            self.current_file = SettingsUiFile::User;
            self.build_ui(window, cx);
            return;
        }

        if self.files[ix].0 == self.current_file {
            return;
        }
        self.current_file = self.files[ix].0.clone();

        if let SettingsUiFile::Project((_, _)) = &self.current_file {
            telemetry::event!("Setting Project Clicked");
        }

        self.build_ui(window, cx);

        if self
            .visible_navbar_entries()
            .any(|(index, _)| index == self.navbar_entry)
        {
            self.open_and_scroll_to_navbar_entry(self.navbar_entry, None, true, window, cx);
        } else {
            self.open_first_nav_page();
        };
    }

    fn render_files_header(
        &self,
        window: &mut Window,
        cx: &mut Context<SettingsWindow>,
    ) -> impl IntoElement {
        static OVERFLOW_LIMIT: usize = 1;

        let file_button =
            |ix, file: &SettingsUiFile, focus_handle, cx: &mut Context<SettingsWindow>| {
                Button::new(
                    ix,
                    self.display_name(&file)
                        .expect("Files should always have a name"),
                )
                .toggle_state(file == &self.current_file)
                .selected_style(ButtonStyle::Tinted(ui::TintColor::Accent))
                .track_focus(focus_handle)
                .on_click(cx.listener({
                    let focus_handle = focus_handle.clone();
                    move |this, _: &gpui::ClickEvent, window, cx| {
                        this.change_file(ix, window, cx);
                        focus_handle.focus(window);
                    }
                }))
            };

        let this = cx.entity();

        h_flex()
            .w_full()
            .pb_4()
            .gap_1()
            .justify_between()
            .track_focus(&self.files_focus_handle)
            .tab_group()
            .tab_index(HEADER_GROUP_TAB_INDEX)
            .child(
                h_flex()
                    .gap_1()
                    .children(
                        self.files.iter().enumerate().take(OVERFLOW_LIMIT).map(
                            |(ix, (file, focus_handle))| file_button(ix, file, focus_handle, cx),
                        ),
                    )
                    .when(self.files.len() > OVERFLOW_LIMIT, |div| {
                        let selected_file_ix = self
                            .files
                            .iter()
                            .enumerate()
                            .skip(OVERFLOW_LIMIT)
                            .find_map(|(ix, (file, _))| {
                                if file == &self.current_file {
                                    Some(ix)
                                } else {
                                    None
                                }
                            })
                            .unwrap_or(OVERFLOW_LIMIT);

                        let (file, focus_handle) = &self.files[selected_file_ix];

                        div.child(file_button(selected_file_ix, file, focus_handle, cx))
                            .when(self.files.len() > OVERFLOW_LIMIT + 1, |div| {
                                div.child(
                                    DropdownMenu::new(
                                        "more-files",
                                        format!("+{}", self.files.len() - (OVERFLOW_LIMIT + 1)),
                                        ContextMenu::build(window, cx, move |mut menu, _, _| {
                                            for (mut ix, (file, focus_handle)) in self
                                                .files
                                                .iter()
                                                .enumerate()
                                                .skip(OVERFLOW_LIMIT + 1)
                                            {
                                                let (display_name, focus_handle) =
                                                    if selected_file_ix == ix {
                                                        ix = OVERFLOW_LIMIT;
                                                        (
                                                            self.display_name(&self.files[ix].0),
                                                            self.files[ix].1.clone(),
                                                        )
                                                    } else {
                                                        (
                                                            self.display_name(&file),
                                                            focus_handle.clone(),
                                                        )
                                                    };

                                                menu = menu.entry(
                                                    display_name
                                                        .expect("Files should always have a name"),
                                                    None,
                                                    {
                                                        let this = this.clone();
                                                        move |window, cx| {
                                                            this.update(cx, |this, cx| {
                                                                this.change_file(ix, window, cx);
                                                            });
                                                            focus_handle.focus(window);
                                                        }
                                                    },
                                                );
                                            }

                                            menu
                                        }),
                                    )
                                    .style(DropdownStyle::Subtle)
                                    .trigger_tooltip(Tooltip::text("View Other Projects"))
                                    .trigger_icon(IconName::ChevronDown)
                                    .attach(gpui::Corner::BottomLeft)
                                    .offset(gpui::Point {
                                        x: px(0.0),
                                        y: px(2.0),
                                    })
                                    .tab_index(0),
                                )
                            })
                    }),
            )
            .child(
                Button::new("edit-in-json", "Edit in settings.json")
                    .tab_index(0_isize)
                    .style(ButtonStyle::OutlinedGhost)
                    .on_click(cx.listener(|this, _, _, cx| {
                        this.open_current_settings_file(cx);
                    })),
            )
    }

    pub(crate) fn display_name(&self, file: &SettingsUiFile) -> Option<String> {
        match file {
            SettingsUiFile::User => Some("User".to_string()),
            SettingsUiFile::Project((worktree_id, path)) => self
                .worktree_root_dirs
                .get(&worktree_id)
                .map(|directory_name| {
                    let path_style = PathStyle::local();
                    if path.is_empty() {
                        directory_name.clone()
                    } else {
                        format!(
                            "{}{}{}",
                            directory_name,
                            path_style.separator(),
                            path.display(path_style)
                        )
                    }
                }),
            SettingsUiFile::Server(file) => Some(file.to_string()),
        }
    }

    // TODO:
    //  Reconsider this after preview launch
    // fn file_location_str(&self) -> String {
    //     match &self.current_file {
    //         SettingsUiFile::User => "settings.json".to_string(),
    //         SettingsUiFile::Project((worktree_id, path)) => self
    //             .worktree_root_dirs
    //             .get(&worktree_id)
    //             .map(|directory_name| {
    //                 let path_style = PathStyle::local();
    //                 let file_path = path.join(paths::local_settings_file_relative_path());
    //                 format!(
    //                     "{}{}{}",
    //                     directory_name,
    //                     path_style.separator(),
    //                     file_path.display(path_style)
    //                 )
    //             })
    //             .expect("Current file should always be present in root dir map"),
    //         SettingsUiFile::Server(file) => file.to_string(),
    //     }
    // }

    fn render_search(&self, _window: &mut Window, cx: &mut App) -> Div {
        h_flex()
            .py_1()
            .px_1p5()
            .mb_3()
            .gap_1p5()
            .rounded_sm()
            .bg(cx.theme().colors().editor_background)
            .border_1()
            .border_color(cx.theme().colors().border)
            .child(Icon::new(IconName::MagnifyingGlass).color(Color::Muted))
            .child(self.search_bar.clone())
    }

    fn render_nav(
        &self,
        window: &mut Window,
        cx: &mut Context<SettingsWindow>,
    ) -> impl IntoElement {
        let visible_count = self.visible_navbar_entries().count();

        let focus_keybind_label = if self
            .navbar_focus_handle
            .read(cx)
            .handle
            .contains_focused(window, cx)
            || self
                .visible_navbar_entries()
                .any(|(_, entry)| entry.focus_handle.is_focused(window))
        {
            "Focus Content"
        } else {
            "Focus Navbar"
        };

        v_flex()
            .key_context("NavigationMenu")
            .on_action(cx.listener(|this, _: &CollapseNavEntry, window, cx| {
                let Some(focused_entry) = this.focused_nav_entry(window, cx) else {
                    return;
                };
                let focused_entry_parent = this.root_entry_containing(focused_entry);
                if this.navbar_entries[focused_entry_parent].expanded {
                    this.toggle_navbar_entry(focused_entry_parent);
                    window.focus(&this.navbar_entries[focused_entry_parent].focus_handle);
                }
                cx.notify();
            }))
            .on_action(cx.listener(|this, _: &ExpandNavEntry, window, cx| {
                let Some(focused_entry) = this.focused_nav_entry(window, cx) else {
                    return;
                };
                if !this.navbar_entries[focused_entry].is_root {
                    return;
                }
                if !this.navbar_entries[focused_entry].expanded {
                    this.toggle_navbar_entry(focused_entry);
                }
                cx.notify();
            }))
            .on_action(
                cx.listener(|this, _: &FocusPreviousRootNavEntry, window, cx| {
                    let entry_index = this
                        .focused_nav_entry(window, cx)
                        .unwrap_or(this.navbar_entry);
                    let mut root_index = None;
                    for (index, entry) in this.visible_navbar_entries() {
                        if index >= entry_index {
                            break;
                        }
                        if entry.is_root {
                            root_index = Some(index);
                        }
                    }
                    let Some(previous_root_index) = root_index else {
                        return;
                    };
                    this.focus_and_scroll_to_nav_entry(previous_root_index, window, cx);
                }),
            )
            .on_action(cx.listener(|this, _: &FocusNextRootNavEntry, window, cx| {
                let entry_index = this
                    .focused_nav_entry(window, cx)
                    .unwrap_or(this.navbar_entry);
                let mut root_index = None;
                for (index, entry) in this.visible_navbar_entries() {
                    if index <= entry_index {
                        continue;
                    }
                    if entry.is_root {
                        root_index = Some(index);
                        break;
                    }
                }
                let Some(next_root_index) = root_index else {
                    return;
                };
                this.focus_and_scroll_to_nav_entry(next_root_index, window, cx);
            }))
            .on_action(cx.listener(|this, _: &FocusFirstNavEntry, window, cx| {
                if let Some((first_entry_index, _)) = this.visible_navbar_entries().next() {
                    this.focus_and_scroll_to_nav_entry(first_entry_index, window, cx);
                }
            }))
            .on_action(cx.listener(|this, _: &FocusLastNavEntry, window, cx| {
                if let Some((last_entry_index, _)) = this.visible_navbar_entries().last() {
                    this.focus_and_scroll_to_nav_entry(last_entry_index, window, cx);
                }
            }))
            .on_action(cx.listener(|this, _: &FocusNextNavEntry, window, cx| {
                let entry_index = this
                    .focused_nav_entry(window, cx)
                    .unwrap_or(this.navbar_entry);
                let mut next_index = None;
                for (index, _) in this.visible_navbar_entries() {
                    if index > entry_index {
                        next_index = Some(index);
                        break;
                    }
                }
                let Some(next_entry_index) = next_index else {
                    return;
                };
                this.open_and_scroll_to_navbar_entry(
                    next_entry_index,
                    Some(gpui::ScrollStrategy::Bottom),
                    false,
                    window,
                    cx,
                );
            }))
            .on_action(cx.listener(|this, _: &FocusPreviousNavEntry, window, cx| {
                let entry_index = this
                    .focused_nav_entry(window, cx)
                    .unwrap_or(this.navbar_entry);
                let mut prev_index = None;
                for (index, _) in this.visible_navbar_entries() {
                    if index >= entry_index {
                        break;
                    }
                    prev_index = Some(index);
                }
                let Some(prev_entry_index) = prev_index else {
                    return;
                };
                this.open_and_scroll_to_navbar_entry(
                    prev_entry_index,
                    Some(gpui::ScrollStrategy::Top),
                    false,
                    window,
                    cx,
                );
            }))
            .w_56()
            .h_full()
            .p_2p5()
            .when(cfg!(target_os = "macos"), |this| this.pt_10())
            .flex_none()
            .border_r_1()
            .border_color(cx.theme().colors().border)
            .bg(cx.theme().colors().panel_background)
            .child(self.render_search(window, cx))
            .child(
                v_flex()
                    .flex_1()
                    .overflow_hidden()
                    .track_focus(&self.navbar_focus_handle.focus_handle(cx))
                    .tab_group()
                    .tab_index(NAVBAR_GROUP_TAB_INDEX)
                    .child(
                        uniform_list(
                            "settings-ui-nav-bar",
                            visible_count + 1,
                            cx.processor(move |this, range: Range<usize>, _, cx| {
                                this.visible_navbar_entries()
                                    .skip(range.start.saturating_sub(1))
                                    .take(range.len())
                                    .map(|(entry_index, entry)| {
                                        TreeViewItem::new(
                                            ("settings-ui-navbar-entry", entry_index),
                                            entry.title,
                                        )
                                        .track_focus(&entry.focus_handle)
                                        .root_item(entry.is_root)
                                        .toggle_state(this.is_navbar_entry_selected(entry_index))
                                        .when(entry.is_root, |item| {
                                            item.expanded(entry.expanded || this.has_query)
                                                .on_toggle(cx.listener(
                                                    move |this, _, window, cx| {
                                                        this.toggle_navbar_entry(entry_index);
                                                        window.focus(
                                                            &this.navbar_entries[entry_index]
                                                                .focus_handle,
                                                        );
                                                        cx.notify();
                                                    },
                                                ))
                                        })
                                        .on_click({
                                            let category = this.pages[entry.page_index].title;
                                            let subcategory =
                                                (!entry.is_root).then_some(entry.title);

                                            cx.listener(move |this, _, window, cx| {
                                                telemetry::event!(
                                                    "Settings Navigation Clicked",
                                                    category = category,
                                                    subcategory = subcategory
                                                );

                                                this.open_and_scroll_to_navbar_entry(
                                                    entry_index,
                                                    None,
                                                    true,
                                                    window,
                                                    cx,
                                                );
                                            })
                                        })
                                    })
                                    .collect()
                            }),
                        )
                        .size_full()
                        .track_scroll(self.navbar_scroll_handle.clone()),
                    )
                    .vertical_scrollbar_for(self.navbar_scroll_handle.clone(), window, cx),
            )
            .child(
                h_flex()
                    .w_full()
                    .h_8()
                    .p_2()
                    .pb_0p5()
                    .flex_shrink_0()
                    .border_t_1()
                    .border_color(cx.theme().colors().border_variant)
                    .child(
                        KeybindingHint::new(
                            KeyBinding::for_action_in(
                                &ToggleFocusNav,
                                &self.navbar_focus_handle.focus_handle(cx),
                                cx,
                            ),
                            cx.theme().colors().surface_background.opacity(0.5),
                        )
                        .suffix(focus_keybind_label),
                    ),
            )
    }

    fn open_and_scroll_to_navbar_entry(
        &mut self,
        navbar_entry_index: usize,
        scroll_strategy: Option<gpui::ScrollStrategy>,
        focus_content: bool,
        window: &mut Window,
        cx: &mut Context<Self>,
    ) {
        self.open_navbar_entry_page(navbar_entry_index);
        cx.notify();

        let mut handle_to_focus = None;

        if self.navbar_entries[navbar_entry_index].is_root
            || !self.is_nav_entry_visible(navbar_entry_index)
        {
            self.sub_page_scroll_handle
                .set_offset(point(px(0.), px(0.)));
            if focus_content {
                let Some(first_item_index) =
                    self.visible_page_items().next().map(|(index, _)| index)
                else {
                    return;
                };
                handle_to_focus = Some(self.focus_handle_for_content_element(first_item_index, cx));
            } else if !self.is_nav_entry_visible(navbar_entry_index) {
                let Some(first_visible_nav_entry_index) =
                    self.visible_navbar_entries().next().map(|(index, _)| index)
                else {
                    return;
                };
                self.focus_and_scroll_to_nav_entry(first_visible_nav_entry_index, window, cx);
            } else {
                handle_to_focus =
                    Some(self.navbar_entries[navbar_entry_index].focus_handle.clone());
            }
        } else {
            let entry_item_index = self.navbar_entries[navbar_entry_index]
                .item_index
                .expect("Non-root items should have an item index");
            self.scroll_to_content_item(entry_item_index, window, cx);
            if focus_content {
                handle_to_focus = Some(self.focus_handle_for_content_element(entry_item_index, cx));
            } else {
                handle_to_focus =
                    Some(self.navbar_entries[navbar_entry_index].focus_handle.clone());
            }
        }

        if let Some(scroll_strategy) = scroll_strategy
            && let Some(logical_entry_index) = self
                .visible_navbar_entries()
                .into_iter()
                .position(|(index, _)| index == navbar_entry_index)
        {
            self.navbar_scroll_handle
                .scroll_to_item(logical_entry_index + 1, scroll_strategy);
        }

        // Page scroll handle updates the active item index
        // in it's next paint call after using scroll_handle.scroll_to_top_of_item
        // The call after that updates the offset of the scroll handle. So to
        // ensure the scroll handle doesn't lag behind we need to render three frames
        // back to back.
        cx.on_next_frame(window, move |_, window, cx| {
            if let Some(handle) = handle_to_focus.as_ref() {
                window.focus(handle);
            }

            cx.on_next_frame(window, |_, _, cx| {
                cx.notify();
            });
            cx.notify();
        });
        cx.notify();
    }

    fn scroll_to_content_item(
        &self,
        content_item_index: usize,
        _window: &mut Window,
        cx: &mut Context<Self>,
    ) {
        let index = self
            .visible_page_items()
            .position(|(index, _)| index == content_item_index)
            .unwrap_or(0);
        if index == 0 {
            self.sub_page_scroll_handle
                .set_offset(point(px(0.), px(0.)));
            self.list_state.scroll_to(gpui::ListOffset {
                item_ix: 0,
                offset_in_item: px(0.),
            });
            return;
        }
        self.list_state.scroll_to(gpui::ListOffset {
            item_ix: index + 1,
            offset_in_item: px(0.),
        });
        cx.notify();
    }

    fn is_nav_entry_visible(&self, nav_entry_index: usize) -> bool {
        self.visible_navbar_entries()
            .any(|(index, _)| index == nav_entry_index)
    }

    fn focus_and_scroll_to_first_visible_nav_entry(
        &self,
        window: &mut Window,
        cx: &mut Context<Self>,
    ) {
        if let Some(nav_entry_index) = self.visible_navbar_entries().next().map(|(index, _)| index)
        {
            self.focus_and_scroll_to_nav_entry(nav_entry_index, window, cx);
        }
    }

    fn focus_and_scroll_to_nav_entry(
        &self,
        nav_entry_index: usize,
        window: &mut Window,
        cx: &mut Context<Self>,
    ) {
        let Some(position) = self
            .visible_navbar_entries()
            .position(|(index, _)| index == nav_entry_index)
        else {
            return;
        };
        self.navbar_scroll_handle
            .scroll_to_item(position, gpui::ScrollStrategy::Top);
        window.focus(&self.navbar_entries[nav_entry_index].focus_handle);
        cx.notify();
    }

    fn visible_page_items(&self) -> impl Iterator<Item = (usize, &SettingsPageItem)> {
        let page_idx = self.current_page_index();

        self.current_page()
            .items
            .iter()
            .enumerate()
            .filter_map(move |(item_index, item)| {
                self.filter_table[page_idx][item_index].then_some((item_index, item))
            })
    }

    fn render_sub_page_breadcrumbs(&self) -> impl IntoElement {
        let mut items = vec![];
        items.push(self.current_page().title.into());
        items.extend(
            sub_page_stack()
                .iter()
                .flat_map(|page| [page.section_header.into(), page.link.title.clone()]),
        );

        let last = items.pop().unwrap();
        h_flex()
            .gap_1()
            .children(
                items
                    .into_iter()
                    .flat_map(|item| [item, "/".into()])
                    .map(|item| Label::new(item).color(Color::Muted)),
            )
            .child(Label::new(last))
    }

    fn render_empty_state(&self, search_query: SharedString) -> impl IntoElement {
        v_flex()
            .size_full()
            .items_center()
            .justify_center()
            .gap_1()
            .child(Label::new("No Results"))
            .child(
                Label::new(search_query)
                    .size(LabelSize::Small)
                    .color(Color::Muted),
            )
    }

    fn render_page_items(
        &mut self,
        page_index: usize,
        _window: &mut Window,
        cx: &mut Context<SettingsWindow>,
    ) -> impl IntoElement {
        let mut page_content = v_flex().id("settings-ui-page").size_full();

        let has_active_search = !self.search_bar.read(cx).is_empty(cx);
        let has_no_results = self.visible_page_items().next().is_none() && has_active_search;

        if has_no_results {
            let search_query = self.search_bar.read(cx).text(cx);
            page_content = page_content.child(
                self.render_empty_state(format!("No settings match \"{}\"", search_query).into()),
            )
        } else {
            let last_non_header_index = self
                .visible_page_items()
                .filter_map(|(index, item)| {
                    (!matches!(item, SettingsPageItem::SectionHeader(_))).then_some(index)
                })
                .last();

            let root_nav_label = self
                .navbar_entries
                .iter()
                .find(|entry| entry.is_root && entry.page_index == self.current_page_index())
                .map(|entry| entry.title);

            let list_content = list(
                self.list_state.clone(),
                cx.processor(move |this, index, window, cx| {
                    if index == 0 {
                        return div()
                            .when(sub_page_stack().is_empty(), |this| {
                                this.when_some(root_nav_label, |this, title| {
                                    this.child(
                                        Label::new(title).size(LabelSize::Large).mt_2().mb_3(),
                                    )
                                })
                            })
                            .into_any_element();
                    }

                    let mut visible_items = this.visible_page_items();
                    let Some((actual_item_index, item)) = visible_items.nth(index - 1) else {
                        return gpui::Empty.into_any_element();
                    };

                    let no_bottom_border = visible_items
                        .next()
                        .map(|(_, item)| matches!(item, SettingsPageItem::SectionHeader(_)))
                        .unwrap_or(false);

                    let is_last = Some(actual_item_index) == last_non_header_index;

                    let item_focus_handle =
                        this.content_handles[page_index][actual_item_index].focus_handle(cx);

                    v_flex()
                        .id(("settings-page-item", actual_item_index))
                        .w_full()
                        .min_w_0()
                        .track_focus(&item_focus_handle)
                        .child(item.render(
                            this,
                            actual_item_index,
                            no_bottom_border || is_last,
                            window,
                            cx,
                        ))
                        .into_any_element()
                }),
            );

            page_content = page_content.child(list_content.size_full())
        }
        page_content
    }

    fn render_sub_page_items<'a, Items: Iterator<Item = (usize, &'a SettingsPageItem)>>(
        &self,
        items: Items,
        page_index: Option<usize>,
        window: &mut Window,
        cx: &mut Context<SettingsWindow>,
    ) -> impl IntoElement {
        let mut page_content = v_flex()
            .id("settings-ui-page")
            .size_full()
            .overflow_y_scroll()
            .track_scroll(&self.sub_page_scroll_handle);

        let items: Vec<_> = items.collect();
        let items_len = items.len();
        let mut section_header = None;

        let has_active_search = !self.search_bar.read(cx).is_empty(cx);
        let has_no_results = items_len == 0 && has_active_search;

        if has_no_results {
            let search_query = self.search_bar.read(cx).text(cx);
            page_content = page_content.child(
                self.render_empty_state(format!("No settings match \"{}\"", search_query).into()),
            )
        } else {
            let last_non_header_index = items
                .iter()
                .enumerate()
                .rev()
                .find(|(_, (_, item))| !matches!(item, SettingsPageItem::SectionHeader(_)))
                .map(|(index, _)| index);

            let root_nav_label = self
                .navbar_entries
                .iter()
                .find(|entry| entry.is_root && entry.page_index == self.current_page_index())
                .map(|entry| entry.title);

            page_content = page_content
                .when(sub_page_stack().is_empty(), |this| {
                    this.when_some(root_nav_label, |this, title| {
                        this.child(Label::new(title).size(LabelSize::Large).mt_2().mb_3())
                    })
                })
                .children(items.clone().into_iter().enumerate().map(
                    |(index, (actual_item_index, item))| {
                        let no_bottom_border = items
                            .get(index + 1)
                            .map(|(_, next_item)| {
                                matches!(next_item, SettingsPageItem::SectionHeader(_))
                            })
                            .unwrap_or(false);
                        let is_last = Some(index) == last_non_header_index;

                        if let SettingsPageItem::SectionHeader(header) = item {
                            section_header = Some(*header);
                        }
                        v_flex()
                            .w_full()
                            .min_w_0()
                            .id(("settings-page-item", actual_item_index))
                            .when_some(page_index, |element, page_index| {
                                element.track_focus(
                                    &self.content_handles[page_index][actual_item_index]
                                        .focus_handle(cx),
                                )
                            })
                            .child(item.render(
                                self,
                                actual_item_index,
                                no_bottom_border || is_last,
                                window,
                                cx,
                            ))
                    },
                ))
        }
        page_content
    }

    fn render_page(
        &mut self,
        window: &mut Window,
        cx: &mut Context<SettingsWindow>,
    ) -> impl IntoElement {
        let page_header;
        let page_content;

        if sub_page_stack().is_empty() {
            page_header = self.render_files_header(window, cx).into_any_element();

            page_content = self
                .render_page_items(self.current_page_index(), window, cx)
                .into_any_element();
        } else {
            page_header = h_flex()
                .ml_neg_1p5()
                .pb_4()
                .gap_1()
                .child(
                    IconButton::new("back-btn", IconName::ArrowLeft)
                        .icon_size(IconSize::Small)
                        .shape(IconButtonShape::Square)
                        .on_click(cx.listener(|this, _, _, cx| {
                            this.pop_sub_page(cx);
                        })),
                )
                .child(self.render_sub_page_breadcrumbs())
                .into_any_element();

            let active_page_render_fn = sub_page_stack().last().unwrap().link.render.clone();
            page_content = (active_page_render_fn)(self, window, cx);
        }

        let mut warning_banner = gpui::Empty.into_any_element();
        if let Some(error) =
            SettingsStore::global(cx).error_for_file(self.current_file.to_settings())
        {
            if self.shown_errors.insert(error.clone()) {
                telemetry::event!("Settings Error Shown", error = &error);
            }

            warning_banner = v_flex()
                .pb_4()
                .child(
                    Banner::new()
                        .severity(Severity::Warning)
                        .child(
                            v_flex()
                                .my_0p5()
                                .gap_0p5()
                                .child(Label::new("Your settings file is in an invalid state."))
                                .child(
                                    Label::new(error).size(LabelSize::Small).color(Color::Muted),
                                ),
                        )
                        .action_slot(
                            div().pr_1().child(
                                Button::new("fix-in-json", "Fix in settings.json")
                                    .tab_index(0_isize)
                                    .style(ButtonStyle::Tinted(ui::TintColor::Warning))
                                    .on_click(cx.listener(|this, _, _, cx| {
                                        this.open_current_settings_file(cx);
                                    })),
                            ),
                        ),
                )
                .into_any_element()
        }

        return v_flex()
            .id("Settings-ui-page")
            .on_action(cx.listener(|this, _: &menu::SelectNext, window, cx| {
                if !sub_page_stack().is_empty() {
                    window.focus_next();
                    return;
                }
                for (logical_index, (actual_index, _)) in this.visible_page_items().enumerate() {
                    let handle = this.content_handles[this.current_page_index()][actual_index]
                        .focus_handle(cx);
                    let mut offset = 1; // for page header

                    if let Some((_, next_item)) = this.visible_page_items().nth(logical_index + 1)
                        && matches!(next_item, SettingsPageItem::SectionHeader(_))
                    {
                        offset += 1;
                    }
                    if handle.contains_focused(window, cx) {
                        let next_logical_index = logical_index + offset + 1;
                        this.list_state.scroll_to_reveal_item(next_logical_index);
                        // We need to render the next item to ensure it's focus handle is in the element tree
                        cx.on_next_frame(window, |_, window, cx| {
                            window.focus_next();
                            cx.notify();
                        });
                        cx.notify();
                        return;
                    }
                }
                window.focus_next();
            }))
            .on_action(cx.listener(|this, _: &menu::SelectPrevious, window, cx| {
                if !sub_page_stack().is_empty() {
                    window.focus_prev();
                    return;
                }
                let mut prev_was_header = false;
                for (logical_index, (actual_index, item)) in this.visible_page_items().enumerate() {
                    let is_header = matches!(item, SettingsPageItem::SectionHeader(_));
                    let handle = this.content_handles[this.current_page_index()][actual_index]
                        .focus_handle(cx);
                    let mut offset = 1; // for page header

                    if prev_was_header {
                        offset -= 1;
                    }
                    if handle.contains_focused(window, cx) {
                        let next_logical_index = logical_index + offset - 1;
                        this.list_state.scroll_to_reveal_item(next_logical_index);
                        // We need to render the next item to ensure it's focus handle is in the element tree
                        cx.on_next_frame(window, |_, window, cx| {
                            window.focus_prev();
                            cx.notify();
                        });
                        cx.notify();
                        return;
                    }
                    prev_was_header = is_header;
                }
                window.focus_prev();
            }))
            .when(sub_page_stack().is_empty(), |this| {
                this.vertical_scrollbar_for(self.list_state.clone(), window, cx)
            })
            .when(!sub_page_stack().is_empty(), |this| {
                this.vertical_scrollbar_for(self.sub_page_scroll_handle.clone(), window, cx)
            })
            .track_focus(&self.content_focus_handle.focus_handle(cx))
            .flex_1()
            .pt_6()
            .px_8()
            .bg(cx.theme().colors().editor_background)
            .child(warning_banner)
            .child(page_header)
            .child(
                div()
                    .size_full()
                    .tab_group()
                    .tab_index(CONTENT_GROUP_TAB_INDEX)
                    .child(page_content),
            );
    }

    /// This function will create a new settings file if one doesn't exist
    /// if the current file is a project settings with a valid worktree id
    /// We do this because the settings ui allows initializing project settings
    fn open_current_settings_file(&mut self, cx: &mut Context<Self>) {
        match &self.current_file {
            SettingsUiFile::User => {
                let Some(original_window) = self.original_window else {
                    return;
                };
                original_window
                    .update(cx, |workspace, window, cx| {
                        workspace
                            .with_local_workspace(window, cx, |workspace, window, cx| {
                                let create_task = workspace.project().update(cx, |project, cx| {
                                    project.find_or_create_worktree(
                                        paths::config_dir().as_path(),
                                        false,
                                        cx,
                                    )
                                });
                                let open_task = workspace.open_paths(
                                    vec![paths::settings_file().to_path_buf()],
                                    OpenOptions {
                                        visible: Some(OpenVisible::None),
                                        ..Default::default()
                                    },
                                    None,
                                    window,
                                    cx,
                                );

                                cx.spawn_in(window, async move |workspace, cx| {
                                    create_task.await.ok();
                                    open_task.await;

                                    workspace.update_in(cx, |_, window, cx| {
                                        window.activate_window();
                                        cx.notify();
                                    })
                                })
                                .detach();
                            })
                            .detach();
                    })
                    .ok();
            }
            SettingsUiFile::Project((worktree_id, path)) => {
                let settings_path = path.join(paths::local_settings_file_relative_path());
                let Some(app_state) = workspace::AppState::global(cx).upgrade() else {
                    return;
                };

                let Some((worktree, corresponding_workspace)) = app_state
                    .workspace_store
                    .read(cx)
                    .workspaces()
                    .iter()
                    .find_map(|workspace| {
                        workspace
                            .read_with(cx, |workspace, cx| {
                                workspace
                                    .project()
                                    .read(cx)
                                    .worktree_for_id(*worktree_id, cx)
                            })
                            .ok()
                            .flatten()
                            .zip(Some(*workspace))
                    })
                else {
                    log::error!(
                        "No corresponding workspace contains worktree id: {}",
                        worktree_id
                    );

                    return;
                };

                let create_task = if worktree.read(cx).entry_for_path(&settings_path).is_some() {
                    None
                } else {
                    Some(worktree.update(cx, |tree, cx| {
                        tree.create_entry(
                            settings_path.clone(),
                            false,
                            Some("{\n\n}".as_bytes().to_vec()),
                            cx,
                        )
                    }))
                };

                let worktree_id = *worktree_id;

                // TODO: move zed::open_local_file() APIs to this crate, and
                // re-implement the "initial_contents" behavior
                corresponding_workspace
                    .update(cx, |_, window, cx| {
                        cx.spawn_in(window, async move |workspace, cx| {
                            if let Some(create_task) = create_task {
                                create_task.await.ok()?;
                            };

                            workspace
                                .update_in(cx, |workspace, window, cx| {
                                    workspace.open_path(
                                        (worktree_id, settings_path.clone()),
                                        None,
                                        true,
                                        window,
                                        cx,
                                    )
                                })
                                .ok()?
                                .await
                                .log_err()?;

                            workspace
                                .update_in(cx, |_, window, cx| {
                                    window.activate_window();
                                    cx.notify();
                                })
                                .ok();

                            Some(())
                        })
                        .detach();
                    })
                    .ok();
            }
            SettingsUiFile::Server(_) => {
                return;
            }
        };
    }

    fn current_page_index(&self) -> usize {
        self.page_index_from_navbar_index(self.navbar_entry)
    }

    fn current_page(&self) -> &SettingsPage {
        &self.pages[self.current_page_index()]
    }

    fn page_index_from_navbar_index(&self, index: usize) -> usize {
        if self.navbar_entries.is_empty() {
            return 0;
        }

        self.navbar_entries[index].page_index
    }

    fn is_navbar_entry_selected(&self, ix: usize) -> bool {
        ix == self.navbar_entry
    }

    fn push_sub_page(
        &mut self,
        sub_page_link: SubPageLink,
        section_header: &'static str,
        cx: &mut Context<SettingsWindow>,
    ) {
        sub_page_stack_mut().push(SubPage {
            link: sub_page_link,
            section_header,
        });
        cx.notify();
    }

    fn pop_sub_page(&mut self, cx: &mut Context<SettingsWindow>) {
        sub_page_stack_mut().pop();
        cx.notify();
    }

    fn focus_file_at_index(&mut self, index: usize, window: &mut Window) {
        if let Some((_, handle)) = self.files.get(index) {
            handle.focus(window);
        }
    }

    fn focused_file_index(&self, window: &Window, cx: &Context<Self>) -> usize {
        if self.files_focus_handle.contains_focused(window, cx)
            && let Some(index) = self
                .files
                .iter()
                .position(|(_, handle)| handle.is_focused(window))
        {
            return index;
        }
        if let Some(current_file_index) = self
            .files
            .iter()
            .position(|(file, _)| file == &self.current_file)
        {
            return current_file_index;
        }
        0
    }

    fn focus_handle_for_content_element(
        &self,
        actual_item_index: usize,
        cx: &Context<Self>,
    ) -> FocusHandle {
        let page_index = self.current_page_index();
        self.content_handles[page_index][actual_item_index].focus_handle(cx)
    }

    fn focused_nav_entry(&self, window: &Window, cx: &App) -> Option<usize> {
        if !self
            .navbar_focus_handle
            .focus_handle(cx)
            .contains_focused(window, cx)
        {
            return None;
        }
        for (index, entry) in self.navbar_entries.iter().enumerate() {
            if entry.focus_handle.is_focused(window) {
                return Some(index);
            }
        }
        None
    }

    fn root_entry_containing(&self, nav_entry_index: usize) -> usize {
        let mut index = Some(nav_entry_index);
        while let Some(prev_index) = index
            && !self.navbar_entries[prev_index].is_root
        {
            index = prev_index.checked_sub(1);
        }
        return index.expect("No root entry found");
    }
}

impl Render for SettingsWindow {
    fn render(&mut self, window: &mut Window, cx: &mut Context<Self>) -> impl IntoElement {
        let ui_font = theme::setup_ui_font(window, cx);

        client_side_decorations(
            v_flex()
                .text_color(cx.theme().colors().text)
                .size_full()
                .children(self.title_bar.clone())
                .child(
                    div()
                        .id("settings-window")
                        .key_context("SettingsWindow")
                        .track_focus(&self.focus_handle)
                        .on_action(cx.listener(|this, _: &OpenCurrentFile, _, cx| {
                            this.open_current_settings_file(cx);
                        }))
                        .on_action(|_: &Minimize, window, _cx| {
                            window.minimize_window();
                        })
                        .on_action(cx.listener(|this, _: &search::FocusSearch, window, cx| {
                            this.search_bar.focus_handle(cx).focus(window);
                        }))
                        .on_action(cx.listener(|this, _: &ToggleFocusNav, window, cx| {
                            if this
                                .navbar_focus_handle
                                .focus_handle(cx)
                                .contains_focused(window, cx)
                            {
                                this.open_and_scroll_to_navbar_entry(
                                    this.navbar_entry,
                                    None,
                                    true,
                                    window,
                                    cx,
                                );
                            } else {
                                this.focus_and_scroll_to_nav_entry(this.navbar_entry, window, cx);
                            }
                        }))
                        .on_action(cx.listener(
                            |this, FocusFile(file_index): &FocusFile, window, _| {
                                this.focus_file_at_index(*file_index as usize, window);
                            },
                        ))
                        .on_action(cx.listener(|this, _: &FocusNextFile, window, cx| {
                            let next_index = usize::min(
                                this.focused_file_index(window, cx) + 1,
                                this.files.len().saturating_sub(1),
                            );
                            this.focus_file_at_index(next_index, window);
                        }))
                        .on_action(cx.listener(|this, _: &FocusPreviousFile, window, cx| {
                            let prev_index = this.focused_file_index(window, cx).saturating_sub(1);
                            this.focus_file_at_index(prev_index, window);
                        }))
                        .on_action(cx.listener(|this, _: &menu::SelectNext, window, cx| {
                            if this
                                .search_bar
                                .focus_handle(cx)
                                .contains_focused(window, cx)
                            {
                                this.focus_and_scroll_to_first_visible_nav_entry(window, cx);
                            } else {
                                window.focus_next();
                            }
                        }))
                        .on_action(|_: &menu::SelectPrevious, window, _| {
                            window.focus_prev();
                        })
                        .flex()
                        .flex_row()
                        .flex_1()
                        .min_h_0()
                        .font(ui_font)
                        .bg(cx.theme().colors().background)
                        .text_color(cx.theme().colors().text)
                        .when(!cfg!(target_os = "macos"), |this| {
                            this.border_t_1().border_color(cx.theme().colors().border)
                        })
                        .child(self.render_nav(window, cx))
                        .child(self.render_page(window, cx)),
                ),
            window,
            cx,
        )
    }
}

fn all_projects(cx: &App) -> impl Iterator<Item = Entity<project::Project>> {
    workspace::AppState::global(cx)
        .upgrade()
        .map(|app_state| {
            app_state
                .workspace_store
                .read(cx)
                .workspaces()
                .iter()
                .filter_map(|workspace| Some(workspace.read(cx).ok()?.project().clone()))
        })
        .into_iter()
        .flatten()
}

fn update_settings_file(
    file: SettingsUiFile,
    file_name: Option<&'static str>,
    cx: &mut App,
    update: impl 'static + Send + FnOnce(&mut SettingsContent, &App),
) -> Result<()> {
    telemetry::event!("Settings Change", setting = file_name, type = file.setting_type());

    match file {
        SettingsUiFile::Project((worktree_id, rel_path)) => {
            let rel_path = rel_path.join(paths::local_settings_file_relative_path());
            let Some((worktree, project)) = all_projects(cx).find_map(|project| {
                project
                    .read(cx)
                    .worktree_for_id(worktree_id, cx)
                    .zip(Some(project))
            }) else {
                anyhow::bail!("Could not find project with worktree id: {}", worktree_id);
            };

            project.update(cx, |project, cx| {
                let task = if project.contains_local_settings_file(worktree_id, &rel_path, cx) {
                    None
                } else {
                    Some(worktree.update(cx, |worktree, cx| {
                        worktree.create_entry(rel_path.clone(), false, None, cx)
                    }))
                };

                cx.spawn(async move |project, cx| {
                    if let Some(task) = task
                        && task.await.is_err()
                    {
                        return;
                    };

                    project
                        .update(cx, |project, cx| {
                            project.update_local_settings_file(worktree_id, rel_path, cx, update);
                        })
                        .ok();
                })
                .detach();
            });

            return Ok(());
        }
        SettingsUiFile::User => {
            // todo(settings_ui) error?
            SettingsStore::global(cx).update_settings_file(<dyn fs::Fs>::global(cx), update);
            Ok(())
        }
        SettingsUiFile::Server(_) => unimplemented!(),
    }
}

fn render_text_field<T: From<String> + Into<String> + AsRef<str> + Clone>(
    field: SettingField<T>,
    file: SettingsUiFile,
    metadata: Option<&SettingsFieldMetadata>,
    _window: &mut Window,
    cx: &mut App,
) -> AnyElement {
    let (_, initial_text) =
        SettingsStore::global(cx).get_value_from_file(file.to_settings(), field.pick);
    let initial_text = initial_text.filter(|s| !s.as_ref().is_empty());

    SettingsInputField::new()
        .tab_index(0)
        .when_some(initial_text, |editor, text| {
            editor.with_initial_text(text.as_ref().to_string())
        })
        .when_some(
            metadata.and_then(|metadata| metadata.placeholder),
            |editor, placeholder| editor.with_placeholder(placeholder),
        )
        .on_confirm({
            move |new_text, cx| {
                update_settings_file(file.clone(), field.json_path, cx, move |settings, _cx| {
                    (field.write)(settings, new_text.map(Into::into));
                })
                .log_err(); // todo(settings_ui) don't log err
            }
        })
        .into_any_element()
}

fn render_toggle_button<B: Into<bool> + From<bool> + Copy>(
    field: SettingField<B>,
    file: SettingsUiFile,
    _metadata: Option<&SettingsFieldMetadata>,
    _window: &mut Window,
    cx: &mut App,
) -> AnyElement {
    let (_, value) = SettingsStore::global(cx).get_value_from_file(file.to_settings(), field.pick);

    let toggle_state = if value.copied().map_or(false, Into::into) {
        ToggleState::Selected
    } else {
        ToggleState::Unselected
    };

    Switch::new("toggle_button", toggle_state)
        .tab_index(0_isize)
        .color(SwitchColor::Accent)
        .on_click({
            move |state, _window, cx| {
                telemetry::event!("Settings Change", setting = field.json_path, type = file.setting_type());

                let state = *state == ui::ToggleState::Selected;
                update_settings_file(file.clone(), field.json_path, cx, move |settings, _cx| {
                    (field.write)(settings, Some(state.into()));
                })
                .log_err(); // todo(settings_ui) don't log err
            }
        })
        .into_any_element()
}

fn render_number_field<T: NumberFieldType + Send + Sync>(
    field: SettingField<T>,
    file: SettingsUiFile,
    _metadata: Option<&SettingsFieldMetadata>,
    window: &mut Window,
    cx: &mut App,
) -> AnyElement {
    let (_, value) = SettingsStore::global(cx).get_value_from_file(file.to_settings(), field.pick);
    let value = value.copied().unwrap_or_else(T::min_value);
    NumberField::new("numeric_stepper", value, window, cx)
        .on_change({
            move |value, _window, cx| {
                let value = *value;
                update_settings_file(file.clone(), field.json_path, cx, move |settings, _cx| {
                    (field.write)(settings, Some(value));
                })
                .log_err(); // todo(settings_ui) don't log err
            }
        })
        .into_any_element()
}

fn render_dropdown<T>(
    field: SettingField<T>,
    file: SettingsUiFile,
    metadata: Option<&SettingsFieldMetadata>,
    window: &mut Window,
    cx: &mut App,
) -> AnyElement
where
    T: strum::VariantArray + strum::VariantNames + Copy + PartialEq + Send + Sync + 'static,
{
    let variants = || -> &'static [T] { <T as strum::VariantArray>::VARIANTS };
    let labels = || -> &'static [&'static str] { <T as strum::VariantNames>::VARIANTS };
    let should_do_titlecase = metadata
        .and_then(|metadata| metadata.should_do_titlecase)
        .unwrap_or(true);

    let (_, current_value) =
        SettingsStore::global(cx).get_value_from_file(file.to_settings(), field.pick);
    let current_value = current_value.copied().unwrap_or(variants()[0]);

    let current_value_label =
        labels()[variants().iter().position(|v| *v == current_value).unwrap()];

    DropdownMenu::new(
        "dropdown",
        if should_do_titlecase {
            current_value_label.to_title_case()
        } else {
            current_value_label.to_string()
        },
<<<<<<< HEAD
        ContextMenu::build(window, cx, move |mut menu, _, _| {
            for (&value, &label) in std::iter::zip(variants(), labels()) {
                let file = file.clone();
                menu = menu.toggleable_entry(
                    if should_do_titlecase {
                        label.to_title_case()
                    } else {
                        label.to_string()
                    },
                    value == current_value,
                    IconPosition::End,
                    None,
                    move |_, cx| {
                        if value == current_value {
                            return;
                        }
                        update_settings_file(
                            file.clone(),
                            field.json_path,
                            cx,
                            move |settings, _cx| {
                                (field.write)(settings, Some(value));
                            },
                        )
                        .log_err(); // todo(settings_ui) don't log err
                    },
                );
            }
            menu
=======
        window.use_state(cx, |window, cx| {
            ContextMenu::new(window, cx, move |mut menu, _, _| {
                for (&value, &label) in std::iter::zip(variants(), labels()) {
                    let file = file.clone();
                    menu = menu.toggleable_entry(
                        if should_do_titlecase {
                            label.to_title_case()
                        } else {
                            label.to_string()
                        },
                        value == current_value,
                        IconPosition::End,
                        None,
                        move |_, cx| {
                            if value == current_value {
                                return;
                            }
                            update_settings_file(file.clone(), cx, move |settings, _cx| {
                                (field.write)(settings, Some(value));
                            })
                            .log_err(); // todo(settings_ui) don't log err
                        },
                    );
                }
                menu
            })
>>>>>>> 615d1d7a
        }),
    )
    .tab_index(0)
    .trigger_size(ButtonSize::Medium)
    .style(DropdownStyle::Outlined)
    .offset(gpui::Point {
        x: px(0.0),
        y: px(2.0),
    })
    .into_any_element()
}

fn render_picker_trigger_button(id: SharedString, label: SharedString) -> Button {
    Button::new(id, label)
        .tab_index(0_isize)
        .style(ButtonStyle::Outlined)
        .size(ButtonSize::Medium)
        .icon(IconName::ChevronUpDown)
        .icon_color(Color::Muted)
        .icon_size(IconSize::Small)
        .icon_position(IconPosition::End)
}

fn render_font_picker(
    field: SettingField<settings::FontFamilyName>,
    file: SettingsUiFile,
    _metadata: Option<&SettingsFieldMetadata>,
    _window: &mut Window,
    cx: &mut App,
) -> AnyElement {
    let current_value = SettingsStore::global(cx)
        .get_value_from_file(file.to_settings(), field.pick)
        .1
        .cloned()
        .unwrap_or_else(|| SharedString::default().into());

<<<<<<< HEAD
    let font_picker = cx.new(|cx| {
        font_picker(
            current_value.clone().into(),
            move |font_name, cx| {
                update_settings_file(file.clone(), field.json_path, cx, move |settings, _cx| {
                    (field.write)(settings, Some(font_name.into()));
                })
                .log_err(); // todo(settings_ui) don't log err
            },
            window,
            cx,
        )
    });

=======
>>>>>>> 615d1d7a
    PopoverMenu::new("font-picker")
        .trigger(render_picker_trigger_button(
            "font_family_picker_trigger".into(),
            current_value.clone().into(),
        ))
        .menu(move |window, cx| {
            let file = file.clone();
            let current_value = current_value.clone();

            Some(cx.new(move |cx| {
                font_picker(
                    current_value.clone().into(),
                    move |font_name, cx| {
                        update_settings_file(file.clone(), cx, move |settings, _cx| {
                            (field.write)(settings, Some(font_name.into()));
                        })
                        .log_err(); // todo(settings_ui) don't log err
                    },
                    window,
                    cx,
                )
            }))
        })
        .anchor(gpui::Corner::TopLeft)
        .offset(gpui::Point {
            x: px(0.0),
            y: px(2.0),
        })
        .with_handle(ui::PopoverMenuHandle::default())
        .into_any_element()
}

fn render_theme_picker(
    field: SettingField<settings::ThemeName>,
    file: SettingsUiFile,
    _metadata: Option<&SettingsFieldMetadata>,
    _window: &mut Window,
    cx: &mut App,
) -> AnyElement {
    let (_, value) = SettingsStore::global(cx).get_value_from_file(file.to_settings(), field.pick);
    let current_value = value
        .cloned()
        .map(|theme_name| theme_name.0.into())
        .unwrap_or_else(|| cx.theme().name.clone());

<<<<<<< HEAD
    let theme_picker = cx.new(|cx| {
        theme_picker(
            current_value.clone(),
            move |theme_name, cx| {
                update_settings_file(file.clone(), field.json_path, cx, move |settings, _cx| {
                    (field.write)(settings, Some(settings::ThemeName(theme_name.into())));
                })
                .log_err(); // todo(settings_ui) don't log err
            },
            window,
            cx,
        )
    });

=======
>>>>>>> 615d1d7a
    PopoverMenu::new("theme-picker")
        .trigger(render_picker_trigger_button(
            "theme_picker_trigger".into(),
            current_value.clone(),
        ))
        .menu(move |window, cx| {
            Some(cx.new(|cx| {
                let file = file.clone();
                let current_value = current_value.clone();
                theme_picker(
                    current_value,
                    move |theme_name, cx| {
                        update_settings_file(file.clone(), cx, move |settings, _cx| {
                            (field.write)(settings, Some(settings::ThemeName(theme_name.into())));
                        })
                        .log_err(); // todo(settings_ui) don't log err
                    },
                    window,
                    cx,
                )
            }))
        })
        .anchor(gpui::Corner::TopLeft)
        .offset(gpui::Point {
            x: px(0.0),
            y: px(2.0),
        })
        .with_handle(ui::PopoverMenuHandle::default())
        .into_any_element()
}

fn render_icon_theme_picker(
    field: SettingField<settings::IconThemeName>,
    file: SettingsUiFile,
    _metadata: Option<&SettingsFieldMetadata>,
    _window: &mut Window,
    cx: &mut App,
) -> AnyElement {
    let (_, value) = SettingsStore::global(cx).get_value_from_file(file.to_settings(), field.pick);
    let current_value = value
        .cloned()
        .map(|theme_name| theme_name.0.into())
        .unwrap_or_else(|| cx.theme().name.clone());

<<<<<<< HEAD
    let icon_theme_picker = cx.new(|cx| {
        icon_theme_picker(
            current_value.clone(),
            move |theme_name, cx| {
                update_settings_file(file.clone(), field.json_path, cx, move |settings, _cx| {
                    (field.write)(settings, Some(settings::IconThemeName(theme_name.into())));
                })
                .log_err(); // todo(settings_ui) don't log err
            },
            window,
            cx,
        )
    });

=======
>>>>>>> 615d1d7a
    PopoverMenu::new("icon-theme-picker")
        .trigger(render_picker_trigger_button(
            "icon_theme_picker_trigger".into(),
            current_value.clone(),
        ))
        .menu(move |window, cx| {
            Some(cx.new(|cx| {
                let file = file.clone();
                let current_value = current_value.clone();
                icon_theme_picker(
                    current_value,
                    move |theme_name, cx| {
                        update_settings_file(file.clone(), cx, move |settings, _cx| {
                            (field.write)(
                                settings,
                                Some(settings::IconThemeName(theme_name.into())),
                            );
                        })
                        .log_err(); // todo(settings_ui) don't log err
                    },
                    window,
                    cx,
                )
            }))
        })
        .anchor(gpui::Corner::TopLeft)
        .offset(gpui::Point {
            x: px(0.0),
            y: px(2.0),
        })
        .with_handle(ui::PopoverMenuHandle::default())
        .into_any_element()
}

#[cfg(test)]
pub mod test {

    use super::*;

    impl SettingsWindow {
        fn navbar_entry(&self) -> usize {
            self.navbar_entry
        }
    }

    impl PartialEq for NavBarEntry {
        fn eq(&self, other: &Self) -> bool {
            self.title == other.title
                && self.is_root == other.is_root
                && self.expanded == other.expanded
                && self.page_index == other.page_index
                && self.item_index == other.item_index
            // ignoring focus_handle
        }
    }

    pub fn register_settings(cx: &mut App) {
        settings::init(cx);
        theme::init(theme::LoadThemes::JustBase, cx);
        workspace::init_settings(cx);
        project::Project::init_settings(cx);
        language::init(cx);
        editor::init(cx);
        menu::init();
    }

    fn parse(input: &'static str, window: &mut Window, cx: &mut App) -> SettingsWindow {
        let mut pages: Vec<SettingsPage> = Vec::new();
        let mut expanded_pages = Vec::new();
        let mut selected_idx = None;
        let mut index = 0;
        let mut in_expanded_section = false;

        for mut line in input
            .lines()
            .map(|line| line.trim())
            .filter(|line| !line.is_empty())
        {
            if let Some(pre) = line.strip_suffix('*') {
                assert!(selected_idx.is_none(), "Only one selected entry allowed");
                selected_idx = Some(index);
                line = pre;
            }
            let (kind, title) = line.split_once(" ").unwrap();
            assert_eq!(kind.len(), 1);
            let kind = kind.chars().next().unwrap();
            if kind == 'v' {
                let page_idx = pages.len();
                expanded_pages.push(page_idx);
                pages.push(SettingsPage {
                    title,
                    items: vec![],
                });
                index += 1;
                in_expanded_section = true;
            } else if kind == '>' {
                pages.push(SettingsPage {
                    title,
                    items: vec![],
                });
                index += 1;
                in_expanded_section = false;
            } else if kind == '-' {
                pages
                    .last_mut()
                    .unwrap()
                    .items
                    .push(SettingsPageItem::SectionHeader(title));
                if selected_idx == Some(index) && !in_expanded_section {
                    panic!("Items in unexpanded sections cannot be selected");
                }
                index += 1;
            } else {
                panic!(
                    "Entries must start with one of 'v', '>', or '-'\n line: {}",
                    line
                );
            }
        }

        let mut settings_window = SettingsWindow {
            title_bar: None,
            original_window: None,
            worktree_root_dirs: HashMap::default(),
            files: Vec::default(),
            current_file: crate::SettingsUiFile::User,
            pages,
            search_bar: cx.new(|cx| Editor::single_line(window, cx)),
            navbar_entry: selected_idx.expect("Must have a selected navbar entry"),
            navbar_entries: Vec::default(),
            navbar_scroll_handle: UniformListScrollHandle::default(),
            navbar_focus_subscriptions: vec![],
            filter_table: vec![],
            has_query: false,
            content_handles: vec![],
            search_task: None,
            sub_page_scroll_handle: ScrollHandle::new(),
            focus_handle: cx.focus_handle(),
            navbar_focus_handle: NonFocusableHandle::new(
                NAVBAR_CONTAINER_TAB_INDEX,
                false,
                window,
                cx,
            ),
            content_focus_handle: NonFocusableHandle::new(
                CONTENT_CONTAINER_TAB_INDEX,
                false,
                window,
                cx,
            ),
            files_focus_handle: cx.focus_handle(),
            search_index: None,
            list_state: ListState::new(0, gpui::ListAlignment::Top, px(0.0)),
            shown_errors: HashSet::default(),
        };

        settings_window.build_filter_table();
        settings_window.build_navbar(cx);
        for expanded_page_index in expanded_pages {
            for entry in &mut settings_window.navbar_entries {
                if entry.page_index == expanded_page_index && entry.is_root {
                    entry.expanded = true;
                }
            }
        }
        settings_window
    }

    #[track_caller]
    fn check_navbar_toggle(
        before: &'static str,
        toggle_page: &'static str,
        after: &'static str,
        window: &mut Window,
        cx: &mut App,
    ) {
        let mut settings_window = parse(before, window, cx);
        let toggle_page_idx = settings_window
            .pages
            .iter()
            .position(|page| page.title == toggle_page)
            .expect("page not found");
        let toggle_idx = settings_window
            .navbar_entries
            .iter()
            .position(|entry| entry.page_index == toggle_page_idx)
            .expect("page not found");
        settings_window.toggle_navbar_entry(toggle_idx);

        let expected_settings_window = parse(after, window, cx);

        pretty_assertions::assert_eq!(
            settings_window
                .visible_navbar_entries()
                .map(|(_, entry)| entry)
                .collect::<Vec<_>>(),
            expected_settings_window
                .visible_navbar_entries()
                .map(|(_, entry)| entry)
                .collect::<Vec<_>>(),
        );
        pretty_assertions::assert_eq!(
            settings_window.navbar_entries[settings_window.navbar_entry()],
            expected_settings_window.navbar_entries[expected_settings_window.navbar_entry()],
        );
    }

    macro_rules! check_navbar_toggle {
        ($name:ident, before: $before:expr, toggle_page: $toggle_page:expr, after: $after:expr) => {
            #[gpui::test]
            fn $name(cx: &mut gpui::TestAppContext) {
                let window = cx.add_empty_window();
                window.update(|window, cx| {
                    register_settings(cx);
                    check_navbar_toggle($before, $toggle_page, $after, window, cx);
                });
            }
        };
    }

    check_navbar_toggle!(
        navbar_basic_open,
        before: r"
        v General
        - General
        - Privacy*
        v Project
        - Project Settings
        ",
        toggle_page: "General",
        after: r"
        > General*
        v Project
        - Project Settings
        "
    );

    check_navbar_toggle!(
        navbar_basic_close,
        before: r"
        > General*
        - General
        - Privacy
        v Project
        - Project Settings
        ",
        toggle_page: "General",
        after: r"
        v General*
        - General
        - Privacy
        v Project
        - Project Settings
        "
    );

    check_navbar_toggle!(
        navbar_basic_second_root_entry_close,
        before: r"
        > General
        - General
        - Privacy
        v Project
        - Project Settings*
        ",
        toggle_page: "Project",
        after: r"
        > General
        > Project*
        "
    );

    check_navbar_toggle!(
        navbar_toggle_subroot,
        before: r"
        v General Page
        - General
        - Privacy
        v Project
        - Worktree Settings Content*
        v AI
        - General
        > Appearance & Behavior
        ",
        toggle_page: "Project",
        after: r"
        v General Page
        - General
        - Privacy
        > Project*
        v AI
        - General
        > Appearance & Behavior
        "
    );

    check_navbar_toggle!(
        navbar_toggle_close_propagates_selected_index,
        before: r"
        v General Page
        - General
        - Privacy
        v Project
        - Worktree Settings Content
        v AI
        - General*
        > Appearance & Behavior
        ",
        toggle_page: "General Page",
        after: r"
        > General Page*
        v Project
        - Worktree Settings Content
        v AI
        - General
        > Appearance & Behavior
        "
    );

    check_navbar_toggle!(
        navbar_toggle_expand_propagates_selected_index,
        before: r"
        > General Page
        - General
        - Privacy
        v Project
        - Worktree Settings Content
        v AI
        - General*
        > Appearance & Behavior
        ",
        toggle_page: "General Page",
        after: r"
        v General Page*
        - General
        - Privacy
        v Project
        - Worktree Settings Content
        v AI
        - General
        > Appearance & Behavior
        "
    );
}<|MERGE_RESOLUTION|>--- conflicted
+++ resolved
@@ -3302,37 +3302,6 @@
         } else {
             current_value_label.to_string()
         },
-<<<<<<< HEAD
-        ContextMenu::build(window, cx, move |mut menu, _, _| {
-            for (&value, &label) in std::iter::zip(variants(), labels()) {
-                let file = file.clone();
-                menu = menu.toggleable_entry(
-                    if should_do_titlecase {
-                        label.to_title_case()
-                    } else {
-                        label.to_string()
-                    },
-                    value == current_value,
-                    IconPosition::End,
-                    None,
-                    move |_, cx| {
-                        if value == current_value {
-                            return;
-                        }
-                        update_settings_file(
-                            file.clone(),
-                            field.json_path,
-                            cx,
-                            move |settings, _cx| {
-                                (field.write)(settings, Some(value));
-                            },
-                        )
-                        .log_err(); // todo(settings_ui) don't log err
-                    },
-                );
-            }
-            menu
-=======
         window.use_state(cx, |window, cx| {
             ContextMenu::new(window, cx, move |mut menu, _, _| {
                 for (&value, &label) in std::iter::zip(variants(), labels()) {
@@ -3350,16 +3319,20 @@
                             if value == current_value {
                                 return;
                             }
-                            update_settings_file(file.clone(), cx, move |settings, _cx| {
-                                (field.write)(settings, Some(value));
-                            })
+                            update_settings_file(
+                                file.clone(),
+                                field.json_path,
+                                cx,
+                                move |settings, _cx| {
+                                    (field.write)(settings, Some(value));
+                                },
+                            )
                             .log_err(); // todo(settings_ui) don't log err
                         },
                     );
                 }
                 menu
             })
->>>>>>> 615d1d7a
         }),
     )
     .tab_index(0)
@@ -3396,23 +3369,6 @@
         .cloned()
         .unwrap_or_else(|| SharedString::default().into());
 
-<<<<<<< HEAD
-    let font_picker = cx.new(|cx| {
-        font_picker(
-            current_value.clone().into(),
-            move |font_name, cx| {
-                update_settings_file(file.clone(), field.json_path, cx, move |settings, _cx| {
-                    (field.write)(settings, Some(font_name.into()));
-                })
-                .log_err(); // todo(settings_ui) don't log err
-            },
-            window,
-            cx,
-        )
-    });
-
-=======
->>>>>>> 615d1d7a
     PopoverMenu::new("font-picker")
         .trigger(render_picker_trigger_button(
             "font_family_picker_trigger".into(),
@@ -3426,9 +3382,14 @@
                 font_picker(
                     current_value.clone().into(),
                     move |font_name, cx| {
-                        update_settings_file(file.clone(), cx, move |settings, _cx| {
-                            (field.write)(settings, Some(font_name.into()));
-                        })
+                        update_settings_file(
+                            file.clone(),
+                            field.json_path,
+                            cx,
+                            move |settings, _cx| {
+                                (field.write)(settings, Some(font_name.into()));
+                            },
+                        )
                         .log_err(); // todo(settings_ui) don't log err
                     },
                     window,
@@ -3458,23 +3419,6 @@
         .map(|theme_name| theme_name.0.into())
         .unwrap_or_else(|| cx.theme().name.clone());
 
-<<<<<<< HEAD
-    let theme_picker = cx.new(|cx| {
-        theme_picker(
-            current_value.clone(),
-            move |theme_name, cx| {
-                update_settings_file(file.clone(), field.json_path, cx, move |settings, _cx| {
-                    (field.write)(settings, Some(settings::ThemeName(theme_name.into())));
-                })
-                .log_err(); // todo(settings_ui) don't log err
-            },
-            window,
-            cx,
-        )
-    });
-
-=======
->>>>>>> 615d1d7a
     PopoverMenu::new("theme-picker")
         .trigger(render_picker_trigger_button(
             "theme_picker_trigger".into(),
@@ -3487,9 +3431,17 @@
                 theme_picker(
                     current_value,
                     move |theme_name, cx| {
-                        update_settings_file(file.clone(), cx, move |settings, _cx| {
-                            (field.write)(settings, Some(settings::ThemeName(theme_name.into())));
-                        })
+                        update_settings_file(
+                            file.clone(),
+                            field.json_path,
+                            cx,
+                            move |settings, _cx| {
+                                (field.write)(
+                                    settings,
+                                    Some(settings::ThemeName(theme_name.into())),
+                                );
+                            },
+                        )
                         .log_err(); // todo(settings_ui) don't log err
                     },
                     window,
@@ -3519,23 +3471,6 @@
         .map(|theme_name| theme_name.0.into())
         .unwrap_or_else(|| cx.theme().name.clone());
 
-<<<<<<< HEAD
-    let icon_theme_picker = cx.new(|cx| {
-        icon_theme_picker(
-            current_value.clone(),
-            move |theme_name, cx| {
-                update_settings_file(file.clone(), field.json_path, cx, move |settings, _cx| {
-                    (field.write)(settings, Some(settings::IconThemeName(theme_name.into())));
-                })
-                .log_err(); // todo(settings_ui) don't log err
-            },
-            window,
-            cx,
-        )
-    });
-
-=======
->>>>>>> 615d1d7a
     PopoverMenu::new("icon-theme-picker")
         .trigger(render_picker_trigger_button(
             "icon_theme_picker_trigger".into(),
@@ -3548,12 +3483,17 @@
                 icon_theme_picker(
                     current_value,
                     move |theme_name, cx| {
-                        update_settings_file(file.clone(), cx, move |settings, _cx| {
-                            (field.write)(
-                                settings,
-                                Some(settings::IconThemeName(theme_name.into())),
-                            );
-                        })
+                        update_settings_file(
+                            file.clone(),
+                            field.json_path,
+                            cx,
+                            move |settings, _cx| {
+                                (field.write)(
+                                    settings,
+                                    Some(settings::IconThemeName(theme_name.into())),
+                                );
+                            },
+                        )
                         .log_err(); // todo(settings_ui) don't log err
                     },
                     window,
