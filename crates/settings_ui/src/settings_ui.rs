mod components;
mod page_data;

use anyhow::Result;
use editor::{Editor, EditorEvent};
use feature_flags::FeatureFlag;
use fuzzy::StringMatchCandidate;
use gpui::{
    Action, App, Div, Entity, FocusHandle, Focusable, FontWeight, Global, ListState,
    ReadGlobal as _, ScrollHandle, Stateful, Subscription, Task, TitlebarOptions,
    UniformListScrollHandle, Window, WindowBounds, WindowHandle, WindowOptions, actions, div, list,
    point, prelude::*, px, size, uniform_list,
};
use heck::ToTitleCase as _;
use project::WorktreeId;
use schemars::JsonSchema;
use serde::Deserialize;
use settings::{SettingsContent, SettingsStore};
use std::{
    any::{Any, TypeId, type_name},
    cell::RefCell,
    collections::HashMap,
    num::{NonZero, NonZeroU32},
    ops::Range,
    rc::Rc,
    sync::{Arc, LazyLock, RwLock},
};
use title_bar::platform_title_bar::PlatformTitleBar;
use ui::{
    ContextMenu, Divider, DividerColor, DropdownMenu, DropdownStyle, IconButtonShape, KeyBinding,
    KeybindingHint, PopoverMenu, Switch, SwitchColor, Tooltip, TreeViewItem, WithScrollbar,
    prelude::*,
};
use ui_input::{NumberField, NumberFieldType};
use util::{ResultExt as _, paths::PathStyle, rel_path::RelPath};
use workspace::{OpenOptions, OpenVisible, Workspace, client_side_decorations};
use zed_actions::OpenSettings;

use crate::components::SettingsEditor;

const NAVBAR_CONTAINER_TAB_INDEX: isize = 0;
const NAVBAR_GROUP_TAB_INDEX: isize = 1;

const HEADER_CONTAINER_TAB_INDEX: isize = 2;
const HEADER_GROUP_TAB_INDEX: isize = 3;

const CONTENT_CONTAINER_TAB_INDEX: isize = 4;
const CONTENT_GROUP_TAB_INDEX: isize = 5;

actions!(
    settings_editor,
    [
        /// Minimizes the settings UI window.
        Minimize,
        /// Toggles focus between the navbar and the main content.
        ToggleFocusNav,
        /// Expands the navigation entry.
        ExpandNavEntry,
        /// Collapses the navigation entry.
        CollapseNavEntry,
        /// Focuses the next file in the file list.
        FocusNextFile,
        /// Focuses the previous file in the file list.
        FocusPreviousFile,
        /// Opens an editor for the current file
        OpenCurrentFile,
        /// Focuses the previous root navigation entry.
        FocusPreviousRootNavEntry,
        /// Focuses the next root navigation entry.
        FocusNextRootNavEntry,
        /// Focuses the first navigation entry.
        FocusFirstNavEntry,
        /// Focuses the last navigation entry.
        FocusLastNavEntry,
        /// Focuses and opens the next navigation entry without moving focus to content.
        FocusNextNavEntry,
        /// Focuses and opens the previous navigation entry without moving focus to content.
        FocusPreviousNavEntry
    ]
);

#[derive(Action, PartialEq, Eq, Clone, Copy, Debug, JsonSchema, Deserialize)]
#[action(namespace = settings_editor)]
struct FocusFile(pub u32);

struct SettingField<T: 'static> {
    pick: fn(&SettingsContent) -> &Option<T>,
    pick_mut: fn(&mut SettingsContent) -> &mut Option<T>,
}

impl<T: 'static> Clone for SettingField<T> {
    fn clone(&self) -> Self {
        *self
    }
}

// manual impl because derive puts a Copy bound on T, which is inaccurate in our case
impl<T: 'static> Copy for SettingField<T> {}

/// Helper for unimplemented settings, used in combination with `SettingField::unimplemented`
/// to keep the setting around in the UI with valid pick and pick_mut implementations, but don't actually try to render it.
/// TODO(settings_ui): In non-dev builds (`#[cfg(not(debug_assertions))]`) make this render as edit-in-json
#[derive(Clone, Copy)]
struct UnimplementedSettingField;

impl PartialEq for UnimplementedSettingField {
    fn eq(&self, _other: &Self) -> bool {
        true
    }
}

impl<T: 'static> SettingField<T> {
    /// Helper for settings with types that are not yet implemented.
    #[allow(unused)]
    fn unimplemented(self) -> SettingField<UnimplementedSettingField> {
        SettingField {
            pick: |_| &Some(UnimplementedSettingField),
            pick_mut: |_| unreachable!(),
        }
    }
}

trait AnySettingField {
    fn as_any(&self) -> &dyn Any;
    fn type_name(&self) -> &'static str;
    fn type_id(&self) -> TypeId;
    // Returns the file this value was set in and true, or File::Default and false to indicate it was not found in any file (missing default)
    fn file_set_in(&self, file: SettingsUiFile, cx: &App) -> (settings::SettingsFile, bool);
    fn reset_to_default_fn(
        &self,
        current_file: &SettingsUiFile,
        file_set_in: &settings::SettingsFile,
        cx: &App,
    ) -> Option<Box<dyn Fn(&mut App)>>;
}

impl<T: PartialEq + Clone + Send + Sync + 'static> AnySettingField for SettingField<T> {
    fn as_any(&self) -> &dyn Any {
        self
    }

    fn type_name(&self) -> &'static str {
        type_name::<T>()
    }

    fn type_id(&self) -> TypeId {
        TypeId::of::<T>()
    }

    fn file_set_in(&self, file: SettingsUiFile, cx: &App) -> (settings::SettingsFile, bool) {
        let (file, value) = cx
            .global::<SettingsStore>()
            .get_value_from_file(file.to_settings(), self.pick);
        return (file, value.is_some());
    }

    fn reset_to_default_fn(
        &self,
        current_file: &SettingsUiFile,
        file_set_in: &settings::SettingsFile,
        cx: &App,
    ) -> Option<Box<dyn Fn(&mut App)>> {
        if file_set_in == &settings::SettingsFile::Default {
            return None;
        }
        let this = *self;
        let store = SettingsStore::global(cx);
        let default_value = (this.pick)(store.raw_default_settings());
        let is_default = store
            .get_content_for_file(file_set_in.clone())
            .map_or(&None, this.pick)
            == default_value;
        if is_default {
            return None;
        }
        let current_file = current_file.clone();

        return Some(Box::new(move |cx| {
            let store = SettingsStore::global(cx);
            let default_value = (this.pick)(store.raw_default_settings());
            let is_set_somewhere_other_than_default = store
                .get_value_up_to_file(current_file.to_settings(), this.pick)
                .0
                != settings::SettingsFile::Default;
            let value_to_set = if is_set_somewhere_other_than_default {
                default_value.clone()
            } else {
                None
            };
            update_settings_file(current_file.clone(), cx, move |settings, _| {
                *(this.pick_mut)(settings) = value_to_set;
            })
            // todo(settings_ui): Don't log err
            .log_err();
        }));
    }
}

#[derive(Default, Clone)]
struct SettingFieldRenderer {
    renderers: Rc<
        RefCell<
            HashMap<
                TypeId,
                Box<
                    dyn Fn(
                        &SettingsWindow,
                        &SettingItem,
                        SettingsUiFile,
                        Option<&SettingsFieldMetadata>,
                        &mut Window,
                        &mut Context<SettingsWindow>,
                    ) -> Stateful<Div>,
                >,
            >,
        >,
    >,
}

impl Global for SettingFieldRenderer {}

impl SettingFieldRenderer {
    fn add_basic_renderer<T: 'static>(
        &mut self,
        render_control: impl Fn(
            SettingField<T>,
            SettingsUiFile,
            Option<&SettingsFieldMetadata>,
            &mut Window,
            &mut App,
        ) -> AnyElement
        + 'static,
    ) -> &mut Self {
        self.add_renderer(
            move |settings_window: &SettingsWindow,
                  item: &SettingItem,
                  field: SettingField<T>,
                  settings_file: SettingsUiFile,
                  metadata: Option<&SettingsFieldMetadata>,
                  window: &mut Window,
                  cx: &mut Context<SettingsWindow>| {
                render_settings_item(
                    settings_window,
                    item,
                    settings_file.clone(),
                    render_control(field, settings_file, metadata, window, cx),
                    window,
                    cx,
                )
            },
        )
    }

    fn add_renderer<T: 'static>(
        &mut self,
        renderer: impl Fn(
            &SettingsWindow,
            &SettingItem,
            SettingField<T>,
            SettingsUiFile,
            Option<&SettingsFieldMetadata>,
            &mut Window,
            &mut Context<SettingsWindow>,
        ) -> Stateful<Div>
        + 'static,
    ) -> &mut Self {
        let key = TypeId::of::<T>();
        let renderer = Box::new(
            move |settings_window: &SettingsWindow,
                  item: &SettingItem,
                  settings_file: SettingsUiFile,
                  metadata: Option<&SettingsFieldMetadata>,
                  window: &mut Window,
                  cx: &mut Context<SettingsWindow>| {
                let field = *item
                    .field
                    .as_ref()
                    .as_any()
                    .downcast_ref::<SettingField<T>>()
                    .unwrap();
                renderer(
                    settings_window,
                    item,
                    field,
                    settings_file,
                    metadata,
                    window,
                    cx,
                )
            },
        );
        self.renderers.borrow_mut().insert(key, renderer);
        self
    }
}

struct NonFocusableHandle {
    handle: FocusHandle,
    _subscription: Subscription,
}

impl NonFocusableHandle {
    fn new(tab_index: isize, tab_stop: bool, window: &mut Window, cx: &mut App) -> Entity<Self> {
        let handle = cx.focus_handle().tab_index(tab_index).tab_stop(tab_stop);
        Self::from_handle(handle, window, cx)
    }

    fn from_handle(handle: FocusHandle, window: &mut Window, cx: &mut App) -> Entity<Self> {
        cx.new(|cx| {
            let _subscription = cx.on_focus(&handle, window, {
                move |_, window, _| {
                    window.focus_next();
                }
            });
            Self {
                handle,
                _subscription,
            }
        })
    }
}

impl Focusable for NonFocusableHandle {
    fn focus_handle(&self, _: &App) -> FocusHandle {
        self.handle.clone()
    }
}

#[derive(Default)]
struct SettingsFieldMetadata {
    placeholder: Option<&'static str>,
    should_do_titlecase: Option<bool>,
}

pub struct SettingsUiFeatureFlag;

impl FeatureFlag for SettingsUiFeatureFlag {
    const NAME: &'static str = "settings-ui";
}

pub fn init(cx: &mut App) {
    init_renderers(cx);

    cx.observe_new(|workspace: &mut workspace::Workspace, _, _| {
        workspace.register_action(|workspace, _: &OpenSettings, window, cx| {
            let window_handle = window
                .window_handle()
                .downcast::<Workspace>()
                .expect("Workspaces are root Windows");
            open_settings_editor(workspace, window_handle, cx);
        });
    })
    .detach();
}

fn init_renderers(cx: &mut App) {
    cx.default_global::<SettingFieldRenderer>()
        .add_basic_renderer::<UnimplementedSettingField>(|_, _, _, _, _| {
            Button::new("open-in-settings-file", "Edit in settings.json")
                .style(ButtonStyle::Outlined)
                .size(ButtonSize::Medium)
                .tab_index(0_isize)
                .on_click(|_, window, cx| {
                    window.dispatch_action(Box::new(OpenCurrentFile), cx);
                })
                .into_any_element()
        })
        .add_basic_renderer::<bool>(render_toggle_button)
        .add_basic_renderer::<String>(render_text_field)
        .add_basic_renderer::<settings::SaturatingBool>(render_toggle_button)
        .add_basic_renderer::<settings::CursorShape>(render_dropdown)
        .add_basic_renderer::<settings::RestoreOnStartupBehavior>(render_dropdown)
        .add_basic_renderer::<settings::BottomDockLayout>(render_dropdown)
        .add_basic_renderer::<settings::OnLastWindowClosed>(render_dropdown)
        .add_basic_renderer::<settings::CloseWindowWhenNoItems>(render_dropdown)
        .add_basic_renderer::<settings::FontFamilyName>(render_font_picker)
        // todo(settings_ui): This needs custom ui
        // .add_renderer::<settings::BufferLineHeight>(|settings_field, file, _, window, cx| {
        //     // todo(settings_ui): Do we want to expose the custom variant of buffer line height?
        //     // right now there's a manual impl of strum::VariantArray
        //     render_dropdown(*settings_field, file, window, cx)
        // })
        .add_basic_renderer::<settings::BaseKeymapContent>(render_dropdown)
        .add_basic_renderer::<settings::MultiCursorModifier>(render_dropdown)
        .add_basic_renderer::<settings::HideMouseMode>(render_dropdown)
        .add_basic_renderer::<settings::CurrentLineHighlight>(render_dropdown)
        .add_basic_renderer::<settings::ShowWhitespaceSetting>(render_dropdown)
        .add_basic_renderer::<settings::SoftWrap>(render_dropdown)
        .add_basic_renderer::<settings::ScrollBeyondLastLine>(render_dropdown)
        .add_basic_renderer::<settings::SnippetSortOrder>(render_dropdown)
        .add_basic_renderer::<settings::ClosePosition>(render_dropdown)
        .add_basic_renderer::<settings::DockSide>(render_dropdown)
        .add_basic_renderer::<settings::TerminalDockPosition>(render_dropdown)
        .add_basic_renderer::<settings::DockPosition>(render_dropdown)
        .add_basic_renderer::<settings::GitGutterSetting>(render_dropdown)
        .add_basic_renderer::<settings::GitHunkStyleSetting>(render_dropdown)
        .add_basic_renderer::<settings::DiagnosticSeverityContent>(render_dropdown)
        .add_basic_renderer::<settings::SeedQuerySetting>(render_dropdown)
        .add_basic_renderer::<settings::DoubleClickInMultibuffer>(render_dropdown)
        .add_basic_renderer::<settings::GoToDefinitionFallback>(render_dropdown)
        .add_basic_renderer::<settings::ActivateOnClose>(render_dropdown)
        .add_basic_renderer::<settings::ShowDiagnostics>(render_dropdown)
        .add_basic_renderer::<settings::ShowCloseButton>(render_dropdown)
        .add_basic_renderer::<settings::ProjectPanelEntrySpacing>(render_dropdown)
        .add_basic_renderer::<settings::RewrapBehavior>(render_dropdown)
        .add_basic_renderer::<settings::FormatOnSave>(render_dropdown)
        .add_basic_renderer::<settings::IndentGuideColoring>(render_dropdown)
        .add_basic_renderer::<settings::IndentGuideBackgroundColoring>(render_dropdown)
        .add_basic_renderer::<settings::FileFinderWidthContent>(render_dropdown)
        .add_basic_renderer::<settings::ShowDiagnostics>(render_dropdown)
        .add_basic_renderer::<settings::WordsCompletionMode>(render_dropdown)
        .add_basic_renderer::<settings::LspInsertMode>(render_dropdown)
        .add_basic_renderer::<settings::AlternateScroll>(render_dropdown)
        .add_basic_renderer::<settings::TerminalBlink>(render_dropdown)
        .add_basic_renderer::<settings::CursorShapeContent>(render_dropdown)
        .add_basic_renderer::<f32>(render_number_field)
        .add_basic_renderer::<u32>(render_number_field)
        .add_basic_renderer::<u64>(render_number_field)
        .add_basic_renderer::<usize>(render_number_field)
        .add_basic_renderer::<NonZero<usize>>(render_number_field)
        .add_basic_renderer::<NonZeroU32>(render_number_field)
        .add_basic_renderer::<settings::CodeFade>(render_number_field)
        .add_basic_renderer::<FontWeight>(render_number_field)
        .add_basic_renderer::<settings::MinimumContrast>(render_number_field)
        .add_basic_renderer::<settings::ShowScrollbar>(render_dropdown)
        .add_basic_renderer::<settings::ScrollbarDiagnostics>(render_dropdown)
        .add_basic_renderer::<settings::ShowMinimap>(render_dropdown)
        .add_basic_renderer::<settings::DisplayIn>(render_dropdown)
        .add_basic_renderer::<settings::MinimapThumb>(render_dropdown)
        .add_basic_renderer::<settings::MinimapThumbBorder>(render_dropdown)
        .add_basic_renderer::<settings::SteppingGranularity>(render_dropdown)
        .add_basic_renderer::<settings::NotifyWhenAgentWaiting>(render_dropdown)
        .add_basic_renderer::<settings::ImageFileSizeUnit>(render_dropdown)
        .add_basic_renderer::<settings::StatusStyle>(render_dropdown)
        .add_basic_renderer::<settings::PaneSplitDirectionHorizontal>(render_dropdown)
        .add_basic_renderer::<settings::PaneSplitDirectionVertical>(render_dropdown)
        .add_basic_renderer::<settings::PaneSplitDirectionVertical>(render_dropdown)
        .add_basic_renderer::<settings::DocumentColorsRenderMode>(render_dropdown)
    // please semicolon stay on next line
    ;
    // .add_renderer::<ThemeSelection>(|settings_field, file, _, window, cx| {
    //     render_dropdown(*settings_field, file, window, cx)
    // });
}

pub fn open_settings_editor(
    _workspace: &mut Workspace,
    workspace_handle: WindowHandle<Workspace>,
    cx: &mut App,
) {
    let existing_window = cx
        .windows()
        .into_iter()
        .find_map(|window| window.downcast::<SettingsWindow>());

    if let Some(existing_window) = existing_window {
        existing_window
            .update(cx, |settings_window, window, _| {
                settings_window.original_window = Some(workspace_handle);
                window.activate_window();
            })
            .ok();
        return;
    }

    // We have to defer this to get the workspace off the stack.

    cx.defer(move |cx| {
        cx.open_window(
            WindowOptions {
                titlebar: Some(TitlebarOptions {
                    title: Some("Settings Window".into()),
                    appears_transparent: true,
                    traffic_light_position: Some(point(px(12.0), px(12.0))),
                }),
                focus: true,
                show: true,
                is_movable: true,
                kind: gpui::WindowKind::Floating,
                window_background: cx.theme().window_background_appearance(),
                window_min_size: Some(size(px(900.), px(750.))), // 4:3 Aspect Ratio
                window_bounds: Some(WindowBounds::centered(size(px(900.), px(750.)), cx)),
                ..Default::default()
            },
            |window, cx| cx.new(|cx| SettingsWindow::new(Some(workspace_handle), window, cx)),
        )
        .log_err();
    });
}

/// The current sub page path that is selected.
/// If this is empty the selected page is rendered,
/// otherwise the last sub page gets rendered.
///
/// Global so that `pick` and `pick_mut` callbacks can access it
/// and use it to dynamically render sub pages (e.g. for language settings)
static SUB_PAGE_STACK: LazyLock<RwLock<Vec<SubPage>>> = LazyLock::new(|| RwLock::new(Vec::new()));

fn sub_page_stack() -> std::sync::RwLockReadGuard<'static, Vec<SubPage>> {
    SUB_PAGE_STACK
        .read()
        .expect("SUB_PAGE_STACK is never poisoned")
}

fn sub_page_stack_mut() -> std::sync::RwLockWriteGuard<'static, Vec<SubPage>> {
    SUB_PAGE_STACK
        .write()
        .expect("SUB_PAGE_STACK is never poisoned")
}

pub struct SettingsWindow {
    title_bar: Option<Entity<PlatformTitleBar>>,
    original_window: Option<WindowHandle<Workspace>>,
    files: Vec<(SettingsUiFile, FocusHandle)>,
    drop_down_file: Option<usize>,
    worktree_root_dirs: HashMap<WorktreeId, String>,
    current_file: SettingsUiFile,
    pages: Vec<SettingsPage>,
    search_bar: Entity<Editor>,
    search_task: Option<Task<()>>,
    /// Index into navbar_entries
    navbar_entry: usize,
    navbar_entries: Vec<NavBarEntry>,
    navbar_scroll_handle: UniformListScrollHandle,
    /// [page_index][page_item_index] will be false
    /// when the item is filtered out either by searches
    /// or by the current file
    navbar_focus_subscriptions: Vec<gpui::Subscription>,
    filter_table: Vec<Vec<bool>>,
    has_query: bool,
    content_handles: Vec<Vec<Entity<NonFocusableHandle>>>,
    sub_page_scroll_handle: ScrollHandle,
    focus_handle: FocusHandle,
    navbar_focus_handle: Entity<NonFocusableHandle>,
    content_focus_handle: Entity<NonFocusableHandle>,
    files_focus_handle: FocusHandle,
    search_index: Option<Arc<SearchIndex>>,
    visible_items: Vec<usize>,
    list_state: ListState,
}

struct SearchIndex {
    bm25_engine: bm25::SearchEngine<usize>,
    fuzzy_match_candidates: Vec<StringMatchCandidate>,
    key_lut: Vec<SearchItemKey>,
}

struct SearchItemKey {
    page_index: usize,
    header_index: usize,
    item_index: usize,
}

struct SubPage {
    link: SubPageLink,
    section_header: &'static str,
}

#[derive(Debug)]
struct NavBarEntry {
    title: &'static str,
    is_root: bool,
    expanded: bool,
    page_index: usize,
    item_index: Option<usize>,
    focus_handle: FocusHandle,
}

struct SettingsPage {
    title: &'static str,
    items: Vec<SettingsPageItem>,
}

#[derive(PartialEq)]
enum SettingsPageItem {
    SectionHeader(&'static str),
    SettingItem(SettingItem),
    SubPageLink(SubPageLink),
}

impl std::fmt::Debug for SettingsPageItem {
    fn fmt(&self, f: &mut std::fmt::Formatter<'_>) -> std::fmt::Result {
        match self {
            SettingsPageItem::SectionHeader(header) => write!(f, "SectionHeader({})", header),
            SettingsPageItem::SettingItem(setting_item) => {
                write!(f, "SettingItem({})", setting_item.title)
            }
            SettingsPageItem::SubPageLink(sub_page_link) => {
                write!(f, "SubPageLink({})", sub_page_link.title)
            }
        }
    }
}

impl SettingsPageItem {
    fn render(
        &self,
        settings_window: &SettingsWindow,
        item_index: usize,
        is_last: bool,
        window: &mut Window,
        cx: &mut Context<SettingsWindow>,
    ) -> AnyElement {
        let file = settings_window.current_file.clone();
        match self {
            SettingsPageItem::SectionHeader(header) => v_flex()
                .w_full()
                .gap_1p5()
                .child(
                    Label::new(SharedString::new_static(header))
                        .size(LabelSize::Small)
                        .color(Color::Muted)
                        .buffer_font(cx),
                )
                .child(Divider::horizontal().color(DividerColor::BorderFaded))
                .into_any_element(),
            SettingsPageItem::SettingItem(setting_item) => {
                let renderer = cx.default_global::<SettingFieldRenderer>().clone();
                let (_, found) = setting_item.field.file_set_in(file.clone(), cx);

                let renderers = renderer.renderers.borrow();
                let field_renderer =
                    renderers.get(&AnySettingField::type_id(setting_item.field.as_ref()));
                let field_renderer_or_warning =
                    field_renderer.ok_or("NO RENDERER").and_then(|renderer| {
                        if cfg!(debug_assertions) && !found {
                            Err("NO DEFAULT")
                        } else {
                            Ok(renderer)
                        }
                    });

                let field = match field_renderer_or_warning {
                    Ok(field_renderer) => field_renderer(
                        settings_window,
                        setting_item,
                        file,
                        setting_item.metadata.as_deref(),
                        window,
                        cx,
                    ),
                    Err(warning) => render_settings_item(
                        settings_window,
                        setting_item,
                        file,
                        Button::new("error-warning", warning)
                            .style(ButtonStyle::Outlined)
                            .size(ButtonSize::Medium)
                            .icon(Some(IconName::Debug))
                            .icon_position(IconPosition::Start)
                            .icon_color(Color::Error)
                            .tab_index(0_isize)
                            .tooltip(Tooltip::text(setting_item.field.type_name()))
                            .into_any_element(),
                        window,
                        cx,
                    ),
                };

                field
                    .pt_4()
                    .map(|this| {
                        if is_last {
                            this.pb_10()
                        } else {
                            this.pb_4()
                                .border_b_1()
                                .border_color(cx.theme().colors().border_variant)
                        }
                    })
                    .into_any_element()
            }
            SettingsPageItem::SubPageLink(sub_page_link) => h_flex()
                .id(sub_page_link.title.clone())
                .w_full()
                .min_w_0()
                .gap_2()
                .justify_between()
                .pt_4()
                .map(|this| {
                    if is_last {
                        this.pb_10()
                    } else {
                        this.pb_4()
                            .border_b_1()
                            .border_color(cx.theme().colors().border_variant)
                    }
                })
                .child(
                    v_flex()
                        .w_full()
                        .max_w_1_2()
                        .child(Label::new(sub_page_link.title.clone())),
                )
                .child(
                    Button::new(
                        ("sub-page".into(), sub_page_link.title.clone()),
                        "Configure",
                    )
                    .icon(IconName::ChevronRight)
                    .tab_index(0_isize)
                    .icon_position(IconPosition::End)
                    .icon_color(Color::Muted)
                    .icon_size(IconSize::Small)
                    .style(ButtonStyle::Outlined)
                    .size(ButtonSize::Medium)
                    .on_click({
                        let sub_page_link = sub_page_link.clone();
                        cx.listener(move |this, _, _, cx| {
                            let mut section_index = item_index;
                            let current_page = this.current_page();

                            while !matches!(
                                current_page.items[section_index],
                                SettingsPageItem::SectionHeader(_)
                            ) {
                                section_index -= 1;
                            }

                            let SettingsPageItem::SectionHeader(header) =
                                current_page.items[section_index]
                            else {
                                unreachable!("All items always have a section header above them")
                            };

                            this.push_sub_page(sub_page_link.clone(), header, cx)
                        })
                    }),
                )
                .into_any_element(),
        }
    }
}

fn render_settings_item(
    settings_window: &SettingsWindow,
    setting_item: &SettingItem,
    file: SettingsUiFile,
    control: AnyElement,
    _window: &mut Window,
    cx: &mut Context<'_, SettingsWindow>,
) -> Stateful<Div> {
    let (found_in_file, _) = setting_item.field.file_set_in(file.clone(), cx);
    let file_set_in = SettingsUiFile::from_settings(found_in_file.clone());

    h_flex()
        .id(setting_item.title)
        .min_w_0()
        .gap_2()
        .justify_between()
        .child(
            v_flex()
                .w_1_2()
                .child(
                    h_flex()
                        .w_full()
                        .gap_1()
                        .child(Label::new(SharedString::new_static(setting_item.title)))
                        .when_some(
                            setting_item
                                .field
                                .reset_to_default_fn(&file, &found_in_file, cx)
                                .filter(|_| file_set_in.as_ref() == Some(&file)),
                            |this, reset_to_default| {
                                this.child(
                                    IconButton::new("reset-to-default-btn", IconName::Undo)
                                        .icon_color(Color::Muted)
                                        .icon_size(IconSize::Small)
                                        .tooltip(Tooltip::text("Reset to Default"))
                                        .on_click({
                                            move |_, _, cx| {
                                                reset_to_default(cx);
                                            }
                                        }),
                                )
                            },
                        )
                        .when_some(
                            file_set_in.filter(|file_set_in| file_set_in != &file),
                            |this, file_set_in| {
                                this.child(
                                    Label::new(format!(
                                        "—  Modified in {}",
                                        settings_window
                                            .display_name(&file_set_in)
                                            .expect("File name should exist")
                                    ))
                                    .color(Color::Muted)
                                    .size(LabelSize::Small),
                                )
                            },
                        ),
                )
                .child(
                    Label::new(SharedString::new_static(setting_item.description))
                        .size(LabelSize::Small)
                        .color(Color::Muted),
                ),
        )
        .child(control)
}

struct SettingItem {
    title: &'static str,
    description: &'static str,
    field: Box<dyn AnySettingField>,
    metadata: Option<Box<SettingsFieldMetadata>>,
    files: FileMask,
}

#[derive(PartialEq, Eq, Clone, Copy)]
struct FileMask(u8);

impl std::fmt::Debug for FileMask {
    fn fmt(&self, f: &mut std::fmt::Formatter<'_>) -> std::fmt::Result {
        write!(f, "FileMask(")?;
        let mut items = vec![];

        if self.contains(USER) {
            items.push("USER");
        }
        if self.contains(LOCAL) {
            items.push("LOCAL");
        }
        if self.contains(SERVER) {
            items.push("SERVER");
        }

        write!(f, "{})", items.join(" | "))
    }
}

const USER: FileMask = FileMask(1 << 0);
const LOCAL: FileMask = FileMask(1 << 2);
const SERVER: FileMask = FileMask(1 << 3);

impl std::ops::BitAnd for FileMask {
    type Output = Self;

    fn bitand(self, other: Self) -> Self {
        Self(self.0 & other.0)
    }
}

impl std::ops::BitOr for FileMask {
    type Output = Self;

    fn bitor(self, other: Self) -> Self {
        Self(self.0 | other.0)
    }
}

impl FileMask {
    fn contains(&self, other: FileMask) -> bool {
        self.0 & other.0 != 0
    }
}

impl PartialEq for SettingItem {
    fn eq(&self, other: &Self) -> bool {
        self.title == other.title
            && self.description == other.description
            && (match (&self.metadata, &other.metadata) {
                (None, None) => true,
                (Some(m1), Some(m2)) => m1.placeholder == m2.placeholder,
                _ => false,
            })
    }
}

#[derive(Clone)]
struct SubPageLink {
    title: SharedString,
    files: FileMask,
    render: Arc<
        dyn Fn(&mut SettingsWindow, &mut Window, &mut Context<SettingsWindow>) -> AnyElement
            + 'static
            + Send
            + Sync,
    >,
}

impl PartialEq for SubPageLink {
    fn eq(&self, other: &Self) -> bool {
        self.title == other.title
    }
}

fn all_language_names(cx: &App) -> Vec<SharedString> {
    workspace::AppState::global(cx)
        .upgrade()
        .map_or(vec![], |state| {
            state
                .languages
                .language_names()
                .into_iter()
                .filter(|name| name.as_ref() != "Zed Keybind Context")
                .map(Into::into)
                .collect()
        })
}

#[allow(unused)]
#[derive(Clone, PartialEq)]
enum SettingsUiFile {
    User,                                // Uses all settings.
    Project((WorktreeId, Arc<RelPath>)), // Has a special name, and special set of settings
    Server(&'static str),                // Uses a special name, and the user settings
}

impl SettingsUiFile {
    fn is_server(&self) -> bool {
        matches!(self, SettingsUiFile::Server(_))
    }

    fn worktree_id(&self) -> Option<WorktreeId> {
        match self {
            SettingsUiFile::User => None,
            SettingsUiFile::Project((worktree_id, _)) => Some(*worktree_id),
            SettingsUiFile::Server(_) => None,
        }
    }

    fn from_settings(file: settings::SettingsFile) -> Option<Self> {
        Some(match file {
            settings::SettingsFile::User => SettingsUiFile::User,
            settings::SettingsFile::Project(location) => SettingsUiFile::Project(location),
            settings::SettingsFile::Server => SettingsUiFile::Server("todo: server name"),
            settings::SettingsFile::Default => return None,
        })
    }

    fn to_settings(&self) -> settings::SettingsFile {
        match self {
            SettingsUiFile::User => settings::SettingsFile::User,
            SettingsUiFile::Project(location) => settings::SettingsFile::Project(location.clone()),
            SettingsUiFile::Server(_) => settings::SettingsFile::Server,
        }
    }

    fn mask(&self) -> FileMask {
        match self {
            SettingsUiFile::User => USER,
            SettingsUiFile::Project(_) => LOCAL,
            SettingsUiFile::Server(_) => SERVER,
        }
    }
}

impl SettingsWindow {
    pub fn new(
        original_window: Option<WindowHandle<Workspace>>,
        window: &mut Window,
        cx: &mut Context<Self>,
    ) -> Self {
        let font_family_cache = theme::FontFamilyCache::global(cx);

        cx.spawn(async move |this, cx| {
            font_family_cache.prefetch(cx).await;
            this.update(cx, |_, cx| {
                cx.notify();
            })
        })
        .detach();

        let current_file = SettingsUiFile::User;
        let search_bar = cx.new(|cx| {
            let mut editor = Editor::single_line(window, cx);
            editor.set_placeholder_text("Search settings…", window, cx);
            editor
        });

        cx.subscribe(&search_bar, |this, _, event: &EditorEvent, cx| {
            let EditorEvent::Edited { transaction_id: _ } = event else {
                return;
            };

            this.update_matches(cx);
        })
        .detach();

        cx.observe_global_in::<SettingsStore>(window, move |this, window, cx| {
            this.fetch_files(window, cx);
            cx.notify();
        })
        .detach();

        let title_bar = if !cfg!(target_os = "macos") {
            Some(cx.new(|cx| PlatformTitleBar::new("settings-title-bar", cx)))
        } else {
            None
        };

        // high overdraw value so the list scrollbar len doesn't change too much
        let list_state = gpui::ListState::new(0, gpui::ListAlignment::Top, px(100.0)).measure_all();
        list_state.set_scroll_handler(|_, _, _| {});

        let mut this = Self {
            title_bar,
            original_window,
            worktree_root_dirs: HashMap::default(),
            files: vec![],
            drop_down_file: None,
            current_file: current_file,
            pages: vec![],
            navbar_entries: vec![],
            navbar_entry: 0,
            navbar_scroll_handle: UniformListScrollHandle::default(),
            search_bar,
            search_task: None,
            filter_table: vec![],
            has_query: false,
            content_handles: vec![],
            sub_page_scroll_handle: ScrollHandle::new(),
            focus_handle: cx.focus_handle(),
            navbar_focus_handle: NonFocusableHandle::new(
                NAVBAR_CONTAINER_TAB_INDEX,
                false,
                window,
                cx,
            ),
            navbar_focus_subscriptions: vec![],
            content_focus_handle: NonFocusableHandle::new(
                CONTENT_CONTAINER_TAB_INDEX,
                false,
                window,
                cx,
            ),
            files_focus_handle: cx
                .focus_handle()
                .tab_index(HEADER_CONTAINER_TAB_INDEX)
                .tab_stop(false),
            search_index: None,
            visible_items: Vec::default(),
            list_state,
        };

        this.fetch_files(window, cx);
        this.build_ui(window, cx);
        this.build_search_index();

        this.search_bar.update(cx, |editor, cx| {
            editor.focus_handle(cx).focus(window);
        });

        this
    }

    fn toggle_navbar_entry(&mut self, nav_entry_index: usize) {
        // We can only toggle root entries
        if !self.navbar_entries[nav_entry_index].is_root {
            return;
        }

        let expanded = &mut self.navbar_entries[nav_entry_index].expanded;
        *expanded = !*expanded;
        let expanded = *expanded;

        let toggle_page_index = self.page_index_from_navbar_index(nav_entry_index);
        let selected_page_index = self.page_index_from_navbar_index(self.navbar_entry);
        // if currently selected page is a child of the parent page we are folding,
        // set the current page to the parent page
        if !expanded && selected_page_index == toggle_page_index {
            self.navbar_entry = nav_entry_index;
            // note: not opening page. Toggling does not change content just selected page
        }
    }

    fn build_navbar(&mut self, cx: &App) {
        let mut navbar_entries = Vec::new();

        for (page_index, page) in self.pages.iter().enumerate() {
            navbar_entries.push(NavBarEntry {
                title: page.title,
                is_root: true,
                expanded: false,
                page_index,
                item_index: None,
                focus_handle: cx.focus_handle().tab_index(0).tab_stop(true),
            });

            for (item_index, item) in page.items.iter().enumerate() {
                let SettingsPageItem::SectionHeader(title) = item else {
                    continue;
                };
                navbar_entries.push(NavBarEntry {
                    title,
                    is_root: false,
                    expanded: false,
                    page_index,
                    item_index: Some(item_index),
                    focus_handle: cx.focus_handle().tab_index(0).tab_stop(true),
                });
            }
        }

        self.navbar_entries = navbar_entries;
    }

    fn setup_navbar_focus_subscriptions(
        &mut self,
        window: &mut Window,
        cx: &mut Context<SettingsWindow>,
    ) {
        let mut focus_subscriptions = Vec::new();

        for entry_index in 0..self.navbar_entries.len() {
            let focus_handle = self.navbar_entries[entry_index].focus_handle.clone();

            let subscription = cx.on_focus(
                &focus_handle,
                window,
                move |this: &mut SettingsWindow,
                      window: &mut Window,
                      cx: &mut Context<SettingsWindow>| {
                    this.open_and_scroll_to_navbar_entry(entry_index, window, cx, false);
                },
            );
            focus_subscriptions.push(subscription);
        }
        self.navbar_focus_subscriptions = focus_subscriptions;
    }

    fn visible_navbar_entries(&self) -> impl Iterator<Item = (usize, &NavBarEntry)> {
        let mut index = 0;
        let entries = &self.navbar_entries;
        let search_matches = &self.filter_table;
        let has_query = self.has_query;
        std::iter::from_fn(move || {
            while index < entries.len() {
                let entry = &entries[index];
                let included_in_search = if let Some(item_index) = entry.item_index {
                    search_matches[entry.page_index][item_index]
                } else {
                    search_matches[entry.page_index].iter().any(|b| *b)
                        || search_matches[entry.page_index].is_empty()
                };
                if included_in_search {
                    break;
                }
                index += 1;
            }
            if index >= self.navbar_entries.len() {
                return None;
            }
            let entry = &entries[index];
            let entry_index = index;

            index += 1;
            if entry.is_root && !entry.expanded && !has_query {
                while index < entries.len() {
                    if entries[index].is_root {
                        break;
                    }
                    index += 1;
                }
            }

            return Some((entry_index, entry));
        })
    }

    fn filter_matches_to_file(&mut self) {
        let current_file = self.current_file.mask();
        for (page, page_filter) in std::iter::zip(&self.pages, &mut self.filter_table) {
            let mut header_index = 0;
            let mut any_found_since_last_header = true;

            for (index, item) in page.items.iter().enumerate() {
                match item {
                    SettingsPageItem::SectionHeader(_) => {
                        if !any_found_since_last_header {
                            page_filter[header_index] = false;
                        }
                        header_index = index;
                        any_found_since_last_header = false;
                    }
                    SettingsPageItem::SettingItem(SettingItem { files, .. })
                    | SettingsPageItem::SubPageLink(SubPageLink { files, .. }) => {
                        if !files.contains(current_file) {
                            page_filter[index] = false;
                        } else {
                            any_found_since_last_header = true;
                        }
                    }
                }
            }
            if let Some(last_header) = page_filter.get_mut(header_index)
                && !any_found_since_last_header
            {
                *last_header = false;
            }
        }
    }

    fn update_matches(&mut self, cx: &mut Context<SettingsWindow>) {
        self.search_task.take();
        let query = self.search_bar.read(cx).text(cx);
        if query.is_empty() || self.search_index.is_none() {
            for page in &mut self.filter_table {
                page.fill(true);
            }
            self.has_query = false;
            self.filter_matches_to_file();
            self.reset_list_state();
            cx.notify();
            return;
        }

        let search_index = self.search_index.as_ref().unwrap().clone();

        fn update_matches_inner(
            this: &mut SettingsWindow,
            search_index: &SearchIndex,
            match_indices: impl Iterator<Item = usize>,
            cx: &mut Context<SettingsWindow>,
        ) {
            for page in &mut this.filter_table {
                page.fill(false);
            }

            for match_index in match_indices {
                let SearchItemKey {
                    page_index,
                    header_index,
                    item_index,
                } = search_index.key_lut[match_index];
                let page = &mut this.filter_table[page_index];
                page[header_index] = true;
                page[item_index] = true;
            }
            this.has_query = true;
            this.filter_matches_to_file();
            this.open_first_nav_page();
            this.reset_list_state();
            cx.notify();
        }

        self.search_task = Some(cx.spawn(async move |this, cx| {
            let bm25_task = cx.background_spawn({
                let search_index = search_index.clone();
                let max_results = search_index.key_lut.len();
                let query = query.clone();
                async move { search_index.bm25_engine.search(&query, max_results) }
            });
            let cancel_flag = std::sync::atomic::AtomicBool::new(false);
            let fuzzy_search_task = fuzzy::match_strings(
                search_index.fuzzy_match_candidates.as_slice(),
                &query,
                false,
                true,
                search_index.fuzzy_match_candidates.len(),
                &cancel_flag,
                cx.background_executor().clone(),
            );

            let fuzzy_matches = fuzzy_search_task.await;

            _ = this
                .update(cx, |this, cx| {
                    // For tuning the score threshold
                    // for fuzzy_match in &fuzzy_matches {
                    //     let SearchItemKey {
                    //         page_index,
                    //         header_index,
                    //         item_index,
                    //     } = search_index.key_lut[fuzzy_match.candidate_id];
                    //     let SettingsPageItem::SectionHeader(header) =
                    //         this.pages[page_index].items[header_index]
                    //     else {
                    //         continue;
                    //     };
                    //     let SettingsPageItem::SettingItem(SettingItem {
                    //         title, description, ..
                    //     }) = this.pages[page_index].items[item_index]
                    //     else {
                    //         continue;
                    //     };
                    //     let score = fuzzy_match.score;
                    //     eprint!("# {header} :: QUERY = {query} :: SCORE = {score}\n{title}\n{description}\n\n");
                    // }
                    update_matches_inner(
                        this,
                        search_index.as_ref(),
                        fuzzy_matches
                            .into_iter()
                            // MAGIC NUMBER: Was found to have right balance between not too many weird matches, but also
                            // flexible enough to catch misspellings and <4 letter queries
                            // More flexible is good for us here because fuzzy matches will only be used for things that don't
                            // match using bm25
                            .take_while(|fuzzy_match| fuzzy_match.score >= 0.3)
                            .map(|fuzzy_match| fuzzy_match.candidate_id),
                        cx,
                    );
                })
                .ok();

            let bm25_matches = bm25_task.await;

            _ = this
                .update(cx, |this, cx| {
                    if bm25_matches.is_empty() {
                        return;
                    }
                    update_matches_inner(
                        this,
                        search_index.as_ref(),
                        bm25_matches
                            .into_iter()
                            .map(|bm25_match| bm25_match.document.id),
                        cx,
                    );
                })
                .ok();
        }));
    }

    fn build_filter_table(&mut self) {
        self.filter_table = self
            .pages
            .iter()
            .map(|page| vec![true; page.items.len()])
            .collect::<Vec<_>>();
    }

    fn build_search_index(&mut self) {
        let mut key_lut: Vec<SearchItemKey> = vec![];
        let mut documents = Vec::default();
        let mut fuzzy_match_candidates = Vec::default();

        fn push_candidates(
            fuzzy_match_candidates: &mut Vec<StringMatchCandidate>,
            key_index: usize,
            input: &str,
        ) {
            for word in input.split_ascii_whitespace() {
                fuzzy_match_candidates.push(StringMatchCandidate::new(key_index, word));
            }
        }

        // PERF: We are currently searching all items even in project files
        // where many settings are filtered out, using the logic in filter_matches_to_file
        // we could only search relevant items based on the current file
        for (page_index, page) in self.pages.iter().enumerate() {
            let mut header_index = 0;
            let mut header_str = "";
            for (item_index, item) in page.items.iter().enumerate() {
                let key_index = key_lut.len();
                match item {
                    SettingsPageItem::SettingItem(item) => {
                        documents.push(bm25::Document {
                            id: key_index,
                            contents: [page.title, header_str, item.title, item.description]
                                .join("\n"),
                        });
                        push_candidates(&mut fuzzy_match_candidates, key_index, item.title);
                        push_candidates(&mut fuzzy_match_candidates, key_index, item.description);
                    }
                    SettingsPageItem::SectionHeader(header) => {
                        documents.push(bm25::Document {
                            id: key_index,
                            contents: header.to_string(),
                        });
                        push_candidates(&mut fuzzy_match_candidates, key_index, header);
                        header_index = item_index;
                        header_str = *header;
                    }
                    SettingsPageItem::SubPageLink(sub_page_link) => {
                        documents.push(bm25::Document {
                            id: key_index,
                            contents: [page.title, header_str, sub_page_link.title.as_ref()]
                                .join("\n"),
                        });
                        push_candidates(
                            &mut fuzzy_match_candidates,
                            key_index,
                            sub_page_link.title.as_ref(),
                        );
                    }
                }
                push_candidates(&mut fuzzy_match_candidates, key_index, page.title);
                push_candidates(&mut fuzzy_match_candidates, key_index, header_str);

                key_lut.push(SearchItemKey {
                    page_index,
                    header_index,
                    item_index,
                });
            }
        }
        let engine =
            bm25::SearchEngineBuilder::with_documents(bm25::Language::English, documents).build();
        self.search_index = Some(Arc::new(SearchIndex {
            bm25_engine: engine,
            key_lut,
            fuzzy_match_candidates,
        }));
    }

    fn build_content_handles(&mut self, window: &mut Window, cx: &mut Context<SettingsWindow>) {
        self.content_handles = self
            .pages
            .iter()
            .map(|page| {
                std::iter::repeat_with(|| NonFocusableHandle::new(0, false, window, cx))
                    .take(page.items.len())
                    .collect()
            })
            .collect::<Vec<_>>();
    }

    fn reset_list_state(&mut self) {
        // plus one for the title
        self.visible_items = self.visible_page_items().map(|(index, _)| index).collect();

        if self.visible_items.is_empty() {
            self.list_state.reset(0);
        } else {
            // show page title if page is non empty
            self.list_state.reset(self.visible_items.len() + 1);
        }
    }

    fn build_ui(&mut self, window: &mut Window, cx: &mut Context<SettingsWindow>) {
        if self.pages.is_empty() {
            self.pages = page_data::settings_data(cx);
            self.build_navbar(cx);
            self.setup_navbar_focus_subscriptions(window, cx);
            self.build_content_handles(window, cx);
        }
        sub_page_stack_mut().clear();
        // PERF: doesn't have to be rebuilt, can just be filled with true. pages is constant once it is built
        self.build_filter_table();
        self.reset_list_state();
        self.update_matches(cx);

        cx.notify();
    }

    fn fetch_files(&mut self, window: &mut Window, cx: &mut Context<SettingsWindow>) {
        self.worktree_root_dirs.clear();
        let prev_files = self.files.clone();
        let settings_store = cx.global::<SettingsStore>();
        let mut ui_files = vec![];
        let all_files = settings_store.get_all_files();
        for file in all_files {
            let Some(settings_ui_file) = SettingsUiFile::from_settings(file) else {
                continue;
            };
            if settings_ui_file.is_server() {
                continue;
            }

            if let Some(worktree_id) = settings_ui_file.worktree_id() {
                let directory_name = all_projects(cx)
                    .find_map(|project| project.read(cx).worktree_for_id(worktree_id, cx))
                    .and_then(|worktree| worktree.read(cx).root_dir())
                    .and_then(|root_dir| {
                        root_dir
                            .file_name()
                            .map(|os_string| os_string.to_string_lossy().to_string())
                    });

                let Some(directory_name) = directory_name else {
                    log::error!(
                        "No directory name found for settings file at worktree ID: {}",
                        worktree_id
                    );
                    continue;
                };

                self.worktree_root_dirs.insert(worktree_id, directory_name);
            }

            let focus_handle = prev_files
                .iter()
                .find_map(|(prev_file, handle)| {
                    (prev_file == &settings_ui_file).then(|| handle.clone())
                })
                .unwrap_or_else(|| cx.focus_handle().tab_index(0).tab_stop(true));
            ui_files.push((settings_ui_file, focus_handle));
        }
        ui_files.reverse();
        self.files = ui_files;
        let current_file_still_exists = self
            .files
            .iter()
            .any(|(file, _)| file == &self.current_file);
        if !current_file_still_exists {
            self.change_file(0, window, false, cx);
        }
    }

    fn open_navbar_entry_page(&mut self, navbar_entry: usize) {
        if !self.is_nav_entry_visible(navbar_entry) {
            self.open_first_nav_page();
        }

        let is_new_page = self.navbar_entries[self.navbar_entry].page_index
            != self.navbar_entries[navbar_entry].page_index;
        self.navbar_entry = navbar_entry;

        // We only need to reset visible items when updating matches
        // and selecting a new page
        if is_new_page {
            self.reset_list_state();
        }

        sub_page_stack_mut().clear();
    }

    fn open_first_nav_page(&mut self) {
        let Some(first_navbar_entry_index) = self.visible_navbar_entries().next().map(|e| e.0)
        else {
            return;
        };
        self.open_navbar_entry_page(first_navbar_entry_index);
    }

    fn change_file(
        &mut self,
        ix: usize,
        window: &mut Window,
        drop_down_file: bool,
        cx: &mut Context<SettingsWindow>,
    ) {
        if ix >= self.files.len() {
            self.current_file = SettingsUiFile::User;
            self.build_ui(window, cx);
            return;
        }
        if drop_down_file {
            self.drop_down_file = Some(ix);
        }

        if self.files[ix].0 == self.current_file {
            return;
        }
        self.current_file = self.files[ix].0.clone();

        self.build_ui(window, cx);

        if self
            .visible_navbar_entries()
            .any(|(index, _)| index == self.navbar_entry)
        {
            self.open_and_scroll_to_navbar_entry(self.navbar_entry, window, cx, true);
        } else {
            self.open_first_nav_page();
        };
    }

    fn render_files_header(
        &self,
        window: &mut Window,
        cx: &mut Context<SettingsWindow>,
    ) -> impl IntoElement {
        const OVERFLOW_LIMIT: usize = 1;

        let file_button =
            |ix, file: &SettingsUiFile, focus_handle, cx: &mut Context<SettingsWindow>| {
                Button::new(
                    ix,
                    self.display_name(&file)
                        .expect("Files should always have a name"),
                )
                .toggle_state(file == &self.current_file)
                .selected_style(ButtonStyle::Tinted(ui::TintColor::Accent))
                .track_focus(focus_handle)
                .on_click(cx.listener({
                    let focus_handle = focus_handle.clone();
                    move |this, _: &gpui::ClickEvent, window, cx| {
                        this.change_file(ix, window, false, cx);
                        focus_handle.focus(window);
                    }
                }))
            };
        let this = cx.entity();
        h_flex()
            .w_full()
            .pb_4()
            .gap_1()
            .justify_between()
            .tab_group()
            .track_focus(&self.files_focus_handle)
            .tab_index(HEADER_GROUP_TAB_INDEX)
            .child(
                h_flex()
                    .id("file_buttons_container")
                    .gap_1()
                    .overflow_x_scroll()
                    .children(
                        self.files.iter().enumerate().take(OVERFLOW_LIMIT).map(
                            |(ix, (file, focus_handle))| file_button(ix, file, focus_handle, cx),
                        ),
                    )
                    .when(self.files.len() > OVERFLOW_LIMIT, |div| {
                        div.children(
                            self.files
                                .iter()
                                .enumerate()
                                .skip(OVERFLOW_LIMIT)
                                .find(|(_, (file, _))| file == &self.current_file)
                                .map(|(ix, (file, focus_handle))| {
                                    file_button(ix, file, focus_handle, cx)
                                })
                                .or_else(|| {
                                    let ix = self.drop_down_file.unwrap_or(OVERFLOW_LIMIT);
                                    self.files.get(ix).map(|(file, focus_handle)| {
                                        file_button(ix, file, focus_handle, cx)
                                    })
                                }),
                        )
                        .when(
                            self.files.len() > OVERFLOW_LIMIT + 1,
                            |div| {
                                div.child(
                                    DropdownMenu::new(
                                        "more-files",
                                        format!("+{}", self.files.len() - (OVERFLOW_LIMIT + 1)),
                                        ContextMenu::build(window, cx, move |mut menu, _, _| {
                                            for (ix, (file, focus_handle)) in self
                                                .files
                                                .iter()
                                                .enumerate()
                                                .skip(OVERFLOW_LIMIT + 1)
                                            {
                                                menu = menu.entry(
                                                    self.display_name(file)
                                                        .expect("Files should always have a name"),
                                                    None,
                                                    {
                                                        let this = this.clone();
                                                        let focus_handle = focus_handle.clone();
                                                        move |window, cx| {
                                                            this.update(cx, |this, cx| {
                                                                this.change_file(
                                                                    ix, window, true, cx,
                                                                );
                                                            });
                                                            focus_handle.focus(window);
                                                        }
                                                    },
                                                );
                                            }

                                            menu
                                        }),
                                    )
                                    .style(DropdownStyle::Ghost)
                                    .tab_index(0)
                                    .no_chevron(),
                                )
                            },
                        )
                    }),
            )
            .child(
                Button::new("edit-in-json", "Edit in settings.json")
                    .tab_index(0_isize)
                    .style(ButtonStyle::OutlinedGhost)
                    .on_click(cx.listener(|this, _, _, cx| {
                        this.open_current_settings_file(cx);
                    })),
            )
    }

    pub(crate) fn display_name(&self, file: &SettingsUiFile) -> Option<String> {
        match file {
            SettingsUiFile::User => Some("User".to_string()),
            SettingsUiFile::Project((worktree_id, path)) => self
                .worktree_root_dirs
                .get(&worktree_id)
                .map(|directory_name| {
                    let path_style = PathStyle::local();
                    if path.is_empty() {
                        directory_name.clone()
                    } else {
                        format!(
                            "{}{}{}",
                            directory_name,
                            path_style.separator(),
                            path.display(path_style)
                        )
                    }
                }),
            SettingsUiFile::Server(file) => Some(file.to_string()),
        }
    }

    // TODO:
    //  Reconsider this after preview launch
    // fn file_location_str(&self) -> String {
    //     match &self.current_file {
    //         SettingsUiFile::User => "settings.json".to_string(),
    //         SettingsUiFile::Project((worktree_id, path)) => self
    //             .worktree_root_dirs
    //             .get(&worktree_id)
    //             .map(|directory_name| {
    //                 let path_style = PathStyle::local();
    //                 let file_path = path.join(paths::local_settings_file_relative_path());
    //                 format!(
    //                     "{}{}{}",
    //                     directory_name,
    //                     path_style.separator(),
    //                     file_path.display(path_style)
    //                 )
    //             })
    //             .expect("Current file should always be present in root dir map"),
    //         SettingsUiFile::Server(file) => file.to_string(),
    //     }
    // }

    fn render_search(&self, _window: &mut Window, cx: &mut App) -> Div {
        h_flex()
            .py_1()
            .px_1p5()
            .mb_3()
            .gap_1p5()
            .rounded_sm()
            .bg(cx.theme().colors().editor_background)
            .border_1()
            .border_color(cx.theme().colors().border)
            .child(Icon::new(IconName::MagnifyingGlass).color(Color::Muted))
            .child(self.search_bar.clone())
    }

    fn render_nav(
        &self,
        window: &mut Window,
        cx: &mut Context<SettingsWindow>,
    ) -> impl IntoElement {
        let visible_count = self.visible_navbar_entries().count();

        let focus_keybind_label = if self
            .navbar_focus_handle
            .read(cx)
            .handle
            .contains_focused(window, cx)
        {
            "Focus Content"
        } else {
            "Focus Navbar"
        };

        v_flex()
            .w_64()
            .p_2p5()
            .when(cfg!(target_os = "macos"), |c| c.pt_10())
            .h_full()
            .flex_none()
            .border_r_1()
            .key_context("NavigationMenu")
            .on_action(cx.listener(|this, _: &CollapseNavEntry, window, cx| {
                let Some(focused_entry) = this.focused_nav_entry(window, cx) else {
                    return;
                };
                let focused_entry_parent = this.root_entry_containing(focused_entry);
                if this.navbar_entries[focused_entry_parent].expanded {
                    this.toggle_navbar_entry(focused_entry_parent);
                    window.focus(&this.navbar_entries[focused_entry_parent].focus_handle);
                }
                cx.notify();
            }))
            .on_action(cx.listener(|this, _: &ExpandNavEntry, window, cx| {
                let Some(focused_entry) = this.focused_nav_entry(window, cx) else {
                    return;
                };
                if !this.navbar_entries[focused_entry].is_root {
                    return;
                }
                if !this.navbar_entries[focused_entry].expanded {
                    this.toggle_navbar_entry(focused_entry);
                }
                cx.notify();
            }))
            .on_action(
                cx.listener(|this, _: &FocusPreviousRootNavEntry, window, cx| {
                    let entry_index = this
                        .focused_nav_entry(window, cx)
                        .unwrap_or(this.navbar_entry);
                    let mut root_index = None;
                    for (index, entry) in this.visible_navbar_entries() {
                        if index >= entry_index {
                            break;
                        }
                        if entry.is_root {
                            root_index = Some(index);
                        }
                    }
                    let Some(previous_root_index) = root_index else {
                        return;
                    };
                    this.focus_and_scroll_to_nav_entry(previous_root_index, window, cx);
                }),
            )
            .on_action(cx.listener(|this, _: &FocusNextRootNavEntry, window, cx| {
                let entry_index = this
                    .focused_nav_entry(window, cx)
                    .unwrap_or(this.navbar_entry);
                let mut root_index = None;
                for (index, entry) in this.visible_navbar_entries() {
                    if index <= entry_index {
                        continue;
                    }
                    if entry.is_root {
                        root_index = Some(index);
                        break;
                    }
                }
                let Some(next_root_index) = root_index else {
                    return;
                };
                this.focus_and_scroll_to_nav_entry(next_root_index, window, cx);
            }))
            .on_action(cx.listener(|this, _: &FocusFirstNavEntry, window, cx| {
                if let Some((first_entry_index, _)) = this.visible_navbar_entries().next() {
                    this.focus_and_scroll_to_nav_entry(first_entry_index, window, cx);
                }
            }))
            .on_action(cx.listener(|this, _: &FocusLastNavEntry, window, cx| {
                if let Some((last_entry_index, _)) = this.visible_navbar_entries().last() {
                    this.focus_and_scroll_to_nav_entry(last_entry_index, window, cx);
                }
            }))
            .on_action(cx.listener(|this, _: &FocusNextNavEntry, window, cx| {
                let entry_index = this
                    .focused_nav_entry(window, cx)
                    .unwrap_or(this.navbar_entry);
                let mut next_index = None;
                for (index, _) in this.visible_navbar_entries() {
                    if index > entry_index {
                        next_index = Some(index);
                        break;
                    }
                }
                let Some(next_entry_index) = next_index else {
                    return;
                };
                this.open_and_scroll_to_navbar_entry(next_entry_index, window, cx, false);
            }))
            .on_action(cx.listener(|this, _: &FocusPreviousNavEntry, window, cx| {
                let entry_index = this
                    .focused_nav_entry(window, cx)
                    .unwrap_or(this.navbar_entry);
                let mut prev_index = None;
                for (index, _) in this.visible_navbar_entries() {
                    if index >= entry_index {
                        break;
                    }
                    prev_index = Some(index);
                }
                let Some(prev_entry_index) = prev_index else {
                    return;
                };
                this.open_and_scroll_to_navbar_entry(prev_entry_index, window, cx, false);
            }))
            .border_color(cx.theme().colors().border)
            .bg(cx.theme().colors().panel_background)
            .child(self.render_search(window, cx))
            .child(
                v_flex()
                    .flex_1()
                    .overflow_hidden()
                    .track_focus(&self.navbar_focus_handle.focus_handle(cx))
                    .tab_group()
                    .tab_index(NAVBAR_GROUP_TAB_INDEX)
                    .child(
                        uniform_list(
                            "settings-ui-nav-bar",
                            visible_count + 1,
                            cx.processor(move |this, range: Range<usize>, _, cx| {
                                this.visible_navbar_entries()
                                    .skip(range.start.saturating_sub(1))
                                    .take(range.len())
                                    .map(|(ix, entry)| {
                                        TreeViewItem::new(
                                            ("settings-ui-navbar-entry", ix),
                                            entry.title,
                                        )
                                        .track_focus(&entry.focus_handle)
                                        .root_item(entry.is_root)
                                        .toggle_state(this.is_navbar_entry_selected(ix))
                                        .when(entry.is_root, |item| {
                                            item.expanded(entry.expanded || this.has_query)
                                                .on_toggle(cx.listener(
                                                    move |this, _, window, cx| {
                                                        this.toggle_navbar_entry(ix);
                                                        // Update selection state immediately before cx.notify
                                                        // to prevent double selection flash
                                                        this.navbar_entry = ix;
                                                        window.focus(
                                                            &this.navbar_entries[ix].focus_handle,
                                                        );
                                                        cx.notify();
                                                    },
                                                ))
                                        })
                                        .on_click(
                                            cx.listener(move |this, _, window, cx| {
                                                this.open_and_scroll_to_navbar_entry(
                                                    ix, window, cx, true,
                                                );
                                            }),
                                        )
                                    })
                                    .collect()
                            }),
                        )
                        .size_full()
                        .track_scroll(self.navbar_scroll_handle.clone()),
                    )
                    .vertical_scrollbar_for(self.navbar_scroll_handle.clone(), window, cx),
            )
            .child(
                h_flex()
                    .w_full()
                    .h_8()
                    .p_2()
                    .pb_0p5()
                    .flex_shrink_0()
                    .border_t_1()
                    .border_color(cx.theme().colors().border_variant)
                    .children(
                        KeyBinding::for_action(&ToggleFocusNav, window, cx).map(|this| {
                            KeybindingHint::new(
                                this,
                                cx.theme().colors().surface_background.opacity(0.5),
                            )
                            .suffix(focus_keybind_label)
                        }),
                    ),
            )
    }

    fn open_and_scroll_to_navbar_entry(
        &mut self,
        navbar_entry_index: usize,
        window: &mut Window,
        cx: &mut Context<Self>,
        focus_content: bool,
    ) {
        self.open_navbar_entry_page(navbar_entry_index);
        cx.notify();

        if self.navbar_entries[navbar_entry_index].is_root
            || !self.is_nav_entry_visible(navbar_entry_index)
        {
            self.sub_page_scroll_handle
                .set_offset(point(px(0.), px(0.)));
            if focus_content {
                let Some(first_item_index) =
                    self.visible_page_items().next().map(|(index, _)| index)
                else {
                    return;
                };
                self.focus_content_element(first_item_index, window, cx);
            } else {
                window.focus(&self.navbar_entries[navbar_entry_index].focus_handle);
            }
        } else {
            let entry_item_index = self.navbar_entries[navbar_entry_index]
                .item_index
                .expect("Non-root items should have an item index");
            let Some(selected_item_index) = self
                .visible_page_items()
                .position(|(index, _)| index == entry_item_index)
            else {
                return;
            };
<<<<<<< HEAD
=======
            self.page_scroll_handle
                .scroll_to_top_of_item(selected_item_index + 1);
>>>>>>> 07ccff21

            self.list_state.scroll_to(gpui::ListOffset {
                item_ix: selected_item_index + 1,
                offset_in_item: px(0.),
            });
            if focus_content {
                self.focus_content_element(entry_item_index, window, cx);
            } else {
                window.focus(&self.navbar_entries[navbar_entry_index].focus_handle);
            }
        }

        // Page scroll handle updates the active item index
        // in it's next paint call after using scroll_handle.scroll_to_top_of_item
        // The call after that updates the offset of the scroll handle. So to
        // ensure the scroll handle doesn't lag behind we need to render three frames
        // back to back.
        cx.on_next_frame(window, |_, window, cx| {
            cx.on_next_frame(window, |_, _, cx| {
                cx.notify();
            });
            cx.notify();
        });
        cx.notify();
    }

    fn is_nav_entry_visible(&self, nav_entry_index: usize) -> bool {
        self.visible_navbar_entries()
            .any(|(index, _)| index == nav_entry_index)
    }

    fn focus_and_scroll_to_nav_entry(
        &self,
        nav_entry_index: usize,
        window: &mut Window,
        cx: &mut Context<Self>,
    ) {
        let Some(position) = self
            .visible_navbar_entries()
            .position(|(index, _)| index == nav_entry_index)
        else {
            return;
        };
        self.navbar_scroll_handle
            .scroll_to_item(position, gpui::ScrollStrategy::Top);
        window.focus(&self.navbar_entries[nav_entry_index].focus_handle);
        cx.notify();
    }

    fn visible_page_items(&self) -> impl Iterator<Item = (usize, &SettingsPageItem)> {
        let page_idx = self.current_page_index();

        self.current_page()
            .items
            .iter()
            .enumerate()
            .filter_map(move |(item_index, item)| {
                self.filter_table[page_idx][item_index].then_some((item_index, item))
            })
    }

    fn render_sub_page_breadcrumbs(&self) -> impl IntoElement {
        let mut items = vec![];
        items.push(self.current_page().title.into());
        items.extend(
            sub_page_stack()
                .iter()
                .flat_map(|page| [page.section_header.into(), page.link.title.clone()]),
        );

        let last = items.pop().unwrap();
        h_flex()
            .gap_1()
            .children(
                items
                    .into_iter()
                    .flat_map(|item| [item, "/".into()])
                    .map(|item| Label::new(item).color(Color::Muted)),
            )
            .child(Label::new(last))
    }

    fn render_page_items(
        &mut self,
        page_index: Option<usize>,
        _window: &mut Window,
        cx: &mut Context<SettingsWindow>,
    ) -> impl IntoElement {
        let mut page_content = v_flex().id("settings-ui-page").size_full();

        let has_active_search = !self.search_bar.read(cx).is_empty(cx);
        let has_no_results = self.visible_items.len() == 0 && has_active_search;

        if has_no_results {
            let search_query = self.search_bar.read(cx).text(cx);
            page_content = page_content.child(
                v_flex()
                    .size_full()
                    .items_center()
                    .justify_center()
                    .gap_1()
                    .child(div().child("No Results"))
                    .child(
                        div()
                            .text_sm()
                            .text_color(cx.theme().colors().text_muted)
                            .child(format!("No settings match \"{}\"", search_query)),
                    ),
            )
        } else {
            let items = &self.current_page().items;

            let last_non_header_index = self
                .visible_items
                .iter()
                .map(|index| &items[*index])
                .enumerate()
                .rev()
                .find(|(_, item)| !matches!(item, SettingsPageItem::SectionHeader(_)))
                .map(|(index, _)| index);

            let root_nav_label = self
                .navbar_entries
                .iter()
                .find(|entry| entry.is_root && entry.page_index == self.current_page_index())
                .map(|entry| entry.title);

            let list_content = list(
                self.list_state.clone(),
                cx.processor(move |this, index, window, cx| {
                    if index == 0 {
                        return div()
                            .when(sub_page_stack().is_empty(), |this| {
                                this.when_some(root_nav_label, |this, title| {
                                    this.child(
                                        Label::new(title).size(LabelSize::Large).mt_2().mb_3(),
                                    )
                                })
                            })
                            .into_any_element();
                    }

                    let index = index - 1;
                    let actual_item_index = this.visible_items[index];
                    let item: &SettingsPageItem = &this.current_page().items[actual_item_index];

                    let no_bottom_border = this
                        .visible_items
                        .get(index + 1)
                        .map(|item_index| {
                            let item = &this.current_page().items[*item_index];
                            matches!(item, SettingsPageItem::SectionHeader(_))
                        })
                        .unwrap_or(false);
                    let is_last = Some(index) == last_non_header_index;

                    v_flex()
                        .id(("settings-page-item", actual_item_index))
                        .w_full()
                        .min_w_0()
                        .when_some(page_index, |element, page_index| {
                            element.track_focus(
                                &this.content_handles[page_index][actual_item_index]
                                    .focus_handle(cx),
                            )
                        })
                        .child(item.render(
                            this,
                            actual_item_index,
                            no_bottom_border || is_last,
                            window,
                            cx,
                        ))
                        .into_any_element()
                }),
            );

            page_content = page_content.child(list_content.size_full())
        }
        page_content
    }

    fn render_sub_page_items<'a, Items: Iterator<Item = (usize, &'a SettingsPageItem)>>(
        &self,
        items: Items,
        page_index: Option<usize>,
        window: &mut Window,
        cx: &mut Context<SettingsWindow>,
    ) -> impl IntoElement {
        let mut page_content = v_flex()
            .id("settings-ui-page")
            .size_full()
            .overflow_y_scroll()
            .track_scroll(&self.sub_page_scroll_handle);

        let items: Vec<_> = items.collect();
        let items_len = items.len();
        let mut section_header = None;

        let has_active_search = !self.search_bar.read(cx).is_empty(cx);
        let has_no_results = items_len == 0 && has_active_search;

        if has_no_results {
            let search_query = self.search_bar.read(cx).text(cx);
            page_content = page_content.child(
                v_flex()
                    .size_full()
                    .items_center()
                    .justify_center()
                    .gap_1()
                    .child(div().child("No Results"))
                    .child(
                        div()
                            .text_sm()
                            .text_color(cx.theme().colors().text_muted)
                            .child(format!("No settings match \"{}\"", search_query)),
                    ),
            )
        } else {
            let last_non_header_index = items
                .iter()
                .enumerate()
                .rev()
                .find(|(_, (_, item))| !matches!(item, SettingsPageItem::SectionHeader(_)))
                .map(|(index, _)| index);

            let root_nav_label = self
                .navbar_entries
                .iter()
                .find(|entry| entry.is_root && entry.page_index == self.current_page_index())
                .map(|entry| entry.title);

            page_content = page_content
                .when(sub_page_stack().is_empty(), |this| {
                    this.when_some(root_nav_label, |this, title| {
                        this.child(Label::new(title).size(LabelSize::Large).mt_2().mb_3())
                    })
                })
                .children(items.clone().into_iter().enumerate().map(
                    |(index, (actual_item_index, item))| {
                        let no_bottom_border = items
                            .get(index + 1)
                            .map(|(_, next_item)| {
                                matches!(next_item, SettingsPageItem::SectionHeader(_))
                            })
                            .unwrap_or(false);
                        let is_last = Some(index) == last_non_header_index;

                        if let SettingsPageItem::SectionHeader(header) = item {
                            section_header = Some(*header);
                        }
                        v_flex()
                            .w_full()
                            .min_w_0()
                            .id(("settings-page-item", actual_item_index))
                            .when_some(page_index, |element, page_index| {
                                element.track_focus(
                                    &self.content_handles[page_index][actual_item_index]
                                        .focus_handle(cx),
                                )
                            })
                            .child(item.render(
                                self,
                                actual_item_index,
                                no_bottom_border || is_last,
                                window,
                                cx,
                            ))
                    },
                ))
        }
        page_content
    }

    fn render_page(
        &mut self,
        window: &mut Window,
        cx: &mut Context<SettingsWindow>,
    ) -> impl IntoElement {
        let page_header;
        let page_content;

        if sub_page_stack().is_empty() {
            page_header = self.render_files_header(window, cx).into_any_element();

            page_content = self
                .render_page_items(Some(self.current_page_index()), window, cx)
                .into_any_element();
        } else {
            page_header = h_flex()
                .ml_neg_1p5()
                .pb_4()
                .gap_1()
                .child(
                    IconButton::new("back-btn", IconName::ArrowLeft)
                        .icon_size(IconSize::Small)
                        .shape(IconButtonShape::Square)
                        .on_click(cx.listener(|this, _, _, cx| {
                            this.pop_sub_page(cx);
                        })),
                )
                .child(self.render_sub_page_breadcrumbs())
                .into_any_element();

            let active_page_render_fn = sub_page_stack().last().unwrap().link.render.clone();
            page_content = (active_page_render_fn)(self, window, cx);
        }

        return v_flex()
            .id("Settings-ui-page")
            .size_full()
            .pt_6()
            .pb_8()
            .px_8()
            .bg(cx.theme().colors().editor_background)
            .child(page_header)
            .when(sub_page_stack().is_empty(), |this| {
                this.vertical_scrollbar_for(self.list_state.clone(), window, cx)
            })
            .when(!sub_page_stack().is_empty(), |this| {
                this.vertical_scrollbar_for(self.sub_page_scroll_handle.clone(), window, cx)
            })
            .track_focus(&self.content_focus_handle.focus_handle(cx))
            .child(
                div()
                    .size_full()
                    .tab_group()
                    .tab_index(CONTENT_GROUP_TAB_INDEX)
                    .child(page_content),
            );
    }

    fn open_current_settings_file(&mut self, cx: &mut Context<Self>) {
        match &self.current_file {
            SettingsUiFile::User => {
                let Some(original_window) = self.original_window else {
                    return;
                };
                original_window
                    .update(cx, |workspace, window, cx| {
                        workspace
                            .with_local_workspace(window, cx, |workspace, window, cx| {
                                let create_task = workspace.project().update(cx, |project, cx| {
                                    project.find_or_create_worktree(
                                        paths::config_dir().as_path(),
                                        false,
                                        cx,
                                    )
                                });
                                let open_task = workspace.open_paths(
                                    vec![paths::settings_file().to_path_buf()],
                                    OpenOptions {
                                        visible: Some(OpenVisible::None),
                                        ..Default::default()
                                    },
                                    None,
                                    window,
                                    cx,
                                );

                                cx.spawn_in(window, async move |workspace, cx| {
                                    create_task.await.ok();
                                    open_task.await;

                                    workspace.update_in(cx, |_, window, cx| {
                                        window.activate_window();
                                        cx.notify();
                                    })
                                })
                                .detach();
                            })
                            .detach();
                    })
                    .ok();
            }
            SettingsUiFile::Project((worktree_id, path)) => {
                let mut corresponding_workspace: Option<WindowHandle<Workspace>> = None;
                let settings_path = path.join(paths::local_settings_file_relative_path());
                let Some(app_state) = workspace::AppState::global(cx).upgrade() else {
                    return;
                };
                for workspace in app_state.workspace_store.read(cx).workspaces() {
                    let contains_settings_file = workspace
                        .read_with(cx, |workspace, cx| {
                            workspace.project().read(cx).contains_local_settings_file(
                                *worktree_id,
                                settings_path.as_ref(),
                                cx,
                            )
                        })
                        .ok();
                    if Some(true) == contains_settings_file {
                        corresponding_workspace = Some(*workspace);

                        break;
                    }
                }

                let Some(corresponding_workspace) = corresponding_workspace else {
                    log::error!(
                        "No corresponding workspace found for settings file {}",
                        settings_path.as_std_path().display()
                    );

                    return;
                };

                // TODO: move zed::open_local_file() APIs to this crate, and
                // re-implement the "initial_contents" behavior
                corresponding_workspace
                    .update(cx, |workspace, window, cx| {
                        let open_task = workspace.open_path(
                            (*worktree_id, settings_path.clone()),
                            None,
                            true,
                            window,
                            cx,
                        );

                        cx.spawn_in(window, async move |workspace, cx| {
                            if open_task.await.log_err().is_some() {
                                workspace
                                    .update_in(cx, |_, window, cx| {
                                        window.activate_window();
                                        cx.notify();
                                    })
                                    .ok();
                            }
                        })
                        .detach();
                    })
                    .ok();
            }
            SettingsUiFile::Server(_) => {
                return;
            }
        };
    }

    fn current_page_index(&self) -> usize {
        self.page_index_from_navbar_index(self.navbar_entry)
    }

    fn current_page(&self) -> &SettingsPage {
        &self.pages[self.current_page_index()]
    }

    fn page_index_from_navbar_index(&self, index: usize) -> usize {
        if self.navbar_entries.is_empty() {
            return 0;
        }

        self.navbar_entries[index].page_index
    }

    fn is_navbar_entry_selected(&self, ix: usize) -> bool {
        ix == self.navbar_entry
    }

    fn push_sub_page(
        &mut self,
        sub_page_link: SubPageLink,
        section_header: &'static str,
        cx: &mut Context<SettingsWindow>,
    ) {
        sub_page_stack_mut().push(SubPage {
            link: sub_page_link,
            section_header,
        });
        cx.notify();
    }

    fn pop_sub_page(&mut self, cx: &mut Context<SettingsWindow>) {
        sub_page_stack_mut().pop();
        cx.notify();
    }

    fn focus_file_at_index(&mut self, index: usize, window: &mut Window) {
        if let Some((_, handle)) = self.files.get(index) {
            handle.focus(window);
        }
    }

    fn focused_file_index(&self, window: &Window, cx: &Context<Self>) -> usize {
        if self.files_focus_handle.contains_focused(window, cx)
            && let Some(index) = self
                .files
                .iter()
                .position(|(_, handle)| handle.is_focused(window))
        {
            return index;
        }
        if let Some(current_file_index) = self
            .files
            .iter()
            .position(|(file, _)| file == &self.current_file)
        {
            return current_file_index;
        }
        0
    }

    fn focus_content_element(&self, item_index: usize, window: &mut Window, cx: &mut App) {
        if !sub_page_stack().is_empty() {
            return;
        }
        let page_index = self.current_page_index();
        window.focus(&self.content_handles[page_index][item_index].focus_handle(cx));
    }

    fn focused_nav_entry(&self, window: &Window, cx: &App) -> Option<usize> {
        if !self
            .navbar_focus_handle
            .focus_handle(cx)
            .contains_focused(window, cx)
        {
            return None;
        }
        for (index, entry) in self.navbar_entries.iter().enumerate() {
            if entry.focus_handle.is_focused(window) {
                return Some(index);
            }
        }
        None
    }

    fn root_entry_containing(&self, nav_entry_index: usize) -> usize {
        let mut index = Some(nav_entry_index);
        while let Some(prev_index) = index
            && !self.navbar_entries[prev_index].is_root
        {
            index = prev_index.checked_sub(1);
        }
        return index.expect("No root entry found");
    }
}

impl Render for SettingsWindow {
    fn render(&mut self, window: &mut Window, cx: &mut Context<Self>) -> impl IntoElement {
        let ui_font = theme::setup_ui_font(window, cx);

        client_side_decorations(
            v_flex()
                .text_color(cx.theme().colors().text)
                .size_full()
                .children(self.title_bar.clone())
                .child(
                    div()
                        .id("settings-window")
                        .key_context("SettingsWindow")
                        .track_focus(&self.focus_handle)
                        .on_action(cx.listener(|this, _: &OpenCurrentFile, _, cx| {
                            this.open_current_settings_file(cx);
                        }))
                        .on_action(|_: &Minimize, window, _cx| {
                            window.minimize_window();
                        })
                        .on_action(cx.listener(|this, _: &search::FocusSearch, window, cx| {
                            this.search_bar.focus_handle(cx).focus(window);
                        }))
                        .on_action(cx.listener(|this, _: &ToggleFocusNav, window, cx| {
                            if this
                                .navbar_focus_handle
                                .focus_handle(cx)
                                .contains_focused(window, cx)
                            {
                                this.open_and_scroll_to_navbar_entry(
                                    this.navbar_entry,
                                    window,
                                    cx,
                                    true,
                                );
                            } else {
                                this.focus_and_scroll_to_nav_entry(this.navbar_entry, window, cx);
                            }
                        }))
                        .on_action(cx.listener(
                            |this, FocusFile(file_index): &FocusFile, window, _| {
                                this.focus_file_at_index(*file_index as usize, window);
                            },
                        ))
                        .on_action(cx.listener(|this, _: &FocusNextFile, window, cx| {
                            let next_index = usize::min(
                                this.focused_file_index(window, cx) + 1,
                                this.files.len().saturating_sub(1),
                            );
                            this.focus_file_at_index(next_index, window);
                        }))
                        .on_action(cx.listener(|this, _: &FocusPreviousFile, window, cx| {
                            let prev_index = this.focused_file_index(window, cx).saturating_sub(1);
                            this.focus_file_at_index(prev_index, window);
                        }))
                        .on_action(|_: &menu::SelectNext, window, _| {
                            window.focus_next();
                        })
                        .on_action(|_: &menu::SelectPrevious, window, _| {
                            window.focus_prev();
                        })
                        .flex()
                        .flex_row()
                        .flex_1()
                        .min_h_0()
                        .font(ui_font)
                        .bg(cx.theme().colors().background)
                        .text_color(cx.theme().colors().text)
                        .child(self.render_nav(window, cx))
                        .child(self.render_page(window, cx)),
                ),
            window,
            cx,
        )
    }
}

fn all_projects(cx: &App) -> impl Iterator<Item = Entity<project::Project>> {
    workspace::AppState::global(cx)
        .upgrade()
        .map(|app_state| {
            app_state
                .workspace_store
                .read(cx)
                .workspaces()
                .iter()
                .filter_map(|workspace| Some(workspace.read(cx).ok()?.project().clone()))
        })
        .into_iter()
        .flatten()
}

fn update_settings_file(
    file: SettingsUiFile,
    cx: &mut App,
    update: impl 'static + Send + FnOnce(&mut SettingsContent, &App),
) -> Result<()> {
    match file {
        SettingsUiFile::Project((worktree_id, rel_path)) => {
            let rel_path = rel_path.join(paths::local_settings_file_relative_path());
            let project = all_projects(cx).find(|project| {
                project.read_with(cx, |project, cx| {
                    project.contains_local_settings_file(worktree_id, &rel_path, cx)
                })
            });
            let Some(project) = project else {
                anyhow::bail!(
                    "Could not find worktree containing settings file: {}",
                    &rel_path.display(PathStyle::local())
                );
            };
            project.update(cx, |project, cx| {
                project.update_local_settings_file(worktree_id, rel_path, cx, update);
            });
            return Ok(());
        }
        SettingsUiFile::User => {
            // todo(settings_ui) error?
            SettingsStore::global(cx).update_settings_file(<dyn fs::Fs>::global(cx), update);
            Ok(())
        }
        SettingsUiFile::Server(_) => unimplemented!(),
    }
}

fn render_text_field<T: From<String> + Into<String> + AsRef<str> + Clone>(
    field: SettingField<T>,
    file: SettingsUiFile,
    metadata: Option<&SettingsFieldMetadata>,
    _window: &mut Window,
    cx: &mut App,
) -> AnyElement {
    let (_, initial_text) =
        SettingsStore::global(cx).get_value_from_file(file.to_settings(), field.pick);
    let initial_text = initial_text.filter(|s| !s.as_ref().is_empty());

    SettingsEditor::new()
        .tab_index(0)
        .when_some(initial_text, |editor, text| {
            editor.with_initial_text(text.as_ref().to_string())
        })
        .when_some(
            metadata.and_then(|metadata| metadata.placeholder),
            |editor, placeholder| editor.with_placeholder(placeholder),
        )
        .on_confirm({
            move |new_text, cx| {
                update_settings_file(file.clone(), cx, move |settings, _cx| {
                    *(field.pick_mut)(settings) = new_text.map(Into::into);
                })
                .log_err(); // todo(settings_ui) don't log err
            }
        })
        .into_any_element()
}

fn render_toggle_button<B: Into<bool> + From<bool> + Copy>(
    field: SettingField<B>,
    file: SettingsUiFile,
    _metadata: Option<&SettingsFieldMetadata>,
    _window: &mut Window,
    cx: &mut App,
) -> AnyElement {
    let (_, value) = SettingsStore::global(cx).get_value_from_file(file.to_settings(), field.pick);

    let toggle_state = if value.copied().map_or(false, Into::into) {
        ToggleState::Selected
    } else {
        ToggleState::Unselected
    };

    Switch::new("toggle_button", toggle_state)
        .color(ui::SwitchColor::Accent)
        .on_click({
            move |state, _window, cx| {
                let state = *state == ui::ToggleState::Selected;
                update_settings_file(file.clone(), cx, move |settings, _cx| {
                    *(field.pick_mut)(settings) = Some(state.into());
                })
                .log_err(); // todo(settings_ui) don't log err
            }
        })
        .tab_index(0_isize)
        .color(SwitchColor::Accent)
        .into_any_element()
}

fn render_font_picker(
    field: SettingField<settings::FontFamilyName>,
    file: SettingsUiFile,
    _metadata: Option<&SettingsFieldMetadata>,
    window: &mut Window,
    cx: &mut App,
) -> AnyElement {
    let current_value = SettingsStore::global(cx)
        .get_value_from_file(file.to_settings(), field.pick)
        .1
        .cloned()
        .unwrap_or_else(|| SharedString::default().into());

    let font_picker = cx.new(|cx| {
        ui_input::font_picker(
            current_value.clone().into(),
            move |font_name, cx| {
                update_settings_file(file.clone(), cx, move |settings, _cx| {
                    *(field.pick_mut)(settings) = Some(font_name.into());
                })
                .log_err(); // todo(settings_ui) don't log err
            },
            window,
            cx,
        )
    });

    PopoverMenu::new("font-picker")
        .menu(move |_window, _cx| Some(font_picker.clone()))
        .trigger(
            Button::new("font-family-button", current_value)
                .tab_index(0_isize)
                .style(ButtonStyle::Outlined)
                .size(ButtonSize::Medium)
                .icon(IconName::ChevronUpDown)
                .icon_color(Color::Muted)
                .icon_size(IconSize::Small)
                .icon_position(IconPosition::End),
        )
        .anchor(gpui::Corner::TopLeft)
        .offset(gpui::Point {
            x: px(0.0),
            y: px(2.0),
        })
        .with_handle(ui::PopoverMenuHandle::default())
        .into_any_element()
}

fn render_number_field<T: NumberFieldType + Send + Sync>(
    field: SettingField<T>,
    file: SettingsUiFile,
    _metadata: Option<&SettingsFieldMetadata>,
    window: &mut Window,
    cx: &mut App,
) -> AnyElement {
    let (_, value) = SettingsStore::global(cx).get_value_from_file(file.to_settings(), field.pick);
    let value = value.copied().unwrap_or_else(T::min_value);
    NumberField::new("numeric_stepper", value, window, cx)
        .on_change({
            move |value, _window, cx| {
                let value = *value;
                update_settings_file(file.clone(), cx, move |settings, _cx| {
                    *(field.pick_mut)(settings) = Some(value);
                })
                .log_err(); // todo(settings_ui) don't log err
            }
        })
        .into_any_element()
}

fn render_dropdown<T>(
    field: SettingField<T>,
    file: SettingsUiFile,
    metadata: Option<&SettingsFieldMetadata>,
    window: &mut Window,
    cx: &mut App,
) -> AnyElement
where
    T: strum::VariantArray + strum::VariantNames + Copy + PartialEq + Send + Sync + 'static,
{
    let variants = || -> &'static [T] { <T as strum::VariantArray>::VARIANTS };
    let labels = || -> &'static [&'static str] { <T as strum::VariantNames>::VARIANTS };
    let should_do_titlecase = metadata
        .and_then(|metadata| metadata.should_do_titlecase)
        .unwrap_or(true);

    let (_, current_value) =
        SettingsStore::global(cx).get_value_from_file(file.to_settings(), field.pick);
    let current_value = current_value.copied().unwrap_or(variants()[0]);

    let current_value_label =
        labels()[variants().iter().position(|v| *v == current_value).unwrap()];

    DropdownMenu::new(
        "dropdown",
        if should_do_titlecase {
            current_value_label.to_title_case()
        } else {
            current_value_label.to_string()
        },
        ContextMenu::build(window, cx, move |mut menu, _, _| {
            for (&value, &label) in std::iter::zip(variants(), labels()) {
                let file = file.clone();
                menu = menu.toggleable_entry(
                    if should_do_titlecase {
                        label.to_title_case()
                    } else {
                        label.to_string()
                    },
                    value == current_value,
                    IconPosition::End,
                    None,
                    move |_, cx| {
                        if value == current_value {
                            return;
                        }
                        update_settings_file(file.clone(), cx, move |settings, _cx| {
                            *(field.pick_mut)(settings) = Some(value);
                        })
                        .log_err(); // todo(settings_ui) don't log err
                    },
                );
            }
            menu
        }),
    )
    .trigger_size(ButtonSize::Medium)
    .style(DropdownStyle::Outlined)
    .offset(gpui::Point {
        x: px(0.0),
        y: px(2.0),
    })
    .tab_index(0)
    .into_any_element()
}

#[cfg(test)]
mod test {

    use super::*;

    impl SettingsWindow {
        fn navbar_entry(&self) -> usize {
            self.navbar_entry
        }
    }

    impl PartialEq for NavBarEntry {
        fn eq(&self, other: &Self) -> bool {
            self.title == other.title
                && self.is_root == other.is_root
                && self.expanded == other.expanded
                && self.page_index == other.page_index
                && self.item_index == other.item_index
            // ignoring focus_handle
        }
    }

    fn register_settings(cx: &mut App) {
        settings::init(cx);
        theme::init(theme::LoadThemes::JustBase, cx);
        workspace::init_settings(cx);
        project::Project::init_settings(cx);
        language::init(cx);
        editor::init(cx);
        menu::init();
    }

    fn parse(input: &'static str, window: &mut Window, cx: &mut App) -> SettingsWindow {
        let mut pages: Vec<SettingsPage> = Vec::new();
        let mut expanded_pages = Vec::new();
        let mut selected_idx = None;
        let mut index = 0;
        let mut in_expanded_section = false;

        for mut line in input
            .lines()
            .map(|line| line.trim())
            .filter(|line| !line.is_empty())
        {
            if let Some(pre) = line.strip_suffix('*') {
                assert!(selected_idx.is_none(), "Only one selected entry allowed");
                selected_idx = Some(index);
                line = pre;
            }
            let (kind, title) = line.split_once(" ").unwrap();
            assert_eq!(kind.len(), 1);
            let kind = kind.chars().next().unwrap();
            if kind == 'v' {
                let page_idx = pages.len();
                expanded_pages.push(page_idx);
                pages.push(SettingsPage {
                    title,
                    items: vec![],
                });
                index += 1;
                in_expanded_section = true;
            } else if kind == '>' {
                pages.push(SettingsPage {
                    title,
                    items: vec![],
                });
                index += 1;
                in_expanded_section = false;
            } else if kind == '-' {
                pages
                    .last_mut()
                    .unwrap()
                    .items
                    .push(SettingsPageItem::SectionHeader(title));
                if selected_idx == Some(index) && !in_expanded_section {
                    panic!("Items in unexpanded sections cannot be selected");
                }
                index += 1;
            } else {
                panic!(
                    "Entries must start with one of 'v', '>', or '-'\n line: {}",
                    line
                );
            }
        }

        let mut settings_window = SettingsWindow {
            title_bar: None,
            original_window: None,
            worktree_root_dirs: HashMap::default(),
            files: Vec::default(),
            current_file: crate::SettingsUiFile::User,
            drop_down_file: None,
            pages,
            search_bar: cx.new(|cx| Editor::single_line(window, cx)),
            navbar_entry: selected_idx.expect("Must have a selected navbar entry"),
            navbar_entries: Vec::default(),
            navbar_scroll_handle: UniformListScrollHandle::default(),
            navbar_focus_subscriptions: vec![],
            filter_table: vec![],
            has_query: false,
            content_handles: vec![],
            search_task: None,
            sub_page_scroll_handle: ScrollHandle::new(),
            focus_handle: cx.focus_handle(),
            navbar_focus_handle: NonFocusableHandle::new(
                NAVBAR_CONTAINER_TAB_INDEX,
                false,
                window,
                cx,
            ),
            content_focus_handle: NonFocusableHandle::new(
                CONTENT_CONTAINER_TAB_INDEX,
                false,
                window,
                cx,
            ),
            files_focus_handle: cx.focus_handle(),
            search_index: None,
            visible_items: Vec::default(),
            list_state: ListState::new(0, gpui::ListAlignment::Top, px(0.0)),
        };

        settings_window.build_filter_table();
        settings_window.build_navbar(cx);
        for expanded_page_index in expanded_pages {
            for entry in &mut settings_window.navbar_entries {
                if entry.page_index == expanded_page_index && entry.is_root {
                    entry.expanded = true;
                }
            }
        }
        settings_window
    }

    #[track_caller]
    fn check_navbar_toggle(
        before: &'static str,
        toggle_page: &'static str,
        after: &'static str,
        window: &mut Window,
        cx: &mut App,
    ) {
        let mut settings_window = parse(before, window, cx);
        let toggle_page_idx = settings_window
            .pages
            .iter()
            .position(|page| page.title == toggle_page)
            .expect("page not found");
        let toggle_idx = settings_window
            .navbar_entries
            .iter()
            .position(|entry| entry.page_index == toggle_page_idx)
            .expect("page not found");
        settings_window.toggle_navbar_entry(toggle_idx);

        let expected_settings_window = parse(after, window, cx);

        pretty_assertions::assert_eq!(
            settings_window
                .visible_navbar_entries()
                .map(|(_, entry)| entry)
                .collect::<Vec<_>>(),
            expected_settings_window
                .visible_navbar_entries()
                .map(|(_, entry)| entry)
                .collect::<Vec<_>>(),
        );
        pretty_assertions::assert_eq!(
            settings_window.navbar_entries[settings_window.navbar_entry()],
            expected_settings_window.navbar_entries[expected_settings_window.navbar_entry()],
        );
    }

    macro_rules! check_navbar_toggle {
        ($name:ident, before: $before:expr, toggle_page: $toggle_page:expr, after: $after:expr) => {
            #[gpui::test]
            fn $name(cx: &mut gpui::TestAppContext) {
                let window = cx.add_empty_window();
                window.update(|window, cx| {
                    register_settings(cx);
                    check_navbar_toggle($before, $toggle_page, $after, window, cx);
                });
            }
        };
    }

    check_navbar_toggle!(
        navbar_basic_open,
        before: r"
        v General
        - General
        - Privacy*
        v Project
        - Project Settings
        ",
        toggle_page: "General",
        after: r"
        > General*
        v Project
        - Project Settings
        "
    );

    check_navbar_toggle!(
        navbar_basic_close,
        before: r"
        > General*
        - General
        - Privacy
        v Project
        - Project Settings
        ",
        toggle_page: "General",
        after: r"
        v General*
        - General
        - Privacy
        v Project
        - Project Settings
        "
    );

    check_navbar_toggle!(
        navbar_basic_second_root_entry_close,
        before: r"
        > General
        - General
        - Privacy
        v Project
        - Project Settings*
        ",
        toggle_page: "Project",
        after: r"
        > General
        > Project*
        "
    );

    check_navbar_toggle!(
        navbar_toggle_subroot,
        before: r"
        v General Page
        - General
        - Privacy
        v Project
        - Worktree Settings Content*
        v AI
        - General
        > Appearance & Behavior
        ",
        toggle_page: "Project",
        after: r"
        v General Page
        - General
        - Privacy
        > Project*
        v AI
        - General
        > Appearance & Behavior
        "
    );

    check_navbar_toggle!(
        navbar_toggle_close_propagates_selected_index,
        before: r"
        v General Page
        - General
        - Privacy
        v Project
        - Worktree Settings Content
        v AI
        - General*
        > Appearance & Behavior
        ",
        toggle_page: "General Page",
        after: r"
        > General Page
        v Project
        - Worktree Settings Content
        v AI
        - General*
        > Appearance & Behavior
        "
    );

    check_navbar_toggle!(
        navbar_toggle_expand_propagates_selected_index,
        before: r"
        > General Page
        - General
        - Privacy
        v Project
        - Worktree Settings Content
        v AI
        - General*
        > Appearance & Behavior
        ",
        toggle_page: "General Page",
        after: r"
        v General Page
        - General
        - Privacy
        v Project
        - Worktree Settings Content
        v AI
        - General*
        > Appearance & Behavior
        "
    );
}<|MERGE_RESOLUTION|>--- conflicted
+++ resolved
@@ -1968,11 +1968,6 @@
             else {
                 return;
             };
-<<<<<<< HEAD
-=======
-            self.page_scroll_handle
-                .scroll_to_top_of_item(selected_item_index + 1);
->>>>>>> 07ccff21
 
             self.list_state.scroll_to(gpui::ListOffset {
                 item_ix: selected_item_index + 1,
