//! # settings_ui
mod components;
use anyhow::Result;
use editor::{Editor, EditorEvent};
use feature_flags::{FeatureFlag, FeatureFlagAppExt as _};
use fuzzy::StringMatchCandidate;
use gpui::{
<<<<<<< HEAD
    App, AppContext as _, Context, Div, Entity, FontWeight, Global, IntoElement, ReadGlobal as _,
    Render, ScrollHandle, Stateful, Task, TitlebarOptions, UniformListScrollHandle, Window,
    WindowHandle, WindowOptions, actions, div, point, px, size, uniform_list,
=======
    App, AppContext as _, Context, Div, Entity, Global, IntoElement, ReadGlobal as _, Render,
    ScrollHandle, Task, TitlebarOptions, UniformListScrollHandle, Window, WindowHandle,
    WindowOptions, actions, div, point, px, size, uniform_list,
>>>>>>> c26937a8
};
use project::WorktreeId;
use settings::{
    BottomDockLayout, CloseWindowWhenNoItems, CodeFade, CursorShape, OnLastWindowClosed,
    RestoreOnStartupBehavior, SaturatingBool, SettingsContent, SettingsStore,
};
use std::{
    any::{Any, TypeId, type_name},
    cell::RefCell,
    collections::HashMap,
    num::NonZeroU32,
    ops::Range,
    rc::Rc,
    sync::{Arc, atomic::AtomicBool},
};
use ui::{
    ContextMenu, Divider, DropdownMenu, DropdownStyle, Switch, SwitchColor, TreeViewItem,
    prelude::*,
};
use ui_input::{NumericStepper, NumericStepperType};
use util::{ResultExt as _, paths::PathStyle, rel_path::RelPath};

use crate::components::SettingsEditor;

#[derive(Clone, Copy)]
struct SettingField<T: 'static> {
    pick: fn(&SettingsContent) -> &Option<T>,
    pick_mut: fn(&mut SettingsContent) -> &mut Option<T>,
}

trait AnySettingField {
    fn as_any(&self) -> &dyn Any;
    fn type_name(&self) -> &'static str;
    fn type_id(&self) -> TypeId;
    fn file_set_in(&self, file: SettingsUiFile, cx: &App) -> settings::SettingsFile;
}

impl<T> AnySettingField for SettingField<T> {
    fn as_any(&self) -> &dyn Any {
        self
    }

    fn type_name(&self) -> &'static str {
        type_name::<T>()
    }

    fn type_id(&self) -> TypeId {
        TypeId::of::<T>()
    }

    fn file_set_in(&self, file: SettingsUiFile, cx: &App) -> settings::SettingsFile {
        let (file, _) = cx
            .global::<SettingsStore>()
            .get_value_from_file(file.to_settings(), self.pick);
        return file;
    }
}

#[derive(Default, Clone)]
struct SettingFieldRenderer {
    renderers: Rc<
        RefCell<
            HashMap<
                TypeId,
                Box<
                    dyn Fn(
                        &dyn AnySettingField,
                        SettingsUiFile,
                        Option<&SettingsFieldMetadata>,
                        &mut Window,
                        &mut App,
                    ) -> AnyElement,
                >,
            >,
        >,
    >,
}

impl Global for SettingFieldRenderer {}

impl SettingFieldRenderer {
    fn add_renderer<T: 'static>(
        &mut self,
        renderer: impl Fn(
            &SettingField<T>,
            SettingsUiFile,
            Option<&SettingsFieldMetadata>,
            &mut Window,
            &mut App,
        ) -> AnyElement
        + 'static,
    ) -> &mut Self {
        let key = TypeId::of::<T>();
        let renderer = Box::new(
            move |any_setting_field: &dyn AnySettingField,
                  settings_file: SettingsUiFile,
                  metadata: Option<&SettingsFieldMetadata>,
                  window: &mut Window,
                  cx: &mut App| {
                let field = any_setting_field
                    .as_any()
                    .downcast_ref::<SettingField<T>>()
                    .unwrap();
                renderer(field, settings_file, metadata, window, cx)
            },
        );
        self.renderers.borrow_mut().insert(key, renderer);
        self
    }

    fn render(
        &self,
        any_setting_field: &dyn AnySettingField,
        settings_file: SettingsUiFile,
        metadata: Option<&SettingsFieldMetadata>,
        window: &mut Window,
        cx: &mut App,
    ) -> AnyElement {
        let key = any_setting_field.type_id();
        if let Some(renderer) = self.renderers.borrow().get(&key) {
            renderer(any_setting_field, settings_file, metadata, window, cx)
        } else {
            panic!(
                "No renderer found for type: {}",
                any_setting_field.type_name()
            )
        }
    }
}

struct SettingsFieldMetadata {
    placeholder: Option<&'static str>,
}

fn user_settings_data() -> Vec<SettingsPage> {
    vec![
        SettingsPage {
            title: "General Page",
            items: vec![
                SettingsPageItem::SectionHeader("General"),
                SettingsPageItem::SettingItem(SettingItem {
                    title: "Confirm Quit",
                    description: "Whether to confirm before quitting Zed",
                    field: Box::new(SettingField {
                        pick: |settings_content| &settings_content.workspace.confirm_quit,
                        pick_mut: |settings_content| &mut settings_content.workspace.confirm_quit,
                    }),
                    metadata: None,
                }),
                SettingsPageItem::SettingItem(SettingItem {
                    title: "Restore On Startup",
                    description: "Whether to restore previous session when opening Zed",
                    field: Box::new(SettingField {
                        pick: |settings_content| &settings_content.workspace.restore_on_startup,
                        pick_mut: |settings_content| {
                            &mut settings_content.workspace.restore_on_startup
                        },
                    }),
                    metadata: None,
                }),
                SettingsPageItem::SettingItem(SettingItem {
                    title: "Restore File State",
                    description: "Whether to restore previous file state when reopening",
                    field: Box::new(SettingField {
                        pick: |settings_content| &settings_content.workspace.restore_on_file_reopen,
                        pick_mut: |settings_content| {
                            &mut settings_content.workspace.restore_on_file_reopen
                        },
                    }),
                    metadata: None,
                }),
                SettingsPageItem::SettingItem(SettingItem {
                    title: "Close on File Delete",
                    description: "Whether to automatically close files that have been deleted",
                    field: Box::new(SettingField {
                        pick: |settings_content| &settings_content.workspace.close_on_file_delete,
                        pick_mut: |settings_content| {
                            &mut settings_content.workspace.close_on_file_delete
                        },
                    }),
                    metadata: None,
                }),
                SettingsPageItem::SettingItem(SettingItem {
                    title: "When Closing With No Tabs",
                    description: "What to do when using 'close active item' with no tabs",
                    field: Box::new(SettingField {
                        pick: |settings_content| {
                            &settings_content.workspace.when_closing_with_no_tabs
                        },
                        pick_mut: |settings_content| {
                            &mut settings_content.workspace.when_closing_with_no_tabs
                        },
                    }),
                    metadata: None,
                }),
                SettingsPageItem::SettingItem(SettingItem {
                    title: "On Last Window Closed",
                    description: "What to do when the last window is closed",
                    field: Box::new(SettingField {
                        pick: |settings_content| &settings_content.workspace.on_last_window_closed,
                        pick_mut: |settings_content| {
                            &mut settings_content.workspace.on_last_window_closed
                        },
                    }),
                    metadata: None,
                }),
                SettingsPageItem::SettingItem(SettingItem {
                    title: "Use System Path Prompts",
                    description: "Whether to use system dialogs for Open and Save As",
                    field: Box::new(SettingField {
                        pick: |settings_content| {
                            &settings_content.workspace.use_system_path_prompts
                        },
                        pick_mut: |settings_content| {
                            &mut settings_content.workspace.use_system_path_prompts
                        },
                    }),
                    metadata: None,
                }),
                SettingsPageItem::SettingItem(SettingItem {
                    title: "Use System Prompts",
                    description: "Whether to use system prompts for confirmations",
                    field: Box::new(SettingField {
                        pick: |settings_content| &settings_content.workspace.use_system_prompts,
                        pick_mut: |settings_content| {
                            &mut settings_content.workspace.use_system_prompts
                        },
                    }),
                    metadata: None,
                }),
                SettingsPageItem::SectionHeader("Scoped Settings"),
                // todo(settings_ui): Implement another setting item type that just shows an edit in settings.json
                // SettingsPageItem::SettingItem(SettingItem {
                //     title: "Preview Channel",
                //     description: "Which settings should be activated only in Preview build of Zed",
                //     field: Box::new(SettingField {
                //         pick: |settings_content| &settings_content.workspace.use_system_prompts,
                //         pick_mut: |settings_content| {
                //             &mut settings_content.workspace.use_system_prompts
                //         },
                //     }),
                //     metadata: None,
                // }),
                // SettingsPageItem::SettingItem(SettingItem {
                //     title: "Settings Profiles",
                //     description: "Any number of settings profiles that are temporarily applied on top of your existing user settings.",
                //     field: Box::new(SettingField {
                //         pick: |settings_content| &settings_content.workspace.use_system_prompts,
                //         pick_mut: |settings_content| {
                //             &mut settings_content.workspace.use_system_prompts
                //         },
                //     }),
                //     metadata: None,
                // }),
                SettingsPageItem::SectionHeader("Privacy"),
                SettingsPageItem::SettingItem(SettingItem {
                    title: "Telemetry Diagnostics",
                    description: "Send debug info like crash reports.",
                    field: Box::new(SettingField {
                        pick: |settings_content| {
                            if let Some(telemetry) = &settings_content.telemetry {
                                &telemetry.diagnostics
                            } else {
                                &None
                            }
                        },
                        pick_mut: |settings_content| {
                            &mut settings_content
                                .telemetry
                                .get_or_insert_default()
                                .diagnostics
                        },
                    }),
                    metadata: None,
                }),
                SettingsPageItem::SettingItem(SettingItem {
                    title: "Telemetry Metrics",
                    description: "Send anonymized usage data like what languages you're using Zed with.",
                    field: Box::new(SettingField {
                        pick: |settings_content| {
                            if let Some(telemetry) = &settings_content.telemetry {
                                &telemetry.metrics
                            } else {
                                &None
                            }
                        },
                        pick_mut: |settings_content| {
                            &mut settings_content.telemetry.get_or_insert_default().metrics
                        },
                    }),
                    metadata: None,
                }),
            ],
        },
        SettingsPage {
            title: "Appearance & Behavior",
            items: vec![
                SettingsPageItem::SectionHeader("Theme"),
                // todo(settings_ui): Figure out how we want to add these
                // SettingsPageItem::SettingItem(SettingItem {
                //     title: "Theme Mode",
                //     description: "How to select the theme",
                //     field: Box::new(SettingField {
                //         pick: |settings_content| &settings_content.theme.theme,
                //         pick_mut: |settings_content| &mut settings_content.theme.theme,
                //     }),
                //     metadata: None,
                // }),
                // SettingsPageItem::SettingItem(SettingItem {
                //     title: "Icon Theme",
                //     // todo(settings_ui)
                //     // This description is misleading because the icon theme is used in more places than the file explorer)
                //     description: "Choose the icon theme for file explorer",
                //     field: Box::new(SettingField {
                //         pick: |settings_content| &settings_content.theme.icon_theme,
                //         pick_mut: |settings_content| &mut settings_content.theme.icon_theme,
                //     }),
                //     metadata: None,
                // }),
                SettingsPageItem::SectionHeader("Layout"),
                SettingsPageItem::SettingItem(SettingItem {
                    title: "Bottom Dock Layout",
                    description: "Layout mode for the bottom dock",
                    field: Box::new(SettingField {
                        pick: |settings_content| &settings_content.workspace.bottom_dock_layout,
                        pick_mut: |settings_content| {
                            &mut settings_content.workspace.bottom_dock_layout
                        },
                    }),
                    metadata: None,
                }),
                SettingsPageItem::SettingItem(SettingItem {
                    title: "Zoomed Padding",
                    description: "Whether to show padding for zoomed panels",
                    field: Box::new(SettingField {
                        pick: |settings_content| &settings_content.workspace.zoomed_padding,
                        pick_mut: |settings_content| &mut settings_content.workspace.zoomed_padding,
                    }),
                    metadata: None,
                }),
                SettingsPageItem::SettingItem(SettingItem {
                    title: "Use System Window Tabs",
                    description: "Whether to allow windows to tab together based on the user's tabbing preference (macOS only)",
                    field: Box::new(SettingField {
                        pick: |settings_content| &settings_content.workspace.use_system_window_tabs,
                        pick_mut: |settings_content| {
                            &mut settings_content.workspace.use_system_window_tabs
                        },
                    }),
                    metadata: None,
                }),
                SettingsPageItem::SectionHeader("Fonts"),
                SettingsPageItem::SettingItem(SettingItem {
                    title: "Buffer Font Family",
                    description: "Font family for editor text",
                    field: Box::new(SettingField {
                        pick: |settings_content| &settings_content.theme.buffer_font_family,
                        pick_mut: |settings_content| &mut settings_content.theme.buffer_font_family,
                    }),
                    metadata: None,
                }),
                SettingsPageItem::SettingItem(SettingItem {
                    title: "Buffer Font Size",
                    description: "Font size for editor text",
                    field: Box::new(SettingField {
                        pick: |settings_content| &settings_content.theme.buffer_font_size,
                        pick_mut: |settings_content| &mut settings_content.theme.buffer_font_size,
                    }),
                    metadata: None,
                }),
                SettingsPageItem::SettingItem(SettingItem {
                    title: "Buffer Font Weight",
                    description: "Font weight for editor text (100-900)",
                    field: Box::new(SettingField {
                        pick: |settings_content| &settings_content.theme.buffer_font_weight,
                        pick_mut: |settings_content| &mut settings_content.theme.buffer_font_weight,
                    }),
                    metadata: None,
                }),
                SettingsPageItem::SettingItem(SettingItem {
                    title: "Buffer Line Height",
                    description: "Line height for editor text",
                    field: Box::new(SettingField {
                        pick: |settings_content| &settings_content.theme.buffer_line_height,
                        pick_mut: |settings_content| &mut settings_content.theme.buffer_line_height,
                    }),
                    metadata: None,
                }),
                SettingsPageItem::SettingItem(SettingItem {
                    title: "UI Font Family",
                    description: "Font family for UI elements",
                    field: Box::new(SettingField {
                        pick: |settings_content| &settings_content.theme.ui_font_family,
                        pick_mut: |settings_content| &mut settings_content.theme.ui_font_family,
                    }),
                    metadata: None,
                }),
                SettingsPageItem::SettingItem(SettingItem {
                    title: "UI Font Size",
                    description: "Font size for UI elements",
                    field: Box::new(SettingField {
                        pick: |settings_content| &settings_content.theme.ui_font_size,
                        pick_mut: |settings_content| &mut settings_content.theme.ui_font_size,
                    }),
                    metadata: None,
                }),
                SettingsPageItem::SettingItem(SettingItem {
                    title: "UI Font Weight",
                    description: "Font weight for UI elements (100-900)",
                    field: Box::new(SettingField {
                        pick: |settings_content| &settings_content.theme.ui_font_weight,
                        pick_mut: |settings_content| &mut settings_content.theme.ui_font_weight,
                    }),
                    metadata: None,
                }),
                SettingsPageItem::SectionHeader("Keymap"),
                SettingsPageItem::SettingItem(SettingItem {
                    title: "Base Keymap",
                    description: "The name of a base set of key bindings to use",
                    field: Box::new(SettingField {
                        pick: |settings_content| &settings_content.base_keymap,
                        pick_mut: |settings_content| &mut settings_content.base_keymap,
                    }),
                    metadata: None,
                }),
                // todo(settings_ui): Vim/Helix Mode should be apart of one type because it's undefined
                // behavior to have them both enabled at the same time
                SettingsPageItem::SettingItem(SettingItem {
                    title: "Vim Mode",
                    description: "Whether to enable vim modes and key bindings",
                    field: Box::new(SettingField {
                        pick: |settings_content| &settings_content.vim_mode,
                        pick_mut: |settings_content| &mut settings_content.vim_mode,
                    }),
                    metadata: None,
                }),
                SettingsPageItem::SettingItem(SettingItem {
                    title: "Helix Mode",
                    description: "Whether to enable helix modes and key bindings",
                    field: Box::new(SettingField {
                        pick: |settings_content| &settings_content.helix_mode,
                        pick_mut: |settings_content| &mut settings_content.helix_mode,
                    }),
                    metadata: None,
                }),
                SettingsPageItem::SettingItem(SettingItem {
                    title: "Multi Cursor Modifier",
                    description: "Modifier key for adding multiple cursors",
                    field: Box::new(SettingField {
                        pick: |settings_content| &settings_content.editor.multi_cursor_modifier,
                        pick_mut: |settings_content| {
                            &mut settings_content.editor.multi_cursor_modifier
                        },
                    }),
                    metadata: None,
                }),
                SettingsPageItem::SectionHeader("Cursor"),
                SettingsPageItem::SettingItem(SettingItem {
                    title: "Cursor Blink",
                    description: "Whether the cursor blinks in the editor",
                    field: Box::new(SettingField {
                        pick: |settings_content| &settings_content.editor.cursor_blink,
                        pick_mut: |settings_content| &mut settings_content.editor.cursor_blink,
                    }),
                    metadata: None,
                }),
                SettingsPageItem::SettingItem(SettingItem {
                    title: "Cursor Shape",
                    description: "Cursor shape for the editor",
                    field: Box::new(SettingField {
                        pick: |settings_content| &settings_content.editor.cursor_shape,
                        pick_mut: |settings_content| &mut settings_content.editor.cursor_shape,
                    }),
                    metadata: None,
                }),
                SettingsPageItem::SettingItem(SettingItem {
                    title: "Hide Mouse",
                    description: "When to hide the mouse cursor",
                    field: Box::new(SettingField {
                        pick: |settings_content| &settings_content.editor.hide_mouse,
                        pick_mut: |settings_content| &mut settings_content.editor.hide_mouse,
                    }),
                    metadata: None,
                }),
                SettingsPageItem::SectionHeader("Highlighting"),
                SettingsPageItem::SettingItem(SettingItem {
                    title: "Unnecessary Code Fade",
                    description: "How much to fade out unused code (0.0 - 0.9)",
                    field: Box::new(SettingField {
                        pick: |settings_content| &settings_content.theme.unnecessary_code_fade,
                        pick_mut: |settings_content| {
                            &mut settings_content.theme.unnecessary_code_fade
                        },
                    }),
                    metadata: None,
                }),
                SettingsPageItem::SettingItem(SettingItem {
                    title: "Current Line Highlight",
                    description: "How to highlight the current line",
                    field: Box::new(SettingField {
                        pick: |settings_content| &settings_content.editor.current_line_highlight,
                        pick_mut: |settings_content| {
                            &mut settings_content.editor.current_line_highlight
                        },
                    }),
                    metadata: None,
                }),
                SettingsPageItem::SettingItem(SettingItem {
                    title: "Selection Highlight",
                    description: "Whether to highlight all occurrences of selected text",
                    field: Box::new(SettingField {
                        pick: |settings_content| &settings_content.editor.selection_highlight,
                        pick_mut: |settings_content| {
                            &mut settings_content.editor.selection_highlight
                        },
                    }),
                    metadata: None,
                }),
                SettingsPageItem::SettingItem(SettingItem {
                    title: "Rounded Selection",
                    description: "Whether the text selection should have rounded corners",
                    field: Box::new(SettingField {
                        pick: |settings_content| &settings_content.editor.rounded_selection,
                        pick_mut: |settings_content| &mut settings_content.editor.rounded_selection,
                    }),
                    metadata: None,
                }),
                SettingsPageItem::SectionHeader("Guides"),
                SettingsPageItem::SettingItem(SettingItem {
                    title: "Show Wrap Guides",
                    description: "Whether to show wrap guides (vertical rulers)",
                    field: Box::new(SettingField {
                        pick: |settings_content| {
                            &settings_content
                                .project
                                .all_languages
                                .defaults
                                .show_wrap_guides
                        },
                        pick_mut: |settings_content| {
                            &mut settings_content
                                .project
                                .all_languages
                                .defaults
                                .show_wrap_guides
                        },
                    }),
                    metadata: None,
                }),
                // todo(settings_ui): This needs a custom component
                // SettingsPageItem::SettingItem(SettingItem {
                //     title: "Wrap Guides",
                //     description: "Character counts at which to show wrap guides",
                //     field: Box::new(SettingField {
                //         pick: |settings_content| {
                //             &settings_content
                //                 .project
                //                 .all_languages
                //                 .defaults
                //                 .wrap_guides
                //         },
                //         pick_mut: |settings_content| {
                //             &mut settings_content
                //                 .project
                //                 .all_languages
                //                 .defaults
                //                 .wrap_guides
                //         },
                //     }),
                //     metadata: None,
                // }),
                SettingsPageItem::SectionHeader("Whitespace"),
                SettingsPageItem::SettingItem(SettingItem {
                    title: "Show Whitespace",
                    description: "Whether to show tabs and spaces",
                    field: Box::new(SettingField {
                        pick: |settings_content| {
                            &settings_content
                                .project
                                .all_languages
                                .defaults
                                .show_whitespaces
                        },
                        pick_mut: |settings_content| {
                            &mut settings_content
                                .project
                                .all_languages
                                .defaults
                                .show_whitespaces
                        },
                    }),
                    metadata: None,
                }),
                SettingsPageItem::SectionHeader("Window"),
                // todo(settings_ui): Should we filter by platform?
                SettingsPageItem::SettingItem(SettingItem {
                    title: "Use System Window Tabs",
                    description: "Whether to allow windows to tab together (macOS only)",
                    field: Box::new(SettingField {
                        pick: |settings_content| &settings_content.workspace.use_system_window_tabs,
                        pick_mut: |settings_content| {
                            &mut settings_content.workspace.use_system_window_tabs
                        },
                    }),
                    metadata: None,
                }),
                SettingsPageItem::SectionHeader("Layout"),
                SettingsPageItem::SettingItem(SettingItem {
                    title: "Zoomed Padding",
                    description: "Whether to show padding for zoomed panels",
                    field: Box::new(SettingField {
                        pick: |settings_content| &settings_content.workspace.zoomed_padding,
                        pick_mut: |settings_content| &mut settings_content.workspace.zoomed_padding,
                    }),
                    metadata: None,
                }),
                // todo(settings_ui): Needs numeric stepper + option within an option
                // SettingsPageItem::SettingItem(SettingItem {
                //     title: "Centered Layout Left Padding",
                //     description: "Left padding for centered layout",
                //     field: Box::new(SettingField {
                //         pick: |settings_content| {
                //             &settings_content.workspace.centered_layout.left_padding
                //         },
                //         pick_mut: |settings_content| {
                //             &mut settings_content.workspace.centered_layout.left_padding
                //         },
                //     }),
                //     metadata: None,
                // }),
                // SettingsPageItem::SettingItem(SettingItem {
                //     title: "Centered Layout Right Padding",
                //     description: "Right padding for centered layout",
                //     field: Box::new(SettingField {
                //         pick: |settings_content| {
                //             if let Some(centered_layout) =
                //                 &settings_content.workspace.centered_layout
                //             {
                //                 &centered_layout.right_padding
                //             } else {
                //                 &None
                //             }
                //         },
                //         pick_mut: |settings_content| {
                //             if let Some(mut centered_layout) =
                //                 settings_content.workspace.centered_layout
                //             {
                //                 &mut centered_layout.right_padding
                //             } else {
                //                 &mut None
                //             }
                //         },
                //     }),
                //     metadata: None,
                // }),
                SettingsPageItem::SettingItem(SettingItem {
                    title: "Bottom Dock Layout",
                    description: "Layout mode of the bottom dock",
                    field: Box::new(SettingField {
                        pick: |settings_content| &settings_content.workspace.bottom_dock_layout,
                        pick_mut: |settings_content| {
                            &mut settings_content.workspace.bottom_dock_layout
                        },
                    }),
                    metadata: None,
                }),
            ],
        },
        SettingsPage {
            title: "Editor",
            items: vec![
                SettingsPageItem::SectionHeader("Indentation"),
                // todo(settings_ui): Needs numeric stepper
                SettingsPageItem::SettingItem(SettingItem {
                    title: "Tab Size",
                    description: "How many columns a tab should occupy",
                    field: Box::new(SettingField {
                        pick: |settings_content| {
                            &settings_content.project.all_languages.defaults.tab_size
                        },
                        pick_mut: |settings_content| {
                            &mut settings_content.project.all_languages.defaults.tab_size
                        },
                    }),
                    metadata: None,
                }),
                SettingsPageItem::SettingItem(SettingItem {
                    title: "Hard Tabs",
                    description: "Whether to indent lines using tab characters, as opposed to multiple spaces",
                    field: Box::new(SettingField {
                        pick: |settings_content| {
                            &settings_content.project.all_languages.defaults.hard_tabs
                        },
                        pick_mut: |settings_content| {
                            &mut settings_content.project.all_languages.defaults.hard_tabs
                        },
                    }),
                    metadata: None,
                }),
                SettingsPageItem::SettingItem(SettingItem {
                    title: "Auto Indent",
                    description: "Whether indentation should be adjusted based on the context whilst typing",
                    field: Box::new(SettingField {
                        pick: |settings_content| {
                            &settings_content.project.all_languages.defaults.auto_indent
                        },
                        pick_mut: |settings_content| {
                            &mut settings_content.project.all_languages.defaults.auto_indent
                        },
                    }),
                    metadata: None,
                }),
                SettingsPageItem::SettingItem(SettingItem {
                    title: "Auto Indent On Paste",
                    description: "Whether indentation of pasted content should be adjusted based on the context",
                    field: Box::new(SettingField {
                        pick: |settings_content| {
                            &settings_content
                                .project
                                .all_languages
                                .defaults
                                .auto_indent_on_paste
                        },
                        pick_mut: |settings_content| {
                            &mut settings_content
                                .project
                                .all_languages
                                .defaults
                                .auto_indent_on_paste
                        },
                    }),
                    metadata: None,
                }),
                SettingsPageItem::SectionHeader("Wrapping"),
                // todo(settings_ui): Needs numeric stepper
                // SettingsPageItem::SettingItem(SettingItem {
                //     title: "Preferred Line Length",
                //     description: "The column at which to soft-wrap lines, for buffers where soft-wrap is enabled",
                //     field: Box::new(SettingField {
                //         pick: |settings_content| &settings_content.project.all_languages.defaults.preferred_line_length,
                //         pick_mut: |settings_content| &mut settings_content.project.all_languages.defaults.preferred_line_length,
                //     }),
                //     metadata: None,
                // }),
                SettingsPageItem::SettingItem(SettingItem {
                    title: "Soft Wrap",
                    description: "How to soft-wrap long lines of text",
                    field: Box::new(SettingField {
                        pick: |settings_content| {
                            &settings_content.project.all_languages.defaults.soft_wrap
                        },
                        pick_mut: |settings_content| {
                            &mut settings_content.project.all_languages.defaults.soft_wrap
                        },
                    }),
                    metadata: None,
                }),
                SettingsPageItem::SectionHeader("Search"),
                SettingsPageItem::SettingItem(SettingItem {
                    title: "Search Wrap",
                    description: "Whether the editor search results will loop",
                    field: Box::new(SettingField {
                        pick: |settings_content| &settings_content.editor.search_wrap,
                        pick_mut: |settings_content| &mut settings_content.editor.search_wrap,
                    }),
                    metadata: None,
                }),
                SettingsPageItem::SettingItem(SettingItem {
                    title: "Seed Search Query From Cursor",
                    description: "When to populate a new search's query based on the text under the cursor",
                    field: Box::new(SettingField {
                        pick: |settings_content| {
                            &settings_content.editor.seed_search_query_from_cursor
                        },
                        pick_mut: |settings_content| {
                            &mut settings_content.editor.seed_search_query_from_cursor
                        },
                    }),
                    metadata: None,
                }),
                SettingsPageItem::SettingItem(SettingItem {
                    title: "Use Smartcase Search",
                    description: "Whether to use smartcase search",
                    field: Box::new(SettingField {
                        pick: |settings_content| &settings_content.editor.use_smartcase_search,
                        pick_mut: |settings_content| {
                            &mut settings_content.editor.use_smartcase_search
                        },
                    }),
                    metadata: None,
                }),
                SettingsPageItem::SectionHeader("Editor Behavior"),
                SettingsPageItem::SettingItem(SettingItem {
                    title: "Redact Private Values",
                    description: "Hide the values of variables in private files",
                    field: Box::new(SettingField {
                        pick: |settings_content| &settings_content.editor.redact_private_values,
                        pick_mut: |settings_content| {
                            &mut settings_content.editor.redact_private_values
                        },
                    }),
                    metadata: None,
                }),
                SettingsPageItem::SettingItem(SettingItem {
                    title: "Middle Click Paste",
                    description: "Whether to enable middle-click paste on Linux",
                    field: Box::new(SettingField {
                        pick: |settings_content| &settings_content.editor.middle_click_paste,
                        pick_mut: |settings_content| {
                            &mut settings_content.editor.middle_click_paste
                        },
                    }),
                    metadata: None,
                }),
                SettingsPageItem::SettingItem(SettingItem {
                    title: "Double Click In Multibuffer",
                    description: "What to do when multibuffer is double clicked in some of its excerpts",
                    field: Box::new(SettingField {
                        pick: |settings_content| {
                            &settings_content.editor.double_click_in_multibuffer
                        },
                        pick_mut: |settings_content| {
                            &mut settings_content.editor.double_click_in_multibuffer
                        },
                    }),
                    metadata: None,
                }),
                SettingsPageItem::SettingItem(SettingItem {
                    title: "Go To Definition Fallback",
                    description: "Whether to follow-up empty go to definition responses from the language server",
                    field: Box::new(SettingField {
                        pick: |settings_content| &settings_content.editor.go_to_definition_fallback,
                        pick_mut: |settings_content| {
                            &mut settings_content.editor.go_to_definition_fallback
                        },
                    }),
                    metadata: None,
                }),
                SettingsPageItem::SectionHeader("Scrolling"),
                SettingsPageItem::SettingItem(SettingItem {
                    title: "Scroll Beyond Last Line",
                    description: "Whether the editor will scroll beyond the last line",
                    field: Box::new(SettingField {
                        pick: |settings_content| &settings_content.editor.scroll_beyond_last_line,
                        pick_mut: |settings_content| {
                            &mut settings_content.editor.scroll_beyond_last_line
                        },
                    }),
                    metadata: None,
                }),
                SettingsPageItem::SettingItem(SettingItem {
                    title: "Vertical Scroll Margin",
                    description: "The number of lines to keep above/below the cursor when auto-scrolling",
                    field: Box::new(SettingField {
                        pick: |settings_content| &settings_content.editor.vertical_scroll_margin,
                        pick_mut: |settings_content| {
                            &mut settings_content.editor.vertical_scroll_margin
                        },
                    }),
                    metadata: None,
                }),
                SettingsPageItem::SettingItem(SettingItem {
                    title: "Horizontal Scroll Margin",
                    description: "The number of characters to keep on either side when scrolling with the mouse",
                    field: Box::new(SettingField {
                        pick: |settings_content| &settings_content.editor.horizontal_scroll_margin,
                        pick_mut: |settings_content| {
                            &mut settings_content.editor.horizontal_scroll_margin
                        },
                    }),
                    metadata: None,
                }),
                SettingsPageItem::SettingItem(SettingItem {
                    title: "Scroll Sensitivity",
                    description: "Scroll sensitivity multiplier for both horizontal and vertical scrolling",
                    field: Box::new(SettingField {
                        pick: |settings_content| &settings_content.editor.scroll_sensitivity,
                        pick_mut: |settings_content| {
                            &mut settings_content.editor.scroll_sensitivity
                        },
                    }),
                    metadata: None,
                }),
                SettingsPageItem::SettingItem(SettingItem {
                    title: "Fast Scroll Sensitivity",
                    description: "Fast Scroll sensitivity multiplier for both horizontal and vertical scrolling",
                    field: Box::new(SettingField {
                        pick: |settings_content| &settings_content.editor.fast_scroll_sensitivity,
                        pick_mut: |settings_content| {
                            &mut settings_content.editor.fast_scroll_sensitivity
                        },
                    }),
                    metadata: None,
                }),
                SettingsPageItem::SettingItem(SettingItem {
                    title: "Autoscroll On Clicks",
                    description: "Whether to scroll when clicking near the edge of the visible text area",
                    field: Box::new(SettingField {
                        pick: |settings_content| &settings_content.editor.autoscroll_on_clicks,
                        pick_mut: |settings_content| {
                            &mut settings_content.editor.autoscroll_on_clicks
                        },
                    }),
                    metadata: None,
                }),
                SettingsPageItem::SectionHeader("Auto Actions"),
                SettingsPageItem::SettingItem(SettingItem {
                    title: "Use Autoclose",
                    description: "Whether to automatically type closing characters for you",
                    field: Box::new(SettingField {
                        pick: |settings_content| {
                            &settings_content
                                .project
                                .all_languages
                                .defaults
                                .use_autoclose
                        },
                        pick_mut: |settings_content| {
                            &mut settings_content
                                .project
                                .all_languages
                                .defaults
                                .use_autoclose
                        },
                    }),
                    metadata: None,
                }),
                SettingsPageItem::SettingItem(SettingItem {
                    title: "Use Auto Surround",
                    description: "Whether to automatically surround text with characters for you",
                    field: Box::new(SettingField {
                        pick: |settings_content| {
                            &settings_content
                                .project
                                .all_languages
                                .defaults
                                .use_auto_surround
                        },
                        pick_mut: |settings_content| {
                            &mut settings_content
                                .project
                                .all_languages
                                .defaults
                                .use_auto_surround
                        },
                    }),
                    metadata: None,
                }),
                SettingsPageItem::SettingItem(SettingItem {
                    title: "Use On Type Format",
                    description: "Whether to use additional LSP queries to format the code after every trigger symbol input",
                    field: Box::new(SettingField {
                        pick: |settings_content| {
                            &settings_content
                                .project
                                .all_languages
                                .defaults
                                .use_on_type_format
                        },
                        pick_mut: |settings_content| {
                            &mut settings_content
                                .project
                                .all_languages
                                .defaults
                                .use_on_type_format
                        },
                    }),
                    metadata: None,
                }),
                SettingsPageItem::SettingItem(SettingItem {
                    title: "Always Treat Brackets As Autoclosed",
                    description: "Controls how the editor handles the autoclosed characters",
                    field: Box::new(SettingField {
                        pick: |settings_content| {
                            &settings_content
                                .project
                                .all_languages
                                .defaults
                                .always_treat_brackets_as_autoclosed
                        },
                        pick_mut: |settings_content| {
                            &mut settings_content
                                .project
                                .all_languages
                                .defaults
                                .always_treat_brackets_as_autoclosed
                        },
                    }),
                    metadata: None,
                }),
                SettingsPageItem::SectionHeader("Formatting"),
                SettingsPageItem::SettingItem(SettingItem {
                    title: "Remove Trailing Whitespace On Save",
                    description: "Whether or not to remove any trailing whitespace from lines of a buffer before saving it",
                    field: Box::new(SettingField {
                        pick: |settings_content| {
                            &settings_content
                                .project
                                .all_languages
                                .defaults
                                .remove_trailing_whitespace_on_save
                        },
                        pick_mut: |settings_content| {
                            &mut settings_content
                                .project
                                .all_languages
                                .defaults
                                .remove_trailing_whitespace_on_save
                        },
                    }),
                    metadata: None,
                }),
                SettingsPageItem::SettingItem(SettingItem {
                    title: "Ensure Final Newline On Save",
                    description: "Whether or not to ensure there's a single newline at the end of a buffer when saving it",
                    field: Box::new(SettingField {
                        pick: |settings_content| {
                            &settings_content
                                .project
                                .all_languages
                                .defaults
                                .ensure_final_newline_on_save
                        },
                        pick_mut: |settings_content| {
                            &mut settings_content
                                .project
                                .all_languages
                                .defaults
                                .ensure_final_newline_on_save
                        },
                    }),
                    metadata: None,
                }),
                SettingsPageItem::SettingItem(SettingItem {
                    title: "Extend Comment On Newline",
                    description: "Whether to start a new line with a comment when a previous line is a comment as well",
                    field: Box::new(SettingField {
                        pick: |settings_content| {
                            &settings_content
                                .project
                                .all_languages
                                .defaults
                                .extend_comment_on_newline
                        },
                        pick_mut: |settings_content| {
                            &mut settings_content
                                .project
                                .all_languages
                                .defaults
                                .extend_comment_on_newline
                        },
                    }),
                    metadata: None,
                }),
                SettingsPageItem::SectionHeader("Completions"),
                SettingsPageItem::SettingItem(SettingItem {
                    title: "Show Completions On Input",
                    description: "Whether to pop the completions menu while typing in an editor without explicitly requesting it",
                    field: Box::new(SettingField {
                        pick: |settings_content| {
                            &settings_content
                                .project
                                .all_languages
                                .defaults
                                .show_completions_on_input
                        },
                        pick_mut: |settings_content| {
                            &mut settings_content
                                .project
                                .all_languages
                                .defaults
                                .show_completions_on_input
                        },
                    }),
                    metadata: None,
                }),
                SettingsPageItem::SettingItem(SettingItem {
                    title: "Show Completion Documentation",
                    description: "Whether to display inline and alongside documentation for items in the completions menu",
                    field: Box::new(SettingField {
                        pick: |settings_content| {
                            &settings_content
                                .project
                                .all_languages
                                .defaults
                                .show_completion_documentation
                        },
                        pick_mut: |settings_content| {
                            &mut settings_content
                                .project
                                .all_languages
                                .defaults
                                .show_completion_documentation
                        },
                    }),
                    metadata: None,
                }),
                SettingsPageItem::SettingItem(SettingItem {
                    title: "Auto Signature Help",
                    description: "Whether to automatically show a signature help pop-up or not",
                    field: Box::new(SettingField {
                        pick: |settings_content| &settings_content.editor.auto_signature_help,
                        pick_mut: |settings_content| {
                            &mut settings_content.editor.auto_signature_help
                        },
                    }),
                    metadata: None,
                }),
                SettingsPageItem::SettingItem(SettingItem {
                    title: "Show Signature Help After Edits",
                    description: "Whether to show the signature help pop-up after completions or bracket pairs inserted",
                    field: Box::new(SettingField {
                        pick: |settings_content| {
                            &settings_content.editor.show_signature_help_after_edits
                        },
                        pick_mut: |settings_content| {
                            &mut settings_content.editor.show_signature_help_after_edits
                        },
                    }),
                    metadata: None,
                }),
                SettingsPageItem::SettingItem(SettingItem {
                    title: "Snippet Sort Order",
                    description: "Determines how snippets are sorted relative to other completion items",
                    field: Box::new(SettingField {
                        pick: |settings_content| &settings_content.editor.snippet_sort_order,
                        pick_mut: |settings_content| {
                            &mut settings_content.editor.snippet_sort_order
                        },
                    }),
                    metadata: None,
                }),
                SettingsPageItem::SectionHeader("Hover"),
                SettingsPageItem::SettingItem(SettingItem {
                    title: "Hover Popover Enabled",
                    description: "Whether to show the informational hover box when moving the mouse over symbols in the editor",
                    field: Box::new(SettingField {
                        pick: |settings_content| &settings_content.editor.hover_popover_enabled,
                        pick_mut: |settings_content| {
                            &mut settings_content.editor.hover_popover_enabled
                        },
                    }),
                    metadata: None,
                }),
                // todo(settings ui): add units to this numeric stepper
                SettingsPageItem::SettingItem(SettingItem {
                    title: "Hover Popover Delay",
                    description: "Time to wait in milliseconds before showing the informational hover box",
                    field: Box::new(SettingField {
                        pick: |settings_content| &settings_content.editor.hover_popover_delay,
                        pick_mut: |settings_content| {
                            &mut settings_content.editor.hover_popover_delay
                        },
                    }),
                    metadata: None,
                }),
                SettingsPageItem::SectionHeader("Code Actions"),
                SettingsPageItem::SettingItem(SettingItem {
                    title: "Inline Code Actions",
                    description: "Whether to show code action button at start of buffer line",
                    field: Box::new(SettingField {
                        pick: |settings_content| &settings_content.editor.inline_code_actions,
                        pick_mut: |settings_content| {
                            &mut settings_content.editor.inline_code_actions
                        },
                    }),
                    metadata: None,
                }),
                SettingsPageItem::SectionHeader("Selection"),
                SettingsPageItem::SettingItem(SettingItem {
                    title: "Drag And Drop Selection",
                    description: "Whether to enable drag and drop selection",
                    field: Box::new(SettingField {
                        pick: |settings_content| {
                            if let Some(drag_and_drop) =
                                &settings_content.editor.drag_and_drop_selection
                            {
                                &drag_and_drop.enabled
                            } else {
                                &None
                            }
                        },
                        pick_mut: |settings_content| {
                            &mut settings_content
                                .editor
                                .drag_and_drop_selection
                                .get_or_insert_default()
                                .enabled
                        },
                    }),
                    metadata: None,
                }),
                // todo(settings_ui): Needs numeric stepper
                // SettingsPageItem::SettingItem(SettingItem {
                //     title: "Drag And Drop Selection Delay",
                //     description: "Delay in milliseconds before drag and drop selection starts",
                //     field: Box::new(SettingField {
                //         pick: |settings_content| {
                //             if let Some(drag_and_drop) = &settings_content.editor.drag_and_drop_selection {
                //                 &drag_and_drop.delay
                //             } else {
                //                 &None
                //             }
                //         },
                //         pick_mut: |settings_content| {
                //             &mut settings_content.editor.drag_and_drop_selection.get_or_insert_default().delay
                //         },
                //     }),
                //     metadata: None,
                // }),
                SettingsPageItem::SectionHeader("Line Numbers"),
                SettingsPageItem::SettingItem(SettingItem {
                    title: "Relative Line Numbers",
                    description: "Whether the line numbers on editors gutter are relative or not",
                    field: Box::new(SettingField {
                        pick: |settings_content| &settings_content.editor.relative_line_numbers,
                        pick_mut: |settings_content| {
                            &mut settings_content.editor.relative_line_numbers
                        },
                    }),
                    metadata: None,
                }),
                SettingsPageItem::SectionHeader("Gutter"),
                SettingsPageItem::SettingItem(SettingItem {
                    title: "Show Line Numbers",
                    description: "Whether to show line numbers in the gutter",
                    field: Box::new(SettingField {
                        pick: |settings_content| {
                            if let Some(gutter) = &settings_content.editor.gutter {
                                &gutter.line_numbers
                            } else {
                                &None
                            }
                        },
                        pick_mut: |settings_content| {
                            &mut settings_content
                                .editor
                                .gutter
                                .get_or_insert_default()
                                .line_numbers
                        },
                    }),
                    metadata: None,
                }),
                SettingsPageItem::SettingItem(SettingItem {
                    title: "Show Runnables",
                    description: "Whether to show runnable buttons in the gutter",
                    field: Box::new(SettingField {
                        pick: |settings_content| {
                            if let Some(gutter) = &settings_content.editor.gutter {
                                &gutter.runnables
                            } else {
                                &None
                            }
                        },
                        pick_mut: |settings_content| {
                            &mut settings_content
                                .editor
                                .gutter
                                .get_or_insert_default()
                                .runnables
                        },
                    }),
                    metadata: None,
                }),
                SettingsPageItem::SettingItem(SettingItem {
                    title: "Show Breakpoints",
                    description: "Whether to show breakpoints in the gutter",
                    field: Box::new(SettingField {
                        pick: |settings_content| {
                            if let Some(gutter) = &settings_content.editor.gutter {
                                &gutter.breakpoints
                            } else {
                                &None
                            }
                        },
                        pick_mut: |settings_content| {
                            &mut settings_content
                                .editor
                                .gutter
                                .get_or_insert_default()
                                .breakpoints
                        },
                    }),
                    metadata: None,
                }),
                SettingsPageItem::SettingItem(SettingItem {
                    title: "Show Folds",
                    description: "Whether to show code folding controls in the gutter",
                    field: Box::new(SettingField {
                        pick: |settings_content| {
                            if let Some(gutter) = &settings_content.editor.gutter {
                                &gutter.folds
                            } else {
                                &None
                            }
                        },
                        pick_mut: |settings_content| {
                            &mut settings_content.editor.gutter.get_or_insert_default().folds
                        },
                    }),
                    metadata: None,
                }),
                SettingsPageItem::SectionHeader("Tabs"),
                SettingsPageItem::SettingItem(SettingItem {
                    title: "Show Tab Bar",
                    description: "Whether or not to show the tab bar in the editor",
                    field: Box::new(SettingField {
                        pick: |settings_content| {
                            if let Some(tab_bar) = &settings_content.tab_bar {
                                &tab_bar.show
                            } else {
                                &None
                            }
                        },
                        pick_mut: |settings_content| {
                            &mut settings_content.tab_bar.get_or_insert_default().show
                        },
                    }),
                    metadata: None,
                }),
                SettingsPageItem::SettingItem(SettingItem {
                    title: "Show Git Status In Tabs",
                    description: "Whether to show the Git file status on a tab item",
                    field: Box::new(SettingField {
                        pick: |settings_content| {
                            if let Some(tabs) = &settings_content.tabs {
                                &tabs.git_status
                            } else {
                                &None
                            }
                        },
                        pick_mut: |settings_content| {
                            &mut settings_content.tabs.get_or_insert_default().git_status
                        },
                    }),
                    metadata: None,
                }),
                SettingsPageItem::SettingItem(SettingItem {
                    title: "Show File Icons In Tabs",
                    description: "Whether to show the file icon for a tab",
                    field: Box::new(SettingField {
                        pick: |settings_content| {
                            if let Some(tabs) = &settings_content.tabs {
                                &tabs.file_icons
                            } else {
                                &None
                            }
                        },
                        pick_mut: |settings_content| {
                            &mut settings_content.tabs.get_or_insert_default().file_icons
                        },
                    }),
                    metadata: None,
                }),
                SettingsPageItem::SettingItem(SettingItem {
                    title: "Tab Close Position",
                    description: "Position of the close button in a tab",
                    field: Box::new(SettingField {
                        pick: |settings_content| {
                            if let Some(tabs) = &settings_content.tabs {
                                &tabs.close_position
                            } else {
                                &None
                            }
                        },
                        pick_mut: |settings_content| {
                            &mut settings_content.tabs.get_or_insert_default().close_position
                        },
                    }),
                    metadata: None,
                }),
                // todo(settings_ui): Needs numeric stepper
                // SettingsPageItem::SettingItem(SettingItem {
                //     title: "Maximum Tabs",
                //     description: "Maximum open tabs in a pane. Will not close an unsaved tab",
                //     field: Box::new(SettingField {
                //         pick: |settings_content| &settings_content.workspace.max_tabs,
                //         pick_mut: |settings_content| &mut settings_content.workspace.max_tabs,
                //     }),
                //     metadata: None,
                // }),
            ],
        },
        SettingsPage {
            title: "Languages & Frameworks",
            items: vec![
                SettingsPageItem::SectionHeader("General"),
                SettingsPageItem::SettingItem(SettingItem {
                    title: "Enable Language Server",
                    description: "Whether to use language servers to provide code intelligence",
                    field: Box::new(SettingField {
                        pick: |settings_content| {
                            &settings_content
                                .project
                                .all_languages
                                .defaults
                                .enable_language_server
                        },
                        pick_mut: |settings_content| {
                            &mut settings_content
                                .project
                                .all_languages
                                .defaults
                                .enable_language_server
                        },
                    }),
                    metadata: None,
                }),
                SettingsPageItem::SectionHeader("Languages"),
                SettingsPageItem::SubPageLink(SubPageLink {
                    title: "JSON",
                    render: Rc::new(|_, _, _| "A settings page!".into_any_element()),
                }),
            ],
        },
        SettingsPage {
            title: "Workbench & Window",
            items: vec![
                SettingsPageItem::SectionHeader("Workbench"),
                SettingsPageItem::SettingItem(SettingItem {
                    title: "Editor Tabs",
                    description: "Whether or not to show the tab bar in the editor",
                    field: Box::new(SettingField {
                        pick: |settings_content| {
                            if let Some(tab_bar) = &settings_content.tab_bar {
                                &tab_bar.show
                            } else {
                                &None
                            }
                        },
                        pick_mut: |settings_content| {
                            &mut settings_content.tab_bar.get_or_insert_default().show
                        },
                    }),
                    metadata: None,
                }),
                SettingsPageItem::SettingItem(SettingItem {
                    title: "Active language Button",
                    description: "Whether to show the active language button in the status bar",
                    field: Box::new(SettingField {
                        pick: |settings_content| {
                            if let Some(status_bar) = &settings_content.status_bar {
                                &status_bar.active_language_button
                            } else {
                                &None
                            }
                        },
                        pick_mut: |settings_content| {
                            &mut settings_content
                                .status_bar
                                .get_or_insert_default()
                                .active_language_button
                        },
                    }),
                    metadata: None,
                }),
                SettingsPageItem::SettingItem(SettingItem {
                    title: "Cursor Position Button",
                    description: "Whether to show the cursor position button in the status bar",
                    field: Box::new(SettingField {
                        pick: |settings_content| {
                            if let Some(status_bar) = &settings_content.status_bar {
                                &status_bar.cursor_position_button
                            } else {
                                &None
                            }
                        },
                        pick_mut: |settings_content| {
                            &mut settings_content
                                .status_bar
                                .get_or_insert_default()
                                .cursor_position_button
                        },
                    }),
                    metadata: None,
                }),
                SettingsPageItem::SectionHeader("Terminal"),
                SettingsPageItem::SettingItem(SettingItem {
                    title: "Terminal Button",
                    description: "Whether to show the terminal button in the status bar",
                    field: Box::new(SettingField {
                        pick: |settings_content| {
                            if let Some(terminal) = &settings_content.terminal {
                                &terminal.button
                            } else {
                                &None
                            }
                        },
                        pick_mut: |settings_content| {
                            &mut settings_content.terminal.get_or_insert_default().button
                        },
                    }),
                    metadata: None,
                }),
                SettingsPageItem::SettingItem(SettingItem {
                    title: "Show Navigation History Buttons",
                    description: "Whether or not to show the navigation history buttons in the tab bar",
                    field: Box::new(SettingField {
                        pick: |settings_content| {
                            if let Some(tab_bar) = &settings_content.tab_bar {
                                &tab_bar.show_nav_history_buttons
                            } else {
                                &None
                            }
                        },
                        pick_mut: |settings_content| {
                            &mut settings_content
                                .tab_bar
                                .get_or_insert_default()
                                .show_nav_history_buttons
                        },
                    }),
                    metadata: None,
                }),
            ],
        },
        SettingsPage {
            title: "Panels & Tools",
            items: vec![
                SettingsPageItem::SectionHeader("Project Panel"),
                SettingsPageItem::SettingItem(SettingItem {
                    title: "Project Panel Button",
                    description: "Whether to show the project panel button in the status bar",
                    field: Box::new(SettingField {
                        pick: |settings_content| {
                            if let Some(project_panel) = &settings_content.project_panel {
                                &project_panel.button
                            } else {
                                &None
                            }
                        },
                        pick_mut: |settings_content| {
                            &mut settings_content
                                .project_panel
                                .get_or_insert_default()
                                .button
                        },
                    }),
                    metadata: None,
                }),
                SettingsPageItem::SettingItem(SettingItem {
                    title: "Project Panel Dock",
                    description: "Where to dock the project panel",
                    field: Box::new(SettingField {
                        pick: |settings_content| {
                            if let Some(project_panel) = &settings_content.project_panel {
                                &project_panel.dock
                            } else {
                                &None
                            }
                        },
                        pick_mut: |settings_content| {
                            &mut settings_content.project_panel.get_or_insert_default().dock
                        },
                    }),
                    metadata: None,
                }),
                // todo(settings_ui): Needs numeric stepper
                // SettingsPageItem::SettingItem(SettingItem {
                //     title: "Project Panel Default Width",
                //     description: "Default width of the project panel in pixels",
                //     field: Box::new(SettingField {
                //         pick: |settings_content| {
                //             if let Some(project_panel) = &settings_content.project_panel {
                //                 &project_panel.default_width
                //             } else {
                //                 &None
                //             }
                //         },
                //         pick_mut: |settings_content| {
                //             &mut settings_content
                //                 .project_panel
                //                 .get_or_insert_default()
                //                 .default_width
                //         },
                //     }),
                //     metadata: None,
                // }),
                SettingsPageItem::SectionHeader("Terminal"),
                SettingsPageItem::SettingItem(SettingItem {
                    title: "Terminal Dock",
                    description: "Where to dock the terminal panel",
                    field: Box::new(SettingField {
                        pick: |settings_content| {
                            if let Some(terminal) = &settings_content.terminal {
                                &terminal.dock
                            } else {
                                &None
                            }
                        },
                        pick_mut: |settings_content| {
                            &mut settings_content.terminal.get_or_insert_default().dock
                        },
                    }),
                    metadata: None,
                }),
                SettingsPageItem::SectionHeader("Tab Settings"),
                SettingsPageItem::SettingItem(SettingItem {
                    title: "Activate On Close",
                    description: "What to do after closing the current tab",
                    field: Box::new(SettingField {
                        pick: |settings_content| {
                            if let Some(tabs) = &settings_content.tabs {
                                &tabs.activate_on_close
                            } else {
                                &None
                            }
                        },
                        pick_mut: |settings_content| {
                            &mut settings_content
                                .tabs
                                .get_or_insert_default()
                                .activate_on_close
                        },
                    }),
                    metadata: None,
                }),
                SettingsPageItem::SettingItem(SettingItem {
                    title: "Tab Show Diagnostics",
                    description: "Which files containing diagnostic errors/warnings to mark in the tabs",
                    field: Box::new(SettingField {
                        pick: |settings_content| {
                            if let Some(tabs) = &settings_content.tabs {
                                &tabs.show_diagnostics
                            } else {
                                &None
                            }
                        },
                        pick_mut: |settings_content| {
                            &mut settings_content
                                .tabs
                                .get_or_insert_default()
                                .show_diagnostics
                        },
                    }),
                    metadata: None,
                }),
                SettingsPageItem::SettingItem(SettingItem {
                    title: "Show Close Button",
                    description: "Controls the appearance behavior of the tab's close button",
                    field: Box::new(SettingField {
                        pick: |settings_content| {
                            if let Some(tabs) = &settings_content.tabs {
                                &tabs.show_close_button
                            } else {
                                &None
                            }
                        },
                        pick_mut: |settings_content| {
                            &mut settings_content
                                .tabs
                                .get_or_insert_default()
                                .show_close_button
                        },
                    }),
                    metadata: None,
                }),
                SettingsPageItem::SectionHeader("Preview Tabs"),
                SettingsPageItem::SettingItem(SettingItem {
                    title: "Preview Tabs Enabled",
                    description: "Whether to show opened editors as preview tabs",
                    field: Box::new(SettingField {
                        pick: |settings_content| {
                            if let Some(preview_tabs) = &settings_content.preview_tabs {
                                &preview_tabs.enabled
                            } else {
                                &None
                            }
                        },
                        pick_mut: |settings_content| {
                            &mut settings_content
                                .preview_tabs
                                .get_or_insert_default()
                                .enabled
                        },
                    }),
                    metadata: None,
                }),
                SettingsPageItem::SettingItem(SettingItem {
                    title: "Enable Preview From File Finder",
                    description: "Whether to open tabs in preview mode when selected from the file finder",
                    field: Box::new(SettingField {
                        pick: |settings_content| {
                            if let Some(preview_tabs) = &settings_content.preview_tabs {
                                &preview_tabs.enable_preview_from_file_finder
                            } else {
                                &None
                            }
                        },
                        pick_mut: |settings_content| {
                            &mut settings_content
                                .preview_tabs
                                .get_or_insert_default()
                                .enable_preview_from_file_finder
                        },
                    }),
                    metadata: None,
                }),
                SettingsPageItem::SettingItem(SettingItem {
                    title: "Enable Preview From Code Navigation",
                    description: "Whether a preview tab gets replaced when code navigation is used to navigate away from the tab",
                    field: Box::new(SettingField {
                        pick: |settings_content| {
                            if let Some(preview_tabs) = &settings_content.preview_tabs {
                                &preview_tabs.enable_preview_from_code_navigation
                            } else {
                                &None
                            }
                        },
                        pick_mut: |settings_content| {
                            &mut settings_content
                                .preview_tabs
                                .get_or_insert_default()
                                .enable_preview_from_code_navigation
                        },
                    }),
                    metadata: None,
                }),
            ],
        },
        SettingsPage {
            title: "Version Control",
            items: vec![
                SettingsPageItem::SectionHeader("Git"),
                SettingsPageItem::SettingItem(SettingItem {
                    title: "Git Gutter",
                    description: "Control whether the git gutter is shown",
                    field: Box::new(SettingField {
                        pick: |settings_content| {
                            if let Some(git) = &settings_content.git {
                                &git.git_gutter
                            } else {
                                &None
                            }
                        },
                        pick_mut: |settings_content| {
                            &mut settings_content.git.get_or_insert_default().git_gutter
                        },
                    }),
                    metadata: None,
                }),
                // todo(settings_ui): Figure out the right default for this value in default.json
                // SettingsPageItem::SettingItem(SettingItem {
                //     title: "Gutter Debounce",
                //     description: "Debounce threshold in milliseconds after which changes are reflected in the git gutter",
                //     field: Box::new(SettingField {
                //         pick: |settings_content| {
                //             if let Some(git) = &settings_content.git {
                //                 &git.gutter_debounce
                //             } else {
                //                 &None
                //             }
                //         },
                //         pick_mut: |settings_content| {
                //             &mut settings_content.git.get_or_insert_default().gutter_debounce
                //         },
                //     }),
                //     metadata: None,
                // }),
                SettingsPageItem::SettingItem(SettingItem {
                    title: "Inline Blame Enabled",
                    description: "Whether or not to show git blame data inline in the currently focused line",
                    field: Box::new(SettingField {
                        pick: |settings_content| {
                            if let Some(git) = &settings_content.git {
                                if let Some(inline_blame) = &git.inline_blame {
                                    &inline_blame.enabled
                                } else {
                                    &None
                                }
                            } else {
                                &None
                            }
                        },
                        pick_mut: |settings_content| {
                            &mut settings_content
                                .git
                                .get_or_insert_default()
                                .inline_blame
                                .get_or_insert_default()
                                .enabled
                        },
                    }),
                    metadata: None,
                }),
                SettingsPageItem::SettingItem(SettingItem {
                    title: "Inline Blame Delay",
                    description: "The delay after which the inline blame information is shown",
                    field: Box::new(SettingField {
                        pick: |settings_content| {
                            if let Some(git) = &settings_content.git {
                                if let Some(inline_blame) = &git.inline_blame {
                                    &inline_blame.delay_ms
                                } else {
                                    &None
                                }
                            } else {
                                &None
                            }
                        },
                        pick_mut: |settings_content| {
                            &mut settings_content
                                .git
                                .get_or_insert_default()
                                .inline_blame
                                .get_or_insert_default()
                                .delay_ms
                        },
                    }),
                    metadata: None,
                }),
                SettingsPageItem::SettingItem(SettingItem {
                    title: "Inline Blame Padding",
                    description: "Padding between the end of the source line and the start of the inline blame in columns",
                    field: Box::new(SettingField {
                        pick: |settings_content| {
                            if let Some(git) = &settings_content.git {
                                if let Some(inline_blame) = &git.inline_blame {
                                    &inline_blame.padding
                                } else {
                                    &None
                                }
                            } else {
                                &None
                            }
                        },
                        pick_mut: |settings_content| {
                            &mut settings_content
                                .git
                                .get_or_insert_default()
                                .inline_blame
                                .get_or_insert_default()
                                .padding
                        },
                    }),
                    metadata: None,
                }),
                SettingsPageItem::SettingItem(SettingItem {
                    title: "Inline Blame Min Column",
                    description: "The minimum column number to show the inline blame information at",
                    field: Box::new(SettingField {
                        pick: |settings_content| {
                            if let Some(git) = &settings_content.git {
                                if let Some(inline_blame) = &git.inline_blame {
                                    &inline_blame.min_column
                                } else {
                                    &None
                                }
                            } else {
                                &None
                            }
                        },
                        pick_mut: |settings_content| {
                            &mut settings_content
                                .git
                                .get_or_insert_default()
                                .inline_blame
                                .get_or_insert_default()
                                .min_column
                        },
                    }),
                    metadata: None,
                }),
                SettingsPageItem::SettingItem(SettingItem {
                    title: "Show Commit Summary",
                    description: "Whether to show commit summary as part of the inline blame",
                    field: Box::new(SettingField {
                        pick: |settings_content| {
                            if let Some(git) = &settings_content.git {
                                if let Some(inline_blame) = &git.inline_blame {
                                    &inline_blame.show_commit_summary
                                } else {
                                    &None
                                }
                            } else {
                                &None
                            }
                        },
                        pick_mut: |settings_content| {
                            &mut settings_content
                                .git
                                .get_or_insert_default()
                                .inline_blame
                                .get_or_insert_default()
                                .show_commit_summary
                        },
                    }),
                    metadata: None,
                }),
                SettingsPageItem::SettingItem(SettingItem {
                    title: "Show Avatar",
                    description: "Whether to show the avatar of the author of the commit",
                    field: Box::new(SettingField {
                        pick: |settings_content| {
                            if let Some(git) = &settings_content.git {
                                if let Some(blame) = &git.blame {
                                    &blame.show_avatar
                                } else {
                                    &None
                                }
                            } else {
                                &None
                            }
                        },
                        pick_mut: |settings_content| {
                            &mut settings_content
                                .git
                                .get_or_insert_default()
                                .blame
                                .get_or_insert_default()
                                .show_avatar
                        },
                    }),
                    metadata: None,
                }),
                SettingsPageItem::SettingItem(SettingItem {
                    title: "Show Author Name In Branch Picker",
                    description: "Whether to show author name as part of the commit information in branch picker",
                    field: Box::new(SettingField {
                        pick: |settings_content| {
                            if let Some(git) = &settings_content.git {
                                if let Some(branch_picker) = &git.branch_picker {
                                    &branch_picker.show_author_name
                                } else {
                                    &None
                                }
                            } else {
                                &None
                            }
                        },
                        pick_mut: |settings_content| {
                            &mut settings_content
                                .git
                                .get_or_insert_default()
                                .branch_picker
                                .get_or_insert_default()
                                .show_author_name
                        },
                    }),
                    metadata: None,
                }),
                SettingsPageItem::SettingItem(SettingItem {
                    title: "Hunk Style",
                    description: "How git hunks are displayed visually in the editor",
                    field: Box::new(SettingField {
                        pick: |settings_content| {
                            if let Some(git) = &settings_content.git {
                                &git.hunk_style
                            } else {
                                &None
                            }
                        },
                        pick_mut: |settings_content| {
                            &mut settings_content.git.get_or_insert_default().hunk_style
                        },
                    }),
                    metadata: None,
                }),
            ],
        },
        SettingsPage {
            title: "System & Network",
            items: vec![
                SettingsPageItem::SectionHeader("Network"),
                // todo(settings_ui): Proxy needs a default
                // SettingsPageItem::SettingItem(SettingItem {
                //     title: "Proxy",
                //     description: "The proxy to use for network requests",
                //     field: Box::new(SettingField {
                //         pick: |settings_content| &settings_content.proxy,
                //         pick_mut: |settings_content| &mut settings_content.proxy,
                //     }),
                //     metadata: Some(Box::new(SettingsFieldMetadata {
                //         placeholder: Some("socks5h://localhost:10808"),
                //     })),
                // }),
                SettingsPageItem::SettingItem(SettingItem {
                    title: "Server URL",
                    description: "The URL of the Zed server to connect to",
                    field: Box::new(SettingField {
                        pick: |settings_content| &settings_content.server_url,
                        pick_mut: |settings_content| &mut settings_content.server_url,
                    }),
                    metadata: Some(Box::new(SettingsFieldMetadata {
                        placeholder: Some("https://zed.dev"),
                    })),
                }),
                SettingsPageItem::SectionHeader("System"),
                SettingsPageItem::SettingItem(SettingItem {
                    title: "Auto Update",
                    description: "Whether or not to automatically check for updates",
                    field: Box::new(SettingField {
                        pick: |settings_content| &settings_content.auto_update,
                        pick_mut: |settings_content| &mut settings_content.auto_update,
                    }),
                    metadata: None,
                }),
            ],
        },
        SettingsPage {
            title: "Diagnostics & Errors",
            items: vec![
                SettingsPageItem::SectionHeader("Display"),
                SettingsPageItem::SettingItem(SettingItem {
                    title: "Diagnostics Button",
                    description: "Whether to show the project diagnostics button in the status bar",
                    field: Box::new(SettingField {
                        pick: |settings_content| {
                            if let Some(diagnostics) = &settings_content.diagnostics {
                                &diagnostics.button
                            } else {
                                &None
                            }
                        },
                        pick_mut: |settings_content| {
                            &mut settings_content.diagnostics.get_or_insert_default().button
                        },
                    }),
                    metadata: None,
                }),
                SettingsPageItem::SectionHeader("Filtering"),
                SettingsPageItem::SettingItem(SettingItem {
                    title: "Max Severity",
                    description: "Which level to use to filter out diagnostics displayed in the editor",
                    field: Box::new(SettingField {
                        pick: |settings_content| &settings_content.editor.diagnostics_max_severity,
                        pick_mut: |settings_content| {
                            &mut settings_content.editor.diagnostics_max_severity
                        },
                    }),
                    metadata: None,
                }),
                SettingsPageItem::SettingItem(SettingItem {
                    title: "Include Warnings",
                    description: "Whether to show warnings or not by default",
                    field: Box::new(SettingField {
                        pick: |settings_content| {
                            if let Some(diagnostics) = &settings_content.diagnostics {
                                &diagnostics.include_warnings
                            } else {
                                &None
                            }
                        },
                        pick_mut: |settings_content| {
                            &mut settings_content
                                .diagnostics
                                .get_or_insert_default()
                                .include_warnings
                        },
                    }),
                    metadata: None,
                }),
                SettingsPageItem::SectionHeader("Inline"),
                SettingsPageItem::SettingItem(SettingItem {
                    title: "Inline Diagnostics Enabled",
                    description: "Whether to show diagnostics inline or not",
                    field: Box::new(SettingField {
                        pick: |settings_content| {
                            if let Some(diagnostics) = &settings_content.diagnostics {
                                if let Some(inline) = &diagnostics.inline {
                                    &inline.enabled
                                } else {
                                    &None
                                }
                            } else {
                                &None
                            }
                        },
                        pick_mut: |settings_content| {
                            &mut settings_content
                                .diagnostics
                                .get_or_insert_default()
                                .inline
                                .get_or_insert_default()
                                .enabled
                        },
                    }),
                    metadata: None,
                }),
                // todo(settings_ui): Needs numeric stepper
                // SettingsPageItem::SettingItem(SettingItem {
                //     title: "Inline Update Debounce",
                //     description: "The delay in milliseconds to show inline diagnostics after the last diagnostic update",
                //     field: Box::new(SettingField {
                //         pick: |settings_content| {
                //             if let Some(diagnostics) = &settings_content.diagnostics {
                //                 if let Some(inline) = &diagnostics.inline {
                //                     &inline.update_debounce_ms
                //                 } else {
                //                     &None
                //                 }
                //             } else {
                //                 &None
                //             }
                //         },
                //         pick_mut: |settings_content| {
                //             &mut settings_content
                //                 .diagnostics
                //                 .get_or_insert_default()
                //                 .inline
                //                 .get_or_insert_default()
                //                 .update_debounce_ms
                //         },
                //     }),
                //     metadata: None,
                // }),
                // todo(settings_ui): Needs numeric stepper
                // SettingsPageItem::SettingItem(SettingItem {
                //     title: "Inline Padding",
                //     description: "The amount of padding between the end of the source line and the start of the inline diagnostic",
                //     field: Box::new(SettingField {
                //         pick: |settings_content| {
                //             if let Some(diagnostics) = &settings_content.diagnostics {
                //                 if let Some(inline) = &diagnostics.inline {
                //                     &inline.padding
                //                 } else {
                //                     &None
                //                 }
                //             } else {
                //                 &None
                //             }
                //         },
                //         pick_mut: |settings_content| {
                //             &mut settings_content
                //                 .diagnostics
                //                 .get_or_insert_default()
                //                 .inline
                //                 .get_or_insert_default()
                //                 .padding
                //         },
                //     }),
                //     metadata: None,
                // }),
                // todo(settings_ui): Needs numeric stepper
                // SettingsPageItem::SettingItem(SettingItem {
                //     title: "Inline Min Column",
                //     description: "The minimum column to display inline diagnostics",
                //     field: Box::new(SettingField {
                //         pick: |settings_content| {
                //             if let Some(diagnostics) = &settings_content.diagnostics {
                //                 if let Some(inline) = &diagnostics.inline {
                //                     &inline.min_column
                //                 } else {
                //                     &None
                //                 }
                //             } else {
                //                 &None
                //             }
                //         },
                //         pick_mut: |settings_content| {
                //             &mut settings_content
                //                 .diagnostics
                //                 .get_or_insert_default()
                //                 .inline
                //                 .get_or_insert_default()
                //                 .min_column
                //         },
                //     }),
                //     metadata: None,
                // }),
                SettingsPageItem::SectionHeader("Performance"),
                SettingsPageItem::SettingItem(SettingItem {
                    title: "LSP Pull Diagnostics Enabled",
                    description: "Whether to pull for diagnostics or not",
                    field: Box::new(SettingField {
                        pick: |settings_content| {
                            if let Some(diagnostics) = &settings_content.diagnostics {
                                if let Some(lsp_pull) = &diagnostics.lsp_pull_diagnostics {
                                    &lsp_pull.enabled
                                } else {
                                    &None
                                }
                            } else {
                                &None
                            }
                        },
                        pick_mut: |settings_content| {
                            &mut settings_content
                                .diagnostics
                                .get_or_insert_default()
                                .lsp_pull_diagnostics
                                .get_or_insert_default()
                                .enabled
                        },
                    }),
                    metadata: None,
                }),
                // todo(settings_ui): Needs numeric stepper
                // SettingsPageItem::SettingItem(SettingItem {
                //     title: "LSP Pull Debounce",
                //     description: "Minimum time to wait before pulling diagnostics from the language server(s)",
                //     field: Box::new(SettingField {
                //         pick: |settings_content| {
                //             if let Some(diagnostics) = &settings_content.diagnostics {
                //                 if let Some(lsp_pull) = &diagnostics.lsp_pull_diagnostics {
                //                     &lsp_pull.debounce_ms
                //                 } else {
                //                     &None
                //                 }
                //             } else {
                //                 &None
                //             }
                //         },
                //         pick_mut: |settings_content| {
                //             &mut settings_content
                //                 .diagnostics
                //                 .get_or_insert_default()
                //                 .lsp_pull_diagnostics
                //                 .get_or_insert_default()
                //                 .debounce_ms
                //         },
                //     }),
                //     metadata: None,
                // }),
            ],
        },
        SettingsPage {
            title: "Collaboration",
            items: vec![
                SettingsPageItem::SectionHeader("Calls"),
                SettingsPageItem::SettingItem(SettingItem {
                    title: "Mute On Join",
                    description: "Whether the microphone should be muted when joining a channel or a call",
                    field: Box::new(SettingField {
                        pick: |settings_content| {
                            if let Some(calls) = &settings_content.calls {
                                &calls.mute_on_join
                            } else {
                                &None
                            }
                        },
                        pick_mut: |settings_content| {
                            &mut settings_content.calls.get_or_insert_default().mute_on_join
                        },
                    }),
                    metadata: None,
                }),
                SettingsPageItem::SettingItem(SettingItem {
                    title: "Share On Join",
                    description: "Whether your current project should be shared when joining an empty channel",
                    field: Box::new(SettingField {
                        pick: |settings_content| {
                            if let Some(calls) = &settings_content.calls {
                                &calls.share_on_join
                            } else {
                                &None
                            }
                        },
                        pick_mut: |settings_content| {
                            &mut settings_content.calls.get_or_insert_default().share_on_join
                        },
                    }),
                    metadata: None,
                }),
                SettingsPageItem::SectionHeader("Panel"),
                SettingsPageItem::SettingItem(SettingItem {
                    title: "Collaboration Panel Button",
                    description: "Whether to show the collaboration panel button in the status bar",
                    field: Box::new(SettingField {
                        pick: |settings_content| {
                            if let Some(collab) = &settings_content.collaboration_panel {
                                &collab.button
                            } else {
                                &None
                            }
                        },
                        pick_mut: |settings_content| {
                            &mut settings_content
                                .collaboration_panel
                                .get_or_insert_default()
                                .button
                        },
                    }),
                    metadata: None,
                }),
                SettingsPageItem::SectionHeader("Experimental"),
                SettingsPageItem::SettingItem(SettingItem {
                    title: "Rodio Audio",
                    description: "Opt into the new audio system",
                    field: Box::new(SettingField {
                        pick: |settings_content| {
                            if let Some(audio) = &settings_content.audio {
                                &audio.rodio_audio
                            } else {
                                &None
                            }
                        },
                        pick_mut: |settings_content| {
                            &mut settings_content.audio.get_or_insert_default().rodio_audio
                        },
                    }),
                    metadata: None,
                }),
            ],
        },
        SettingsPage {
            title: "AI",
            items: vec![
                SettingsPageItem::SectionHeader("General"),
                SettingsPageItem::SettingItem(SettingItem {
                    title: "Disable AI",
                    description: "Whether to disable all AI features in Zed",
                    field: Box::new(SettingField {
                        pick: |settings_content| &settings_content.disable_ai,
                        pick_mut: |settings_content| &mut settings_content.disable_ai,
                    }),
                    metadata: None,
                }),
            ],
        },
    ]
}

// Derive Macro, on the new ProjectSettings struct

fn project_settings_data() -> Vec<SettingsPage> {
    vec![
        SettingsPage {
            title: "Project",
            items: vec![
                SettingsPageItem::SectionHeader("Worktree Settings Content"),
                SettingsPageItem::SettingItem(SettingItem {
                    title: "Project Name",
                    description: "The displayed name of this project. If not set, the root directory name",
                    field: Box::new(SettingField {
                        pick: |settings_content| &settings_content.project.worktree.project_name,
                        pick_mut: |settings_content| {
                            &mut settings_content.project.worktree.project_name
                        },
                    }),
                    metadata: Some(Box::new(SettingsFieldMetadata {
                        placeholder: Some("A new name"),
                    })),
                }),
            ],
        },
        SettingsPage {
            title: "Appearance & Behavior",
            items: vec![
                SettingsPageItem::SectionHeader("Guides"),
                SettingsPageItem::SettingItem(SettingItem {
                    title: "Show Wrap Guides",
                    description: "Whether to show wrap guides (vertical rulers)",
                    field: Box::new(SettingField {
                        pick: |settings_content| {
                            &settings_content
                                .project
                                .all_languages
                                .defaults
                                .show_wrap_guides
                        },
                        pick_mut: |settings_content| {
                            &mut settings_content
                                .project
                                .all_languages
                                .defaults
                                .show_wrap_guides
                        },
                    }),
                    metadata: None,
                }),
                // todo(settings_ui): This needs a custom component
                // SettingsPageItem::SettingItem(SettingItem {
                //     title: "Wrap Guides",
                //     description: "Character counts at which to show wrap guides",
                //     field: Box::new(SettingField {
                //         pick: |settings_content| {
                //             &settings_content
                //                 .project
                //                 .all_languages
                //                 .defaults
                //                 .wrap_guides
                //         },
                //         pick_mut: |settings_content| {
                //             &mut settings_content
                //                 .project
                //                 .all_languages
                //                 .defaults
                //                 .wrap_guides
                //         },
                //     }),
                //     metadata: None,
                // }),
                SettingsPageItem::SectionHeader("Whitespace"),
                SettingsPageItem::SettingItem(SettingItem {
                    title: "Show Whitespace",
                    description: "Whether to show tabs and spaces",
                    field: Box::new(SettingField {
                        pick: |settings_content| {
                            &settings_content
                                .project
                                .all_languages
                                .defaults
                                .show_whitespaces
                        },
                        pick_mut: |settings_content| {
                            &mut settings_content
                                .project
                                .all_languages
                                .defaults
                                .show_whitespaces
                        },
                    }),
                    metadata: None,
                }),
            ],
        },
        SettingsPage {
            title: "Editing",
            items: vec![
                SettingsPageItem::SectionHeader("Indentation"),
                // todo(settings_ui): Needs numeric stepper
                // SettingsPageItem::SettingItem(SettingItem {
                //     title: "Tab Size",
                //     description: "How many columns a tab should occupy",
                //     field: Box::new(SettingField {
                //         pick: |settings_content| &settings_content.project.all_languages.defaults.tab_size,
                //         pick_mut: |settings_content| &mut settings_content.project.all_languages.defaults.tab_size,
                //     }),
                //     metadata: None,
                // }),
                SettingsPageItem::SettingItem(SettingItem {
                    title: "Hard Tabs",
                    description: "Whether to indent lines using tab characters, as opposed to multiple spaces",
                    field: Box::new(SettingField {
                        pick: |settings_content| {
                            &settings_content.project.all_languages.defaults.hard_tabs
                        },
                        pick_mut: |settings_content| {
                            &mut settings_content.project.all_languages.defaults.hard_tabs
                        },
                    }),
                    metadata: None,
                }),
                SettingsPageItem::SettingItem(SettingItem {
                    title: "Auto Indent",
                    description: "Whether indentation should be adjusted based on the context whilst typing",
                    field: Box::new(SettingField {
                        pick: |settings_content| {
                            &settings_content.project.all_languages.defaults.auto_indent
                        },
                        pick_mut: |settings_content| {
                            &mut settings_content.project.all_languages.defaults.auto_indent
                        },
                    }),
                    metadata: None,
                }),
                SettingsPageItem::SettingItem(SettingItem {
                    title: "Auto Indent On Paste",
                    description: "Whether indentation of pasted content should be adjusted based on the context",
                    field: Box::new(SettingField {
                        pick: |settings_content| {
                            &settings_content
                                .project
                                .all_languages
                                .defaults
                                .auto_indent_on_paste
                        },
                        pick_mut: |settings_content| {
                            &mut settings_content
                                .project
                                .all_languages
                                .defaults
                                .auto_indent_on_paste
                        },
                    }),
                    metadata: None,
                }),
                SettingsPageItem::SectionHeader("Wrapping"),
                // todo(settings_ui): Needs numeric stepper
                // SettingsPageItem::SettingItem(SettingItem {
                //     title: "Preferred Line Length",
                //     description: "The column at which to soft-wrap lines, for buffers where soft-wrap is enabled",
                //     field: Box::new(SettingField {
                //         pick: |settings_content| &settings_content.project.all_languages.defaults.preferred_line_length,
                //         pick_mut: |settings_content| &mut settings_content.project.all_languages.defaults.preferred_line_length,
                //     }),
                //     metadata: None,
                // }),
                SettingsPageItem::SettingItem(SettingItem {
                    title: "Soft Wrap",
                    description: "How to soft-wrap long lines of text",
                    field: Box::new(SettingField {
                        pick: |settings_content| {
                            &settings_content.project.all_languages.defaults.soft_wrap
                        },
                        pick_mut: |settings_content| {
                            &mut settings_content.project.all_languages.defaults.soft_wrap
                        },
                    }),
                    metadata: None,
                }),
                SettingsPageItem::SectionHeader("Auto Actions"),
                SettingsPageItem::SettingItem(SettingItem {
                    title: "Use Autoclose",
                    description: "Whether to automatically type closing characters for you",
                    field: Box::new(SettingField {
                        pick: |settings_content| {
                            &settings_content
                                .project
                                .all_languages
                                .defaults
                                .use_autoclose
                        },
                        pick_mut: |settings_content| {
                            &mut settings_content
                                .project
                                .all_languages
                                .defaults
                                .use_autoclose
                        },
                    }),
                    metadata: None,
                }),
                SettingsPageItem::SettingItem(SettingItem {
                    title: "Use Auto Surround",
                    description: "Whether to automatically surround text with characters for you",
                    field: Box::new(SettingField {
                        pick: |settings_content| {
                            &settings_content
                                .project
                                .all_languages
                                .defaults
                                .use_auto_surround
                        },
                        pick_mut: |settings_content| {
                            &mut settings_content
                                .project
                                .all_languages
                                .defaults
                                .use_auto_surround
                        },
                    }),
                    metadata: None,
                }),
                SettingsPageItem::SettingItem(SettingItem {
                    title: "Use On Type Format",
                    description: "Whether to use additional LSP queries to format the code after every trigger symbol input",
                    field: Box::new(SettingField {
                        pick: |settings_content| {
                            &settings_content
                                .project
                                .all_languages
                                .defaults
                                .use_on_type_format
                        },
                        pick_mut: |settings_content| {
                            &mut settings_content
                                .project
                                .all_languages
                                .defaults
                                .use_on_type_format
                        },
                    }),
                    metadata: None,
                }),
                SettingsPageItem::SettingItem(SettingItem {
                    title: "Always Treat Brackets As Autoclosed",
                    description: "Controls how the editor handles the autoclosed characters",
                    field: Box::new(SettingField {
                        pick: |settings_content| {
                            &settings_content
                                .project
                                .all_languages
                                .defaults
                                .always_treat_brackets_as_autoclosed
                        },
                        pick_mut: |settings_content| {
                            &mut settings_content
                                .project
                                .all_languages
                                .defaults
                                .always_treat_brackets_as_autoclosed
                        },
                    }),
                    metadata: None,
                }),
                SettingsPageItem::SectionHeader("Formatting"),
                SettingsPageItem::SettingItem(SettingItem {
                    title: "Remove Trailing Whitespace On Save",
                    description: "Whether or not to remove any trailing whitespace from lines of a buffer before saving it",
                    field: Box::new(SettingField {
                        pick: |settings_content| {
                            &settings_content
                                .project
                                .all_languages
                                .defaults
                                .remove_trailing_whitespace_on_save
                        },
                        pick_mut: |settings_content| {
                            &mut settings_content
                                .project
                                .all_languages
                                .defaults
                                .remove_trailing_whitespace_on_save
                        },
                    }),
                    metadata: None,
                }),
                SettingsPageItem::SettingItem(SettingItem {
                    title: "Ensure Final Newline On Save",
                    description: "Whether or not to ensure there's a single newline at the end of a buffer when saving it",
                    field: Box::new(SettingField {
                        pick: |settings_content| {
                            &settings_content
                                .project
                                .all_languages
                                .defaults
                                .ensure_final_newline_on_save
                        },
                        pick_mut: |settings_content| {
                            &mut settings_content
                                .project
                                .all_languages
                                .defaults
                                .ensure_final_newline_on_save
                        },
                    }),
                    metadata: None,
                }),
                SettingsPageItem::SettingItem(SettingItem {
                    title: "Extend Comment On Newline",
                    description: "Whether to start a new line with a comment when a previous line is a comment as well",
                    field: Box::new(SettingField {
                        pick: |settings_content| {
                            &settings_content
                                .project
                                .all_languages
                                .defaults
                                .extend_comment_on_newline
                        },
                        pick_mut: |settings_content| {
                            &mut settings_content
                                .project
                                .all_languages
                                .defaults
                                .extend_comment_on_newline
                        },
                    }),
                    metadata: None,
                }),
                SettingsPageItem::SectionHeader("Completions"),
                SettingsPageItem::SettingItem(SettingItem {
                    title: "Show Completions On Input",
                    description: "Whether to pop the completions menu while typing in an editor without explicitly requesting it",
                    field: Box::new(SettingField {
                        pick: |settings_content| {
                            &settings_content
                                .project
                                .all_languages
                                .defaults
                                .show_completions_on_input
                        },
                        pick_mut: |settings_content| {
                            &mut settings_content
                                .project
                                .all_languages
                                .defaults
                                .show_completions_on_input
                        },
                    }),
                    metadata: None,
                }),
                SettingsPageItem::SettingItem(SettingItem {
                    title: "Show Completion Documentation",
                    description: "Whether to display inline and alongside documentation for items in the completions menu",
                    field: Box::new(SettingField {
                        pick: |settings_content| {
                            &settings_content
                                .project
                                .all_languages
                                .defaults
                                .show_completion_documentation
                        },
                        pick_mut: |settings_content| {
                            &mut settings_content
                                .project
                                .all_languages
                                .defaults
                                .show_completion_documentation
                        },
                    }),
                    metadata: None,
                }),
            ],
        },
    ]
}

pub struct SettingsUiFeatureFlag;

impl FeatureFlag for SettingsUiFeatureFlag {
    const NAME: &'static str = "settings-ui";
}

actions!(
    zed,
    [
        /// Opens Settings Editor.
        OpenSettingsEditor
    ]
);

pub fn init(cx: &mut App) {
    init_renderers(cx);

    cx.observe_new(|workspace: &mut workspace::Workspace, _, _| {
        workspace.register_action_renderer(|div, _, _, cx| {
            let settings_ui_actions = [std::any::TypeId::of::<OpenSettingsEditor>()];
            let has_flag = cx.has_flag::<SettingsUiFeatureFlag>();
            command_palette_hooks::CommandPaletteFilter::update_global(cx, |filter, _| {
                if has_flag {
                    filter.show_action_types(&settings_ui_actions);
                } else {
                    filter.hide_action_types(&settings_ui_actions);
                }
            });
            if has_flag {
                div.on_action(cx.listener(|_, _: &OpenSettingsEditor, _, cx| {
                    open_settings_editor(cx).ok();
                }))
            } else {
                div
            }
        });
    })
    .detach();
}

fn init_renderers(cx: &mut App) {
    // fn (field: SettingsField, current_file: SettingsFile, cx) -> (currently_set_in: SettingsFile, overridden_in: Vec<SettingsFile>)
    cx.default_global::<SettingFieldRenderer>()
        .add_renderer::<bool>(|settings_field, file, _, _, cx| {
            render_toggle_button(*settings_field, file, cx).into_any_element()
        })
        .add_renderer::<String>(|settings_field, file, metadata, _, cx| {
            render_text_field(settings_field.clone(), file, metadata, cx)
        })
        .add_renderer::<SaturatingBool>(|settings_field, file, _, _, cx| {
            render_toggle_button(*settings_field, file, cx)
        })
        .add_renderer::<CursorShape>(|settings_field, file, _, window, cx| {
            render_dropdown(*settings_field, file, window, cx)
        })
        .add_renderer::<RestoreOnStartupBehavior>(|settings_field, file, _, window, cx| {
            render_dropdown(*settings_field, file, window, cx)
        })
        .add_renderer::<BottomDockLayout>(|settings_field, file, _, window, cx| {
            render_dropdown(*settings_field, file, window, cx)
        })
        .add_renderer::<OnLastWindowClosed>(|settings_field, file, _, window, cx| {
            render_dropdown(*settings_field, file, window, cx)
        })
        .add_renderer::<CloseWindowWhenNoItems>(|settings_field, file, _, window, cx| {
            render_dropdown(*settings_field, file, window, cx)
        })
        .add_renderer::<settings::FontFamilyName>(|settings_field, file, metadata, _, cx| {
            // todo(settings_ui): We need to pass in a validator for this to ensure that users that type in invalid font names
            render_text_field(settings_field.clone(), file, metadata, cx)
        })
        .add_renderer::<settings::BufferLineHeight>(|settings_field, file, _, window, cx| {
            // todo(settings_ui): Do we want to expose the custom variant of buffer line height?
            // right now there's a manual impl of strum::VariantArray
            render_dropdown(*settings_field, file, window, cx)
        })
        .add_renderer::<settings::BaseKeymapContent>(|settings_field, file, _, window, cx| {
            render_dropdown(*settings_field, file, window, cx)
        })
        .add_renderer::<settings::MultiCursorModifier>(|settings_field, file, _, window, cx| {
            render_dropdown(*settings_field, file, window, cx)
        })
        .add_renderer::<settings::HideMouseMode>(|settings_field, file, _, window, cx| {
            render_dropdown(*settings_field, file, window, cx)
        })
        .add_renderer::<settings::CurrentLineHighlight>(|settings_field, file, _, window, cx| {
            render_dropdown(*settings_field, file, window, cx)
        })
        .add_renderer::<settings::ShowWhitespaceSetting>(|settings_field, file, _, window, cx| {
            render_dropdown(*settings_field, file, window, cx)
        })
        .add_renderer::<settings::SoftWrap>(|settings_field, file, _, window, cx| {
            render_dropdown(*settings_field, file, window, cx)
        })
        .add_renderer::<settings::ScrollBeyondLastLine>(|settings_field, file, _, window, cx| {
            render_dropdown(*settings_field, file, window, cx)
        })
        .add_renderer::<settings::SnippetSortOrder>(|settings_field, file, _, window, cx| {
            render_dropdown(*settings_field, file, window, cx)
        })
        .add_renderer::<settings::ClosePosition>(|settings_field, file, _, window, cx| {
            render_dropdown(*settings_field, file, window, cx)
        })
        .add_renderer::<settings::DockSide>(|settings_field, file, _, window, cx| {
            render_dropdown(*settings_field, file, window, cx)
        })
        .add_renderer::<settings::TerminalDockPosition>(|settings_field, file, _, window, cx| {
            render_dropdown(*settings_field, file, window, cx)
        })
        .add_renderer::<settings::GitGutterSetting>(|settings_field, file, _, window, cx| {
            render_dropdown(*settings_field, file, window, cx)
        })
        .add_renderer::<settings::GitHunkStyleSetting>(|settings_field, file, _, window, cx| {
            render_dropdown(*settings_field, file, window, cx)
        })
        .add_renderer::<settings::DiagnosticSeverityContent>(
            |settings_field, file, _, window, cx| {
                render_dropdown(*settings_field, file, window, cx)
            },
        )
        .add_renderer::<settings::SeedQuerySetting>(|settings_field, file, _, window, cx| {
            render_dropdown(*settings_field, file, window, cx)
        })
        .add_renderer::<settings::DoubleClickInMultibuffer>(
            |settings_field, file, _, window, cx| {
                render_dropdown(*settings_field, file, window, cx)
            },
        )
        .add_renderer::<settings::GoToDefinitionFallback>(|settings_field, file, _, window, cx| {
            render_dropdown(*settings_field, file, window, cx)
        })
        .add_renderer::<settings::ActivateOnClose>(|settings_field, file, _, window, cx| {
            render_dropdown(*settings_field, file, window, cx)
        })
        .add_renderer::<settings::ShowDiagnostics>(|settings_field, file, _, window, cx| {
            render_dropdown(*settings_field, file, window, cx)
        })
        .add_renderer::<settings::ShowCloseButton>(|settings_field, file, _, window, cx| {
            render_dropdown(*settings_field, file, window, cx)
        })
        .add_renderer::<f32>(|settings_field, file, _, window, cx| {
            render_numeric_stepper(*settings_field, file, window, cx)
        })
        .add_renderer::<u32>(|settings_field, file, _, window, cx| {
            render_numeric_stepper(*settings_field, file, window, cx)
        })
        .add_renderer::<u64>(|settings_field, file, _, window, cx| {
            render_numeric_stepper(*settings_field, file, window, cx)
        })
        .add_renderer::<NonZeroU32>(|settings_field, file, _, window, cx| {
            render_numeric_stepper(*settings_field, file, window, cx)
        })
        .add_renderer::<CodeFade>(|settings_field, file, _, window, cx| {
            render_numeric_stepper(*settings_field, file, window, cx)
        })
        .add_renderer::<FontWeight>(|settings_field, file, _, window, cx| {
            render_numeric_stepper(*settings_field, file, window, cx)
        });

    // todo(settings_ui): Figure out how we want to handle discriminant unions
    // .add_renderer::<ThemeSelection>(|settings_field, file, _, window, cx| {
    //     render_dropdown(*settings_field, file, window, cx)
    // });
}

pub fn open_settings_editor(cx: &mut App) -> anyhow::Result<WindowHandle<SettingsWindow>> {
    cx.open_window(
        WindowOptions {
            titlebar: Some(TitlebarOptions {
                title: Some("Settings Window".into()),
                appears_transparent: true,
                traffic_light_position: Some(point(px(12.0), px(12.0))),
            }),
            focus: true,
            show: true,
            kind: gpui::WindowKind::Normal,
            window_background: cx.theme().window_background_appearance(),
            window_min_size: Some(size(px(800.), px(600.))), // 4:3 Aspect Ratio
            ..Default::default()
        },
        |window, cx| cx.new(|cx| SettingsWindow::new(window, cx)),
    )
}

pub struct SettingsWindow {
    files: Vec<SettingsUiFile>,
    current_file: SettingsUiFile,
    pages: Vec<SettingsPage>,
    search_bar: Entity<Editor>,
    search_task: Option<Task<()>>,
    navbar_entry: usize, // Index into pages - should probably be (usize, Option<usize>) for section + page
    navbar_entries: Vec<NavBarEntry>,
    list_handle: UniformListScrollHandle,
    search_matches: Vec<Vec<bool>>,
    /// The current sub page path that is selected.
    /// If this is empty the selected page is rendered,
    /// otherwise the last sub page gets rendered.
    sub_page_stack: Vec<SubPage>,
}

struct SubPage {
    link: SubPageLink,
    section_header: &'static str,
}

#[derive(PartialEq, Debug)]
struct NavBarEntry {
    title: &'static str,
    is_root: bool,
    expanded: bool,
    page_index: usize,
    item_index: Option<usize>,
}

struct SettingsPage {
    title: &'static str,
    items: Vec<SettingsPageItem>,
}

#[derive(PartialEq)]
enum SettingsPageItem {
    SectionHeader(&'static str),
    SettingItem(SettingItem),
    SubPageLink(SubPageLink),
}

impl std::fmt::Debug for SettingsPageItem {
    fn fmt(&self, f: &mut std::fmt::Formatter<'_>) -> std::fmt::Result {
        match self {
            SettingsPageItem::SectionHeader(header) => write!(f, "SectionHeader({})", header),
            SettingsPageItem::SettingItem(setting_item) => {
                write!(f, "SettingItem({})", setting_item.title)
            }
            SettingsPageItem::SubPageLink(sub_page_link) => {
                write!(f, "SubPageLink({})", sub_page_link.title)
            }
        }
    }
}

impl SettingsPageItem {
    fn render(
        &self,
        file: SettingsUiFile,
        section_header: &'static str,
        is_last: bool,
        window: &mut Window,
        cx: &mut Context<SettingsWindow>,
    ) -> AnyElement {
        match self {
            SettingsPageItem::SectionHeader(header) => v_flex()
                .w_full()
                .gap_1()
                .child(
                    Label::new(SharedString::new_static(header))
                        .size(LabelSize::XSmall)
                        .color(Color::Muted)
                        .buffer_font(cx),
                )
                .child(Divider::horizontal().color(ui::DividerColor::BorderVariant))
                .into_any_element(),
            SettingsPageItem::SettingItem(setting_item) => {
                let renderer = cx.default_global::<SettingFieldRenderer>().clone();
                let file_set_in =
                    SettingsUiFile::from_settings(setting_item.field.file_set_in(file.clone(), cx));

                h_flex()
                    .id(setting_item.title)
                    .w_full()
                    .gap_2()
                    .flex_wrap()
                    .justify_between()
                    .when(!is_last, |this| {
                        this.pb_4()
                            .border_b_1()
                            .border_color(cx.theme().colors().border_variant)
                    })
                    .child(
                        v_flex()
                            .max_w_1_2()
                            .flex_shrink()
                            .child(
                                h_flex()
                                    .w_full()
                                    .gap_4()
                                    .child(
                                        Label::new(SharedString::new_static(setting_item.title))
                                            .size(LabelSize::Default),
                                    )
                                    .when_some(
                                        file_set_in.filter(|file_set_in| file_set_in != &file),
                                        |elem, file_set_in| {
                                            elem.child(
                                                Label::new(format!(
                                                    "set in {}",
                                                    file_set_in.name()
                                                ))
                                                .color(Color::Muted),
                                            )
                                        },
                                    ),
                            )
                            .child(
                                Label::new(SharedString::new_static(setting_item.description))
                                    .size(LabelSize::Small)
                                    .color(Color::Muted),
                            ),
                    )
                    .child(renderer.render(
                        setting_item.field.as_ref(),
                        file,
                        setting_item.metadata.as_deref(),
                        window,
                        cx,
                    ))
                    .into_any_element()
            }
            SettingsPageItem::SubPageLink(sub_page_link) => h_flex()
                .id(sub_page_link.title)
                .w_full()
                .gap_2()
                .flex_wrap()
                .justify_between()
                .when(!is_last, |this| {
                    this.pb_4()
                        .border_b_1()
                        .border_color(cx.theme().colors().border_variant)
                })
                .child(
                    v_flex().max_w_1_2().flex_shrink().child(
                        Label::new(SharedString::new_static(sub_page_link.title))
                            .size(LabelSize::Default),
                    ),
                )
                .child(
                    Button::new(("sub-page".into(), sub_page_link.title), "Configure")
                        .icon(Some(IconName::ChevronRight))
                        .icon_position(Some(IconPosition::End))
                        .style(ButtonStyle::Outlined),
                )
                .on_click({
                    let sub_page_link = sub_page_link.clone();
                    cx.listener(move |this, _, _, cx| {
                        this.push_sub_page(sub_page_link.clone(), section_header, cx)
                    })
                })
                .into_any_element(),
        }
    }
}

struct SettingItem {
    title: &'static str,
    description: &'static str,
    field: Box<dyn AnySettingField>,
    metadata: Option<Box<SettingsFieldMetadata>>,
}

impl PartialEq for SettingItem {
    fn eq(&self, other: &Self) -> bool {
        self.title == other.title
            && self.description == other.description
            && (match (&self.metadata, &other.metadata) {
                (None, None) => true,
                (Some(m1), Some(m2)) => m1.placeholder == m2.placeholder,
                _ => false,
            })
    }
}

#[derive(Clone)]
struct SubPageLink {
    title: &'static str,
    render: Rc<dyn Fn(&mut SettingsWindow, &mut Window, &mut App) -> AnyElement>,
}

impl PartialEq for SubPageLink {
    fn eq(&self, other: &Self) -> bool {
        self.title == other.title
    }
}

#[allow(unused)]
#[derive(Clone, PartialEq)]
enum SettingsUiFile {
    User,                              // Uses all settings.
    Local((WorktreeId, Arc<RelPath>)), // Has a special name, and special set of settings
    Server(&'static str),              // Uses a special name, and the user settings
}

impl SettingsUiFile {
    fn pages(&self) -> Vec<SettingsPage> {
        match self {
            SettingsUiFile::User => user_settings_data(),
            SettingsUiFile::Local(_) => project_settings_data(),
            SettingsUiFile::Server(_) => user_settings_data(),
        }
    }

    fn name(&self) -> SharedString {
        match self {
            SettingsUiFile::User => SharedString::new_static("User"),
            // TODO is PathStyle::local() ever not appropriate?
            SettingsUiFile::Local((_, path)) => {
                format!("Local ({})", path.display(PathStyle::local())).into()
            }
            SettingsUiFile::Server(file) => format!("Server ({})", file).into(),
        }
    }

    fn from_settings(file: settings::SettingsFile) -> Option<Self> {
        Some(match file {
            settings::SettingsFile::User => SettingsUiFile::User,
            settings::SettingsFile::Local(location) => SettingsUiFile::Local(location),
            settings::SettingsFile::Server => SettingsUiFile::Server("todo: server name"),
            settings::SettingsFile::Default => return None,
        })
    }

    fn to_settings(&self) -> settings::SettingsFile {
        match self {
            SettingsUiFile::User => settings::SettingsFile::User,
            SettingsUiFile::Local(location) => settings::SettingsFile::Local(location.clone()),
            SettingsUiFile::Server(_) => settings::SettingsFile::Server,
        }
    }
}

impl SettingsWindow {
    pub fn new(window: &mut Window, cx: &mut Context<Self>) -> Self {
        let current_file = SettingsUiFile::User;
        let search_bar = cx.new(|cx| {
            let mut editor = Editor::single_line(window, cx);
            editor.set_placeholder_text("Search settings…", window, cx);
            editor
        });

        cx.subscribe(&search_bar, |this, _, event: &EditorEvent, cx| {
            let EditorEvent::Edited { transaction_id: _ } = event else {
                return;
            };

            this.update_matches(cx);
        })
        .detach();

        cx.observe_global_in::<SettingsStore>(window, move |this, _, cx| {
            this.fetch_files(cx);
            cx.notify();
        })
        .detach();

        let mut this = Self {
            files: vec![],
            current_file: current_file,
            pages: vec![],
            navbar_entries: vec![],
            navbar_entry: 0,
            list_handle: UniformListScrollHandle::default(),
            search_bar,
            search_task: None,
            search_matches: vec![],
            sub_page_stack: vec![],
        };

        this.fetch_files(cx);
        this.build_ui(cx);

        this
    }

    fn toggle_navbar_entry(&mut self, ix: usize) {
        // We can only toggle root entries
        if !self.navbar_entries[ix].is_root {
            return;
        }

        let toggle_page_index = self.page_index_from_navbar_index(ix);
        let selected_page_index = self.page_index_from_navbar_index(self.navbar_entry);

        let expanded = &mut self.navbar_entries[ix].expanded;
        *expanded = !*expanded;
        // if currently selected page is a child of the parent page we are folding,
        // set the current page to the parent page
        if !*expanded && selected_page_index == toggle_page_index {
            self.navbar_entry = ix;
        }
    }

    fn build_navbar(&mut self) {
        let mut navbar_entries = Vec::with_capacity(self.navbar_entries.len());
        for (page_index, page) in self.pages.iter().enumerate() {
            navbar_entries.push(NavBarEntry {
                title: page.title,
                is_root: true,
                expanded: false,
                page_index,
                item_index: None,
            });

            for (item_index, item) in page.items.iter().enumerate() {
                let SettingsPageItem::SectionHeader(title) = item else {
                    continue;
                };
                navbar_entries.push(NavBarEntry {
                    title,
                    is_root: false,
                    expanded: false,
                    page_index,
                    item_index: Some(item_index),
                });
            }
        }
        self.navbar_entries = navbar_entries;
    }

    fn visible_navbar_entries(&self) -> impl Iterator<Item = (usize, &NavBarEntry)> {
        let mut index = 0;
        let entries = &self.navbar_entries;
        let search_matches = &self.search_matches;
        std::iter::from_fn(move || {
            while index < entries.len() {
                let entry = &entries[index];
                let included_in_search = if let Some(item_index) = entry.item_index {
                    search_matches[entry.page_index][item_index]
                } else {
                    search_matches[entry.page_index].iter().any(|b| *b)
                        || search_matches[entry.page_index].is_empty()
                };
                if included_in_search {
                    break;
                }
                index += 1;
            }
            if index >= self.navbar_entries.len() {
                return None;
            }
            let entry = &entries[index];
            let entry_index = index;

            index += 1;
            if entry.is_root && !entry.expanded {
                while index < entries.len() {
                    if entries[index].is_root {
                        break;
                    }
                    index += 1;
                }
            }

            return Some((entry_index, entry));
        })
    }

    fn update_matches(&mut self, cx: &mut Context<SettingsWindow>) {
        self.search_task.take();
        let query = self.search_bar.read(cx).text(cx);
        if query.is_empty() {
            for page in &mut self.search_matches {
                page.fill(true);
            }
            cx.notify();
            return;
        }

        struct ItemKey {
            page_index: usize,
            header_index: usize,
            item_index: usize,
        }
        let mut key_lut: Vec<ItemKey> = vec![];
        let mut candidates = Vec::default();

        for (page_index, page) in self.pages.iter().enumerate() {
            let mut header_index = 0;
            for (item_index, item) in page.items.iter().enumerate() {
                let key_index = key_lut.len();
                match item {
                    SettingsPageItem::SettingItem(item) => {
                        candidates.push(StringMatchCandidate::new(key_index, item.title));
                        candidates.push(StringMatchCandidate::new(key_index, item.description));
                    }
                    SettingsPageItem::SectionHeader(header) => {
                        candidates.push(StringMatchCandidate::new(key_index, header));
                        header_index = item_index;
                    }
                    SettingsPageItem::SubPageLink(sub_page_link) => {
                        candidates.push(StringMatchCandidate::new(key_index, sub_page_link.title));
                    }
                }
                key_lut.push(ItemKey {
                    page_index,
                    header_index,
                    item_index,
                });
            }
        }
        let atomic_bool = AtomicBool::new(false);

        self.search_task = Some(cx.spawn(async move |this, cx| {
            let string_matches = fuzzy::match_strings(
                candidates.as_slice(),
                &query,
                false,
                true,
                candidates.len(),
                &atomic_bool,
                cx.background_executor().clone(),
            );
            let string_matches = string_matches.await;

            this.update(cx, |this, cx| {
                for page in &mut this.search_matches {
                    page.fill(false);
                }

                for string_match in string_matches {
                    let ItemKey {
                        page_index,
                        header_index,
                        item_index,
                    } = key_lut[string_match.candidate_id];
                    let page = &mut this.search_matches[page_index];
                    page[header_index] = true;
                    page[item_index] = true;
                }
                let first_navbar_entry_index = this
                    .visible_navbar_entries()
                    .next()
                    .map(|e| e.0)
                    .unwrap_or(0);
                this.navbar_entry = first_navbar_entry_index;
                cx.notify();
            })
            .ok();
        }));
    }

    fn build_search_matches(&mut self) {
        self.search_matches = self
            .pages
            .iter()
            .map(|page| vec![true; page.items.len()])
            .collect::<Vec<_>>();
    }

    fn build_ui(&mut self, cx: &mut Context<SettingsWindow>) {
        self.pages = self.current_file.pages();
        self.build_search_matches();
        self.build_navbar();

        if !self.search_bar.read(cx).is_empty(cx) {
            self.update_matches(cx);
        }

        cx.notify();
    }

    fn fetch_files(&mut self, cx: &mut Context<SettingsWindow>) {
        let settings_store = cx.global::<SettingsStore>();
        let mut ui_files = vec![];
        let all_files = settings_store.get_all_files();
        for file in all_files {
            let Some(settings_ui_file) = SettingsUiFile::from_settings(file) else {
                continue;
            };
            ui_files.push(settings_ui_file);
        }
        ui_files.reverse();
        self.files = ui_files;
        if !self.files.contains(&self.current_file) {
            self.change_file(0, cx);
        }
    }

    fn change_file(&mut self, ix: usize, cx: &mut Context<SettingsWindow>) {
        if ix >= self.files.len() {
            self.current_file = SettingsUiFile::User;
            return;
        }
        if self.files[ix] == self.current_file {
            return;
        }
        self.current_file = self.files[ix].clone();
        self.navbar_entry = 0;
        self.build_ui(cx);
    }

    fn render_files(&self, _window: &mut Window, cx: &mut Context<SettingsWindow>) -> Div {
        h_flex()
            .gap_1()
            .children(self.files.iter().enumerate().map(|(ix, file)| {
                Button::new(ix, file.name())
                    .on_click(cx.listener(move |this, _, _window, cx| this.change_file(ix, cx)))
            }))
    }

    fn render_search(&self, _window: &mut Window, cx: &mut App) -> Div {
        h_flex()
            .pt_1()
            .px_1p5()
            .gap_1p5()
            .rounded_sm()
            .bg(cx.theme().colors().editor_background)
            .border_1()
            .border_color(cx.theme().colors().border)
            .child(Icon::new(IconName::MagnifyingGlass).color(Color::Muted))
            .child(self.search_bar.clone())
    }

    fn render_nav(&self, window: &mut Window, cx: &mut Context<SettingsWindow>) -> Div {
        v_flex()
            .w_64()
            .p_2p5()
            .pt_10()
            .gap_3()
            .flex_none()
            .border_r_1()
            .border_color(cx.theme().colors().border)
            .bg(cx.theme().colors().panel_background)
            .child(self.render_search(window, cx).pb_1())
            .child(
                uniform_list(
                    "settings-ui-nav-bar",
                    self.navbar_entries.len(),
                    cx.processor(|this, range: Range<usize>, _, cx| {
                        this.visible_navbar_entries()
                            .skip(range.start.saturating_sub(1))
                            .take(range.len())
                            .map(|(ix, entry)| {
                                TreeViewItem::new(("settings-ui-navbar-entry", ix), entry.title)
                                    .root_item(entry.is_root)
                                    .toggle_state(this.is_navbar_entry_selected(ix))
                                    .when(entry.is_root, |item| {
                                        item.expanded(entry.expanded).on_toggle(cx.listener(
                                            move |this, _, _, cx| {
                                                this.toggle_navbar_entry(ix);
                                                cx.notify();
                                            },
                                        ))
                                    })
                                    .on_click(cx.listener(move |this, _, _, cx| {
                                        this.navbar_entry = ix;
                                        cx.notify();
                                    }))
                                    .into_any_element()
                            })
                            .collect()
                    }),
                )
                .track_scroll(self.list_handle.clone())
                .size_full()
                .flex_grow(),
            )
    }

    fn page_items(&self) -> impl Iterator<Item = &SettingsPageItem> {
        let page_idx = self.current_page_index();

        self.current_page()
            .items
            .iter()
            .enumerate()
            .filter_map(move |(item_index, item)| {
                self.search_matches[page_idx][item_index].then_some(item)
            })
    }

    fn render_sub_page_breadcrumbs(&self) -> impl IntoElement {
        let mut items = vec![];
        items.push(self.current_page().title);
        items.extend(
            self.sub_page_stack
                .iter()
                .flat_map(|page| [page.section_header, page.link.title]),
        );

        let last = items.pop().unwrap();
        h_flex()
            .gap_1()
            .children(
                items
                    .into_iter()
                    .flat_map(|item| [item, "/"])
                    .map(|item| Label::new(item).color(Color::Muted)),
            )
            .child(Label::new(last))
    }

    fn render_page(&mut self, window: &mut Window, cx: &mut Context<SettingsWindow>) -> Div {
        let mut page = v_flex()
            .w_full()
            .pt_4()
            .px_6()
            .gap_4()
            .bg(cx.theme().colors().editor_background);
        let mut page_content = v_flex()
            .id("settings-ui-page")
            .gap_4()
            .overflow_y_scroll()
            .track_scroll(
                window
                    .use_state(cx, |_, _| ScrollHandle::default())
                    .read(cx),
            );
        if self.sub_page_stack.len() == 0 {
            page = page.child(self.render_files(window, cx));

            let items: Vec<_> = self.page_items().collect();
            let items_len = items.len();
            let mut section_header = None;

            page_content =
                page_content.children(items.into_iter().enumerate().map(|(index, item)| {
                    let is_last = index == items_len - 1;
                    if let SettingsPageItem::SectionHeader(header) = item {
                        section_header = Some(*header);
                    }
                    item.render(
                        self.current_file.clone(),
                        section_header.expect("All items rendered after a section header"),
                        is_last,
                        window,
                        cx,
                    )
                }))
        } else {
            page = page.child(
                h_flex()
                    .gap_2()
                    .child(IconButton::new("back-btn", IconName::ChevronLeft).on_click(
                        cx.listener(|this, _, _, cx| {
                            this.pop_sub_page(cx);
                        }),
                    ))
                    .child(self.render_sub_page_breadcrumbs()),
            );

            let active_page_render_fn = self.sub_page_stack.last().unwrap().link.render.clone();
            page_content = page_content.child((active_page_render_fn)(self, window, cx));
        }

        return page.child(page_content);
    }

    fn current_page_index(&self) -> usize {
        self.page_index_from_navbar_index(self.navbar_entry)
    }

    fn current_page(&self) -> &SettingsPage {
        &self.pages[self.current_page_index()]
    }

    fn page_index_from_navbar_index(&self, index: usize) -> usize {
        if self.navbar_entries.is_empty() {
            return 0;
        }

        self.navbar_entries[index].page_index
    }

    fn is_navbar_entry_selected(&self, ix: usize) -> bool {
        ix == self.navbar_entry
    }

    fn push_sub_page(
        &mut self,
        sub_page_link: SubPageLink,
        section_header: &'static str,
        cx: &mut Context<SettingsWindow>,
    ) {
        self.sub_page_stack.push(SubPage {
            link: sub_page_link,
            section_header,
        });
        cx.notify();
    }

    fn pop_sub_page(&mut self, cx: &mut Context<SettingsWindow>) {
        self.sub_page_stack.pop();
        cx.notify();
    }
}

impl Render for SettingsWindow {
    fn render(&mut self, window: &mut Window, cx: &mut Context<Self>) -> impl IntoElement {
        let ui_font = theme::setup_ui_font(window, cx);

        div()
            .flex()
            .flex_row()
            .size_full()
            .font(ui_font)
            .bg(cx.theme().colors().background)
            .text_color(cx.theme().colors().text)
            .child(self.render_nav(window, cx))
            .child(self.render_page(window, cx))
    }
}

fn update_settings_file(
    file: SettingsUiFile,
    cx: &mut App,
    update: impl 'static + Send + FnOnce(&mut SettingsContent, &App),
) -> Result<()> {
    match file {
        SettingsUiFile::Local((worktree_id, rel_path)) => {
            fn all_projects(cx: &App) -> impl Iterator<Item = Entity<project::Project>> {
                workspace::AppState::global(cx)
                    .upgrade()
                    .map(|app_state| {
                        app_state
                            .workspace_store
                            .read(cx)
                            .workspaces()
                            .iter()
                            .filter_map(|workspace| {
                                Some(workspace.read(cx).ok()?.project().clone())
                            })
                    })
                    .into_iter()
                    .flatten()
            }
            let rel_path = rel_path.join(paths::local_settings_file_relative_path());
            let project = all_projects(cx).find(|project| {
                project.read_with(cx, |project, cx| {
                    project.contains_local_settings_file(worktree_id, &rel_path, cx)
                })
            });
            let Some(project) = project else {
                anyhow::bail!(
                    "Could not find worktree containing settings file: {}",
                    &rel_path.display(PathStyle::local())
                );
            };
            project.update(cx, |project, cx| {
                project.update_local_settings_file(worktree_id, rel_path, cx, update);
            });
            return Ok(());
        }
        SettingsUiFile::User => {
            // todo(settings_ui) error?
            SettingsStore::global(cx).update_settings_file(<dyn fs::Fs>::global(cx), update);
            Ok(())
        }
        SettingsUiFile::Server(_) => unimplemented!(),
    }
}

fn render_text_field<T: From<String> + Into<String> + AsRef<str> + Clone>(
    field: SettingField<T>,
    file: SettingsUiFile,
    metadata: Option<&SettingsFieldMetadata>,
    cx: &mut App,
) -> AnyElement {
    let (_, initial_text) =
        SettingsStore::global(cx).get_value_from_file(file.to_settings(), field.pick);
    let initial_text = Some(initial_text.clone()).filter(|s| !s.as_ref().is_empty());

    SettingsEditor::new()
        .when_some(initial_text, |editor, text| {
            editor.with_initial_text(text.into())
        })
        .when_some(
            metadata.and_then(|metadata| metadata.placeholder),
            |editor, placeholder| editor.with_placeholder(placeholder),
        )
        .on_confirm({
            move |new_text, cx| {
                update_settings_file(file.clone(), cx, move |settings, _cx| {
                    *(field.pick_mut)(settings) = new_text.map(Into::into);
                })
                .log_err(); // todo(settings_ui) don't log err
            }
        })
        .into_any_element()
}

fn render_toggle_button<B: Into<bool> + From<bool> + Copy>(
    field: SettingField<B>,
    file: SettingsUiFile,
    cx: &mut App,
) -> AnyElement {
    let (_, &value) = SettingsStore::global(cx).get_value_from_file(file.to_settings(), field.pick);

    let toggle_state = if value.into() {
        ToggleState::Selected
    } else {
        ToggleState::Unselected
    };

    Switch::new("toggle_button", toggle_state)
        .color(ui::SwitchColor::Accent)
        .on_click({
            move |state, _window, cx| {
                let state = *state == ui::ToggleState::Selected;
                update_settings_file(file.clone(), cx, move |settings, _cx| {
                    *(field.pick_mut)(settings) = Some(state.into());
                })
                .log_err(); // todo(settings_ui) don't log err
            }
        })
        .color(SwitchColor::Accent)
        .into_any_element()
}

fn render_numeric_stepper<T: NumericStepperType + Send + Sync>(
    field: SettingField<T>,
    file: SettingsUiFile,
    window: &mut Window,
    cx: &mut App,
) -> AnyElement {
    let (_, &value) = SettingsStore::global(cx).get_value_from_file(file.to_settings(), field.pick);

    NumericStepper::new("numeric_stepper", value, window, cx)
        .on_change({
            move |value, _window, cx| {
                let value = *value;
                update_settings_file(file.clone(), cx, move |settings, _cx| {
                    *(field.pick_mut)(settings) = Some(value);
                })
                .log_err(); // todo(settings_ui) don't log err
            }
        })
        .into_any_element()
}

fn render_dropdown<T>(
    field: SettingField<T>,
    file: SettingsUiFile,
    window: &mut Window,
    cx: &mut App,
) -> AnyElement
where
    T: strum::VariantArray + strum::VariantNames + Copy + PartialEq + Send + Sync + 'static,
{
    let variants = || -> &'static [T] { <T as strum::VariantArray>::VARIANTS };
    let labels = || -> &'static [&'static str] { <T as strum::VariantNames>::VARIANTS };

    let (_, &current_value) =
        SettingsStore::global(cx).get_value_from_file(file.to_settings(), field.pick);

    let current_value_label =
        labels()[variants().iter().position(|v| *v == current_value).unwrap()];

    DropdownMenu::new(
        "dropdown",
        current_value_label,
        ContextMenu::build(window, cx, move |mut menu, _, _| {
            for (&value, &label) in std::iter::zip(variants(), labels()) {
                let file = file.clone();
                menu = menu.toggleable_entry(
                    label,
                    value == current_value,
                    IconPosition::Start,
                    None,
                    move |_, cx| {
                        if value == current_value {
                            return;
                        }
                        update_settings_file(file.clone(), cx, move |settings, _cx| {
                            *(field.pick_mut)(settings) = Some(value);
                        })
                        .log_err(); // todo(settings_ui) don't log err
                    },
                );
            }
            menu
        }),
    )
    .style(DropdownStyle::Outlined)
    .into_any_element()
}

#[cfg(test)]
mod test {

    use super::*;

    impl SettingsWindow {
        fn navbar_entry(&self) -> usize {
            self.navbar_entry
        }

        fn new_builder(window: &mut Window, cx: &mut Context<Self>) -> Self {
            let mut this = Self::new(window, cx);
            this.navbar_entries.clear();
            this.pages.clear();
            this
        }

        fn build(mut self) -> Self {
            self.build_search_matches();
            self.build_navbar();
            self
        }

        fn add_page(
            mut self,
            title: &'static str,
            build_page: impl Fn(SettingsPage) -> SettingsPage,
        ) -> Self {
            let page = SettingsPage {
                title,
                items: Vec::default(),
            };

            self.pages.push(build_page(page));
            self
        }

        fn search(&mut self, search_query: &str, window: &mut Window, cx: &mut Context<Self>) {
            self.search_task.take();
            self.search_bar.update(cx, |editor, cx| {
                editor.set_text(search_query, window, cx);
            });
            self.update_matches(cx);
        }

        fn assert_search_results(&self, other: &Self) {
            // page index could be different because of filtered out pages
            #[derive(Debug, PartialEq)]
            struct EntryMinimal {
                is_root: bool,
                title: &'static str,
            }
            pretty_assertions::assert_eq!(
                other
                    .visible_navbar_entries()
                    .map(|(_, entry)| EntryMinimal {
                        is_root: entry.is_root,
                        title: entry.title,
                    })
                    .collect::<Vec<_>>(),
                self.visible_navbar_entries()
                    .map(|(_, entry)| EntryMinimal {
                        is_root: entry.is_root,
                        title: entry.title,
                    })
                    .collect::<Vec<_>>(),
            );
            assert_eq!(
                self.current_page().items.iter().collect::<Vec<_>>(),
                other.page_items().collect::<Vec<_>>()
            );
        }
    }

    impl SettingsPage {
        fn item(mut self, item: SettingsPageItem) -> Self {
            self.items.push(item);
            self
        }
    }

    impl SettingsPageItem {
        fn basic_item(title: &'static str, description: &'static str) -> Self {
            SettingsPageItem::SettingItem(SettingItem {
                title,
                description,
                field: Box::new(SettingField {
                    pick: |settings_content| &settings_content.auto_update,
                    pick_mut: |settings_content| &mut settings_content.auto_update,
                }),
                metadata: None,
            })
        }
    }

    fn register_settings(cx: &mut App) {
        settings::init(cx);
        theme::init(theme::LoadThemes::JustBase, cx);
        workspace::init_settings(cx);
        project::Project::init_settings(cx);
        language::init(cx);
        editor::init(cx);
        menu::init();
    }

    fn parse(input: &'static str, window: &mut Window, cx: &mut App) -> SettingsWindow {
        let mut pages: Vec<SettingsPage> = Vec::new();
        let mut expanded_pages = Vec::new();
        let mut selected_idx = None;
        let mut index = 0;
        let mut in_expanded_section = false;

        for mut line in input
            .lines()
            .map(|line| line.trim())
            .filter(|line| !line.is_empty())
        {
            if let Some(pre) = line.strip_suffix('*') {
                assert!(selected_idx.is_none(), "Only one selected entry allowed");
                selected_idx = Some(index);
                line = pre;
            }
            let (kind, title) = line.split_once(" ").unwrap();
            assert_eq!(kind.len(), 1);
            let kind = kind.chars().next().unwrap();
            if kind == 'v' {
                let page_idx = pages.len();
                expanded_pages.push(page_idx);
                pages.push(SettingsPage {
                    title,
                    items: vec![],
                });
                index += 1;
                in_expanded_section = true;
            } else if kind == '>' {
                pages.push(SettingsPage {
                    title,
                    items: vec![],
                });
                index += 1;
                in_expanded_section = false;
            } else if kind == '-' {
                pages
                    .last_mut()
                    .unwrap()
                    .items
                    .push(SettingsPageItem::SectionHeader(title));
                if selected_idx == Some(index) && !in_expanded_section {
                    panic!("Items in unexpanded sections cannot be selected");
                }
                index += 1;
            } else {
                panic!(
                    "Entries must start with one of 'v', '>', or '-'\n line: {}",
                    line
                );
            }
        }

        let mut settings_window = SettingsWindow {
            files: Vec::default(),
            current_file: crate::SettingsUiFile::User,
            pages,
            search_bar: cx.new(|cx| Editor::single_line(window, cx)),
            navbar_entry: selected_idx.expect("Must have a selected navbar entry"),
            navbar_entries: Vec::default(),
            list_handle: UniformListScrollHandle::default(),
            search_matches: vec![],
            search_task: None,
            sub_page_stack: vec![],
        };

        settings_window.build_search_matches();
        settings_window.build_navbar();
        for expanded_page_index in expanded_pages {
            for entry in &mut settings_window.navbar_entries {
                if entry.page_index == expanded_page_index && entry.is_root {
                    entry.expanded = true;
                }
            }
        }
        settings_window
    }

    #[track_caller]
    fn check_navbar_toggle(
        before: &'static str,
        toggle_page: &'static str,
        after: &'static str,
        window: &mut Window,
        cx: &mut App,
    ) {
        let mut settings_window = parse(before, window, cx);
        let toggle_page_idx = settings_window
            .pages
            .iter()
            .position(|page| page.title == toggle_page)
            .expect("page not found");
        let toggle_idx = settings_window
            .navbar_entries
            .iter()
            .position(|entry| entry.page_index == toggle_page_idx)
            .expect("page not found");
        settings_window.toggle_navbar_entry(toggle_idx);

        let expected_settings_window = parse(after, window, cx);

        pretty_assertions::assert_eq!(
            settings_window
                .visible_navbar_entries()
                .map(|(_, entry)| entry)
                .collect::<Vec<_>>(),
            expected_settings_window
                .visible_navbar_entries()
                .map(|(_, entry)| entry)
                .collect::<Vec<_>>(),
        );
        pretty_assertions::assert_eq!(
            settings_window.navbar_entries[settings_window.navbar_entry()],
            expected_settings_window.navbar_entries[expected_settings_window.navbar_entry()],
        );
    }

    macro_rules! check_navbar_toggle {
        ($name:ident, before: $before:expr, toggle_page: $toggle_page:expr, after: $after:expr) => {
            #[gpui::test]
            fn $name(cx: &mut gpui::TestAppContext) {
                let window = cx.add_empty_window();
                window.update(|window, cx| {
                    register_settings(cx);
                    check_navbar_toggle($before, $toggle_page, $after, window, cx);
                });
            }
        };
    }

    check_navbar_toggle!(
        navbar_basic_open,
        before: r"
        v General
        - General
        - Privacy*
        v Project
        - Project Settings
        ",
        toggle_page: "General",
        after: r"
        > General*
        v Project
        - Project Settings
        "
    );

    check_navbar_toggle!(
        navbar_basic_close,
        before: r"
        > General*
        - General
        - Privacy
        v Project
        - Project Settings
        ",
        toggle_page: "General",
        after: r"
        v General*
        - General
        - Privacy
        v Project
        - Project Settings
        "
    );

    check_navbar_toggle!(
        navbar_basic_second_root_entry_close,
        before: r"
        > General
        - General
        - Privacy
        v Project
        - Project Settings*
        ",
        toggle_page: "Project",
        after: r"
        > General
        > Project*
        "
    );

    check_navbar_toggle!(
        navbar_toggle_subroot,
        before: r"
        v General Page
        - General
        - Privacy
        v Project
        - Worktree Settings Content*
        v AI
        - General
        > Appearance & Behavior
        ",
        toggle_page: "Project",
        after: r"
        v General Page
        - General
        - Privacy
        > Project*
        v AI
        - General
        > Appearance & Behavior
        "
    );

    check_navbar_toggle!(
        navbar_toggle_close_propagates_selected_index,
        before: r"
        v General Page
        - General
        - Privacy
        v Project
        - Worktree Settings Content
        v AI
        - General*
        > Appearance & Behavior
        ",
        toggle_page: "General Page",
        after: r"
        > General Page
        v Project
        - Worktree Settings Content
        v AI
        - General*
        > Appearance & Behavior
        "
    );

    check_navbar_toggle!(
        navbar_toggle_expand_propagates_selected_index,
        before: r"
        > General Page
        - General
        - Privacy
        v Project
        - Worktree Settings Content
        v AI
        - General*
        > Appearance & Behavior
        ",
        toggle_page: "General Page",
        after: r"
        v General Page
        - General
        - Privacy
        v Project
        - Worktree Settings Content
        v AI
        - General*
        > Appearance & Behavior
        "
    );

    #[gpui::test]
    fn test_basic_search(cx: &mut gpui::TestAppContext) {
        let cx = cx.add_empty_window();
        let (actual, expected) = cx.update(|window, cx| {
            register_settings(cx);

            let expected = cx.new(|cx| {
                SettingsWindow::new_builder(window, cx)
                    .add_page("General", |page| {
                        page.item(SettingsPageItem::SectionHeader("General settings"))
                            .item(SettingsPageItem::basic_item("test title", "General test"))
                    })
                    .build()
            });

            let actual = cx.new(|cx| {
                SettingsWindow::new_builder(window, cx)
                    .add_page("General", |page| {
                        page.item(SettingsPageItem::SectionHeader("General settings"))
                            .item(SettingsPageItem::basic_item("test title", "General test"))
                    })
                    .add_page("Theme", |page| {
                        page.item(SettingsPageItem::SectionHeader("Theme settings"))
                    })
                    .build()
            });

            actual.update(cx, |settings, cx| settings.search("gen", window, cx));

            (actual, expected)
        });

        cx.cx.run_until_parked();

        cx.update(|_window, cx| {
            let expected = expected.read(cx);
            let actual = actual.read(cx);
            expected.assert_search_results(&actual);
        })
    }

    #[gpui::test]
    fn test_search_render_page_with_filtered_out_navbar_entries(cx: &mut gpui::TestAppContext) {
        let cx = cx.add_empty_window();
        let (actual, expected) = cx.update(|window, cx| {
            register_settings(cx);

            let actual = cx.new(|cx| {
                SettingsWindow::new_builder(window, cx)
                    .add_page("General", |page| {
                        page.item(SettingsPageItem::SectionHeader("General settings"))
                            .item(SettingsPageItem::basic_item(
                                "Confirm Quit",
                                "Whether to confirm before quitting Zed",
                            ))
                            .item(SettingsPageItem::basic_item(
                                "Auto Update",
                                "Automatically update Zed",
                            ))
                    })
                    .add_page("AI", |page| {
                        page.item(SettingsPageItem::basic_item(
                            "Disable AI",
                            "Whether to disable all AI features in Zed",
                        ))
                    })
                    .add_page("Appearance & Behavior", |page| {
                        page.item(SettingsPageItem::SectionHeader("Cursor")).item(
                            SettingsPageItem::basic_item(
                                "Cursor Shape",
                                "Cursor shape for the editor",
                            ),
                        )
                    })
                    .build()
            });

            let expected = cx.new(|cx| {
                SettingsWindow::new_builder(window, cx)
                    .add_page("Appearance & Behavior", |page| {
                        page.item(SettingsPageItem::SectionHeader("Cursor")).item(
                            SettingsPageItem::basic_item(
                                "Cursor Shape",
                                "Cursor shape for the editor",
                            ),
                        )
                    })
                    .build()
            });

            actual.update(cx, |settings, cx| settings.search("cursor", window, cx));

            (actual, expected)
        });

        cx.cx.run_until_parked();

        cx.update(|_window, cx| {
            let expected = expected.read(cx);
            let actual = actual.read(cx);
            expected.assert_search_results(&actual);
        })
    }
}<|MERGE_RESOLUTION|>--- conflicted
+++ resolved
@@ -5,15 +5,9 @@
 use feature_flags::{FeatureFlag, FeatureFlagAppExt as _};
 use fuzzy::StringMatchCandidate;
 use gpui::{
-<<<<<<< HEAD
     App, AppContext as _, Context, Div, Entity, FontWeight, Global, IntoElement, ReadGlobal as _,
-    Render, ScrollHandle, Stateful, Task, TitlebarOptions, UniformListScrollHandle, Window,
-    WindowHandle, WindowOptions, actions, div, point, px, size, uniform_list,
-=======
-    App, AppContext as _, Context, Div, Entity, Global, IntoElement, ReadGlobal as _, Render,
-    ScrollHandle, Task, TitlebarOptions, UniformListScrollHandle, Window, WindowHandle,
+    Render, ScrollHandle, Task, TitlebarOptions, UniformListScrollHandle, Window, WindowHandle,
     WindowOptions, actions, div, point, px, size, uniform_list,
->>>>>>> c26937a8
 };
 use project::WorktreeId;
 use settings::{
