//! # settings_ui
mod components;
mod page_data;

use anyhow::Result;
use editor::{Editor, EditorEvent};
use feature_flags::{FeatureFlag, FeatureFlagAppExt as _};
use fuzzy::StringMatchCandidate;
use gpui::{
<<<<<<< HEAD
    App, Div, Entity, FocusHandle, Focusable, FontWeight, Global, ReadGlobal as _, ScrollHandle,
    Task, TitlebarOptions, UniformListScrollHandle, Window, WindowHandle, WindowOptions, actions,
    div, point, prelude::*, px, size, uniform_list,
=======
    Action, App, Div, Entity, FocusHandle, Focusable, FontWeight, Global, ReadGlobal as _,
    ScrollHandle, Task, TitlebarOptions, UniformListScrollHandle, Window, WindowHandle,
    WindowOptions, actions, div, point, prelude::*, px, size, uniform_list,
>>>>>>> 391e304c
};
use project::WorktreeId;
use schemars::JsonSchema;
use serde::Deserialize;
use settings::{
    BottomDockLayout, CloseWindowWhenNoItems, CodeFade, CursorShape, OnLastWindowClosed,
    RestoreOnStartupBehavior, SaturatingBool, SettingsContent, SettingsStore,
};
use std::{
    any::{Any, TypeId, type_name},
    cell::RefCell,
    collections::HashMap,
    num::NonZeroU32,
    ops::Range,
    rc::Rc,
    sync::{Arc, LazyLock, RwLock, atomic::AtomicBool},
};
use ui::{
<<<<<<< HEAD
    ContextMenu, Divider, DropdownMenu, DropdownStyle, IconButtonShape, PopoverMenu, Switch,
    SwitchColor, TreeViewItem, WithScrollbar, prelude::*,
=======
    ButtonLike, ContextMenu, Divider, DropdownMenu, DropdownStyle, IconButtonShape,
    KeybindingPosition, PopoverMenu, Switch, SwitchColor, TreeViewItem, WithScrollbar, prelude::*,
>>>>>>> 391e304c
};
use ui_input::{NumericStepper, NumericStepperStyle, NumericStepperType};
use util::{ResultExt as _, paths::PathStyle, rel_path::RelPath};
use zed_actions::OpenSettingsEditor;

use crate::components::SettingsEditor;

<<<<<<< HEAD
actions!(settings_ui, [Minimize]);
=======
const NAVBAR_CONTAINER_TAB_INDEX: isize = 0;
const NAVBAR_GROUP_TAB_INDEX: isize = 1;
const CONTENT_CONTAINER_TAB_INDEX: isize = 2;
const CONTENT_GROUP_TAB_INDEX: isize = 3;

actions!(
    settings_editor,
    [
        /// Toggles focus between the navbar and the main content.
        ToggleFocusNav,
        /// Focuses the next file in the file list.
        FocusNextFile,
        /// Focuses the previous file in the file list.
        FocusPreviousFile
    ]
);

#[derive(Action, PartialEq, Eq, Clone, Copy, Debug, JsonSchema, Deserialize)]
#[action(namespace = settings_editor)]
struct FocusFile(pub u32);
>>>>>>> 391e304c

#[derive(Clone, Copy)]
struct SettingField<T: 'static> {
    pick: fn(&SettingsContent) -> &Option<T>,
    pick_mut: fn(&mut SettingsContent) -> &mut Option<T>,
}

/// Helper for unimplemented settings, used in combination with `SettingField::unimplemented`
/// to keep the setting around in the UI with valid pick and pick_mut implementations, but don't actually try to render it.
/// TODO(settings_ui): In non-dev builds (`#[cfg(not(debug_assertions))]`) make this render as edit-in-json
struct UnimplementedSettingField;

impl<T: 'static> SettingField<T> {
    /// Helper for settings with types that are not yet implemented.
    #[allow(unused)]
    fn unimplemented(self) -> SettingField<UnimplementedSettingField> {
        SettingField {
            pick: |_| &None,
            pick_mut: |_| unreachable!(),
        }
    }
}

trait AnySettingField {
    fn as_any(&self) -> &dyn Any;
    fn type_name(&self) -> &'static str;
    fn type_id(&self) -> TypeId;
    fn file_set_in(&self, file: SettingsUiFile, cx: &App) -> settings::SettingsFile;
}

impl<T> AnySettingField for SettingField<T> {
    fn as_any(&self) -> &dyn Any {
        self
    }

    fn type_name(&self) -> &'static str {
        type_name::<T>()
    }

    fn type_id(&self) -> TypeId {
        TypeId::of::<T>()
    }

    fn file_set_in(&self, file: SettingsUiFile, cx: &App) -> settings::SettingsFile {
        if AnySettingField::type_id(self) == TypeId::of::<UnimplementedSettingField>() {
            return file.to_settings();
        }

        let (file, _) = cx
            .global::<SettingsStore>()
            .get_value_from_file(file.to_settings(), self.pick);
        return file;
    }
}

#[derive(Default, Clone)]
struct SettingFieldRenderer {
    renderers: Rc<
        RefCell<
            HashMap<
                TypeId,
                Box<
                    dyn Fn(
                        &dyn AnySettingField,
                        SettingsUiFile,
                        Option<&SettingsFieldMetadata>,
                        &mut Window,
                        &mut App,
                    ) -> AnyElement,
                >,
            >,
        >,
    >,
}

impl Global for SettingFieldRenderer {}

impl SettingFieldRenderer {
    fn add_renderer<T: 'static>(
        &mut self,
        renderer: impl Fn(
            &SettingField<T>,
            SettingsUiFile,
            Option<&SettingsFieldMetadata>,
            &mut Window,
            &mut App,
        ) -> AnyElement
        + 'static,
    ) -> &mut Self {
        let key = TypeId::of::<T>();
        let renderer = Box::new(
            move |any_setting_field: &dyn AnySettingField,
                  settings_file: SettingsUiFile,
                  metadata: Option<&SettingsFieldMetadata>,
                  window: &mut Window,
                  cx: &mut App| {
                let field = any_setting_field
                    .as_any()
                    .downcast_ref::<SettingField<T>>()
                    .unwrap();
                renderer(field, settings_file, metadata, window, cx)
            },
        );
        self.renderers.borrow_mut().insert(key, renderer);
        self
    }

    fn render(
        &self,
        any_setting_field: &dyn AnySettingField,
        settings_file: SettingsUiFile,
        metadata: Option<&SettingsFieldMetadata>,
        window: &mut Window,
        cx: &mut App,
    ) -> AnyElement {
        let key = any_setting_field.type_id();
        if let Some(renderer) = self.renderers.borrow().get(&key) {
            renderer(any_setting_field, settings_file, metadata, window, cx)
        } else {
            panic!(
                "No renderer found for type: {}",
                any_setting_field.type_name()
            )
        }
    }
}

struct SettingsFieldMetadata {
    placeholder: Option<&'static str>,
}

pub struct SettingsUiFeatureFlag;

impl FeatureFlag for SettingsUiFeatureFlag {
    const NAME: &'static str = "settings-ui";
}

pub fn init(cx: &mut App) {
    init_renderers(cx);

    cx.observe_new(|workspace: &mut workspace::Workspace, _, _| {
        workspace.register_action_renderer(|div, _, _, cx| {
            let settings_ui_actions = [
                TypeId::of::<OpenSettingsEditor>(),
                TypeId::of::<ToggleFocusNav>(),
                TypeId::of::<FocusFile>(),
                TypeId::of::<FocusNextFile>(),
                TypeId::of::<FocusPreviousFile>(),
            ];
            let has_flag = cx.has_flag::<SettingsUiFeatureFlag>();
            command_palette_hooks::CommandPaletteFilter::update_global(cx, |filter, _| {
                if has_flag {
                    filter.show_action_types(&settings_ui_actions);
                } else {
                    filter.hide_action_types(&settings_ui_actions);
                }
            });
            if has_flag {
                div.on_action(cx.listener(|_, _: &OpenSettingsEditor, _, cx| {
                    open_settings_editor(cx).ok();
                }))
            } else {
                div
            }
        });
    })
    .detach();
}

fn init_renderers(cx: &mut App) {
    // fn (field: SettingsField, current_file: SettingsFile, cx) -> (currently_set_in: SettingsFile, overridden_in: Vec<SettingsFile>)
    cx.default_global::<SettingFieldRenderer>()
        .add_renderer::<UnimplementedSettingField>(|_, _, _, _, _| {
            // TODO(settings_ui): In non-dev builds (`#[cfg(not(debug_assertions))]`) make this render as edit-in-json
            Button::new("unimplemented-field", "UNIMPLEMENTED")
                .size(ButtonSize::Medium)
                .icon(IconName::XCircle)
                .icon_position(IconPosition::Start)
                .icon_color(Color::Error)
                .icon_size(IconSize::Small)
                .style(ButtonStyle::Outlined)
                .into_any_element()
        })
        .add_renderer::<bool>(|settings_field, file, _, _, cx| {
            render_toggle_button(*settings_field, file, cx).into_any_element()
        })
        .add_renderer::<String>(|settings_field, file, metadata, _, cx| {
            render_text_field(settings_field.clone(), file, metadata, cx)
        })
        .add_renderer::<SaturatingBool>(|settings_field, file, _, _, cx| {
            render_toggle_button(*settings_field, file, cx)
        })
        .add_renderer::<CursorShape>(|settings_field, file, _, window, cx| {
            render_dropdown(*settings_field, file, window, cx)
        })
        .add_renderer::<RestoreOnStartupBehavior>(|settings_field, file, _, window, cx| {
            render_dropdown(*settings_field, file, window, cx)
        })
        .add_renderer::<BottomDockLayout>(|settings_field, file, _, window, cx| {
            render_dropdown(*settings_field, file, window, cx)
        })
        .add_renderer::<OnLastWindowClosed>(|settings_field, file, _, window, cx| {
            render_dropdown(*settings_field, file, window, cx)
        })
        .add_renderer::<CloseWindowWhenNoItems>(|settings_field, file, _, window, cx| {
            render_dropdown(*settings_field, file, window, cx)
        })
        .add_renderer::<settings::FontFamilyName>(|settings_field, file, _, window, cx| {
            // todo(settings_ui): We need to pass in a validator for this to ensure that users that type in invalid font names
            render_font_picker(settings_field.clone(), file, window, cx)
        })
        // todo(settings_ui): This needs custom ui
        // .add_renderer::<settings::BufferLineHeight>(|settings_field, file, _, window, cx| {
        //     // todo(settings_ui): Do we want to expose the custom variant of buffer line height?
        //     // right now there's a manual impl of strum::VariantArray
        //     render_dropdown(*settings_field, file, window, cx)
        // })
        .add_renderer::<settings::BaseKeymapContent>(|settings_field, file, _, window, cx| {
            render_dropdown(*settings_field, file, window, cx)
        })
        .add_renderer::<settings::MultiCursorModifier>(|settings_field, file, _, window, cx| {
            render_dropdown(*settings_field, file, window, cx)
        })
        .add_renderer::<settings::HideMouseMode>(|settings_field, file, _, window, cx| {
            render_dropdown(*settings_field, file, window, cx)
        })
        .add_renderer::<settings::CurrentLineHighlight>(|settings_field, file, _, window, cx| {
            render_dropdown(*settings_field, file, window, cx)
        })
        .add_renderer::<settings::ShowWhitespaceSetting>(|settings_field, file, _, window, cx| {
            render_dropdown(*settings_field, file, window, cx)
        })
        .add_renderer::<settings::SoftWrap>(|settings_field, file, _, window, cx| {
            render_dropdown(*settings_field, file, window, cx)
        })
        .add_renderer::<settings::ScrollBeyondLastLine>(|settings_field, file, _, window, cx| {
            render_dropdown(*settings_field, file, window, cx)
        })
        .add_renderer::<settings::SnippetSortOrder>(|settings_field, file, _, window, cx| {
            render_dropdown(*settings_field, file, window, cx)
        })
        .add_renderer::<settings::ClosePosition>(|settings_field, file, _, window, cx| {
            render_dropdown(*settings_field, file, window, cx)
        })
        .add_renderer::<settings::DockSide>(|settings_field, file, _, window, cx| {
            render_dropdown(*settings_field, file, window, cx)
        })
        .add_renderer::<settings::TerminalDockPosition>(|settings_field, file, _, window, cx| {
            render_dropdown(*settings_field, file, window, cx)
        })
        .add_renderer::<settings::DockPosition>(|settings_field, file, _, window, cx| {
            render_dropdown(*settings_field, file, window, cx)
        })
        .add_renderer::<settings::GitGutterSetting>(|settings_field, file, _, window, cx| {
            render_dropdown(*settings_field, file, window, cx)
        })
        .add_renderer::<settings::GitHunkStyleSetting>(|settings_field, file, _, window, cx| {
            render_dropdown(*settings_field, file, window, cx)
        })
        .add_renderer::<settings::DiagnosticSeverityContent>(
            |settings_field, file, _, window, cx| {
                render_dropdown(*settings_field, file, window, cx)
            },
        )
        .add_renderer::<settings::SeedQuerySetting>(|settings_field, file, _, window, cx| {
            render_dropdown(*settings_field, file, window, cx)
        })
        .add_renderer::<settings::DoubleClickInMultibuffer>(
            |settings_field, file, _, window, cx| {
                render_dropdown(*settings_field, file, window, cx)
            },
        )
        .add_renderer::<settings::GoToDefinitionFallback>(|settings_field, file, _, window, cx| {
            render_dropdown(*settings_field, file, window, cx)
        })
        .add_renderer::<settings::ActivateOnClose>(|settings_field, file, _, window, cx| {
            render_dropdown(*settings_field, file, window, cx)
        })
        .add_renderer::<settings::ShowDiagnostics>(|settings_field, file, _, window, cx| {
            render_dropdown(*settings_field, file, window, cx)
        })
        .add_renderer::<settings::ShowCloseButton>(|settings_field, file, _, window, cx| {
            render_dropdown(*settings_field, file, window, cx)
        })
        .add_renderer::<settings::ProjectPanelEntrySpacing>(
            |settings_field, file, _, window, cx| {
                render_dropdown(*settings_field, file, window, cx)
            },
        )
        .add_renderer::<settings::RewrapBehavior>(|settings_field, file, _, window, cx| {
            render_dropdown(*settings_field, file, window, cx)
        })
        .add_renderer::<settings::FormatOnSave>(|settings_field, file, _, window, cx| {
            render_dropdown(*settings_field, file, window, cx)
        })
        .add_renderer::<settings::IndentGuideColoring>(|settings_field, file, _, window, cx| {
            render_dropdown(*settings_field, file, window, cx)
        })
        .add_renderer::<settings::IndentGuideBackgroundColoring>(
            |settings_field, file, _, window, cx| {
                render_dropdown(*settings_field, file, window, cx)
            },
        )
        .add_renderer::<settings::FileFinderWidthContent>(|settings_field, file, _, window, cx| {
            render_dropdown(*settings_field, file, window, cx)
        })
        .add_renderer::<settings::ShowDiagnostics>(|settings_field, file, _, window, cx| {
            render_dropdown(*settings_field, file, window, cx)
        })
        .add_renderer::<settings::WordsCompletionMode>(|settings_field, file, _, window, cx| {
            render_dropdown(*settings_field, file, window, cx)
        })
        .add_renderer::<settings::LspInsertMode>(|settings_field, file, _, window, cx| {
            render_dropdown(*settings_field, file, window, cx)
        })
        .add_renderer::<f32>(|settings_field, file, _, window, cx| {
            render_numeric_stepper(*settings_field, file, window, cx)
        })
        .add_renderer::<u32>(|settings_field, file, _, window, cx| {
            render_numeric_stepper(*settings_field, file, window, cx)
        })
        .add_renderer::<u64>(|settings_field, file, _, window, cx| {
            render_numeric_stepper(*settings_field, file, window, cx)
        })
        .add_renderer::<NonZeroU32>(|settings_field, file, _, window, cx| {
            render_numeric_stepper(*settings_field, file, window, cx)
        })
        .add_renderer::<CodeFade>(|settings_field, file, _, window, cx| {
            render_numeric_stepper(*settings_field, file, window, cx)
        })
        .add_renderer::<FontWeight>(|settings_field, file, _, window, cx| {
            render_numeric_stepper(*settings_field, file, window, cx)
        });

    // todo(settings_ui): Figure out how we want to handle discriminant unions
    // .add_renderer::<ThemeSelection>(|settings_field, file, _, window, cx| {
    //     render_dropdown(*settings_field, file, window, cx)
    // });
}

pub fn open_settings_editor(cx: &mut App) -> anyhow::Result<WindowHandle<SettingsWindow>> {
    let existing_window = cx
        .windows()
        .into_iter()
        .find_map(|window| window.downcast::<SettingsWindow>());

    if let Some(existing_window) = existing_window {
        existing_window
            .update(cx, |_, window, _| {
                window.activate_window();
            })
            .ok();
        return Ok(existing_window);
    }

    cx.open_window(
        WindowOptions {
            titlebar: Some(TitlebarOptions {
                title: Some("Settings Window".into()),
                appears_transparent: true,
                traffic_light_position: Some(point(px(12.0), px(12.0))),
            }),
            focus: true,
            show: true,
            kind: gpui::WindowKind::Normal,
            window_background: cx.theme().window_background_appearance(),
            window_min_size: Some(size(px(800.), px(600.))), // 4:3 Aspect Ratio
            ..Default::default()
        },
        |window, cx| cx.new(|cx| SettingsWindow::new(window, cx)),
    )
}

/// The current sub page path that is selected.
/// If this is empty the selected page is rendered,
/// otherwise the last sub page gets rendered.
///
/// Global so that `pick` and `pick_mut` callbacks can access it
/// and use it to dynamically render sub pages (e.g. for language settings)
static SUB_PAGE_STACK: LazyLock<RwLock<Vec<SubPage>>> = LazyLock::new(|| RwLock::new(Vec::new()));

fn sub_page_stack() -> std::sync::RwLockReadGuard<'static, Vec<SubPage>> {
    SUB_PAGE_STACK
        .read()
        .expect("SUB_PAGE_STACK is never poisoned")
}

fn sub_page_stack_mut() -> std::sync::RwLockWriteGuard<'static, Vec<SubPage>> {
    SUB_PAGE_STACK
        .write()
        .expect("SUB_PAGE_STACK is never poisoned")
}

pub struct SettingsWindow {
    files: Vec<(SettingsUiFile, FocusHandle)>,
    current_file: SettingsUiFile,
    pages: Vec<SettingsPage>,
    search_bar: Entity<Editor>,
    search_task: Option<Task<()>>,
    navbar_entry: usize, // Index into pages - should probably be (usize, Option<usize>) for section + page
    navbar_entries: Vec<NavBarEntry>,
    list_handle: UniformListScrollHandle,
    search_matches: Vec<Vec<bool>>,
    scroll_handle: ScrollHandle,
<<<<<<< HEAD
    focus_handle: FocusHandle,
=======
    navbar_focus_handle: FocusHandle,
    content_focus_handle: FocusHandle,
    files_focus_handle: FocusHandle,
>>>>>>> 391e304c
}

struct SubPage {
    link: SubPageLink,
    section_header: &'static str,
}

#[derive(PartialEq, Debug)]
struct NavBarEntry {
    title: &'static str,
    is_root: bool,
    expanded: bool,
    page_index: usize,
    item_index: Option<usize>,
}

struct SettingsPage {
    title: &'static str,
    items: Vec<SettingsPageItem>,
}

#[derive(PartialEq)]
enum SettingsPageItem {
    SectionHeader(&'static str),
    SettingItem(SettingItem),
    SubPageLink(SubPageLink),
}

impl std::fmt::Debug for SettingsPageItem {
    fn fmt(&self, f: &mut std::fmt::Formatter<'_>) -> std::fmt::Result {
        match self {
            SettingsPageItem::SectionHeader(header) => write!(f, "SectionHeader({})", header),
            SettingsPageItem::SettingItem(setting_item) => {
                write!(f, "SettingItem({})", setting_item.title)
            }
            SettingsPageItem::SubPageLink(sub_page_link) => {
                write!(f, "SubPageLink({})", sub_page_link.title)
            }
        }
    }
}

impl SettingsPageItem {
    fn render(
        &self,
        file: SettingsUiFile,
        section_header: &'static str,
        is_last: bool,
        window: &mut Window,
        cx: &mut Context<SettingsWindow>,
    ) -> AnyElement {
        match self {
            SettingsPageItem::SectionHeader(header) => v_flex()
                .w_full()
                .gap_1()
                .child(
                    Label::new(SharedString::new_static(header))
                        .size(LabelSize::XSmall)
                        .color(Color::Muted)
                        .buffer_font(cx),
                )
                .child(Divider::horizontal().color(ui::DividerColor::BorderVariant))
                .into_any_element(),
            SettingsPageItem::SettingItem(setting_item) => {
                let renderer = cx.default_global::<SettingFieldRenderer>().clone();
                let file_set_in =
                    SettingsUiFile::from_settings(setting_item.field.file_set_in(file.clone(), cx));

                h_flex()
                    .id(setting_item.title)
                    .w_full()
                    .gap_2()
                    .flex_wrap()
                    .justify_between()
                    .map(|this| {
                        if is_last {
                            this.pb_6()
                        } else {
                            this.pb_4()
                                .border_b_1()
                                .border_color(cx.theme().colors().border_variant)
                        }
                    })
                    .child(
                        v_flex()
                            .max_w_1_2()
                            .flex_shrink()
                            .child(
                                h_flex()
                                    .w_full()
                                    .gap_1()
                                    .child(Label::new(SharedString::new_static(setting_item.title)))
                                    .when_some(
                                        file_set_in.filter(|file_set_in| file_set_in != &file),
                                        |this, file_set_in| {
                                            this.child(
                                                Label::new(format!(
                                                    "— set in {}",
                                                    file_set_in.name()
                                                ))
                                                .color(Color::Muted)
                                                .size(LabelSize::Small),
                                            )
                                        },
                                    ),
                            )
                            .child(
                                Label::new(SharedString::new_static(setting_item.description))
                                    .size(LabelSize::Small)
                                    .color(Color::Muted),
                            ),
                    )
                    .child(renderer.render(
                        setting_item.field.as_ref(),
                        file,
                        setting_item.metadata.as_deref(),
                        window,
                        cx,
                    ))
                    .into_any_element()
            }
            SettingsPageItem::SubPageLink(sub_page_link) => h_flex()
                .id(sub_page_link.title)
                .w_full()
                .gap_2()
                .flex_wrap()
                .justify_between()
                .when(!is_last, |this| {
                    this.pb_4()
                        .border_b_1()
                        .border_color(cx.theme().colors().border_variant)
                })
                .child(
                    v_flex()
                        .max_w_1_2()
                        .flex_shrink()
                        .child(Label::new(SharedString::new_static(sub_page_link.title))),
                )
                .child(
                    Button::new(("sub-page".into(), sub_page_link.title), "Configure")
                        .size(ButtonSize::Medium)
                        .icon(IconName::ChevronRight)
                        .icon_position(IconPosition::End)
                        .icon_color(Color::Muted)
                        .icon_size(IconSize::Small)
                        .style(ButtonStyle::Outlined),
                )
                .on_click({
                    let sub_page_link = sub_page_link.clone();
                    cx.listener(move |this, _, _, cx| {
                        this.push_sub_page(sub_page_link.clone(), section_header, cx)
                    })
                })
                .into_any_element(),
        }
    }
}

struct SettingItem {
    title: &'static str,
    description: &'static str,
    field: Box<dyn AnySettingField>,
    metadata: Option<Box<SettingsFieldMetadata>>,
}

impl PartialEq for SettingItem {
    fn eq(&self, other: &Self) -> bool {
        self.title == other.title
            && self.description == other.description
            && (match (&self.metadata, &other.metadata) {
                (None, None) => true,
                (Some(m1), Some(m2)) => m1.placeholder == m2.placeholder,
                _ => false,
            })
    }
}

#[derive(Clone)]
struct SubPageLink {
    title: &'static str,
    render: Arc<
        dyn Fn(&mut SettingsWindow, &mut Window, &mut Context<SettingsWindow>) -> AnyElement
            + 'static
            + Send
            + Sync,
    >,
}

impl PartialEq for SubPageLink {
    fn eq(&self, other: &Self) -> bool {
        self.title == other.title
    }
}

#[allow(unused)]
#[derive(Clone, PartialEq)]
enum SettingsUiFile {
    User,                              // Uses all settings.
    Local((WorktreeId, Arc<RelPath>)), // Has a special name, and special set of settings
    Server(&'static str),              // Uses a special name, and the user settings
}

impl SettingsUiFile {
    fn pages(&self) -> Vec<SettingsPage> {
        match self {
            SettingsUiFile::User => page_data::user_settings_data(),
            SettingsUiFile::Local(_) => page_data::project_settings_data(),
            SettingsUiFile::Server(_) => page_data::user_settings_data(),
        }
    }

    fn name(&self) -> SharedString {
        match self {
            SettingsUiFile::User => SharedString::new_static("User"),
            // TODO is PathStyle::local() ever not appropriate?
            SettingsUiFile::Local((_, path)) => {
                format!("Local ({})", path.display(PathStyle::local())).into()
            }
            SettingsUiFile::Server(file) => format!("Server ({})", file).into(),
        }
    }

    fn from_settings(file: settings::SettingsFile) -> Option<Self> {
        Some(match file {
            settings::SettingsFile::User => SettingsUiFile::User,
            settings::SettingsFile::Local(location) => SettingsUiFile::Local(location),
            settings::SettingsFile::Server => SettingsUiFile::Server("todo: server name"),
            settings::SettingsFile::Default => return None,
        })
    }

    fn to_settings(&self) -> settings::SettingsFile {
        match self {
            SettingsUiFile::User => settings::SettingsFile::User,
            SettingsUiFile::Local(location) => settings::SettingsFile::Local(location.clone()),
            SettingsUiFile::Server(_) => settings::SettingsFile::Server,
        }
    }
}

impl SettingsWindow {
    pub fn new(window: &mut Window, cx: &mut Context<Self>) -> Self {
        let font_family_cache = theme::FontFamilyCache::global(cx);

        cx.spawn(async move |this, cx| {
            font_family_cache.prefetch(cx).await;
            this.update(cx, |_, cx| {
                cx.notify();
            })
        })
        .detach();

        let current_file = SettingsUiFile::User;
        let search_bar = cx.new(|cx| {
            let mut editor = Editor::single_line(window, cx);
            editor.set_placeholder_text("Search settings…", window, cx);
            editor
        });

        cx.subscribe(&search_bar, |this, _, event: &EditorEvent, cx| {
            let EditorEvent::Edited { transaction_id: _ } = event else {
                return;
            };

            this.update_matches(cx);
        })
        .detach();

        cx.observe_global_in::<SettingsStore>(window, move |this, _, cx| {
            this.fetch_files(cx);
            cx.notify();
        })
        .detach();

        let mut this = Self {
            files: vec![],
            current_file: current_file,
            pages: vec![],
            navbar_entries: vec![],
            navbar_entry: 0,
            list_handle: UniformListScrollHandle::default(),
            search_bar,
            search_task: None,
            search_matches: vec![],
            scroll_handle: ScrollHandle::new(),
<<<<<<< HEAD
            focus_handle: cx.focus_handle(),
=======
            navbar_focus_handle: cx
                .focus_handle()
                .tab_index(NAVBAR_CONTAINER_TAB_INDEX)
                .tab_stop(false),
            content_focus_handle: cx
                .focus_handle()
                .tab_index(CONTENT_CONTAINER_TAB_INDEX)
                .tab_stop(false),
            files_focus_handle: cx.focus_handle().tab_stop(false),
>>>>>>> 391e304c
        };

        this.fetch_files(cx);
        this.build_ui(cx);

        this.search_bar.update(cx, |editor, cx| {
            editor.focus_handle(cx).focus(window);
        });

        this
    }

    fn toggle_navbar_entry(&mut self, ix: usize) {
        // We can only toggle root entries
        if !self.navbar_entries[ix].is_root {
            return;
        }

        let toggle_page_index = self.page_index_from_navbar_index(ix);
        let selected_page_index = self.page_index_from_navbar_index(self.navbar_entry);

        let expanded = &mut self.navbar_entries[ix].expanded;
        *expanded = !*expanded;
        // if currently selected page is a child of the parent page we are folding,
        // set the current page to the parent page
        if !*expanded && selected_page_index == toggle_page_index {
            self.navbar_entry = ix;
        }
    }

    fn build_navbar(&mut self) {
        let mut navbar_entries = Vec::with_capacity(self.navbar_entries.len());
        for (page_index, page) in self.pages.iter().enumerate() {
            navbar_entries.push(NavBarEntry {
                title: page.title,
                is_root: true,
                expanded: false,
                page_index,
                item_index: None,
            });

            for (item_index, item) in page.items.iter().enumerate() {
                let SettingsPageItem::SectionHeader(title) = item else {
                    continue;
                };
                navbar_entries.push(NavBarEntry {
                    title,
                    is_root: false,
                    expanded: false,
                    page_index,
                    item_index: Some(item_index),
                });
            }
        }
        self.navbar_entries = navbar_entries;
    }

    fn visible_navbar_entries(&self) -> impl Iterator<Item = (usize, &NavBarEntry)> {
        let mut index = 0;
        let entries = &self.navbar_entries;
        let search_matches = &self.search_matches;
        std::iter::from_fn(move || {
            while index < entries.len() {
                let entry = &entries[index];
                let included_in_search = if let Some(item_index) = entry.item_index {
                    search_matches[entry.page_index][item_index]
                } else {
                    search_matches[entry.page_index].iter().any(|b| *b)
                        || search_matches[entry.page_index].is_empty()
                };
                if included_in_search {
                    break;
                }
                index += 1;
            }
            if index >= self.navbar_entries.len() {
                return None;
            }
            let entry = &entries[index];
            let entry_index = index;

            index += 1;
            if entry.is_root && !entry.expanded {
                while index < entries.len() {
                    if entries[index].is_root {
                        break;
                    }
                    index += 1;
                }
            }

            return Some((entry_index, entry));
        })
    }

    fn update_matches(&mut self, cx: &mut Context<SettingsWindow>) {
        self.search_task.take();
        let query = self.search_bar.read(cx).text(cx);
        if query.is_empty() {
            for page in &mut self.search_matches {
                page.fill(true);
            }
            cx.notify();
            return;
        }

        struct ItemKey {
            page_index: usize,
            header_index: usize,
            item_index: usize,
        }
        let mut key_lut: Vec<ItemKey> = vec![];
        let mut candidates = Vec::default();

        for (page_index, page) in self.pages.iter().enumerate() {
            let mut header_index = 0;
            for (item_index, item) in page.items.iter().enumerate() {
                let key_index = key_lut.len();
                match item {
                    SettingsPageItem::SettingItem(item) => {
                        candidates.push(StringMatchCandidate::new(key_index, item.title));
                        candidates.push(StringMatchCandidate::new(key_index, item.description));
                    }
                    SettingsPageItem::SectionHeader(header) => {
                        candidates.push(StringMatchCandidate::new(key_index, header));
                        header_index = item_index;
                    }
                    SettingsPageItem::SubPageLink(sub_page_link) => {
                        candidates.push(StringMatchCandidate::new(key_index, sub_page_link.title));
                    }
                }
                key_lut.push(ItemKey {
                    page_index,
                    header_index,
                    item_index,
                });
            }
        }
        let atomic_bool = AtomicBool::new(false);

        self.search_task = Some(cx.spawn(async move |this, cx| {
            let string_matches = fuzzy::match_strings(
                candidates.as_slice(),
                &query,
                false,
                true,
                candidates.len(),
                &atomic_bool,
                cx.background_executor().clone(),
            );
            let string_matches = string_matches.await;

            this.update(cx, |this, cx| {
                for page in &mut this.search_matches {
                    page.fill(false);
                }

                for string_match in string_matches {
                    let ItemKey {
                        page_index,
                        header_index,
                        item_index,
                    } = key_lut[string_match.candidate_id];
                    let page = &mut this.search_matches[page_index];
                    page[header_index] = true;
                    page[item_index] = true;
                }
                let first_navbar_entry_index = this
                    .visible_navbar_entries()
                    .next()
                    .map(|e| e.0)
                    .unwrap_or(0);
                this.navbar_entry = first_navbar_entry_index;
                cx.notify();
            })
            .ok();
        }));
    }

    fn build_search_matches(&mut self) {
        self.search_matches = self
            .pages
            .iter()
            .map(|page| vec![true; page.items.len()])
            .collect::<Vec<_>>();
    }

    fn build_ui(&mut self, cx: &mut Context<SettingsWindow>) {
        self.pages = self.current_file.pages();
        self.build_search_matches();
        self.build_navbar();

        if !self.search_bar.read(cx).is_empty(cx) {
            self.update_matches(cx);
        }

        cx.notify();
    }

    fn fetch_files(&mut self, cx: &mut Context<SettingsWindow>) {
        let prev_files = self.files.clone();
        let settings_store = cx.global::<SettingsStore>();
        let mut ui_files = vec![];
        let all_files = settings_store.get_all_files();
        for file in all_files {
            let Some(settings_ui_file) = SettingsUiFile::from_settings(file) else {
                continue;
            };
            let focus_handle = prev_files
                .iter()
                .find_map(|(prev_file, handle)| {
                    (prev_file == &settings_ui_file).then(|| handle.clone())
                })
                .unwrap_or_else(|| cx.focus_handle());
            ui_files.push((settings_ui_file, focus_handle));
        }
        ui_files.reverse();
        self.files = ui_files;
        let current_file_still_exists = self
            .files
            .iter()
            .any(|(file, _)| file == &self.current_file);
        if !current_file_still_exists {
            self.change_file(0, cx);
        }
    }

    fn change_file(&mut self, ix: usize, cx: &mut Context<SettingsWindow>) {
        if ix >= self.files.len() {
            self.current_file = SettingsUiFile::User;
            return;
        }
        if self.files[ix].0 == self.current_file {
            return;
        }
        self.current_file = self.files[ix].0.clone();
        self.navbar_entry = 0;
        self.build_ui(cx);
    }

<<<<<<< HEAD
    fn render_files(
        &self,
        _window: &mut Window,
        cx: &mut Context<SettingsWindow>,
    ) -> impl IntoElement {
        h_flex()
            .w_full()
            .gap_1()
            .justify_between()
            .child(
                h_flex()
                    .id("file_buttons_container")
                    .w_64() // Temporary fix until long-term solution is a fixed set of buttons representing a file location (User, Project, and Remote)
                    .gap_1()
                    .overflow_x_scroll()
                    .children(self.files.iter().enumerate().map(|(ix, file)| {
                        Button::new(ix, file.name())
                            .toggle_state(file == &self.current_file)
                            .selected_style(ButtonStyle::Tinted(ui::TintColor::Accent))
                            .on_click(
                                cx.listener(move |this, _, _window, cx| this.change_file(ix, cx)),
                            )
                    })),
            )
            .child(Button::new("temp", "Edit in settings.json").style(ButtonStyle::Outlined)) // This should be replaced by the actual, functioning button
=======
    fn render_files(&self, _window: &mut Window, cx: &mut Context<SettingsWindow>) -> Div {
        h_flex().gap_1().children(self.files.iter().enumerate().map(
            |(ix, (file, focus_handle))| {
                Button::new(ix, file.name())
                    .toggle_state(file == &self.current_file)
                    .selected_style(ButtonStyle::Tinted(ui::TintColor::Accent))
                    .track_focus(focus_handle)
                    .on_click(
                        cx.listener(move |this, evt: &gpui::ClickEvent, window, cx| {
                            this.change_file(ix, cx);
                            if evt.is_keyboard() {
                                this.focus_first_nav_item(window, cx);
                            }
                        }),
                    )
            },
        ))
>>>>>>> 391e304c
    }

    fn render_search(&self, _window: &mut Window, cx: &mut App) -> Div {
        h_flex()
            .py_1()
            .px_1p5()
            .gap_1p5()
            .rounded_sm()
            .bg(cx.theme().colors().editor_background)
            .border_1()
            .border_color(cx.theme().colors().border)
            .child(Icon::new(IconName::MagnifyingGlass).color(Color::Muted))
            .child(self.search_bar.clone())
    }

    fn render_nav(
        &self,
        window: &mut Window,
        cx: &mut Context<SettingsWindow>,
    ) -> impl IntoElement {
        let visible_entries: Vec<_> = self.visible_navbar_entries().collect();
        let visible_count = visible_entries.len();

        let nav_background = cx.theme().colors().panel_background;

        v_flex()
            .w_64()
            .p_2p5()
            .pt_10()
            .gap_3()
            .flex_none()
            .border_r_1()
            .border_color(cx.theme().colors().border)
            .bg(nav_background)
            .child(self.render_search(window, cx))
            .child(
                v_flex()
                    .flex_grow()
                    .track_focus(&self.navbar_focus_handle)
                    .tab_group()
                    .tab_index(NAVBAR_GROUP_TAB_INDEX)
                    .child(
                        uniform_list(
                            "settings-ui-nav-bar",
                            visible_count,
                            cx.processor(move |this, range: Range<usize>, _, cx| {
                                let entries: Vec<_> = this.visible_navbar_entries().collect();
                                range
                                    .filter_map(|ix| entries.get(ix).copied())
                                    .map(|(ix, entry)| {
                                        TreeViewItem::new(
                                            ("settings-ui-navbar-entry", ix),
                                            entry.title,
                                        )
                                        .tab_index(0)
                                        .root_item(entry.is_root)
                                        .toggle_state(this.is_navbar_entry_selected(ix))
                                        .when(entry.is_root, |item| {
                                            item.expanded(entry.expanded).on_toggle(cx.listener(
                                                move |this, _, _, cx| {
                                                    this.toggle_navbar_entry(ix);
                                                    cx.notify();
                                                },
                                            ))
                                        })
                                        .on_click(cx.listener(
                                            move |this, evt: &gpui::ClickEvent, window, cx| {
                                                this.navbar_entry = ix;
                                                if evt.is_keyboard() {
                                                    // todo(settings_ui): Focus the actual item and scroll to it
                                                    this.focus_first_content_item(window, cx);
                                                }
                                                cx.notify();
                                            },
                                        ))
                                        .into_any_element()
                                    })
                                    .collect()
                            }),
                        )
                        .track_scroll(self.list_handle.clone())
                        .flex_grow(),
                    )
                    .vertical_scrollbar_for(self.list_handle.clone(), window, cx),
            )
            .child(
                h_flex().w_full().justify_center().bg(nav_background).child(
                    Button::new(
                        "nav-key-hint",
                        if self.navbar_focus_handle.contains_focused(window, cx) {
                            "Focus Content"
                        } else {
                            "Focus Navbar"
                        },
                    )
                    .key_binding(ui::KeyBinding::for_action_in(
                        &ToggleFocusNav,
                        &self.navbar_focus_handle,
                        window,
                        cx,
                    ))
                    .key_binding_position(KeybindingPosition::Start),
                ),
            )
    }

    fn focus_first_nav_item(&self, window: &mut Window, cx: &mut Context<Self>) {
        self.navbar_focus_handle.focus(window);
        window.focus_next();
        cx.notify();
    }

    fn focus_first_content_item(&self, window: &mut Window, cx: &mut Context<Self>) {
        self.content_focus_handle.focus(window);
        window.focus_next();
        cx.notify();
    }

    fn page_items(&self) -> impl Iterator<Item = &SettingsPageItem> {
        let page_idx = self.current_page_index();

        self.current_page()
            .items
            .iter()
            .enumerate()
            .filter_map(move |(item_index, item)| {
                self.search_matches[page_idx][item_index].then_some(item)
            })
    }

    fn render_sub_page_breadcrumbs(&self) -> impl IntoElement {
        let mut items = vec![];
        items.push(self.current_page().title);
        items.extend(
            sub_page_stack()
                .iter()
                .flat_map(|page| [page.section_header, page.link.title]),
        );

        let last = items.pop().unwrap();
        h_flex()
            .gap_1()
            .children(
                items
                    .into_iter()
                    .flat_map(|item| [item, "/"])
                    .map(|item| Label::new(item).color(Color::Muted)),
            )
            .child(Label::new(last))
    }

    fn render_page_items<'a, Items: Iterator<Item = &'a SettingsPageItem>>(
        &self,
        items: Items,
        window: &mut Window,
        cx: &mut Context<SettingsWindow>,
    ) -> impl IntoElement {
        let mut page_content = v_flex()
            .id("settings-ui-page")
            .size_full()
            .gap_4()
            .overflow_y_scroll()
            .track_scroll(&self.scroll_handle);

        let items: Vec<_> = items.collect();
        let items_len = items.len();
        let mut section_header = None;

        let has_active_search = !self.search_bar.read(cx).is_empty(cx);
        let has_no_results = items_len == 0 && has_active_search;

        if has_no_results {
            let search_query = self.search_bar.read(cx).text(cx);
            page_content = page_content.child(
                v_flex()
                    .size_full()
                    .items_center()
                    .justify_center()
                    .gap_1()
                    .child(div().child("No Results"))
                    .child(
                        div()
                            .text_sm()
                            .text_color(cx.theme().colors().text_muted)
                            .child(format!("No settings match \"{}\"", search_query)),
                    ),
            )
        } else {
            let last_non_header_index = items
                .iter()
                .enumerate()
                .rev()
                .find(|(_, item)| !matches!(item, SettingsPageItem::SectionHeader(_)))
                .map(|(index, _)| index);

            page_content =
                page_content.children(items.clone().into_iter().enumerate().map(|(index, item)| {
                    let no_bottom_border = items
                        .get(index + 1)
                        .map(|next_item| matches!(next_item, SettingsPageItem::SectionHeader(_)))
                        .unwrap_or(false);
                    let is_last = Some(index) == last_non_header_index;

                    if let SettingsPageItem::SectionHeader(header) = item {
                        section_header = Some(*header);
                    }
                    item.render(
                        self.current_file.clone(),
                        section_header.expect("All items rendered after a section header"),
                        no_bottom_border || is_last,
                        window,
                        cx,
                    )
                }))
        }
        page_content
    }

    fn render_page(
        &mut self,
        window: &mut Window,
        cx: &mut Context<SettingsWindow>,
    ) -> impl IntoElement {
        let page_header;
        let page_content;

        if sub_page_stack().len() == 0 {
            page_header = self.render_files(window, cx);
            page_content = self
                .render_page_items(self.page_items(), window, cx)
                .into_any_element();
        } else {
            page_header = h_flex()
                .ml_neg_1p5()
                .gap_1()
                .child(
                    IconButton::new("back-btn", IconName::ArrowLeft)
                        .icon_size(IconSize::Small)
                        .shape(IconButtonShape::Square)
                        .on_click(cx.listener(|this, _, _, cx| {
                            this.pop_sub_page(cx);
                        })),
                )
                .child(self.render_sub_page_breadcrumbs());

            let active_page_render_fn = sub_page_stack().last().unwrap().link.render.clone();
            page_content = (active_page_render_fn)(self, window, cx);
        }

        return v_flex()
            .w_full()
            .pt_4()
            .pb_6()
            .px_6()
            .gap_4()
            .track_focus(&self.content_focus_handle)
            .bg(cx.theme().colors().editor_background)
            .vertical_scrollbar_for(self.scroll_handle.clone(), window, cx)
            .child(page_header)
            .child(
                div()
                    .size_full()
                    .track_focus(&self.content_focus_handle)
                    .tab_group()
                    .tab_index(CONTENT_GROUP_TAB_INDEX)
                    .child(page_content),
            );
    }

    fn current_page_index(&self) -> usize {
        self.page_index_from_navbar_index(self.navbar_entry)
    }

    fn current_page(&self) -> &SettingsPage {
        &self.pages[self.current_page_index()]
    }

    fn page_index_from_navbar_index(&self, index: usize) -> usize {
        if self.navbar_entries.is_empty() {
            return 0;
        }

        self.navbar_entries[index].page_index
    }

    fn is_navbar_entry_selected(&self, ix: usize) -> bool {
        ix == self.navbar_entry
    }

    fn push_sub_page(
        &mut self,
        sub_page_link: SubPageLink,
        section_header: &'static str,
        cx: &mut Context<SettingsWindow>,
    ) {
        sub_page_stack_mut().push(SubPage {
            link: sub_page_link,
            section_header,
        });
        cx.notify();
    }

    fn pop_sub_page(&mut self, cx: &mut Context<SettingsWindow>) {
        sub_page_stack_mut().pop();
        cx.notify();
    }

    fn focus_file_at_index(&mut self, index: usize, window: &mut Window) {
        if let Some((_, handle)) = self.files.get(index) {
            handle.focus(window);
        }
    }

    fn focused_file_index(&self, window: &Window, cx: &Context<Self>) -> usize {
        if self.files_focus_handle.contains_focused(window, cx)
            && let Some(index) = self
                .files
                .iter()
                .position(|(_, handle)| handle.is_focused(window))
        {
            return index;
        }
        if let Some(current_file_index) = self
            .files
            .iter()
            .position(|(file, _)| file == &self.current_file)
        {
            return current_file_index;
        }
        0
    }
}

impl Render for SettingsWindow {
    fn render(&mut self, window: &mut Window, cx: &mut Context<Self>) -> impl IntoElement {
        let ui_font = theme::setup_ui_font(window, cx);

        div()
            .id("settings-window")
            .key_context("SettingsWindow")
            .track_focus(&self.focus_handle)
            .on_action(|_: &Minimize, window, _cx| {
                window.minimize_window();
            })
            .flex()
            .flex_row()
            .size_full()
            .font(ui_font)
            .bg(cx.theme().colors().background)
            .text_color(cx.theme().colors().text)
            .on_action(cx.listener(|this, _: &search::FocusSearch, window, cx| {
                this.search_bar.focus_handle(cx).focus(window);
            }))
            .on_action(cx.listener(|this, _: &ToggleFocusNav, window, cx| {
                if this.navbar_focus_handle.contains_focused(window, cx) {
                    this.focus_first_content_item(window, cx);
                } else {
                    this.focus_first_nav_item(window, cx);
                }
            }))
            .on_action(
                cx.listener(|this, FocusFile(file_index): &FocusFile, window, _| {
                    this.focus_file_at_index(*file_index as usize, window);
                }),
            )
            .on_action(cx.listener(|this, _: &FocusNextFile, window, cx| {
                let next_index = usize::min(
                    this.focused_file_index(window, cx) + 1,
                    this.files.len().saturating_sub(1),
                );
                this.focus_file_at_index(next_index, window);
            }))
            .on_action(cx.listener(|this, _: &FocusPreviousFile, window, cx| {
                let prev_index = this.focused_file_index(window, cx).saturating_sub(1);
                this.focus_file_at_index(prev_index, window);
            }))
            .on_action(|_: &menu::SelectNext, window, _| {
                window.focus_next();
            })
            .on_action(|_: &menu::SelectPrevious, window, _| {
                window.focus_prev();
            })
            .child(self.render_nav(window, cx))
            .child(self.render_page(window, cx))
    }
}

fn update_settings_file(
    file: SettingsUiFile,
    cx: &mut App,
    update: impl 'static + Send + FnOnce(&mut SettingsContent, &App),
) -> Result<()> {
    match file {
        SettingsUiFile::Local((worktree_id, rel_path)) => {
            fn all_projects(cx: &App) -> impl Iterator<Item = Entity<project::Project>> {
                workspace::AppState::global(cx)
                    .upgrade()
                    .map(|app_state| {
                        app_state
                            .workspace_store
                            .read(cx)
                            .workspaces()
                            .iter()
                            .filter_map(|workspace| {
                                Some(workspace.read(cx).ok()?.project().clone())
                            })
                    })
                    .into_iter()
                    .flatten()
            }
            let rel_path = rel_path.join(paths::local_settings_file_relative_path());
            let project = all_projects(cx).find(|project| {
                project.read_with(cx, |project, cx| {
                    project.contains_local_settings_file(worktree_id, &rel_path, cx)
                })
            });
            let Some(project) = project else {
                anyhow::bail!(
                    "Could not find worktree containing settings file: {}",
                    &rel_path.display(PathStyle::local())
                );
            };
            project.update(cx, |project, cx| {
                project.update_local_settings_file(worktree_id, rel_path, cx, update);
            });
            return Ok(());
        }
        SettingsUiFile::User => {
            // todo(settings_ui) error?
            SettingsStore::global(cx).update_settings_file(<dyn fs::Fs>::global(cx), update);
            Ok(())
        }
        SettingsUiFile::Server(_) => unimplemented!(),
    }
}

fn render_text_field<T: From<String> + Into<String> + AsRef<str> + Clone>(
    field: SettingField<T>,
    file: SettingsUiFile,
    metadata: Option<&SettingsFieldMetadata>,
    cx: &mut App,
) -> AnyElement {
    let (_, initial_text) =
        SettingsStore::global(cx).get_value_from_file(file.to_settings(), field.pick);
    let initial_text = Some(initial_text.clone()).filter(|s| !s.as_ref().is_empty());

    SettingsEditor::new()
        .tab_index(0)
        .when_some(initial_text, |editor, text| {
            editor.with_initial_text(text.into())
        })
        .when_some(
            metadata.and_then(|metadata| metadata.placeholder),
            |editor, placeholder| editor.with_placeholder(placeholder),
        )
        .on_confirm({
            move |new_text, cx| {
                update_settings_file(file.clone(), cx, move |settings, _cx| {
                    *(field.pick_mut)(settings) = new_text.map(Into::into);
                })
                .log_err(); // todo(settings_ui) don't log err
            }
        })
        .into_any_element()
}

fn render_toggle_button<B: Into<bool> + From<bool> + Copy>(
    field: SettingField<B>,
    file: SettingsUiFile,
    cx: &mut App,
) -> AnyElement {
    let (_, &value) = SettingsStore::global(cx).get_value_from_file(file.to_settings(), field.pick);

    let toggle_state = if value.into() {
        ToggleState::Selected
    } else {
        ToggleState::Unselected
    };

    Switch::new("toggle_button", toggle_state)
        .color(ui::SwitchColor::Accent)
        .on_click({
            move |state, _window, cx| {
                let state = *state == ui::ToggleState::Selected;
                update_settings_file(file.clone(), cx, move |settings, _cx| {
                    *(field.pick_mut)(settings) = Some(state.into());
                })
                .log_err(); // todo(settings_ui) don't log err
            }
        })
        .tab_index(0_isize)
        .color(SwitchColor::Accent)
        .into_any_element()
}

fn render_font_picker(
    field: SettingField<settings::FontFamilyName>,
    file: SettingsUiFile,
    window: &mut Window,
    cx: &mut App,
) -> AnyElement {
    let current_value = SettingsStore::global(cx)
        .get_value_from_file(file.to_settings(), field.pick)
        .1
        .clone();

    let font_picker = cx.new(|cx| {
        ui_input::font_picker(
            current_value.clone().into(),
            move |font_name, cx| {
                update_settings_file(file.clone(), cx, move |settings, _cx| {
                    *(field.pick_mut)(settings) = Some(font_name.into());
                })
                .log_err(); // todo(settings_ui) don't log err
            },
            window,
            cx,
        )
    });

<<<<<<< HEAD
    PopoverMenu::new("font-picker")
        .menu(move |_window, _cx| Some(font_picker.clone()))
        .trigger(
            Button::new("font-family-button", current_value)
                .style(ButtonStyle::Outlined)
                .size(ButtonSize::Medium)
                .icon(IconName::ChevronUpDown)
                .icon_color(Color::Muted)
                .icon_size(IconSize::Small)
                .icon_position(IconPosition::End),
=======
    div()
        .child(
            PopoverMenu::new("font-picker")
                .menu(move |_window, _cx| Some(font_picker.clone()))
                .trigger(
                    ButtonLike::new("font-family-button")
                        .style(ButtonStyle::Outlined)
                        .size(ButtonSize::Medium)
                        .full_width()
                        .tab_index(0_isize)
                        .child(
                            h_flex()
                                .w_full()
                                .justify_between()
                                .child(Label::new(current_value))
                                .child(
                                    Icon::new(IconName::ChevronUpDown)
                                        .color(Color::Muted)
                                        .size(IconSize::XSmall),
                                ),
                        ),
                )
                .full_width(true)
                .anchor(gpui::Corner::TopLeft)
                .offset(gpui::Point {
                    x: px(0.0),
                    y: px(4.0),
                })
                .with_handle(ui::PopoverMenuHandle::default()),
>>>>>>> 391e304c
        )
        .anchor(gpui::Corner::TopLeft)
        .offset(gpui::Point {
            x: px(0.0),
            y: px(2.0),
        })
        .with_handle(ui::PopoverMenuHandle::default())
        .into_any_element()
}

fn render_numeric_stepper<T: NumericStepperType + Send + Sync>(
    field: SettingField<T>,
    file: SettingsUiFile,
    window: &mut Window,
    cx: &mut App,
) -> AnyElement {
    let (_, &value) = SettingsStore::global(cx).get_value_from_file(file.to_settings(), field.pick);

    NumericStepper::new("numeric_stepper", value, window, cx)
        .on_change({
            move |value, _window, cx| {
                let value = *value;
                update_settings_file(file.clone(), cx, move |settings, _cx| {
                    *(field.pick_mut)(settings) = Some(value);
                })
                .log_err(); // todo(settings_ui) don't log err
            }
        })
        .tab_index(0)
        .style(NumericStepperStyle::Outlined)
        .into_any_element()
}

fn render_dropdown<T>(
    field: SettingField<T>,
    file: SettingsUiFile,
    window: &mut Window,
    cx: &mut App,
) -> AnyElement
where
    T: strum::VariantArray + strum::VariantNames + Copy + PartialEq + Send + Sync + 'static,
{
    let variants = || -> &'static [T] { <T as strum::VariantArray>::VARIANTS };
    let labels = || -> &'static [&'static str] { <T as strum::VariantNames>::VARIANTS };

    let (_, &current_value) =
        SettingsStore::global(cx).get_value_from_file(file.to_settings(), field.pick);

    let current_value_label =
        labels()[variants().iter().position(|v| *v == current_value).unwrap()];

    DropdownMenu::new(
        "dropdown",
        current_value_label,
        ContextMenu::build(window, cx, move |mut menu, _, _| {
            for (&value, &label) in std::iter::zip(variants(), labels()) {
                let file = file.clone();
                menu = menu.toggleable_entry(
                    label,
                    value == current_value,
                    IconPosition::Start,
                    None,
                    move |_, cx| {
                        if value == current_value {
                            return;
                        }
                        update_settings_file(file.clone(), cx, move |settings, _cx| {
                            *(field.pick_mut)(settings) = Some(value);
                        })
                        .log_err(); // todo(settings_ui) don't log err
                    },
                );
            }
            menu
        }),
    )
    .trigger_size(ButtonSize::Medium)
    .style(DropdownStyle::Outlined)
    .offset(gpui::Point {
        x: px(0.0),
        y: px(2.0),
    })
    .tab_index(0)
    .into_any_element()
}

#[cfg(test)]
mod test {

    use super::*;

    impl SettingsWindow {
        fn navbar_entry(&self) -> usize {
            self.navbar_entry
        }

        fn new_builder(window: &mut Window, cx: &mut Context<Self>) -> Self {
            let mut this = Self::new(window, cx);
            this.navbar_entries.clear();
            this.pages.clear();
            this
        }

        fn build(mut self) -> Self {
            self.build_search_matches();
            self.build_navbar();
            self
        }

        fn add_page(
            mut self,
            title: &'static str,
            build_page: impl Fn(SettingsPage) -> SettingsPage,
        ) -> Self {
            let page = SettingsPage {
                title,
                items: Vec::default(),
            };

            self.pages.push(build_page(page));
            self
        }

        fn search(&mut self, search_query: &str, window: &mut Window, cx: &mut Context<Self>) {
            self.search_task.take();
            self.search_bar.update(cx, |editor, cx| {
                editor.set_text(search_query, window, cx);
            });
            self.update_matches(cx);
        }

        fn assert_search_results(&self, other: &Self) {
            // page index could be different because of filtered out pages
            #[derive(Debug, PartialEq)]
            struct EntryMinimal {
                is_root: bool,
                title: &'static str,
            }
            pretty_assertions::assert_eq!(
                other
                    .visible_navbar_entries()
                    .map(|(_, entry)| EntryMinimal {
                        is_root: entry.is_root,
                        title: entry.title,
                    })
                    .collect::<Vec<_>>(),
                self.visible_navbar_entries()
                    .map(|(_, entry)| EntryMinimal {
                        is_root: entry.is_root,
                        title: entry.title,
                    })
                    .collect::<Vec<_>>(),
            );
            assert_eq!(
                self.current_page().items.iter().collect::<Vec<_>>(),
                other.page_items().collect::<Vec<_>>()
            );
        }
    }

    impl SettingsPage {
        fn item(mut self, item: SettingsPageItem) -> Self {
            self.items.push(item);
            self
        }
    }

    impl SettingsPageItem {
        fn basic_item(title: &'static str, description: &'static str) -> Self {
            SettingsPageItem::SettingItem(SettingItem {
                title,
                description,
                field: Box::new(SettingField {
                    pick: |settings_content| &settings_content.auto_update,
                    pick_mut: |settings_content| &mut settings_content.auto_update,
                }),
                metadata: None,
            })
        }
    }

    fn register_settings(cx: &mut App) {
        settings::init(cx);
        theme::init(theme::LoadThemes::JustBase, cx);
        workspace::init_settings(cx);
        project::Project::init_settings(cx);
        language::init(cx);
        editor::init(cx);
        menu::init();
    }

    fn parse(input: &'static str, window: &mut Window, cx: &mut App) -> SettingsWindow {
        let mut pages: Vec<SettingsPage> = Vec::new();
        let mut expanded_pages = Vec::new();
        let mut selected_idx = None;
        let mut index = 0;
        let mut in_expanded_section = false;

        for mut line in input
            .lines()
            .map(|line| line.trim())
            .filter(|line| !line.is_empty())
        {
            if let Some(pre) = line.strip_suffix('*') {
                assert!(selected_idx.is_none(), "Only one selected entry allowed");
                selected_idx = Some(index);
                line = pre;
            }
            let (kind, title) = line.split_once(" ").unwrap();
            assert_eq!(kind.len(), 1);
            let kind = kind.chars().next().unwrap();
            if kind == 'v' {
                let page_idx = pages.len();
                expanded_pages.push(page_idx);
                pages.push(SettingsPage {
                    title,
                    items: vec![],
                });
                index += 1;
                in_expanded_section = true;
            } else if kind == '>' {
                pages.push(SettingsPage {
                    title,
                    items: vec![],
                });
                index += 1;
                in_expanded_section = false;
            } else if kind == '-' {
                pages
                    .last_mut()
                    .unwrap()
                    .items
                    .push(SettingsPageItem::SectionHeader(title));
                if selected_idx == Some(index) && !in_expanded_section {
                    panic!("Items in unexpanded sections cannot be selected");
                }
                index += 1;
            } else {
                panic!(
                    "Entries must start with one of 'v', '>', or '-'\n line: {}",
                    line
                );
            }
        }

        let mut settings_window = SettingsWindow {
            files: Vec::default(),
            current_file: crate::SettingsUiFile::User,
            pages,
            search_bar: cx.new(|cx| Editor::single_line(window, cx)),
            navbar_entry: selected_idx.expect("Must have a selected navbar entry"),
            navbar_entries: Vec::default(),
            list_handle: UniformListScrollHandle::default(),
            search_matches: vec![],
            search_task: None,
            scroll_handle: ScrollHandle::new(),
<<<<<<< HEAD
            focus_handle: cx.focus_handle(),
=======
            navbar_focus_handle: cx.focus_handle(),
            content_focus_handle: cx.focus_handle(),
            files_focus_handle: cx.focus_handle(),
>>>>>>> 391e304c
        };

        settings_window.build_search_matches();
        settings_window.build_navbar();
        for expanded_page_index in expanded_pages {
            for entry in &mut settings_window.navbar_entries {
                if entry.page_index == expanded_page_index && entry.is_root {
                    entry.expanded = true;
                }
            }
        }
        settings_window
    }

    #[track_caller]
    fn check_navbar_toggle(
        before: &'static str,
        toggle_page: &'static str,
        after: &'static str,
        window: &mut Window,
        cx: &mut App,
    ) {
        let mut settings_window = parse(before, window, cx);
        let toggle_page_idx = settings_window
            .pages
            .iter()
            .position(|page| page.title == toggle_page)
            .expect("page not found");
        let toggle_idx = settings_window
            .navbar_entries
            .iter()
            .position(|entry| entry.page_index == toggle_page_idx)
            .expect("page not found");
        settings_window.toggle_navbar_entry(toggle_idx);

        let expected_settings_window = parse(after, window, cx);

        pretty_assertions::assert_eq!(
            settings_window
                .visible_navbar_entries()
                .map(|(_, entry)| entry)
                .collect::<Vec<_>>(),
            expected_settings_window
                .visible_navbar_entries()
                .map(|(_, entry)| entry)
                .collect::<Vec<_>>(),
        );
        pretty_assertions::assert_eq!(
            settings_window.navbar_entries[settings_window.navbar_entry()],
            expected_settings_window.navbar_entries[expected_settings_window.navbar_entry()],
        );
    }

    macro_rules! check_navbar_toggle {
        ($name:ident, before: $before:expr, toggle_page: $toggle_page:expr, after: $after:expr) => {
            #[gpui::test]
            fn $name(cx: &mut gpui::TestAppContext) {
                let window = cx.add_empty_window();
                window.update(|window, cx| {
                    register_settings(cx);
                    check_navbar_toggle($before, $toggle_page, $after, window, cx);
                });
            }
        };
    }

    check_navbar_toggle!(
        navbar_basic_open,
        before: r"
        v General
        - General
        - Privacy*
        v Project
        - Project Settings
        ",
        toggle_page: "General",
        after: r"
        > General*
        v Project
        - Project Settings
        "
    );

    check_navbar_toggle!(
        navbar_basic_close,
        before: r"
        > General*
        - General
        - Privacy
        v Project
        - Project Settings
        ",
        toggle_page: "General",
        after: r"
        v General*
        - General
        - Privacy
        v Project
        - Project Settings
        "
    );

    check_navbar_toggle!(
        navbar_basic_second_root_entry_close,
        before: r"
        > General
        - General
        - Privacy
        v Project
        - Project Settings*
        ",
        toggle_page: "Project",
        after: r"
        > General
        > Project*
        "
    );

    check_navbar_toggle!(
        navbar_toggle_subroot,
        before: r"
        v General Page
        - General
        - Privacy
        v Project
        - Worktree Settings Content*
        v AI
        - General
        > Appearance & Behavior
        ",
        toggle_page: "Project",
        after: r"
        v General Page
        - General
        - Privacy
        > Project*
        v AI
        - General
        > Appearance & Behavior
        "
    );

    check_navbar_toggle!(
        navbar_toggle_close_propagates_selected_index,
        before: r"
        v General Page
        - General
        - Privacy
        v Project
        - Worktree Settings Content
        v AI
        - General*
        > Appearance & Behavior
        ",
        toggle_page: "General Page",
        after: r"
        > General Page
        v Project
        - Worktree Settings Content
        v AI
        - General*
        > Appearance & Behavior
        "
    );

    check_navbar_toggle!(
        navbar_toggle_expand_propagates_selected_index,
        before: r"
        > General Page
        - General
        - Privacy
        v Project
        - Worktree Settings Content
        v AI
        - General*
        > Appearance & Behavior
        ",
        toggle_page: "General Page",
        after: r"
        v General Page
        - General
        - Privacy
        v Project
        - Worktree Settings Content
        v AI
        - General*
        > Appearance & Behavior
        "
    );

    #[gpui::test]
    fn test_basic_search(cx: &mut gpui::TestAppContext) {
        let cx = cx.add_empty_window();
        let (actual, expected) = cx.update(|window, cx| {
            register_settings(cx);

            let expected = cx.new(|cx| {
                SettingsWindow::new_builder(window, cx)
                    .add_page("General", |page| {
                        page.item(SettingsPageItem::SectionHeader("General settings"))
                            .item(SettingsPageItem::basic_item("test title", "General test"))
                    })
                    .build()
            });

            let actual = cx.new(|cx| {
                SettingsWindow::new_builder(window, cx)
                    .add_page("General", |page| {
                        page.item(SettingsPageItem::SectionHeader("General settings"))
                            .item(SettingsPageItem::basic_item("test title", "General test"))
                    })
                    .add_page("Theme", |page| {
                        page.item(SettingsPageItem::SectionHeader("Theme settings"))
                    })
                    .build()
            });

            actual.update(cx, |settings, cx| settings.search("gen", window, cx));

            (actual, expected)
        });

        cx.cx.run_until_parked();

        cx.update(|_window, cx| {
            let expected = expected.read(cx);
            let actual = actual.read(cx);
            expected.assert_search_results(&actual);
        })
    }

    #[gpui::test]
    fn test_search_render_page_with_filtered_out_navbar_entries(cx: &mut gpui::TestAppContext) {
        let cx = cx.add_empty_window();
        let (actual, expected) = cx.update(|window, cx| {
            register_settings(cx);

            let actual = cx.new(|cx| {
                SettingsWindow::new_builder(window, cx)
                    .add_page("General", |page| {
                        page.item(SettingsPageItem::SectionHeader("General settings"))
                            .item(SettingsPageItem::basic_item(
                                "Confirm Quit",
                                "Whether to confirm before quitting Zed",
                            ))
                            .item(SettingsPageItem::basic_item(
                                "Auto Update",
                                "Automatically update Zed",
                            ))
                    })
                    .add_page("AI", |page| {
                        page.item(SettingsPageItem::basic_item(
                            "Disable AI",
                            "Whether to disable all AI features in Zed",
                        ))
                    })
                    .add_page("Appearance & Behavior", |page| {
                        page.item(SettingsPageItem::SectionHeader("Cursor")).item(
                            SettingsPageItem::basic_item(
                                "Cursor Shape",
                                "Cursor shape for the editor",
                            ),
                        )
                    })
                    .build()
            });

            let expected = cx.new(|cx| {
                SettingsWindow::new_builder(window, cx)
                    .add_page("Appearance & Behavior", |page| {
                        page.item(SettingsPageItem::SectionHeader("Cursor")).item(
                            SettingsPageItem::basic_item(
                                "Cursor Shape",
                                "Cursor shape for the editor",
                            ),
                        )
                    })
                    .build()
            });

            actual.update(cx, |settings, cx| settings.search("cursor", window, cx));

            (actual, expected)
        });

        cx.cx.run_until_parked();

        cx.update(|_window, cx| {
            let expected = expected.read(cx);
            let actual = actual.read(cx);
            expected.assert_search_results(&actual);
        })
    }
}<|MERGE_RESOLUTION|>--- conflicted
+++ resolved
@@ -7,15 +7,9 @@
 use feature_flags::{FeatureFlag, FeatureFlagAppExt as _};
 use fuzzy::StringMatchCandidate;
 use gpui::{
-<<<<<<< HEAD
-    App, Div, Entity, FocusHandle, Focusable, FontWeight, Global, ReadGlobal as _, ScrollHandle,
-    Task, TitlebarOptions, UniformListScrollHandle, Window, WindowHandle, WindowOptions, actions,
-    div, point, prelude::*, px, size, uniform_list,
-=======
     Action, App, Div, Entity, FocusHandle, Focusable, FontWeight, Global, ReadGlobal as _,
     ScrollHandle, Task, TitlebarOptions, UniformListScrollHandle, Window, WindowHandle,
     WindowOptions, actions, div, point, prelude::*, px, size, uniform_list,
->>>>>>> 391e304c
 };
 use project::WorktreeId;
 use schemars::JsonSchema;
@@ -34,13 +28,8 @@
     sync::{Arc, LazyLock, RwLock, atomic::AtomicBool},
 };
 use ui::{
-<<<<<<< HEAD
-    ContextMenu, Divider, DropdownMenu, DropdownStyle, IconButtonShape, PopoverMenu, Switch,
-    SwitchColor, TreeViewItem, WithScrollbar, prelude::*,
-=======
     ButtonLike, ContextMenu, Divider, DropdownMenu, DropdownStyle, IconButtonShape,
     KeybindingPosition, PopoverMenu, Switch, SwitchColor, TreeViewItem, WithScrollbar, prelude::*,
->>>>>>> 391e304c
 };
 use ui_input::{NumericStepper, NumericStepperStyle, NumericStepperType};
 use util::{ResultExt as _, paths::PathStyle, rel_path::RelPath};
@@ -48,9 +37,6 @@
 
 use crate::components::SettingsEditor;
 
-<<<<<<< HEAD
-actions!(settings_ui, [Minimize]);
-=======
 const NAVBAR_CONTAINER_TAB_INDEX: isize = 0;
 const NAVBAR_GROUP_TAB_INDEX: isize = 1;
 const CONTENT_CONTAINER_TAB_INDEX: isize = 2;
@@ -59,6 +45,8 @@
 actions!(
     settings_editor,
     [
+        /// Minimizes the settings UI window.
+        Minimize,
         /// Toggles focus between the navbar and the main content.
         ToggleFocusNav,
         /// Focuses the next file in the file list.
@@ -71,7 +59,6 @@
 #[derive(Action, PartialEq, Eq, Clone, Copy, Debug, JsonSchema, Deserialize)]
 #[action(namespace = settings_editor)]
 struct FocusFile(pub u32);
->>>>>>> 391e304c
 
 #[derive(Clone, Copy)]
 struct SettingField<T: 'static> {
@@ -476,13 +463,10 @@
     list_handle: UniformListScrollHandle,
     search_matches: Vec<Vec<bool>>,
     scroll_handle: ScrollHandle,
-<<<<<<< HEAD
     focus_handle: FocusHandle,
-=======
     navbar_focus_handle: FocusHandle,
     content_focus_handle: FocusHandle,
     files_focus_handle: FocusHandle,
->>>>>>> 391e304c
 }
 
 struct SubPage {
@@ -768,9 +752,7 @@
             search_task: None,
             search_matches: vec![],
             scroll_handle: ScrollHandle::new(),
-<<<<<<< HEAD
             focus_handle: cx.focus_handle(),
-=======
             navbar_focus_handle: cx
                 .focus_handle()
                 .tab_index(NAVBAR_CONTAINER_TAB_INDEX)
@@ -780,7 +762,6 @@
                 .tab_index(CONTENT_CONTAINER_TAB_INDEX)
                 .tab_stop(false),
             files_focus_handle: cx.focus_handle().tab_stop(false),
->>>>>>> 391e304c
         };
 
         this.fetch_files(cx);
@@ -1021,7 +1002,6 @@
         self.build_ui(cx);
     }
 
-<<<<<<< HEAD
     fn render_files(
         &self,
         _window: &mut Window,
@@ -1037,35 +1017,27 @@
                     .w_64() // Temporary fix until long-term solution is a fixed set of buttons representing a file location (User, Project, and Remote)
                     .gap_1()
                     .overflow_x_scroll()
-                    .children(self.files.iter().enumerate().map(|(ix, file)| {
-                        Button::new(ix, file.name())
-                            .toggle_state(file == &self.current_file)
-                            .selected_style(ButtonStyle::Tinted(ui::TintColor::Accent))
-                            .on_click(
-                                cx.listener(move |this, _, _window, cx| this.change_file(ix, cx)),
-                            )
-                    })),
+                    .children(
+                        self.files
+                            .iter()
+                            .enumerate()
+                            .map(|(ix, (file, focus_handle))| {
+                                Button::new(ix, file.name())
+                                    .toggle_state(file == &self.current_file)
+                                    .selected_style(ButtonStyle::Tinted(ui::TintColor::Accent))
+                                    .track_focus(focus_handle)
+                                    .on_click(cx.listener(
+                                        move |this, evt: &gpui::ClickEvent, window, cx| {
+                                            this.change_file(ix, cx);
+                                            if evt.is_keyboard() {
+                                                this.focus_first_nav_item(window, cx);
+                                            }
+                                        },
+                                    ))
+                            }),
+                    ),
             )
             .child(Button::new("temp", "Edit in settings.json").style(ButtonStyle::Outlined)) // This should be replaced by the actual, functioning button
-=======
-    fn render_files(&self, _window: &mut Window, cx: &mut Context<SettingsWindow>) -> Div {
-        h_flex().gap_1().children(self.files.iter().enumerate().map(
-            |(ix, (file, focus_handle))| {
-                Button::new(ix, file.name())
-                    .toggle_state(file == &self.current_file)
-                    .selected_style(ButtonStyle::Tinted(ui::TintColor::Accent))
-                    .track_focus(focus_handle)
-                    .on_click(
-                        cx.listener(move |this, evt: &gpui::ClickEvent, window, cx| {
-                            this.change_file(ix, cx);
-                            if evt.is_keyboard() {
-                                this.focus_first_nav_item(window, cx);
-                            }
-                        }),
-                    )
-            },
-        ))
->>>>>>> 391e304c
     }
 
     fn render_search(&self, _window: &mut Window, cx: &mut App) -> Div {
@@ -1410,12 +1382,6 @@
             .on_action(|_: &Minimize, window, _cx| {
                 window.minimize_window();
             })
-            .flex()
-            .flex_row()
-            .size_full()
-            .font(ui_font)
-            .bg(cx.theme().colors().background)
-            .text_color(cx.theme().colors().text)
             .on_action(cx.listener(|this, _: &search::FocusSearch, window, cx| {
                 this.search_bar.focus_handle(cx).focus(window);
             }))
@@ -1448,6 +1414,12 @@
             .on_action(|_: &menu::SelectPrevious, window, _| {
                 window.focus_prev();
             })
+            .flex()
+            .flex_row()
+            .size_full()
+            .font(ui_font)
+            .bg(cx.theme().colors().background)
+            .text_color(cx.theme().colors().text)
             .child(self.render_nav(window, cx))
             .child(self.render_page(window, cx))
     }
@@ -1586,48 +1558,17 @@
         )
     });
 
-<<<<<<< HEAD
     PopoverMenu::new("font-picker")
         .menu(move |_window, _cx| Some(font_picker.clone()))
         .trigger(
             Button::new("font-family-button", current_value)
+                .tab_index(0_isize)
                 .style(ButtonStyle::Outlined)
                 .size(ButtonSize::Medium)
                 .icon(IconName::ChevronUpDown)
                 .icon_color(Color::Muted)
                 .icon_size(IconSize::Small)
                 .icon_position(IconPosition::End),
-=======
-    div()
-        .child(
-            PopoverMenu::new("font-picker")
-                .menu(move |_window, _cx| Some(font_picker.clone()))
-                .trigger(
-                    ButtonLike::new("font-family-button")
-                        .style(ButtonStyle::Outlined)
-                        .size(ButtonSize::Medium)
-                        .full_width()
-                        .tab_index(0_isize)
-                        .child(
-                            h_flex()
-                                .w_full()
-                                .justify_between()
-                                .child(Label::new(current_value))
-                                .child(
-                                    Icon::new(IconName::ChevronUpDown)
-                                        .color(Color::Muted)
-                                        .size(IconSize::XSmall),
-                                ),
-                        ),
-                )
-                .full_width(true)
-                .anchor(gpui::Corner::TopLeft)
-                .offset(gpui::Point {
-                    x: px(0.0),
-                    y: px(4.0),
-                })
-                .with_handle(ui::PopoverMenuHandle::default()),
->>>>>>> 391e304c
         )
         .anchor(gpui::Corner::TopLeft)
         .offset(gpui::Point {
@@ -1884,13 +1825,10 @@
             search_matches: vec![],
             search_task: None,
             scroll_handle: ScrollHandle::new(),
-<<<<<<< HEAD
             focus_handle: cx.focus_handle(),
-=======
             navbar_focus_handle: cx.focus_handle(),
             content_focus_handle: cx.focus_handle(),
             files_focus_handle: cx.focus_handle(),
->>>>>>> 391e304c
         };
 
         settings_window.build_search_matches();
