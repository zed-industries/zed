mod components;
mod page_data;

use anyhow::Result;
use editor::{Editor, EditorEvent};
use feature_flags::FeatureFlag;
use fuzzy::StringMatchCandidate;
use gpui::{
<<<<<<< HEAD
    Action, App, Div, Entity, FocusHandle, Focusable, Global, ReadGlobal as _, ScrollHandle,
    Stateful, Subscription, Task, TitlebarOptions, UniformListScrollHandle, Window, WindowBounds,
    WindowHandle, WindowOptions, actions, div, point, prelude::*, px, size, uniform_list,
=======
    Action, App, Div, Entity, FocusHandle, Focusable, FontWeight, Global, ListState,
    ReadGlobal as _, ScrollHandle, Stateful, Subscription, Task, TitlebarOptions,
    UniformListScrollHandle, Window, WindowBounds, WindowHandle, WindowOptions, actions, div, list,
    point, prelude::*, px, size, uniform_list,
>>>>>>> 23a0b650
};
use heck::ToTitleCase as _;
use project::WorktreeId;
use schemars::JsonSchema;
use serde::Deserialize;
<<<<<<< HEAD
use settings::{SettingsContent, SettingsStore};
=======
use settings::{Settings, SettingsContent, SettingsStore};
>>>>>>> 23a0b650
use std::{
    any::{Any, TypeId, type_name},
    cell::RefCell,
    collections::HashMap,
    num::{NonZero, NonZeroU32},
    ops::Range,
    rc::Rc,
    sync::{Arc, LazyLock, RwLock},
};
use strum::IntoDiscriminant;
use title_bar::platform_title_bar::PlatformTitleBar;
use ui::{
    ContextMenu, Divider, DividerColor, DropdownMenu, DropdownStyle, IconButtonShape, KeyBinding,
    KeybindingHint, PopoverMenu, Switch, SwitchColor, Tooltip, TreeViewItem, WithScrollbar,
    prelude::*,
};
use ui_input::{NumberField, NumberFieldType};
use util::{ResultExt as _, paths::PathStyle, rel_path::RelPath};
use workspace::{OpenOptions, OpenVisible, Workspace, client_side_decorations};
use zed_actions::OpenSettings;

use crate::components::SettingsEditor;

const NAVBAR_CONTAINER_TAB_INDEX: isize = 0;
const NAVBAR_GROUP_TAB_INDEX: isize = 1;

const HEADER_CONTAINER_TAB_INDEX: isize = 2;
const HEADER_GROUP_TAB_INDEX: isize = 3;

const CONTENT_CONTAINER_TAB_INDEX: isize = 4;
const CONTENT_GROUP_TAB_INDEX: isize = 5;

actions!(
    settings_editor,
    [
        /// Minimizes the settings UI window.
        Minimize,
        /// Toggles focus between the navbar and the main content.
        ToggleFocusNav,
        /// Expands the navigation entry.
        ExpandNavEntry,
        /// Collapses the navigation entry.
        CollapseNavEntry,
        /// Focuses the next file in the file list.
        FocusNextFile,
        /// Focuses the previous file in the file list.
        FocusPreviousFile,
        /// Opens an editor for the current file
        OpenCurrentFile,
        /// Focuses the previous root navigation entry.
        FocusPreviousRootNavEntry,
        /// Focuses the next root navigation entry.
        FocusNextRootNavEntry,
        /// Focuses the first navigation entry.
        FocusFirstNavEntry,
        /// Focuses the last navigation entry.
        FocusLastNavEntry,
        /// Focuses and opens the next navigation entry without moving focus to content.
        FocusNextNavEntry,
        /// Focuses and opens the previous navigation entry without moving focus to content.
        FocusPreviousNavEntry
    ]
);

#[derive(Action, PartialEq, Eq, Clone, Copy, Debug, JsonSchema, Deserialize)]
#[action(namespace = settings_editor)]
struct FocusFile(pub u32);

struct SettingField<T: 'static> {
    pick: fn(&SettingsContent) -> &Option<T>,
    pick_mut: fn(&mut SettingsContent) -> &mut Option<T>,
}

impl<T: 'static> Clone for SettingField<T> {
    fn clone(&self) -> Self {
        *self
    }
}

// manual impl because derive puts a Copy bound on T, which is inaccurate in our case
impl<T: 'static> Copy for SettingField<T> {}

/// Helper for unimplemented settings, used in combination with `SettingField::unimplemented`
/// to keep the setting around in the UI with valid pick and pick_mut implementations, but don't actually try to render it.
/// TODO(settings_ui): In non-dev builds (`#[cfg(not(debug_assertions))]`) make this render as edit-in-json
#[derive(Clone, Copy)]
struct UnimplementedSettingField;

impl PartialEq for UnimplementedSettingField {
    fn eq(&self, _other: &Self) -> bool {
        true
    }
}

impl<T: 'static> SettingField<T> {
    /// Helper for settings with types that are not yet implemented.
    #[allow(unused)]
    fn unimplemented(self) -> SettingField<UnimplementedSettingField> {
        SettingField {
            pick: |_| &Some(UnimplementedSettingField),
            pick_mut: |_| unreachable!(),
        }
    }
}

trait AnySettingField {
    fn as_any(&self) -> &dyn Any;
    fn type_name(&self) -> &'static str;
    fn type_id(&self) -> TypeId;
    // Returns the file this value was set in and true, or File::Default and false to indicate it was not found in any file (missing default)
    fn file_set_in(&self, file: SettingsUiFile, cx: &App) -> (settings::SettingsFile, bool);
    fn reset_to_default_fn(
        &self,
        current_file: &SettingsUiFile,
        file_set_in: &settings::SettingsFile,
        cx: &App,
    ) -> Option<Box<dyn Fn(&mut App)>>;
}

impl<T: PartialEq + Clone + Send + Sync + 'static> AnySettingField for SettingField<T> {
    fn as_any(&self) -> &dyn Any {
        self
    }

    fn type_name(&self) -> &'static str {
        type_name::<T>()
    }

    fn type_id(&self) -> TypeId {
        TypeId::of::<T>()
    }

    fn file_set_in(&self, file: SettingsUiFile, cx: &App) -> (settings::SettingsFile, bool) {
        let (file, value) = cx
            .global::<SettingsStore>()
            .get_value_from_file(file.to_settings(), self.pick);
        return (file, value.is_some());
    }

    fn reset_to_default_fn(
        &self,
        current_file: &SettingsUiFile,
        file_set_in: &settings::SettingsFile,
        cx: &App,
    ) -> Option<Box<dyn Fn(&mut App)>> {
        if file_set_in == &settings::SettingsFile::Default {
            return None;
        }
        if file_set_in != &current_file.to_settings() {
            return None;
        }
        let this = *self;
        let store = SettingsStore::global(cx);
        let default_value = (this.pick)(store.raw_default_settings());
        let is_default = store
            .get_content_for_file(file_set_in.clone())
            .map_or(&None, this.pick)
            == default_value;
        if is_default {
            return None;
        }
        let current_file = current_file.clone();

        return Some(Box::new(move |cx| {
            let store = SettingsStore::global(cx);
            let default_value = (this.pick)(store.raw_default_settings());
            let is_set_somewhere_other_than_default = store
                .get_value_up_to_file(current_file.to_settings(), this.pick)
                .0
                != settings::SettingsFile::Default;
            let value_to_set = if is_set_somewhere_other_than_default {
                default_value.clone()
            } else {
                None
            };
            update_settings_file(current_file.clone(), cx, move |settings, _| {
                *(this.pick_mut)(settings) = value_to_set;
            })
            // todo(settings_ui): Don't log err
            .log_err();
        }));
    }
}

#[derive(Default, Clone)]
struct SettingFieldRenderer {
    renderers: Rc<
        RefCell<
            HashMap<
                TypeId,
                Box<
                    dyn Fn(
                        &SettingsWindow,
                        &SettingItem,
                        SettingsUiFile,
                        Option<&SettingsFieldMetadata>,
                        &mut Window,
                        &mut Context<SettingsWindow>,
                    ) -> Stateful<Div>,
                >,
            >,
        >,
    >,
}

impl Global for SettingFieldRenderer {}

impl SettingFieldRenderer {
    fn add_basic_renderer<T: 'static>(
        &mut self,
        render_control: impl Fn(
            SettingField<T>,
            SettingsUiFile,
            Option<&SettingsFieldMetadata>,
            &mut Window,
            &mut App,
        ) -> AnyElement
        + 'static,
    ) -> &mut Self {
        self.add_renderer(
            move |settings_window: &SettingsWindow,
                  item: &SettingItem,
                  field: SettingField<T>,
                  settings_file: SettingsUiFile,
                  metadata: Option<&SettingsFieldMetadata>,
                  window: &mut Window,
                  cx: &mut Context<SettingsWindow>| {
                render_settings_item(
                    settings_window,
                    item,
                    settings_file.clone(),
                    render_control(field, settings_file, metadata, window, cx),
                    window,
                    cx,
                )
            },
        )
    }

    fn add_renderer<T: 'static>(
        &mut self,
        renderer: impl Fn(
            &SettingsWindow,
            &SettingItem,
            SettingField<T>,
            SettingsUiFile,
            Option<&SettingsFieldMetadata>,
            &mut Window,
            &mut Context<SettingsWindow>,
        ) -> Stateful<Div>
        + 'static,
    ) -> &mut Self {
        let key = TypeId::of::<T>();
        let renderer = Box::new(
            move |settings_window: &SettingsWindow,
                  item: &SettingItem,
                  settings_file: SettingsUiFile,
                  metadata: Option<&SettingsFieldMetadata>,
                  window: &mut Window,
                  cx: &mut Context<SettingsWindow>| {
                let field = *item
                    .field
                    .as_ref()
                    .as_any()
                    .downcast_ref::<SettingField<T>>()
                    .unwrap();
                renderer(
                    settings_window,
                    item,
                    field,
                    settings_file,
                    metadata,
                    window,
                    cx,
                )
            },
        );
        self.renderers.borrow_mut().insert(key, renderer);
        self
    }
}

struct NonFocusableHandle {
    handle: FocusHandle,
    _subscription: Subscription,
}

impl NonFocusableHandle {
    fn new(tab_index: isize, tab_stop: bool, window: &mut Window, cx: &mut App) -> Entity<Self> {
        let handle = cx.focus_handle().tab_index(tab_index).tab_stop(tab_stop);
        Self::from_handle(handle, window, cx)
    }

    fn from_handle(handle: FocusHandle, window: &mut Window, cx: &mut App) -> Entity<Self> {
        cx.new(|cx| {
            let _subscription = cx.on_focus(&handle, window, {
                move |_, window, _| {
                    window.focus_next();
                }
            });
            Self {
                handle,
                _subscription,
            }
        })
    }
}

impl Focusable for NonFocusableHandle {
    fn focus_handle(&self, _: &App) -> FocusHandle {
        self.handle.clone()
    }
}

#[derive(Default)]
struct SettingsFieldMetadata {
    placeholder: Option<&'static str>,
    should_do_titlecase: Option<bool>,
}

pub struct SettingsUiFeatureFlag;

impl FeatureFlag for SettingsUiFeatureFlag {
    const NAME: &'static str = "settings-ui";
}

pub fn init(cx: &mut App) {
    init_renderers(cx);

    cx.observe_new(|workspace: &mut workspace::Workspace, _, _| {
        workspace.register_action(|workspace, _: &OpenSettings, window, cx| {
            let window_handle = window
                .window_handle()
                .downcast::<Workspace>()
                .expect("Workspaces are root Windows");
            open_settings_editor(workspace, window_handle, cx);
        });
    })
    .detach();
}

fn init_renderers(cx: &mut App) {
    cx.default_global::<SettingFieldRenderer>()
        .add_basic_renderer::<UnimplementedSettingField>(|_, _, _, _, _| {
            Button::new("open-in-settings-file", "Edit in settings.json")
                .style(ButtonStyle::Outlined)
                .size(ButtonSize::Medium)
                .tab_index(0_isize)
                .on_click(|_, window, cx| {
                    window.dispatch_action(Box::new(OpenCurrentFile), cx);
                })
                .into_any_element()
        })
        .add_basic_renderer::<bool>(render_toggle_button)
        .add_basic_renderer::<String>(render_text_field)
        .add_basic_renderer::<settings::SaturatingBool>(render_toggle_button)
        .add_basic_renderer::<settings::CursorShape>(render_dropdown)
        .add_basic_renderer::<settings::RestoreOnStartupBehavior>(render_dropdown)
        .add_basic_renderer::<settings::BottomDockLayout>(render_dropdown)
        .add_basic_renderer::<settings::OnLastWindowClosed>(render_dropdown)
        .add_basic_renderer::<settings::CloseWindowWhenNoItems>(render_dropdown)
        .add_basic_renderer::<settings::FontFamilyName>(render_font_picker)
        // todo(settings_ui): This needs custom ui
        // .add_renderer::<settings::BufferLineHeight>(|settings_field, file, _, window, cx| {
        //     // todo(settings_ui): Do we want to expose the custom variant of buffer line height?
        //     // right now there's a manual impl of strum::VariantArray
        //     render_dropdown(*settings_field, file, window, cx)
        // })
        .add_basic_renderer::<settings::BaseKeymapContent>(render_dropdown)
        .add_basic_renderer::<settings::MultiCursorModifier>(render_dropdown)
        .add_basic_renderer::<settings::HideMouseMode>(render_dropdown)
        .add_basic_renderer::<settings::CurrentLineHighlight>(render_dropdown)
        .add_basic_renderer::<settings::ShowWhitespaceSetting>(render_dropdown)
        .add_basic_renderer::<settings::SoftWrap>(render_dropdown)
        .add_basic_renderer::<settings::ScrollBeyondLastLine>(render_dropdown)
        .add_basic_renderer::<settings::SnippetSortOrder>(render_dropdown)
        .add_basic_renderer::<settings::ClosePosition>(render_dropdown)
        .add_basic_renderer::<settings::DockSide>(render_dropdown)
        .add_basic_renderer::<settings::TerminalDockPosition>(render_dropdown)
        .add_basic_renderer::<settings::DockPosition>(render_dropdown)
        .add_basic_renderer::<settings::GitGutterSetting>(render_dropdown)
        .add_basic_renderer::<settings::GitHunkStyleSetting>(render_dropdown)
        .add_basic_renderer::<settings::DiagnosticSeverityContent>(render_dropdown)
        .add_basic_renderer::<settings::SeedQuerySetting>(render_dropdown)
        .add_basic_renderer::<settings::DoubleClickInMultibuffer>(render_dropdown)
        .add_basic_renderer::<settings::GoToDefinitionFallback>(render_dropdown)
        .add_basic_renderer::<settings::ActivateOnClose>(render_dropdown)
        .add_basic_renderer::<settings::ShowDiagnostics>(render_dropdown)
        .add_basic_renderer::<settings::ShowCloseButton>(render_dropdown)
        .add_basic_renderer::<settings::ProjectPanelEntrySpacing>(render_dropdown)
        .add_basic_renderer::<settings::RewrapBehavior>(render_dropdown)
        .add_basic_renderer::<settings::FormatOnSave>(render_dropdown)
        .add_basic_renderer::<settings::IndentGuideColoring>(render_dropdown)
        .add_basic_renderer::<settings::IndentGuideBackgroundColoring>(render_dropdown)
        .add_basic_renderer::<settings::FileFinderWidthContent>(render_dropdown)
        .add_basic_renderer::<settings::ShowDiagnostics>(render_dropdown)
        .add_basic_renderer::<settings::WordsCompletionMode>(render_dropdown)
        .add_basic_renderer::<settings::LspInsertMode>(render_dropdown)
        .add_basic_renderer::<settings::AlternateScroll>(render_dropdown)
        .add_basic_renderer::<settings::TerminalBlink>(render_dropdown)
        .add_basic_renderer::<settings::CursorShapeContent>(render_dropdown)
        .add_basic_renderer::<f32>(render_number_field)
        .add_basic_renderer::<u32>(render_number_field)
        .add_basic_renderer::<u64>(render_number_field)
        .add_basic_renderer::<usize>(render_number_field)
        .add_basic_renderer::<NonZero<usize>>(render_number_field)
        .add_basic_renderer::<NonZeroU32>(render_number_field)
        .add_basic_renderer::<settings::CodeFade>(render_number_field)
<<<<<<< HEAD
        .add_basic_renderer::<gpui::FontWeight>(render_number_field)
=======
        .add_basic_renderer::<FontWeight>(render_number_field)
>>>>>>> 23a0b650
        .add_basic_renderer::<settings::MinimumContrast>(render_number_field)
        .add_basic_renderer::<settings::ShowScrollbar>(render_dropdown)
        .add_basic_renderer::<settings::ScrollbarDiagnostics>(render_dropdown)
        .add_basic_renderer::<settings::ShowMinimap>(render_dropdown)
        .add_basic_renderer::<settings::DisplayIn>(render_dropdown)
        .add_basic_renderer::<settings::MinimapThumb>(render_dropdown)
        .add_basic_renderer::<settings::MinimapThumbBorder>(render_dropdown)
        .add_basic_renderer::<settings::SteppingGranularity>(render_dropdown)
        .add_basic_renderer::<settings::NotifyWhenAgentWaiting>(render_dropdown)
<<<<<<< HEAD
        .add_renderer::<settings::ThemeSelection>(
            |settings_window, settings_item, settings_field, file, metadata, window, cx| {
                // <settings::ThemeSelection as strum::IntoDiscriminant>::Discriminant
                let store = SettingsStore::global(cx);
                // let pick_discriminant = |content: &SettingsContent| -> &Option<usize> {
                //     match content.theme.theme.as_ref() {
                //         Some(theme) => &Some(theme.discriminant() as usize),
                //         None => &None,
                //     }
                // };
                let discriminant_field = store
                    .get_value_from_file(file.to_settings(), settings_field.pick)
                    .1
                    .map_or(
                        settings::ThemeSelection::Static(settings::ThemeName(
                            cx.theme().name.clone().into(),
                        ))
                        .discriminant(),
                        strum::IntoDiscriminant::discriminant,
                    );
                // render_dropdown(*settings_field, file, window, cx)
                div().id("foo")
            },
        );
=======
        .add_basic_renderer::<settings::ImageFileSizeUnit>(render_dropdown)
        .add_basic_renderer::<settings::StatusStyle>(render_dropdown)
        .add_basic_renderer::<settings::PaneSplitDirectionHorizontal>(render_dropdown)
        .add_basic_renderer::<settings::PaneSplitDirectionVertical>(render_dropdown)
        .add_basic_renderer::<settings::PaneSplitDirectionVertical>(render_dropdown)
        .add_basic_renderer::<settings::DocumentColorsRenderMode>(render_dropdown)
    // please semicolon stay on next line
    ;
    // .add_renderer::<ThemeSelection>(|settings_field, file, _, window, cx| {
    //     render_dropdown(*settings_field, file, window, cx)
    // });
>>>>>>> 23a0b650
}

pub fn open_settings_editor(
    _workspace: &mut Workspace,
    workspace_handle: WindowHandle<Workspace>,
    cx: &mut App,
) {
    let existing_window = cx
        .windows()
        .into_iter()
        .find_map(|window| window.downcast::<SettingsWindow>());

    if let Some(existing_window) = existing_window {
        existing_window
            .update(cx, |settings_window, window, cx| {
                settings_window.original_window = Some(workspace_handle);
                settings_window.observe_last_window_close(cx);
                window.activate_window();
            })
            .ok();
        return;
    }

    // We have to defer this to get the workspace off the stack.

    cx.defer(move |cx| {
        let current_rem_size: f32 = theme::ThemeSettings::get_global(cx).ui_font_size(cx).into();

        let default_bounds = size(px(900.), px(750.)); // 4:3 Aspect Ratio
        let default_rem_size = 16.0;
        let scale_factor = current_rem_size / default_rem_size;
        let scaled_bounds: gpui::Size<Pixels> = default_bounds.map(|axis| axis * scale_factor);

        cx.open_window(
            WindowOptions {
                titlebar: Some(TitlebarOptions {
                    title: Some("Settings Window".into()),
                    appears_transparent: true,
                    traffic_light_position: Some(point(px(12.0), px(12.0))),
                }),
                focus: true,
                show: true,
                is_movable: true,
                kind: gpui::WindowKind::Floating,
                window_background: cx.theme().window_background_appearance(),
                window_min_size: Some(scaled_bounds),
                window_bounds: Some(WindowBounds::centered(scaled_bounds, cx)),
                ..Default::default()
            },
            |window, cx| cx.new(|cx| SettingsWindow::new(Some(workspace_handle), window, cx)),
        )
        .log_err();
    });
}

/// The current sub page path that is selected.
/// If this is empty the selected page is rendered,
/// otherwise the last sub page gets rendered.
///
/// Global so that `pick` and `pick_mut` callbacks can access it
/// and use it to dynamically render sub pages (e.g. for language settings)
static SUB_PAGE_STACK: LazyLock<RwLock<Vec<SubPage>>> = LazyLock::new(|| RwLock::new(Vec::new()));

fn sub_page_stack() -> std::sync::RwLockReadGuard<'static, Vec<SubPage>> {
    SUB_PAGE_STACK
        .read()
        .expect("SUB_PAGE_STACK is never poisoned")
}

fn sub_page_stack_mut() -> std::sync::RwLockWriteGuard<'static, Vec<SubPage>> {
    SUB_PAGE_STACK
        .write()
        .expect("SUB_PAGE_STACK is never poisoned")
}

pub struct SettingsWindow {
    title_bar: Option<Entity<PlatformTitleBar>>,
    original_window: Option<WindowHandle<Workspace>>,
    files: Vec<(SettingsUiFile, FocusHandle)>,
    drop_down_file: Option<usize>,
    worktree_root_dirs: HashMap<WorktreeId, String>,
    current_file: SettingsUiFile,
    pages: Vec<SettingsPage>,
    search_bar: Entity<Editor>,
    search_task: Option<Task<()>>,
    /// Index into navbar_entries
    navbar_entry: usize,
    navbar_entries: Vec<NavBarEntry>,
    navbar_scroll_handle: UniformListScrollHandle,
    /// [page_index][page_item_index] will be false
    /// when the item is filtered out either by searches
    /// or by the current file
    navbar_focus_subscriptions: Vec<gpui::Subscription>,
    filter_table: Vec<Vec<bool>>,
    has_query: bool,
    content_handles: Vec<Vec<Entity<NonFocusableHandle>>>,
    sub_page_scroll_handle: ScrollHandle,
    focus_handle: FocusHandle,
    navbar_focus_handle: Entity<NonFocusableHandle>,
    content_focus_handle: Entity<NonFocusableHandle>,
    files_focus_handle: FocusHandle,
    search_index: Option<Arc<SearchIndex>>,
    visible_items: Vec<usize>,
    list_state: ListState,
}

struct SearchIndex {
    bm25_engine: bm25::SearchEngine<usize>,
    fuzzy_match_candidates: Vec<StringMatchCandidate>,
    key_lut: Vec<SearchItemKey>,
}

struct SearchItemKey {
    page_index: usize,
    header_index: usize,
    item_index: usize,
}

struct SubPage {
    link: SubPageLink,
    section_header: &'static str,
}

#[derive(Debug)]
struct NavBarEntry {
    title: &'static str,
    is_root: bool,
    expanded: bool,
    page_index: usize,
    item_index: Option<usize>,
    focus_handle: FocusHandle,
}

struct SettingsPage {
    title: &'static str,
    items: Vec<SettingsPageItem>,
}

#[derive(PartialEq)]
enum SettingsPageItem {
    SectionHeader(&'static str),
    SettingItem(SettingItem),
    SubPageLink(SubPageLink),
    DynamicItem(DynamicItem),
}

impl std::fmt::Debug for SettingsPageItem {
    fn fmt(&self, f: &mut std::fmt::Formatter<'_>) -> std::fmt::Result {
        match self {
            SettingsPageItem::SectionHeader(header) => write!(f, "SectionHeader({})", header),
            SettingsPageItem::SettingItem(setting_item) => {
                write!(f, "SettingItem({})", setting_item.title)
            }
            SettingsPageItem::SubPageLink(sub_page_link) => {
                write!(f, "SubPageLink({})", sub_page_link.title)
            }
            SettingsPageItem::DynamicItem(dynamic_item) => {
                write!(f, "DynamicItem({})", dynamic_item.discriminant.title)
            }
        }
    }
}

impl SettingsPageItem {
    fn render(
        &self,
        settings_window: &SettingsWindow,
        item_index: usize,
        is_last: bool,
        window: &mut Window,
        cx: &mut Context<SettingsWindow>,
    ) -> AnyElement {
        let file = settings_window.current_file.clone();
        let border_variant = cx.theme().colors().border_variant;
        let apply_padding = |element: Stateful<Div>| -> Stateful<Div> {
            let element = element.pt_4();
            if is_last {
                element.pb_10()
            } else {
                element.pb_4().border_b_1().border_color(border_variant)
            }
        };
        let mut render_setting_item_inner =
            |setting_item: &SettingItem, cx: &mut Context<SettingsWindow>| {
                let renderer = cx.default_global::<SettingFieldRenderer>().clone();
                let (_, found) = setting_item.field.file_set_in(file.clone(), cx);

                let renderers = renderer.renderers.borrow();
                let field_renderer =
                    renderers.get(&AnySettingField::type_id(setting_item.field.as_ref()));
                let field_renderer_or_warning =
                    field_renderer.ok_or("NO RENDERER").and_then(|renderer| {
                        if cfg!(debug_assertions) && !found {
                            Err("NO DEFAULT")
                        } else {
                            Ok(renderer)
                        }
                    });

                let field = match field_renderer_or_warning {
                    Ok(field_renderer) => field_renderer(
                        settings_window,
                        setting_item,
                        file.clone(),
                        setting_item.metadata.as_deref(),
                        window,
                        cx,
                    ),
                    Err(warning) => render_settings_item(
                        settings_window,
                        setting_item,
                        file.clone(),
                        Button::new("error-warning", warning)
                            .style(ButtonStyle::Outlined)
                            .size(ButtonSize::Medium)
                            .icon(Some(IconName::Debug))
                            .icon_position(IconPosition::Start)
                            .icon_color(Color::Error)
                            .tab_index(0_isize)
                            .tooltip(Tooltip::text(setting_item.field.type_name()))
                            .into_any_element(),
                        window,
                        cx,
                    ),
                };

                (field.map(apply_padding), field_renderer_or_warning.is_ok())
            };
        match self {
            SettingsPageItem::SectionHeader(header) => v_flex()
                .w_full()
                .gap_1p5()
                .child(
                    Label::new(SharedString::new_static(header))
                        .size(LabelSize::Small)
                        .color(Color::Muted)
                        .buffer_font(cx),
                )
                .child(Divider::horizontal().color(DividerColor::BorderFaded))
                .into_any_element(),
            SettingsPageItem::SettingItem(setting_item) => {
                render_setting_item_inner(setting_item, cx)
                    .0
                    .into_any_element()
            }
            SettingsPageItem::SubPageLink(sub_page_link) => h_flex()
                .id(sub_page_link.title.clone())
                .w_full()
                .min_w_0()
                .gap_2()
                .justify_between()
                .map(apply_padding)
                .child(
                    v_flex()
                        .w_full()
                        .max_w_1_2()
                        .child(Label::new(sub_page_link.title.clone())),
                )
                .child(
                    Button::new(
                        ("sub-page".into(), sub_page_link.title.clone()),
                        "Configure",
                    )
                    .icon(IconName::ChevronRight)
                    .tab_index(0_isize)
                    .icon_position(IconPosition::End)
                    .icon_color(Color::Muted)
                    .icon_size(IconSize::Small)
                    .style(ButtonStyle::Outlined)
                    .size(ButtonSize::Medium)
                    .on_click({
                        let sub_page_link = sub_page_link.clone();
                        cx.listener(move |this, _, _, cx| {
                            let mut section_index = item_index;
                            let current_page = this.current_page();

                            while !matches!(
                                current_page.items[section_index],
                                SettingsPageItem::SectionHeader(_)
                            ) {
                                section_index -= 1;
                            }

                            let SettingsPageItem::SectionHeader(header) =
                                current_page.items[section_index]
                            else {
                                unreachable!("All items always have a section header above them")
                            };

                            this.push_sub_page(sub_page_link.clone(), header, cx)
                        })
                    }),
                )
                .into_any_element(),
            SettingsPageItem::DynamicItem(DynamicItem {
                discriminant: discriminant_setting_item,
                pick_discriminant,
                fields,
            }) => {
                let file = file.to_settings();
                let discriminant = SettingsStore::global(cx)
                    .get_value_from_file_owned(file, *pick_discriminant)
                    .1;
                let (discriminant_element, rendered_ok) =
                    render_setting_item_inner(discriminant_setting_item, cx);
                let mut content = v_flex()
                    .gap_2()
                    .id("dynamic-item")
                    .child(discriminant_element);
                if rendered_ok {
                    let discriminant =
                        discriminant.expect("This should be Some if rendered_ok is true");
                    let sub_fields = &fields[discriminant];
                    for field in sub_fields {
                        content = content.child(render_setting_item_inner(field, cx).0.pl_6());
                    }
                }

                return content.into_any_element();
            }
        }
    }
}

fn render_settings_item(
    settings_window: &SettingsWindow,
    setting_item: &SettingItem,
    file: SettingsUiFile,
    control: AnyElement,
    _window: &mut Window,
    cx: &mut Context<'_, SettingsWindow>,
) -> Stateful<Div> {
    let (found_in_file, _) = setting_item.field.file_set_in(file.clone(), cx);
    let file_set_in = SettingsUiFile::from_settings(found_in_file.clone());

    h_flex()
        .id(setting_item.title)
        .min_w_0()
        .gap_2()
        .justify_between()
        .child(
            v_flex()
                .w_1_2()
                .child(
                    h_flex()
                        .w_full()
                        .gap_1()
                        .child(Label::new(SharedString::new_static(setting_item.title)))
                        .when_some(
                            setting_item
                                .field
                                .reset_to_default_fn(&file, &found_in_file, cx),
                            |this, reset_to_default| {
                                this.child(
                                    IconButton::new("reset-to-default-btn", IconName::Undo)
                                        .icon_color(Color::Muted)
                                        .icon_size(IconSize::Small)
                                        .tooltip(Tooltip::text("Reset to Default"))
                                        .on_click({
                                            move |_, _, cx| {
                                                reset_to_default(cx);
                                            }
                                        }),
                                )
                            },
                        )
                        .when_some(
                            file_set_in.filter(|file_set_in| file_set_in != &file),
                            |this, file_set_in| {
                                this.child(
                                    Label::new(format!(
                                        "—  Modified in {}",
                                        settings_window
                                            .display_name(&file_set_in)
                                            .expect("File name should exist")
                                    ))
                                    .color(Color::Muted)
                                    .size(LabelSize::Small),
                                )
                            },
                        ),
                )
                .child(
                    Label::new(SharedString::new_static(setting_item.description))
                        .size(LabelSize::Small)
                        .color(Color::Muted),
                ),
        )
        .child(control)
}

struct SettingItem {
    title: &'static str,
    description: &'static str,
    field: Box<dyn AnySettingField>,
    metadata: Option<Box<SettingsFieldMetadata>>,
    files: FileMask,
}

#[derive(PartialEq)]
struct DynamicItem {
    discriminant: SettingItem,
    pick_discriminant: fn(&SettingsContent) -> Option<usize>,
    fields: Vec<Vec<SettingItem>>,
}

#[derive(PartialEq, Eq, Clone, Copy)]
struct FileMask(u8);

impl std::fmt::Debug for FileMask {
    fn fmt(&self, f: &mut std::fmt::Formatter<'_>) -> std::fmt::Result {
        write!(f, "FileMask(")?;
        let mut items = vec![];

        if self.contains(USER) {
            items.push("USER");
        }
        if self.contains(LOCAL) {
            items.push("LOCAL");
        }
        if self.contains(SERVER) {
            items.push("SERVER");
        }

        write!(f, "{})", items.join(" | "))
    }
}

const USER: FileMask = FileMask(1 << 0);
const LOCAL: FileMask = FileMask(1 << 2);
const SERVER: FileMask = FileMask(1 << 3);

impl std::ops::BitAnd for FileMask {
    type Output = Self;

    fn bitand(self, other: Self) -> Self {
        Self(self.0 & other.0)
    }
}

impl std::ops::BitOr for FileMask {
    type Output = Self;

    fn bitor(self, other: Self) -> Self {
        Self(self.0 | other.0)
    }
}

impl FileMask {
    fn contains(&self, other: FileMask) -> bool {
        self.0 & other.0 != 0
    }
}

impl PartialEq for SettingItem {
    fn eq(&self, other: &Self) -> bool {
        self.title == other.title
            && self.description == other.description
            && (match (&self.metadata, &other.metadata) {
                (None, None) => true,
                (Some(m1), Some(m2)) => m1.placeholder == m2.placeholder,
                _ => false,
            })
    }
}

#[derive(Clone)]
struct SubPageLink {
    title: SharedString,
    files: FileMask,
    render: Arc<
        dyn Fn(&mut SettingsWindow, &mut Window, &mut Context<SettingsWindow>) -> AnyElement
            + 'static
            + Send
            + Sync,
    >,
}

impl PartialEq for SubPageLink {
    fn eq(&self, other: &Self) -> bool {
        self.title == other.title
    }
}

fn all_language_names(cx: &App) -> Vec<SharedString> {
    workspace::AppState::global(cx)
        .upgrade()
        .map_or(vec![], |state| {
            state
                .languages
                .language_names()
                .into_iter()
                .filter(|name| name.as_ref() != "Zed Keybind Context")
                .map(Into::into)
                .collect()
        })
}

#[allow(unused)]
#[derive(Clone, PartialEq)]
enum SettingsUiFile {
    User,                                // Uses all settings.
    Project((WorktreeId, Arc<RelPath>)), // Has a special name, and special set of settings
    Server(&'static str),                // Uses a special name, and the user settings
}

impl SettingsUiFile {
    fn is_server(&self) -> bool {
        matches!(self, SettingsUiFile::Server(_))
    }

    fn worktree_id(&self) -> Option<WorktreeId> {
        match self {
            SettingsUiFile::User => None,
            SettingsUiFile::Project((worktree_id, _)) => Some(*worktree_id),
            SettingsUiFile::Server(_) => None,
        }
    }

    fn from_settings(file: settings::SettingsFile) -> Option<Self> {
        Some(match file {
            settings::SettingsFile::User => SettingsUiFile::User,
            settings::SettingsFile::Project(location) => SettingsUiFile::Project(location),
            settings::SettingsFile::Server => SettingsUiFile::Server("todo: server name"),
            settings::SettingsFile::Default => return None,
        })
    }

    fn to_settings(&self) -> settings::SettingsFile {
        match self {
            SettingsUiFile::User => settings::SettingsFile::User,
            SettingsUiFile::Project(location) => settings::SettingsFile::Project(location.clone()),
            SettingsUiFile::Server(_) => settings::SettingsFile::Server,
        }
    }

    fn mask(&self) -> FileMask {
        match self {
            SettingsUiFile::User => USER,
            SettingsUiFile::Project(_) => LOCAL,
            SettingsUiFile::Server(_) => SERVER,
        }
    }
}

impl SettingsWindow {
    pub fn new(
        original_window: Option<WindowHandle<Workspace>>,
        window: &mut Window,
        cx: &mut Context<Self>,
    ) -> Self {
        let font_family_cache = theme::FontFamilyCache::global(cx);

        cx.spawn(async move |this, cx| {
            font_family_cache.prefetch(cx).await;
            this.update(cx, |_, cx| {
                cx.notify();
            })
        })
        .detach();

        let current_file = SettingsUiFile::User;
        let search_bar = cx.new(|cx| {
            let mut editor = Editor::single_line(window, cx);
            editor.set_placeholder_text("Search settings…", window, cx);
            editor
        });

        cx.subscribe(&search_bar, |this, _, event: &EditorEvent, cx| {
            let EditorEvent::Edited { transaction_id: _ } = event else {
                return;
            };

            this.update_matches(cx);
        })
        .detach();

        cx.observe_global_in::<SettingsStore>(window, move |this, window, cx| {
            this.fetch_files(window, cx);
            cx.notify();
        })
        .detach();

        let title_bar = if !cfg!(target_os = "macos") {
            Some(cx.new(|cx| PlatformTitleBar::new("settings-title-bar", cx)))
        } else {
            None
        };

        // high overdraw value so the list scrollbar len doesn't change too much
        let list_state = gpui::ListState::new(0, gpui::ListAlignment::Top, px(100.0)).measure_all();
        list_state.set_scroll_handler(|_, _, _| {});

        let mut this = Self {
            title_bar,
            original_window,

            worktree_root_dirs: HashMap::default(),
            files: vec![],
            drop_down_file: None,
            current_file: current_file,
            pages: vec![],
            navbar_entries: vec![],
            navbar_entry: 0,
            navbar_scroll_handle: UniformListScrollHandle::default(),
            search_bar,
            search_task: None,
            filter_table: vec![],
            has_query: false,
            content_handles: vec![],
            sub_page_scroll_handle: ScrollHandle::new(),
            focus_handle: cx.focus_handle(),
            navbar_focus_handle: NonFocusableHandle::new(
                NAVBAR_CONTAINER_TAB_INDEX,
                false,
                window,
                cx,
            ),
            navbar_focus_subscriptions: vec![],
            content_focus_handle: NonFocusableHandle::new(
                CONTENT_CONTAINER_TAB_INDEX,
                false,
                window,
                cx,
            ),
            files_focus_handle: cx
                .focus_handle()
                .tab_index(HEADER_CONTAINER_TAB_INDEX)
                .tab_stop(false),
            search_index: None,
            visible_items: Vec::default(),
            list_state,
        };

        this.observe_last_window_close(cx);

        this.fetch_files(window, cx);
        this.build_ui(window, cx);
        this.build_search_index();

        this.search_bar.update(cx, |editor, cx| {
            editor.focus_handle(cx).focus(window);
        });

        this
    }

    fn observe_last_window_close(&mut self, cx: &mut App) {
        cx.on_window_closed(|cx| {
            if let Some(existing_window) = cx
                .windows()
                .into_iter()
                .find_map(|window| window.downcast::<SettingsWindow>())
                && cx.windows().len() == 1
            {
                cx.update_window(*existing_window, |_, window, _| {
                    window.remove_window();
                })
                .ok();
            }
        })
        .detach();
    }

    fn toggle_navbar_entry(&mut self, nav_entry_index: usize) {
        // We can only toggle root entries
        if !self.navbar_entries[nav_entry_index].is_root {
            return;
        }

        let expanded = &mut self.navbar_entries[nav_entry_index].expanded;
        *expanded = !*expanded;
        let expanded = *expanded;

        let toggle_page_index = self.page_index_from_navbar_index(nav_entry_index);
        let selected_page_index = self.page_index_from_navbar_index(self.navbar_entry);
        // if currently selected page is a child of the parent page we are folding,
        // set the current page to the parent page
        if !expanded && selected_page_index == toggle_page_index {
            self.navbar_entry = nav_entry_index;
            // note: not opening page. Toggling does not change content just selected page
        }
    }

    fn build_navbar(&mut self, cx: &App) {
        let mut navbar_entries = Vec::new();

        for (page_index, page) in self.pages.iter().enumerate() {
            navbar_entries.push(NavBarEntry {
                title: page.title,
                is_root: true,
                expanded: false,
                page_index,
                item_index: None,
                focus_handle: cx.focus_handle().tab_index(0).tab_stop(true),
            });

            for (item_index, item) in page.items.iter().enumerate() {
                let SettingsPageItem::SectionHeader(title) = item else {
                    continue;
                };
                navbar_entries.push(NavBarEntry {
                    title,
                    is_root: false,
                    expanded: false,
                    page_index,
                    item_index: Some(item_index),
                    focus_handle: cx.focus_handle().tab_index(0).tab_stop(true),
                });
            }
        }

        self.navbar_entries = navbar_entries;
    }

    fn setup_navbar_focus_subscriptions(
        &mut self,
        window: &mut Window,
        cx: &mut Context<SettingsWindow>,
    ) {
        let mut focus_subscriptions = Vec::new();

        for entry_index in 0..self.navbar_entries.len() {
            let focus_handle = self.navbar_entries[entry_index].focus_handle.clone();

            let subscription = cx.on_focus(
                &focus_handle,
                window,
                move |this: &mut SettingsWindow,
                      window: &mut Window,
                      cx: &mut Context<SettingsWindow>| {
                    this.open_and_scroll_to_navbar_entry(entry_index, window, cx, false);
                },
            );
            focus_subscriptions.push(subscription);
        }
        self.navbar_focus_subscriptions = focus_subscriptions;
    }

    fn visible_navbar_entries(&self) -> impl Iterator<Item = (usize, &NavBarEntry)> {
        let mut index = 0;
        let entries = &self.navbar_entries;
        let search_matches = &self.filter_table;
        let has_query = self.has_query;
        std::iter::from_fn(move || {
            while index < entries.len() {
                let entry = &entries[index];
                let included_in_search = if let Some(item_index) = entry.item_index {
                    search_matches[entry.page_index][item_index]
                } else {
                    search_matches[entry.page_index].iter().any(|b| *b)
                        || search_matches[entry.page_index].is_empty()
                };
                if included_in_search {
                    break;
                }
                index += 1;
            }
            if index >= self.navbar_entries.len() {
                return None;
            }
            let entry = &entries[index];
            let entry_index = index;

            index += 1;
            if entry.is_root && !entry.expanded && !has_query {
                while index < entries.len() {
                    if entries[index].is_root {
                        break;
                    }
                    index += 1;
                }
            }

            return Some((entry_index, entry));
        })
    }

    fn filter_matches_to_file(&mut self) {
        let current_file = self.current_file.mask();
        for (page, page_filter) in std::iter::zip(&self.pages, &mut self.filter_table) {
            let mut header_index = 0;
            let mut any_found_since_last_header = true;

            for (index, item) in page.items.iter().enumerate() {
                match item {
                    SettingsPageItem::SectionHeader(_) => {
                        if !any_found_since_last_header {
                            page_filter[header_index] = false;
                        }
                        header_index = index;
                        any_found_since_last_header = false;
                    }
                    SettingsPageItem::SettingItem(SettingItem { files, .. })
                    | SettingsPageItem::SubPageLink(SubPageLink { files, .. })
                    | SettingsPageItem::DynamicItem(DynamicItem {
                        discriminant: SettingItem { files, .. },
                        ..
                    }) => {
                        if !files.contains(current_file) {
                            page_filter[index] = false;
                        } else {
                            any_found_since_last_header = true;
                        }
                    }
                }
            }
            if let Some(last_header) = page_filter.get_mut(header_index)
                && !any_found_since_last_header
            {
                *last_header = false;
            }
        }
    }

    fn update_matches(&mut self, cx: &mut Context<SettingsWindow>) {
        self.search_task.take();
        let query = self.search_bar.read(cx).text(cx);
        if query.is_empty() || self.search_index.is_none() {
            for page in &mut self.filter_table {
                page.fill(true);
            }
            self.has_query = false;
            self.filter_matches_to_file();
            self.reset_list_state();
            cx.notify();
            return;
        }

        let search_index = self.search_index.as_ref().unwrap().clone();

        fn update_matches_inner(
            this: &mut SettingsWindow,
            search_index: &SearchIndex,
            match_indices: impl Iterator<Item = usize>,
            cx: &mut Context<SettingsWindow>,
        ) {
            for page in &mut this.filter_table {
                page.fill(false);
            }

            for match_index in match_indices {
                let SearchItemKey {
                    page_index,
                    header_index,
                    item_index,
                } = search_index.key_lut[match_index];
                let page = &mut this.filter_table[page_index];
                page[header_index] = true;
                page[item_index] = true;
            }
            this.has_query = true;
            this.filter_matches_to_file();
            this.open_first_nav_page();
            this.reset_list_state();
            cx.notify();
        }

        self.search_task = Some(cx.spawn(async move |this, cx| {
            let bm25_task = cx.background_spawn({
                let search_index = search_index.clone();
                let max_results = search_index.key_lut.len();
                let query = query.clone();
                async move { search_index.bm25_engine.search(&query, max_results) }
            });
            let cancel_flag = std::sync::atomic::AtomicBool::new(false);
            let fuzzy_search_task = fuzzy::match_strings(
                search_index.fuzzy_match_candidates.as_slice(),
                &query,
                false,
                true,
                search_index.fuzzy_match_candidates.len(),
                &cancel_flag,
                cx.background_executor().clone(),
            );

            let fuzzy_matches = fuzzy_search_task.await;

            _ = this
                .update(cx, |this, cx| {
                    // For tuning the score threshold
                    // for fuzzy_match in &fuzzy_matches {
                    //     let SearchItemKey {
                    //         page_index,
                    //         header_index,
                    //         item_index,
                    //     } = search_index.key_lut[fuzzy_match.candidate_id];
                    //     let SettingsPageItem::SectionHeader(header) =
                    //         this.pages[page_index].items[header_index]
                    //     else {
                    //         continue;
                    //     };
                    //     let SettingsPageItem::SettingItem(SettingItem {
                    //         title, description, ..
                    //     }) = this.pages[page_index].items[item_index]
                    //     else {
                    //         continue;
                    //     };
                    //     let score = fuzzy_match.score;
                    //     eprint!("# {header} :: QUERY = {query} :: SCORE = {score}\n{title}\n{description}\n\n");
                    // }
                    update_matches_inner(
                        this,
                        search_index.as_ref(),
                        fuzzy_matches
                            .into_iter()
                            // MAGIC NUMBER: Was found to have right balance between not too many weird matches, but also
                            // flexible enough to catch misspellings and <4 letter queries
                            // More flexible is good for us here because fuzzy matches will only be used for things that don't
                            // match using bm25
                            .take_while(|fuzzy_match| fuzzy_match.score >= 0.3)
                            .map(|fuzzy_match| fuzzy_match.candidate_id),
                        cx,
                    );
                })
                .ok();

            let bm25_matches = bm25_task.await;

            _ = this
                .update(cx, |this, cx| {
                    if bm25_matches.is_empty() {
                        return;
                    }
                    update_matches_inner(
                        this,
                        search_index.as_ref(),
                        bm25_matches
                            .into_iter()
                            .map(|bm25_match| bm25_match.document.id),
                        cx,
                    );
                })
                .ok();
        }));
    }

    fn build_filter_table(&mut self) {
        self.filter_table = self
            .pages
            .iter()
            .map(|page| vec![true; page.items.len()])
            .collect::<Vec<_>>();
    }

    fn build_search_index(&mut self) {
        let mut key_lut: Vec<SearchItemKey> = vec![];
        let mut documents = Vec::default();
        let mut fuzzy_match_candidates = Vec::default();

        fn push_candidates(
            fuzzy_match_candidates: &mut Vec<StringMatchCandidate>,
            key_index: usize,
            input: &str,
        ) {
            for word in input.split_ascii_whitespace() {
                fuzzy_match_candidates.push(StringMatchCandidate::new(key_index, word));
            }
        }

        // PERF: We are currently searching all items even in project files
        // where many settings are filtered out, using the logic in filter_matches_to_file
        // we could only search relevant items based on the current file
        for (page_index, page) in self.pages.iter().enumerate() {
            let mut header_index = 0;
            let mut header_str = "";
            for (item_index, item) in page.items.iter().enumerate() {
                let key_index = key_lut.len();
                match item {
                    SettingsPageItem::DynamicItem(DynamicItem {
                        discriminant: item, ..
                    })
                    | SettingsPageItem::SettingItem(item) => {
                        documents.push(bm25::Document {
                            id: key_index,
                            contents: [page.title, header_str, item.title, item.description]
                                .join("\n"),
                        });
                        push_candidates(&mut fuzzy_match_candidates, key_index, item.title);
                        push_candidates(&mut fuzzy_match_candidates, key_index, item.description);
                    }
                    SettingsPageItem::SectionHeader(header) => {
                        documents.push(bm25::Document {
                            id: key_index,
                            contents: header.to_string(),
                        });
                        push_candidates(&mut fuzzy_match_candidates, key_index, header);
                        header_index = item_index;
                        header_str = *header;
                    }
                    SettingsPageItem::SubPageLink(sub_page_link) => {
                        documents.push(bm25::Document {
                            id: key_index,
                            contents: [page.title, header_str, sub_page_link.title.as_ref()]
                                .join("\n"),
                        });
                        push_candidates(
                            &mut fuzzy_match_candidates,
                            key_index,
                            sub_page_link.title.as_ref(),
                        );
                    }
                }
                push_candidates(&mut fuzzy_match_candidates, key_index, page.title);
                push_candidates(&mut fuzzy_match_candidates, key_index, header_str);

                key_lut.push(SearchItemKey {
                    page_index,
                    header_index,
                    item_index,
                });
            }
        }
        let engine =
            bm25::SearchEngineBuilder::with_documents(bm25::Language::English, documents).build();
        self.search_index = Some(Arc::new(SearchIndex {
            bm25_engine: engine,
            key_lut,
            fuzzy_match_candidates,
        }));
    }

    fn build_content_handles(&mut self, window: &mut Window, cx: &mut Context<SettingsWindow>) {
        self.content_handles = self
            .pages
            .iter()
            .map(|page| {
                std::iter::repeat_with(|| NonFocusableHandle::new(0, false, window, cx))
                    .take(page.items.len())
                    .collect()
            })
            .collect::<Vec<_>>();
    }

    fn reset_list_state(&mut self) {
        // plus one for the title
        self.visible_items = self.visible_page_items().map(|(index, _)| index).collect();

        if self.visible_items.is_empty() {
            self.list_state.reset(0);
        } else {
            // show page title if page is non empty
            self.list_state.reset(self.visible_items.len() + 1);
        }
    }

    fn build_ui(&mut self, window: &mut Window, cx: &mut Context<SettingsWindow>) {
        if self.pages.is_empty() {
            self.pages = page_data::settings_data(cx);
            self.build_navbar(cx);
            self.setup_navbar_focus_subscriptions(window, cx);
            self.build_content_handles(window, cx);
        }
        sub_page_stack_mut().clear();
        // PERF: doesn't have to be rebuilt, can just be filled with true. pages is constant once it is built
        self.build_filter_table();
        self.reset_list_state();
        self.update_matches(cx);

        cx.notify();
    }

    fn fetch_files(&mut self, window: &mut Window, cx: &mut Context<SettingsWindow>) {
        self.worktree_root_dirs.clear();
        let prev_files = self.files.clone();
        let settings_store = cx.global::<SettingsStore>();
        let mut ui_files = vec![];
        let all_files = settings_store.get_all_files();
        for file in all_files {
            let Some(settings_ui_file) = SettingsUiFile::from_settings(file) else {
                continue;
            };
            if settings_ui_file.is_server() {
                continue;
            }

            if let Some(worktree_id) = settings_ui_file.worktree_id() {
                let directory_name = all_projects(cx)
                    .find_map(|project| project.read(cx).worktree_for_id(worktree_id, cx))
                    .and_then(|worktree| worktree.read(cx).root_dir())
                    .and_then(|root_dir| {
                        root_dir
                            .file_name()
                            .map(|os_string| os_string.to_string_lossy().to_string())
                    });

                let Some(directory_name) = directory_name else {
                    log::error!(
                        "No directory name found for settings file at worktree ID: {}",
                        worktree_id
                    );
                    continue;
                };

                self.worktree_root_dirs.insert(worktree_id, directory_name);
            }

            let focus_handle = prev_files
                .iter()
                .find_map(|(prev_file, handle)| {
                    (prev_file == &settings_ui_file).then(|| handle.clone())
                })
                .unwrap_or_else(|| cx.focus_handle().tab_index(0).tab_stop(true));
            ui_files.push((settings_ui_file, focus_handle));
        }
        ui_files.reverse();
        self.files = ui_files;
        let current_file_still_exists = self
            .files
            .iter()
            .any(|(file, _)| file == &self.current_file);
        if !current_file_still_exists {
            self.change_file(0, window, false, cx);
        }
    }

    fn open_navbar_entry_page(&mut self, navbar_entry: usize) {
        if !self.is_nav_entry_visible(navbar_entry) {
            self.open_first_nav_page();
        }

        let is_new_page = self.navbar_entries[self.navbar_entry].page_index
            != self.navbar_entries[navbar_entry].page_index;
        self.navbar_entry = navbar_entry;

        // We only need to reset visible items when updating matches
        // and selecting a new page
        if is_new_page {
            self.reset_list_state();
        }

        sub_page_stack_mut().clear();
    }

    fn open_first_nav_page(&mut self) {
        let Some(first_navbar_entry_index) = self.visible_navbar_entries().next().map(|e| e.0)
        else {
            return;
        };
        self.open_navbar_entry_page(first_navbar_entry_index);
    }

    fn change_file(
        &mut self,
        ix: usize,
        window: &mut Window,
        drop_down_file: bool,
        cx: &mut Context<SettingsWindow>,
    ) {
        if ix >= self.files.len() {
            self.current_file = SettingsUiFile::User;
            self.build_ui(window, cx);
            return;
        }
        if drop_down_file {
            self.drop_down_file = Some(ix);
        }

        if self.files[ix].0 == self.current_file {
            return;
        }
        self.current_file = self.files[ix].0.clone();

        self.build_ui(window, cx);

        if self
            .visible_navbar_entries()
            .any(|(index, _)| index == self.navbar_entry)
        {
            self.open_and_scroll_to_navbar_entry(self.navbar_entry, window, cx, true);
        } else {
            self.open_first_nav_page();
        };
    }

    fn render_files_header(
        &self,
        window: &mut Window,
        cx: &mut Context<SettingsWindow>,
    ) -> impl IntoElement {
        const OVERFLOW_LIMIT: usize = 1;

        let file_button =
            |ix, file: &SettingsUiFile, focus_handle, cx: &mut Context<SettingsWindow>| {
                Button::new(
                    ix,
                    self.display_name(&file)
                        .expect("Files should always have a name"),
                )
                .toggle_state(file == &self.current_file)
                .selected_style(ButtonStyle::Tinted(ui::TintColor::Accent))
                .track_focus(focus_handle)
                .on_click(cx.listener({
                    let focus_handle = focus_handle.clone();
                    move |this, _: &gpui::ClickEvent, window, cx| {
                        this.change_file(ix, window, false, cx);
                        focus_handle.focus(window);
                    }
                }))
            };

        let this = cx.entity();

        h_flex()
            .w_full()
            .pb_4()
            .gap_1()
            .justify_between()
            .track_focus(&self.files_focus_handle)
            .tab_group()
            .tab_index(HEADER_GROUP_TAB_INDEX)
            .child(
                h_flex()
                    .gap_1()
                    .children(
                        self.files.iter().enumerate().take(OVERFLOW_LIMIT).map(
                            |(ix, (file, focus_handle))| file_button(ix, file, focus_handle, cx),
                        ),
                    )
                    .when(self.files.len() > OVERFLOW_LIMIT, |div| {
                        div.children(
                            self.files
                                .iter()
                                .enumerate()
                                .skip(OVERFLOW_LIMIT)
                                .find(|(_, (file, _))| file == &self.current_file)
                                .map(|(ix, (file, focus_handle))| {
                                    file_button(ix, file, focus_handle, cx)
                                })
                                .or_else(|| {
                                    let ix = self.drop_down_file.unwrap_or(OVERFLOW_LIMIT);
                                    self.files.get(ix).map(|(file, focus_handle)| {
                                        file_button(ix, file, focus_handle, cx)
                                    })
                                }),
                        )
                        .when(
                            self.files.len() > OVERFLOW_LIMIT + 1,
                            |div| {
                                div.child(
                                    DropdownMenu::new(
                                        "more-files",
                                        format!("+{}", self.files.len() - (OVERFLOW_LIMIT + 1)),
                                        ContextMenu::build(window, cx, move |mut menu, _, _| {
                                            for (ix, (file, focus_handle)) in self
                                                .files
                                                .iter()
                                                .enumerate()
                                                .skip(OVERFLOW_LIMIT + 1)
                                            {
                                                menu = menu.entry(
                                                    self.display_name(file)
                                                        .expect("Files should always have a name"),
                                                    None,
                                                    {
                                                        let this = this.clone();
                                                        let focus_handle = focus_handle.clone();
                                                        move |window, cx| {
                                                            this.update(cx, |this, cx| {
                                                                this.change_file(
                                                                    ix, window, true, cx,
                                                                );
                                                            });
                                                            focus_handle.focus(window);
                                                        }
                                                    },
                                                );
                                            }

                                            menu
                                        }),
                                    )
                                    .style(DropdownStyle::Subtle)
                                    .trigger_tooltip(Tooltip::text("View Other Projects"))
                                    .trigger_icon(IconName::ChevronDown)
                                    .attach(gpui::Corner::BottomLeft)
                                    .offset(gpui::Point {
                                        x: px(0.0),
                                        y: px(2.0),
                                    })
                                    .tab_index(0),
                                )
                            },
                        )
                    }),
            )
            .child(
                Button::new("edit-in-json", "Edit in settings.json")
                    .tab_index(0_isize)
                    .style(ButtonStyle::OutlinedGhost)
                    .on_click(cx.listener(|this, _, _, cx| {
                        this.open_current_settings_file(cx);
                    })),
            )
    }

    pub(crate) fn display_name(&self, file: &SettingsUiFile) -> Option<String> {
        match file {
            SettingsUiFile::User => Some("User".to_string()),
            SettingsUiFile::Project((worktree_id, path)) => self
                .worktree_root_dirs
                .get(&worktree_id)
                .map(|directory_name| {
                    let path_style = PathStyle::local();
                    if path.is_empty() {
                        directory_name.clone()
                    } else {
                        format!(
                            "{}{}{}",
                            directory_name,
                            path_style.separator(),
                            path.display(path_style)
                        )
                    }
                }),
            SettingsUiFile::Server(file) => Some(file.to_string()),
        }
    }

    // TODO:
    //  Reconsider this after preview launch
    // fn file_location_str(&self) -> String {
    //     match &self.current_file {
    //         SettingsUiFile::User => "settings.json".to_string(),
    //         SettingsUiFile::Project((worktree_id, path)) => self
    //             .worktree_root_dirs
    //             .get(&worktree_id)
    //             .map(|directory_name| {
    //                 let path_style = PathStyle::local();
    //                 let file_path = path.join(paths::local_settings_file_relative_path());
    //                 format!(
    //                     "{}{}{}",
    //                     directory_name,
    //                     path_style.separator(),
    //                     file_path.display(path_style)
    //                 )
    //             })
    //             .expect("Current file should always be present in root dir map"),
    //         SettingsUiFile::Server(file) => file.to_string(),
    //     }
    // }

    fn render_search(&self, _window: &mut Window, cx: &mut App) -> Div {
        h_flex()
            .py_1()
            .px_1p5()
            .mb_3()
            .gap_1p5()
            .rounded_sm()
            .bg(cx.theme().colors().editor_background)
            .border_1()
            .border_color(cx.theme().colors().border)
            .child(Icon::new(IconName::MagnifyingGlass).color(Color::Muted))
            .child(self.search_bar.clone())
    }

    fn render_nav(
        &self,
        window: &mut Window,
        cx: &mut Context<SettingsWindow>,
    ) -> impl IntoElement {
        let visible_count = self.visible_navbar_entries().count();

        let focus_keybind_label = if self
            .navbar_focus_handle
            .read(cx)
            .handle
            .contains_focused(window, cx)
        {
            "Focus Content"
        } else {
            "Focus Navbar"
        };

        v_flex()
            .w_56()
            .p_2p5()
            .when(cfg!(target_os = "macos"), |c| c.pt_10())
            .h_full()
            .flex_none()
            .border_r_1()
            .key_context("NavigationMenu")
            .on_action(cx.listener(|this, _: &CollapseNavEntry, window, cx| {
                let Some(focused_entry) = this.focused_nav_entry(window, cx) else {
                    return;
                };
                let focused_entry_parent = this.root_entry_containing(focused_entry);
                if this.navbar_entries[focused_entry_parent].expanded {
                    this.toggle_navbar_entry(focused_entry_parent);
                    window.focus(&this.navbar_entries[focused_entry_parent].focus_handle);
                }
                cx.notify();
            }))
            .on_action(cx.listener(|this, _: &ExpandNavEntry, window, cx| {
                let Some(focused_entry) = this.focused_nav_entry(window, cx) else {
                    return;
                };
                if !this.navbar_entries[focused_entry].is_root {
                    return;
                }
                if !this.navbar_entries[focused_entry].expanded {
                    this.toggle_navbar_entry(focused_entry);
                }
                cx.notify();
            }))
            .on_action(
                cx.listener(|this, _: &FocusPreviousRootNavEntry, window, cx| {
                    let entry_index = this
                        .focused_nav_entry(window, cx)
                        .unwrap_or(this.navbar_entry);
                    let mut root_index = None;
                    for (index, entry) in this.visible_navbar_entries() {
                        if index >= entry_index {
                            break;
                        }
                        if entry.is_root {
                            root_index = Some(index);
                        }
                    }
                    let Some(previous_root_index) = root_index else {
                        return;
                    };
                    this.focus_and_scroll_to_nav_entry(previous_root_index, window, cx);
                }),
            )
            .on_action(cx.listener(|this, _: &FocusNextRootNavEntry, window, cx| {
                let entry_index = this
                    .focused_nav_entry(window, cx)
                    .unwrap_or(this.navbar_entry);
                let mut root_index = None;
                for (index, entry) in this.visible_navbar_entries() {
                    if index <= entry_index {
                        continue;
                    }
                    if entry.is_root {
                        root_index = Some(index);
                        break;
                    }
                }
                let Some(next_root_index) = root_index else {
                    return;
                };
                this.focus_and_scroll_to_nav_entry(next_root_index, window, cx);
            }))
            .on_action(cx.listener(|this, _: &FocusFirstNavEntry, window, cx| {
                if let Some((first_entry_index, _)) = this.visible_navbar_entries().next() {
                    this.focus_and_scroll_to_nav_entry(first_entry_index, window, cx);
                }
            }))
            .on_action(cx.listener(|this, _: &FocusLastNavEntry, window, cx| {
                if let Some((last_entry_index, _)) = this.visible_navbar_entries().last() {
                    this.focus_and_scroll_to_nav_entry(last_entry_index, window, cx);
                }
            }))
            .on_action(cx.listener(|this, _: &FocusNextNavEntry, window, cx| {
                let entry_index = this
                    .focused_nav_entry(window, cx)
                    .unwrap_or(this.navbar_entry);
                let mut next_index = None;
                for (index, _) in this.visible_navbar_entries() {
                    if index > entry_index {
                        next_index = Some(index);
                        break;
                    }
                }
                let Some(next_entry_index) = next_index else {
                    return;
                };
                this.open_and_scroll_to_navbar_entry(next_entry_index, window, cx, false);
            }))
            .on_action(cx.listener(|this, _: &FocusPreviousNavEntry, window, cx| {
                let entry_index = this
                    .focused_nav_entry(window, cx)
                    .unwrap_or(this.navbar_entry);
                let mut prev_index = None;
                for (index, _) in this.visible_navbar_entries() {
                    if index >= entry_index {
                        break;
                    }
                    prev_index = Some(index);
                }
                let Some(prev_entry_index) = prev_index else {
                    return;
                };
                this.open_and_scroll_to_navbar_entry(prev_entry_index, window, cx, false);
            }))
            .border_color(cx.theme().colors().border)
            .bg(cx.theme().colors().panel_background)
            .child(self.render_search(window, cx))
            .child(
                v_flex()
                    .flex_1()
                    .overflow_hidden()
                    .track_focus(&self.navbar_focus_handle.focus_handle(cx))
                    .tab_group()
                    .tab_index(NAVBAR_GROUP_TAB_INDEX)
                    .child(
                        uniform_list(
                            "settings-ui-nav-bar",
                            visible_count + 1,
                            cx.processor(move |this, range: Range<usize>, _, cx| {
                                this.visible_navbar_entries()
                                    .skip(range.start.saturating_sub(1))
                                    .take(range.len())
                                    .map(|(ix, entry)| {
                                        TreeViewItem::new(
                                            ("settings-ui-navbar-entry", ix),
                                            entry.title,
                                        )
                                        .track_focus(&entry.focus_handle)
                                        .root_item(entry.is_root)
                                        .toggle_state(this.is_navbar_entry_selected(ix))
                                        .when(entry.is_root, |item| {
                                            item.expanded(entry.expanded || this.has_query)
                                                .on_toggle(cx.listener(
                                                    move |this, _, window, cx| {
                                                        this.toggle_navbar_entry(ix);
                                                        // Update selection state immediately before cx.notify
                                                        // to prevent double selection flash
                                                        this.navbar_entry = ix;
                                                        window.focus(
                                                            &this.navbar_entries[ix].focus_handle,
                                                        );
                                                        cx.notify();
                                                    },
                                                ))
                                        })
                                        .on_click(
                                            cx.listener(move |this, _, window, cx| {
                                                this.open_and_scroll_to_navbar_entry(
                                                    ix, window, cx, true,
                                                );
                                            }),
                                        )
                                    })
                                    .collect()
                            }),
                        )
                        .size_full()
                        .track_scroll(self.navbar_scroll_handle.clone()),
                    )
                    .vertical_scrollbar_for(self.navbar_scroll_handle.clone(), window, cx),
            )
            .child(
                h_flex()
                    .w_full()
                    .h_8()
                    .p_2()
                    .pb_0p5()
                    .flex_shrink_0()
                    .border_t_1()
                    .border_color(cx.theme().colors().border_variant)
                    .children(
                        KeyBinding::for_action(&ToggleFocusNav, window, cx).map(|this| {
                            KeybindingHint::new(
                                this,
                                cx.theme().colors().surface_background.opacity(0.5),
                            )
                            .suffix(focus_keybind_label)
                        }),
                    ),
            )
    }

    fn open_and_scroll_to_navbar_entry(
        &mut self,
        navbar_entry_index: usize,
        window: &mut Window,
        cx: &mut Context<Self>,
        focus_content: bool,
    ) {
        self.open_navbar_entry_page(navbar_entry_index);
        cx.notify();

        if self.navbar_entries[navbar_entry_index].is_root
            || !self.is_nav_entry_visible(navbar_entry_index)
        {
            self.sub_page_scroll_handle
                .set_offset(point(px(0.), px(0.)));
            if focus_content {
                let Some(first_item_index) =
                    self.visible_page_items().next().map(|(index, _)| index)
                else {
                    return;
                };
                self.focus_content_element(first_item_index, window, cx);
            } else {
                window.focus(&self.navbar_entries[navbar_entry_index].focus_handle);
            }
        } else {
            let entry_item_index = self.navbar_entries[navbar_entry_index]
                .item_index
                .expect("Non-root items should have an item index");
            let Some(selected_item_index) = self
                .visible_page_items()
                .position(|(index, _)| index == entry_item_index)
            else {
                return;
            };

            self.list_state.scroll_to(gpui::ListOffset {
                item_ix: selected_item_index + 1,
                offset_in_item: px(0.),
            });
            if focus_content {
                self.focus_content_element(entry_item_index, window, cx);
            } else {
                window.focus(&self.navbar_entries[navbar_entry_index].focus_handle);
            }
        }

        // Page scroll handle updates the active item index
        // in it's next paint call after using scroll_handle.scroll_to_top_of_item
        // The call after that updates the offset of the scroll handle. So to
        // ensure the scroll handle doesn't lag behind we need to render three frames
        // back to back.
        cx.on_next_frame(window, |_, window, cx| {
            cx.on_next_frame(window, |_, _, cx| {
                cx.notify();
            });
            cx.notify();
        });
        cx.notify();
    }

    fn is_nav_entry_visible(&self, nav_entry_index: usize) -> bool {
        self.visible_navbar_entries()
            .any(|(index, _)| index == nav_entry_index)
    }

    fn focus_and_scroll_to_nav_entry(
        &self,
        nav_entry_index: usize,
        window: &mut Window,
        cx: &mut Context<Self>,
    ) {
        let Some(position) = self
            .visible_navbar_entries()
            .position(|(index, _)| index == nav_entry_index)
        else {
            return;
        };
        self.navbar_scroll_handle
            .scroll_to_item(position, gpui::ScrollStrategy::Top);
        window.focus(&self.navbar_entries[nav_entry_index].focus_handle);
        cx.notify();
    }

    fn visible_page_items(&self) -> impl Iterator<Item = (usize, &SettingsPageItem)> {
        let page_idx = self.current_page_index();

        self.current_page()
            .items
            .iter()
            .enumerate()
            .filter_map(move |(item_index, item)| {
                self.filter_table[page_idx][item_index].then_some((item_index, item))
            })
    }

    fn render_sub_page_breadcrumbs(&self) -> impl IntoElement {
        let mut items = vec![];
        items.push(self.current_page().title.into());
        items.extend(
            sub_page_stack()
                .iter()
                .flat_map(|page| [page.section_header.into(), page.link.title.clone()]),
        );

        let last = items.pop().unwrap();
        h_flex()
            .gap_1()
            .children(
                items
                    .into_iter()
                    .flat_map(|item| [item, "/".into()])
                    .map(|item| Label::new(item).color(Color::Muted)),
            )
            .child(Label::new(last))
    }

    fn render_page_items(
        &mut self,
        page_index: Option<usize>,
        _window: &mut Window,
        cx: &mut Context<SettingsWindow>,
    ) -> impl IntoElement {
        let mut page_content = v_flex().id("settings-ui-page").size_full();

        let has_active_search = !self.search_bar.read(cx).is_empty(cx);
        let has_no_results = self.visible_items.len() == 0 && has_active_search;

        if has_no_results {
            let search_query = self.search_bar.read(cx).text(cx);
            page_content = page_content.child(
                v_flex()
                    .size_full()
                    .items_center()
                    .justify_center()
                    .gap_1()
                    .child(div().child("No Results"))
                    .child(
                        div()
                            .text_sm()
                            .text_color(cx.theme().colors().text_muted)
                            .child(format!("No settings match \"{}\"", search_query)),
                    ),
            )
        } else {
            let items = &self.current_page().items;

            let last_non_header_index = self
                .visible_items
                .iter()
                .map(|index| &items[*index])
                .enumerate()
                .rev()
                .find(|(_, item)| !matches!(item, SettingsPageItem::SectionHeader(_)))
                .map(|(index, _)| index);

            let root_nav_label = self
                .navbar_entries
                .iter()
                .find(|entry| entry.is_root && entry.page_index == self.current_page_index())
                .map(|entry| entry.title);

            let list_content = list(
                self.list_state.clone(),
                cx.processor(move |this, index, window, cx| {
                    if index == 0 {
                        return div()
                            .when(sub_page_stack().is_empty(), |this| {
                                this.when_some(root_nav_label, |this, title| {
                                    this.child(
                                        Label::new(title).size(LabelSize::Large).mt_2().mb_3(),
                                    )
                                })
                            })
                            .into_any_element();
                    }

                    let index = index - 1;
                    let actual_item_index = this.visible_items[index];
                    let item: &SettingsPageItem = &this.current_page().items[actual_item_index];

                    let no_bottom_border = this
                        .visible_items
                        .get(index + 1)
                        .map(|item_index| {
                            let item = &this.current_page().items[*item_index];
                            matches!(item, SettingsPageItem::SectionHeader(_))
                        })
                        .unwrap_or(false);
                    let is_last = Some(index) == last_non_header_index;

                    v_flex()
                        .id(("settings-page-item", actual_item_index))
                        .w_full()
                        .min_w_0()
                        .when_some(page_index, |element, page_index| {
                            element.track_focus(
                                &this.content_handles[page_index][actual_item_index]
                                    .focus_handle(cx),
                            )
                        })
                        .child(item.render(
                            this,
                            actual_item_index,
                            no_bottom_border || is_last,
                            window,
                            cx,
                        ))
                        .into_any_element()
                }),
            );

            page_content = page_content.child(list_content.size_full())
        }
        page_content
    }

    fn render_sub_page_items<'a, Items: Iterator<Item = (usize, &'a SettingsPageItem)>>(
        &self,
        items: Items,
        page_index: Option<usize>,
        window: &mut Window,
        cx: &mut Context<SettingsWindow>,
    ) -> impl IntoElement {
        let mut page_content = v_flex()
            .id("settings-ui-page")
            .size_full()
            .overflow_y_scroll()
            .track_scroll(&self.sub_page_scroll_handle);

        let items: Vec<_> = items.collect();
        let items_len = items.len();
        let mut section_header = None;

        let has_active_search = !self.search_bar.read(cx).is_empty(cx);
        let has_no_results = items_len == 0 && has_active_search;

        if has_no_results {
            let search_query = self.search_bar.read(cx).text(cx);
            page_content = page_content.child(
                v_flex()
                    .size_full()
                    .items_center()
                    .justify_center()
                    .gap_1()
                    .child(div().child("No Results"))
                    .child(
                        div()
                            .text_sm()
                            .text_color(cx.theme().colors().text_muted)
                            .child(format!("No settings match \"{}\"", search_query)),
                    ),
            )
        } else {
            let last_non_header_index = items
                .iter()
                .enumerate()
                .rev()
                .find(|(_, (_, item))| !matches!(item, SettingsPageItem::SectionHeader(_)))
                .map(|(index, _)| index);

            let root_nav_label = self
                .navbar_entries
                .iter()
                .find(|entry| entry.is_root && entry.page_index == self.current_page_index())
                .map(|entry| entry.title);

            page_content = page_content
                .when(sub_page_stack().is_empty(), |this| {
                    this.when_some(root_nav_label, |this, title| {
                        this.child(Label::new(title).size(LabelSize::Large).mt_2().mb_3())
                    })
                })
                .children(items.clone().into_iter().enumerate().map(
                    |(index, (actual_item_index, item))| {
                        let no_bottom_border = items
                            .get(index + 1)
                            .map(|(_, next_item)| {
                                matches!(next_item, SettingsPageItem::SectionHeader(_))
                            })
                            .unwrap_or(false);
                        let is_last = Some(index) == last_non_header_index;

                        if let SettingsPageItem::SectionHeader(header) = item {
                            section_header = Some(*header);
                        }
                        v_flex()
                            .w_full()
                            .min_w_0()
                            .id(("settings-page-item", actual_item_index))
                            .when_some(page_index, |element, page_index| {
                                element.track_focus(
                                    &self.content_handles[page_index][actual_item_index]
                                        .focus_handle(cx),
                                )
                            })
                            .child(item.render(
                                self,
                                actual_item_index,
                                no_bottom_border || is_last,
                                window,
                                cx,
                            ))
                    },
                ))
        }
        page_content
    }

    fn render_page(
        &mut self,
        window: &mut Window,
        cx: &mut Context<SettingsWindow>,
    ) -> impl IntoElement {
        let page_header;
        let page_content;

        if sub_page_stack().is_empty() {
            page_header = self.render_files_header(window, cx).into_any_element();

            page_content = self
                .render_page_items(Some(self.current_page_index()), window, cx)
                .into_any_element();
        } else {
            page_header = h_flex()
                .ml_neg_1p5()
                .pb_4()
                .gap_1()
                .child(
                    IconButton::new("back-btn", IconName::ArrowLeft)
                        .icon_size(IconSize::Small)
                        .shape(IconButtonShape::Square)
                        .on_click(cx.listener(|this, _, _, cx| {
                            this.pop_sub_page(cx);
                        })),
                )
                .child(self.render_sub_page_breadcrumbs())
                .into_any_element();

            let active_page_render_fn = sub_page_stack().last().unwrap().link.render.clone();
            page_content = (active_page_render_fn)(self, window, cx);
        }

        return v_flex()
            .id("Settings-ui-page")
            .flex_1()
            .pt_6()
            .pb_8()
            .px_8()
            .bg(cx.theme().colors().editor_background)
            .child(page_header)
            .when(sub_page_stack().is_empty(), |this| {
                this.vertical_scrollbar_for(self.list_state.clone(), window, cx)
            })
            .when(!sub_page_stack().is_empty(), |this| {
                this.vertical_scrollbar_for(self.sub_page_scroll_handle.clone(), window, cx)
            })
            .track_focus(&self.content_focus_handle.focus_handle(cx))
            .child(
                div()
                    .size_full()
                    .tab_group()
                    .tab_index(CONTENT_GROUP_TAB_INDEX)
                    .child(page_content),
            );
    }

    fn open_current_settings_file(&mut self, cx: &mut Context<Self>) {
        match &self.current_file {
            SettingsUiFile::User => {
                let Some(original_window) = self.original_window else {
                    return;
                };
                original_window
                    .update(cx, |workspace, window, cx| {
                        workspace
                            .with_local_workspace(window, cx, |workspace, window, cx| {
                                let create_task = workspace.project().update(cx, |project, cx| {
                                    project.find_or_create_worktree(
                                        paths::config_dir().as_path(),
                                        false,
                                        cx,
                                    )
                                });
                                let open_task = workspace.open_paths(
                                    vec![paths::settings_file().to_path_buf()],
                                    OpenOptions {
                                        visible: Some(OpenVisible::None),
                                        ..Default::default()
                                    },
                                    None,
                                    window,
                                    cx,
                                );

                                cx.spawn_in(window, async move |workspace, cx| {
                                    create_task.await.ok();
                                    open_task.await;

                                    workspace.update_in(cx, |_, window, cx| {
                                        window.activate_window();
                                        cx.notify();
                                    })
                                })
                                .detach();
                            })
                            .detach();
                    })
                    .ok();
            }
            SettingsUiFile::Project((worktree_id, path)) => {
                let mut corresponding_workspace: Option<WindowHandle<Workspace>> = None;
                let settings_path = path.join(paths::local_settings_file_relative_path());
                let Some(app_state) = workspace::AppState::global(cx).upgrade() else {
                    return;
                };
                for workspace in app_state.workspace_store.read(cx).workspaces() {
                    let contains_settings_file = workspace
                        .read_with(cx, |workspace, cx| {
                            workspace.project().read(cx).contains_local_settings_file(
                                *worktree_id,
                                settings_path.as_ref(),
                                cx,
                            )
                        })
                        .ok();
                    if Some(true) == contains_settings_file {
                        corresponding_workspace = Some(*workspace);

                        break;
                    }
                }

                let Some(corresponding_workspace) = corresponding_workspace else {
                    log::error!(
                        "No corresponding workspace found for settings file {}",
                        settings_path.as_std_path().display()
                    );

                    return;
                };

                // TODO: move zed::open_local_file() APIs to this crate, and
                // re-implement the "initial_contents" behavior
                corresponding_workspace
                    .update(cx, |workspace, window, cx| {
                        let open_task = workspace.open_path(
                            (*worktree_id, settings_path.clone()),
                            None,
                            true,
                            window,
                            cx,
                        );

                        cx.spawn_in(window, async move |workspace, cx| {
                            if open_task.await.log_err().is_some() {
                                workspace
                                    .update_in(cx, |_, window, cx| {
                                        window.activate_window();
                                        cx.notify();
                                    })
                                    .ok();
                            }
                        })
                        .detach();
                    })
                    .ok();
            }
            SettingsUiFile::Server(_) => {
                return;
            }
        };
    }

    fn current_page_index(&self) -> usize {
        self.page_index_from_navbar_index(self.navbar_entry)
    }

    fn current_page(&self) -> &SettingsPage {
        &self.pages[self.current_page_index()]
    }

    fn page_index_from_navbar_index(&self, index: usize) -> usize {
        if self.navbar_entries.is_empty() {
            return 0;
        }

        self.navbar_entries[index].page_index
    }

    fn is_navbar_entry_selected(&self, ix: usize) -> bool {
        ix == self.navbar_entry
    }

    fn push_sub_page(
        &mut self,
        sub_page_link: SubPageLink,
        section_header: &'static str,
        cx: &mut Context<SettingsWindow>,
    ) {
        sub_page_stack_mut().push(SubPage {
            link: sub_page_link,
            section_header,
        });
        cx.notify();
    }

    fn pop_sub_page(&mut self, cx: &mut Context<SettingsWindow>) {
        sub_page_stack_mut().pop();
        cx.notify();
    }

    fn focus_file_at_index(&mut self, index: usize, window: &mut Window) {
        if let Some((_, handle)) = self.files.get(index) {
            handle.focus(window);
        }
    }

    fn focused_file_index(&self, window: &Window, cx: &Context<Self>) -> usize {
        if self.files_focus_handle.contains_focused(window, cx)
            && let Some(index) = self
                .files
                .iter()
                .position(|(_, handle)| handle.is_focused(window))
        {
            return index;
        }
        if let Some(current_file_index) = self
            .files
            .iter()
            .position(|(file, _)| file == &self.current_file)
        {
            return current_file_index;
        }
        0
    }

    fn focus_content_element(&self, item_index: usize, window: &mut Window, cx: &mut App) {
        if !sub_page_stack().is_empty() {
            return;
        }
        let page_index = self.current_page_index();
        window.focus(&self.content_handles[page_index][item_index].focus_handle(cx));
    }

    fn focused_nav_entry(&self, window: &Window, cx: &App) -> Option<usize> {
        if !self
            .navbar_focus_handle
            .focus_handle(cx)
            .contains_focused(window, cx)
        {
            return None;
        }
        for (index, entry) in self.navbar_entries.iter().enumerate() {
            if entry.focus_handle.is_focused(window) {
                return Some(index);
            }
        }
        None
    }

    fn root_entry_containing(&self, nav_entry_index: usize) -> usize {
        let mut index = Some(nav_entry_index);
        while let Some(prev_index) = index
            && !self.navbar_entries[prev_index].is_root
        {
            index = prev_index.checked_sub(1);
        }
        return index.expect("No root entry found");
    }
}

impl Render for SettingsWindow {
    fn render(&mut self, window: &mut Window, cx: &mut Context<Self>) -> impl IntoElement {
        let ui_font = theme::setup_ui_font(window, cx);

        client_side_decorations(
            v_flex()
                .text_color(cx.theme().colors().text)
                .size_full()
                .children(self.title_bar.clone())
                .child(
                    div()
                        .id("settings-window")
                        .key_context("SettingsWindow")
                        .track_focus(&self.focus_handle)
                        .on_action(cx.listener(|this, _: &OpenCurrentFile, _, cx| {
                            this.open_current_settings_file(cx);
                        }))
                        .on_action(|_: &Minimize, window, _cx| {
                            window.minimize_window();
                        })
                        .on_action(cx.listener(|this, _: &search::FocusSearch, window, cx| {
                            this.search_bar.focus_handle(cx).focus(window);
                        }))
                        .on_action(cx.listener(|this, _: &ToggleFocusNav, window, cx| {
                            if this
                                .navbar_focus_handle
                                .focus_handle(cx)
                                .contains_focused(window, cx)
                            {
                                this.open_and_scroll_to_navbar_entry(
                                    this.navbar_entry,
                                    window,
                                    cx,
                                    true,
                                );
                            } else {
                                this.focus_and_scroll_to_nav_entry(this.navbar_entry, window, cx);
                            }
                        }))
                        .on_action(cx.listener(
                            |this, FocusFile(file_index): &FocusFile, window, _| {
                                this.focus_file_at_index(*file_index as usize, window);
                            },
                        ))
                        .on_action(cx.listener(|this, _: &FocusNextFile, window, cx| {
                            let next_index = usize::min(
                                this.focused_file_index(window, cx) + 1,
                                this.files.len().saturating_sub(1),
                            );
                            this.focus_file_at_index(next_index, window);
                        }))
                        .on_action(cx.listener(|this, _: &FocusPreviousFile, window, cx| {
                            let prev_index = this.focused_file_index(window, cx).saturating_sub(1);
                            this.focus_file_at_index(prev_index, window);
                        }))
                        .on_action(|_: &menu::SelectNext, window, _| {
                            window.focus_next();
                        })
                        .on_action(|_: &menu::SelectPrevious, window, _| {
                            window.focus_prev();
                        })
                        .flex()
                        .flex_row()
                        .flex_1()
                        .min_h_0()
                        .font(ui_font)
                        .bg(cx.theme().colors().background)
                        .text_color(cx.theme().colors().text)
                        .child(self.render_nav(window, cx))
                        .child(self.render_page(window, cx)),
                ),
            window,
            cx,
        )
    }
}

fn all_projects(cx: &App) -> impl Iterator<Item = Entity<project::Project>> {
    workspace::AppState::global(cx)
        .upgrade()
        .map(|app_state| {
            app_state
                .workspace_store
                .read(cx)
                .workspaces()
                .iter()
                .filter_map(|workspace| Some(workspace.read(cx).ok()?.project().clone()))
        })
        .into_iter()
        .flatten()
}

fn update_settings_file(
    file: SettingsUiFile,
    cx: &mut App,
    update: impl 'static + Send + FnOnce(&mut SettingsContent, &App),
) -> Result<()> {
    match file {
        SettingsUiFile::Project((worktree_id, rel_path)) => {
            let rel_path = rel_path.join(paths::local_settings_file_relative_path());
            let project = all_projects(cx).find(|project| {
                project.read_with(cx, |project, cx| {
                    project.contains_local_settings_file(worktree_id, &rel_path, cx)
                })
            });
            let Some(project) = project else {
                anyhow::bail!(
                    "Could not find worktree containing settings file: {}",
                    &rel_path.display(PathStyle::local())
                );
            };
            project.update(cx, |project, cx| {
                project.update_local_settings_file(worktree_id, rel_path, cx, update);
            });
            return Ok(());
        }
        SettingsUiFile::User => {
            // todo(settings_ui) error?
            SettingsStore::global(cx).update_settings_file(<dyn fs::Fs>::global(cx), update);
            Ok(())
        }
        SettingsUiFile::Server(_) => unimplemented!(),
    }
}

fn render_text_field<T: From<String> + Into<String> + AsRef<str> + Clone>(
    field: SettingField<T>,
    file: SettingsUiFile,
    metadata: Option<&SettingsFieldMetadata>,
    _window: &mut Window,
    cx: &mut App,
) -> AnyElement {
    let (_, initial_text) =
        SettingsStore::global(cx).get_value_from_file(file.to_settings(), field.pick);
    let initial_text = initial_text.filter(|s| !s.as_ref().is_empty());

    SettingsEditor::new()
        .tab_index(0)
        .when_some(initial_text, |editor, text| {
            editor.with_initial_text(text.as_ref().to_string())
        })
        .when_some(
            metadata.and_then(|metadata| metadata.placeholder),
            |editor, placeholder| editor.with_placeholder(placeholder),
        )
        .on_confirm({
            move |new_text, cx| {
                update_settings_file(file.clone(), cx, move |settings, _cx| {
                    *(field.pick_mut)(settings) = new_text.map(Into::into);
                })
                .log_err(); // todo(settings_ui) don't log err
            }
        })
        .into_any_element()
}

fn render_toggle_button<B: Into<bool> + From<bool> + Copy>(
    field: SettingField<B>,
    file: SettingsUiFile,
    _metadata: Option<&SettingsFieldMetadata>,
    _window: &mut Window,
    cx: &mut App,
) -> AnyElement {
    let (_, value) = SettingsStore::global(cx).get_value_from_file(file.to_settings(), field.pick);

    let toggle_state = if value.copied().map_or(false, Into::into) {
        ToggleState::Selected
    } else {
        ToggleState::Unselected
    };

    Switch::new("toggle_button", toggle_state)
        .color(ui::SwitchColor::Accent)
        .on_click({
            move |state, _window, cx| {
                let state = *state == ui::ToggleState::Selected;
                update_settings_file(file.clone(), cx, move |settings, _cx| {
                    *(field.pick_mut)(settings) = Some(state.into());
                })
                .log_err(); // todo(settings_ui) don't log err
            }
        })
        .tab_index(0_isize)
        .color(SwitchColor::Accent)
        .into_any_element()
}

fn render_font_picker(
    field: SettingField<settings::FontFamilyName>,
    file: SettingsUiFile,
    _metadata: Option<&SettingsFieldMetadata>,
    window: &mut Window,
    cx: &mut App,
) -> AnyElement {
    let current_value = SettingsStore::global(cx)
        .get_value_from_file(file.to_settings(), field.pick)
        .1
        .cloned()
        .unwrap_or_else(|| SharedString::default().into());

    let font_picker = cx.new(|cx| {
        ui_input::font_picker(
            current_value.clone().into(),
            move |font_name, cx| {
                update_settings_file(file.clone(), cx, move |settings, _cx| {
                    *(field.pick_mut)(settings) = Some(font_name.into());
                })
                .log_err(); // todo(settings_ui) don't log err
            },
            window,
            cx,
        )
    });

    PopoverMenu::new("font-picker")
        .menu(move |_window, _cx| Some(font_picker.clone()))
        .trigger(
            Button::new("font-family-button", current_value)
                .tab_index(0_isize)
                .style(ButtonStyle::Outlined)
                .size(ButtonSize::Medium)
                .icon(IconName::ChevronUpDown)
                .icon_color(Color::Muted)
                .icon_size(IconSize::Small)
                .icon_position(IconPosition::End),
        )
        .anchor(gpui::Corner::TopLeft)
        .offset(gpui::Point {
            x: px(0.0),
            y: px(2.0),
        })
        .with_handle(ui::PopoverMenuHandle::default())
        .into_any_element()
}

fn render_number_field<T: NumberFieldType + Send + Sync>(
    field: SettingField<T>,
    file: SettingsUiFile,
    _metadata: Option<&SettingsFieldMetadata>,
    window: &mut Window,
    cx: &mut App,
) -> AnyElement {
    let (_, value) = SettingsStore::global(cx).get_value_from_file(file.to_settings(), field.pick);
    let value = value.copied().unwrap_or_else(T::min_value);
    NumberField::new("numeric_stepper", value, window, cx)
        .on_change({
            move |value, _window, cx| {
                let value = *value;
                update_settings_file(file.clone(), cx, move |settings, _cx| {
                    *(field.pick_mut)(settings) = Some(value);
                })
                .log_err(); // todo(settings_ui) don't log err
            }
        })
        .into_any_element()
}

fn render_dropdown<T>(
    field: SettingField<T>,
    file: SettingsUiFile,
    metadata: Option<&SettingsFieldMetadata>,
    window: &mut Window,
    cx: &mut App,
) -> AnyElement
where
    T: strum::VariantArray + strum::VariantNames + Copy + PartialEq + Send + Sync + 'static,
{
    let variants = || -> &'static [T] { <T as strum::VariantArray>::VARIANTS };
    let labels = || -> &'static [&'static str] { <T as strum::VariantNames>::VARIANTS };
    let should_do_titlecase = metadata
        .and_then(|metadata| metadata.should_do_titlecase)
        .unwrap_or(true);

    let (_, current_value) =
        SettingsStore::global(cx).get_value_from_file(file.to_settings(), field.pick);
    let current_value = current_value.copied().unwrap_or(variants()[0]);

    let current_value_label =
        labels()[variants().iter().position(|v| *v == current_value).unwrap()];

    DropdownMenu::new(
        "dropdown",
        if should_do_titlecase {
            current_value_label.to_title_case()
        } else {
            current_value_label.to_string()
        },
        ContextMenu::build(window, cx, move |mut menu, _, _| {
            for (&value, &label) in std::iter::zip(variants(), labels()) {
                let file = file.clone();
                menu = menu.toggleable_entry(
                    if should_do_titlecase {
                        label.to_title_case()
                    } else {
                        label.to_string()
                    },
                    value == current_value,
                    IconPosition::End,
                    None,
                    move |_, cx| {
                        if value == current_value {
                            return;
                        }
                        update_settings_file(file.clone(), cx, move |settings, _cx| {
                            *(field.pick_mut)(settings) = Some(value);
                        })
                        .log_err(); // todo(settings_ui) don't log err
                    },
                );
            }
            menu
        }),
    )
    .trigger_size(ButtonSize::Medium)
    .style(DropdownStyle::Outlined)
    .offset(gpui::Point {
        x: px(0.0),
        y: px(2.0),
    })
    .tab_index(0)
    .into_any_element()
}

#[cfg(test)]
mod test {

    use super::*;

    impl SettingsWindow {
        fn navbar_entry(&self) -> usize {
            self.navbar_entry
        }
    }

    impl PartialEq for NavBarEntry {
        fn eq(&self, other: &Self) -> bool {
            self.title == other.title
                && self.is_root == other.is_root
                && self.expanded == other.expanded
                && self.page_index == other.page_index
                && self.item_index == other.item_index
            // ignoring focus_handle
        }
    }

    fn register_settings(cx: &mut App) {
        settings::init(cx);
        theme::init(theme::LoadThemes::JustBase, cx);
        workspace::init_settings(cx);
        project::Project::init_settings(cx);
        language::init(cx);
        editor::init(cx);
        menu::init();
    }

    fn parse(input: &'static str, window: &mut Window, cx: &mut App) -> SettingsWindow {
        let mut pages: Vec<SettingsPage> = Vec::new();
        let mut expanded_pages = Vec::new();
        let mut selected_idx = None;
        let mut index = 0;
        let mut in_expanded_section = false;

        for mut line in input
            .lines()
            .map(|line| line.trim())
            .filter(|line| !line.is_empty())
        {
            if let Some(pre) = line.strip_suffix('*') {
                assert!(selected_idx.is_none(), "Only one selected entry allowed");
                selected_idx = Some(index);
                line = pre;
            }
            let (kind, title) = line.split_once(" ").unwrap();
            assert_eq!(kind.len(), 1);
            let kind = kind.chars().next().unwrap();
            if kind == 'v' {
                let page_idx = pages.len();
                expanded_pages.push(page_idx);
                pages.push(SettingsPage {
                    title,
                    items: vec![],
                });
                index += 1;
                in_expanded_section = true;
            } else if kind == '>' {
                pages.push(SettingsPage {
                    title,
                    items: vec![],
                });
                index += 1;
                in_expanded_section = false;
            } else if kind == '-' {
                pages
                    .last_mut()
                    .unwrap()
                    .items
                    .push(SettingsPageItem::SectionHeader(title));
                if selected_idx == Some(index) && !in_expanded_section {
                    panic!("Items in unexpanded sections cannot be selected");
                }
                index += 1;
            } else {
                panic!(
                    "Entries must start with one of 'v', '>', or '-'\n line: {}",
                    line
                );
            }
        }

        let mut settings_window = SettingsWindow {
            title_bar: None,
            original_window: None,
            worktree_root_dirs: HashMap::default(),
            files: Vec::default(),
            current_file: crate::SettingsUiFile::User,
            drop_down_file: None,
            pages,
            search_bar: cx.new(|cx| Editor::single_line(window, cx)),
            navbar_entry: selected_idx.expect("Must have a selected navbar entry"),
            navbar_entries: Vec::default(),
            navbar_scroll_handle: UniformListScrollHandle::default(),
            navbar_focus_subscriptions: vec![],
            filter_table: vec![],
            has_query: false,
            content_handles: vec![],
            search_task: None,
            sub_page_scroll_handle: ScrollHandle::new(),
            focus_handle: cx.focus_handle(),
            navbar_focus_handle: NonFocusableHandle::new(
                NAVBAR_CONTAINER_TAB_INDEX,
                false,
                window,
                cx,
            ),
            content_focus_handle: NonFocusableHandle::new(
                CONTENT_CONTAINER_TAB_INDEX,
                false,
                window,
                cx,
            ),
            files_focus_handle: cx.focus_handle(),
            search_index: None,
            visible_items: Vec::default(),
            list_state: ListState::new(0, gpui::ListAlignment::Top, px(0.0)),
        };

        settings_window.build_filter_table();
        settings_window.build_navbar(cx);
        for expanded_page_index in expanded_pages {
            for entry in &mut settings_window.navbar_entries {
                if entry.page_index == expanded_page_index && entry.is_root {
                    entry.expanded = true;
                }
            }
        }
        settings_window
    }

    #[track_caller]
    fn check_navbar_toggle(
        before: &'static str,
        toggle_page: &'static str,
        after: &'static str,
        window: &mut Window,
        cx: &mut App,
    ) {
        let mut settings_window = parse(before, window, cx);
        let toggle_page_idx = settings_window
            .pages
            .iter()
            .position(|page| page.title == toggle_page)
            .expect("page not found");
        let toggle_idx = settings_window
            .navbar_entries
            .iter()
            .position(|entry| entry.page_index == toggle_page_idx)
            .expect("page not found");
        settings_window.toggle_navbar_entry(toggle_idx);

        let expected_settings_window = parse(after, window, cx);

        pretty_assertions::assert_eq!(
            settings_window
                .visible_navbar_entries()
                .map(|(_, entry)| entry)
                .collect::<Vec<_>>(),
            expected_settings_window
                .visible_navbar_entries()
                .map(|(_, entry)| entry)
                .collect::<Vec<_>>(),
        );
        pretty_assertions::assert_eq!(
            settings_window.navbar_entries[settings_window.navbar_entry()],
            expected_settings_window.navbar_entries[expected_settings_window.navbar_entry()],
        );
    }

    macro_rules! check_navbar_toggle {
        ($name:ident, before: $before:expr, toggle_page: $toggle_page:expr, after: $after:expr) => {
            #[gpui::test]
            fn $name(cx: &mut gpui::TestAppContext) {
                let window = cx.add_empty_window();
                window.update(|window, cx| {
                    register_settings(cx);
                    check_navbar_toggle($before, $toggle_page, $after, window, cx);
                });
            }
        };
    }

    check_navbar_toggle!(
        navbar_basic_open,
        before: r"
        v General
        - General
        - Privacy*
        v Project
        - Project Settings
        ",
        toggle_page: "General",
        after: r"
        > General*
        v Project
        - Project Settings
        "
    );

    check_navbar_toggle!(
        navbar_basic_close,
        before: r"
        > General*
        - General
        - Privacy
        v Project
        - Project Settings
        ",
        toggle_page: "General",
        after: r"
        v General*
        - General
        - Privacy
        v Project
        - Project Settings
        "
    );

    check_navbar_toggle!(
        navbar_basic_second_root_entry_close,
        before: r"
        > General
        - General
        - Privacy
        v Project
        - Project Settings*
        ",
        toggle_page: "Project",
        after: r"
        > General
        > Project*
        "
    );

    check_navbar_toggle!(
        navbar_toggle_subroot,
        before: r"
        v General Page
        - General
        - Privacy
        v Project
        - Worktree Settings Content*
        v AI
        - General
        > Appearance & Behavior
        ",
        toggle_page: "Project",
        after: r"
        v General Page
        - General
        - Privacy
        > Project*
        v AI
        - General
        > Appearance & Behavior
        "
    );

    check_navbar_toggle!(
        navbar_toggle_close_propagates_selected_index,
        before: r"
        v General Page
        - General
        - Privacy
        v Project
        - Worktree Settings Content
        v AI
        - General*
        > Appearance & Behavior
        ",
        toggle_page: "General Page",
        after: r"
        > General Page
        v Project
        - Worktree Settings Content
        v AI
        - General*
        > Appearance & Behavior
        "
    );

    check_navbar_toggle!(
        navbar_toggle_expand_propagates_selected_index,
        before: r"
        > General Page
        - General
        - Privacy
        v Project
        - Worktree Settings Content
        v AI
        - General*
        > Appearance & Behavior
        ",
        toggle_page: "General Page",
        after: r"
        v General Page
        - General
        - Privacy
        v Project
        - Worktree Settings Content
        v AI
        - General*
        > Appearance & Behavior
        "
    );
}<|MERGE_RESOLUTION|>--- conflicted
+++ resolved
@@ -6,26 +6,19 @@
 use feature_flags::FeatureFlag;
 use fuzzy::StringMatchCandidate;
 use gpui::{
-<<<<<<< HEAD
-    Action, App, Div, Entity, FocusHandle, Focusable, Global, ReadGlobal as _, ScrollHandle,
-    Stateful, Subscription, Task, TitlebarOptions, UniformListScrollHandle, Window, WindowBounds,
-    WindowHandle, WindowOptions, actions, div, point, prelude::*, px, size, uniform_list,
-=======
     Action, App, Div, Entity, FocusHandle, Focusable, FontWeight, Global, ListState,
     ReadGlobal as _, ScrollHandle, Stateful, Subscription, Task, TitlebarOptions,
     UniformListScrollHandle, Window, WindowBounds, WindowHandle, WindowOptions, actions, div, list,
     point, prelude::*, px, size, uniform_list,
->>>>>>> 23a0b650
 };
 use heck::ToTitleCase as _;
 use project::WorktreeId;
 use schemars::JsonSchema;
 use serde::Deserialize;
-<<<<<<< HEAD
-use settings::{SettingsContent, SettingsStore};
-=======
-use settings::{Settings, SettingsContent, SettingsStore};
->>>>>>> 23a0b650
+use settings::{
+    BottomDockLayout, CloseWindowWhenNoItems, CodeFade, CursorShape, OnLastWindowClosed,
+    RestoreOnStartupBehavior, SaturatingBool, Settings, SettingsContent, SettingsStore,
+};
 use std::{
     any::{Any, TypeId, type_name},
     cell::RefCell,
@@ -434,11 +427,7 @@
         .add_basic_renderer::<NonZero<usize>>(render_number_field)
         .add_basic_renderer::<NonZeroU32>(render_number_field)
         .add_basic_renderer::<settings::CodeFade>(render_number_field)
-<<<<<<< HEAD
         .add_basic_renderer::<gpui::FontWeight>(render_number_field)
-=======
-        .add_basic_renderer::<FontWeight>(render_number_field)
->>>>>>> 23a0b650
         .add_basic_renderer::<settings::MinimumContrast>(render_number_field)
         .add_basic_renderer::<settings::ShowScrollbar>(render_dropdown)
         .add_basic_renderer::<settings::ScrollbarDiagnostics>(render_dropdown)
@@ -448,7 +437,13 @@
         .add_basic_renderer::<settings::MinimapThumbBorder>(render_dropdown)
         .add_basic_renderer::<settings::SteppingGranularity>(render_dropdown)
         .add_basic_renderer::<settings::NotifyWhenAgentWaiting>(render_dropdown)
-<<<<<<< HEAD
+        .add_basic_renderer::<settings::NotifyWhenAgentWaiting>(render_dropdown)
+        .add_basic_renderer::<settings::ImageFileSizeUnit>(render_dropdown)
+        .add_basic_renderer::<settings::StatusStyle>(render_dropdown)
+        .add_basic_renderer::<settings::PaneSplitDirectionHorizontal>(render_dropdown)
+        .add_basic_renderer::<settings::PaneSplitDirectionVertical>(render_dropdown)
+        .add_basic_renderer::<settings::PaneSplitDirectionVertical>(render_dropdown)
+        .add_basic_renderer::<settings::DocumentColorsRenderMode>(render_dropdown)
         .add_renderer::<settings::ThemeSelection>(
             |settings_window, settings_item, settings_field, file, metadata, window, cx| {
                 // <settings::ThemeSelection as strum::IntoDiscriminant>::Discriminant
@@ -473,19 +468,7 @@
                 div().id("foo")
             },
         );
-=======
-        .add_basic_renderer::<settings::ImageFileSizeUnit>(render_dropdown)
-        .add_basic_renderer::<settings::StatusStyle>(render_dropdown)
-        .add_basic_renderer::<settings::PaneSplitDirectionHorizontal>(render_dropdown)
-        .add_basic_renderer::<settings::PaneSplitDirectionVertical>(render_dropdown)
-        .add_basic_renderer::<settings::PaneSplitDirectionVertical>(render_dropdown)
-        .add_basic_renderer::<settings::DocumentColorsRenderMode>(render_dropdown)
     // please semicolon stay on next line
-    ;
-    // .add_renderer::<ThemeSelection>(|settings_field, file, _, window, cx| {
-    //     render_dropdown(*settings_field, file, window, cx)
-    // });
->>>>>>> 23a0b650
 }
 
 pub fn open_settings_editor(
