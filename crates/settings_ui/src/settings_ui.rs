--- conflicted
+++ resolved
@@ -312,35 +312,35 @@
         .add_renderer::<settings::ShowCloseButton>(|settings_field, file, _, window, cx| {
             render_dropdown(*settings_field, file, window, cx)
         })
-<<<<<<< HEAD
         .add_renderer::<settings::ProjectPanelEntrySpacing>(
-=======
-        .add_renderer::<settings::RewrapBehavior>(|settings_field, file, _, window, cx| {
-            render_dropdown(*settings_field, file, window, cx)
-        })
-        .add_renderer::<settings::FormatOnSave>(|settings_field, file, _, window, cx| {
-            render_dropdown(*settings_field, file, window, cx)
-        })
-        .add_renderer::<settings::IndentGuideColoring>(|settings_field, file, _, window, cx| {
-            render_dropdown(*settings_field, file, window, cx)
-        })
-        .add_renderer::<settings::IndentGuideBackgroundColoring>(
->>>>>>> c1e91716
             |settings_field, file, _, window, cx| {
                 render_dropdown(*settings_field, file, window, cx)
             },
         )
-<<<<<<< HEAD
+        .add_renderer::<settings::RewrapBehavior>(|settings_field, file, _, window, cx| {
+            render_dropdown(*settings_field, file, window, cx)
+        })
+        .add_renderer::<settings::FormatOnSave>(|settings_field, file, _, window, cx| {
+            render_dropdown(*settings_field, file, window, cx)
+        })
+        .add_renderer::<settings::IndentGuideColoring>(|settings_field, file, _, window, cx| {
+            render_dropdown(*settings_field, file, window, cx)
+        })
+        .add_renderer::<settings::IndentGuideBackgroundColoring>(
+            |settings_field, file, _, window, cx| {
+                render_dropdown(*settings_field, file, window, cx)
+            },
+        )
         .add_renderer::<settings::FileFinderWidthContent>(|settings_field, file, _, window, cx| {
             render_dropdown(*settings_field, file, window, cx)
         })
         .add_renderer::<settings::ShowDiagnostics>(|settings_field, file, _, window, cx| {
-=======
+            render_dropdown(*settings_field, file, window, cx)
+        })
         .add_renderer::<settings::WordsCompletionMode>(|settings_field, file, _, window, cx| {
             render_dropdown(*settings_field, file, window, cx)
         })
         .add_renderer::<settings::LspInsertMode>(|settings_field, file, _, window, cx| {
->>>>>>> c1e91716
             render_dropdown(*settings_field, file, window, cx)
         })
         .add_renderer::<f32>(|settings_field, file, _, window, cx| {
