--- conflicted
+++ resolved
@@ -2031,7 +2031,6 @@
     fn render(&mut self, window: &mut Window, cx: &mut Context<Self>) -> impl IntoElement {
         let ui_font = theme::setup_ui_font(window, cx);
 
-<<<<<<< HEAD
         client_side_decorations(
             v_flex()
                 .id("settings-window")
@@ -2054,7 +2053,7 @@
                     {
                         this.open_and_scroll_to_navbar_entry(this.navbar_entry, window, cx);
                     } else {
-                        this.focus_and_scroll_to_nav_entry(this.navbar_entry, window);
+                        this.focus_and_scroll_to_nav_entry(this.navbar_entry, window, cx);
                     }
                 }))
                 .on_action(
@@ -2097,62 +2096,6 @@
             window,
             cx,
         )
-=======
-        div()
-            .id("settings-window")
-            .key_context("SettingsWindow")
-            .track_focus(&self.focus_handle)
-            .on_action(cx.listener(|this, _: &OpenCurrentFile, _, cx| {
-                this.open_current_settings_file(cx);
-            }))
-            .on_action(|_: &Minimize, window, _cx| {
-                window.minimize_window();
-            })
-            .on_action(cx.listener(|this, _: &search::FocusSearch, window, cx| {
-                this.search_bar.focus_handle(cx).focus(window);
-            }))
-            .on_action(cx.listener(|this, _: &ToggleFocusNav, window, cx| {
-                if this
-                    .navbar_focus_handle
-                    .focus_handle(cx)
-                    .contains_focused(window, cx)
-                {
-                    this.open_and_scroll_to_navbar_entry(this.navbar_entry, window, cx);
-                } else {
-                    this.focus_and_scroll_to_nav_entry(this.navbar_entry, window, cx);
-                }
-            }))
-            .on_action(
-                cx.listener(|this, FocusFile(file_index): &FocusFile, window, _| {
-                    this.focus_file_at_index(*file_index as usize, window);
-                }),
-            )
-            .on_action(cx.listener(|this, _: &FocusNextFile, window, cx| {
-                let next_index = usize::min(
-                    this.focused_file_index(window, cx) + 1,
-                    this.files.len().saturating_sub(1),
-                );
-                this.focus_file_at_index(next_index, window);
-            }))
-            .on_action(cx.listener(|this, _: &FocusPreviousFile, window, cx| {
-                let prev_index = this.focused_file_index(window, cx).saturating_sub(1);
-                this.focus_file_at_index(prev_index, window);
-            }))
-            .on_action(|_: &menu::SelectNext, window, _| {
-                window.focus_next();
-            })
-            .on_action(|_: &menu::SelectPrevious, window, _| {
-                window.focus_prev();
-            })
-            .flex()
-            .flex_row()
-            .size_full()
-            .font(ui_font)
-            .bg(cx.theme().colors().background)
-            .text_color(cx.theme().colors().text)
-            .child(self.render_nav(window, cx))
-            .child(self.render_page(window, cx))
->>>>>>> a4ec693e
     }
 }
 
