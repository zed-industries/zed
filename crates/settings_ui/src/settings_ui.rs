//! # settings_ui
mod components;
use editor::{Editor, EditorEvent};
use feature_flags::{FeatureFlag, FeatureFlagAppExt as _};
use fuzzy::StringMatchCandidate;
use gpui::{
<<<<<<< HEAD
    App, AppContext as _, Context, Div, Entity, Global, IntoElement, ReadGlobal as _, Render,
    ScrollHandle, Stateful, Task, TitlebarOptions, UniformListScrollHandle, Window, WindowHandle,
    WindowOptions, actions, div, point, px, size, uniform_list,
=======
    App, Div, Entity, Global, ReadGlobal as _, Task, TitlebarOptions, UniformListScrollHandle,
    Window, WindowHandle, WindowOptions, actions, div, point, px, size, uniform_list,
>>>>>>> fb343a77
};
use project::WorktreeId;
use settings::{
    BottomDockLayout, CloseWindowWhenNoItems, CursorShape, OnLastWindowClosed,
    RestoreOnStartupBehavior, SaturatingBool, SettingsContent, SettingsStore,
};
use std::{
    any::{Any, TypeId, type_name},
    cell::RefCell,
    collections::HashMap,
    ops::Range,
    rc::Rc,
    sync::{Arc, atomic::AtomicBool},
};
use ui::{
    ContextMenu, Divider, DropdownMenu, DropdownStyle, Switch, SwitchColor, TreeViewItem,
    prelude::*,
};
use util::{paths::PathStyle, rel_path::RelPath};

use crate::components::SettingsEditor;

#[derive(Clone, Copy)]
struct SettingField<T: 'static> {
    pick: fn(&SettingsContent) -> &Option<T>,
    pick_mut: fn(&mut SettingsContent) -> &mut Option<T>,
}

trait AnySettingField {
    fn as_any(&self) -> &dyn Any;
    fn type_name(&self) -> &'static str;
    fn type_id(&self) -> TypeId;
    fn file_set_in(&self, file: SettingsUiFile, cx: &App) -> settings::SettingsFile;
}

impl<T> AnySettingField for SettingField<T> {
    fn as_any(&self) -> &dyn Any {
        self
    }

    fn type_name(&self) -> &'static str {
        type_name::<T>()
    }

    fn type_id(&self) -> TypeId {
        TypeId::of::<T>()
    }

    fn file_set_in(&self, file: SettingsUiFile, cx: &App) -> settings::SettingsFile {
        let (file, _) = cx
            .global::<SettingsStore>()
            .get_value_from_file(file.to_settings(), self.pick);
        return file;
    }
}

#[derive(Default, Clone)]
struct SettingFieldRenderer {
    renderers: Rc<
        RefCell<
            HashMap<
                TypeId,
                Box<
                    dyn Fn(
                        &dyn AnySettingField,
                        SettingsUiFile,
                        Option<&SettingsFieldMetadata>,
                        &mut Window,
                        &mut App,
                    ) -> AnyElement,
                >,
            >,
        >,
    >,
}

impl Global for SettingFieldRenderer {}

impl SettingFieldRenderer {
    fn add_renderer<T: 'static>(
        &mut self,
        renderer: impl Fn(
            &SettingField<T>,
            SettingsUiFile,
            Option<&SettingsFieldMetadata>,
            &mut Window,
            &mut App,
        ) -> AnyElement
        + 'static,
    ) -> &mut Self {
        let key = TypeId::of::<T>();
        let renderer = Box::new(
            move |any_setting_field: &dyn AnySettingField,
                  settings_file: SettingsUiFile,
                  metadata: Option<&SettingsFieldMetadata>,
                  window: &mut Window,
                  cx: &mut App| {
                let field = any_setting_field
                    .as_any()
                    .downcast_ref::<SettingField<T>>()
                    .unwrap();
                renderer(field, settings_file, metadata, window, cx)
            },
        );
        self.renderers.borrow_mut().insert(key, renderer);
        self
    }

    fn render(
        &self,
        any_setting_field: &dyn AnySettingField,
        settings_file: SettingsUiFile,
        metadata: Option<&SettingsFieldMetadata>,
        window: &mut Window,
        cx: &mut App,
    ) -> AnyElement {
        let key = any_setting_field.type_id();
        if let Some(renderer) = self.renderers.borrow().get(&key) {
            renderer(any_setting_field, settings_file, metadata, window, cx)
        } else {
            panic!(
                "No renderer found for type: {}",
                any_setting_field.type_name()
            )
        }
    }
}

struct SettingsFieldMetadata {
    placeholder: Option<&'static str>,
}

fn user_settings_data() -> Vec<SettingsPage> {
    vec![
        SettingsPage {
            title: "General Page",
            expanded: false,
            items: vec![
                SettingsPageItem::SectionHeader("General"),
                SettingsPageItem::SettingItem(SettingItem {
                    title: "Confirm Quit",
                    description: "Whether to confirm before quitting Zed",
                    field: Box::new(SettingField {
                        pick: |settings_content| &settings_content.workspace.confirm_quit,
                        pick_mut: |settings_content| &mut settings_content.workspace.confirm_quit,
                    }),
                    metadata: None,
                }),
                SettingsPageItem::SettingItem(SettingItem {
                    title: "Restore On Startup",
                    description: "Whether to restore previous session when opening Zed",
                    field: Box::new(SettingField {
                        pick: |settings_content| &settings_content.workspace.restore_on_startup,
                        pick_mut: |settings_content| {
                            &mut settings_content.workspace.restore_on_startup
                        },
                    }),
                    metadata: None,
                }),
                SettingsPageItem::SettingItem(SettingItem {
                    title: "Restore File State",
                    description: "Whether to restore previous file state when reopening",
                    field: Box::new(SettingField {
                        pick: |settings_content| &settings_content.workspace.restore_on_file_reopen,
                        pick_mut: |settings_content| {
                            &mut settings_content.workspace.restore_on_file_reopen
                        },
                    }),
                    metadata: None,
                }),
                SettingsPageItem::SettingItem(SettingItem {
                    title: "Close on File Delete",
                    description: "Whether to automatically close files that have been deleted",
                    field: Box::new(SettingField {
                        pick: |settings_content| &settings_content.workspace.close_on_file_delete,
                        pick_mut: |settings_content| {
                            &mut settings_content.workspace.close_on_file_delete
                        },
                    }),
                    metadata: None,
                }),
                SettingsPageItem::SettingItem(SettingItem {
                    title: "When Closing With No Tabs",
                    description: "What to do when using 'close active item' with no tabs",
                    field: Box::new(SettingField {
                        pick: |settings_content| {
                            &settings_content.workspace.when_closing_with_no_tabs
                        },
                        pick_mut: |settings_content| {
                            &mut settings_content.workspace.when_closing_with_no_tabs
                        },
                    }),
                    metadata: None,
                }),
                SettingsPageItem::SettingItem(SettingItem {
                    title: "On Last Window Closed",
                    description: "What to do when the last window is closed",
                    field: Box::new(SettingField {
                        pick: |settings_content| &settings_content.workspace.on_last_window_closed,
                        pick_mut: |settings_content| {
                            &mut settings_content.workspace.on_last_window_closed
                        },
                    }),
                    metadata: None,
                }),
                SettingsPageItem::SettingItem(SettingItem {
                    title: "Use System Path Prompts",
                    description: "Whether to use system dialogs for Open and Save As",
                    field: Box::new(SettingField {
                        pick: |settings_content| {
                            &settings_content.workspace.use_system_path_prompts
                        },
                        pick_mut: |settings_content| {
                            &mut settings_content.workspace.use_system_path_prompts
                        },
                    }),
                    metadata: None,
                }),
                SettingsPageItem::SettingItem(SettingItem {
                    title: "Use System Prompts",
                    description: "Whether to use system prompts for confirmations",
                    field: Box::new(SettingField {
                        pick: |settings_content| &settings_content.workspace.use_system_prompts,
                        pick_mut: |settings_content| {
                            &mut settings_content.workspace.use_system_prompts
                        },
                    }),
                    metadata: None,
                }),
                SettingsPageItem::SectionHeader("Scoped Settings"),
                // todo!("Implement another setting item type that just shows an edit in settings.json")
                // SettingsPageItem::SettingItem(SettingItem {
                //     title: "Preview Channel",
                //     description: "Which settings should be activated only in Preview build of Zed",
                //     field: Box::new(SettingField {
                //         pick: |settings_content| &settings_content.workspace.use_system_prompts,
                //         pick_mut: |settings_content| {
                //             &mut settings_content.workspace.use_system_prompts
                //         },
                //     }),
                //     metadata: None,
                // }),
                // SettingsPageItem::SettingItem(SettingItem {
                //     title: "Settings Profiles",
                //     description: "Any number of settings profiles that are temporarily applied on top of your existing user settings.",
                //     field: Box::new(SettingField {
                //         pick: |settings_content| &settings_content.workspace.use_system_prompts,
                //         pick_mut: |settings_content| {
                //             &mut settings_content.workspace.use_system_prompts
                //         },
                //     }),
                //     metadata: None,
                // }),
                SettingsPageItem::SectionHeader("Privacy"),
                SettingsPageItem::SettingItem(SettingItem {
                    title: "Telemetry Diagnostics",
                    description: "Send debug info like crash reports.",
                    field: Box::new(SettingField {
                        pick: |settings_content| {
                            if let Some(telemetry) = &settings_content.telemetry {
                                &telemetry.diagnostics
                            } else {
                                &None
                            }
                        },
                        pick_mut: |settings_content| {
                            &mut settings_content
                                .telemetry
                                .get_or_insert_default()
                                .diagnostics
                        },
                    }),
                    metadata: None,
                }),
                SettingsPageItem::SettingItem(SettingItem {
                    title: "Telemetry Metrics",
                    description: "Send anonymized usage data like what languages you're using Zed with.",
                    field: Box::new(SettingField {
                        pick: |settings_content| {
                            if let Some(telemetry) = &settings_content.telemetry {
                                &telemetry.metrics
                            } else {
                                &None
                            }
                        },
                        pick_mut: |settings_content| {
                            &mut settings_content.telemetry.get_or_insert_default().metrics
                        },
                    }),
                    metadata: None,
                }),
            ],
        },
        SettingsPage {
            title: "Appearance & Behavior",
            expanded: false,
            items: vec![
                SettingsPageItem::SectionHeader("Theme"),
                // todo(settings_ui): Figure out how we want to add these
                // SettingsPageItem::SettingItem(SettingItem {
                //     title: "Theme Mode",
                //     description: "How to select the theme",
                //     field: Box::new(SettingField {
                //         pick: |settings_content| &settings_content.theme.theme,
                //         pick_mut: |settings_content| &mut settings_content.theme.theme,
                //     }),
                //     metadata: None,
                // }),
                // SettingsPageItem::SettingItem(SettingItem {
                //     title: "Icon Theme",
                //     // todo!(settings_ui)
                //     // This description is misleading because the icon theme is used in more places than the file explorer)
                //     description: "Choose the icon theme for file explorer",
                //     field: Box::new(SettingField {
                //         pick: |settings_content| &settings_content.theme.icon_theme,
                //         pick_mut: |settings_content| &mut settings_content.theme.icon_theme,
                //     }),
                //     metadata: None,
                // }),
                SettingsPageItem::SectionHeader("Layout"),
                SettingsPageItem::SettingItem(SettingItem {
                    title: "Bottom Dock Layout",
                    description: "Layout mode for the bottom dock",
                    field: Box::new(SettingField {
                        pick: |settings_content| &settings_content.workspace.bottom_dock_layout,
                        pick_mut: |settings_content| {
                            &mut settings_content.workspace.bottom_dock_layout
                        },
                    }),
                    metadata: None,
                }),
                SettingsPageItem::SettingItem(SettingItem {
                    title: "Zoomed Padding",
                    description: "Whether to show padding for zoomed panels",
                    field: Box::new(SettingField {
                        pick: |settings_content| &settings_content.workspace.zoomed_padding,
                        pick_mut: |settings_content| &mut settings_content.workspace.zoomed_padding,
                    }),
                    metadata: None,
                }),
                SettingsPageItem::SettingItem(SettingItem {
                    title: "Use System Window Tabs",
                    description: "Whether to allow windows to tab together based on the user's tabbing preference (macOS only)",
                    field: Box::new(SettingField {
                        pick: |settings_content| &settings_content.workspace.use_system_window_tabs,
                        pick_mut: |settings_content| {
                            &mut settings_content.workspace.use_system_window_tabs
                        },
                    }),
                    metadata: None,
                }),
                SettingsPageItem::SectionHeader("Fonts"),
                SettingsPageItem::SettingItem(SettingItem {
                    title: "Buffer Font Family",
                    description: "Font family for editor text",
                    field: Box::new(SettingField {
                        pick: |settings_content| &settings_content.theme.buffer_font_family,
                        pick_mut: |settings_content| &mut settings_content.theme.buffer_font_family,
                    }),
                    metadata: None,
                }),
                // todo(settings_ui): We need to implement a numeric stepper for these
                // SettingsPageItem::SettingItem(SettingItem {
                //     title: "Buffer Font Size",
                //     description: "Font size for editor text",
                //     field: Box::new(SettingField {
                //         pick: |settings_content| &settings_content.theme.buffer_font_size,
                //         pick_mut: |settings_content| &mut settings_content.theme.buffer_font_size,
                //     }),
                //     metadata: None,
                // }),
                // SettingsPageItem::SettingItem(SettingItem {
                //     title: "Buffer Font Weight",
                //     description: "Font weight for editor text (100-900)",
                //     field: Box::new(SettingField {
                //         pick: |settings_content| &settings_content.theme.buffer_font_weight,
                //         pick_mut: |settings_content| &mut settings_content.theme.buffer_font_weight,
                //     }),
                //     metadata: None,
                // }),
                SettingsPageItem::SettingItem(SettingItem {
                    title: "Buffer Line Height",
                    description: "Line height for editor text",
                    field: Box::new(SettingField {
                        pick: |settings_content| &settings_content.theme.buffer_line_height,
                        pick_mut: |settings_content| &mut settings_content.theme.buffer_line_height,
                    }),
                    metadata: None,
                }),
                SettingsPageItem::SettingItem(SettingItem {
                    title: "UI Font Family",
                    description: "Font family for UI elements",
                    field: Box::new(SettingField {
                        pick: |settings_content| &settings_content.theme.ui_font_family,
                        pick_mut: |settings_content| &mut settings_content.theme.ui_font_family,
                    }),
                    metadata: None,
                }),
                // todo(settings_ui): We need to implement a numeric stepper for these
                // SettingsPageItem::SettingItem(SettingItem {
                //     title: "UI Font Size",
                //     description: "Font size for UI elements",
                //     field: Box::new(SettingField {
                //         pick: |settings_content| &settings_content.theme.ui_font_size,
                //         pick_mut: |settings_content| &mut settings_content.theme.ui_font_size,
                //     }),
                //     metadata: None,
                // }),
                // SettingsPageItem::SettingItem(SettingItem {
                //     title: "UI Font Weight",
                //     description: "Font weight for UI elements (100-900)",
                //     field: Box::new(SettingField {
                //         pick: |settings_content| &settings_content.theme.ui_font_weight,
                //         pick_mut: |settings_content| &mut settings_content.theme.ui_font_weight,
                //     }),
                //     metadata: None,
                // }),
                SettingsPageItem::SectionHeader("Keymap"),
                SettingsPageItem::SettingItem(SettingItem {
                    title: "Base Keymap",
                    description: "The name of a base set of key bindings to use",
                    field: Box::new(SettingField {
                        pick: |settings_content| &settings_content.base_keymap,
                        pick_mut: |settings_content| &mut settings_content.base_keymap,
                    }),
                    metadata: None,
                }),
                // todo(settings_ui): Vim/Helix Mode should be apart of one type because it's undefined
                // behavior to have them both enabled at the same time
                SettingsPageItem::SettingItem(SettingItem {
                    title: "Vim Mode",
                    description: "Whether to enable vim modes and key bindings",
                    field: Box::new(SettingField {
                        pick: |settings_content| &settings_content.vim_mode,
                        pick_mut: |settings_content| &mut settings_content.vim_mode,
                    }),
                    metadata: None,
                }),
                SettingsPageItem::SettingItem(SettingItem {
                    title: "Helix Mode",
                    description: "Whether to enable helix modes and key bindings",
                    field: Box::new(SettingField {
                        pick: |settings_content| &settings_content.helix_mode,
                        pick_mut: |settings_content| &mut settings_content.helix_mode,
                    }),
                    metadata: None,
                }),
                SettingsPageItem::SettingItem(SettingItem {
                    title: "Multi Cursor Modifier",
                    description: "Modifier key for adding multiple cursors",
                    field: Box::new(SettingField {
                        pick: |settings_content| &settings_content.editor.multi_cursor_modifier,
                        pick_mut: |settings_content| {
                            &mut settings_content.editor.multi_cursor_modifier
                        },
                    }),
                    metadata: None,
                }),
                SettingsPageItem::SectionHeader("Cursor"),
                SettingsPageItem::SettingItem(SettingItem {
                    title: "Cursor Blink",
                    description: "Whether the cursor blinks in the editor",
                    field: Box::new(SettingField {
                        pick: |settings_content| &settings_content.editor.cursor_blink,
                        pick_mut: |settings_content| &mut settings_content.editor.cursor_blink,
                    }),
                    metadata: None,
                }),
                SettingsPageItem::SettingItem(SettingItem {
                    title: "Cursor Shape",
                    description: "Cursor shape for the editor",
                    field: Box::new(SettingField {
                        pick: |settings_content| &settings_content.editor.cursor_shape,
                        pick_mut: |settings_content| &mut settings_content.editor.cursor_shape,
                    }),
                    metadata: None,
                }),
                SettingsPageItem::SettingItem(SettingItem {
                    title: "Hide Mouse",
                    description: "When to hide the mouse cursor",
                    field: Box::new(SettingField {
                        pick: |settings_content| &settings_content.editor.hide_mouse,
                        pick_mut: |settings_content| &mut settings_content.editor.hide_mouse,
                    }),
                    metadata: None,
                }),
                SettingsPageItem::SectionHeader("Highlighting"),
                // todo(settings_ui): numeric stepper and validator is needed for this
                // SettingsPageItem::SettingItem(SettingItem {
                //     title: "Unnecessary Code Fade",
                //     description: "How much to fade out unused code (0.0 - 0.9)",
                //     field: Box::new(SettingField {
                //         pick: |settings_content| &settings_content.theme.unnecessary_code_fade,
                //         pick_mut: |settings_content| &mut settings_content.theme.unnecessary_code_fade,
                //     }),
                //     metadata: None,
                // }),
                SettingsPageItem::SettingItem(SettingItem {
                    title: "Current Line Highlight",
                    description: "How to highlight the current line",
                    field: Box::new(SettingField {
                        pick: |settings_content| &settings_content.editor.current_line_highlight,
                        pick_mut: |settings_content| {
                            &mut settings_content.editor.current_line_highlight
                        },
                    }),
                    metadata: None,
                }),
                SettingsPageItem::SettingItem(SettingItem {
                    title: "Selection Highlight",
                    description: "Whether to highlight all occurrences of selected text",
                    field: Box::new(SettingField {
                        pick: |settings_content| &settings_content.editor.selection_highlight,
                        pick_mut: |settings_content| {
                            &mut settings_content.editor.selection_highlight
                        },
                    }),
                    metadata: None,
                }),
                SettingsPageItem::SettingItem(SettingItem {
                    title: "Rounded Selection",
                    description: "Whether the text selection should have rounded corners",
                    field: Box::new(SettingField {
                        pick: |settings_content| &settings_content.editor.rounded_selection,
                        pick_mut: |settings_content| &mut settings_content.editor.rounded_selection,
                    }),
                    metadata: None,
                }),
                SettingsPageItem::SectionHeader("Guides"),
                SettingsPageItem::SettingItem(SettingItem {
                    title: "Show Wrap Guides",
                    description: "Whether to show wrap guides (vertical rulers)",
                    field: Box::new(SettingField {
                        pick: |settings_content| {
                            &settings_content
                                .project
                                .all_languages
                                .defaults
                                .show_wrap_guides
                        },
                        pick_mut: |settings_content| {
                            &mut settings_content
                                .project
                                .all_languages
                                .defaults
                                .show_wrap_guides
                        },
                    }),
                    metadata: None,
                }),
                // todo(settings_ui): This needs a custom component
                // SettingsPageItem::SettingItem(SettingItem {
                //     title: "Wrap Guides",
                //     description: "Character counts at which to show wrap guides",
                //     field: Box::new(SettingField {
                //         pick: |settings_content| {
                //             &settings_content
                //                 .project
                //                 .all_languages
                //                 .defaults
                //                 .wrap_guides
                //         },
                //         pick_mut: |settings_content| {
                //             &mut settings_content
                //                 .project
                //                 .all_languages
                //                 .defaults
                //                 .wrap_guides
                //         },
                //     }),
                //     metadata: None,
                // }),
                SettingsPageItem::SectionHeader("Whitespace"),
                SettingsPageItem::SettingItem(SettingItem {
                    title: "Show Whitespace",
                    description: "Whether to show tabs and spaces",
                    field: Box::new(SettingField {
                        pick: |settings_content| {
                            &settings_content
                                .project
                                .all_languages
                                .defaults
                                .show_whitespaces
                        },
                        pick_mut: |settings_content| {
                            &mut settings_content
                                .project
                                .all_languages
                                .defaults
                                .show_whitespaces
                        },
                    }),
                    metadata: None,
                }),
                SettingsPageItem::SectionHeader("Window"),
                // todo(settings_ui): Should we filter by platform?
                SettingsPageItem::SettingItem(SettingItem {
                    title: "Use System Window Tabs",
                    description: "Whether to allow windows to tab together (macOS only)",
                    field: Box::new(SettingField {
                        pick: |settings_content| &settings_content.workspace.use_system_window_tabs,
                        pick_mut: |settings_content| {
                            &mut settings_content.workspace.use_system_window_tabs
                        },
                    }),
                    metadata: None,
                }),
                SettingsPageItem::SectionHeader("Layout"),
                SettingsPageItem::SettingItem(SettingItem {
                    title: "Zoomed Padding",
                    description: "Whether to show padding for zoomed panels",
                    field: Box::new(SettingField {
                        pick: |settings_content| &settings_content.workspace.zoomed_padding,
                        pick_mut: |settings_content| &mut settings_content.workspace.zoomed_padding,
                    }),
                    metadata: None,
                }),
                // todo(settings_ui): Needs numeric stepper
                // SettingsPageItem::SettingItem(SettingItem {
                //     title: "Centered Layout Left Padding",
                //     description: "Left padding for cenetered layout",
                //     field: Box::new(SettingField {
                //         pick: |settings_content| &settings_content.workspace.bottom_dock_layout,
                //         pick_mut: |settings_content| {
                //             &mut settings_content.workspace.bottom_dock_layout
                //         },
                //     }),
                //     metadata: None,
                // }),
                // SettingsPageItem::SettingItem(SettingItem {
                //     title: "Centered Layout Right Padding",
                //     description: "Right padding for cenetered layout",
                //     field: Box::new(SettingField {
                //         pick: |settings_content| &settings_content.workspace.bottom_dock_layout,
                //         pick_mut: |settings_content| {
                //             &mut settings_content.workspace.bottom_dock_layout
                //         },
                //     }),
                //     metadata: None,
                // }),
                SettingsPageItem::SettingItem(SettingItem {
                    title: "Bottom Dock Layout",
                    description: "Layout mode of the bottom dock",
                    field: Box::new(SettingField {
                        pick: |settings_content| &settings_content.workspace.bottom_dock_layout,
                        pick_mut: |settings_content| {
                            &mut settings_content.workspace.bottom_dock_layout
                        },
                    }),
                    metadata: None,
                }),
            ],
        },
        SettingsPage {
            title: "Editor",
            expanded: false,
            items: vec![
                SettingsPageItem::SectionHeader("Indentation"),
                // todo(settings_ui): Needs numeric stepper
                // SettingsPageItem::SettingItem(SettingItem {
                //     title: "Tab Size",
                //     description: "How many columns a tab should occupy",
                //     field: Box::new(SettingField {
                //         pick: |settings_content| &settings_content.project.all_languages.defaults.tab_size,
                //         pick_mut: |settings_content| &mut settings_content.project.all_languages.defaults.tab_size,
                //     }),
                //     metadata: None,
                // }),
                SettingsPageItem::SettingItem(SettingItem {
                    title: "Hard Tabs",
                    description: "Whether to indent lines using tab characters, as opposed to multiple spaces",
                    field: Box::new(SettingField {
                        pick: |settings_content| {
                            &settings_content.project.all_languages.defaults.hard_tabs
                        },
                        pick_mut: |settings_content| {
                            &mut settings_content.project.all_languages.defaults.hard_tabs
                        },
                    }),
                    metadata: None,
                }),
                SettingsPageItem::SettingItem(SettingItem {
                    title: "Auto Indent",
                    description: "Whether indentation should be adjusted based on the context whilst typing",
                    field: Box::new(SettingField {
                        pick: |settings_content| {
                            &settings_content.project.all_languages.defaults.auto_indent
                        },
                        pick_mut: |settings_content| {
                            &mut settings_content.project.all_languages.defaults.auto_indent
                        },
                    }),
                    metadata: None,
                }),
                SettingsPageItem::SettingItem(SettingItem {
                    title: "Auto Indent On Paste",
                    description: "Whether indentation of pasted content should be adjusted based on the context",
                    field: Box::new(SettingField {
                        pick: |settings_content| {
                            &settings_content
                                .project
                                .all_languages
                                .defaults
                                .auto_indent_on_paste
                        },
                        pick_mut: |settings_content| {
                            &mut settings_content
                                .project
                                .all_languages
                                .defaults
                                .auto_indent_on_paste
                        },
                    }),
                    metadata: None,
                }),
                SettingsPageItem::SectionHeader("Wrapping"),
                // todo(settings_ui): Needs numeric stepper
                // SettingsPageItem::SettingItem(SettingItem {
                //     title: "Preferred Line Length",
                //     description: "The column at which to soft-wrap lines, for buffers where soft-wrap is enabled",
                //     field: Box::new(SettingField {
                //         pick: |settings_content| &settings_content.project.all_languages.defaults.preferred_line_length,
                //         pick_mut: |settings_content| &mut settings_content.project.all_languages.defaults.preferred_line_length,
                //     }),
                //     metadata: None,
                // }),
                SettingsPageItem::SettingItem(SettingItem {
                    title: "Soft Wrap",
                    description: "How to soft-wrap long lines of text",
                    field: Box::new(SettingField {
                        pick: |settings_content| {
                            &settings_content.project.all_languages.defaults.soft_wrap
                        },
                        pick_mut: |settings_content| {
                            &mut settings_content.project.all_languages.defaults.soft_wrap
                        },
                    }),
                    metadata: None,
                }),
                SettingsPageItem::SectionHeader("Search"),
                SettingsPageItem::SettingItem(SettingItem {
                    title: "Search Wrap",
                    description: "Whether the editor search results will loop",
                    field: Box::new(SettingField {
                        pick: |settings_content| &settings_content.editor.search_wrap,
                        pick_mut: |settings_content| &mut settings_content.editor.search_wrap,
                    }),
                    metadata: None,
                }),
                SettingsPageItem::SettingItem(SettingItem {
                    title: "Seed Search Query From Cursor",
                    description: "When to populate a new search's query based on the text under the cursor",
                    field: Box::new(SettingField {
                        pick: |settings_content| {
                            &settings_content.editor.seed_search_query_from_cursor
                        },
                        pick_mut: |settings_content| {
                            &mut settings_content.editor.seed_search_query_from_cursor
                        },
                    }),
                    metadata: None,
                }),
                SettingsPageItem::SettingItem(SettingItem {
                    title: "Use Smartcase Search",
                    description: "Whether to use smartcase search",
                    field: Box::new(SettingField {
                        pick: |settings_content| &settings_content.editor.use_smartcase_search,
                        pick_mut: |settings_content| {
                            &mut settings_content.editor.use_smartcase_search
                        },
                    }),
                    metadata: None,
                }),
                SettingsPageItem::SectionHeader("Editor Behavior"),
                SettingsPageItem::SettingItem(SettingItem {
                    title: "Redact Private Values",
                    description: "Hide the values of variables in private files",
                    field: Box::new(SettingField {
                        pick: |settings_content| &settings_content.editor.redact_private_values,
                        pick_mut: |settings_content| {
                            &mut settings_content.editor.redact_private_values
                        },
                    }),
                    metadata: None,
                }),
                SettingsPageItem::SettingItem(SettingItem {
                    title: "Middle Click Paste",
                    description: "Whether to enable middle-click paste on Linux",
                    field: Box::new(SettingField {
                        pick: |settings_content| &settings_content.editor.middle_click_paste,
                        pick_mut: |settings_content| {
                            &mut settings_content.editor.middle_click_paste
                        },
                    }),
                    metadata: None,
                }),
                SettingsPageItem::SettingItem(SettingItem {
                    title: "Double Click In Multibuffer",
                    description: "What to do when multibuffer is double clicked in some of its excerpts",
                    field: Box::new(SettingField {
                        pick: |settings_content| {
                            &settings_content.editor.double_click_in_multibuffer
                        },
                        pick_mut: |settings_content| {
                            &mut settings_content.editor.double_click_in_multibuffer
                        },
                    }),
                    metadata: None,
                }),
                SettingsPageItem::SettingItem(SettingItem {
                    title: "Go To Definition Fallback",
                    description: "Whether to follow-up empty go to definition responses from the language server",
                    field: Box::new(SettingField {
                        pick: |settings_content| &settings_content.editor.go_to_definition_fallback,
                        pick_mut: |settings_content| {
                            &mut settings_content.editor.go_to_definition_fallback
                        },
                    }),
                    metadata: None,
                }),
                SettingsPageItem::SectionHeader("Scrolling"),
                SettingsPageItem::SettingItem(SettingItem {
                    title: "Scroll Beyond Last Line",
                    description: "Whether the editor will scroll beyond the last line",
                    field: Box::new(SettingField {
                        pick: |settings_content| &settings_content.editor.scroll_beyond_last_line,
                        pick_mut: |settings_content| {
                            &mut settings_content.editor.scroll_beyond_last_line
                        },
                    }),
                    metadata: None,
                }),
                // todo(settings_ui): Needs numeric stepper
                // SettingsPageItem::SettingItem(SettingItem {
                //     title: "Vertical Scroll Margin",
                //     description: "The number of lines to keep above/below the cursor when auto-scrolling",
                //     field: Box::new(SettingField {
                //         pick: |settings_content| &settings_content.editor.vertical_scroll_margin,
                //         pick_mut: |settings_content| &mut settings_content.editor.vertical_scroll_margin,
                //     }),
                //     metadata: None,
                // }),
                // todo(settings_ui): Needs numeric stepper
                // SettingsPageItem::SettingItem(SettingItem {
                //     title: "Horizontal Scroll Margin",
                //     description: "The number of characters to keep on either side when scrolling with the mouse",
                //     field: Box::new(SettingField {
                //         pick: |settings_content| &settings_content.editor.horizontal_scroll_margin,
                //         pick_mut: |settings_content| &mut settings_content.editor.horizontal_scroll_margin,
                //     }),
                //     metadata: None,
                // }),
                // todo(settings_ui): Needs numeric stepper
                // SettingsPageItem::SettingItem(SettingItem {
                //     title: "Scroll Sensitivity",
                //     description: "Scroll sensitivity multiplier",
                //     field: Box::new(SettingField {
                //         pick: |settings_content| &settings_content.editor.scroll_sensitivity,
                //         pick_mut: |settings_content| &mut settings_content.editor.scroll_sensitivity,
                //     }),
                //     metadata: None,
                // }),
                SettingsPageItem::SettingItem(SettingItem {
                    title: "Autoscroll On Clicks",
                    description: "Whether to scroll when clicking near the edge of the visible text area",
                    field: Box::new(SettingField {
                        pick: |settings_content| &settings_content.editor.autoscroll_on_clicks,
                        pick_mut: |settings_content| {
                            &mut settings_content.editor.autoscroll_on_clicks
                        },
                    }),
                    metadata: None,
                }),
                SettingsPageItem::SectionHeader("Auto Actions"),
                SettingsPageItem::SettingItem(SettingItem {
                    title: "Use Autoclose",
                    description: "Whether to automatically type closing characters for you",
                    field: Box::new(SettingField {
                        pick: |settings_content| {
                            &settings_content
                                .project
                                .all_languages
                                .defaults
                                .use_autoclose
                        },
                        pick_mut: |settings_content| {
                            &mut settings_content
                                .project
                                .all_languages
                                .defaults
                                .use_autoclose
                        },
                    }),
                    metadata: None,
                }),
                SettingsPageItem::SettingItem(SettingItem {
                    title: "Use Auto Surround",
                    description: "Whether to automatically surround text with characters for you",
                    field: Box::new(SettingField {
                        pick: |settings_content| {
                            &settings_content
                                .project
                                .all_languages
                                .defaults
                                .use_auto_surround
                        },
                        pick_mut: |settings_content| {
                            &mut settings_content
                                .project
                                .all_languages
                                .defaults
                                .use_auto_surround
                        },
                    }),
                    metadata: None,
                }),
                SettingsPageItem::SettingItem(SettingItem {
                    title: "Use On Type Format",
                    description: "Whether to use additional LSP queries to format the code after every trigger symbol input",
                    field: Box::new(SettingField {
                        pick: |settings_content| {
                            &settings_content
                                .project
                                .all_languages
                                .defaults
                                .use_on_type_format
                        },
                        pick_mut: |settings_content| {
                            &mut settings_content
                                .project
                                .all_languages
                                .defaults
                                .use_on_type_format
                        },
                    }),
                    metadata: None,
                }),
                SettingsPageItem::SettingItem(SettingItem {
                    title: "Always Treat Brackets As Autoclosed",
                    description: "Controls how the editor handles the autoclosed characters",
                    field: Box::new(SettingField {
                        pick: |settings_content| {
                            &settings_content
                                .project
                                .all_languages
                                .defaults
                                .always_treat_brackets_as_autoclosed
                        },
                        pick_mut: |settings_content| {
                            &mut settings_content
                                .project
                                .all_languages
                                .defaults
                                .always_treat_brackets_as_autoclosed
                        },
                    }),
                    metadata: None,
                }),
                SettingsPageItem::SectionHeader("Formatting"),
                SettingsPageItem::SettingItem(SettingItem {
                    title: "Remove Trailing Whitespace On Save",
                    description: "Whether or not to remove any trailing whitespace from lines of a buffer before saving it",
                    field: Box::new(SettingField {
                        pick: |settings_content| {
                            &settings_content
                                .project
                                .all_languages
                                .defaults
                                .remove_trailing_whitespace_on_save
                        },
                        pick_mut: |settings_content| {
                            &mut settings_content
                                .project
                                .all_languages
                                .defaults
                                .remove_trailing_whitespace_on_save
                        },
                    }),
                    metadata: None,
                }),
                SettingsPageItem::SettingItem(SettingItem {
                    title: "Ensure Final Newline On Save",
                    description: "Whether or not to ensure there's a single newline at the end of a buffer when saving it",
                    field: Box::new(SettingField {
                        pick: |settings_content| {
                            &settings_content
                                .project
                                .all_languages
                                .defaults
                                .ensure_final_newline_on_save
                        },
                        pick_mut: |settings_content| {
                            &mut settings_content
                                .project
                                .all_languages
                                .defaults
                                .ensure_final_newline_on_save
                        },
                    }),
                    metadata: None,
                }),
                SettingsPageItem::SettingItem(SettingItem {
                    title: "Extend Comment On Newline",
                    description: "Whether to start a new line with a comment when a previous line is a comment as well",
                    field: Box::new(SettingField {
                        pick: |settings_content| {
                            &settings_content
                                .project
                                .all_languages
                                .defaults
                                .extend_comment_on_newline
                        },
                        pick_mut: |settings_content| {
                            &mut settings_content
                                .project
                                .all_languages
                                .defaults
                                .extend_comment_on_newline
                        },
                    }),
                    metadata: None,
                }),
                SettingsPageItem::SectionHeader("Completions"),
                SettingsPageItem::SettingItem(SettingItem {
                    title: "Show Completions On Input",
                    description: "Whether to pop the completions menu while typing in an editor without explicitly requesting it",
                    field: Box::new(SettingField {
                        pick: |settings_content| {
                            &settings_content
                                .project
                                .all_languages
                                .defaults
                                .show_completions_on_input
                        },
                        pick_mut: |settings_content| {
                            &mut settings_content
                                .project
                                .all_languages
                                .defaults
                                .show_completions_on_input
                        },
                    }),
                    metadata: None,
                }),
                SettingsPageItem::SettingItem(SettingItem {
                    title: "Show Completion Documentation",
                    description: "Whether to display inline and alongside documentation for items in the completions menu",
                    field: Box::new(SettingField {
                        pick: |settings_content| {
                            &settings_content
                                .project
                                .all_languages
                                .defaults
                                .show_completion_documentation
                        },
                        pick_mut: |settings_content| {
                            &mut settings_content
                                .project
                                .all_languages
                                .defaults
                                .show_completion_documentation
                        },
                    }),
                    metadata: None,
                }),
                SettingsPageItem::SettingItem(SettingItem {
                    title: "Auto Signature Help",
                    description: "Whether to automatically show a signature help pop-up or not",
                    field: Box::new(SettingField {
                        pick: |settings_content| &settings_content.editor.auto_signature_help,
                        pick_mut: |settings_content| {
                            &mut settings_content.editor.auto_signature_help
                        },
                    }),
                    metadata: None,
                }),
                SettingsPageItem::SettingItem(SettingItem {
                    title: "Show Signature Help After Edits",
                    description: "Whether to show the signature help pop-up after completions or bracket pairs inserted",
                    field: Box::new(SettingField {
                        pick: |settings_content| {
                            &settings_content.editor.show_signature_help_after_edits
                        },
                        pick_mut: |settings_content| {
                            &mut settings_content.editor.show_signature_help_after_edits
                        },
                    }),
                    metadata: None,
                }),
                SettingsPageItem::SettingItem(SettingItem {
                    title: "Snippet Sort Order",
                    description: "Determines how snippets are sorted relative to other completion items",
                    field: Box::new(SettingField {
                        pick: |settings_content| &settings_content.editor.snippet_sort_order,
                        pick_mut: |settings_content| {
                            &mut settings_content.editor.snippet_sort_order
                        },
                    }),
                    metadata: None,
                }),
                SettingsPageItem::SectionHeader("Hover"),
                SettingsPageItem::SettingItem(SettingItem {
                    title: "Hover Popover Enabled",
                    description: "Whether to show the informational hover box when moving the mouse over symbols in the editor",
                    field: Box::new(SettingField {
                        pick: |settings_content| &settings_content.editor.hover_popover_enabled,
                        pick_mut: |settings_content| {
                            &mut settings_content.editor.hover_popover_enabled
                        },
                    }),
                    metadata: None,
                }),
                // todo(settings_ui): Needs numeric stepper
                // SettingsPageItem::SettingItem(SettingItem {
                //     title: "Hover Popover Delay",
                //     description: "Time to wait in milliseconds before showing the informational hover box",
                //     field: Box::new(SettingField {
                //         pick: |settings_content| &settings_content.editor.hover_popover_delay,
                //         pick_mut: |settings_content| &mut settings_content.editor.hover_popover_delay,
                //     }),
                //     metadata: None,
                // }),
                SettingsPageItem::SectionHeader("Code Actions"),
                SettingsPageItem::SettingItem(SettingItem {
                    title: "Inline Code Actions",
                    description: "Whether to show code action button at start of buffer line",
                    field: Box::new(SettingField {
                        pick: |settings_content| &settings_content.editor.inline_code_actions,
                        pick_mut: |settings_content| {
                            &mut settings_content.editor.inline_code_actions
                        },
                    }),
                    metadata: None,
                }),
                SettingsPageItem::SectionHeader("Selection"),
                SettingsPageItem::SettingItem(SettingItem {
                    title: "Drag And Drop Selection",
                    description: "Whether to enable drag and drop selection",
                    field: Box::new(SettingField {
                        pick: |settings_content| {
                            if let Some(drag_and_drop) =
                                &settings_content.editor.drag_and_drop_selection
                            {
                                &drag_and_drop.enabled
                            } else {
                                &None
                            }
                        },
                        pick_mut: |settings_content| {
                            &mut settings_content
                                .editor
                                .drag_and_drop_selection
                                .get_or_insert_default()
                                .enabled
                        },
                    }),
                    metadata: None,
                }),
                // todo(settings_ui): Needs numeric stepper
                // SettingsPageItem::SettingItem(SettingItem {
                //     title: "Drag And Drop Selection Delay",
                //     description: "Delay in milliseconds before drag and drop selection starts",
                //     field: Box::new(SettingField {
                //         pick: |settings_content| {
                //             if let Some(drag_and_drop) = &settings_content.editor.drag_and_drop_selection {
                //                 &drag_and_drop.delay
                //             } else {
                //                 &None
                //             }
                //         },
                //         pick_mut: |settings_content| {
                //             &mut settings_content.editor.drag_and_drop_selection.get_or_insert_default().delay
                //         },
                //     }),
                //     metadata: None,
                // }),
                SettingsPageItem::SectionHeader("Line Numbers"),
                SettingsPageItem::SettingItem(SettingItem {
                    title: "Relative Line Numbers",
                    description: "Whether the line numbers on editors gutter are relative or not",
                    field: Box::new(SettingField {
                        pick: |settings_content| &settings_content.editor.relative_line_numbers,
                        pick_mut: |settings_content| {
                            &mut settings_content.editor.relative_line_numbers
                        },
                    }),
                    metadata: None,
                }),
                SettingsPageItem::SectionHeader("Gutter"),
                SettingsPageItem::SettingItem(SettingItem {
                    title: "Show Line Numbers",
                    description: "Whether to show line numbers in the gutter",
                    field: Box::new(SettingField {
                        pick: |settings_content| {
                            if let Some(gutter) = &settings_content.editor.gutter {
                                &gutter.line_numbers
                            } else {
                                &None
                            }
                        },
                        pick_mut: |settings_content| {
                            &mut settings_content
                                .editor
                                .gutter
                                .get_or_insert_default()
                                .line_numbers
                        },
                    }),
                    metadata: None,
                }),
                SettingsPageItem::SettingItem(SettingItem {
                    title: "Show Runnables",
                    description: "Whether to show runnable buttons in the gutter",
                    field: Box::new(SettingField {
                        pick: |settings_content| {
                            if let Some(gutter) = &settings_content.editor.gutter {
                                &gutter.runnables
                            } else {
                                &None
                            }
                        },
                        pick_mut: |settings_content| {
                            &mut settings_content
                                .editor
                                .gutter
                                .get_or_insert_default()
                                .runnables
                        },
                    }),
                    metadata: None,
                }),
                SettingsPageItem::SettingItem(SettingItem {
                    title: "Show Breakpoints",
                    description: "Whether to show breakpoints in the gutter",
                    field: Box::new(SettingField {
                        pick: |settings_content| {
                            if let Some(gutter) = &settings_content.editor.gutter {
                                &gutter.breakpoints
                            } else {
                                &None
                            }
                        },
                        pick_mut: |settings_content| {
                            &mut settings_content
                                .editor
                                .gutter
                                .get_or_insert_default()
                                .breakpoints
                        },
                    }),
                    metadata: None,
                }),
                SettingsPageItem::SettingItem(SettingItem {
                    title: "Show Folds",
                    description: "Whether to show code folding controls in the gutter",
                    field: Box::new(SettingField {
                        pick: |settings_content| {
                            if let Some(gutter) = &settings_content.editor.gutter {
                                &gutter.folds
                            } else {
                                &None
                            }
                        },
                        pick_mut: |settings_content| {
                            &mut settings_content.editor.gutter.get_or_insert_default().folds
                        },
                    }),
                    metadata: None,
                }),
                SettingsPageItem::SectionHeader("Tabs"),
                SettingsPageItem::SettingItem(SettingItem {
                    title: "Show Tab Bar",
                    description: "Whether or not to show the tab bar in the editor",
                    field: Box::new(SettingField {
                        pick: |settings_content| {
                            if let Some(tab_bar) = &settings_content.tab_bar {
                                &tab_bar.show
                            } else {
                                &None
                            }
                        },
                        pick_mut: |settings_content| {
                            &mut settings_content.tab_bar.get_or_insert_default().show
                        },
                    }),
                    metadata: None,
                }),
                SettingsPageItem::SettingItem(SettingItem {
                    title: "Show Git Status In Tabs",
                    description: "Whether to show the Git file status on a tab item",
                    field: Box::new(SettingField {
                        pick: |settings_content| {
                            if let Some(tabs) = &settings_content.tabs {
                                &tabs.git_status
                            } else {
                                &None
                            }
                        },
                        pick_mut: |settings_content| {
                            &mut settings_content.tabs.get_or_insert_default().git_status
                        },
                    }),
                    metadata: None,
                }),
                SettingsPageItem::SettingItem(SettingItem {
                    title: "Show File Icons In Tabs",
                    description: "Whether to show the file icon for a tab",
                    field: Box::new(SettingField {
                        pick: |settings_content| {
                            if let Some(tabs) = &settings_content.tabs {
                                &tabs.file_icons
                            } else {
                                &None
                            }
                        },
                        pick_mut: |settings_content| {
                            &mut settings_content.tabs.get_or_insert_default().file_icons
                        },
                    }),
                    metadata: None,
                }),
                SettingsPageItem::SettingItem(SettingItem {
                    title: "Tab Close Position",
                    description: "Position of the close button in a tab",
                    field: Box::new(SettingField {
                        pick: |settings_content| {
                            if let Some(tabs) = &settings_content.tabs {
                                &tabs.close_position
                            } else {
                                &None
                            }
                        },
                        pick_mut: |settings_content| {
                            &mut settings_content.tabs.get_or_insert_default().close_position
                        },
                    }),
                    metadata: None,
                }),
                // todo(settings_ui): Needs numeric stepper
                // SettingsPageItem::SettingItem(SettingItem {
                //     title: "Maximum Tabs",
                //     description: "Maximum open tabs in a pane. Will not close an unsaved tab",
                //     field: Box::new(SettingField {
                //         pick: |settings_content| &settings_content.workspace.max_tabs,
                //         pick_mut: |settings_content| &mut settings_content.workspace.max_tabs,
                //     }),
                //     metadata: None,
                // }),
            ],
        },
        SettingsPage {
            title: "Workbench & Window",
            expanded: false,
            items: vec![
                SettingsPageItem::SectionHeader("Workbench"),
                SettingsPageItem::SettingItem(SettingItem {
                    title: "Editor Tabs",
                    description: "Whether or not to show the tab bar in the editor",
                    field: Box::new(SettingField {
                        pick: |settings_content| {
                            if let Some(tab_bar) = &settings_content.tab_bar {
                                &tab_bar.show
                            } else {
                                &None
                            }
                        },
                        pick_mut: |settings_content| {
                            &mut settings_content.tab_bar.get_or_insert_default().show
                        },
                    }),
                    metadata: None,
                }),
                SettingsPageItem::SettingItem(SettingItem {
                    title: "Active language Button",
                    description: "Whether to show the active language button in the status bar",
                    field: Box::new(SettingField {
                        pick: |settings_content| {
                            if let Some(status_bar) = &settings_content.editor.status_bar {
                                &status_bar.active_language_button
                            } else {
                                &None
                            }
                        },
                        pick_mut: |settings_content| {
                            &mut settings_content
                                .editor
                                .status_bar
                                .get_or_insert_default()
                                .active_language_button
                        },
                    }),
                    metadata: None,
                }),
                SettingsPageItem::SettingItem(SettingItem {
                    title: "Cursor Position Button",
                    description: "Whether to show the cursor position button in the status bar",
                    field: Box::new(SettingField {
                        pick: |settings_content| {
                            if let Some(status_bar) = &settings_content.editor.status_bar {
                                &status_bar.cursor_position_button
                            } else {
                                &None
                            }
                        },
                        pick_mut: |settings_content| {
                            &mut settings_content
                                .editor
                                .status_bar
                                .get_or_insert_default()
                                .cursor_position_button
                        },
                    }),
                    metadata: None,
                }),
                SettingsPageItem::SectionHeader("Terminal"),
                SettingsPageItem::SettingItem(SettingItem {
                    title: "Terminal Button",
                    description: "Whether to show the terminal button in the status bar",
                    field: Box::new(SettingField {
                        pick: |settings_content| {
                            if let Some(terminal) = &settings_content.terminal {
                                &terminal.button
                            } else {
                                &None
                            }
                        },
                        pick_mut: |settings_content| {
                            &mut settings_content.terminal.get_or_insert_default().button
                        },
                    }),
                    metadata: None,
                }),
                SettingsPageItem::SettingItem(SettingItem {
                    title: "Show Navigation History Buttons",
                    description: "Whether or not to show the navigation history buttons in the tab bar",
                    field: Box::new(SettingField {
                        pick: |settings_content| {
                            if let Some(tab_bar) = &settings_content.tab_bar {
                                &tab_bar.show_nav_history_buttons
                            } else {
                                &None
                            }
                        },
                        pick_mut: |settings_content| {
                            &mut settings_content
                                .tab_bar
                                .get_or_insert_default()
                                .show_nav_history_buttons
                        },
                    }),
                    metadata: None,
                }),
            ],
        },
        SettingsPage {
            title: "Panels & Tools",
            expanded: false,
            items: vec![
                SettingsPageItem::SectionHeader("Project Panel"),
                SettingsPageItem::SettingItem(SettingItem {
                    title: "Project Panel Button",
                    description: "Whether to show the project panel button in the status bar",
                    field: Box::new(SettingField {
                        pick: |settings_content| {
                            if let Some(project_panel) = &settings_content.project_panel {
                                &project_panel.button
                            } else {
                                &None
                            }
                        },
                        pick_mut: |settings_content| {
                            &mut settings_content
                                .project_panel
                                .get_or_insert_default()
                                .button
                        },
                    }),
                    metadata: None,
                }),
                SettingsPageItem::SettingItem(SettingItem {
                    title: "Project Panel Dock",
                    description: "Where to dock the project panel",
                    field: Box::new(SettingField {
                        pick: |settings_content| {
                            if let Some(project_panel) = &settings_content.project_panel {
                                &project_panel.dock
                            } else {
                                &None
                            }
                        },
                        pick_mut: |settings_content| {
                            &mut settings_content.project_panel.get_or_insert_default().dock
                        },
                    }),
                    metadata: None,
                }),
                // todo(settings_ui): Needs numeric stepper
                // SettingsPageItem::SettingItem(SettingItem {
                //     title: "Project Panel Default Width",
                //     description: "Default width of the project panel in pixels",
                //     field: Box::new(SettingField {
                //         pick: |settings_content| {
                //             if let Some(project_panel) = &settings_content.project_panel {
                //                 &project_panel.default_width
                //             } else {
                //                 &None
                //             }
                //         },
                //         pick_mut: |settings_content| {
                //             &mut settings_content
                //                 .project_panel
                //                 .get_or_insert_default()
                //                 .default_width
                //         },
                //     }),
                //     metadata: None,
                // }),
                SettingsPageItem::SectionHeader("Terminal"),
                SettingsPageItem::SettingItem(SettingItem {
                    title: "Terminal Dock",
                    description: "Where to dock the terminal panel",
                    field: Box::new(SettingField {
                        pick: |settings_content| {
                            if let Some(terminal) = &settings_content.terminal {
                                &terminal.dock
                            } else {
                                &None
                            }
                        },
                        pick_mut: |settings_content| {
                            &mut settings_content.terminal.get_or_insert_default().dock
                        },
                    }),
                    metadata: None,
                }),
                SettingsPageItem::SectionHeader("Tab Settings"),
                SettingsPageItem::SettingItem(SettingItem {
                    title: "Activate On Close",
                    description: "What to do after closing the current tab",
                    field: Box::new(SettingField {
                        pick: |settings_content| {
                            if let Some(tabs) = &settings_content.tabs {
                                &tabs.activate_on_close
                            } else {
                                &None
                            }
                        },
                        pick_mut: |settings_content| {
                            &mut settings_content
                                .tabs
                                .get_or_insert_default()
                                .activate_on_close
                        },
                    }),
                    metadata: None,
                }),
                SettingsPageItem::SettingItem(SettingItem {
                    title: "Tab Show Diagnostics",
                    description: "Which files containing diagnostic errors/warnings to mark in the tabs",
                    field: Box::new(SettingField {
                        pick: |settings_content| {
                            if let Some(tabs) = &settings_content.tabs {
                                &tabs.show_diagnostics
                            } else {
                                &None
                            }
                        },
                        pick_mut: |settings_content| {
                            &mut settings_content
                                .tabs
                                .get_or_insert_default()
                                .show_diagnostics
                        },
                    }),
                    metadata: None,
                }),
                SettingsPageItem::SettingItem(SettingItem {
                    title: "Show Close Button",
                    description: "Controls the appearance behavior of the tab's close button",
                    field: Box::new(SettingField {
                        pick: |settings_content| {
                            if let Some(tabs) = &settings_content.tabs {
                                &tabs.show_close_button
                            } else {
                                &None
                            }
                        },
                        pick_mut: |settings_content| {
                            &mut settings_content
                                .tabs
                                .get_or_insert_default()
                                .show_close_button
                        },
                    }),
                    metadata: None,
                }),
                SettingsPageItem::SectionHeader("Preview Tabs"),
                SettingsPageItem::SettingItem(SettingItem {
                    title: "Preview Tabs Enabled",
                    description: "Whether to show opened editors as preview tabs",
                    field: Box::new(SettingField {
                        pick: |settings_content| {
                            if let Some(preview_tabs) = &settings_content.preview_tabs {
                                &preview_tabs.enabled
                            } else {
                                &None
                            }
                        },
                        pick_mut: |settings_content| {
                            &mut settings_content
                                .preview_tabs
                                .get_or_insert_default()
                                .enabled
                        },
                    }),
                    metadata: None,
                }),
                SettingsPageItem::SettingItem(SettingItem {
                    title: "Enable Preview From File Finder",
                    description: "Whether to open tabs in preview mode when selected from the file finder",
                    field: Box::new(SettingField {
                        pick: |settings_content| {
                            if let Some(preview_tabs) = &settings_content.preview_tabs {
                                &preview_tabs.enable_preview_from_file_finder
                            } else {
                                &None
                            }
                        },
                        pick_mut: |settings_content| {
                            &mut settings_content
                                .preview_tabs
                                .get_or_insert_default()
                                .enable_preview_from_file_finder
                        },
                    }),
                    metadata: None,
                }),
                SettingsPageItem::SettingItem(SettingItem {
                    title: "Enable Preview From Code Navigation",
                    description: "Whether a preview tab gets replaced when code navigation is used to navigate away from the tab",
                    field: Box::new(SettingField {
                        pick: |settings_content| {
                            if let Some(preview_tabs) = &settings_content.preview_tabs {
                                &preview_tabs.enable_preview_from_code_navigation
                            } else {
                                &None
                            }
                        },
                        pick_mut: |settings_content| {
                            &mut settings_content
                                .preview_tabs
                                .get_or_insert_default()
                                .enable_preview_from_code_navigation
                        },
                    }),
                    metadata: None,
                }),
            ],
        },
        SettingsPage {
            title: "Version Control",
            expanded: false,
            items: vec![
                SettingsPageItem::SectionHeader("Git"),
                SettingsPageItem::SettingItem(SettingItem {
                    title: "Git Gutter",
                    description: "Control whether the git gutter is shown",
                    field: Box::new(SettingField {
                        pick: |settings_content| {
                            if let Some(git) = &settings_content.git {
                                &git.git_gutter
                            } else {
                                &None
                            }
                        },
                        pick_mut: |settings_content| {
                            &mut settings_content.git.get_or_insert_default().git_gutter
                        },
                    }),
                    metadata: None,
                }),
                // todo(settings_ui): Needs numeric stepper
                // SettingsPageItem::SettingItem(SettingItem {
                //     title: "Gutter Debounce",
                //     description: "Debounce threshold in milliseconds after which changes are reflected in the git gutter",
                //     field: Box::new(SettingField {
                //         pick: |settings_content| {
                //             if let Some(git) = &settings_content.git {
                //                 &git.gutter_debounce
                //             } else {
                //                 &None
                //             }
                //         },
                //         pick_mut: |settings_content| {
                //             &mut settings_content.git.get_or_insert_default().gutter_debounce
                //         },
                //     }),
                //     metadata: None,
                // }),
                SettingsPageItem::SettingItem(SettingItem {
                    title: "Inline Blame Enabled",
                    description: "Whether or not to show git blame data inline in the currently focused line",
                    field: Box::new(SettingField {
                        pick: |settings_content| {
                            if let Some(git) = &settings_content.git {
                                if let Some(inline_blame) = &git.inline_blame {
                                    &inline_blame.enabled
                                } else {
                                    &None
                                }
                            } else {
                                &None
                            }
                        },
                        pick_mut: |settings_content| {
                            &mut settings_content
                                .git
                                .get_or_insert_default()
                                .inline_blame
                                .get_or_insert_default()
                                .enabled
                        },
                    }),
                    metadata: None,
                }),
                SettingsPageItem::SettingItem(SettingItem {
                    title: "Show Commit Summary",
                    description: "Whether to show commit summary as part of the inline blame",
                    field: Box::new(SettingField {
                        pick: |settings_content| {
                            if let Some(git) = &settings_content.git {
                                if let Some(inline_blame) = &git.inline_blame {
                                    &inline_blame.show_commit_summary
                                } else {
                                    &None
                                }
                            } else {
                                &None
                            }
                        },
                        pick_mut: |settings_content| {
                            &mut settings_content
                                .git
                                .get_or_insert_default()
                                .inline_blame
                                .get_or_insert_default()
                                .show_commit_summary
                        },
                    }),
                    metadata: None,
                }),
                SettingsPageItem::SettingItem(SettingItem {
                    title: "Show Avatar",
                    description: "Whether to show the avatar of the author of the commit",
                    field: Box::new(SettingField {
                        pick: |settings_content| {
                            if let Some(git) = &settings_content.git {
                                if let Some(blame) = &git.blame {
                                    &blame.show_avatar
                                } else {
                                    &None
                                }
                            } else {
                                &None
                            }
                        },
                        pick_mut: |settings_content| {
                            &mut settings_content
                                .git
                                .get_or_insert_default()
                                .blame
                                .get_or_insert_default()
                                .show_avatar
                        },
                    }),
                    metadata: None,
                }),
                SettingsPageItem::SettingItem(SettingItem {
                    title: "Show Author Name In Branch Picker",
                    description: "Whether to show author name as part of the commit information in branch picker",
                    field: Box::new(SettingField {
                        pick: |settings_content| {
                            if let Some(git) = &settings_content.git {
                                if let Some(branch_picker) = &git.branch_picker {
                                    &branch_picker.show_author_name
                                } else {
                                    &None
                                }
                            } else {
                                &None
                            }
                        },
                        pick_mut: |settings_content| {
                            &mut settings_content
                                .git
                                .get_or_insert_default()
                                .branch_picker
                                .get_or_insert_default()
                                .show_author_name
                        },
                    }),
                    metadata: None,
                }),
                SettingsPageItem::SettingItem(SettingItem {
                    title: "Hunk Style",
                    description: "How git hunks are displayed visually in the editor",
                    field: Box::new(SettingField {
                        pick: |settings_content| {
                            if let Some(git) = &settings_content.git {
                                &git.hunk_style
                            } else {
                                &None
                            }
                        },
                        pick_mut: |settings_content| {
                            &mut settings_content.git.get_or_insert_default().hunk_style
                        },
                    }),
                    metadata: None,
                }),
            ],
        },
        SettingsPage {
            title: "System & Network",
            expanded: false,
            items: vec![
                SettingsPageItem::SectionHeader("Network"),
                // todo(settings_ui): Proxy needs a default
                // SettingsPageItem::SettingItem(SettingItem {
                //     title: "Proxy",
                //     description: "The proxy to use for network requests",
                //     field: Box::new(SettingField {
                //         pick: |settings_content| &settings_content.proxy,
                //         pick_mut: |settings_content| &mut settings_content.proxy,
                //     }),
                //     metadata: Some(Box::new(SettingsFieldMetadata {
                //         placeholder: Some("socks5h://localhost:10808"),
                //     })),
                // }),
                SettingsPageItem::SettingItem(SettingItem {
                    title: "Server URL",
                    description: "The URL of the Zed server to connect to",
                    field: Box::new(SettingField {
                        pick: |settings_content| &settings_content.server_url,
                        pick_mut: |settings_content| &mut settings_content.server_url,
                    }),
                    metadata: Some(Box::new(SettingsFieldMetadata {
                        placeholder: Some("https://zed.dev"),
                    })),
                }),
                SettingsPageItem::SectionHeader("System"),
                SettingsPageItem::SettingItem(SettingItem {
                    title: "Auto Update",
                    description: "Whether or not to automatically check for updates",
                    field: Box::new(SettingField {
                        pick: |settings_content| &settings_content.auto_update,
                        pick_mut: |settings_content| &mut settings_content.auto_update,
                    }),
                    metadata: None,
                }),
            ],
        },
        SettingsPage {
            title: "Diagnostics & Errors",
            expanded: false,
            items: vec![
                SettingsPageItem::SectionHeader("Display"),
                SettingsPageItem::SettingItem(SettingItem {
                    title: "Diagnostics Button",
                    description: "Whether to show the project diagnostics button in the status bar",
                    field: Box::new(SettingField {
                        pick: |settings_content| {
                            if let Some(diagnostics) = &settings_content.diagnostics {
                                &diagnostics.button
                            } else {
                                &None
                            }
                        },
                        pick_mut: |settings_content| {
                            &mut settings_content.diagnostics.get_or_insert_default().button
                        },
                    }),
                    metadata: None,
                }),
                SettingsPageItem::SectionHeader("Filtering"),
                SettingsPageItem::SettingItem(SettingItem {
                    title: "Max Severity",
                    description: "Which level to use to filter out diagnostics displayed in the editor",
                    field: Box::new(SettingField {
                        pick: |settings_content| &settings_content.editor.diagnostics_max_severity,
                        pick_mut: |settings_content| {
                            &mut settings_content.editor.diagnostics_max_severity
                        },
                    }),
                    metadata: None,
                }),
                SettingsPageItem::SettingItem(SettingItem {
                    title: "Include Warnings",
                    description: "Whether to show warnings or not by default",
                    field: Box::new(SettingField {
                        pick: |settings_content| {
                            if let Some(diagnostics) = &settings_content.diagnostics {
                                &diagnostics.include_warnings
                            } else {
                                &None
                            }
                        },
                        pick_mut: |settings_content| {
                            &mut settings_content
                                .diagnostics
                                .get_or_insert_default()
                                .include_warnings
                        },
                    }),
                    metadata: None,
                }),
                SettingsPageItem::SectionHeader("Inline"),
                SettingsPageItem::SettingItem(SettingItem {
                    title: "Inline Diagnostics Enabled",
                    description: "Whether to show diagnostics inline or not",
                    field: Box::new(SettingField {
                        pick: |settings_content| {
                            if let Some(diagnostics) = &settings_content.diagnostics {
                                if let Some(inline) = &diagnostics.inline {
                                    &inline.enabled
                                } else {
                                    &None
                                }
                            } else {
                                &None
                            }
                        },
                        pick_mut: |settings_content| {
                            &mut settings_content
                                .diagnostics
                                .get_or_insert_default()
                                .inline
                                .get_or_insert_default()
                                .enabled
                        },
                    }),
                    metadata: None,
                }),
                // todo(settings_ui): Needs numeric stepper
                // SettingsPageItem::SettingItem(SettingItem {
                //     title: "Inline Update Debounce",
                //     description: "The delay in milliseconds to show inline diagnostics after the last diagnostic update",
                //     field: Box::new(SettingField {
                //         pick: |settings_content| {
                //             if let Some(diagnostics) = &settings_content.diagnostics {
                //                 if let Some(inline) = &diagnostics.inline {
                //                     &inline.update_debounce_ms
                //                 } else {
                //                     &None
                //                 }
                //             } else {
                //                 &None
                //             }
                //         },
                //         pick_mut: |settings_content| {
                //             &mut settings_content
                //                 .diagnostics
                //                 .get_or_insert_default()
                //                 .inline
                //                 .get_or_insert_default()
                //                 .update_debounce_ms
                //         },
                //     }),
                //     metadata: None,
                // }),
                // todo(settings_ui): Needs numeric stepper
                // SettingsPageItem::SettingItem(SettingItem {
                //     title: "Inline Padding",
                //     description: "The amount of padding between the end of the source line and the start of the inline diagnostic",
                //     field: Box::new(SettingField {
                //         pick: |settings_content| {
                //             if let Some(diagnostics) = &settings_content.diagnostics {
                //                 if let Some(inline) = &diagnostics.inline {
                //                     &inline.padding
                //                 } else {
                //                     &None
                //                 }
                //             } else {
                //                 &None
                //             }
                //         },
                //         pick_mut: |settings_content| {
                //             &mut settings_content
                //                 .diagnostics
                //                 .get_or_insert_default()
                //                 .inline
                //                 .get_or_insert_default()
                //                 .padding
                //         },
                //     }),
                //     metadata: None,
                // }),
                // todo(settings_ui): Needs numeric stepper
                // SettingsPageItem::SettingItem(SettingItem {
                //     title: "Inline Min Column",
                //     description: "The minimum column to display inline diagnostics",
                //     field: Box::new(SettingField {
                //         pick: |settings_content| {
                //             if let Some(diagnostics) = &settings_content.diagnostics {
                //                 if let Some(inline) = &diagnostics.inline {
                //                     &inline.min_column
                //                 } else {
                //                     &None
                //                 }
                //             } else {
                //                 &None
                //             }
                //         },
                //         pick_mut: |settings_content| {
                //             &mut settings_content
                //                 .diagnostics
                //                 .get_or_insert_default()
                //                 .inline
                //                 .get_or_insert_default()
                //                 .min_column
                //         },
                //     }),
                //     metadata: None,
                // }),
                SettingsPageItem::SectionHeader("Performance"),
                SettingsPageItem::SettingItem(SettingItem {
                    title: "LSP Pull Diagnostics Enabled",
                    description: "Whether to pull for diagnostics or not",
                    field: Box::new(SettingField {
                        pick: |settings_content| {
                            if let Some(diagnostics) = &settings_content.diagnostics {
                                if let Some(lsp_pull) = &diagnostics.lsp_pull_diagnostics {
                                    &lsp_pull.enabled
                                } else {
                                    &None
                                }
                            } else {
                                &None
                            }
                        },
                        pick_mut: |settings_content| {
                            &mut settings_content
                                .diagnostics
                                .get_or_insert_default()
                                .lsp_pull_diagnostics
                                .get_or_insert_default()
                                .enabled
                        },
                    }),
                    metadata: None,
                }),
                // todo(settings_ui): Needs numeric stepper
                // SettingsPageItem::SettingItem(SettingItem {
                //     title: "LSP Pull Debounce",
                //     description: "Minimum time to wait before pulling diagnostics from the language server(s)",
                //     field: Box::new(SettingField {
                //         pick: |settings_content| {
                //             if let Some(diagnostics) = &settings_content.diagnostics {
                //                 if let Some(lsp_pull) = &diagnostics.lsp_pull_diagnostics {
                //                     &lsp_pull.debounce_ms
                //                 } else {
                //                     &None
                //                 }
                //             } else {
                //                 &None
                //             }
                //         },
                //         pick_mut: |settings_content| {
                //             &mut settings_content
                //                 .diagnostics
                //                 .get_or_insert_default()
                //                 .lsp_pull_diagnostics
                //                 .get_or_insert_default()
                //                 .debounce_ms
                //         },
                //     }),
                //     metadata: None,
                // }),
            ],
        },
        SettingsPage {
            title: "Collaboration",
            expanded: false,
            items: vec![
                SettingsPageItem::SectionHeader("Calls"),
                SettingsPageItem::SettingItem(SettingItem {
                    title: "Mute On Join",
                    description: "Whether the microphone should be muted when joining a channel or a call",
                    field: Box::new(SettingField {
                        pick: |settings_content| {
                            if let Some(calls) = &settings_content.calls {
                                &calls.mute_on_join
                            } else {
                                &None
                            }
                        },
                        pick_mut: |settings_content| {
                            &mut settings_content.calls.get_or_insert_default().mute_on_join
                        },
                    }),
                    metadata: None,
                }),
                SettingsPageItem::SettingItem(SettingItem {
                    title: "Share On Join",
                    description: "Whether your current project should be shared when joining an empty channel",
                    field: Box::new(SettingField {
                        pick: |settings_content| {
                            if let Some(calls) = &settings_content.calls {
                                &calls.share_on_join
                            } else {
                                &None
                            }
                        },
                        pick_mut: |settings_content| {
                            &mut settings_content.calls.get_or_insert_default().share_on_join
                        },
                    }),
                    metadata: None,
                }),
                SettingsPageItem::SectionHeader("Panel"),
                SettingsPageItem::SettingItem(SettingItem {
                    title: "Collaboration Panel Button",
                    description: "Whether to show the collaboration panel button in the status bar",
                    field: Box::new(SettingField {
                        pick: |settings_content| {
                            if let Some(collab) = &settings_content.collaboration_panel {
                                &collab.button
                            } else {
                                &None
                            }
                        },
                        pick_mut: |settings_content| {
                            &mut settings_content
                                .collaboration_panel
                                .get_or_insert_default()
                                .button
                        },
                    }),
                    metadata: None,
                }),
                SettingsPageItem::SectionHeader("Experimental"),
                SettingsPageItem::SettingItem(SettingItem {
                    title: "Rodio Audio",
                    description: "Opt into the new audio system",
                    field: Box::new(SettingField {
                        pick: |settings_content| {
                            if let Some(audio) = &settings_content.audio {
                                &audio.rodio_audio
                            } else {
                                &None
                            }
                        },
                        pick_mut: |settings_content| {
                            &mut settings_content.audio.get_or_insert_default().rodio_audio
                        },
                    }),
                    metadata: None,
                }),
            ],
        },
        SettingsPage {
            title: "AI",
            expanded: false,
            items: vec![
                SettingsPageItem::SectionHeader("General"),
                SettingsPageItem::SettingItem(SettingItem {
                    title: "Disable AI",
                    description: "Whether to disable all AI features in Zed",
                    field: Box::new(SettingField {
                        pick: |settings_content| &settings_content.disable_ai,
                        pick_mut: |settings_content| &mut settings_content.disable_ai,
                    }),
                    metadata: None,
                }),
            ],
        },
    ]
}

// Derive Macro, on the new ProjectSettings struct

fn project_settings_data() -> Vec<SettingsPage> {
    vec![
        SettingsPage {
            title: "Project",
            expanded: false,
            items: vec![
                SettingsPageItem::SectionHeader("Worktree Settings Content"),
                SettingsPageItem::SettingItem(SettingItem {
                    title: "Project Name",
                    description: "The displayed name of this project. If not set, the root directory name",
                    field: Box::new(SettingField {
                        pick: |settings_content| &settings_content.project.worktree.project_name,
                        pick_mut: |settings_content| {
                            &mut settings_content.project.worktree.project_name
                        },
                    }),
                    metadata: Some(Box::new(SettingsFieldMetadata {
                        placeholder: Some("A new name"),
                    })),
                }),
            ],
        },
        SettingsPage {
            title: "Appearance & Behavior",
            expanded: false,
            items: vec![
                SettingsPageItem::SectionHeader("Guides"),
                SettingsPageItem::SettingItem(SettingItem {
                    title: "Show Wrap Guides",
                    description: "Whether to show wrap guides (vertical rulers)",
                    field: Box::new(SettingField {
                        pick: |settings_content| {
                            &settings_content
                                .project
                                .all_languages
                                .defaults
                                .show_wrap_guides
                        },
                        pick_mut: |settings_content| {
                            &mut settings_content
                                .project
                                .all_languages
                                .defaults
                                .show_wrap_guides
                        },
                    }),
                    metadata: None,
                }),
                // todo(settings_ui): This needs a custom component
                // SettingsPageItem::SettingItem(SettingItem {
                //     title: "Wrap Guides",
                //     description: "Character counts at which to show wrap guides",
                //     field: Box::new(SettingField {
                //         pick: |settings_content| {
                //             &settings_content
                //                 .project
                //                 .all_languages
                //                 .defaults
                //                 .wrap_guides
                //         },
                //         pick_mut: |settings_content| {
                //             &mut settings_content
                //                 .project
                //                 .all_languages
                //                 .defaults
                //                 .wrap_guides
                //         },
                //     }),
                //     metadata: None,
                // }),
                SettingsPageItem::SectionHeader("Whitespace"),
                SettingsPageItem::SettingItem(SettingItem {
                    title: "Show Whitespace",
                    description: "Whether to show tabs and spaces",
                    field: Box::new(SettingField {
                        pick: |settings_content| {
                            &settings_content
                                .project
                                .all_languages
                                .defaults
                                .show_whitespaces
                        },
                        pick_mut: |settings_content| {
                            &mut settings_content
                                .project
                                .all_languages
                                .defaults
                                .show_whitespaces
                        },
                    }),
                    metadata: None,
                }),
            ],
        },
        SettingsPage {
            title: "Editing",
            expanded: false,
            items: vec![
                SettingsPageItem::SectionHeader("Indentation"),
                // todo(settings_ui): Needs numeric stepper
                // SettingsPageItem::SettingItem(SettingItem {
                //     title: "Tab Size",
                //     description: "How many columns a tab should occupy",
                //     field: Box::new(SettingField {
                //         pick: |settings_content| &settings_content.project.all_languages.defaults.tab_size,
                //         pick_mut: |settings_content| &mut settings_content.project.all_languages.defaults.tab_size,
                //     }),
                //     metadata: None,
                // }),
                SettingsPageItem::SettingItem(SettingItem {
                    title: "Hard Tabs",
                    description: "Whether to indent lines using tab characters, as opposed to multiple spaces",
                    field: Box::new(SettingField {
                        pick: |settings_content| {
                            &settings_content.project.all_languages.defaults.hard_tabs
                        },
                        pick_mut: |settings_content| {
                            &mut settings_content.project.all_languages.defaults.hard_tabs
                        },
                    }),
                    metadata: None,
                }),
                SettingsPageItem::SettingItem(SettingItem {
                    title: "Auto Indent",
                    description: "Whether indentation should be adjusted based on the context whilst typing",
                    field: Box::new(SettingField {
                        pick: |settings_content| {
                            &settings_content.project.all_languages.defaults.auto_indent
                        },
                        pick_mut: |settings_content| {
                            &mut settings_content.project.all_languages.defaults.auto_indent
                        },
                    }),
                    metadata: None,
                }),
                SettingsPageItem::SettingItem(SettingItem {
                    title: "Auto Indent On Paste",
                    description: "Whether indentation of pasted content should be adjusted based on the context",
                    field: Box::new(SettingField {
                        pick: |settings_content| {
                            &settings_content
                                .project
                                .all_languages
                                .defaults
                                .auto_indent_on_paste
                        },
                        pick_mut: |settings_content| {
                            &mut settings_content
                                .project
                                .all_languages
                                .defaults
                                .auto_indent_on_paste
                        },
                    }),
                    metadata: None,
                }),
                SettingsPageItem::SectionHeader("Wrapping"),
                // todo(settings_ui): Needs numeric stepper
                // SettingsPageItem::SettingItem(SettingItem {
                //     title: "Preferred Line Length",
                //     description: "The column at which to soft-wrap lines, for buffers where soft-wrap is enabled",
                //     field: Box::new(SettingField {
                //         pick: |settings_content| &settings_content.project.all_languages.defaults.preferred_line_length,
                //         pick_mut: |settings_content| &mut settings_content.project.all_languages.defaults.preferred_line_length,
                //     }),
                //     metadata: None,
                // }),
                SettingsPageItem::SettingItem(SettingItem {
                    title: "Soft Wrap",
                    description: "How to soft-wrap long lines of text",
                    field: Box::new(SettingField {
                        pick: |settings_content| {
                            &settings_content.project.all_languages.defaults.soft_wrap
                        },
                        pick_mut: |settings_content| {
                            &mut settings_content.project.all_languages.defaults.soft_wrap
                        },
                    }),
                    metadata: None,
                }),
                SettingsPageItem::SectionHeader("Auto Actions"),
                SettingsPageItem::SettingItem(SettingItem {
                    title: "Use Autoclose",
                    description: "Whether to automatically type closing characters for you",
                    field: Box::new(SettingField {
                        pick: |settings_content| {
                            &settings_content
                                .project
                                .all_languages
                                .defaults
                                .use_autoclose
                        },
                        pick_mut: |settings_content| {
                            &mut settings_content
                                .project
                                .all_languages
                                .defaults
                                .use_autoclose
                        },
                    }),
                    metadata: None,
                }),
                SettingsPageItem::SettingItem(SettingItem {
                    title: "Use Auto Surround",
                    description: "Whether to automatically surround text with characters for you",
                    field: Box::new(SettingField {
                        pick: |settings_content| {
                            &settings_content
                                .project
                                .all_languages
                                .defaults
                                .use_auto_surround
                        },
                        pick_mut: |settings_content| {
                            &mut settings_content
                                .project
                                .all_languages
                                .defaults
                                .use_auto_surround
                        },
                    }),
                    metadata: None,
                }),
                SettingsPageItem::SettingItem(SettingItem {
                    title: "Use On Type Format",
                    description: "Whether to use additional LSP queries to format the code after every trigger symbol input",
                    field: Box::new(SettingField {
                        pick: |settings_content| {
                            &settings_content
                                .project
                                .all_languages
                                .defaults
                                .use_on_type_format
                        },
                        pick_mut: |settings_content| {
                            &mut settings_content
                                .project
                                .all_languages
                                .defaults
                                .use_on_type_format
                        },
                    }),
                    metadata: None,
                }),
                SettingsPageItem::SettingItem(SettingItem {
                    title: "Always Treat Brackets As Autoclosed",
                    description: "Controls how the editor handles the autoclosed characters",
                    field: Box::new(SettingField {
                        pick: |settings_content| {
                            &settings_content
                                .project
                                .all_languages
                                .defaults
                                .always_treat_brackets_as_autoclosed
                        },
                        pick_mut: |settings_content| {
                            &mut settings_content
                                .project
                                .all_languages
                                .defaults
                                .always_treat_brackets_as_autoclosed
                        },
                    }),
                    metadata: None,
                }),
                SettingsPageItem::SectionHeader("Formatting"),
                SettingsPageItem::SettingItem(SettingItem {
                    title: "Remove Trailing Whitespace On Save",
                    description: "Whether or not to remove any trailing whitespace from lines of a buffer before saving it",
                    field: Box::new(SettingField {
                        pick: |settings_content| {
                            &settings_content
                                .project
                                .all_languages
                                .defaults
                                .remove_trailing_whitespace_on_save
                        },
                        pick_mut: |settings_content| {
                            &mut settings_content
                                .project
                                .all_languages
                                .defaults
                                .remove_trailing_whitespace_on_save
                        },
                    }),
                    metadata: None,
                }),
                SettingsPageItem::SettingItem(SettingItem {
                    title: "Ensure Final Newline On Save",
                    description: "Whether or not to ensure there's a single newline at the end of a buffer when saving it",
                    field: Box::new(SettingField {
                        pick: |settings_content| {
                            &settings_content
                                .project
                                .all_languages
                                .defaults
                                .ensure_final_newline_on_save
                        },
                        pick_mut: |settings_content| {
                            &mut settings_content
                                .project
                                .all_languages
                                .defaults
                                .ensure_final_newline_on_save
                        },
                    }),
                    metadata: None,
                }),
                SettingsPageItem::SettingItem(SettingItem {
                    title: "Extend Comment On Newline",
                    description: "Whether to start a new line with a comment when a previous line is a comment as well",
                    field: Box::new(SettingField {
                        pick: |settings_content| {
                            &settings_content
                                .project
                                .all_languages
                                .defaults
                                .extend_comment_on_newline
                        },
                        pick_mut: |settings_content| {
                            &mut settings_content
                                .project
                                .all_languages
                                .defaults
                                .extend_comment_on_newline
                        },
                    }),
                    metadata: None,
                }),
                SettingsPageItem::SectionHeader("Completions"),
                SettingsPageItem::SettingItem(SettingItem {
                    title: "Show Completions On Input",
                    description: "Whether to pop the completions menu while typing in an editor without explicitly requesting it",
                    field: Box::new(SettingField {
                        pick: |settings_content| {
                            &settings_content
                                .project
                                .all_languages
                                .defaults
                                .show_completions_on_input
                        },
                        pick_mut: |settings_content| {
                            &mut settings_content
                                .project
                                .all_languages
                                .defaults
                                .show_completions_on_input
                        },
                    }),
                    metadata: None,
                }),
                SettingsPageItem::SettingItem(SettingItem {
                    title: "Show Completion Documentation",
                    description: "Whether to display inline and alongside documentation for items in the completions menu",
                    field: Box::new(SettingField {
                        pick: |settings_content| {
                            &settings_content
                                .project
                                .all_languages
                                .defaults
                                .show_completion_documentation
                        },
                        pick_mut: |settings_content| {
                            &mut settings_content
                                .project
                                .all_languages
                                .defaults
                                .show_completion_documentation
                        },
                    }),
                    metadata: None,
                }),
            ],
        },
    ]
}

pub struct SettingsUiFeatureFlag;

impl FeatureFlag for SettingsUiFeatureFlag {
    const NAME: &'static str = "settings-ui";
}

actions!(
    zed,
    [
        /// Opens Settings Editor.
        OpenSettingsEditor
    ]
);

pub fn init(cx: &mut App) {
    init_renderers(cx);

    cx.observe_new(|workspace: &mut workspace::Workspace, _, _| {
        workspace.register_action_renderer(|div, _, _, cx| {
            let settings_ui_actions = [std::any::TypeId::of::<OpenSettingsEditor>()];
            let has_flag = cx.has_flag::<SettingsUiFeatureFlag>();
            command_palette_hooks::CommandPaletteFilter::update_global(cx, |filter, _| {
                if has_flag {
                    filter.show_action_types(&settings_ui_actions);
                } else {
                    filter.hide_action_types(&settings_ui_actions);
                }
            });
            if has_flag {
                div.on_action(cx.listener(|_, _: &OpenSettingsEditor, _, cx| {
                    open_settings_editor(cx).ok();
                }))
            } else {
                div
            }
        });
    })
    .detach();
}

fn init_renderers(cx: &mut App) {
    // fn (field: SettingsField, current_file: SettingsFile, cx) -> (currently_set_in: SettingsFile, overridden_in: Vec<SettingsFile>)
    cx.default_global::<SettingFieldRenderer>()
        .add_renderer::<bool>(|settings_field, file, _, _, cx| {
            render_toggle_button(*settings_field, file, cx).into_any_element()
        })
        .add_renderer::<String>(|settings_field, file, metadata, _, cx| {
            render_text_field(settings_field.clone(), file, metadata, cx)
        })
        .add_renderer::<SaturatingBool>(|settings_field, file, _, _, cx| {
            render_toggle_button(*settings_field, file, cx)
        })
        .add_renderer::<CursorShape>(|settings_field, file, _, window, cx| {
            render_dropdown(*settings_field, file, window, cx)
        })
        .add_renderer::<RestoreOnStartupBehavior>(|settings_field, file, _, window, cx| {
            render_dropdown(*settings_field, file, window, cx)
        })
        .add_renderer::<BottomDockLayout>(|settings_field, file, _, window, cx| {
            render_dropdown(*settings_field, file, window, cx)
        })
        .add_renderer::<OnLastWindowClosed>(|settings_field, file, _, window, cx| {
            render_dropdown(*settings_field, file, window, cx)
        })
        .add_renderer::<CloseWindowWhenNoItems>(|settings_field, file, _, window, cx| {
            render_dropdown(*settings_field, file, window, cx)
        })
        .add_renderer::<settings::FontFamilyName>(|settings_field, file, metadata, _, cx| {
            // todo(settings_ui): We need to pass in a validator for this to ensure that users that type in invalid font names
            render_text_field(settings_field.clone(), file, metadata, cx)
        })
        .add_renderer::<settings::BufferLineHeight>(|settings_field, file, _, window, cx| {
            // todo(settings_ui): Do we want to expose the custom variant of buffer line height?
            // right now there's a manual impl of strum::VariantArray
            render_dropdown(*settings_field, file, window, cx)
        })
        .add_renderer::<settings::BaseKeymapContent>(|settings_field, file, _, window, cx| {
            render_dropdown(*settings_field, file, window, cx)
        })
        .add_renderer::<settings::MultiCursorModifier>(|settings_field, file, _, window, cx| {
            render_dropdown(*settings_field, file, window, cx)
        })
        .add_renderer::<settings::HideMouseMode>(|settings_field, file, _, window, cx| {
            render_dropdown(*settings_field, file, window, cx)
        })
        .add_renderer::<settings::CurrentLineHighlight>(|settings_field, file, _, window, cx| {
            render_dropdown(*settings_field, file, window, cx)
        })
        .add_renderer::<settings::ShowWhitespaceSetting>(|settings_field, file, _, window, cx| {
            render_dropdown(*settings_field, file, window, cx)
        })
        .add_renderer::<settings::SoftWrap>(|settings_field, file, _, window, cx| {
            render_dropdown(*settings_field, file, window, cx)
        })
        .add_renderer::<settings::ScrollBeyondLastLine>(|settings_field, file, _, window, cx| {
            render_dropdown(*settings_field, file, window, cx)
        })
        .add_renderer::<settings::SnippetSortOrder>(|settings_field, file, _, window, cx| {
            render_dropdown(*settings_field, file, window, cx)
        })
        .add_renderer::<settings::ClosePosition>(|settings_field, file, _, window, cx| {
            render_dropdown(*settings_field, file, window, cx)
        })
        .add_renderer::<settings::DockSide>(|settings_field, file, _, window, cx| {
            render_dropdown(*settings_field, file, window, cx)
        })
        .add_renderer::<settings::TerminalDockPosition>(|settings_field, file, _, window, cx| {
            render_dropdown(*settings_field, file, window, cx)
        })
        .add_renderer::<settings::GitGutterSetting>(|settings_field, file, _, window, cx| {
            render_dropdown(*settings_field, file, window, cx)
        })
        .add_renderer::<settings::GitHunkStyleSetting>(|settings_field, file, _, window, cx| {
            render_dropdown(*settings_field, file, window, cx)
        })
        .add_renderer::<settings::DiagnosticSeverityContent>(
            |settings_field, file, _, window, cx| {
                render_dropdown(*settings_field, file, window, cx)
            },
        )
        .add_renderer::<settings::SeedQuerySetting>(|settings_field, file, _, window, cx| {
            render_dropdown(*settings_field, file, window, cx)
        })
        .add_renderer::<settings::DoubleClickInMultibuffer>(
            |settings_field, file, _, window, cx| {
                render_dropdown(*settings_field, file, window, cx)
            },
        )
        .add_renderer::<settings::GoToDefinitionFallback>(|settings_field, file, _, window, cx| {
            render_dropdown(*settings_field, file, window, cx)
        })
        .add_renderer::<settings::ActivateOnClose>(|settings_field, file, _, window, cx| {
            render_dropdown(*settings_field, file, window, cx)
        })
        .add_renderer::<settings::ShowDiagnostics>(|settings_field, file, _, window, cx| {
            render_dropdown(*settings_field, file, window, cx)
        })
        .add_renderer::<settings::ShowCloseButton>(|settings_field, file, _, window, cx| {
            render_dropdown(*settings_field, file, window, cx)
        });

    // todo!( Figure out how we want to handle discriminant unions)
    // .add_renderer::<ThemeSelection>(|settings_field, file, _, window, cx| {
    //     render_dropdown(*settings_field, file, window, cx)
    // });
}

pub fn open_settings_editor(cx: &mut App) -> anyhow::Result<WindowHandle<SettingsWindow>> {
    cx.open_window(
        WindowOptions {
            titlebar: Some(TitlebarOptions {
                title: Some("Settings Window".into()),
                appears_transparent: true,
                traffic_light_position: Some(point(px(12.0), px(12.0))),
            }),
            focus: true,
            show: true,
            kind: gpui::WindowKind::Normal,
            window_background: cx.theme().window_background_appearance(),
            window_min_size: Some(size(px(800.), px(600.))), // 4:3 Aspect Ratio
            ..Default::default()
        },
        |window, cx| cx.new(|cx| SettingsWindow::new(window, cx)),
    )
}

pub struct SettingsWindow {
    files: Vec<SettingsUiFile>,
    current_file: SettingsUiFile,
    pages: Vec<SettingsPage>,
    search_bar: Entity<Editor>,
    search_task: Option<Task<()>>,
    navbar_entry: usize, // Index into pages - should probably be (usize, Option<usize>) for section + page
    navbar_entries: Vec<NavBarEntry>,
    list_handle: UniformListScrollHandle,
    search_matches: Vec<Vec<bool>>,
}

#[derive(PartialEq, Debug)]
struct NavBarEntry {
    title: &'static str,
    is_root: bool,
    page_index: usize,
}

struct SettingsPage {
    title: &'static str,
    expanded: bool,
    items: Vec<SettingsPageItem>,
}

#[derive(PartialEq)]
enum SettingsPageItem {
    SectionHeader(&'static str),
    SettingItem(SettingItem),
}

impl std::fmt::Debug for SettingsPageItem {
    fn fmt(&self, f: &mut std::fmt::Formatter<'_>) -> std::fmt::Result {
        match self {
            SettingsPageItem::SectionHeader(header) => write!(f, "SectionHeader({})", header),
            SettingsPageItem::SettingItem(setting_item) => {
                write!(f, "SettingItem({})", setting_item.title)
            }
        }
    }
}

impl SettingsPageItem {
    fn render(
        &self,
        file: SettingsUiFile,
        is_last: bool,
        window: &mut Window,
        cx: &mut App,
    ) -> AnyElement {
        match self {
            SettingsPageItem::SectionHeader(header) => v_flex()
                .w_full()
                .gap_1()
                .child(
                    Label::new(SharedString::new_static(header))
                        .size(LabelSize::XSmall)
                        .color(Color::Muted)
                        .buffer_font(cx),
                )
                .child(Divider::horizontal().color(ui::DividerColor::BorderVariant))
                .into_any_element(),
            SettingsPageItem::SettingItem(setting_item) => {
                let renderer = cx.default_global::<SettingFieldRenderer>().clone();
                let file_set_in =
                    SettingsUiFile::from_settings(setting_item.field.file_set_in(file.clone(), cx));

                h_flex()
                    .id(setting_item.title)
                    .w_full()
                    .gap_2()
                    .flex_wrap()
                    .justify_between()
                    .when(!is_last, |this| {
                        this.pb_4()
                            .border_b_1()
                            .border_color(cx.theme().colors().border_variant)
                    })
                    .child(
                        v_flex()
                            .max_w_1_2()
                            .flex_shrink()
                            .child(
                                h_flex()
                                    .w_full()
                                    .gap_4()
                                    .child(
                                        Label::new(SharedString::new_static(setting_item.title))
                                            .size(LabelSize::Default),
                                    )
                                    .when_some(
                                        file_set_in.filter(|file_set_in| file_set_in != &file),
                                        |elem, file_set_in| {
                                            elem.child(
                                                Label::new(format!(
                                                    "set in {}",
                                                    file_set_in.name()
                                                ))
                                                .color(Color::Muted),
                                            )
                                        },
                                    ),
                            )
                            .child(
                                Label::new(SharedString::new_static(setting_item.description))
                                    .size(LabelSize::Small)
                                    .color(Color::Muted),
                            ),
                    )
                    .child(renderer.render(
                        setting_item.field.as_ref(),
                        file,
                        setting_item.metadata.as_deref(),
                        window,
                        cx,
                    ))
                    .into_any_element()
            }
        }
    }
}

struct SettingItem {
    title: &'static str,
    description: &'static str,
    field: Box<dyn AnySettingField>,
    metadata: Option<Box<SettingsFieldMetadata>>,
}

impl PartialEq for SettingItem {
    fn eq(&self, other: &Self) -> bool {
        self.title == other.title
            && self.description == other.description
            && (match (&self.metadata, &other.metadata) {
                (None, None) => true,
                (Some(m1), Some(m2)) => m1.placeholder == m2.placeholder,
                _ => false,
            })
    }
}

#[allow(unused)]
#[derive(Clone, PartialEq)]
enum SettingsUiFile {
    User,                              // Uses all settings.
    Local((WorktreeId, Arc<RelPath>)), // Has a special name, and special set of settings
    Server(&'static str),              // Uses a special name, and the user settings
}

impl SettingsUiFile {
    fn pages(&self) -> Vec<SettingsPage> {
        match self {
            SettingsUiFile::User => user_settings_data(),
            SettingsUiFile::Local(_) => project_settings_data(),
            SettingsUiFile::Server(_) => user_settings_data(),
        }
    }

    fn name(&self) -> SharedString {
        match self {
            SettingsUiFile::User => SharedString::new_static("User"),
            // TODO is PathStyle::local() ever not appropriate?
            SettingsUiFile::Local((_, path)) => {
                format!("Local ({})", path.display(PathStyle::local())).into()
            }
            SettingsUiFile::Server(file) => format!("Server ({})", file).into(),
        }
    }

    fn from_settings(file: settings::SettingsFile) -> Option<Self> {
        Some(match file {
            settings::SettingsFile::User => SettingsUiFile::User,
            settings::SettingsFile::Local(location) => SettingsUiFile::Local(location),
            settings::SettingsFile::Server => SettingsUiFile::Server("todo: server name"),
            settings::SettingsFile::Default => return None,
        })
    }

    fn to_settings(&self) -> settings::SettingsFile {
        match self {
            SettingsUiFile::User => settings::SettingsFile::User,
            SettingsUiFile::Local(location) => settings::SettingsFile::Local(location.clone()),
            SettingsUiFile::Server(_) => settings::SettingsFile::Server,
        }
    }
}

impl SettingsWindow {
    pub fn new(window: &mut Window, cx: &mut Context<Self>) -> Self {
        let current_file = SettingsUiFile::User;
        let search_bar = cx.new(|cx| {
            let mut editor = Editor::single_line(window, cx);
            editor.set_placeholder_text("Search settings…", window, cx);
            editor
        });

        cx.subscribe(&search_bar, |this, _, event: &EditorEvent, cx| {
            let EditorEvent::Edited { transaction_id: _ } = event else {
                return;
            };

            this.update_matches(cx);
        })
        .detach();

        cx.observe_global_in::<SettingsStore>(window, move |this, _, cx| {
            this.fetch_files(cx);
            cx.notify();
        })
        .detach();

        let mut this = Self {
            files: vec![],
            current_file: current_file,
            pages: vec![],
            navbar_entries: vec![],
            navbar_entry: 0,
            list_handle: UniformListScrollHandle::default(),
            search_bar,
            search_task: None,
            search_matches: vec![],
        };

        this.fetch_files(cx);
        this.build_ui(cx);

        this
    }

    fn toggle_navbar_entry(&mut self, ix: usize) {
        // We can only toggle root entries
        if !self.navbar_entries[ix].is_root {
            return;
        }

        let toggle_page_index = self.page_index_from_navbar_index(ix);
        let selected_page_index = self.page_index_from_navbar_index(self.navbar_entry);

        let expanded = &mut self.page_for_navbar_index(ix).expanded;
        *expanded = !*expanded;
        let expanded = *expanded;
        // if currently selected page is a child of the parent page we are folding,
        // set the current page to the parent page
        if selected_page_index == toggle_page_index {
            self.navbar_entry = ix;
        } else if selected_page_index > toggle_page_index {
            let sub_items_count = self.pages[toggle_page_index]
                .items
                .iter()
                .filter(|item| matches!(item, SettingsPageItem::SectionHeader(_)))
                .count();
            if expanded {
                self.navbar_entry += sub_items_count;
            } else {
                self.navbar_entry -= sub_items_count;
            }
        }

        self.build_navbar();
    }

    fn build_navbar(&mut self) {
        let mut navbar_entries = Vec::with_capacity(self.navbar_entries.len());
        for (page_index, page) in self.pages.iter().enumerate() {
            if !self.search_matches[page_index]
                .iter()
                .any(|is_match| *is_match)
                && !self.search_matches[page_index].is_empty()
            {
                continue;
            }
            navbar_entries.push(NavBarEntry {
                title: page.title,
                is_root: true,
                page_index,
            });
            if !page.expanded {
                continue;
            }

            for (item_index, item) in page.items.iter().enumerate() {
                let SettingsPageItem::SectionHeader(title) = item else {
                    continue;
                };
                if !self.search_matches[page_index][item_index] {
                    continue;
                }

                navbar_entries.push(NavBarEntry {
                    title,
                    is_root: false,
                    page_index,
                });
            }
        }
        self.navbar_entries = navbar_entries;
    }

    fn update_matches(&mut self, cx: &mut Context<SettingsWindow>) {
        self.search_task.take();
        let query = self.search_bar.read(cx).text(cx);
        if query.is_empty() {
            for page in &mut self.search_matches {
                page.fill(true);
            }
            self.build_navbar();
            cx.notify();
            return;
        }

        struct ItemKey {
            page_index: usize,
            header_index: usize,
            item_index: usize,
        }
        let mut key_lut: Vec<ItemKey> = vec![];
        let mut candidates = Vec::default();

        for (page_index, page) in self.pages.iter().enumerate() {
            let mut header_index = 0;
            for (item_index, item) in page.items.iter().enumerate() {
                let key_index = key_lut.len();
                match item {
                    SettingsPageItem::SettingItem(item) => {
                        candidates.push(StringMatchCandidate::new(key_index, item.title));
                        candidates.push(StringMatchCandidate::new(key_index, item.description));
                    }
                    SettingsPageItem::SectionHeader(header) => {
                        candidates.push(StringMatchCandidate::new(key_index, header));
                        header_index = item_index;
                    }
                }
                key_lut.push(ItemKey {
                    page_index,
                    header_index,
                    item_index,
                });
            }
        }
        let atomic_bool = AtomicBool::new(false);

        self.search_task = Some(cx.spawn(async move |this, cx| {
            let string_matches = fuzzy::match_strings(
                candidates.as_slice(),
                &query,
                false,
                false,
                candidates.len(),
                &atomic_bool,
                cx.background_executor().clone(),
            );
            let string_matches = string_matches.await;

            this.update(cx, |this, cx| {
                for page in &mut this.search_matches {
                    page.fill(false);
                }

                for string_match in string_matches {
                    let ItemKey {
                        page_index,
                        header_index,
                        item_index,
                    } = key_lut[string_match.candidate_id];
                    let page = &mut this.search_matches[page_index];
                    page[header_index] = true;
                    page[item_index] = true;
                }
                this.build_navbar();
                this.navbar_entry = 0;
                cx.notify();
            })
            .ok();
        }));
    }

    fn build_ui(&mut self, cx: &mut Context<SettingsWindow>) {
        self.pages = self.current_file.pages();
        self.search_matches = self
            .pages
            .iter()
            .map(|page| vec![true; page.items.len()])
            .collect::<Vec<_>>();
        self.build_navbar();

        if !self.search_bar.read(cx).is_empty(cx) {
            self.update_matches(cx);
        }

        cx.notify();
    }

    fn fetch_files(&mut self, cx: &mut Context<SettingsWindow>) {
        let settings_store = cx.global::<SettingsStore>();
        let mut ui_files = vec![];
        let all_files = settings_store.get_all_files();
        for file in all_files {
            let Some(settings_ui_file) = SettingsUiFile::from_settings(file) else {
                continue;
            };
            ui_files.push(settings_ui_file);
        }
        ui_files.reverse();
        self.files = ui_files;
        if !self.files.contains(&self.current_file) {
            self.change_file(0, cx);
        }
    }

    fn change_file(&mut self, ix: usize, cx: &mut Context<SettingsWindow>) {
        if ix >= self.files.len() {
            self.current_file = SettingsUiFile::User;
            return;
        }
        if self.files[ix] == self.current_file {
            return;
        }
        self.current_file = self.files[ix].clone();
        self.navbar_entry = 0;
        self.build_ui(cx);
    }

    fn render_files(&self, _window: &mut Window, cx: &mut Context<SettingsWindow>) -> Div {
        h_flex()
            .gap_1()
            .children(self.files.iter().enumerate().map(|(ix, file)| {
                Button::new(ix, file.name())
                    .on_click(cx.listener(move |this, _, _window, cx| this.change_file(ix, cx)))
            }))
    }

    fn render_search(&self, _window: &mut Window, cx: &mut App) -> Div {
        h_flex()
            .pt_1()
            .px_1p5()
            .gap_1p5()
            .rounded_sm()
            .bg(cx.theme().colors().editor_background)
            .border_1()
            .border_color(cx.theme().colors().border)
            .child(Icon::new(IconName::MagnifyingGlass).color(Color::Muted))
            .child(self.search_bar.clone())
    }

    fn render_nav(&self, window: &mut Window, cx: &mut Context<SettingsWindow>) -> Div {
        v_flex()
            .w_64()
            .p_2p5()
            .pt_10()
            .gap_3()
            .flex_none()
            .border_r_1()
            .border_color(cx.theme().colors().border)
            .bg(cx.theme().colors().panel_background)
            .child(self.render_search(window, cx).pb_1())
            .child(
                uniform_list(
                    "settings-ui-nav-bar",
                    self.navbar_entries.len(),
                    cx.processor(|this, range: Range<usize>, _, cx| {
                        range
                            .into_iter()
                            .map(|ix| {
                                let entry = &this.navbar_entries[ix];

                                TreeViewItem::new(("settings-ui-navbar-entry", ix), entry.title)
                                    .root_item(entry.is_root)
                                    .toggle_state(this.is_navbar_entry_selected(ix))
                                    .when(entry.is_root, |item| {
                                        item.toggle(
                                            this.pages[this.page_index_from_navbar_index(ix)]
                                                .expanded,
                                        )
                                        .on_toggle(
                                            cx.listener(move |this, _, _, cx| {
                                                this.toggle_navbar_entry(ix);
                                                cx.notify();
                                            }),
                                        )
                                    })
                                    .on_click(cx.listener(move |this, _, _, cx| {
                                        this.navbar_entry = ix;
                                        cx.notify();
                                    }))
                                    .into_any_element()
                            })
                            .collect()
                    }),
                )
                .track_scroll(self.list_handle.clone())
                .size_full()
                .flex_grow(),
            )
    }

    fn page_items(&self) -> impl Iterator<Item = &SettingsPageItem> {
        let page_idx = self.current_page_index();

        self.current_page()
            .items
            .iter()
            .enumerate()
            .filter_map(move |(item_index, item)| {
                self.search_matches[page_idx][item_index].then_some(item)
            })
    }

<<<<<<< HEAD
    fn render_page(&self, window: &mut Window, cx: &mut Context<SettingsWindow>) -> Stateful<Div> {
        v_flex()
            .id("settings-ui-page")
            .gap_4()
            .children(
                self.page_items()
                    .map(|item| item.render(self.current_file.clone(), window, cx)),
            )
            .overflow_y_scroll()
            .track_scroll(
                window
                    .use_state(cx, |_, _| ScrollHandle::default())
                    .read(cx),
            )
=======
    fn render_page(&self, window: &mut Window, cx: &mut Context<SettingsWindow>) -> Div {
        let items: Vec<_> = self.page_items().collect();
        let items_len = items.len();

        v_flex()
            .gap_4()
            .children(items.into_iter().enumerate().map(|(index, item)| {
                let is_last = index == items_len - 1;
                item.render(self.current_file.clone(), is_last, window, cx)
            }))
>>>>>>> fb343a77
    }

    fn current_page_index(&self) -> usize {
        self.page_index_from_navbar_index(self.navbar_entry)
    }

    fn current_page(&self) -> &SettingsPage {
        &self.pages[self.current_page_index()]
    }

    fn page_index_from_navbar_index(&self, index: usize) -> usize {
        if self.navbar_entries.is_empty() {
            return 0;
        }

        self.navbar_entries[index].page_index
    }

    fn page_for_navbar_index(&mut self, index: usize) -> &mut SettingsPage {
        let index = self.page_index_from_navbar_index(index);
        &mut self.pages[index]
    }

    fn is_navbar_entry_selected(&self, ix: usize) -> bool {
        ix == self.navbar_entry
    }
}

impl Render for SettingsWindow {
    fn render(&mut self, window: &mut Window, cx: &mut Context<Self>) -> impl IntoElement {
        let ui_font = theme::setup_ui_font(window, cx);

        div()
            .flex()
            .flex_row()
            .size_full()
            .font(ui_font)
            .bg(cx.theme().colors().background)
            .text_color(cx.theme().colors().text)
            .child(self.render_nav(window, cx))
            .child(
                v_flex()
                    .w_full()
                    .pt_4()
                    .px_6()
                    .gap_4()
                    .bg(cx.theme().colors().editor_background)
                    .child(self.render_files(window, cx))
                    .child(self.render_page(window, cx)),
            )
    }
}

fn render_text_field<T: From<String> + Into<String> + AsRef<str> + Clone>(
    field: SettingField<T>,
    file: SettingsUiFile,
    metadata: Option<&SettingsFieldMetadata>,
    cx: &mut App,
) -> AnyElement {
    let (_, initial_text) =
        SettingsStore::global(cx).get_value_from_file(file.to_settings(), field.pick);
    let initial_text = Some(initial_text.clone()).filter(|s| !s.as_ref().is_empty());

    SettingsEditor::new()
        .when_some(initial_text, |editor, text| {
            editor.with_initial_text(text.into())
        })
        .when_some(
            metadata.and_then(|metadata| metadata.placeholder),
            |editor, placeholder| editor.with_placeholder(placeholder),
        )
        .on_confirm(move |new_text, cx: &mut App| {
            cx.update_global(move |store: &mut SettingsStore, cx| {
                store.update_settings_file(<dyn fs::Fs>::global(cx), move |settings, _cx| {
                    *(field.pick_mut)(settings) = new_text.map(Into::into);
                });
            });
        })
        .into_any_element()
}

fn render_toggle_button<B: Into<bool> + From<bool> + Copy>(
    field: SettingField<B>,
    file: SettingsUiFile,
    cx: &mut App,
) -> AnyElement {
    let (_, &value) = SettingsStore::global(cx).get_value_from_file(file.to_settings(), field.pick);

    let toggle_state = if value.into() {
        ToggleState::Selected
    } else {
        ToggleState::Unselected
    };

    Switch::new("toggle_button", toggle_state)
        .color(ui::SwitchColor::Accent)
        .on_click({
            move |state, _window, cx| {
                let state = *state == ui::ToggleState::Selected;
                let field = field;
                cx.update_global(move |store: &mut SettingsStore, cx| {
                    store.update_settings_file(<dyn fs::Fs>::global(cx), move |settings, _cx| {
                        *(field.pick_mut)(settings) = Some(state.into());
                    });
                });
            }
        })
        .color(SwitchColor::Accent)
        .into_any_element()
}

fn render_dropdown<T>(
    field: SettingField<T>,
    file: SettingsUiFile,
    window: &mut Window,
    cx: &mut App,
) -> AnyElement
where
    T: strum::VariantArray + strum::VariantNames + Copy + PartialEq + Send + 'static,
{
    let variants = || -> &'static [T] { <T as strum::VariantArray>::VARIANTS };
    let labels = || -> &'static [&'static str] { <T as strum::VariantNames>::VARIANTS };

    let (_, &current_value) =
        SettingsStore::global(cx).get_value_from_file(file.to_settings(), field.pick);

    let current_value_label =
        labels()[variants().iter().position(|v| *v == current_value).unwrap()];

    DropdownMenu::new(
        "dropdown",
        current_value_label,
        ContextMenu::build(window, cx, move |mut menu, _, _| {
            for (value, label) in variants()
                .into_iter()
                .copied()
                .zip(labels().into_iter().copied())
            {
                menu = menu.toggleable_entry(
                    label,
                    value == current_value,
                    IconPosition::Start,
                    None,
                    move |_, cx| {
                        if value == current_value {
                            return;
                        }
                        cx.update_global(move |store: &mut SettingsStore, cx| {
                            store.update_settings_file(
                                <dyn fs::Fs>::global(cx),
                                move |settings, _cx| {
                                    *(field.pick_mut)(settings) = Some(value);
                                },
                            );
                        });
                    },
                );
            }
            menu
        }),
    )
<<<<<<< HEAD
    .style(ui::DropdownStyle::Outlined)
=======
    .style(DropdownStyle::Outlined)
>>>>>>> fb343a77
    .into_any_element()
}

#[cfg(test)]
mod test {

    use super::*;

    impl SettingsWindow {
        fn navbar(&self) -> &[NavBarEntry] {
            self.navbar_entries.as_slice()
        }

        fn navbar_entry(&self) -> usize {
            self.navbar_entry
        }

        fn new_builder(window: &mut Window, cx: &mut Context<Self>) -> Self {
            let mut this = Self::new(window, cx);
            this.navbar_entries.clear();
            this.pages.clear();
            this
        }

        fn build(mut self) -> Self {
            self.build_navbar();
            self
        }

        fn add_page(
            mut self,
            title: &'static str,
            build_page: impl Fn(SettingsPage) -> SettingsPage,
        ) -> Self {
            let page = SettingsPage {
                title,
                expanded: false,
                items: Vec::default(),
            };

            self.pages.push(build_page(page));
            self
        }

        fn search(&mut self, search_query: &str, window: &mut Window, cx: &mut Context<Self>) {
            self.search_task.take();
            self.search_bar.update(cx, |editor, cx| {
                editor.set_text(search_query, window, cx);
            });
            self.update_matches(cx);
        }

        fn assert_search_results(&self, other: &Self) {
            // page index could be different because of filtered out pages
            assert!(
                self.navbar_entries
                    .iter()
                    .zip(other.navbar_entries.iter())
                    .all(|(entry, other)| {
                        entry.is_root == other.is_root && entry.title == other.title
                    })
            );
            assert_eq!(
                self.current_page().items.iter().collect::<Vec<_>>(),
                other.page_items().collect::<Vec<_>>()
            );
        }
    }

    impl SettingsPage {
        fn item(mut self, item: SettingsPageItem) -> Self {
            self.items.push(item);
            self
        }
    }

    impl SettingsPageItem {
        fn basic_item(title: &'static str, description: &'static str) -> Self {
            SettingsPageItem::SettingItem(SettingItem {
                title,
                description,
                field: Box::new(SettingField {
                    pick: |settings_content| &settings_content.auto_update,
                    pick_mut: |settings_content| &mut settings_content.auto_update,
                }),
                metadata: None,
            })
        }
    }

    fn register_settings(cx: &mut App) {
        settings::init(cx);
        theme::init(theme::LoadThemes::JustBase, cx);
        workspace::init_settings(cx);
        project::Project::init_settings(cx);
        language::init(cx);
        editor::init(cx);
        menu::init();
    }

    fn parse(input: &'static str, window: &mut Window, cx: &mut App) -> SettingsWindow {
        let mut pages: Vec<SettingsPage> = Vec::new();
        let mut current_page = None;
        let mut selected_idx = None;
        let mut ix = 0;
        let mut in_closed_subentry = false;

        for mut line in input
            .lines()
            .map(|line| line.trim())
            .filter(|line| !line.is_empty())
        {
            let mut is_selected = false;
            if line.ends_with("*") {
                assert!(
                    selected_idx.is_none(),
                    "Can only have one selected navbar entry at a time"
                );
                selected_idx = Some(ix);
                line = &line[..line.len() - 1];
                is_selected = true;
            }

            if line.starts_with("v") || line.starts_with(">") {
                if let Some(current_page) = current_page.take() {
                    pages.push(current_page);
                }

                let expanded = line.starts_with("v");
                in_closed_subentry = !expanded;
                ix += 1;

                current_page = Some(SettingsPage {
                    title: line.split_once(" ").unwrap().1,
                    expanded,
                    items: Vec::default(),
                });
            } else if line.starts_with("-") {
                if !in_closed_subentry {
                    ix += 1;
                } else if is_selected && in_closed_subentry {
                    panic!("Can't select sub entry if it's parent is closed");
                }

                let Some(current_page) = current_page.as_mut() else {
                    panic!("Sub entries must be within a page");
                };

                current_page.items.push(SettingsPageItem::SectionHeader(
                    line.split_once(" ").unwrap().1,
                ));
            } else {
                panic!(
                    "Entries must start with one of 'v', '>', or '-'\n line: {}",
                    line
                );
            }
        }

        if let Some(current_page) = current_page.take() {
            pages.push(current_page);
        }

        let search_matches = pages
            .iter()
            .map(|page| vec![true; page.items.len()])
            .collect::<Vec<_>>();

        let mut settings_window = SettingsWindow {
            files: Vec::default(),
            current_file: crate::SettingsUiFile::User,
            pages,
            search_bar: cx.new(|cx| Editor::single_line(window, cx)),
            navbar_entry: selected_idx.expect("Must have a selected navbar entry"),
            navbar_entries: Vec::default(),
            list_handle: UniformListScrollHandle::default(),
            search_matches,
            search_task: None,
        };

        settings_window.build_navbar();
        settings_window
    }

    #[track_caller]
    fn check_navbar_toggle(
        before: &'static str,
        toggle_idx: usize,
        after: &'static str,
        window: &mut Window,
        cx: &mut App,
    ) {
        let mut settings_window = parse(before, window, cx);
        settings_window.toggle_navbar_entry(toggle_idx);

        let expected_settings_window = parse(after, window, cx);

        assert_eq!(settings_window.navbar(), expected_settings_window.navbar());
        assert_eq!(
            settings_window.navbar_entry(),
            expected_settings_window.navbar_entry()
        );
    }

    macro_rules! check_navbar_toggle {
        ($name:ident, before: $before:expr, toggle_idx: $toggle_idx:expr, after: $after:expr) => {
            #[gpui::test]
            fn $name(cx: &mut gpui::TestAppContext) {
                let window = cx.add_empty_window();
                window.update(|window, cx| {
                    register_settings(cx);
                    check_navbar_toggle($before, $toggle_idx, $after, window, cx);
                });
            }
        };
    }

    check_navbar_toggle!(
        navbar_basic_open,
        before: r"
        v General
        - General
        - Privacy*
        v Project
        - Project Settings
        ",
        toggle_idx: 0,
        after: r"
        > General*
        v Project
        - Project Settings
        "
    );

    check_navbar_toggle!(
        navbar_basic_close,
        before: r"
        > General*
        - General
        - Privacy
        v Project
        - Project Settings
        ",
        toggle_idx: 0,
        after: r"
        v General*
        - General
        - Privacy
        v Project
        - Project Settings
        "
    );

    check_navbar_toggle!(
        navbar_basic_second_root_entry_close,
        before: r"
        > General
        - General
        - Privacy
        v Project
        - Project Settings*
        ",
        toggle_idx: 1,
        after: r"
        > General
        > Project*
        "
    );

    check_navbar_toggle!(
        navbar_toggle_subroot,
        before: r"
        v General Page
        - General
        - Privacy
        v Project
        - Worktree Settings Content*
        v AI
        - General
        > Appearance & Behavior
        ",
        toggle_idx: 3,
        after: r"
        v General Page
        - General
        - Privacy
        > Project*
        v AI
        - General
        > Appearance & Behavior
        "
    );

    check_navbar_toggle!(
        navbar_toggle_close_propagates_selected_index,
        before: r"
        v General Page
        - General
        - Privacy
        v Project
        - Worktree Settings Content
        v AI
        - General*
        > Appearance & Behavior
        ",
        toggle_idx: 0,
        after: r"
        > General Page
        v Project
        - Worktree Settings Content
        v AI
        - General*
        > Appearance & Behavior
        "
    );

    check_navbar_toggle!(
        navbar_toggle_expand_propagates_selected_index,
        before: r"
        > General Page
        - General
        - Privacy
        v Project
        - Worktree Settings Content
        v AI
        - General*
        > Appearance & Behavior
        ",
        toggle_idx: 0,
        after: r"
        v General Page
        - General
        - Privacy
        v Project
        - Worktree Settings Content
        v AI
        - General*
        > Appearance & Behavior
        "
    );

    check_navbar_toggle!(
        navbar_toggle_sub_entry_does_nothing,
        before: r"
        > General Page
        - General
        - Privacy
        v Project
        - Worktree Settings Content
        v AI
        - General*
        > Appearance & Behavior
        ",
        toggle_idx: 4,
        after: r"
        > General Page
        - General
        - Privacy
        v Project
        - Worktree Settings Content
        v AI
        - General*
        > Appearance & Behavior
        "
    );

    #[gpui::test]
    fn test_basic_search(cx: &mut gpui::TestAppContext) {
        let cx = cx.add_empty_window();
        let (actual, expected) = cx.update(|window, cx| {
            register_settings(cx);

            let expected = cx.new(|cx| {
                SettingsWindow::new_builder(window, cx)
                    .add_page("General", |page| {
                        page.item(SettingsPageItem::SectionHeader("General settings"))
                            .item(SettingsPageItem::basic_item("test title", "General test"))
                    })
                    .build()
            });

            let actual = cx.new(|cx| {
                SettingsWindow::new_builder(window, cx)
                    .add_page("General", |page| {
                        page.item(SettingsPageItem::SectionHeader("General settings"))
                            .item(SettingsPageItem::basic_item("test title", "General test"))
                    })
                    .add_page("Theme", |page| {
                        page.item(SettingsPageItem::SectionHeader("Theme settings"))
                    })
                    .build()
            });

            actual.update(cx, |settings, cx| settings.search("gen", window, cx));

            (actual, expected)
        });

        cx.cx.run_until_parked();

        cx.update(|_window, cx| {
            let expected = expected.read(cx);
            let actual = actual.read(cx);
            expected.assert_search_results(&actual);
        })
    }

    #[gpui::test]
    fn test_search_render_page_with_filtered_out_navbar_entries(cx: &mut gpui::TestAppContext) {
        let cx = cx.add_empty_window();
        let (actual, expected) = cx.update(|window, cx| {
            register_settings(cx);

            let actual = cx.new(|cx| {
                SettingsWindow::new_builder(window, cx)
                    .add_page("General", |page| {
                        page.item(SettingsPageItem::SectionHeader("General settings"))
                            .item(SettingsPageItem::basic_item(
                                "Confirm Quit",
                                "Whether to confirm before quitting Zed",
                            ))
                            .item(SettingsPageItem::basic_item(
                                "Auto Update",
                                "Automatically update Zed",
                            ))
                    })
                    .add_page("AI", |page| {
                        page.item(SettingsPageItem::basic_item(
                            "Disable AI",
                            "Whether to disable all AI features in Zed",
                        ))
                    })
                    .add_page("Appearance & Behavior", |page| {
                        page.item(SettingsPageItem::SectionHeader("Cursor")).item(
                            SettingsPageItem::basic_item(
                                "Cursor Shape",
                                "Cursor shape for the editor",
                            ),
                        )
                    })
                    .build()
            });

            let expected = cx.new(|cx| {
                SettingsWindow::new_builder(window, cx)
                    .add_page("Appearance & Behavior", |page| {
                        page.item(SettingsPageItem::SectionHeader("Cursor")).item(
                            SettingsPageItem::basic_item(
                                "Cursor Shape",
                                "Cursor shape for the editor",
                            ),
                        )
                    })
                    .build()
            });

            actual.update(cx, |settings, cx| settings.search("cursor", window, cx));

            (actual, expected)
        });

        cx.cx.run_until_parked();

        cx.update(|_window, cx| {
            let expected = expected.read(cx);
            let actual = actual.read(cx);
            expected.assert_search_results(&actual);
        })
    }
}<|MERGE_RESOLUTION|>--- conflicted
+++ resolved
@@ -4,14 +4,9 @@
 use feature_flags::{FeatureFlag, FeatureFlagAppExt as _};
 use fuzzy::StringMatchCandidate;
 use gpui::{
-<<<<<<< HEAD
     App, AppContext as _, Context, Div, Entity, Global, IntoElement, ReadGlobal as _, Render,
     ScrollHandle, Stateful, Task, TitlebarOptions, UniformListScrollHandle, Window, WindowHandle,
     WindowOptions, actions, div, point, px, size, uniform_list,
-=======
-    App, Div, Entity, Global, ReadGlobal as _, Task, TitlebarOptions, UniformListScrollHandle,
-    Window, WindowHandle, WindowOptions, actions, div, point, px, size, uniform_list,
->>>>>>> fb343a77
 };
 use project::WorktreeId;
 use settings::{
@@ -3243,33 +3238,23 @@
             })
     }
 
-<<<<<<< HEAD
     fn render_page(&self, window: &mut Window, cx: &mut Context<SettingsWindow>) -> Stateful<Div> {
+        let items: Vec<_> = self.page_items().collect();
+        let items_len = items.len();
+
         v_flex()
             .id("settings-ui-page")
             .gap_4()
-            .children(
-                self.page_items()
-                    .map(|item| item.render(self.current_file.clone(), window, cx)),
-            )
+            .children(items.into_iter().enumerate().map(|(index, item)| {
+                let is_last = index == items_len - 1;
+                item.render(self.current_file.clone(), is_last, window, cx)
+            }))
             .overflow_y_scroll()
             .track_scroll(
                 window
                     .use_state(cx, |_, _| ScrollHandle::default())
                     .read(cx),
             )
-=======
-    fn render_page(&self, window: &mut Window, cx: &mut Context<SettingsWindow>) -> Div {
-        let items: Vec<_> = self.page_items().collect();
-        let items_len = items.len();
-
-        v_flex()
-            .gap_4()
-            .children(items.into_iter().enumerate().map(|(index, item)| {
-                let is_last = index == items_len - 1;
-                item.render(self.current_file.clone(), is_last, window, cx)
-            }))
->>>>>>> fb343a77
     }
 
     fn current_page_index(&self) -> usize {
@@ -3431,11 +3416,7 @@
             menu
         }),
     )
-<<<<<<< HEAD
-    .style(ui::DropdownStyle::Outlined)
-=======
     .style(DropdownStyle::Outlined)
->>>>>>> fb343a77
     .into_any_element()
 }
 
