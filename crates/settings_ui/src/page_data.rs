use gpui::App;
use settings::{LanguageSettingsContent, SettingsContent};
use std::sync::Arc;
use ui::{IntoElement, SharedString};

use crate::{
    LOCAL, SettingField, SettingItem, SettingsFieldMetadata, SettingsPage, SettingsPageItem,
    SubPageLink, USER, all_language_names, sub_page_stack,
};

pub(crate) fn settings_data(cx: &App) -> Vec<SettingsPage> {
    vec![
        SettingsPage {
            title: "General",
            items: vec![
                SettingsPageItem::SectionHeader("General Settings"),
                SettingsPageItem::SettingItem(SettingItem {
                    title: "Confirm Quit",
                    description: "Confirm before quitting Zed",
                    field: Box::new(SettingField {
                        pick: |settings_content| &settings_content.workspace.confirm_quit,
                        pick_mut: |settings_content| &mut settings_content.workspace.confirm_quit,
                    }),
                    metadata: None,
                    files: USER,
                }),
                SettingsPageItem::SettingItem(SettingItem {
                    title: "Restore On Startup",
                    description: "Restore previous session when opening Zed",
                    field: Box::new(SettingField {
                        pick: |settings_content| &settings_content.workspace.restore_on_startup,
                        pick_mut: |settings_content| {
                            &mut settings_content.workspace.restore_on_startup
                        },
                    }),
                    metadata: None,
                    files: USER,
                }),
                SettingsPageItem::SettingItem(SettingItem {
                    title: "When Closing With No Tabs",
                    description: "What to do when using the 'close active item' action with no tabs",
                    field: Box::new(SettingField {
                        pick: |settings_content| {
                            &settings_content.workspace.when_closing_with_no_tabs
                        },
                        pick_mut: |settings_content| {
                            &mut settings_content.workspace.when_closing_with_no_tabs
                        },
                    }),
                    metadata: None,
                    files: USER,
                }),
                SettingsPageItem::SettingItem(SettingItem {
                    title: "On Last Window Closed",
                    description: "What to do when the last window is closed",
                    field: Box::new(SettingField {
                        pick: |settings_content| &settings_content.workspace.on_last_window_closed,
                        pick_mut: |settings_content| {
                            &mut settings_content.workspace.on_last_window_closed
                        },
                    }),
                    metadata: None,
                    files: USER,
                }),
                SettingsPageItem::SettingItem(SettingItem {
                    title: "Use System Path Prompts",
                    description: "Use native OS dialogs for 'Open' and 'Save As'",
                    field: Box::new(SettingField {
                        pick: |settings_content| {
                            &settings_content.workspace.use_system_path_prompts
                        },
                        pick_mut: |settings_content| {
                            &mut settings_content.workspace.use_system_path_prompts
                        },
                    }),
                    metadata: None,
                    files: USER,
                }),
                SettingsPageItem::SettingItem(SettingItem {
                    title: "Use System Prompts",
                    description: "Use native OS dialogs for confirmations",
                    field: Box::new(SettingField {
                        pick: |settings_content| &settings_content.workspace.use_system_prompts,
                        pick_mut: |settings_content| {
                            &mut settings_content.workspace.use_system_prompts
                        },
                    }),
                    metadata: None,
                    files: USER,
                }),
                SettingsPageItem::SettingItem(SettingItem {
                    title: "Redact Private Values",
                    description: "Hide the values of variables in private files",
                    field: Box::new(SettingField {
                        pick: |settings_content| &settings_content.editor.redact_private_values,
                        pick_mut: |settings_content| {
                            &mut settings_content.editor.redact_private_values
                        },
                    }),
                    metadata: None,
                    files: USER,
                }),
                SettingsPageItem::SectionHeader("Scoped Settings"),
                SettingsPageItem::SettingItem(SettingItem {
                    // todo(settings_ui): Implement another setting item type that just shows an edit in settings.json
                    files: USER,
                    title: "Preview Channel",
                    description: "Which settings should be activated only in Preview build of Zed",
                    field: Box::new(
                        SettingField {
                            pick: |settings_content| &settings_content.workspace.use_system_prompts,
                            pick_mut: |settings_content| {
                                &mut settings_content.workspace.use_system_prompts
                            },
                        }
                        .unimplemented(),
                    ),
                    metadata: None,
                }),
                SettingsPageItem::SettingItem(SettingItem {
                    files: USER,
                    title: "Settings Profiles",
                    description: "Any number of settings profiles that are temporarily applied on top of your existing user settings",
                    field: Box::new(
                        SettingField {
                            pick: |settings_content| &settings_content.workspace.use_system_prompts,
                            pick_mut: |settings_content| {
                                &mut settings_content.workspace.use_system_prompts
                            },
                        }
                        .unimplemented(),
                    ),
                    metadata: None,
                }),
                SettingsPageItem::SectionHeader("Privacy"),
                SettingsPageItem::SettingItem(SettingItem {
                    title: "Telemetry Diagnostics",
                    description: "Send debug information like crash reports",
                    field: Box::new(SettingField {
                        pick: |settings_content| {
                            if let Some(telemetry) = &settings_content.telemetry {
                                &telemetry.diagnostics
                            } else {
                                &None
                            }
                        },
                        pick_mut: |settings_content| {
                            &mut settings_content
                                .telemetry
                                .get_or_insert_default()
                                .diagnostics
                        },
                    }),
                    metadata: None,
                    files: USER,
                }),
                SettingsPageItem::SettingItem(SettingItem {
                    title: "Telemetry Metrics",
                    description: "Send anonymized usage data like what languages you're using Zed with",
                    field: Box::new(SettingField {
                        pick: |settings_content| {
                            if let Some(telemetry) = &settings_content.telemetry {
                                &telemetry.metrics
                            } else {
                                &None
                            }
                        },
                        pick_mut: |settings_content| {
                            &mut settings_content.telemetry.get_or_insert_default().metrics
                        },
                    }),
                    metadata: None,
                    files: USER,
                }),
            ],
        },
        SettingsPage {
            title: "Appearance & Behavior",
            items: vec![
                SettingsPageItem::SectionHeader("Theme"),
                // todo(settings_ui): Figure out how we want to add these
                SettingsPageItem::SettingItem(SettingItem {
                    files: USER,
                    title: "Theme Mode",
                    description: "How to select the theme",
                    field: Box::new(
                        SettingField {
                            pick: |settings_content| &settings_content.theme.theme,
                            pick_mut: |settings_content| &mut settings_content.theme.theme,
                        }
                        .unimplemented(),
                    ),
                    metadata: None,
                }),
                SettingsPageItem::SettingItem(SettingItem {
                    files: USER,
                    title: "Icon Theme",
                    // todo(settings_ui)
                    // This description is misleading because the icon theme is used in more places than the file explorer)
                    description: "Choose the icon theme for file explorer",
                    field: Box::new(
                        SettingField {
                            pick: |settings_content| &settings_content.theme.icon_theme,
                            pick_mut: |settings_content| &mut settings_content.theme.icon_theme,
                        }
                        .unimplemented(),
                    ),
                    metadata: None,
                }),
                SettingsPageItem::SectionHeader("Fonts"),
                SettingsPageItem::SettingItem(SettingItem {
                    title: "Buffer Font Family",
                    description: "Font family for editor text",
                    field: Box::new(SettingField {
                        pick: |settings_content| &settings_content.theme.buffer_font_family,
                        pick_mut: |settings_content| &mut settings_content.theme.buffer_font_family,
                    }),
                    metadata: None,
                    files: USER,
                }),
                SettingsPageItem::SettingItem(SettingItem {
                    title: "Buffer Font Size",
                    description: "Font size for editor text",
                    field: Box::new(SettingField {
                        pick: |settings_content| &settings_content.theme.buffer_font_size,
                        pick_mut: |settings_content| &mut settings_content.theme.buffer_font_size,
                    }),
                    metadata: None,
                    files: USER,
                }),
                SettingsPageItem::SettingItem(SettingItem {
                    title: "Buffer Font Weight",
                    description: "Font weight for editor text (100-900)",
                    field: Box::new(SettingField {
                        pick: |settings_content| &settings_content.theme.buffer_font_weight,
                        pick_mut: |settings_content| &mut settings_content.theme.buffer_font_weight,
                    }),
                    metadata: None,
                    files: USER,
                }),
                // todo(settings_ui): This needs custom ui
                SettingsPageItem::SettingItem(SettingItem {
                    files: USER,
                    title: "Buffer Line Height",
                    description: "Line height for editor text",
                    field: Box::new(
                        SettingField {
                            pick: |settings_content| &settings_content.theme.buffer_line_height,
                            pick_mut: |settings_content| {
                                &mut settings_content.theme.buffer_line_height
                            },
                        }
                        .unimplemented(),
                    ),
                    metadata: None,
                }),
                SettingsPageItem::SettingItem(SettingItem {
                    title: "UI Font Family",
                    description: "Font family for UI elements",
                    field: Box::new(SettingField {
                        pick: |settings_content| &settings_content.theme.ui_font_family,
                        pick_mut: |settings_content| &mut settings_content.theme.ui_font_family,
                    }),
                    metadata: None,
                    files: USER,
                }),
                SettingsPageItem::SettingItem(SettingItem {
                    title: "UI Font Size",
                    description: "Font size for UI elements",
                    field: Box::new(SettingField {
                        pick: |settings_content| &settings_content.theme.ui_font_size,
                        pick_mut: |settings_content| &mut settings_content.theme.ui_font_size,
                    }),
                    metadata: None,
                    files: USER,
                }),
                SettingsPageItem::SettingItem(SettingItem {
                    title: "UI Font Weight",
                    description: "Font weight for UI elements (100-900)",
                    field: Box::new(SettingField {
                        pick: |settings_content| &settings_content.theme.ui_font_weight,
                        pick_mut: |settings_content| &mut settings_content.theme.ui_font_weight,
                    }),
                    metadata: None,
                    files: USER,
                }),
                SettingsPageItem::SettingItem(SettingItem {
                    title: "Agent Panel UI Font Size",
                    description: "Font size for agent response text in the agent panel. Falls back to the regular UI font size.",
                    field: Box::new(SettingField {
                        pick: |settings_content| {
                            if settings_content.theme.agent_ui_font_size.is_some() {
                                &settings_content.theme.agent_ui_font_size
                            } else {
                                &settings_content.theme.ui_font_size
                            }
                        },
                        pick_mut: |settings_content| &mut settings_content.theme.agent_ui_font_size,
                    }),
                    metadata: None,
                    files: USER,
                }),
                SettingsPageItem::SettingItem(SettingItem {
                    title: "Agent Panel Buffer Font Size",
                    description: "Font size for user messages text in the agent panel",
                    field: Box::new(SettingField {
                        pick: |settings_content| &settings_content.theme.agent_buffer_font_size,
                        pick_mut: |settings_content| {
                            &mut settings_content.theme.agent_buffer_font_size
                        },
                    }),
                    metadata: None,
                    files: USER,
                }),
                SettingsPageItem::SectionHeader("Keymap"),
                SettingsPageItem::SettingItem(SettingItem {
                    title: "Base Keymap",
                    description: "The name of a base set of key bindings to use",
                    field: Box::new(SettingField {
                        pick: |settings_content| &settings_content.base_keymap,
                        pick_mut: |settings_content| &mut settings_content.base_keymap,
                    }),
                    metadata: None,
                    files: USER,
                }),
                // todo(settings_ui): Vim/Helix Mode should be apart of one type because it's undefined
                // behavior to have them both enabled at the same time
                SettingsPageItem::SettingItem(SettingItem {
                    title: "Vim Mode",
                    description: "Enable vim modes and key bindings",
                    field: Box::new(SettingField {
                        pick: |settings_content| &settings_content.vim_mode,
                        pick_mut: |settings_content| &mut settings_content.vim_mode,
                    }),
                    metadata: None,
                    files: USER,
                }),
                SettingsPageItem::SettingItem(SettingItem {
                    title: "Helix Mode",
                    description: "Enable helix modes and key bindings",
                    field: Box::new(SettingField {
                        pick: |settings_content| &settings_content.helix_mode,
                        pick_mut: |settings_content| &mut settings_content.helix_mode,
                    }),
                    metadata: None,
                    files: USER,
                }),
                SettingsPageItem::SettingItem(SettingItem {
                    title: "Multi Cursor Modifier",
                    description: "Modifier key for adding multiple cursors",
                    field: Box::new(SettingField {
                        pick: |settings_content| &settings_content.editor.multi_cursor_modifier,
                        pick_mut: |settings_content| {
                            &mut settings_content.editor.multi_cursor_modifier
                        },
                    }),
                    metadata: None,
                    files: USER,
                }),
                SettingsPageItem::SectionHeader("Cursor"),
                SettingsPageItem::SettingItem(SettingItem {
                    title: "Cursor Blink",
                    description: "Whether the cursor blinks in the editor",
                    field: Box::new(SettingField {
                        pick: |settings_content| &settings_content.editor.cursor_blink,
                        pick_mut: |settings_content| &mut settings_content.editor.cursor_blink,
                    }),
                    metadata: None,
                    files: USER,
                }),
                SettingsPageItem::SettingItem(SettingItem {
                    title: "Cursor Shape",
                    description: "Cursor shape for the editor",
                    field: Box::new(SettingField {
                        pick: |settings_content| &settings_content.editor.cursor_shape,
                        pick_mut: |settings_content| &mut settings_content.editor.cursor_shape,
                    }),
                    metadata: None,
                    files: USER,
                }),
                SettingsPageItem::SettingItem(SettingItem {
                    title: "Hide Mouse",
                    description: "When to hide the mouse cursor",
                    field: Box::new(SettingField {
                        pick: |settings_content| &settings_content.editor.hide_mouse,
                        pick_mut: |settings_content| &mut settings_content.editor.hide_mouse,
                    }),
                    metadata: None,
                    files: USER,
                }),
                SettingsPageItem::SectionHeader("Highlighting"),
                SettingsPageItem::SettingItem(SettingItem {
                    title: "Unnecessary Code Fade",
                    description: "How much to fade out unused code (0.0 - 0.9)",
                    field: Box::new(SettingField {
                        pick: |settings_content| &settings_content.theme.unnecessary_code_fade,
                        pick_mut: |settings_content| {
                            &mut settings_content.theme.unnecessary_code_fade
                        },
                    }),
                    metadata: None,
                    files: USER,
                }),
                SettingsPageItem::SettingItem(SettingItem {
                    title: "Current Line Highlight",
                    description: "How to highlight the current line",
                    field: Box::new(SettingField {
                        pick: |settings_content| &settings_content.editor.current_line_highlight,
                        pick_mut: |settings_content| {
                            &mut settings_content.editor.current_line_highlight
                        },
                    }),
                    metadata: None,
                    files: USER,
                }),
                SettingsPageItem::SettingItem(SettingItem {
                    title: "Selection Highlight",
                    description: "Highlight all occurrences of selected text",
                    field: Box::new(SettingField {
                        pick: |settings_content| &settings_content.editor.selection_highlight,
                        pick_mut: |settings_content| {
                            &mut settings_content.editor.selection_highlight
                        },
                    }),
                    metadata: None,
                    files: USER,
                }),
                SettingsPageItem::SettingItem(SettingItem {
                    title: "Rounded Selection",
                    description: "Whether the text selection should have rounded corners",
                    field: Box::new(SettingField {
                        pick: |settings_content| &settings_content.editor.rounded_selection,
                        pick_mut: |settings_content| &mut settings_content.editor.rounded_selection,
                    }),
                    metadata: None,
                    files: USER,
                }),
                SettingsPageItem::SettingItem(SettingItem {
                    title: "Minimum Contrast For Highlights",
                    description: "The minimum APCA perceptual contrast to maintain when rendering text over highlight backgrounds",
                    field: Box::new(SettingField {
                        pick: |settings_content| {
                            &settings_content.editor.minimum_contrast_for_highlights
                        },
                        pick_mut: |settings_content| {
                            &mut settings_content.editor.minimum_contrast_for_highlights
                        },
                    }),
                    metadata: None,
                    files: USER,
                }),
                SettingsPageItem::SectionHeader("Guides"),
                SettingsPageItem::SettingItem(SettingItem {
                    title: "Show Wrap Guides",
                    description: "Show wrap guides (vertical rulers)",
                    field: Box::new(SettingField {
                        pick: |settings_content| {
                            &settings_content
                                .project
                                .all_languages
                                .defaults
                                .show_wrap_guides
                        },
                        pick_mut: |settings_content| {
                            &mut settings_content
                                .project
                                .all_languages
                                .defaults
                                .show_wrap_guides
                        },
                    }),
                    metadata: None,
                    files: USER | LOCAL,
                }),
                // todo(settings_ui): This needs a custom component
                SettingsPageItem::SettingItem(SettingItem {
                    title: "Wrap Guides",
                    description: "Character counts at which to show wrap guides",
                    field: Box::new(
                        SettingField {
                            pick: |settings_content| {
                                &settings_content.project.all_languages.defaults.wrap_guides
                            },
                            pick_mut: |settings_content| {
                                &mut settings_content.project.all_languages.defaults.wrap_guides
                            },
                        }
                        .unimplemented(),
                    ),
                    metadata: None,
                    files: USER | LOCAL,
                }),
                SettingsPageItem::SectionHeader("Layout"),
                SettingsPageItem::SettingItem(SettingItem {
                    title: "Bottom Dock Layout",
                    description: "Layout mode for the bottom dock",
                    field: Box::new(SettingField {
                        pick: |settings_content| &settings_content.workspace.bottom_dock_layout,
                        pick_mut: |settings_content| {
                            &mut settings_content.workspace.bottom_dock_layout
                        },
                    }),
                    metadata: None,
                    files: USER,
                }),
                SettingsPageItem::SettingItem(SettingItem {
                    files: USER,
                    title: "Centered Layout Left Padding",
                    description: "Left padding for centered layout",
                    field: Box::new(SettingField {
                        pick: |settings_content| {
                            if let Some(centered_layout) =
                                &settings_content.workspace.centered_layout
                            {
                                &centered_layout.left_padding
                            } else {
                                &None
                            }
                        },
                        pick_mut: |settings_content| {
                            &mut settings_content
                                .workspace
                                .centered_layout
                                .get_or_insert_default()
                                .left_padding
                        },
                    }),
                    metadata: None,
                }),
                SettingsPageItem::SettingItem(SettingItem {
                    files: USER,
                    title: "Centered Layout Right Padding",
                    description: "Right padding for centered layout",
                    field: Box::new(SettingField {
                        pick: |settings_content| {
                            if let Some(centered_layout) =
                                &settings_content.workspace.centered_layout
                            {
                                &centered_layout.right_padding
                            } else {
                                &None
                            }
                        },
                        pick_mut: |settings_content| {
                            &mut settings_content
                                .workspace
                                .centered_layout
                                .get_or_insert_default()
                                .right_padding
                        },
                    }),
                    metadata: None,
                }),
                SettingsPageItem::SettingItem(SettingItem {
                    title: "Zoomed Padding",
                    description: "Show padding for zoomed panels",
                    field: Box::new(SettingField {
                        pick: |settings_content| &settings_content.workspace.zoomed_padding,
                        pick_mut: |settings_content| &mut settings_content.workspace.zoomed_padding,
                    }),
                    metadata: None,
                    files: USER,
                }),
                SettingsPageItem::SectionHeader("Window"),
                // todo(settings_ui): Should we filter by platform?
                SettingsPageItem::SettingItem(SettingItem {
                    title: "Use System Window Tabs",
                    description: "(macOS only) Whether to allow windows to tab together",
                    field: Box::new(SettingField {
                        pick: |settings_content| &settings_content.workspace.use_system_window_tabs,
                        pick_mut: |settings_content| {
                            &mut settings_content.workspace.use_system_window_tabs
                        },
                    }),
                    metadata: None,
                    files: USER,
                }),
            ],
        },
        SettingsPage {
            title: "Editor",
            items: {
                let mut items = vec![
                    SettingsPageItem::SectionHeader("Multibuffer"),
                    SettingsPageItem::SettingItem(SettingItem {
                        title: "Double Click In Multibuffer",
                        description: "What to do when multibuffer is double-clicked in some of its excerpts",
                        field: Box::new(SettingField {
                            pick: |settings_content| {
                                &settings_content.editor.double_click_in_multibuffer
                            },
                            pick_mut: |settings_content| {
                                &mut settings_content.editor.double_click_in_multibuffer
                            },
                        }),
                        metadata: None,
                        files: USER,
                    }),
                    SettingsPageItem::SettingItem(SettingItem {
                        title: "Expand Excerpt Lines",
                        description: "How many lines to expand the multibuffer excerpts by default",
                        field: Box::new(SettingField {
                            pick: |settings_content| &settings_content.editor.expand_excerpt_lines,
                            pick_mut: |settings_content| {
                                &mut settings_content.editor.expand_excerpt_lines
                            },
                        }),
                        metadata: None,
                        files: USER,
                    }),
                    SettingsPageItem::SettingItem(SettingItem {
                        title: "Excerpt Context Lines",
                        description: "How many lines of context to provide in multibuffer excerpts by default",
                        field: Box::new(SettingField {
                            pick: |settings_content| &settings_content.editor.excerpt_context_lines,
                            pick_mut: |settings_content| {
                                &mut settings_content.editor.excerpt_context_lines
                            },
                        }),
                        metadata: None,
                        files: USER,
                    }),
                    SettingsPageItem::SectionHeader("Scrolling"),
                    SettingsPageItem::SettingItem(SettingItem {
                        title: "Scroll Beyond Last Line",
                        description: "Whether the editor will scroll beyond the last line",
                        field: Box::new(SettingField {
                            pick: |settings_content| {
                                &settings_content.editor.scroll_beyond_last_line
                            },
                            pick_mut: |settings_content| {
                                &mut settings_content.editor.scroll_beyond_last_line
                            },
                        }),
                        metadata: None,
                        files: USER,
                    }),
                    SettingsPageItem::SettingItem(SettingItem {
                        title: "Vertical Scroll Margin",
                        description: "The number of lines to keep above/below the cursor when auto-scrolling",
                        field: Box::new(SettingField {
                            pick: |settings_content| {
                                &settings_content.editor.vertical_scroll_margin
                            },
                            pick_mut: |settings_content| {
                                &mut settings_content.editor.vertical_scroll_margin
                            },
                        }),
                        metadata: None,
                        files: USER,
                    }),
                    SettingsPageItem::SettingItem(SettingItem {
                        title: "Horizontal Scroll Margin",
                        description: "The number of characters to keep on either side when scrolling with the mouse",
                        field: Box::new(SettingField {
                            pick: |settings_content| {
                                &settings_content.editor.horizontal_scroll_margin
                            },
                            pick_mut: |settings_content| {
                                &mut settings_content.editor.horizontal_scroll_margin
                            },
                        }),
                        metadata: None,
                        files: USER,
                    }),
                    SettingsPageItem::SettingItem(SettingItem {
                        title: "Scroll Sensitivity",
                        description: "Scroll sensitivity multiplier for both horizontal and vertical scrolling",
                        field: Box::new(SettingField {
                            pick: |settings_content| &settings_content.editor.scroll_sensitivity,
                            pick_mut: |settings_content| {
                                &mut settings_content.editor.scroll_sensitivity
                            },
                        }),
                        metadata: None,
                        files: USER,
                    }),
                    SettingsPageItem::SettingItem(SettingItem {
                        title: "Fast Scroll Sensitivity",
                        description: "Fast Scroll sensitivity multiplier for both horizontal and vertical scrolling",
                        field: Box::new(SettingField {
                            pick: |settings_content| {
                                &settings_content.editor.fast_scroll_sensitivity
                            },
                            pick_mut: |settings_content| {
                                &mut settings_content.editor.fast_scroll_sensitivity
                            },
                        }),
                        metadata: None,
                        files: USER,
                    }),
                    SettingsPageItem::SettingItem(SettingItem {
                        title: "Autoscroll On Clicks",
                        description: "Whether to scroll when clicking near the edge of the visible text area",
                        field: Box::new(SettingField {
                            pick: |settings_content| &settings_content.editor.autoscroll_on_clicks,
                            pick_mut: |settings_content| {
                                &mut settings_content.editor.autoscroll_on_clicks
                            },
                        }),
                        metadata: None,
                        files: USER,
                    }),
                    SettingsPageItem::SectionHeader("Signature Help"),
                    SettingsPageItem::SettingItem(SettingItem {
                        title: "Auto Signature Help",
                        description: "Automatically show a signature help pop-up",
                        field: Box::new(SettingField {
                            pick: |settings_content| &settings_content.editor.auto_signature_help,
                            pick_mut: |settings_content| {
                                &mut settings_content.editor.auto_signature_help
                            },
                        }),
                        metadata: None,
                        files: USER,
                    }),
                    SettingsPageItem::SettingItem(SettingItem {
                        title: "Show Signature Help After Edits",
                        description: "Show the signature help pop-up after completions or bracket pairs are inserted",
                        field: Box::new(SettingField {
                            pick: |settings_content| {
                                &settings_content.editor.show_signature_help_after_edits
                            },
                            pick_mut: |settings_content| {
                                &mut settings_content.editor.show_signature_help_after_edits
                            },
                        }),
                        metadata: None,
                        files: USER,
                    }),
                    SettingsPageItem::SettingItem(SettingItem {
                        title: "Snippet Sort Order",
                        description: "Determines how snippets are sorted relative to other completion items",
                        field: Box::new(SettingField {
                            pick: |settings_content| &settings_content.editor.snippet_sort_order,
                            pick_mut: |settings_content| {
                                &mut settings_content.editor.snippet_sort_order
                            },
                        }),
                        metadata: None,
                        files: USER,
                    }),
                    SettingsPageItem::SectionHeader("Hover"),
                    SettingsPageItem::SettingItem(SettingItem {
                        title: "Hover Popover Enabled",
                        description: "Show the informational hover box when moving the mouse over symbols in the editor",
                        field: Box::new(SettingField {
                            pick: |settings_content| &settings_content.editor.hover_popover_enabled,
                            pick_mut: |settings_content| {
                                &mut settings_content.editor.hover_popover_enabled
                            },
                        }),
                        metadata: None,
                        files: USER,
                    }),
                    // todo(settings ui): add units to this number input
                    SettingsPageItem::SettingItem(SettingItem {
                        title: "Hover Popover Delay",
                        description: "Time to wait in milliseconds before showing the informational hover box",
                        field: Box::new(SettingField {
                            pick: |settings_content| &settings_content.editor.hover_popover_delay,
                            pick_mut: |settings_content| {
                                &mut settings_content.editor.hover_popover_delay
                            },
                        }),
                        metadata: None,
                        files: USER,
                    }),
                    SettingsPageItem::SectionHeader("Code Actions & Selection"),
                    SettingsPageItem::SettingItem(SettingItem {
                        title: "Inline Code Actions",
                        description: "Show code action button at start of buffer line",
                        field: Box::new(SettingField {
                            pick: |settings_content| &settings_content.editor.inline_code_actions,
                            pick_mut: |settings_content| {
                                &mut settings_content.editor.inline_code_actions
                            },
                        }),
                        metadata: None,
                        files: USER,
                    }),
                    SettingsPageItem::SettingItem(SettingItem {
                        title: "Drag And Drop Selection",
                        description: "Enable drag and drop selection",
                        field: Box::new(SettingField {
                            pick: |settings_content| {
                                if let Some(drag_and_drop) =
                                    &settings_content.editor.drag_and_drop_selection
                                {
                                    &drag_and_drop.enabled
                                } else {
                                    &None
                                }
                            },
                            pick_mut: |settings_content| {
                                &mut settings_content
                                    .editor
                                    .drag_and_drop_selection
                                    .get_or_insert_default()
                                    .enabled
                            },
                        }),
                        metadata: None,
                        files: USER,
                    }),
                    SettingsPageItem::SettingItem(SettingItem {
                        title: "Drag And Drop Selection Delay",
                        description: "Delay in milliseconds before drag and drop selection starts",
                        field: Box::new(SettingField {
                            pick: |settings_content| {
                                if let Some(drag_and_drop) =
                                    &settings_content.editor.drag_and_drop_selection
                                {
                                    &drag_and_drop.delay
                                } else {
                                    &None
                                }
                            },
                            pick_mut: |settings_content| {
                                &mut settings_content
                                    .editor
                                    .drag_and_drop_selection
                                    .get_or_insert_default()
                                    .delay
                            },
                        }),
                        metadata: None,
                        files: USER,
                    }),
                    SettingsPageItem::SectionHeader("Gutter"),
                    SettingsPageItem::SettingItem(SettingItem {
                        title: "Show Line Numbers",
                        description: "Show line numbers in the gutter",
                        field: Box::new(SettingField {
                            pick: |settings_content| {
                                if let Some(gutter) = &settings_content.editor.gutter {
                                    &gutter.line_numbers
                                } else {
                                    &None
                                }
                            },
                            pick_mut: |settings_content| {
                                &mut settings_content
                                    .editor
                                    .gutter
                                    .get_or_insert_default()
                                    .line_numbers
                            },
                        }),
                        metadata: None,
                        files: USER,
                    }),
                    SettingsPageItem::SettingItem(SettingItem {
                        title: "Relative Line Numbers",
                        description: "Whether the line numbers in the editor's gutter are relative or not",
                        field: Box::new(SettingField {
                            pick: |settings_content| &settings_content.editor.relative_line_numbers,
                            pick_mut: |settings_content| {
                                &mut settings_content.editor.relative_line_numbers
                            },
                        }),
                        metadata: None,
                        files: USER,
                    }),
                    SettingsPageItem::SettingItem(SettingItem {
                        title: "Show Runnables",
                        description: "Show runnable buttons in the gutter",
                        field: Box::new(SettingField {
                            pick: |settings_content| {
                                if let Some(gutter) = &settings_content.editor.gutter {
                                    &gutter.runnables
                                } else {
                                    &None
                                }
                            },
                            pick_mut: |settings_content| {
                                &mut settings_content
                                    .editor
                                    .gutter
                                    .get_or_insert_default()
                                    .runnables
                            },
                        }),
                        metadata: None,
                        files: USER,
                    }),
                    SettingsPageItem::SettingItem(SettingItem {
                        title: "Show Breakpoints",
                        description: "Show breakpoints in the gutter",
                        field: Box::new(SettingField {
                            pick: |settings_content| {
                                if let Some(gutter) = &settings_content.editor.gutter {
                                    &gutter.breakpoints
                                } else {
                                    &None
                                }
                            },
                            pick_mut: |settings_content| {
                                &mut settings_content
                                    .editor
                                    .gutter
                                    .get_or_insert_default()
                                    .breakpoints
                            },
                        }),
                        metadata: None,
                        files: USER,
                    }),
                    SettingsPageItem::SettingItem(SettingItem {
                        title: "Show Folds",
                        description: "Show code folding controls in the gutter",
                        field: Box::new(SettingField {
                            pick: |settings_content| {
                                if let Some(gutter) = &settings_content.editor.gutter {
                                    &gutter.folds
                                } else {
                                    &None
                                }
                            },
                            pick_mut: |settings_content| {
                                &mut settings_content.editor.gutter.get_or_insert_default().folds
                            },
                        }),
                        metadata: None,
                        files: USER,
                    }),
                    SettingsPageItem::SettingItem(SettingItem {
                        title: "Min Line Number Digits",
                        description: "Minimum number of characters to reserve space for in the gutter",
                        field: Box::new(SettingField {
                            pick: |settings_content| {
                                if let Some(gutter) = &settings_content.editor.gutter {
                                    &gutter.min_line_number_digits
                                } else {
                                    &None
                                }
                            },
                            pick_mut: |settings_content| {
                                &mut settings_content
                                    .editor
                                    .gutter
                                    .get_or_insert_default()
                                    .min_line_number_digits
                            },
                        }),
                        metadata: None,
                        files: USER,
                    }),
                    SettingsPageItem::SectionHeader("Scrollbar"),
                    SettingsPageItem::SettingItem(SettingItem {
                        title: "Show",
                        description: "When to show the scrollbar in the editor",
                        field: Box::new(SettingField {
                            pick: |settings_content| {
                                if let Some(scrollbar) = &settings_content.editor.scrollbar {
                                    &scrollbar.show
                                } else {
                                    &None
                                }
                            },
                            pick_mut: |settings_content| {
                                &mut settings_content
                                    .editor
                                    .scrollbar
                                    .get_or_insert_default()
                                    .show
                            },
                        }),
                        metadata: None,
                        files: USER,
                    }),
                    SettingsPageItem::SettingItem(SettingItem {
                        title: "Cursors",
                        description: "Show cursor positions in the scrollbar",
                        field: Box::new(SettingField {
                            pick: |settings_content| {
                                if let Some(scrollbar) = &settings_content.editor.scrollbar {
                                    &scrollbar.cursors
                                } else {
                                    &None
                                }
                            },
                            pick_mut: |settings_content| {
                                &mut settings_content
                                    .editor
                                    .scrollbar
                                    .get_or_insert_default()
                                    .cursors
                            },
                        }),
                        metadata: None,
                        files: USER,
                    }),
                    SettingsPageItem::SettingItem(SettingItem {
                        title: "Git Diff",
                        description: "Show git diff indicators in the scrollbar",
                        field: Box::new(SettingField {
                            pick: |settings_content| {
                                if let Some(scrollbar) = &settings_content.editor.scrollbar {
                                    &scrollbar.git_diff
                                } else {
                                    &None
                                }
                            },
                            pick_mut: |settings_content| {
                                &mut settings_content
                                    .editor
                                    .scrollbar
                                    .get_or_insert_default()
                                    .git_diff
                            },
                        }),
                        metadata: None,
                        files: USER,
                    }),
                    SettingsPageItem::SettingItem(SettingItem {
                        title: "Search Results",
                        description: "Show buffer search result indicators in the scrollbar",
                        field: Box::new(SettingField {
                            pick: |settings_content| {
                                if let Some(scrollbar) = &settings_content.editor.scrollbar {
                                    &scrollbar.search_results
                                } else {
                                    &None
                                }
                            },
                            pick_mut: |settings_content| {
                                &mut settings_content
                                    .editor
                                    .scrollbar
                                    .get_or_insert_default()
                                    .search_results
                            },
                        }),
                        metadata: None,
                        files: USER,
                    }),
                    SettingsPageItem::SettingItem(SettingItem {
                        title: "Selected Text",
                        description: "Show selected text occurrences in the scrollbar",
                        field: Box::new(SettingField {
                            pick: |settings_content| {
                                if let Some(scrollbar) = &settings_content.editor.scrollbar {
                                    &scrollbar.selected_text
                                } else {
                                    &None
                                }
                            },
                            pick_mut: |settings_content| {
                                &mut settings_content
                                    .editor
                                    .scrollbar
                                    .get_or_insert_default()
                                    .selected_text
                            },
                        }),
                        metadata: None,
                        files: USER,
                    }),
                    SettingsPageItem::SettingItem(SettingItem {
                        title: "Selected Symbol",
                        description: "Show selected symbol occurrences in the scrollbar",
                        field: Box::new(SettingField {
                            pick: |settings_content| {
                                if let Some(scrollbar) = &settings_content.editor.scrollbar {
                                    &scrollbar.selected_symbol
                                } else {
                                    &None
                                }
                            },
                            pick_mut: |settings_content| {
                                &mut settings_content
                                    .editor
                                    .scrollbar
                                    .get_or_insert_default()
                                    .selected_symbol
                            },
                        }),
                        metadata: None,
                        files: USER,
                    }),
                    SettingsPageItem::SettingItem(SettingItem {
                        title: "Diagnostics",
                        description: "Which diagnostic indicators to show in the scrollbar",
                        field: Box::new(SettingField {
                            pick: |settings_content| {
                                if let Some(scrollbar) = &settings_content.editor.scrollbar {
                                    &scrollbar.diagnostics
                                } else {
                                    &None
                                }
                            },
                            pick_mut: |settings_content| {
                                &mut settings_content
                                    .editor
                                    .scrollbar
                                    .get_or_insert_default()
                                    .diagnostics
                            },
                        }),
                        metadata: None,
                        files: USER,
                    }),
                    SettingsPageItem::SettingItem(SettingItem {
                        title: "Horizontal Scrollbar",
                        description: "When false, forcefully disables the horizontal scrollbar",
                        field: Box::new(SettingField {
                            pick: |settings_content| {
                                if let Some(scrollbar) = &settings_content.editor.scrollbar {
                                    if let Some(axes) = &scrollbar.axes {
                                        &axes.horizontal
                                    } else {
                                        &None
                                    }
                                } else {
                                    &None
                                }
                            },
                            pick_mut: |settings_content| {
                                &mut settings_content
                                    .editor
                                    .scrollbar
                                    .get_or_insert_default()
                                    .axes
                                    .get_or_insert_default()
                                    .horizontal
                            },
                        }),
                        metadata: None,
                        files: USER,
                    }),
                    SettingsPageItem::SettingItem(SettingItem {
                        title: "Vertical Scrollbar",
                        description: "When false, forcefully disables the vertical scrollbar",
                        field: Box::new(SettingField {
                            pick: |settings_content| {
                                if let Some(scrollbar) = &settings_content.editor.scrollbar {
                                    if let Some(axes) = &scrollbar.axes {
                                        &axes.vertical
                                    } else {
                                        &None
                                    }
                                } else {
                                    &None
                                }
                            },
                            pick_mut: |settings_content| {
                                &mut settings_content
                                    .editor
                                    .scrollbar
                                    .get_or_insert_default()
                                    .axes
                                    .get_or_insert_default()
                                    .vertical
                            },
                        }),
                        metadata: None,
                        files: USER,
                    }),
                    SettingsPageItem::SectionHeader("Minimap"),
                    SettingsPageItem::SettingItem(SettingItem {
                        title: "Show",
                        description: "When to show the minimap in the editor",
                        field: Box::new(SettingField {
                            pick: |settings_content| {
                                if let Some(minimap) = &settings_content.editor.minimap {
                                    &minimap.show
                                } else {
                                    &None
                                }
                            },
                            pick_mut: |settings_content| {
                                &mut settings_content.editor.minimap.get_or_insert_default().show
                            },
                        }),
                        metadata: None,
                        files: USER,
                    }),
                    SettingsPageItem::SettingItem(SettingItem {
                        title: "Display In",
                        description: "Where to show the minimap in the editor",
                        field: Box::new(SettingField {
                            pick: |settings_content| {
                                if let Some(minimap) = &settings_content.editor.minimap {
                                    &minimap.display_in
                                } else {
                                    &None
                                }
                            },
                            pick_mut: |settings_content| {
                                &mut settings_content
                                    .editor
                                    .minimap
                                    .get_or_insert_default()
                                    .display_in
                            },
                        }),
                        metadata: None,
                        files: USER,
                    }),
                    SettingsPageItem::SettingItem(SettingItem {
                        title: "Thumb",
                        description: "When to show the minimap thumb",
                        field: Box::new(SettingField {
                            pick: |settings_content| {
                                if let Some(minimap) = &settings_content.editor.minimap {
                                    &minimap.thumb
                                } else {
                                    &None
                                }
                            },
                            pick_mut: |settings_content| {
                                &mut settings_content
                                    .editor
                                    .minimap
                                    .get_or_insert_default()
                                    .thumb
                            },
                        }),
                        metadata: None,
                        files: USER,
                    }),
                    SettingsPageItem::SettingItem(SettingItem {
                        title: "Thumb Border",
                        description: "Border style for the minimap's scrollbar thumb",
                        field: Box::new(SettingField {
                            pick: |settings_content| {
                                if let Some(minimap) = &settings_content.editor.minimap {
                                    &minimap.thumb_border
                                } else {
                                    &None
                                }
                            },
                            pick_mut: |settings_content| {
                                &mut settings_content
                                    .editor
                                    .minimap
                                    .get_or_insert_default()
                                    .thumb_border
                            },
                        }),
                        metadata: None,
                        files: USER,
                    }),
                    SettingsPageItem::SettingItem(SettingItem {
                        title: "Current Line Highlight",
                        description: "How to highlight the current line in the minimap",
                        field: Box::new(SettingField {
                            pick: |settings_content| {
                                if let Some(minimap) = &settings_content.editor.minimap
                                    && minimap.current_line_highlight.is_some()
                                {
                                    &minimap.current_line_highlight
                                } else {
                                    &settings_content.editor.current_line_highlight
                                }
                            },
                            pick_mut: |settings_content| {
                                &mut settings_content
                                    .editor
                                    .minimap
                                    .get_or_insert_default()
                                    .current_line_highlight
                            },
                        }),
                        metadata: None,
                        files: USER,
                    }),
                    SettingsPageItem::SettingItem(SettingItem {
                        title: "Max Width Columns",
                        description: "Maximum number of columns to display in the minimap",
                        field: Box::new(SettingField {
                            pick: |settings_content| {
                                if let Some(minimap) = &settings_content.editor.minimap {
                                    &minimap.max_width_columns
                                } else {
                                    &None
                                }
                            },
                            pick_mut: |settings_content| {
                                &mut settings_content
                                    .editor
                                    .minimap
                                    .get_or_insert_default()
                                    .max_width_columns
                            },
                        }),
                        metadata: None,
                        files: USER,
                    }),
                    SettingsPageItem::SectionHeader("Toolbar"),
                    SettingsPageItem::SettingItem(SettingItem {
                        title: "Breadcrumbs",
                        description: "Show breadcrumbs",
                        field: Box::new(SettingField {
                            pick: |settings_content| {
                                if let Some(toolbar) = &settings_content.editor.toolbar {
                                    &toolbar.breadcrumbs
                                } else {
                                    &None
                                }
                            },
                            pick_mut: |settings_content| {
                                &mut settings_content
                                    .editor
                                    .toolbar
                                    .get_or_insert_default()
                                    .breadcrumbs
                            },
                        }),
                        metadata: None,
                        files: USER,
                    }),
                    SettingsPageItem::SettingItem(SettingItem {
                        title: "Quick Actions",
                        description: "Show quick action buttons (e.g., search, selection, editor controls, etc.)",
                        field: Box::new(SettingField {
                            pick: |settings_content| {
                                if let Some(toolbar) = &settings_content.editor.toolbar {
                                    &toolbar.quick_actions
                                } else {
                                    &None
                                }
                            },
                            pick_mut: |settings_content| {
                                &mut settings_content
                                    .editor
                                    .toolbar
                                    .get_or_insert_default()
                                    .quick_actions
                            },
                        }),
                        metadata: None,
                        files: USER,
                    }),
                    SettingsPageItem::SettingItem(SettingItem {
                        title: "Selections Menu",
                        description: "Show the selections menu in the editor toolbar",
                        field: Box::new(SettingField {
                            pick: |settings_content| {
                                if let Some(toolbar) = &settings_content.editor.toolbar {
                                    &toolbar.selections_menu
                                } else {
                                    &None
                                }
                            },
                            pick_mut: |settings_content| {
                                &mut settings_content
                                    .editor
                                    .toolbar
                                    .get_or_insert_default()
                                    .selections_menu
                            },
                        }),
                        metadata: None,
                        files: USER,
                    }),
                    SettingsPageItem::SettingItem(SettingItem {
                        title: "Agent Review",
                        description: "Show agent review buttons in the editor toolbar",
                        field: Box::new(SettingField {
                            pick: |settings_content| {
                                if let Some(toolbar) = &settings_content.editor.toolbar {
                                    &toolbar.agent_review
                                } else {
                                    &None
                                }
                            },
                            pick_mut: |settings_content| {
                                &mut settings_content
                                    .editor
                                    .toolbar
                                    .get_or_insert_default()
                                    .agent_review
                            },
                        }),
                        metadata: None,
                        files: USER,
                    }),
                    SettingsPageItem::SettingItem(SettingItem {
                        title: "Code Actions",
                        description: "Show code action buttons in the editor toolbar",
                        field: Box::new(SettingField {
                            pick: |settings_content| {
                                if let Some(toolbar) = &settings_content.editor.toolbar {
                                    &toolbar.code_actions
                                } else {
                                    &None
                                }
                            },
                            pick_mut: |settings_content| {
                                &mut settings_content
                                    .editor
                                    .toolbar
                                    .get_or_insert_default()
                                    .code_actions
                            },
                        }),
                        metadata: None,
                        files: USER,
                    }),
                ];
                items.extend(language_settings_data());
                items
            },
        },
        SettingsPage {
            title: "Languages",
<<<<<<< HEAD
            items: vec![
                SettingsPageItem::SectionHeader(LANGUAGES_SECTION_HEADER),
                SettingsPageItem::SubPageLink(SubPageLink {
                    title: "JSON",
                    files: USER | LOCAL,
                    render: Arc::new(|this, window, cx| {
                        this.render_sub_page_items(
                            language_settings_data().iter().enumerate(),
                            None,
                            window,
                            cx,
                        )
                        .into_any_element()
                    }),
                }),
                SettingsPageItem::SubPageLink(SubPageLink {
                    title: "JSONC",
                    files: USER | LOCAL,
                    render: Arc::new(|this, window, cx| {
                        this.render_sub_page_items(
                            language_settings_data().iter().enumerate(),
                            None,
                            window,
                            cx,
                        )
                        .into_any_element()
                    }),
                }),
                SettingsPageItem::SubPageLink(SubPageLink {
                    title: "Rust",
                    files: USER | LOCAL,
                    render: Arc::new(|this, window, cx| {
                        this.render_sub_page_items(
                            language_settings_data().iter().enumerate(),
                            None,
                            window,
                            cx,
                        )
                        .into_any_element()
                    }),
                }),
                SettingsPageItem::SubPageLink(SubPageLink {
                    title: "Python",
                    files: USER | LOCAL,
                    render: Arc::new(|this, window, cx| {
                        this.render_sub_page_items(
                            language_settings_data().iter().enumerate(),
                            None,
                            window,
                            cx,
                        )
                        .into_any_element()
                    }),
                }),
                SettingsPageItem::SubPageLink(SubPageLink {
                    title: "TSX",
                    files: USER | LOCAL,
                    render: Arc::new(|this, window, cx| {
                        this.render_sub_page_items(
                            language_settings_data().iter().enumerate(),
                            None,
                            window,
                            cx,
                        )
                        .into_any_element()
                    }),
                }),
            ],
=======
            items: {
                let mut items = vec![SettingsPageItem::SectionHeader(LANGUAGES_SECTION_HEADER)];
                // todo(settings_ui): Refresh on extension (un)/installed
                // Note that `crates/json_schema_store` solves the same problem, there is probably a way to unify the two
                items.extend(all_language_names(cx).into_iter().map(|language_name| {
                    SettingsPageItem::SubPageLink(SubPageLink {
                        title: language_name,
                        files: USER | LOCAL,
                        render: Arc::new(|this, window, cx| {
                            this.render_page_items(
                                language_settings_data().iter().enumerate(),
                                None,
                                window,
                                cx,
                            )
                            .into_any_element()
                        }),
                    })
                }));
                items
            },
>>>>>>> a3bcf6fe
        },
        SettingsPage {
            title: "Search & Files",
            items: vec![
                SettingsPageItem::SectionHeader("Search"),
                SettingsPageItem::SettingItem(SettingItem {
                    title: "Whole Word",
                    description: "Search for whole words by default",
                    field: Box::new(SettingField {
                        pick: |settings_content| {
                            if let Some(search) = &settings_content.editor.search {
                                &search.whole_word
                            } else {
                                &None
                            }
                        },
                        pick_mut: |settings_content| {
                            &mut settings_content
                                .editor
                                .search
                                .get_or_insert_default()
                                .whole_word
                        },
                    }),
                    metadata: None,
                    files: USER,
                }),
                SettingsPageItem::SettingItem(SettingItem {
                    title: "Case Sensitive",
                    description: "Search case-sensitively by default",
                    field: Box::new(SettingField {
                        pick: |settings_content| {
                            if let Some(search) = &settings_content.editor.search {
                                &search.case_sensitive
                            } else {
                                &None
                            }
                        },
                        pick_mut: |settings_content| {
                            &mut settings_content
                                .editor
                                .search
                                .get_or_insert_default()
                                .case_sensitive
                        },
                    }),
                    metadata: None,
                    files: USER,
                }),
                SettingsPageItem::SettingItem(SettingItem {
                    title: "Include Ignored",
                    description: "Include ignored files in search results by default",
                    field: Box::new(SettingField {
                        pick: |settings_content| {
                            if let Some(search) = &settings_content.editor.search {
                                &search.include_ignored
                            } else {
                                &None
                            }
                        },
                        pick_mut: |settings_content| {
                            &mut settings_content
                                .editor
                                .search
                                .get_or_insert_default()
                                .include_ignored
                        },
                    }),
                    metadata: None,
                    files: USER,
                }),
                SettingsPageItem::SettingItem(SettingItem {
                    title: "Regex",
                    description: "Use regex search by default",
                    field: Box::new(SettingField {
                        pick: |settings_content| {
                            if let Some(search) = &settings_content.editor.search {
                                &search.regex
                            } else {
                                &None
                            }
                        },
                        pick_mut: |settings_content| {
                            &mut settings_content.editor.search.get_or_insert_default().regex
                        },
                    }),
                    metadata: None,
                    files: USER,
                }),
                // todo: null by default
                SettingsPageItem::SettingItem(SettingItem {
                    title: "Include Ignored in Search",
                    description: "Use gitignored files when searching",
                    field: Box::new(
                        SettingField {
                            pick: |settings_content| {
                                if let Some(file_finder) = &settings_content.file_finder {
                                    &file_finder.include_ignored
                                } else {
                                    &None
                                }
                            },
                            pick_mut: |settings_content| {
                                &mut settings_content
                                    .file_finder
                                    .get_or_insert_default()
                                    .include_ignored
                            },
                        }
                        .unimplemented(),
                    ),
                    metadata: None,
                    files: USER,
                }),
                SettingsPageItem::SettingItem(SettingItem {
                    title: "Search Wrap",
                    description: "Whether the editor search results will loop",
                    field: Box::new(SettingField {
                        pick: |settings_content| &settings_content.editor.search_wrap,
                        pick_mut: |settings_content| &mut settings_content.editor.search_wrap,
                    }),
                    metadata: None,
                    files: USER,
                }),
                SettingsPageItem::SettingItem(SettingItem {
                    title: "Seed Search Query From Cursor",
                    description: "When to populate a new search's query based on the text under the cursor",
                    field: Box::new(SettingField {
                        pick: |settings_content| {
                            &settings_content.editor.seed_search_query_from_cursor
                        },
                        pick_mut: |settings_content| {
                            &mut settings_content.editor.seed_search_query_from_cursor
                        },
                    }),
                    metadata: None,
                    files: USER,
                }),
                SettingsPageItem::SettingItem(SettingItem {
                    title: "Use Smartcase Search",
                    description: "Use smartcase (i.e., case-sensitive) search",
                    field: Box::new(SettingField {
                        pick: |settings_content| &settings_content.editor.use_smartcase_search,
                        pick_mut: |settings_content| {
                            &mut settings_content.editor.use_smartcase_search
                        },
                    }),
                    metadata: None,
                    files: USER,
                }),
                SettingsPageItem::SectionHeader("File Management"),
                SettingsPageItem::SettingItem(SettingItem {
                    title: "File Icons",
                    description: "Show file icons in the file finder",
                    field: Box::new(SettingField {
                        pick: |settings_content| {
                            if let Some(file_finder) = &settings_content.file_finder {
                                &file_finder.file_icons
                            } else {
                                &None
                            }
                        },
                        pick_mut: |settings_content| {
                            &mut settings_content
                                .file_finder
                                .get_or_insert_default()
                                .file_icons
                        },
                    }),
                    metadata: None,
                    files: USER,
                }),
                SettingsPageItem::SettingItem(SettingItem {
                    title: "Modal Max Width",
                    description: "Determines how much space the file finder can take up in relation to the available window width",
                    field: Box::new(SettingField {
                        pick: |settings_content| {
                            if let Some(file_finder) = &settings_content.file_finder {
                                &file_finder.modal_max_width
                            } else {
                                &None
                            }
                        },
                        pick_mut: |settings_content| {
                            &mut settings_content
                                .file_finder
                                .get_or_insert_default()
                                .modal_max_width
                        },
                    }),
                    metadata: None,
                    files: USER,
                }),
                SettingsPageItem::SettingItem(SettingItem {
                    title: "Restore File State",
                    description: "Restore previous file state when reopening",
                    field: Box::new(SettingField {
                        pick: |settings_content| &settings_content.workspace.restore_on_file_reopen,
                        pick_mut: |settings_content| {
                            &mut settings_content.workspace.restore_on_file_reopen
                        },
                    }),
                    metadata: None,
                    files: USER,
                }),
                SettingsPageItem::SettingItem(SettingItem {
                    title: "Close on File Delete",
                    description: "Automatically close files that have been deleted",
                    field: Box::new(SettingField {
                        pick: |settings_content| &settings_content.workspace.close_on_file_delete,
                        pick_mut: |settings_content| {
                            &mut settings_content.workspace.close_on_file_delete
                        },
                    }),
                    metadata: None,
                    files: USER,
                }),
                SettingsPageItem::SettingItem(SettingItem {
                    title: "Skip Focus For Active In Search",
                    description: "Whether the file finder should skip focus for the active file in search results",
                    field: Box::new(SettingField {
                        pick: |settings_content| {
                            if let Some(file_finder) = &settings_content.file_finder {
                                &file_finder.skip_focus_for_active_in_search
                            } else {
                                &None
                            }
                        },
                        pick_mut: |settings_content| {
                            &mut settings_content
                                .file_finder
                                .get_or_insert_default()
                                .skip_focus_for_active_in_search
                        },
                    }),
                    metadata: None,
                    files: USER,
                }),
                SettingsPageItem::SettingItem(SettingItem {
                    title: "Git Status",
                    description: "Show the git status in the file finder",
                    field: Box::new(SettingField {
                        pick: |settings_content| {
                            if let Some(file_finder) = &settings_content.file_finder {
                                &file_finder.git_status
                            } else {
                                &None
                            }
                        },
                        pick_mut: |settings_content| {
                            &mut settings_content
                                .file_finder
                                .get_or_insert_default()
                                .git_status
                        },
                    }),
                    metadata: None,
                    files: USER,
                }),
                SettingsPageItem::SectionHeader("File Scan"),
            ],
        },
        SettingsPage {
            title: "Workbench & Window",
            items: vec![
                SettingsPageItem::SectionHeader("Status Bar"),
                SettingsPageItem::SettingItem(SettingItem {
                    title: "Project Panel Button",
                    description: "Show the project panel button in the status bar",
                    field: Box::new(SettingField {
                        pick: |settings_content| {
                            if let Some(project_panel) = &settings_content.project_panel {
                                &project_panel.button
                            } else {
                                &None
                            }
                        },
                        pick_mut: |settings_content| {
                            &mut settings_content
                                .project_panel
                                .get_or_insert_default()
                                .button
                        },
                    }),
                    metadata: None,
                    files: USER,
                }),
                SettingsPageItem::SettingItem(SettingItem {
                    title: "Active Language Button",
                    description: "Show the active language button in the status bar",
                    field: Box::new(SettingField {
                        pick: |settings_content| {
                            if let Some(status_bar) = &settings_content.status_bar {
                                &status_bar.active_language_button
                            } else {
                                &None
                            }
                        },
                        pick_mut: |settings_content| {
                            &mut settings_content
                                .status_bar
                                .get_or_insert_default()
                                .active_language_button
                        },
                    }),
                    metadata: None,
                    files: USER,
                }),
                SettingsPageItem::SettingItem(SettingItem {
                    title: "Cursor Position Button",
                    description: "Show the cursor position button in the status bar",
                    field: Box::new(SettingField {
                        pick: |settings_content| {
                            if let Some(status_bar) = &settings_content.status_bar {
                                &status_bar.cursor_position_button
                            } else {
                                &None
                            }
                        },
                        pick_mut: |settings_content| {
                            &mut settings_content
                                .status_bar
                                .get_or_insert_default()
                                .cursor_position_button
                        },
                    }),
                    metadata: None,
                    files: USER,
                }),
                SettingsPageItem::SettingItem(SettingItem {
                    title: "Terminal Button",
                    description: "Show the terminal button in the status bar",
                    field: Box::new(SettingField {
                        pick: |settings_content| {
                            if let Some(terminal) = &settings_content.terminal {
                                &terminal.button
                            } else {
                                &None
                            }
                        },
                        pick_mut: |settings_content| {
                            &mut settings_content.terminal.get_or_insert_default().button
                        },
                    }),
                    metadata: None,
                    files: USER,
                }),
                SettingsPageItem::SettingItem(SettingItem {
                    title: "Diagnostics Button",
                    description: "Show the project diagnostics button in the status bar",
                    field: Box::new(SettingField {
                        pick: |settings_content| {
                            if let Some(diagnostics) = &settings_content.diagnostics {
                                &diagnostics.button
                            } else {
                                &None
                            }
                        },
                        pick_mut: |settings_content| {
                            &mut settings_content.diagnostics.get_or_insert_default().button
                        },
                    }),
                    metadata: None,
                    files: USER,
                }),
                SettingsPageItem::SettingItem(SettingItem {
                    title: "Project Search Button",
                    description: "Show the project search button in the status bar",
                    field: Box::new(SettingField {
                        pick: |settings_content| {
                            if let Some(search) = &settings_content.editor.search {
                                &search.button
                            } else {
                                &None
                            }
                        },
                        pick_mut: |settings_content| {
                            &mut settings_content
                                .editor
                                .search
                                .get_or_insert_default()
                                .button
                        },
                    }),
                    metadata: None,
                    files: USER,
                }),
                SettingsPageItem::SettingItem(SettingItem {
                    title: "Debugger Button",
                    description: "Show the debugger button in the status bar",
                    field: Box::new(SettingField {
                        pick: |settings_content| {
                            if let Some(debugger) = &settings_content.debugger {
                                &debugger.button
                            } else {
                                &None
                            }
                        },
                        pick_mut: |settings_content| {
                            &mut settings_content.debugger.get_or_insert_default().button
                        },
                    }),
                    metadata: None,
                    files: USER,
                }),
                SettingsPageItem::SectionHeader("Title Bar"),
                SettingsPageItem::SettingItem(SettingItem {
                    title: "Show Branch Icon",
                    description: "Show the branch icon beside branch switcher in the titlebar",
                    field: Box::new(SettingField {
                        pick: |settings_content| {
                            if let Some(title_bar) = &settings_content.title_bar {
                                &title_bar.show_branch_icon
                            } else {
                                &None
                            }
                        },
                        pick_mut: |settings_content| {
                            &mut settings_content
                                .title_bar
                                .get_or_insert_default()
                                .show_branch_icon
                        },
                    }),
                    metadata: None,
                    files: USER,
                }),
                SettingsPageItem::SettingItem(SettingItem {
                    title: "Show Branch Name",
                    description: "Show the branch name button in the titlebar",
                    field: Box::new(SettingField {
                        pick: |settings_content| {
                            if let Some(title_bar) = &settings_content.title_bar {
                                &title_bar.show_branch_name
                            } else {
                                &None
                            }
                        },
                        pick_mut: |settings_content| {
                            &mut settings_content
                                .title_bar
                                .get_or_insert_default()
                                .show_branch_name
                        },
                    }),
                    metadata: None,
                    files: USER,
                }),
                SettingsPageItem::SettingItem(SettingItem {
                    title: "Show Project Items",
                    description: "Show the project host and name in the titlebar",
                    field: Box::new(SettingField {
                        pick: |settings_content| {
                            if let Some(title_bar) = &settings_content.title_bar {
                                &title_bar.show_project_items
                            } else {
                                &None
                            }
                        },
                        pick_mut: |settings_content| {
                            &mut settings_content
                                .title_bar
                                .get_or_insert_default()
                                .show_project_items
                        },
                    }),
                    metadata: None,
                    files: USER,
                }),
                SettingsPageItem::SettingItem(SettingItem {
                    title: "Show Onboarding Banner",
                    description: "Show banners announcing new features in the titlebar",
                    field: Box::new(SettingField {
                        pick: |settings_content| {
                            if let Some(title_bar) = &settings_content.title_bar {
                                &title_bar.show_onboarding_banner
                            } else {
                                &None
                            }
                        },
                        pick_mut: |settings_content| {
                            &mut settings_content
                                .title_bar
                                .get_or_insert_default()
                                .show_onboarding_banner
                        },
                    }),
                    metadata: None,
                    files: USER,
                }),
                SettingsPageItem::SettingItem(SettingItem {
                    title: "Show User Picture",
                    description: "Show user picture in the titlebar",
                    field: Box::new(SettingField {
                        pick: |settings_content| {
                            if let Some(title_bar) = &settings_content.title_bar {
                                &title_bar.show_user_picture
                            } else {
                                &None
                            }
                        },
                        pick_mut: |settings_content| {
                            &mut settings_content
                                .title_bar
                                .get_or_insert_default()
                                .show_user_picture
                        },
                    }),
                    metadata: None,
                    files: USER,
                }),
                SettingsPageItem::SettingItem(SettingItem {
                    title: "Show Sign In",
                    description: "Show the sign in button in the titlebar",
                    field: Box::new(SettingField {
                        pick: |settings_content| {
                            if let Some(title_bar) = &settings_content.title_bar {
                                &title_bar.show_sign_in
                            } else {
                                &None
                            }
                        },
                        pick_mut: |settings_content| {
                            &mut settings_content
                                .title_bar
                                .get_or_insert_default()
                                .show_sign_in
                        },
                    }),
                    metadata: None,
                    files: USER,
                }),
                SettingsPageItem::SettingItem(SettingItem {
                    title: "Show Menus",
                    description: "Show the menus in the titlebar",
                    field: Box::new(SettingField {
                        pick: |settings_content| {
                            if let Some(title_bar) = &settings_content.title_bar {
                                &title_bar.show_menus
                            } else {
                                &None
                            }
                        },
                        pick_mut: |settings_content| {
                            &mut settings_content
                                .title_bar
                                .get_or_insert_default()
                                .show_menus
                        },
                    }),
                    metadata: None,
                    files: USER,
                }),
                SettingsPageItem::SectionHeader("Tab Bar"),
                SettingsPageItem::SettingItem(SettingItem {
                    title: "Show Tab Bar",
                    description: "Show the tab bar in the editor",
                    field: Box::new(SettingField {
                        pick: |settings_content| {
                            if let Some(tab_bar) = &settings_content.tab_bar {
                                &tab_bar.show
                            } else {
                                &None
                            }
                        },
                        pick_mut: |settings_content| {
                            &mut settings_content.tab_bar.get_or_insert_default().show
                        },
                    }),
                    metadata: None,
                    files: USER,
                }),
                SettingsPageItem::SettingItem(SettingItem {
                    title: "Editor Tabs",
                    description: "Show the tab bar in the editor",
                    field: Box::new(SettingField {
                        pick: |settings_content| {
                            if let Some(tab_bar) = &settings_content.tab_bar {
                                &tab_bar.show
                            } else {
                                &None
                            }
                        },
                        pick_mut: |settings_content| {
                            &mut settings_content.tab_bar.get_or_insert_default().show
                        },
                    }),
                    metadata: None,
                    files: USER,
                }),
                SettingsPageItem::SettingItem(SettingItem {
                    title: "Show Git Status In Tabs",
                    description: "Show the Git file status on a tab item",
                    field: Box::new(SettingField {
                        pick: |settings_content| {
                            if let Some(tabs) = &settings_content.tabs {
                                &tabs.git_status
                            } else {
                                &None
                            }
                        },
                        pick_mut: |settings_content| {
                            &mut settings_content.tabs.get_or_insert_default().git_status
                        },
                    }),
                    metadata: None,
                    files: USER,
                }),
                SettingsPageItem::SettingItem(SettingItem {
                    title: "Show File Icons In Tabs",
                    description: "Show the file icon for a tab",
                    field: Box::new(SettingField {
                        pick: |settings_content| {
                            if let Some(tabs) = &settings_content.tabs {
                                &tabs.file_icons
                            } else {
                                &None
                            }
                        },
                        pick_mut: |settings_content| {
                            &mut settings_content.tabs.get_or_insert_default().file_icons
                        },
                    }),
                    metadata: None,
                    files: USER,
                }),
                SettingsPageItem::SettingItem(SettingItem {
                    title: "Tab Close Position",
                    description: "Position of the close button in a tab",
                    field: Box::new(SettingField {
                        pick: |settings_content| {
                            if let Some(tabs) = &settings_content.tabs {
                                &tabs.close_position
                            } else {
                                &None
                            }
                        },
                        pick_mut: |settings_content| {
                            &mut settings_content.tabs.get_or_insert_default().close_position
                        },
                    }),
                    metadata: None,
                    files: USER,
                }),
                SettingsPageItem::SettingItem(SettingItem {
                    files: USER,
                    title: "Maximum Tabs",
                    description: "Maximum open tabs in a pane. Will not close an unsaved tab",
                    // todo(settings_ui): The default for this value is null and it's use in code
                    // is complex, so I'm going to come back to this later
                    field: Box::new(
                        SettingField {
                            pick: |settings_content| &settings_content.workspace.max_tabs,
                            pick_mut: |settings_content| &mut settings_content.workspace.max_tabs,
                        }
                        .unimplemented(),
                    ),
                    metadata: None,
                }),
                SettingsPageItem::SettingItem(SettingItem {
                    title: "Show Navigation History Buttons",
                    description: "Show the navigation history buttons in the tab bar",
                    field: Box::new(SettingField {
                        pick: |settings_content| {
                            if let Some(tab_bar) = &settings_content.tab_bar {
                                &tab_bar.show_nav_history_buttons
                            } else {
                                &None
                            }
                        },
                        pick_mut: |settings_content| {
                            &mut settings_content
                                .tab_bar
                                .get_or_insert_default()
                                .show_nav_history_buttons
                        },
                    }),
                    metadata: None,
                    files: USER,
                }),
                SettingsPageItem::SectionHeader("Tab Settings"),
                SettingsPageItem::SettingItem(SettingItem {
                    title: "Activate On Close",
                    description: "What to do after closing the current tab",
                    field: Box::new(SettingField {
                        pick: |settings_content| {
                            if let Some(tabs) = &settings_content.tabs {
                                &tabs.activate_on_close
                            } else {
                                &None
                            }
                        },
                        pick_mut: |settings_content| {
                            &mut settings_content
                                .tabs
                                .get_or_insert_default()
                                .activate_on_close
                        },
                    }),
                    metadata: None,
                    files: USER,
                }),
                SettingsPageItem::SettingItem(SettingItem {
                    title: "Tab Show Diagnostics",
                    description: "Which files containing diagnostic errors/warnings to mark in the tabs",
                    field: Box::new(SettingField {
                        pick: |settings_content| {
                            if let Some(tabs) = &settings_content.tabs {
                                &tabs.show_diagnostics
                            } else {
                                &None
                            }
                        },
                        pick_mut: |settings_content| {
                            &mut settings_content
                                .tabs
                                .get_or_insert_default()
                                .show_diagnostics
                        },
                    }),
                    metadata: None,
                    files: USER,
                }),
                SettingsPageItem::SettingItem(SettingItem {
                    title: "Show Close Button",
                    description: "Controls the appearance behavior of the tab's close button",
                    field: Box::new(SettingField {
                        pick: |settings_content| {
                            if let Some(tabs) = &settings_content.tabs {
                                &tabs.show_close_button
                            } else {
                                &None
                            }
                        },
                        pick_mut: |settings_content| {
                            &mut settings_content
                                .tabs
                                .get_or_insert_default()
                                .show_close_button
                        },
                    }),
                    metadata: None,
                    files: USER,
                }),
                SettingsPageItem::SectionHeader("Preview Tabs"),
                SettingsPageItem::SettingItem(SettingItem {
                    title: "Preview Tabs Enabled",
                    description: "Show opened editors as preview tabs",
                    field: Box::new(SettingField {
                        pick: |settings_content| {
                            if let Some(preview_tabs) = &settings_content.preview_tabs {
                                &preview_tabs.enabled
                            } else {
                                &None
                            }
                        },
                        pick_mut: |settings_content| {
                            &mut settings_content
                                .preview_tabs
                                .get_or_insert_default()
                                .enabled
                        },
                    }),
                    metadata: None,
                    files: USER,
                }),
                SettingsPageItem::SettingItem(SettingItem {
                    title: "Enable Preview From File Finder",
                    description: "Whether to open tabs in preview mode when selected from the file finder",
                    field: Box::new(SettingField {
                        pick: |settings_content| {
                            if let Some(preview_tabs) = &settings_content.preview_tabs {
                                &preview_tabs.enable_preview_from_file_finder
                            } else {
                                &None
                            }
                        },
                        pick_mut: |settings_content| {
                            &mut settings_content
                                .preview_tabs
                                .get_or_insert_default()
                                .enable_preview_from_file_finder
                        },
                    }),
                    metadata: None,
                    files: USER,
                }),
                SettingsPageItem::SettingItem(SettingItem {
                    title: "Enable Preview From Code Navigation",
                    description: "Whether a preview tab gets replaced when code navigation is used to navigate away from the tab",
                    field: Box::new(SettingField {
                        pick: |settings_content| {
                            if let Some(preview_tabs) = &settings_content.preview_tabs {
                                &preview_tabs.enable_preview_from_code_navigation
                            } else {
                                &None
                            }
                        },
                        pick_mut: |settings_content| {
                            &mut settings_content
                                .preview_tabs
                                .get_or_insert_default()
                                .enable_preview_from_code_navigation
                        },
                    }),
                    metadata: None,
                    files: USER,
                }),
            ],
        },
        SettingsPage {
            title: "Panels",
            items: vec![
                SettingsPageItem::SectionHeader("Project Panel"),
                SettingsPageItem::SettingItem(SettingItem {
                    title: "Project Panel Dock",
                    description: "Where to dock the project panel",
                    field: Box::new(SettingField {
                        pick: |settings_content| {
                            if let Some(project_panel) = &settings_content.project_panel {
                                &project_panel.dock
                            } else {
                                &None
                            }
                        },
                        pick_mut: |settings_content| {
                            &mut settings_content.project_panel.get_or_insert_default().dock
                        },
                    }),
                    metadata: None,
                    files: USER,
                }),
                SettingsPageItem::SettingItem(SettingItem {
                    title: "Project Panel Default Width",
                    description: "Default width of the project panel in pixels",
                    field: Box::new(SettingField {
                        pick: |settings_content| {
                            if let Some(project_panel) = &settings_content.project_panel {
                                &project_panel.default_width
                            } else {
                                &None
                            }
                        },
                        pick_mut: |settings_content| {
                            &mut settings_content
                                .project_panel
                                .get_or_insert_default()
                                .default_width
                        },
                    }),
                    metadata: None,
                    files: USER,
                }),
                SettingsPageItem::SettingItem(SettingItem {
                    title: "Hide .gitignore",
                    description: "Whether to hide the gitignore entries in the project panel",
                    field: Box::new(SettingField {
                        pick: |settings_content| {
                            if let Some(project_panel) = &settings_content.project_panel {
                                &project_panel.hide_gitignore
                            } else {
                                &None
                            }
                        },
                        pick_mut: |settings_content| {
                            &mut settings_content
                                .project_panel
                                .get_or_insert_default()
                                .hide_gitignore
                        },
                    }),
                    metadata: None,
                    files: USER,
                }),
                SettingsPageItem::SettingItem(SettingItem {
                    title: "Entry Spacing",
                    description: "Spacing between worktree entries in the project panel",
                    field: Box::new(SettingField {
                        pick: |settings_content| {
                            if let Some(project_panel) = &settings_content.project_panel {
                                &project_panel.entry_spacing
                            } else {
                                &None
                            }
                        },
                        pick_mut: |settings_content| {
                            &mut settings_content
                                .project_panel
                                .get_or_insert_default()
                                .entry_spacing
                        },
                    }),
                    metadata: None,
                    files: USER,
                }),
                SettingsPageItem::SettingItem(SettingItem {
                    title: "File Icons",
                    description: "Show file icons in the project panel",
                    field: Box::new(SettingField {
                        pick: |settings_content| {
                            if let Some(project_panel) = &settings_content.project_panel {
                                &project_panel.file_icons
                            } else {
                                &None
                            }
                        },
                        pick_mut: |settings_content| {
                            &mut settings_content
                                .project_panel
                                .get_or_insert_default()
                                .file_icons
                        },
                    }),
                    metadata: None,
                    files: USER,
                }),
                SettingsPageItem::SettingItem(SettingItem {
                    title: "Folder Icons",
                    description: "Whether to show folder icons or chevrons for directories in the project panel",
                    field: Box::new(SettingField {
                        pick: |settings_content| {
                            if let Some(project_panel) = &settings_content.project_panel {
                                &project_panel.folder_icons
                            } else {
                                &None
                            }
                        },
                        pick_mut: |settings_content| {
                            &mut settings_content
                                .project_panel
                                .get_or_insert_default()
                                .folder_icons
                        },
                    }),
                    metadata: None,
                    files: USER,
                }),
                SettingsPageItem::SettingItem(SettingItem {
                    title: "Git Status",
                    description: "Show the git status in the project panel",
                    field: Box::new(SettingField {
                        pick: |settings_content| {
                            if let Some(project_panel) = &settings_content.project_panel {
                                &project_panel.git_status
                            } else {
                                &None
                            }
                        },
                        pick_mut: |settings_content| {
                            &mut settings_content
                                .project_panel
                                .get_or_insert_default()
                                .git_status
                        },
                    }),
                    metadata: None,
                    files: USER,
                }),
                SettingsPageItem::SettingItem(SettingItem {
                    title: "Indent Size",
                    description: "Amount of indentation for nested items",
                    field: Box::new(SettingField {
                        pick: |settings_content| {
                            if let Some(project_panel) = &settings_content.project_panel {
                                &project_panel.indent_size
                            } else {
                                &None
                            }
                        },
                        pick_mut: |settings_content| {
                            &mut settings_content
                                .project_panel
                                .get_or_insert_default()
                                .indent_size
                        },
                    }),
                    metadata: None,
                    files: USER,
                }),
                SettingsPageItem::SettingItem(SettingItem {
                    title: "Auto Reveal Entries",
                    description: "Whether to reveal entries in the project panel automatically when a corresponding project entry becomes active",
                    field: Box::new(SettingField {
                        pick: |settings_content| {
                            if let Some(project_panel) = &settings_content.project_panel {
                                &project_panel.auto_reveal_entries
                            } else {
                                &None
                            }
                        },
                        pick_mut: |settings_content| {
                            &mut settings_content
                                .project_panel
                                .get_or_insert_default()
                                .auto_reveal_entries
                        },
                    }),
                    metadata: None,
                    files: USER,
                }),
                SettingsPageItem::SettingItem(SettingItem {
                    title: "Starts Open",
                    description: "Whether the project panel should open on startup",
                    field: Box::new(SettingField {
                        pick: |settings_content| {
                            if let Some(project_panel) = &settings_content.project_panel {
                                &project_panel.starts_open
                            } else {
                                &None
                            }
                        },
                        pick_mut: |settings_content| {
                            &mut settings_content
                                .project_panel
                                .get_or_insert_default()
                                .starts_open
                        },
                    }),
                    metadata: None,
                    files: USER,
                }),
                SettingsPageItem::SettingItem(SettingItem {
                    title: "Auto Fold Directories",
                    description: "Whether to fold directories automatically and show compact folders when a directory has only one subdirectory inside",
                    field: Box::new(SettingField {
                        pick: |settings_content| {
                            if let Some(project_panel) = &settings_content.project_panel {
                                &project_panel.auto_fold_dirs
                            } else {
                                &None
                            }
                        },
                        pick_mut: |settings_content| {
                            &mut settings_content
                                .project_panel
                                .get_or_insert_default()
                                .auto_fold_dirs
                        },
                    }),
                    metadata: None,
                    files: USER,
                }),
                SettingsPageItem::SettingItem(SettingItem {
                    title: "Scrollbar Show",
                    description: "Show the scrollbar in the project panel",
                    field: Box::new(SettingField {
                        pick: |settings_content| {
                            if let Some(project_panel) = &settings_content.project_panel
                                && let Some(scrollbar) = &project_panel.scrollbar
                                && scrollbar.show.is_some()
                            {
                                &scrollbar.show
                            } else if let Some(scrollbar) = &settings_content.editor.scrollbar {
                                &scrollbar.show
                            } else {
                                &None
                            }
                        },
                        pick_mut: |settings_content| {
                            &mut settings_content
                                .project_panel
                                .get_or_insert_default()
                                .scrollbar
                                .get_or_insert_default()
                                .show
                        },
                    }),
                    metadata: None,
                    files: USER,
                }),
                SettingsPageItem::SettingItem(SettingItem {
                    title: "Show Diagnostics",
                    description: "Which files containing diagnostic errors/warnings to mark in the project panel",
                    field: Box::new(SettingField {
                        pick: |settings_content| {
                            if let Some(project_panel) = &settings_content.project_panel {
                                &project_panel.show_diagnostics
                            } else {
                                &None
                            }
                        },
                        pick_mut: |settings_content| {
                            &mut settings_content
                                .project_panel
                                .get_or_insert_default()
                                .show_diagnostics
                        },
                    }),
                    metadata: None,
                    files: USER,
                }),
                SettingsPageItem::SettingItem(SettingItem {
                    title: "Sticky Scroll",
                    description: "Whether to stick parent directories at top of the project panel",
                    field: Box::new(SettingField {
                        pick: |settings_content| {
                            if let Some(project_panel) = &settings_content.project_panel {
                                &project_panel.sticky_scroll
                            } else {
                                &None
                            }
                        },
                        pick_mut: |settings_content| {
                            &mut settings_content
                                .project_panel
                                .get_or_insert_default()
                                .sticky_scroll
                        },
                    }),
                    metadata: None,
                    files: USER,
                }),
                SettingsPageItem::SettingItem(SettingItem {
                    files: USER,
                    title: "Indent Guides Show",
                    description: "Show indent guides in the project panel",
                    field: Box::new(
                        SettingField {
                            pick: |settings_content| {
                                if let Some(project_panel) = &settings_content.project_panel {
                                    if let Some(indent_guides) = &project_panel.indent_guides {
                                        &indent_guides.show
                                    } else {
                                        &None
                                    }
                                } else {
                                    &None
                                }
                            },
                            pick_mut: |settings_content| {
                                &mut settings_content
                                    .project_panel
                                    .get_or_insert_default()
                                    .indent_guides
                                    .get_or_insert_default()
                                    .show
                            },
                        }
                        .unimplemented(),
                    ),
                    metadata: None,
                }),
                SettingsPageItem::SettingItem(SettingItem {
                    title: "Drag and Drop",
                    description: "Whether to enable drag-and-drop operations in the project panel",
                    field: Box::new(SettingField {
                        pick: |settings_content| {
                            if let Some(project_panel) = &settings_content.project_panel {
                                &project_panel.drag_and_drop
                            } else {
                                &None
                            }
                        },
                        pick_mut: |settings_content| {
                            &mut settings_content
                                .project_panel
                                .get_or_insert_default()
                                .drag_and_drop
                        },
                    }),
                    metadata: None,
                    files: USER,
                }),
                SettingsPageItem::SettingItem(SettingItem {
                    title: "Hide Root",
                    description: "Whether to hide the root entry when only one folder is open in the window",
                    field: Box::new(SettingField {
                        pick: |settings_content| {
                            if let Some(project_panel) = &settings_content.project_panel {
                                &project_panel.hide_root
                            } else {
                                &None
                            }
                        },
                        pick_mut: |settings_content| {
                            &mut settings_content
                                .project_panel
                                .get_or_insert_default()
                                .hide_root
                        },
                    }),
                    metadata: None,
                    files: USER,
                }),
                SettingsPageItem::SettingItem(SettingItem {
                    title: "Hide Hidden",
                    description: "Whether to hide the hidden entries in the project panel",
                    field: Box::new(SettingField {
                        pick: |settings_content| {
                            if let Some(project_panel) = &settings_content.project_panel {
                                &project_panel.hide_hidden
                            } else {
                                &None
                            }
                        },
                        pick_mut: |settings_content| {
                            &mut settings_content
                                .project_panel
                                .get_or_insert_default()
                                .hide_hidden
                        },
                    }),
                    metadata: None,
                    files: USER,
                }),
                SettingsPageItem::SectionHeader("Terminal Panel"),
                SettingsPageItem::SettingItem(SettingItem {
                    title: "Terminal Dock",
                    description: "Where to dock the terminal panel",
                    field: Box::new(SettingField {
                        pick: |settings_content| {
                            if let Some(terminal) = &settings_content.terminal {
                                &terminal.dock
                            } else {
                                &None
                            }
                        },
                        pick_mut: |settings_content| {
                            &mut settings_content.terminal.get_or_insert_default().dock
                        },
                    }),
                    metadata: None,
                    files: USER,
                }),
                SettingsPageItem::SectionHeader("Outline Panel"),
                SettingsPageItem::SettingItem(SettingItem {
                    title: "Outline Panel Button",
                    description: "Show the outline panel button in the status bar",
                    field: Box::new(SettingField {
                        pick: |settings_content| {
                            if let Some(outline_panel) = &settings_content.outline_panel {
                                &outline_panel.button
                            } else {
                                &None
                            }
                        },
                        pick_mut: |settings_content| {
                            &mut settings_content
                                .outline_panel
                                .get_or_insert_default()
                                .button
                        },
                    }),
                    metadata: None,
                    files: USER,
                }),
                SettingsPageItem::SettingItem(SettingItem {
                    title: "Outline Panel Dock",
                    description: "Where to dock the outline panel",
                    field: Box::new(SettingField {
                        pick: |settings_content| {
                            if let Some(outline_panel) = &settings_content.outline_panel {
                                &outline_panel.dock
                            } else {
                                &None
                            }
                        },
                        pick_mut: |settings_content| {
                            &mut settings_content.outline_panel.get_or_insert_default().dock
                        },
                    }),
                    metadata: None,
                    files: USER,
                }),
                SettingsPageItem::SettingItem(SettingItem {
                    title: "Outline Panel Default Width",
                    description: "Default width of the outline panel in pixels",
                    field: Box::new(SettingField {
                        pick: |settings_content| {
                            if let Some(outline_panel) = &settings_content.outline_panel {
                                &outline_panel.default_width
                            } else {
                                &None
                            }
                        },
                        pick_mut: |settings_content| {
                            &mut settings_content
                                .outline_panel
                                .get_or_insert_default()
                                .default_width
                        },
                    }),
                    metadata: None,
                    files: USER,
                }),
                SettingsPageItem::SettingItem(SettingItem {
                    title: "File Icons",
                    description: "Show file icons in the outline panel",
                    field: Box::new(SettingField {
                        pick: |settings_content| {
                            if let Some(outline_panel) = &settings_content.outline_panel {
                                &outline_panel.file_icons
                            } else {
                                &None
                            }
                        },
                        pick_mut: |settings_content| {
                            &mut settings_content
                                .outline_panel
                                .get_or_insert_default()
                                .file_icons
                        },
                    }),
                    metadata: None,
                    files: USER,
                }),
                SettingsPageItem::SettingItem(SettingItem {
                    title: "Folder Icons",
                    description: "Whether to show folder icons or chevrons for directories in the outline panel",
                    field: Box::new(SettingField {
                        pick: |settings_content| {
                            if let Some(outline_panel) = &settings_content.outline_panel {
                                &outline_panel.folder_icons
                            } else {
                                &None
                            }
                        },
                        pick_mut: |settings_content| {
                            &mut settings_content
                                .outline_panel
                                .get_or_insert_default()
                                .folder_icons
                        },
                    }),
                    metadata: None,
                    files: USER,
                }),
                SettingsPageItem::SettingItem(SettingItem {
                    title: "Git Status",
                    description: "Show the git status in the outline panel",
                    field: Box::new(SettingField {
                        pick: |settings_content| {
                            if let Some(outline_panel) = &settings_content.outline_panel {
                                &outline_panel.git_status
                            } else {
                                &None
                            }
                        },
                        pick_mut: |settings_content| {
                            &mut settings_content
                                .outline_panel
                                .get_or_insert_default()
                                .git_status
                        },
                    }),
                    metadata: None,
                    files: USER,
                }),
                SettingsPageItem::SettingItem(SettingItem {
                    title: "Indent Size",
                    description: "Amount of indentation for nested items",
                    field: Box::new(SettingField {
                        pick: |settings_content| {
                            if let Some(outline_panel) = &settings_content.outline_panel {
                                &outline_panel.indent_size
                            } else {
                                &None
                            }
                        },
                        pick_mut: |settings_content| {
                            &mut settings_content
                                .outline_panel
                                .get_or_insert_default()
                                .indent_size
                        },
                    }),
                    metadata: None,
                    files: USER,
                }),
                SettingsPageItem::SettingItem(SettingItem {
                    title: "Auto Reveal Entries",
                    description: "Whether to reveal when a corresponding outline entry becomes active",
                    field: Box::new(SettingField {
                        pick: |settings_content| {
                            if let Some(outline_panel) = &settings_content.outline_panel {
                                &outline_panel.auto_reveal_entries
                            } else {
                                &None
                            }
                        },
                        pick_mut: |settings_content| {
                            &mut settings_content
                                .outline_panel
                                .get_or_insert_default()
                                .auto_reveal_entries
                        },
                    }),
                    metadata: None,
                    files: USER,
                }),
                SettingsPageItem::SettingItem(SettingItem {
                    title: "Auto Fold Directories",
                    description: "Whether to fold directories automatically when a directory contains only one subdirectory",
                    field: Box::new(SettingField {
                        pick: |settings_content| {
                            if let Some(outline_panel) = &settings_content.outline_panel {
                                &outline_panel.auto_fold_dirs
                            } else {
                                &None
                            }
                        },
                        pick_mut: |settings_content| {
                            &mut settings_content
                                .outline_panel
                                .get_or_insert_default()
                                .auto_fold_dirs
                        },
                    }),
                    metadata: None,
                    files: USER,
                }),
                SettingsPageItem::SettingItem(SettingItem {
                    files: USER,
                    title: "Indent Guides Show",
                    description: "When to show indent guides in the outline panel",
                    field: Box::new(
                        SettingField {
                            pick: |settings_content| {
                                if let Some(outline_panel) = &settings_content.outline_panel {
                                    if let Some(indent_guides) = &outline_panel.indent_guides {
                                        &indent_guides.show
                                    } else {
                                        &None
                                    }
                                } else {
                                    &None
                                }
                            },
                            pick_mut: |settings_content| {
                                &mut settings_content
                                    .outline_panel
                                    .get_or_insert_default()
                                    .indent_guides
                                    .get_or_insert_default()
                                    .show
                            },
                        }
                        .unimplemented(),
                    ),
                    metadata: None,
                }),
                SettingsPageItem::SectionHeader("Git Panel"),
                SettingsPageItem::SettingItem(SettingItem {
                    title: "Git Panel Button",
                    description: "Show the Git panel button in the status bar",
                    field: Box::new(SettingField {
                        pick: |settings_content| {
                            if let Some(git_panel) = &settings_content.git_panel {
                                &git_panel.button
                            } else {
                                &None
                            }
                        },
                        pick_mut: |settings_content| {
                            &mut settings_content.git_panel.get_or_insert_default().button
                        },
                    }),
                    metadata: None,
                    files: USER,
                }),
                SettingsPageItem::SettingItem(SettingItem {
                    title: "Git Panel Dock",
                    description: "Where to dock the Git panel",
                    field: Box::new(SettingField {
                        pick: |settings_content| {
                            if let Some(git_panel) = &settings_content.git_panel {
                                &git_panel.dock
                            } else {
                                &None
                            }
                        },
                        pick_mut: |settings_content| {
                            &mut settings_content.git_panel.get_or_insert_default().dock
                        },
                    }),
                    metadata: None,
                    files: USER,
                }),
                SettingsPageItem::SettingItem(SettingItem {
                    title: "Git Panel Default Width",
                    description: "Default width of the Git panel in pixels",
                    field: Box::new(SettingField {
                        pick: |settings_content| {
                            if let Some(git_panel) = &settings_content.git_panel {
                                &git_panel.default_width
                            } else {
                                &None
                            }
                        },
                        pick_mut: |settings_content| {
                            &mut settings_content
                                .git_panel
                                .get_or_insert_default()
                                .default_width
                        },
                    }),
                    metadata: None,
                    files: USER,
                }),
                SettingsPageItem::SectionHeader("Debugger Panel"),
                SettingsPageItem::SettingItem(SettingItem {
                    title: "Debugger Panel Dock",
                    description: "The dock position of the debug panel",
                    field: Box::new(SettingField {
                        pick: |settings_content| {
                            if let Some(debugger) = &settings_content.debugger {
                                &debugger.dock
                            } else {
                                &None
                            }
                        },
                        pick_mut: |settings_content| {
                            &mut settings_content.debugger.get_or_insert_default().dock
                        },
                    }),
                    metadata: None,
                    files: USER,
                }),
                SettingsPageItem::SectionHeader("Notification Panel"),
                SettingsPageItem::SettingItem(SettingItem {
                    title: "Notification Panel Button",
                    description: "Show the notification panel button in the status bar",
                    field: Box::new(SettingField {
                        pick: |settings_content| {
                            if let Some(notification_panel) = &settings_content.notification_panel {
                                &notification_panel.button
                            } else {
                                &None
                            }
                        },
                        pick_mut: |settings_content| {
                            &mut settings_content
                                .notification_panel
                                .get_or_insert_default()
                                .button
                        },
                    }),
                    metadata: None,
                    files: USER,
                }),
                SettingsPageItem::SettingItem(SettingItem {
                    title: "Notification Panel Dock",
                    description: "Where to dock the notification panel",
                    field: Box::new(SettingField {
                        pick: |settings_content| {
                            if let Some(notification_panel) = &settings_content.notification_panel {
                                &notification_panel.dock
                            } else {
                                &None
                            }
                        },
                        pick_mut: |settings_content| {
                            &mut settings_content
                                .notification_panel
                                .get_or_insert_default()
                                .dock
                        },
                    }),
                    metadata: None,
                    files: USER,
                }),
                SettingsPageItem::SettingItem(SettingItem {
                    title: "Notification Panel Default Width",
                    description: "Default width of the notification panel in pixels",
                    field: Box::new(SettingField {
                        pick: |settings_content| {
                            if let Some(notification_panel) = &settings_content.notification_panel {
                                &notification_panel.default_width
                            } else {
                                &None
                            }
                        },
                        pick_mut: |settings_content| {
                            &mut settings_content
                                .notification_panel
                                .get_or_insert_default()
                                .default_width
                        },
                    }),
                    metadata: None,
                    files: USER,
                }),
                SettingsPageItem::SectionHeader("Collaboration Panel"),
                SettingsPageItem::SettingItem(SettingItem {
                    title: "Collaboration Panel Button",
                    description: "Show the collaboration panel button in the status bar",
                    field: Box::new(SettingField {
                        pick: |settings_content| {
                            if let Some(collaboration_panel) = &settings_content.collaboration_panel
                            {
                                &collaboration_panel.button
                            } else {
                                &None
                            }
                        },
                        pick_mut: |settings_content| {
                            &mut settings_content
                                .collaboration_panel
                                .get_or_insert_default()
                                .button
                        },
                    }),
                    metadata: None,
                    files: USER,
                }),
                SettingsPageItem::SettingItem(SettingItem {
                    title: "Collaboration Panel Dock",
                    description: "Where to dock the collaboration panel",
                    field: Box::new(SettingField {
                        pick: |settings_content| {
                            if let Some(collaboration_panel) = &settings_content.collaboration_panel
                            {
                                &collaboration_panel.dock
                            } else {
                                &None
                            }
                        },
                        pick_mut: |settings_content| {
                            &mut settings_content
                                .collaboration_panel
                                .get_or_insert_default()
                                .dock
                        },
                    }),
                    metadata: None,
                    files: USER,
                }),
                SettingsPageItem::SettingItem(SettingItem {
                    title: "Collaboration Panel Default Width",
                    description: "Default width of the collaboration panel in pixels",
                    field: Box::new(SettingField {
                        pick: |settings_content| {
                            if let Some(collaboration_panel) = &settings_content.collaboration_panel
                            {
                                &collaboration_panel.default_width
                            } else {
                                &None
                            }
                        },
                        pick_mut: |settings_content| {
                            &mut settings_content
                                .collaboration_panel
                                .get_or_insert_default()
                                .default_width
                        },
                    }),
                    metadata: None,
                    files: USER,
                }),
                SettingsPageItem::SectionHeader("Agent Panel"),
                SettingsPageItem::SettingItem(SettingItem {
                    title: "Agent Panel Button",
                    description: "Whether to show the agent panel button in the status bar",
                    field: Box::new(SettingField {
                        pick: |settings_content| {
                            if let Some(agent) = &settings_content.agent {
                                &agent.button
                            } else {
                                &None
                            }
                        },
                        pick_mut: |settings_content| {
                            &mut settings_content.agent.get_or_insert_default().button
                        },
                    }),
                    metadata: None,
                    files: USER,
                }),
                SettingsPageItem::SettingItem(SettingItem {
                    title: "Agent Panel Dock",
                    description: "Where to dock the agent panel.",
                    field: Box::new(SettingField {
                        pick: |settings_content| {
                            if let Some(agent) = &settings_content.agent {
                                &agent.dock
                            } else {
                                &None
                            }
                        },
                        pick_mut: |settings_content| {
                            &mut settings_content.agent.get_or_insert_default().dock
                        },
                    }),
                    metadata: None,
                    files: USER,
                }),
                SettingsPageItem::SettingItem(SettingItem {
                    title: "Agent Panel Default Width",
                    description: "Default width when the agent panel is docked to the left or right",
                    field: Box::new(SettingField {
                        pick: |settings_content| {
                            if let Some(agent) = &settings_content.agent {
                                &agent.default_width
                            } else {
                                &None
                            }
                        },
                        pick_mut: |settings_content| {
                            &mut settings_content.agent.get_or_insert_default().default_width
                        },
                    }),
                    metadata: None,
                    files: USER,
                }),
                SettingsPageItem::SettingItem(SettingItem {
                    title: "Agent Panel Default Height",
                    description: "Default height when the agent panel is docked to the bottom",
                    field: Box::new(SettingField {
                        pick: |settings_content| {
                            if let Some(agent) = &settings_content.agent {
                                &agent.default_height
                            } else {
                                &None
                            }
                        },
                        pick_mut: |settings_content| {
                            &mut settings_content
                                .agent
                                .get_or_insert_default()
                                .default_height
                        },
                    }),
                    metadata: None,
                    files: USER,
                }),
            ],
        },
        SettingsPage {
            title: "Debugger",
            items: vec![
                SettingsPageItem::SectionHeader("General"),
                SettingsPageItem::SettingItem(SettingItem {
                    title: "Stepping Granularity",
                    description: "Determines the stepping granularity for debug operations",
                    field: Box::new(SettingField {
                        pick: |settings_content| {
                            if let Some(debugger) = &settings_content.debugger {
                                &debugger.stepping_granularity
                            } else {
                                &None
                            }
                        },
                        pick_mut: |settings_content| {
                            &mut settings_content
                                .debugger
                                .get_or_insert_default()
                                .stepping_granularity
                        },
                    }),
                    metadata: None,
                    files: USER,
                }),
                SettingsPageItem::SettingItem(SettingItem {
                    title: "Save Breakpoints",
                    description: "Whether breakpoints should be reused across Zed sessions",
                    field: Box::new(SettingField {
                        pick: |settings_content| {
                            if let Some(debugger) = &settings_content.debugger {
                                &debugger.save_breakpoints
                            } else {
                                &None
                            }
                        },
                        pick_mut: |settings_content| {
                            &mut settings_content
                                .debugger
                                .get_or_insert_default()
                                .save_breakpoints
                        },
                    }),
                    metadata: None,
                    files: USER,
                }),
                SettingsPageItem::SettingItem(SettingItem {
                    title: "Timeout",
                    description: "Time in milliseconds until timeout error when connecting to a TCP debug adapter",
                    field: Box::new(SettingField {
                        pick: |settings_content| {
                            if let Some(debugger) = &settings_content.debugger {
                                &debugger.timeout
                            } else {
                                &None
                            }
                        },
                        pick_mut: |settings_content| {
                            &mut settings_content.debugger.get_or_insert_default().timeout
                        },
                    }),
                    metadata: None,
                    files: USER,
                }),
                SettingsPageItem::SettingItem(SettingItem {
                    title: "Log DAP Communications",
                    description: "Whether to log messages between active debug adapters and Zed",
                    field: Box::new(SettingField {
                        pick: |settings_content| {
                            if let Some(debugger) = &settings_content.debugger {
                                &debugger.log_dap_communications
                            } else {
                                &None
                            }
                        },
                        pick_mut: |settings_content| {
                            &mut settings_content
                                .debugger
                                .get_or_insert_default()
                                .log_dap_communications
                        },
                    }),
                    metadata: None,
                    files: USER,
                }),
                SettingsPageItem::SettingItem(SettingItem {
                    title: "Format DAP Log Messages",
                    description: "Whether to format DAP messages when adding them to debug adapter logger",
                    field: Box::new(SettingField {
                        pick: |settings_content| {
                            if let Some(debugger) = &settings_content.debugger {
                                &debugger.format_dap_log_messages
                            } else {
                                &None
                            }
                        },
                        pick_mut: |settings_content| {
                            &mut settings_content
                                .debugger
                                .get_or_insert_default()
                                .format_dap_log_messages
                        },
                    }),
                    metadata: None,
                    files: USER,
                }),
            ],
        },
        SettingsPage {
            title: "Terminal",
            items: vec![
                SettingsPageItem::SectionHeader("Environment"),
                SettingsPageItem::SettingItem(SettingItem {
                    title: "Shell",
                    description: "What shell to use when opening a terminal",
                    field: Box::new(
                        SettingField {
                            pick: |settings_content| {
                                if let Some(terminal) = &settings_content.terminal {
                                    &terminal.project.shell
                                } else {
                                    &None
                                }
                            },
                            pick_mut: |settings_content| {
                                &mut settings_content
                                    .terminal
                                    .get_or_insert_default()
                                    .project
                                    .shell
                            },
                        }
                        .unimplemented(),
                    ),
                    metadata: None,
                    files: USER | LOCAL,
                }),
                SettingsPageItem::SettingItem(SettingItem {
                    title: "Working Directory",
                    description: "What working directory to use when launching the terminal",
                    field: Box::new(
                        SettingField {
                            pick: |settings_content| {
                                if let Some(terminal) = &settings_content.terminal {
                                    &terminal.project.working_directory
                                } else {
                                    &None
                                }
                            },
                            pick_mut: |settings_content| {
                                &mut settings_content
                                    .terminal
                                    .get_or_insert_default()
                                    .project
                                    .working_directory
                            },
                        }
                        .unimplemented(),
                    ),
                    metadata: None,
                    files: USER | LOCAL,
                }),
                SettingsPageItem::SettingItem(SettingItem {
                    title: "Environment Variables",
                    description: "Key-value pairs to add to the terminal's environment",
                    field: Box::new(
                        SettingField {
                            pick: |settings_content| {
                                if let Some(terminal) = &settings_content.terminal {
                                    &terminal.project.env
                                } else {
                                    &None
                                }
                            },
                            pick_mut: |settings_content| {
                                &mut settings_content
                                    .terminal
                                    .get_or_insert_default()
                                    .project
                                    .env
                            },
                        }
                        .unimplemented(),
                    ),
                    metadata: None,
                    files: USER | LOCAL,
                }),
                SettingsPageItem::SettingItem(SettingItem {
                    title: "Detect Virtual Environment",
                    description: "Activates the python virtual environment, if one is found, in the terminal's working directory",
                    field: Box::new(
                        SettingField {
                            pick: |settings_content| {
                                if let Some(terminal) = &settings_content.terminal {
                                    &terminal.project.detect_venv
                                } else {
                                    &None
                                }
                            },
                            pick_mut: |settings_content| {
                                &mut settings_content
                                    .terminal
                                    .get_or_insert_default()
                                    .project
                                    .detect_venv
                            },
                        }
                        .unimplemented(),
                    ),
                    metadata: None,
                    files: USER | LOCAL,
                }),
                SettingsPageItem::SectionHeader("Font"),
                SettingsPageItem::SettingItem(SettingItem {
                    title: "Font Size",
                    description: "Font size for terminal text. If not set, defaults to buffer font size",
                    field: Box::new(SettingField {
                        pick: |settings_content| {
                            if let Some(terminal) = &settings_content.terminal
                                && terminal.font_size.is_some()
                            {
                                &terminal.font_size
                            } else if settings_content.theme.buffer_font_size.is_some() {
                                &settings_content.theme.buffer_font_size
                            } else {
                                &None
                            }
                        },
                        pick_mut: |settings_content| {
                            &mut settings_content.terminal.get_or_insert_default().font_size
                        },
                    }),
                    metadata: None,
                    files: USER,
                }),
                SettingsPageItem::SettingItem(SettingItem {
                    title: "Font Family",
                    description: "Font family for terminal text. If not set, defaults to buffer font family",
                    field: Box::new(SettingField {
                        pick: |settings_content| {
                            if let Some(terminal) = &settings_content.terminal
                                && terminal.font_family.is_some()
                            {
                                &terminal.font_family
                            } else if settings_content.theme.buffer_font_family.is_some() {
                                &settings_content.theme.buffer_font_family
                            } else {
                                &None
                            }
                        },
                        pick_mut: |settings_content| {
                            &mut settings_content
                                .terminal
                                .get_or_insert_default()
                                .font_family
                        },
                    }),
                    metadata: None,
                    files: USER,
                }),
                SettingsPageItem::SettingItem(SettingItem {
                    title: "Font Fallbacks",
                    description: "Font fallbacks for terminal text. If not set, defaults to buffer font fallbacks",
                    field: Box::new(
                        SettingField {
                            pick: |settings_content| {
                                if let Some(terminal) = &settings_content.terminal {
                                    &terminal.font_fallbacks
                                } else {
                                    &None
                                }
                            },
                            pick_mut: |settings_content| {
                                &mut settings_content
                                    .terminal
                                    .get_or_insert_default()
                                    .font_fallbacks
                            },
                        }
                        .unimplemented(),
                    ),
                    metadata: None,
                    files: USER,
                }),
                SettingsPageItem::SettingItem(SettingItem {
                    title: "Font Weight",
                    description: "Font weight for terminal text in CSS weight units (100-900)",
                    field: Box::new(SettingField {
                        pick: |settings_content| {
                            if let Some(terminal) = &settings_content.terminal {
                                &terminal.font_weight
                            } else {
                                &None
                            }
                        },
                        pick_mut: |settings_content| {
                            &mut settings_content
                                .terminal
                                .get_or_insert_default()
                                .font_weight
                        },
                    }),
                    metadata: None,
                    files: USER,
                }),
                SettingsPageItem::SettingItem(SettingItem {
                    title: "Font Features",
                    description: "Font features for terminal text",
                    field: Box::new(
                        SettingField {
                            pick: |settings_content| {
                                if let Some(terminal) = &settings_content.terminal {
                                    &terminal.font_features
                                } else {
                                    &None
                                }
                            },
                            pick_mut: |settings_content| {
                                &mut settings_content
                                    .terminal
                                    .get_or_insert_default()
                                    .font_features
                            },
                        }
                        .unimplemented(),
                    ),
                    metadata: None,
                    files: USER,
                }),
                SettingsPageItem::SectionHeader("Display Settings"),
                SettingsPageItem::SettingItem(SettingItem {
                    title: "Line Height",
                    description: "Line height for terminal text",
                    field: Box::new(
                        SettingField {
                            pick: |settings_content| {
                                if let Some(terminal) = &settings_content.terminal {
                                    &terminal.line_height
                                } else {
                                    &None
                                }
                            },
                            pick_mut: |settings_content| {
                                &mut settings_content
                                    .terminal
                                    .get_or_insert_default()
                                    .line_height
                            },
                        }
                        .unimplemented(),
                    ),
                    metadata: None,
                    files: USER,
                }),
                SettingsPageItem::SettingItem(SettingItem {
                    title: "Cursor Shape",
                    description: "Default cursor shape for the terminal (bar, block, underline, or hollow)",
                    field: Box::new(SettingField {
                        pick: |settings_content| {
                            if let Some(terminal) = &settings_content.terminal {
                                &terminal.cursor_shape
                            } else {
                                &None
                            }
                        },
                        pick_mut: |settings_content| {
                            &mut settings_content
                                .terminal
                                .get_or_insert_default()
                                .cursor_shape
                        },
                    }),
                    metadata: None,
                    files: USER,
                }),
                SettingsPageItem::SettingItem(SettingItem {
                    title: "Cursor Blinking",
                    description: "Sets the cursor blinking behavior in the terminal",
                    field: Box::new(SettingField {
                        pick: |settings_content| {
                            if let Some(terminal) = &settings_content.terminal {
                                &terminal.blinking
                            } else {
                                &None
                            }
                        },
                        pick_mut: |settings_content| {
                            &mut settings_content.terminal.get_or_insert_default().blinking
                        },
                    }),
                    metadata: None,
                    files: USER,
                }),
                SettingsPageItem::SettingItem(SettingItem {
                    title: "Alternate Scroll",
                    description: "Whether Alternate Scroll mode is active by default (converts mouse scroll to arrow keys in apps like vim)",
                    field: Box::new(SettingField {
                        pick: |settings_content| {
                            if let Some(terminal) = &settings_content.terminal {
                                &terminal.alternate_scroll
                            } else {
                                &None
                            }
                        },
                        pick_mut: |settings_content| {
                            &mut settings_content
                                .terminal
                                .get_or_insert_default()
                                .alternate_scroll
                        },
                    }),
                    metadata: None,
                    files: USER,
                }),
                SettingsPageItem::SettingItem(SettingItem {
                    title: "Minimum Contrast",
                    description: "The minimum APCA perceptual contrast between foreground and background colors (0-106)",
                    field: Box::new(SettingField {
                        pick: |settings_content| {
                            if let Some(terminal) = &settings_content.terminal {
                                &terminal.minimum_contrast
                            } else {
                                &None
                            }
                        },
                        pick_mut: |settings_content| {
                            &mut settings_content
                                .terminal
                                .get_or_insert_default()
                                .minimum_contrast
                        },
                    }),
                    metadata: None,
                    files: USER,
                }),
                SettingsPageItem::SectionHeader("Behavior Settings"),
                SettingsPageItem::SettingItem(SettingItem {
                    title: "Option As Meta",
                    description: "Whether the option key behaves as the meta key",
                    field: Box::new(SettingField {
                        pick: |settings_content| {
                            if let Some(terminal) = &settings_content.terminal {
                                &terminal.option_as_meta
                            } else {
                                &None
                            }
                        },
                        pick_mut: |settings_content| {
                            &mut settings_content
                                .terminal
                                .get_or_insert_default()
                                .option_as_meta
                        },
                    }),
                    metadata: None,
                    files: USER,
                }),
                SettingsPageItem::SettingItem(SettingItem {
                    title: "Copy On Select",
                    description: "Whether selecting text in the terminal automatically copies to the system clipboard",
                    field: Box::new(SettingField {
                        pick: |settings_content| {
                            if let Some(terminal) = &settings_content.terminal {
                                &terminal.copy_on_select
                            } else {
                                &None
                            }
                        },
                        pick_mut: |settings_content| {
                            &mut settings_content
                                .terminal
                                .get_or_insert_default()
                                .copy_on_select
                        },
                    }),
                    metadata: None,
                    files: USER,
                }),
                SettingsPageItem::SettingItem(SettingItem {
                    title: "Keep Selection On Copy",
                    description: "Whether to keep the text selection after copying it to the clipboard",
                    field: Box::new(SettingField {
                        pick: |settings_content| {
                            if let Some(terminal) = &settings_content.terminal {
                                &terminal.keep_selection_on_copy
                            } else {
                                &None
                            }
                        },
                        pick_mut: |settings_content| {
                            &mut settings_content
                                .terminal
                                .get_or_insert_default()
                                .keep_selection_on_copy
                        },
                    }),
                    metadata: None,
                    files: USER,
                }),
                SettingsPageItem::SectionHeader("Layout Settings"),
                SettingsPageItem::SettingItem(SettingItem {
                    title: "Default Width",
                    description: "Default width when the terminal is docked to the left or right (in pixels)",
                    field: Box::new(SettingField {
                        pick: |settings_content| {
                            if let Some(terminal) = &settings_content.terminal {
                                &terminal.default_width
                            } else {
                                &None
                            }
                        },
                        pick_mut: |settings_content| {
                            &mut settings_content
                                .terminal
                                .get_or_insert_default()
                                .default_width
                        },
                    }),
                    metadata: None,
                    files: USER,
                }),
                SettingsPageItem::SettingItem(SettingItem {
                    title: "Default Height",
                    description: "Default height when the terminal is docked to the bottom (in pixels)",
                    field: Box::new(SettingField {
                        pick: |settings_content| {
                            if let Some(terminal) = &settings_content.terminal {
                                &terminal.default_height
                            } else {
                                &None
                            }
                        },
                        pick_mut: |settings_content| {
                            &mut settings_content
                                .terminal
                                .get_or_insert_default()
                                .default_height
                        },
                    }),
                    metadata: None,
                    files: USER,
                }),
                SettingsPageItem::SectionHeader("Advanced Settings"),
                SettingsPageItem::SettingItem(SettingItem {
                    title: "Max Scroll History Lines",
                    description: "Maximum number of lines to keep in scrollback history (max: 100,000; 0 disables scrolling)",
                    field: Box::new(SettingField {
                        pick: |settings_content| {
                            if let Some(terminal) = &settings_content.terminal {
                                &terminal.max_scroll_history_lines
                            } else {
                                &None
                            }
                        },
                        pick_mut: |settings_content| {
                            &mut settings_content
                                .terminal
                                .get_or_insert_default()
                                .max_scroll_history_lines
                        },
                    }),
                    metadata: None,
                    files: USER,
                }),
                SettingsPageItem::SectionHeader("Toolbar"),
                SettingsPageItem::SettingItem(SettingItem {
                    title: "Breadcrumbs",
                    description: "Display the terminal title in breadcrumbs inside the terminal pane",
                    field: Box::new(SettingField {
                        pick: |settings_content| {
                            if let Some(terminal) = &settings_content.terminal {
                                if let Some(toolbar) = &terminal.toolbar {
                                    &toolbar.breadcrumbs
                                } else {
                                    &None
                                }
                            } else {
                                &None
                            }
                        },
                        pick_mut: |settings_content| {
                            &mut settings_content
                                .terminal
                                .get_or_insert_default()
                                .toolbar
                                .get_or_insert_default()
                                .breadcrumbs
                        },
                    }),
                    metadata: None,
                    files: USER,
                }),
                SettingsPageItem::SectionHeader("Scrollbar"),
                SettingsPageItem::SettingItem(SettingItem {
                    title: "Show Scrollbar",
                    description: "When to show the scrollbar in the terminal",
                    field: Box::new(SettingField {
                        pick: |settings_content| {
                            if let Some(terminal) = &settings_content.terminal
                                && let Some(scrollbar) = &terminal.scrollbar
                                && scrollbar.show.is_some()
                            {
                                &scrollbar.show
                            } else if let Some(scrollbar) = &settings_content.editor.scrollbar {
                                &scrollbar.show
                            } else {
                                &None
                            }
                        },
                        pick_mut: |settings_content| {
                            &mut settings_content
                                .terminal
                                .get_or_insert_default()
                                .scrollbar
                                .get_or_insert_default()
                                .show
                        },
                    }),
                    metadata: None,
                    files: USER,
                }),
            ],
        },
        SettingsPage {
            title: "Version Control",
            items: vec![
                SettingsPageItem::SectionHeader("Git"),
                SettingsPageItem::SettingItem(SettingItem {
                    title: "Git Gutter",
                    description: "Control whether git status is shown in the editor's gutter",
                    field: Box::new(SettingField {
                        pick: |settings_content| {
                            if let Some(git) = &settings_content.git {
                                &git.git_gutter
                            } else {
                                &None
                            }
                        },
                        pick_mut: |settings_content| {
                            &mut settings_content.git.get_or_insert_default().git_gutter
                        },
                    }),
                    metadata: None,
                    files: USER,
                }),
                // todo(settings_ui): Figure out the right default for this value in default.json
                SettingsPageItem::SettingItem(SettingItem {
                    title: "Gutter Debounce",
                    description: "Debounce threshold in milliseconds after which changes are reflected in the git gutter",
                    field: Box::new(SettingField {
                        pick: |settings_content| {
                            if let Some(git) = &settings_content.git {
                                &git.gutter_debounce
                            } else {
                                &None
                            }
                        },
                        pick_mut: |settings_content| {
                            &mut settings_content.git.get_or_insert_default().gutter_debounce
                        },
                    }),
                    metadata: None,
                    files: USER,
                }),
                SettingsPageItem::SettingItem(SettingItem {
                    title: "Inline Git Blame",
                    description: "Whether or not to show git blame data inline in the currently focused line",
                    field: Box::new(SettingField {
                        pick: |settings_content| {
                            if let Some(git) = &settings_content.git {
                                if let Some(inline_blame) = &git.inline_blame {
                                    &inline_blame.enabled
                                } else {
                                    &None
                                }
                            } else {
                                &None
                            }
                        },
                        pick_mut: |settings_content| {
                            &mut settings_content
                                .git
                                .get_or_insert_default()
                                .inline_blame
                                .get_or_insert_default()
                                .enabled
                        },
                    }),
                    metadata: None,
                    files: USER,
                }),
                SettingsPageItem::SettingItem(SettingItem {
                    title: "Inline Git Blame Delay",
                    description: "The delay after which the inline blame information is shown",
                    field: Box::new(SettingField {
                        pick: |settings_content| {
                            if let Some(git) = &settings_content.git {
                                if let Some(inline_blame) = &git.inline_blame {
                                    &inline_blame.delay_ms
                                } else {
                                    &None
                                }
                            } else {
                                &None
                            }
                        },
                        pick_mut: |settings_content| {
                            &mut settings_content
                                .git
                                .get_or_insert_default()
                                .inline_blame
                                .get_or_insert_default()
                                .delay_ms
                        },
                    }),
                    metadata: None,
                    files: USER,
                }),
                SettingsPageItem::SettingItem(SettingItem {
                    title: "Inline Git Blame Padding",
                    description: "Padding between the end of the source line and the start of the inline blame in columns",
                    field: Box::new(SettingField {
                        pick: |settings_content| {
                            if let Some(git) = &settings_content.git {
                                if let Some(inline_blame) = &git.inline_blame {
                                    &inline_blame.padding
                                } else {
                                    &None
                                }
                            } else {
                                &None
                            }
                        },
                        pick_mut: |settings_content| {
                            &mut settings_content
                                .git
                                .get_or_insert_default()
                                .inline_blame
                                .get_or_insert_default()
                                .padding
                        },
                    }),
                    metadata: None,
                    files: USER,
                }),
                SettingsPageItem::SettingItem(SettingItem {
                    title: "Inline Git Blame Min Column",
                    description: "The minimum column number to show the inline blame information at",
                    field: Box::new(SettingField {
                        pick: |settings_content| {
                            if let Some(git) = &settings_content.git {
                                if let Some(inline_blame) = &git.inline_blame {
                                    &inline_blame.min_column
                                } else {
                                    &None
                                }
                            } else {
                                &None
                            }
                        },
                        pick_mut: |settings_content| {
                            &mut settings_content
                                .git
                                .get_or_insert_default()
                                .inline_blame
                                .get_or_insert_default()
                                .min_column
                        },
                    }),
                    metadata: None,
                    files: USER,
                }),
                SettingsPageItem::SettingItem(SettingItem {
                    title: "Show Commit Summary",
                    description: "Show commit summary as part of the inline blame",
                    field: Box::new(SettingField {
                        pick: |settings_content| {
                            if let Some(git) = &settings_content.git {
                                if let Some(inline_blame) = &git.inline_blame {
                                    &inline_blame.show_commit_summary
                                } else {
                                    &None
                                }
                            } else {
                                &None
                            }
                        },
                        pick_mut: |settings_content| {
                            &mut settings_content
                                .git
                                .get_or_insert_default()
                                .inline_blame
                                .get_or_insert_default()
                                .show_commit_summary
                        },
                    }),
                    metadata: None,
                    files: USER,
                }),
                SettingsPageItem::SettingItem(SettingItem {
                    title: "Show Avatar",
                    description: "Show the avatar of the author of the commit",
                    field: Box::new(SettingField {
                        pick: |settings_content| {
                            if let Some(git) = &settings_content.git {
                                if let Some(blame) = &git.blame {
                                    &blame.show_avatar
                                } else {
                                    &None
                                }
                            } else {
                                &None
                            }
                        },
                        pick_mut: |settings_content| {
                            &mut settings_content
                                .git
                                .get_or_insert_default()
                                .blame
                                .get_or_insert_default()
                                .show_avatar
                        },
                    }),
                    metadata: None,
                    files: USER,
                }),
                SettingsPageItem::SettingItem(SettingItem {
                    title: "Show Author Name In Branch Picker",
                    description: "Show author name as part of the commit information in branch picker",
                    field: Box::new(SettingField {
                        pick: |settings_content| {
                            if let Some(git) = &settings_content.git {
                                if let Some(branch_picker) = &git.branch_picker {
                                    &branch_picker.show_author_name
                                } else {
                                    &None
                                }
                            } else {
                                &None
                            }
                        },
                        pick_mut: |settings_content| {
                            &mut settings_content
                                .git
                                .get_or_insert_default()
                                .branch_picker
                                .get_or_insert_default()
                                .show_author_name
                        },
                    }),
                    metadata: None,
                    files: USER,
                }),
                SettingsPageItem::SettingItem(SettingItem {
                    title: "Hunk Style",
                    description: "How git hunks are displayed visually in the editor",
                    field: Box::new(SettingField {
                        pick: |settings_content| {
                            if let Some(git) = &settings_content.git {
                                &git.hunk_style
                            } else {
                                &None
                            }
                        },
                        pick_mut: |settings_content| {
                            &mut settings_content.git.get_or_insert_default().hunk_style
                        },
                    }),
                    metadata: None,
                    files: USER,
                }),
            ],
        },
        SettingsPage {
            title: "Diagnostics & Errors",
            items: vec![
                SettingsPageItem::SectionHeader("Filtering"),
                SettingsPageItem::SettingItem(SettingItem {
                    title: "Max Severity",
                    description: "Which level to use to filter out diagnostics displayed in the editor",
                    field: Box::new(SettingField {
                        pick: |settings_content| &settings_content.editor.diagnostics_max_severity,
                        pick_mut: |settings_content| {
                            &mut settings_content.editor.diagnostics_max_severity
                        },
                    }),
                    metadata: None,
                    files: USER,
                }),
                SettingsPageItem::SettingItem(SettingItem {
                    title: "Include Warnings",
                    description: "Whether to show warnings or not by default",
                    field: Box::new(SettingField {
                        pick: |settings_content| {
                            if let Some(diagnostics) = &settings_content.diagnostics {
                                &diagnostics.include_warnings
                            } else {
                                &None
                            }
                        },
                        pick_mut: |settings_content| {
                            &mut settings_content
                                .diagnostics
                                .get_or_insert_default()
                                .include_warnings
                        },
                    }),
                    metadata: None,
                    files: USER,
                }),
                SettingsPageItem::SectionHeader("Inline"),
                SettingsPageItem::SettingItem(SettingItem {
                    title: "Inline Diagnostics Enabled",
                    description: "Whether to show diagnostics inline or not",
                    field: Box::new(SettingField {
                        pick: |settings_content| {
                            if let Some(diagnostics) = &settings_content.diagnostics {
                                if let Some(inline) = &diagnostics.inline {
                                    &inline.enabled
                                } else {
                                    &None
                                }
                            } else {
                                &None
                            }
                        },
                        pick_mut: |settings_content| {
                            &mut settings_content
                                .diagnostics
                                .get_or_insert_default()
                                .inline
                                .get_or_insert_default()
                                .enabled
                        },
                    }),
                    metadata: None,
                    files: USER,
                }),
                SettingsPageItem::SettingItem(SettingItem {
                    title: "Inline Update Debounce",
                    description: "The delay in milliseconds to show inline diagnostics after the last diagnostic update",
                    field: Box::new(SettingField {
                        pick: |settings_content| {
                            if let Some(diagnostics) = &settings_content.diagnostics {
                                if let Some(inline) = &diagnostics.inline {
                                    &inline.update_debounce_ms
                                } else {
                                    &None
                                }
                            } else {
                                &None
                            }
                        },
                        pick_mut: |settings_content| {
                            &mut settings_content
                                .diagnostics
                                .get_or_insert_default()
                                .inline
                                .get_or_insert_default()
                                .update_debounce_ms
                        },
                    }),
                    metadata: None,
                    files: USER,
                }),
                SettingsPageItem::SettingItem(SettingItem {
                    title: "Inline Padding",
                    description: "The amount of padding between the end of the source line and the start of the inline diagnostic",
                    field: Box::new(SettingField {
                        pick: |settings_content| {
                            if let Some(diagnostics) = &settings_content.diagnostics {
                                if let Some(inline) = &diagnostics.inline {
                                    &inline.padding
                                } else {
                                    &None
                                }
                            } else {
                                &None
                            }
                        },
                        pick_mut: |settings_content| {
                            &mut settings_content
                                .diagnostics
                                .get_or_insert_default()
                                .inline
                                .get_or_insert_default()
                                .padding
                        },
                    }),
                    metadata: None,
                    files: USER,
                }),
                SettingsPageItem::SettingItem(SettingItem {
                    title: "Inline Min Column",
                    description: "The minimum column to display inline diagnostics",
                    field: Box::new(SettingField {
                        pick: |settings_content| {
                            if let Some(diagnostics) = &settings_content.diagnostics {
                                if let Some(inline) = &diagnostics.inline {
                                    &inline.min_column
                                } else {
                                    &None
                                }
                            } else {
                                &None
                            }
                        },
                        pick_mut: |settings_content| {
                            &mut settings_content
                                .diagnostics
                                .get_or_insert_default()
                                .inline
                                .get_or_insert_default()
                                .min_column
                        },
                    }),
                    metadata: None,
                    files: USER,
                }),
                SettingsPageItem::SectionHeader("Performance"),
                SettingsPageItem::SettingItem(SettingItem {
                    title: "LSP Pull Diagnostics Enabled",
                    description: "Whether to pull for language server-powered diagnostics or not",
                    field: Box::new(SettingField {
                        pick: |settings_content| {
                            if let Some(diagnostics) = &settings_content.diagnostics {
                                if let Some(lsp_pull) = &diagnostics.lsp_pull_diagnostics {
                                    &lsp_pull.enabled
                                } else {
                                    &None
                                }
                            } else {
                                &None
                            }
                        },
                        pick_mut: |settings_content| {
                            &mut settings_content
                                .diagnostics
                                .get_or_insert_default()
                                .lsp_pull_diagnostics
                                .get_or_insert_default()
                                .enabled
                        },
                    }),
                    metadata: None,
                    files: USER,
                }),
                // todo(settings_ui): Needs unit
                SettingsPageItem::SettingItem(SettingItem {
                    title: "LSP Pull Debounce",
                    description: "Minimum time to wait before pulling diagnostics from the language server(s)",
                    field: Box::new(SettingField {
                        pick: |settings_content| {
                            if let Some(diagnostics) = &settings_content.diagnostics {
                                if let Some(lsp_pull) = &diagnostics.lsp_pull_diagnostics {
                                    &lsp_pull.debounce_ms
                                } else {
                                    &None
                                }
                            } else {
                                &None
                            }
                        },
                        pick_mut: |settings_content| {
                            &mut settings_content
                                .diagnostics
                                .get_or_insert_default()
                                .lsp_pull_diagnostics
                                .get_or_insert_default()
                                .debounce_ms
                        },
                    }),
                    metadata: None,
                    files: USER,
                }),
            ],
        },
        SettingsPage {
            title: "Collaboration",
            items: vec![
                SettingsPageItem::SectionHeader("Calls"),
                SettingsPageItem::SettingItem(SettingItem {
                    title: "Mute On Join",
                    description: "Whether the microphone should be muted when joining a channel or a call",
                    field: Box::new(SettingField {
                        pick: |settings_content| {
                            if let Some(calls) = &settings_content.calls {
                                &calls.mute_on_join
                            } else {
                                &None
                            }
                        },
                        pick_mut: |settings_content| {
                            &mut settings_content.calls.get_or_insert_default().mute_on_join
                        },
                    }),
                    metadata: None,
                    files: USER,
                }),
                SettingsPageItem::SettingItem(SettingItem {
                    title: "Share On Join",
                    description: "Whether your current project should be shared when joining an empty channel",
                    field: Box::new(SettingField {
                        pick: |settings_content| {
                            if let Some(calls) = &settings_content.calls {
                                &calls.share_on_join
                            } else {
                                &None
                            }
                        },
                        pick_mut: |settings_content| {
                            &mut settings_content.calls.get_or_insert_default().share_on_join
                        },
                    }),
                    metadata: None,
                    files: USER,
                }),
                SettingsPageItem::SectionHeader("Experimental"),
                SettingsPageItem::SettingItem(SettingItem {
                    title: "Rodio Audio",
                    description: "Opt into the new audio system",
                    field: Box::new(SettingField {
                        pick: |settings_content| {
                            if let Some(audio) = &settings_content.audio {
                                &audio.rodio_audio
                            } else {
                                &None
                            }
                        },
                        pick_mut: |settings_content| {
                            &mut settings_content.audio.get_or_insert_default().rodio_audio
                        },
                    }),
                    metadata: None,
                    files: USER,
                }),
                SettingsPageItem::SettingItem(SettingItem {
                    title: "Auto Microphone Volume",
                    description: "Automatically adjust microphone volume (requires Rodio Audio)",
                    field: Box::new(SettingField {
                        pick: |settings_content| {
                            if let Some(audio) = &settings_content.audio {
                                &audio.auto_microphone_volume
                            } else {
                                &None
                            }
                        },
                        pick_mut: |settings_content| {
                            &mut settings_content
                                .audio
                                .get_or_insert_default()
                                .auto_microphone_volume
                        },
                    }),
                    metadata: None,
                    files: USER,
                }),
                SettingsPageItem::SettingItem(SettingItem {
                    title: "Auto Speaker Volume",
                    description: "Automatically adjust volume of other call members (requires Rodio Audio)",
                    field: Box::new(SettingField {
                        pick: |settings_content| {
                            if let Some(audio) = &settings_content.audio {
                                &audio.auto_speaker_volume
                            } else {
                                &None
                            }
                        },
                        pick_mut: |settings_content| {
                            &mut settings_content
                                .audio
                                .get_or_insert_default()
                                .auto_speaker_volume
                        },
                    }),
                    metadata: None,
                    files: USER,
                }),
                SettingsPageItem::SettingItem(SettingItem {
                    title: "Denoise",
                    description: "Remove background noises (requires Rodio Audio)",
                    field: Box::new(SettingField {
                        pick: |settings_content| {
                            if let Some(audio) = &settings_content.audio {
                                &audio.denoise
                            } else {
                                &None
                            }
                        },
                        pick_mut: |settings_content| {
                            &mut settings_content.audio.get_or_insert_default().denoise
                        },
                    }),
                    metadata: None,
                    files: USER,
                }),
                SettingsPageItem::SettingItem(SettingItem {
                    title: "Legacy Audio Compatible",
                    description: "Use audio parameters compatible with previous versions (requires Rodio Audio)",
                    field: Box::new(SettingField {
                        pick: |settings_content| {
                            if let Some(audio) = &settings_content.audio {
                                &audio.legacy_audio_compatible
                            } else {
                                &None
                            }
                        },
                        pick_mut: |settings_content| {
                            &mut settings_content
                                .audio
                                .get_or_insert_default()
                                .legacy_audio_compatible
                        },
                    }),
                    metadata: None,
                    files: USER,
                }),
            ],
        },
        SettingsPage {
            title: "AI",
            items: vec![
                SettingsPageItem::SectionHeader("General"),
                SettingsPageItem::SettingItem(SettingItem {
                    title: "Disable AI",
                    description: "Whether to disable all AI features in Zed",
                    field: Box::new(SettingField {
                        pick: |settings_content| &settings_content.disable_ai,
                        pick_mut: |settings_content| &mut settings_content.disable_ai,
                    }),
                    metadata: None,
                    files: USER,
                }),
                SettingsPageItem::SectionHeader("Agent Configuration"),
                SettingsPageItem::SettingItem(SettingItem {
                    title: "Always Allow Tool Actions",
                    description: "When enabled, the agent can run potentially destructive actions without asking for your confirmation. This setting has no effect on external agents.",
                    field: Box::new(SettingField {
                        pick: |settings_content| {
                            if let Some(agent) = &settings_content.agent {
                                &agent.always_allow_tool_actions
                            } else {
                                &None
                            }
                        },
                        pick_mut: |settings_content| {
                            &mut settings_content
                                .agent
                                .get_or_insert_default()
                                .always_allow_tool_actions
                        },
                    }),
                    metadata: None,
                    files: USER,
                }),
                SettingsPageItem::SettingItem(SettingItem {
                    title: "Single File Review",
                    description: "When enabled, agent edits will also be displayed in single-file buffers for review",
                    field: Box::new(SettingField {
                        pick: |settings_content| {
                            if let Some(agent) = &settings_content.agent {
                                &agent.single_file_review
                            } else {
                                &None
                            }
                        },
                        pick_mut: |settings_content| {
                            &mut settings_content
                                .agent
                                .get_or_insert_default()
                                .single_file_review
                        },
                    }),
                    metadata: None,
                    files: USER,
                }),
                SettingsPageItem::SettingItem(SettingItem {
                    title: "Enable Feedback",
                    description: "Show voting thumbs up/down icon buttons for feedback on agent edits",
                    field: Box::new(SettingField {
                        pick: |settings_content| {
                            if let Some(agent) = &settings_content.agent {
                                &agent.enable_feedback
                            } else {
                                &None
                            }
                        },
                        pick_mut: |settings_content| {
                            &mut settings_content
                                .agent
                                .get_or_insert_default()
                                .enable_feedback
                        },
                    }),
                    metadata: None,
                    files: USER,
                }),
                SettingsPageItem::SettingItem(SettingItem {
                    title: "Notify When Agent Waiting",
                    description: "Where to show notifications when the agent has completed its response or needs confirmation before running a tool action",
                    field: Box::new(SettingField {
                        pick: |settings_content| {
                            if let Some(agent) = &settings_content.agent {
                                &agent.notify_when_agent_waiting
                            } else {
                                &None
                            }
                        },
                        pick_mut: |settings_content| {
                            &mut settings_content
                                .agent
                                .get_or_insert_default()
                                .notify_when_agent_waiting
                        },
                    }),
                    metadata: None,
                    files: USER,
                }),
                SettingsPageItem::SettingItem(SettingItem {
                    title: "Play Sound When Agent Done",
                    description: "Whether to play a sound when the agent has either completed its response, or needs user input",
                    field: Box::new(SettingField {
                        pick: |settings_content| {
                            if let Some(agent) = &settings_content.agent {
                                &agent.play_sound_when_agent_done
                            } else {
                                &None
                            }
                        },
                        pick_mut: |settings_content| {
                            &mut settings_content
                                .agent
                                .get_or_insert_default()
                                .play_sound_when_agent_done
                        },
                    }),
                    metadata: None,
                    files: USER,
                }),
                SettingsPageItem::SettingItem(SettingItem {
                    title: "Expand Edit Card",
                    description: "Whether to have edit cards in the agent panel expanded, showing a preview of the diff",
                    field: Box::new(SettingField {
                        pick: |settings_content| {
                            if let Some(agent) = &settings_content.agent {
                                &agent.expand_edit_card
                            } else {
                                &None
                            }
                        },
                        pick_mut: |settings_content| {
                            &mut settings_content
                                .agent
                                .get_or_insert_default()
                                .expand_edit_card
                        },
                    }),
                    metadata: None,
                    files: USER,
                }),
                SettingsPageItem::SettingItem(SettingItem {
                    title: "Expand Terminal Card",
                    description: "Whether to have terminal cards in the agent panel expanded, showing the whole command output",
                    field: Box::new(SettingField {
                        pick: |settings_content| {
                            if let Some(agent) = &settings_content.agent {
                                &agent.expand_terminal_card
                            } else {
                                &None
                            }
                        },
                        pick_mut: |settings_content| {
                            &mut settings_content
                                .agent
                                .get_or_insert_default()
                                .expand_terminal_card
                        },
                    }),
                    metadata: None,
                    files: USER,
                }),
                SettingsPageItem::SettingItem(SettingItem {
                    title: "Use Modifier To Send",
                    description: "Whether to always use cmd-enter (or ctrl-enter on Linux or Windows) to send messages",
                    field: Box::new(SettingField {
                        pick: |settings_content| {
                            if let Some(agent) = &settings_content.agent {
                                &agent.use_modifier_to_send
                            } else {
                                &None
                            }
                        },
                        pick_mut: |settings_content| {
                            &mut settings_content
                                .agent
                                .get_or_insert_default()
                                .use_modifier_to_send
                        },
                    }),
                    metadata: None,
                    files: USER,
                }),
                SettingsPageItem::SettingItem(SettingItem {
                    title: "Message Editor Min Lines",
                    description: "Minimum number of lines to display in the agent message editor",
                    field: Box::new(SettingField {
                        pick: |settings_content| {
                            if let Some(agent) = &settings_content.agent {
                                &agent.message_editor_min_lines
                            } else {
                                &None
                            }
                        },
                        pick_mut: |settings_content| {
                            &mut settings_content
                                .agent
                                .get_or_insert_default()
                                .message_editor_min_lines
                        },
                    }),
                    metadata: None,
                    files: USER,
                }),
            ],
        },
        SettingsPage {
            title: "System & Network",
            items: vec![
                SettingsPageItem::SectionHeader("Network"),
                // todo(settings_ui): Proxy needs a default
                SettingsPageItem::SettingItem(SettingItem {
                    title: "Proxy",
                    description: "The proxy to use for network requests",
                    field: Box::new(
                        SettingField {
                            pick: |settings_content| &settings_content.proxy,
                            pick_mut: |settings_content| &mut settings_content.proxy,
                        }
                        .unimplemented(),
                    ),
                    metadata: Some(Box::new(SettingsFieldMetadata {
                        placeholder: Some("socks5h://localhost:10808"),
                    })),
                    files: USER,
                }),
                SettingsPageItem::SettingItem(SettingItem {
                    title: "Server URL",
                    description: "The URL of the Zed server to connect to",
                    field: Box::new(SettingField {
                        pick: |settings_content| &settings_content.server_url,
                        pick_mut: |settings_content| &mut settings_content.server_url,
                    }),
                    metadata: Some(Box::new(SettingsFieldMetadata {
                        placeholder: Some("https://zed.dev"),
                    })),
                    files: USER,
                }),
                SettingsPageItem::SectionHeader("System"),
                SettingsPageItem::SettingItem(SettingItem {
                    title: "Auto Update",
                    description: "Whether or not to automatically check for updates",
                    field: Box::new(SettingField {
                        pick: |settings_content| &settings_content.auto_update,
                        pick_mut: |settings_content| &mut settings_content.auto_update,
                    }),
                    metadata: None,
                    files: USER,
                }),
            ],
        },
    ]
}

const LANGUAGES_SECTION_HEADER: &'static str = "Languages";

fn language_settings_data() -> Vec<SettingsPageItem> {
    fn current_language() -> Option<SharedString> {
        sub_page_stack().iter().find_map(|page| {
            (page.section_header == LANGUAGES_SECTION_HEADER).then(|| page.link.title.clone())
        })
    }

    fn language_settings_field<T>(
        settings_content: &SettingsContent,
        get: fn(&LanguageSettingsContent) -> &Option<T>,
    ) -> &Option<T> {
        let all_languages = &settings_content.project.all_languages;
        if let Some(current_language_name) = current_language() {
            if let Some(current_language) = all_languages.languages.0.get(&current_language_name) {
                let value = get(current_language);
                if value.is_some() {
                    return value;
                }
            }
        }
        let default_value = get(&all_languages.defaults);
        return default_value;
    }

    fn language_settings_field_mut<T>(
        settings_content: &mut SettingsContent,
        get: fn(&mut LanguageSettingsContent) -> &mut Option<T>,
    ) -> &mut Option<T> {
        let all_languages = &mut settings_content.project.all_languages;
        let language_content = if let Some(current_language) = current_language() {
            all_languages
                .languages
                .0
                .entry(current_language)
                .or_default()
        } else {
            &mut all_languages.defaults
        };
        return get(language_content);
    }

    vec![
        SettingsPageItem::SectionHeader("Indentation"),
        SettingsPageItem::SettingItem(SettingItem {
            title: "Tab Size",
            description: "How many columns a tab should occupy",
            field: Box::new(SettingField {
                pick: |settings_content| {
                    language_settings_field(settings_content, |language| &language.tab_size)
                },
                pick_mut: |settings_content| {
                    language_settings_field_mut(settings_content, |language| &mut language.tab_size)
                },
            }),
            metadata: None,
            files: USER | LOCAL,
        }),
        SettingsPageItem::SettingItem(SettingItem {
            title: "Hard Tabs",
            description: "Whether to indent lines using tab characters, as opposed to multiple spaces",
            field: Box::new(SettingField {
                pick: |settings_content| {
                    language_settings_field(settings_content, |language| &language.hard_tabs)
                },
                pick_mut: |settings_content| {
                    language_settings_field_mut(settings_content, |language| {
                        &mut language.hard_tabs
                    })
                },
            }),
            metadata: None,
            files: USER | LOCAL,
        }),
        SettingsPageItem::SettingItem(SettingItem {
            title: "Auto Indent",
            description: "Whether indentation should be adjusted based on the context whilst typing",
            field: Box::new(SettingField {
                pick: |settings_content| {
                    language_settings_field(settings_content, |language| &language.auto_indent)
                },
                pick_mut: |settings_content| {
                    language_settings_field_mut(settings_content, |language| {
                        &mut language.auto_indent
                    })
                },
            }),
            metadata: None,
            files: USER | LOCAL,
        }),
        SettingsPageItem::SettingItem(SettingItem {
            title: "Auto Indent On Paste",
            description: "Whether indentation of pasted content should be adjusted based on the context",
            field: Box::new(SettingField {
                pick: |settings_content| {
                    language_settings_field(settings_content, |language| {
                        &language.auto_indent_on_paste
                    })
                },
                pick_mut: |settings_content| {
                    language_settings_field_mut(settings_content, |language| {
                        &mut language.auto_indent_on_paste
                    })
                },
            }),
            metadata: None,
            files: USER | LOCAL,
        }),
        SettingsPageItem::SectionHeader("Wrapping"),
        SettingsPageItem::SettingItem(SettingItem {
            title: "Soft Wrap",
            description: "How to soft-wrap long lines of text",
            field: Box::new(SettingField {
                pick: |settings_content| {
                    language_settings_field(settings_content, |language| &language.soft_wrap)
                },
                pick_mut: |settings_content| {
                    language_settings_field_mut(settings_content, |language| {
                        &mut language.soft_wrap
                    })
                },
            }),
            metadata: None,
            files: USER | LOCAL,
        }),
        SettingsPageItem::SettingItem(SettingItem {
            title: "Show Wrap Guides",
            description: "Show wrap guides in the editor",
            field: Box::new(SettingField {
                pick: |settings_content| {
                    language_settings_field(settings_content, |language| &language.show_wrap_guides)
                },
                pick_mut: |settings_content| {
                    language_settings_field_mut(settings_content, |language| {
                        &mut language.show_wrap_guides
                    })
                },
            }),
            metadata: None,
            files: USER | LOCAL,
        }),
        SettingsPageItem::SettingItem(SettingItem {
            title: "Preferred Line Length",
            description: "The column at which to soft-wrap lines, for buffers where soft-wrap is enabled",
            field: Box::new(SettingField {
                pick: |settings_content| {
                    language_settings_field(settings_content, |language| {
                        &language.preferred_line_length
                    })
                },
                pick_mut: |settings_content| {
                    language_settings_field_mut(settings_content, |language| {
                        &mut language.preferred_line_length
                    })
                },
            }),
            metadata: None,
            files: USER | LOCAL,
        }),
        SettingsPageItem::SettingItem(SettingItem {
            title: "Wrap Guides",
            description: "Character counts at which to show wrap guides in the editor",
            field: Box::new(
                SettingField {
                    pick: |settings_content| {
                        language_settings_field(settings_content, |language| &language.wrap_guides)
                    },
                    pick_mut: |settings_content| {
                        language_settings_field_mut(settings_content, |language| {
                            &mut language.wrap_guides
                        })
                    },
                }
                .unimplemented(),
            ),
            metadata: None,
            files: USER | LOCAL,
        }),
        SettingsPageItem::SettingItem(SettingItem {
            title: "Allow Rewrap",
            description: "Controls where the `editor::Rewrap` action is allowed for this language",
            field: Box::new(SettingField {
                pick: |settings_content| {
                    language_settings_field(settings_content, |language| &language.allow_rewrap)
                },
                pick_mut: |settings_content| {
                    language_settings_field_mut(settings_content, |language| {
                        &mut language.allow_rewrap
                    })
                },
            }),
            metadata: None,
            files: USER | LOCAL,
        }),
        SettingsPageItem::SectionHeader("Indent Guides"),
        SettingsPageItem::SettingItem(SettingItem {
            title: "Enabled",
            description: "Display indent guides in the editor",
            field: Box::new(SettingField {
                pick: |settings_content| {
                    language_settings_field(settings_content, |language| {
                        if let Some(indent_guides) = &language.indent_guides {
                            &indent_guides.enabled
                        } else {
                            &None
                        }
                    })
                },
                pick_mut: |settings_content| {
                    language_settings_field_mut(settings_content, |language| {
                        &mut language.indent_guides.get_or_insert_default().enabled
                    })
                },
            }),
            metadata: None,
            files: USER | LOCAL,
        }),
        SettingsPageItem::SettingItem(SettingItem {
            title: "Line Width",
            description: "The width of the indent guides in pixels, between 1 and 10",
            field: Box::new(SettingField {
                pick: |settings_content| {
                    language_settings_field(settings_content, |language| {
                        if let Some(indent_guides) = &language.indent_guides {
                            &indent_guides.line_width
                        } else {
                            &None
                        }
                    })
                },
                pick_mut: |settings_content| {
                    language_settings_field_mut(settings_content, |language| {
                        &mut language.indent_guides.get_or_insert_default().line_width
                    })
                },
            }),
            metadata: None,
            files: USER | LOCAL,
        }),
        SettingsPageItem::SettingItem(SettingItem {
            title: "Active Line Width",
            description: "The width of the active indent guide in pixels, between 1 and 10",
            field: Box::new(SettingField {
                pick: |settings_content| {
                    language_settings_field(settings_content, |language| {
                        if let Some(indent_guides) = &language.indent_guides {
                            &indent_guides.active_line_width
                        } else {
                            &None
                        }
                    })
                },
                pick_mut: |settings_content| {
                    language_settings_field_mut(settings_content, |language| {
                        &mut language
                            .indent_guides
                            .get_or_insert_default()
                            .active_line_width
                    })
                },
            }),
            metadata: None,
            files: USER | LOCAL,
        }),
        SettingsPageItem::SettingItem(SettingItem {
            title: "Coloring",
            description: "Determines how indent guides are colored",
            field: Box::new(SettingField {
                pick: |settings_content| {
                    language_settings_field(settings_content, |language| {
                        if let Some(indent_guides) = &language.indent_guides {
                            &indent_guides.coloring
                        } else {
                            &None
                        }
                    })
                },
                pick_mut: |settings_content| {
                    language_settings_field_mut(settings_content, |language| {
                        &mut language.indent_guides.get_or_insert_default().coloring
                    })
                },
            }),
            metadata: None,
            files: USER | LOCAL,
        }),
        SettingsPageItem::SettingItem(SettingItem {
            title: "Background Coloring",
            description: "Determines how indent guide backgrounds are colored",
            field: Box::new(SettingField {
                pick: |settings_content| {
                    language_settings_field(settings_content, |language| {
                        if let Some(indent_guides) = &language.indent_guides {
                            &indent_guides.background_coloring
                        } else {
                            &None
                        }
                    })
                },
                pick_mut: |settings_content| {
                    language_settings_field_mut(settings_content, |language| {
                        &mut language
                            .indent_guides
                            .get_or_insert_default()
                            .background_coloring
                    })
                },
            }),
            metadata: None,
            files: USER | LOCAL,
        }),
        SettingsPageItem::SectionHeader("Formatting"),
        SettingsPageItem::SettingItem(SettingItem {
            title: "Format On Save",
            description: "Whether or not to perform a buffer format before saving",
            field: Box::new(
                // TODO(settings_ui): this setting should just be a bool
                SettingField {
                    pick: |settings_content| {
                        language_settings_field(settings_content, |language| {
                            &language.format_on_save
                        })
                    },
                    pick_mut: |settings_content| {
                        language_settings_field_mut(settings_content, |language| {
                            &mut language.format_on_save
                        })
                    },
                },
            ),
            metadata: None,
            files: USER | LOCAL,
        }),
        SettingsPageItem::SettingItem(SettingItem {
            title: "Remove Trailing Whitespace On Save",
            description: "Whether or not to remove any trailing whitespace from lines of a buffer before saving it",
            field: Box::new(SettingField {
                pick: |settings_content| {
                    language_settings_field(settings_content, |language| {
                        &language.remove_trailing_whitespace_on_save
                    })
                },
                pick_mut: |settings_content| {
                    language_settings_field_mut(settings_content, |language| {
                        &mut language.remove_trailing_whitespace_on_save
                    })
                },
            }),
            metadata: None,
            files: USER | LOCAL,
        }),
        SettingsPageItem::SettingItem(SettingItem {
            title: "Ensure Final Newline On Save",
            description: "Whether or not to ensure there's a single newline at the end of a buffer when saving it",
            field: Box::new(SettingField {
                pick: |settings_content| {
                    language_settings_field(settings_content, |language| {
                        &language.ensure_final_newline_on_save
                    })
                },
                pick_mut: |settings_content| {
                    language_settings_field_mut(settings_content, |language| {
                        &mut language.ensure_final_newline_on_save
                    })
                },
            }),
            metadata: None,
            files: USER | LOCAL,
        }),
        SettingsPageItem::SettingItem(SettingItem {
            title: "Formatter",
            description: "How to perform a buffer format",
            field: Box::new(
                SettingField {
                    pick: |settings_content| {
                        language_settings_field(settings_content, |language| &language.formatter)
                    },
                    pick_mut: |settings_content| {
                        language_settings_field_mut(settings_content, |language| {
                            &mut language.formatter
                        })
                    },
                }
                .unimplemented(),
            ),
            metadata: None,
            files: USER | LOCAL,
        }),
        SettingsPageItem::SettingItem(SettingItem {
            title: "Use On Type Format",
            description: "Whether to use additional LSP queries to format (and amend) the code after every \"trigger\" symbol input, defined by LSP server capabilities",
            field: Box::new(SettingField {
                pick: |settings_content| {
                    language_settings_field(settings_content, |language| {
                        &language.use_on_type_format
                    })
                },
                pick_mut: |settings_content| {
                    language_settings_field_mut(settings_content, |language| {
                        &mut language.use_on_type_format
                    })
                },
            }),
            metadata: None,
            files: USER | LOCAL,
        }),
        SettingsPageItem::SectionHeader("Prettier"),
        SettingsPageItem::SettingItem(SettingItem {
            title: "Allowed",
            description: "Enables or disables formatting with Prettier for a given language",
            field: Box::new(SettingField {
                pick: |settings_content| {
                    language_settings_field(settings_content, |language| {
                        if let Some(prettier) = &language.prettier {
                            &prettier.allowed
                        } else {
                            &None
                        }
                    })
                },
                pick_mut: |settings_content| {
                    language_settings_field_mut(settings_content, |language| {
                        &mut language.prettier.get_or_insert_default().allowed
                    })
                },
            }),
            metadata: None,
            files: USER | LOCAL,
        }),
        SettingsPageItem::SettingItem(SettingItem {
            title: "Parser",
            description: "Forces Prettier integration to use a specific parser name when formatting files with the language",
            field: Box::new(SettingField {
                pick: |settings_content| {
                    language_settings_field(settings_content, |language| {
                        if let Some(prettier) = &language.prettier {
                            &prettier.parser
                        } else {
                            &None
                        }
                    })
                },
                pick_mut: |settings_content| {
                    language_settings_field_mut(settings_content, |language| {
                        &mut language.prettier.get_or_insert_default().parser
                    })
                },
            }),
            metadata: None,
            files: USER | LOCAL,
        }),
        SettingsPageItem::SettingItem(SettingItem {
            title: "Plugins",
            description: "Forces Prettier integration to use specific plugins when formatting files with the language",
            field: Box::new(
                SettingField {
                    pick: |settings_content| {
                        language_settings_field(settings_content, |language| {
                            if let Some(prettier) = &language.prettier {
                                &prettier.plugins
                            } else {
                                &None
                            }
                        })
                    },
                    pick_mut: |settings_content| {
                        language_settings_field_mut(settings_content, |language| {
                            &mut language.prettier.get_or_insert_default().plugins
                        })
                    },
                }
                .unimplemented(),
            ),
            metadata: None,
            files: USER | LOCAL,
        }),
        SettingsPageItem::SettingItem(SettingItem {
            title: "Options",
            description: "Default Prettier options, in the format as in package.json section for Prettier",
            field: Box::new(
                SettingField {
                    pick: |settings_content| {
                        language_settings_field(settings_content, |language| {
                            if let Some(prettier) = &language.prettier {
                                &prettier.options
                            } else {
                                &None
                            }
                        })
                    },
                    pick_mut: |settings_content| {
                        language_settings_field_mut(settings_content, |language| {
                            &mut language.prettier.get_or_insert_default().options
                        })
                    },
                }
                .unimplemented(),
            ),
            metadata: None,
            files: USER | LOCAL,
        }),
        SettingsPageItem::SectionHeader("Autoclose"),
        SettingsPageItem::SettingItem(SettingItem {
            title: "Use Autoclose",
            description: "Whether to automatically type closing characters for you. For example, when you type (, Zed will automatically add a closing ) at the correct position",
            field: Box::new(SettingField {
                pick: |settings_content| {
                    language_settings_field(settings_content, |language| &language.use_autoclose)
                },
                pick_mut: |settings_content| {
                    language_settings_field_mut(settings_content, |language| {
                        &mut language.use_autoclose
                    })
                },
            }),
            metadata: None,
            files: USER | LOCAL,
        }),
        SettingsPageItem::SettingItem(SettingItem {
            title: "Use Auto Surround",
            description: "Whether to automatically surround text with characters for you. For example, when you select text and type (, Zed will automatically surround text with ()",
            field: Box::new(SettingField {
                pick: |settings_content| {
                    language_settings_field(settings_content, |language| {
                        &language.use_auto_surround
                    })
                },
                pick_mut: |settings_content| {
                    language_settings_field_mut(settings_content, |language| {
                        &mut language.use_auto_surround
                    })
                },
            }),
            metadata: None,
            files: USER | LOCAL,
        }),
        SettingsPageItem::SettingItem(SettingItem {
            title: "Always Treat Brackets As Autoclosed",
            description: "Controls whether the closing characters are always skipped over and auto-removed no matter how they were inserted",
            field: Box::new(SettingField {
                pick: |settings_content| {
                    language_settings_field(settings_content, |language| {
                        &language.always_treat_brackets_as_autoclosed
                    })
                },
                pick_mut: |settings_content| {
                    language_settings_field_mut(settings_content, |language| {
                        &mut language.always_treat_brackets_as_autoclosed
                    })
                },
            }),
            metadata: None,
            files: USER | LOCAL,
        }),
        SettingsPageItem::SettingItem(SettingItem {
            title: "Jsx Tag Auto Close",
            description: "Whether to automatically close JSX tags",
            field: Box::new(SettingField {
                // TODO(settings_ui): this setting should just be a bool
                pick: |settings_content| {
                    language_settings_field(settings_content, |language| {
                        match language.jsx_tag_auto_close.as_ref() {
                            Some(s) => &s.enabled,
                            None => &None,
                        }
                    })
                },
                pick_mut: |settings_content| {
                    language_settings_field_mut(settings_content, |language| {
                        &mut language.jsx_tag_auto_close.get_or_insert_default().enabled
                    })
                },
            }),
            metadata: None,
            files: USER | LOCAL,
        }),
        SettingsPageItem::SectionHeader("LSP"),
        SettingsPageItem::SettingItem(SettingItem {
            title: "Enable Language Server",
            description: "Whether to use language servers to provide code intelligence",
            field: Box::new(SettingField {
                pick: |settings_content| {
                    language_settings_field(settings_content, |language| {
                        &language.enable_language_server
                    })
                },
                pick_mut: |settings_content| {
                    language_settings_field_mut(settings_content, |language| {
                        &mut language.enable_language_server
                    })
                },
            }),
            metadata: None,
            files: USER | LOCAL,
        }),
        SettingsPageItem::SettingItem(SettingItem {
            title: "Language Servers",
            description: "The list of language servers to use (or disable) for this language",
            field: Box::new(
                SettingField {
                    pick: |settings_content| {
                        language_settings_field(settings_content, |language| {
                            &language.language_servers
                        })
                    },
                    pick_mut: |settings_content| {
                        language_settings_field_mut(settings_content, |language| {
                            &mut language.language_servers
                        })
                    },
                }
                .unimplemented(),
            ),
            metadata: None,
            files: USER | LOCAL,
        }),
        SettingsPageItem::SettingItem(SettingItem {
            title: "Linked Edits",
            description: "Whether to perform linked edits of associated ranges, if the LS supports it. For example, when editing opening <html> tag, the contents of the closing </html> tag will be edited as well",
            field: Box::new(SettingField {
                pick: |settings_content| {
                    language_settings_field(settings_content, |language| &language.linked_edits)
                },
                pick_mut: |settings_content| {
                    language_settings_field_mut(settings_content, |language| {
                        &mut language.linked_edits
                    })
                },
            }),
            metadata: None,
            files: USER | LOCAL,
        }),
        SettingsPageItem::SettingItem(SettingItem {
            title: "Go To Definition Fallback",
            description: "Whether to follow-up empty go to definition responses from the language server",
            field: Box::new(SettingField {
                pick: |settings_content| &settings_content.editor.go_to_definition_fallback,
                pick_mut: |settings_content| &mut settings_content.editor.go_to_definition_fallback,
            }),
            metadata: None,
            files: USER,
        }),
        SettingsPageItem::SectionHeader("Edit Predictions"),
        SettingsPageItem::SettingItem(SettingItem {
            title: "Show Edit Predictions",
            description: "Controls whether edit predictions are shown immediately (true) or manually by triggering `editor::ShowEditPrediction` (false)",
            field: Box::new(SettingField {
                pick: |settings_content| {
                    language_settings_field(settings_content, |language| {
                        &language.show_edit_predictions
                    })
                },
                pick_mut: |settings_content| {
                    language_settings_field_mut(settings_content, |language| {
                        &mut language.show_edit_predictions
                    })
                },
            }),
            metadata: None,
            files: USER | LOCAL,
        }),
        SettingsPageItem::SettingItem(SettingItem {
            title: "Edit Predictions Disabled In",
            description: "Controls whether edit predictions are shown in the given language scopes",
            field: Box::new(
                SettingField {
                    pick: |settings_content| {
                        language_settings_field(settings_content, |language| {
                            &language.edit_predictions_disabled_in
                        })
                    },
                    pick_mut: |settings_content| {
                        language_settings_field_mut(settings_content, |language| {
                            &mut language.edit_predictions_disabled_in
                        })
                    },
                }
                .unimplemented(),
            ),
            metadata: None,
            files: USER | LOCAL,
        }),
        SettingsPageItem::SectionHeader("Whitespace"),
        SettingsPageItem::SettingItem(SettingItem {
            title: "Show Whitespaces",
            description: "Whether to show tabs and spaces in the editor",
            field: Box::new(SettingField {
                pick: |settings_content| {
                    language_settings_field(settings_content, |language| &language.show_whitespaces)
                },
                pick_mut: |settings_content| {
                    language_settings_field_mut(settings_content, |language| {
                        &mut language.show_whitespaces
                    })
                },
            }),
            metadata: None,
            files: USER | LOCAL,
        }),
        SettingsPageItem::SettingItem(SettingItem {
            title: "Space Whitespace Indicator",
            description: "Visible character used to render space characters when show_whitespaces is enabled (default: \"•\")",
            field: Box::new(
                SettingField {
                    pick: |settings_content| {
                        language_settings_field(settings_content, |language| {
                            if let Some(whitespace_map) = &language.whitespace_map {
                                &whitespace_map.space
                            } else {
                                &None
                            }
                        })
                    },
                    pick_mut: |settings_content| {
                        language_settings_field_mut(settings_content, |language| {
                            &mut language.whitespace_map.get_or_insert_default().space
                        })
                    },
                }
                .unimplemented(),
            ),
            metadata: None,
            files: USER | LOCAL,
        }),
        SettingsPageItem::SettingItem(SettingItem {
            title: "Tab Whitespace Indicator",
            description: "Visible character used to render tab characters when show_whitespaces is enabled (default: \"→\")",
            field: Box::new(
                SettingField {
                    pick: |settings_content| {
                        language_settings_field(settings_content, |language| {
                            if let Some(whitespace_map) = &language.whitespace_map {
                                &whitespace_map.tab
                            } else {
                                &None
                            }
                        })
                    },
                    pick_mut: |settings_content| {
                        language_settings_field_mut(settings_content, |language| {
                            &mut language.whitespace_map.get_or_insert_default().tab
                        })
                    },
                }
                .unimplemented(),
            ),
            metadata: None,
            files: USER | LOCAL,
        }),
        SettingsPageItem::SectionHeader("Completions"),
        SettingsPageItem::SettingItem(SettingItem {
            title: "Show Completions On Input",
            description: "Whether to pop the completions menu while typing in an editor without explicitly requesting it",
            field: Box::new(SettingField {
                pick: |settings_content| {
                    language_settings_field(settings_content, |language| {
                        &language.show_completions_on_input
                    })
                },
                pick_mut: |settings_content| {
                    language_settings_field_mut(settings_content, |language| {
                        &mut language.show_completions_on_input
                    })
                },
            }),
            metadata: None,
            files: USER | LOCAL,
        }),
        SettingsPageItem::SettingItem(SettingItem {
            title: "Show Completion Documentation",
            description: "Whether to display inline and alongside documentation for items in the completions menu",
            field: Box::new(SettingField {
                pick: |settings_content| {
                    language_settings_field(settings_content, |language| {
                        &language.show_completion_documentation
                    })
                },
                pick_mut: |settings_content| {
                    language_settings_field_mut(settings_content, |language| {
                        &mut language.show_completion_documentation
                    })
                },
            }),
            metadata: None,
            files: USER | LOCAL,
        }),
        SettingsPageItem::SettingItem(SettingItem {
            title: "Words",
            description: "Controls how words are completed",
            field: Box::new(SettingField {
                pick: |settings_content| {
                    language_settings_field(settings_content, |language| {
                        if let Some(completions) = &language.completions {
                            &completions.words
                        } else {
                            &None
                        }
                    })
                },
                pick_mut: |settings_content| {
                    language_settings_field_mut(settings_content, |language| {
                        &mut language.completions.get_or_insert_default().words
                    })
                },
            }),
            metadata: None,
            files: USER | LOCAL,
        }),
        SettingsPageItem::SettingItem(SettingItem {
            title: "Words Min Length",
            description: "How many characters has to be in the completions query to automatically show the words-based completions",
            field: Box::new(SettingField {
                pick: |settings_content| {
                    language_settings_field(settings_content, |language| {
                        if let Some(completions) = &language.completions {
                            &completions.words_min_length
                        } else {
                            &None
                        }
                    })
                },
                pick_mut: |settings_content| {
                    language_settings_field_mut(settings_content, |language| {
                        &mut language
                            .completions
                            .get_or_insert_default()
                            .words_min_length
                    })
                },
            }),
            metadata: None,
            files: USER | LOCAL,
        }),
        SettingsPageItem::SettingItem(SettingItem {
            title: "Lsp",
            description: "Whether to fetch LSP completions or not",
            field: Box::new(SettingField {
                pick: |settings_content| {
                    language_settings_field(settings_content, |language| {
                        if let Some(completions) = &language.completions {
                            &completions.lsp
                        } else {
                            &None
                        }
                    })
                },
                pick_mut: |settings_content| {
                    language_settings_field_mut(settings_content, |language| {
                        &mut language.completions.get_or_insert_default().lsp
                    })
                },
            }),
            metadata: None,
            files: USER | LOCAL,
        }),
        SettingsPageItem::SettingItem(SettingItem {
            title: "Lsp Fetch Timeout Ms",
            description: "When fetching LSP completions, determines how long to wait for a response of a particular server (set to 0 to wait indefinitely)",
            field: Box::new(SettingField {
                pick: |settings_content| {
                    language_settings_field(settings_content, |language| {
                        if let Some(completions) = &language.completions {
                            &completions.lsp_fetch_timeout_ms
                        } else {
                            &None
                        }
                    })
                },
                pick_mut: |settings_content| {
                    language_settings_field_mut(settings_content, |language| {
                        &mut language
                            .completions
                            .get_or_insert_default()
                            .lsp_fetch_timeout_ms
                    })
                },
            }),
            metadata: None,
            files: USER | LOCAL,
        }),
        SettingsPageItem::SettingItem(SettingItem {
            title: "Lsp Insert Mode",
            description: "Controls how LSP completions are inserted",
            field: Box::new(SettingField {
                pick: |settings_content| {
                    language_settings_field(settings_content, |language| {
                        if let Some(completions) = &language.completions {
                            &completions.lsp_insert_mode
                        } else {
                            &None
                        }
                    })
                },
                pick_mut: |settings_content| {
                    language_settings_field_mut(settings_content, |language| {
                        &mut language.completions.get_or_insert_default().lsp_insert_mode
                    })
                },
            }),
            metadata: None,
            files: USER | LOCAL,
        }),
        SettingsPageItem::SectionHeader("Inlay Hints"),
        SettingsPageItem::SettingItem(SettingItem {
            title: "Enabled",
            description: "Global switch to toggle hints on and off",
            field: Box::new(SettingField {
                pick: |settings_content| {
                    language_settings_field(settings_content, |language| {
                        if let Some(inlay_hints) = &language.inlay_hints {
                            &inlay_hints.enabled
                        } else {
                            &None
                        }
                    })
                },
                pick_mut: |settings_content| {
                    language_settings_field_mut(settings_content, |language| {
                        &mut language.inlay_hints.get_or_insert_default().enabled
                    })
                },
            }),
            metadata: None,
            files: USER | LOCAL,
        }),
        SettingsPageItem::SettingItem(SettingItem {
            title: "Show Value Hints",
            description: "Global switch to toggle inline values on and off when debugging",
            field: Box::new(SettingField {
                pick: |settings_content| {
                    language_settings_field(settings_content, |language| {
                        if let Some(inlay_hints) = &language.inlay_hints {
                            &inlay_hints.show_value_hints
                        } else {
                            &None
                        }
                    })
                },
                pick_mut: |settings_content| {
                    language_settings_field_mut(settings_content, |language| {
                        &mut language
                            .inlay_hints
                            .get_or_insert_default()
                            .show_value_hints
                    })
                },
            }),
            metadata: None,
            files: USER | LOCAL,
        }),
        SettingsPageItem::SettingItem(SettingItem {
            title: "Show Type Hints",
            description: "Whether type hints should be shown",
            field: Box::new(SettingField {
                pick: |settings_content| {
                    language_settings_field(settings_content, |language| {
                        if let Some(inlay_hints) = &language.inlay_hints {
                            &inlay_hints.show_type_hints
                        } else {
                            &None
                        }
                    })
                },
                pick_mut: |settings_content| {
                    language_settings_field_mut(settings_content, |language| {
                        &mut language.inlay_hints.get_or_insert_default().show_type_hints
                    })
                },
            }),
            metadata: None,
            files: USER | LOCAL,
        }),
        SettingsPageItem::SettingItem(SettingItem {
            title: "Show Parameter Hints",
            description: "Whether parameter hints should be shown",
            field: Box::new(SettingField {
                pick: |settings_content| {
                    language_settings_field(settings_content, |language| {
                        if let Some(inlay_hints) = &language.inlay_hints {
                            &inlay_hints.show_parameter_hints
                        } else {
                            &None
                        }
                    })
                },
                pick_mut: |settings_content| {
                    language_settings_field_mut(settings_content, |language| {
                        &mut language
                            .inlay_hints
                            .get_or_insert_default()
                            .show_parameter_hints
                    })
                },
            }),
            metadata: None,
            files: USER | LOCAL,
        }),
        SettingsPageItem::SettingItem(SettingItem {
            title: "Show Other Hints",
            description: "Whether other hints should be shown",
            field: Box::new(SettingField {
                pick: |settings_content| {
                    language_settings_field(settings_content, |language| {
                        if let Some(inlay_hints) = &language.inlay_hints {
                            &inlay_hints.show_other_hints
                        } else {
                            &None
                        }
                    })
                },
                pick_mut: |settings_content| {
                    language_settings_field_mut(settings_content, |language| {
                        &mut language
                            .inlay_hints
                            .get_or_insert_default()
                            .show_other_hints
                    })
                },
            }),
            metadata: None,
            files: USER | LOCAL,
        }),
        SettingsPageItem::SettingItem(SettingItem {
            title: "Show Background",
            description: "Show a background for inlay hints",
            field: Box::new(SettingField {
                pick: |settings_content| {
                    language_settings_field(settings_content, |language| {
                        if let Some(inlay_hints) = &language.inlay_hints {
                            &inlay_hints.show_background
                        } else {
                            &None
                        }
                    })
                },
                pick_mut: |settings_content| {
                    language_settings_field_mut(settings_content, |language| {
                        &mut language.inlay_hints.get_or_insert_default().show_background
                    })
                },
            }),
            metadata: None,
            files: USER | LOCAL,
        }),
        SettingsPageItem::SettingItem(SettingItem {
            title: "Edit Debounce Ms",
            description: "Whether or not to debounce inlay hints updates after buffer edits (set to 0 to disable debouncing)",
            field: Box::new(SettingField {
                pick: |settings_content| {
                    language_settings_field(settings_content, |language| {
                        if let Some(inlay_hints) = &language.inlay_hints {
                            &inlay_hints.edit_debounce_ms
                        } else {
                            &None
                        }
                    })
                },
                pick_mut: |settings_content| {
                    language_settings_field_mut(settings_content, |language| {
                        &mut language
                            .inlay_hints
                            .get_or_insert_default()
                            .edit_debounce_ms
                    })
                },
            }),
            metadata: None,
            files: USER | LOCAL,
        }),
        SettingsPageItem::SettingItem(SettingItem {
            title: "Scroll Debounce Ms",
            description: "Whether or not to debounce inlay hints updates after buffer scrolls (set to 0 to disable debouncing)",
            field: Box::new(SettingField {
                pick: |settings_content| {
                    language_settings_field(settings_content, |language| {
                        if let Some(inlay_hints) = &language.inlay_hints {
                            &inlay_hints.scroll_debounce_ms
                        } else {
                            &None
                        }
                    })
                },
                pick_mut: |settings_content| {
                    language_settings_field_mut(settings_content, |language| {
                        &mut language
                            .inlay_hints
                            .get_or_insert_default()
                            .scroll_debounce_ms
                    })
                },
            }),
            metadata: None,
            files: USER | LOCAL,
        }),
        SettingsPageItem::SettingItem(SettingItem {
            title: "Toggle On Modifiers Press",
            description: "Toggles inlay hints (hides or shows) when the user presses the modifiers specified",
            field: Box::new(
                SettingField {
                    pick: |settings_content| {
                        language_settings_field(settings_content, |language| {
                            if let Some(inlay_hints) = &language.inlay_hints {
                                &inlay_hints.toggle_on_modifiers_press
                            } else {
                                &None
                            }
                        })
                    },
                    pick_mut: |settings_content| {
                        language_settings_field_mut(settings_content, |language| {
                            &mut language
                                .inlay_hints
                                .get_or_insert_default()
                                .toggle_on_modifiers_press
                        })
                    },
                }
                .unimplemented(),
            ),
            metadata: None,
            files: USER | LOCAL,
        }),
        SettingsPageItem::SectionHeader("Tasks"),
        SettingsPageItem::SettingItem(SettingItem {
            title: "Enabled",
            description: "Whether tasks are enabled for this language",
            field: Box::new(SettingField {
                pick: |settings_content| {
                    language_settings_field(settings_content, |language| {
                        if let Some(tasks) = &language.tasks {
                            &tasks.enabled
                        } else {
                            &None
                        }
                    })
                },
                pick_mut: |settings_content| {
                    language_settings_field_mut(settings_content, |language| {
                        &mut language.tasks.get_or_insert_default().enabled
                    })
                },
            }),
            metadata: None,
            files: USER | LOCAL,
        }),
        SettingsPageItem::SettingItem(SettingItem {
            title: "Variables",
            description: "Extra task variables to set for a particular language",
            field: Box::new(
                SettingField {
                    pick: |settings_content| {
                        language_settings_field(settings_content, |language| {
                            if let Some(tasks) = &language.tasks {
                                &tasks.variables
                            } else {
                                &None
                            }
                        })
                    },
                    pick_mut: |settings_content| {
                        language_settings_field_mut(settings_content, |language| {
                            &mut language.tasks.get_or_insert_default().variables
                        })
                    },
                }
                .unimplemented(),
            ),
            metadata: None,
            files: USER | LOCAL,
        }),
        SettingsPageItem::SettingItem(SettingItem {
            title: "Prefer Lsp",
            description: "Use LSP tasks over Zed language extension ones",
            field: Box::new(SettingField {
                pick: |settings_content| {
                    language_settings_field(settings_content, |language| {
                        if let Some(tasks) = &language.tasks {
                            &tasks.prefer_lsp
                        } else {
                            &None
                        }
                    })
                },
                pick_mut: |settings_content| {
                    language_settings_field_mut(settings_content, |language| {
                        &mut language.tasks.get_or_insert_default().prefer_lsp
                    })
                },
            }),
            metadata: None,
            files: USER | LOCAL,
        }),
        SettingsPageItem::SectionHeader("Miscellaneous"),
        SettingsPageItem::SettingItem(SettingItem {
            title: "Debuggers",
            description: "Preferred debuggers for this language",
            field: Box::new(
                SettingField {
                    pick: |settings_content| {
                        language_settings_field(settings_content, |language| &language.debuggers)
                    },
                    pick_mut: |settings_content| {
                        language_settings_field_mut(settings_content, |language| {
                            &mut language.debuggers
                        })
                    },
                }
                .unimplemented(),
            ),
            metadata: None,
            files: USER | LOCAL,
        }),
        SettingsPageItem::SettingItem(SettingItem {
            title: "Middle Click Paste",
            description: "Enable middle-click paste on Linux",
            field: Box::new(SettingField {
                pick: |settings_content| &settings_content.editor.middle_click_paste,
                pick_mut: |settings_content| &mut settings_content.editor.middle_click_paste,
            }),
            metadata: None,
            files: USER,
        }),
        SettingsPageItem::SettingItem(SettingItem {
            title: "Extend Comment On Newline",
            description: "Whether to start a new line with a comment when a previous line is a comment as well",
            field: Box::new(SettingField {
                pick: |settings_content| {
                    language_settings_field(settings_content, |language| {
                        &language.extend_comment_on_newline
                    })
                },
                pick_mut: |settings_content| {
                    language_settings_field_mut(settings_content, |language| {
                        &mut language.extend_comment_on_newline
                    })
                },
            }),
            metadata: None,
            files: USER | LOCAL,
        }),
    ]
}<|MERGE_RESOLUTION|>--- conflicted
+++ resolved
@@ -1406,76 +1406,6 @@
         },
         SettingsPage {
             title: "Languages",
-<<<<<<< HEAD
-            items: vec![
-                SettingsPageItem::SectionHeader(LANGUAGES_SECTION_HEADER),
-                SettingsPageItem::SubPageLink(SubPageLink {
-                    title: "JSON",
-                    files: USER | LOCAL,
-                    render: Arc::new(|this, window, cx| {
-                        this.render_sub_page_items(
-                            language_settings_data().iter().enumerate(),
-                            None,
-                            window,
-                            cx,
-                        )
-                        .into_any_element()
-                    }),
-                }),
-                SettingsPageItem::SubPageLink(SubPageLink {
-                    title: "JSONC",
-                    files: USER | LOCAL,
-                    render: Arc::new(|this, window, cx| {
-                        this.render_sub_page_items(
-                            language_settings_data().iter().enumerate(),
-                            None,
-                            window,
-                            cx,
-                        )
-                        .into_any_element()
-                    }),
-                }),
-                SettingsPageItem::SubPageLink(SubPageLink {
-                    title: "Rust",
-                    files: USER | LOCAL,
-                    render: Arc::new(|this, window, cx| {
-                        this.render_sub_page_items(
-                            language_settings_data().iter().enumerate(),
-                            None,
-                            window,
-                            cx,
-                        )
-                        .into_any_element()
-                    }),
-                }),
-                SettingsPageItem::SubPageLink(SubPageLink {
-                    title: "Python",
-                    files: USER | LOCAL,
-                    render: Arc::new(|this, window, cx| {
-                        this.render_sub_page_items(
-                            language_settings_data().iter().enumerate(),
-                            None,
-                            window,
-                            cx,
-                        )
-                        .into_any_element()
-                    }),
-                }),
-                SettingsPageItem::SubPageLink(SubPageLink {
-                    title: "TSX",
-                    files: USER | LOCAL,
-                    render: Arc::new(|this, window, cx| {
-                        this.render_sub_page_items(
-                            language_settings_data().iter().enumerate(),
-                            None,
-                            window,
-                            cx,
-                        )
-                        .into_any_element()
-                    }),
-                }),
-            ],
-=======
             items: {
                 let mut items = vec![SettingsPageItem::SectionHeader(LANGUAGES_SECTION_HEADER)];
                 // todo(settings_ui): Refresh on extension (un)/installed
@@ -1485,7 +1415,7 @@
                         title: language_name,
                         files: USER | LOCAL,
                         render: Arc::new(|this, window, cx| {
-                            this.render_page_items(
+                            this.render_sub_page_items(
                                 language_settings_data().iter().enumerate(),
                                 None,
                                 window,
@@ -1497,7 +1427,6 @@
                 }));
                 items
             },
->>>>>>> a3bcf6fe
         },
         SettingsPage {
             title: "Search & Files",
