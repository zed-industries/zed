use gpui::App;
use settings::{LanguageSettingsContent, SettingsContent};
use std::sync::Arc;
use strum::IntoDiscriminant as _;
use ui::{IntoElement, SharedString};

use crate::{
    DynamicItem, PROJECT, SettingField, SettingItem, SettingsFieldMetadata, SettingsPage,
    SettingsPageItem, SubPageLink, USER, all_language_names, sub_page_stack,
};

const DEFAULT_STRING: String = String::new();
/// A default empty string reference. Useful in `pick` functions for cases either in dynamic item fields, or when dealing with `settings::Maybe`
/// to avoid the "NO DEFAULT" case.
const DEFAULT_EMPTY_STRING: Option<&String> = Some(&DEFAULT_STRING);

const DEFAULT_SHARED_STRING: SharedString = SharedString::new_static("");
/// A default empty string reference. Useful in `pick` functions for cases either in dynamic item fields, or when dealing with `settings::Maybe`
/// to avoid the "NO DEFAULT" case.
const DEFAULT_EMPTY_SHARED_STRING: Option<&SharedString> = Some(&DEFAULT_SHARED_STRING);

pub(crate) fn settings_data(cx: &App) -> Vec<SettingsPage> {
    vec![
        SettingsPage {
            title: "General",
            items: vec![
                SettingsPageItem::SectionHeader("General Settings"),
                SettingsPageItem::SettingItem(SettingItem {
                    files: PROJECT,
                    title: "Project Name",
                    description: "The displayed name of this project. If left empty, the root directory name will be displayed.",
                    field: Box::new(
                        SettingField {
                            json_path: Some("project_name"),
                            pick: |settings_content| {
                                settings_content.project.worktree.project_name.as_ref()?.as_ref().or(DEFAULT_EMPTY_STRING)
                            },
                            write: |settings_content, value| {
                                settings_content.project.worktree.project_name = settings::Maybe::Set(value.filter(|name| !name.is_empty()));
                            },
                        }
                    ),
                    metadata: Some(Box::new(SettingsFieldMetadata { placeholder: Some("Project Name"), ..Default::default() })),
                }),
                SettingsPageItem::SettingItem(SettingItem {
                    title: "When Closing With No Tabs",
                    description: "What to do when using the 'close active item' action with no tabs.",
                    field: Box::new(SettingField {
                        json_path: Some("when_closing_with_no_tabs"),
                        pick: |settings_content| {
                            settings_content
                                .workspace
                                .when_closing_with_no_tabs
                                .as_ref()
                        },
                        write: |settings_content, value| {
                            settings_content.workspace.when_closing_with_no_tabs = value;
                        },
                    }),
                    metadata: None,
                    files: USER,
                }),
                SettingsPageItem::SettingItem(SettingItem {
                    title: "On Last Window Closed",
                    description: "What to do when the last window is closed.",
                    field: Box::new(SettingField {
                        json_path: Some("on_last_window_closed"),
                        pick: |settings_content| {
                            settings_content.workspace.on_last_window_closed.as_ref()
                        },
                        write: |settings_content, value| {
                            settings_content.workspace.on_last_window_closed = value;
                        },
                    }),
                    metadata: None,
                    files: USER,
                }),
                SettingsPageItem::SettingItem(SettingItem {
                    title: "Use System Path Prompts",
                    description: "Use native OS dialogs for 'Open' and 'Save As'.",
                    field: Box::new(SettingField {
                        json_path: Some("use_system_path_prompts"),
                        pick: |settings_content| {
                            settings_content.workspace.use_system_path_prompts.as_ref()
                        },
                        write: |settings_content, value| {
                            settings_content.workspace.use_system_path_prompts = value;
                        },
                    }),
                    metadata: None,
                    files: USER,
                }),
                SettingsPageItem::SettingItem(SettingItem {
                    title: "Use System Prompts",
                    description: "Use native OS dialogs for confirmations.",
                    field: Box::new(SettingField {
                        json_path: Some("use_system_prompts"),
                        pick: |settings_content| {
                            settings_content.workspace.use_system_prompts.as_ref()
                        },
                        write: |settings_content, value| {
                            settings_content.workspace.use_system_prompts = value;
                        },
                    }),
                    metadata: None,
                    files: USER,
                }),
                SettingsPageItem::SettingItem(SettingItem {
                    title: "Redact Private Values",
                    description: "Hide the values of variables in private files.",
                    field: Box::new(SettingField {
                        json_path: Some("redact_private_values"),
                        pick: |settings_content| {
                            settings_content.editor.redact_private_values.as_ref()
                        },
                        write: |settings_content, value| {
                            settings_content.editor.redact_private_values = value;
                        },
                    }),
                    metadata: None,
                    files: USER,
                }),
                SettingsPageItem::SettingItem(SettingItem {
                    title: "Private Files",
                    description: "Globs to match against file paths to determine if a file is private.",
                    field: Box::new(
                        SettingField {
                            json_path: Some("worktree.private_files"),
                            pick: |settings_content| {
                                settings_content.project.worktree.private_files.as_ref()
                            },
                            write: |settings_content, value| {
                                settings_content.project.worktree.private_files = value;
                            },
                        }
                        .unimplemented(),
                    ),
                    metadata: None,
                    files: USER,
                }),
                SettingsPageItem::SectionHeader("Workspace Restoration"),
                SettingsPageItem::SettingItem(SettingItem {
                    title: "Restore Unsaved Buffers",
                    description: "Whether or not to restore unsaved buffers on restart.",
                    field: Box::new(SettingField {
                        json_path: Some("session.restore_unsaved_buffers"),
                        pick: |settings_content| {
                            settings_content
                                .session
                                .as_ref()
                                .and_then(|session| session.restore_unsaved_buffers.as_ref())
                        },
                        write: |settings_content, value| {
                            settings_content
                                .session
                                .get_or_insert_default()
                                .restore_unsaved_buffers = value;
                        },
                    }),
                    metadata: None,
                    files: USER,
                }),
                SettingsPageItem::SettingItem(SettingItem {
                    title: "Restore On Startup",
                    description: "What to restore from the previous session when opening Zed.",
                    field: Box::new(SettingField {
                        json_path: Some("restore_on_startup"),
                        pick: |settings_content| {
                            settings_content.workspace.restore_on_startup.as_ref()
                        },
                        write: |settings_content, value| {
                            settings_content.workspace.restore_on_startup = value;
                        },
                    }),
                    metadata: None,
                    files: USER,
                }),
                SettingsPageItem::SectionHeader("Scoped Settings"),
                SettingsPageItem::SettingItem(SettingItem {
                    files: USER,
                    title: "Preview Channel",
                    description: "Which settings should be activated only in Preview build of Zed.",
                    field: Box::new(
                        SettingField {
                            json_path: Some("preview_channel_settings"),
                            pick: |settings_content| {
                                Some(settings_content)
                            },
                            write: |_settings_content, _value| {

                            },
                        }
                        .unimplemented(),
                    ),
                    metadata: None,
                }),
                SettingsPageItem::SettingItem(SettingItem {
                    files: USER,
                    title: "Settings Profiles",
                    description: "Any number of settings profiles that are temporarily applied on top of your existing user settings.",
                    field: Box::new(
                        SettingField {
                            json_path: Some("settings_profiles"),
                            pick: |settings_content| {
                                Some(settings_content)
                            },
                            write: |_settings_content, _value| {
                            },
                        }
                        .unimplemented(),
                    ),
                    metadata: None,
                }),
                SettingsPageItem::SectionHeader("Privacy"),
                SettingsPageItem::SettingItem(SettingItem {
                    title: "Telemetry Diagnostics",
                    description: "Send debug information like crash reports.",
                    field: Box::new(SettingField {
                        json_path: Some("telemetry.diagnostics"),
                        pick: |settings_content| {
                            settings_content
                                .telemetry
                                .as_ref()
                                .and_then(|telemetry| telemetry.diagnostics.as_ref())
                        },
                        write: |settings_content, value| {
                            settings_content
                                .telemetry
                                .get_or_insert_default()
                                .diagnostics = value;
                        },
                    }),
                    metadata: None,
                    files: USER,
                }),
                SettingsPageItem::SettingItem(SettingItem {
                    title: "Telemetry Metrics",
                    description: "Send anonymized usage data like what languages you're using Zed with.",
                    field: Box::new(SettingField {
                        json_path: Some("telemetry.metrics"),
                        pick: |settings_content| {
                            settings_content
                                .telemetry
                                .as_ref()
                                .and_then(|telemetry| telemetry.metrics.as_ref())
                        },
                        write: |settings_content, value| {
                            settings_content.telemetry.get_or_insert_default().metrics = value;
                        },
                    }),
                    metadata: None,
                    files: USER,
                }),
                SettingsPageItem::SectionHeader("Auto Update"),
                SettingsPageItem::SettingItem(SettingItem {
                    title: "Auto Update",
                    description: "Whether or not to automatically check for updates.",
                    field: Box::new(SettingField {
                        json_path: Some("auto_update"),
                        pick: |settings_content| settings_content.auto_update.as_ref(),
                        write: |settings_content, value| {
                            settings_content.auto_update = value;
                        },
                    }),
                    metadata: None,
                    files: USER,
                }),
            ],
        },
        SettingsPage {
            title: "Appearance",
            items: vec![
                SettingsPageItem::SectionHeader("Theme"),
                SettingsPageItem::DynamicItem(DynamicItem {
                    discriminant: SettingItem {
                        files: USER,
                        title: "Theme Mode",
                        description: "Choose a static, fixed theme or dynamically select themes based on appearance and light/dark modes.",
                        field: Box::new(SettingField {
                            json_path: Some("theme$"),
                            pick: |settings_content| {
                                Some(&dynamic_variants::<settings::ThemeSelection>()[
                                    settings_content
                                        .theme
                                        .theme
                                        .as_ref()?
                                        .discriminant() as usize])
                            },
                            write: |settings_content, value| {
                                let Some(value) = value else {
                                    settings_content.theme.theme = None;
                                    return;
                                };
                                let settings_value = settings_content.theme.theme.get_or_insert_with(|| {
                                    settings::ThemeSelection::Static(theme::ThemeName(theme::default_theme(theme::SystemAppearance::default().0).into()))
                                });
                                *settings_value = match value {
                                    settings::ThemeSelectionDiscriminants::Static => {
                                        let name = match settings_value {
                                            settings::ThemeSelection::Static(_) => return,
                                            settings::ThemeSelection::Dynamic { mode, light, dark } => {
                                                match mode {
                                                    theme::ThemeAppearanceMode::Light => light.clone(),
                                                    theme::ThemeAppearanceMode::Dark => dark.clone(),
                                                    theme::ThemeAppearanceMode::System => dark.clone(), // no cx, can't determine correct choice
                                                }
                                            },
                                        };
                                        settings::ThemeSelection::Static(name)
                                    },
                                    settings::ThemeSelectionDiscriminants::Dynamic => {
                                        let static_name = match settings_value {
                                            settings::ThemeSelection::Static(theme_name) => theme_name.clone(),
                                            settings::ThemeSelection::Dynamic {..} => return,
                                        };

                                        settings::ThemeSelection::Dynamic {
                                            mode: settings::ThemeAppearanceMode::System,
                                            light: static_name.clone(),
                                            dark: static_name,
                                        }
                                    },
                                };
                            },
                        }),
                        metadata: None,
                    },
                    pick_discriminant: |settings_content| {
                        Some(settings_content.theme.theme.as_ref()?.discriminant() as usize)
                    },
                    fields: dynamic_variants::<settings::ThemeSelection>().into_iter().map(|variant| {
                        match variant {
                            settings::ThemeSelectionDiscriminants::Static => vec![
                                SettingItem {
                                    files: USER,
                                    title: "Theme Name",
                                    description: "The name of your selected theme.",
                                    field: Box::new(SettingField {
                                        json_path: Some("theme"),
                                        pick: |settings_content| {
                                            match settings_content.theme.theme.as_ref() {
                                                Some(settings::ThemeSelection::Static(name)) => Some(name),
                                                _ => None
                                            }
                                        },
                                        write: |settings_content, value| {
                                            let Some(value) = value else {
                                                return;
                                            };
                                            match settings_content
                                                .theme
                                                .theme.as_mut() {
                                                    Some(settings::ThemeSelection::Static(theme_name)) => *theme_name = value,
                                                    _ => return
                                                }
                                        },
                                    }),
                                    metadata: None,
                                }
                            ],
                            settings::ThemeSelectionDiscriminants::Dynamic => vec![
                                SettingItem {
                                    files: USER,
                                    title: "Mode",
                                    description: "Choose whether to use the selected light or dark theme or to follow your OS appearance configuration.",
                                    field: Box::new(SettingField {
                                        json_path: Some("theme.mode"),
                                        pick: |settings_content| {
                                            match settings_content.theme.theme.as_ref() {
                                                Some(settings::ThemeSelection::Dynamic { mode, ..}) => Some(mode),
                                                _ => None
                                            }
                                        },
                                        write: |settings_content, value| {
                                            let Some(value) = value else {
                                                return;
                                            };
                                            match settings_content
                                                .theme
                                                .theme.as_mut() {
                                                    Some(settings::ThemeSelection::Dynamic{ mode, ..}) => *mode = value,
                                                    _ => return
                                                }
                                        },
                                    }),
                                    metadata: None,
                                },
                                SettingItem {
                                    files: USER,
                                    title: "Light Theme",
                                    description: "The theme to use when mode is set to light, or when mode is set to system and it is in light mode.",
                                    field: Box::new(SettingField {
                                        json_path: Some("theme.light"),
                                        pick: |settings_content| {
                                            match settings_content.theme.theme.as_ref() {
                                                Some(settings::ThemeSelection::Dynamic { light, ..}) => Some(light),
                                                _ => None
                                            }
                                        },
                                        write: |settings_content, value| {
                                            let Some(value) = value else {
                                                return;
                                            };
                                            match settings_content
                                                .theme
                                                .theme.as_mut() {
                                                    Some(settings::ThemeSelection::Dynamic{ light, ..}) => *light = value,
                                                    _ => return
                                                }
                                        },
                                    }),
                                    metadata: None,
                                },
                                SettingItem {
                                    files: USER,
                                    title: "Dark Theme",
                                    description: "The theme to use when mode is set to dark, or when mode is set to system and it is in dark mode.",
                                    field: Box::new(SettingField {
                                        json_path: Some("theme.dark"),
                                        pick: |settings_content| {
                                            match settings_content.theme.theme.as_ref() {
                                                Some(settings::ThemeSelection::Dynamic { dark, ..}) => Some(dark),
                                                _ => None
                                            }
                                        },
                                        write: |settings_content, value| {
                                            let Some(value) = value else {
                                                return;
                                            };
                                            match settings_content
                                                .theme
                                                .theme.as_mut() {
                                                    Some(settings::ThemeSelection::Dynamic{ dark, ..}) => *dark = value,
                                                    _ => return
                                                }
                                        },
                                    }),
                                    metadata: None,
                                }
                            ],
                        }
                    }).collect(),
                }),
                SettingsPageItem::DynamicItem(DynamicItem {
                    discriminant: SettingItem {
                        files: USER,
                        title: "Icon Theme",
                        description: "The custom set of icons Zed will associate with files and directories.",
                        field: Box::new(SettingField {
                            json_path: Some("icon_theme$"),
                            pick: |settings_content| {
                                Some(&dynamic_variants::<settings::IconThemeSelection>()[
                                    settings_content
                                        .theme
                                        .icon_theme
                                        .as_ref()?
                                        .discriminant() as usize])
                            },
                            write: |settings_content, value| {
                                let Some(value) = value else {
                                    settings_content.theme.icon_theme = None;
                                    return;
                                };
                                let settings_value = settings_content.theme.icon_theme.get_or_insert_with(|| {
                                    settings::IconThemeSelection::Static(settings::IconThemeName(theme::default_icon_theme().name.clone().into()))
                                });
                                *settings_value = match value {
                                    settings::IconThemeSelectionDiscriminants::Static => {
                                        let name = match settings_value {
                                            settings::IconThemeSelection::Static(_) => return,
                                            settings::IconThemeSelection::Dynamic { mode, light, dark } => {
                                                match mode {
                                                    theme::ThemeAppearanceMode::Light => light.clone(),
                                                    theme::ThemeAppearanceMode::Dark => dark.clone(),
                                                    theme::ThemeAppearanceMode::System => dark.clone(), // no cx, can't determine correct choice
                                                }
                                            },
                                        };
                                        settings::IconThemeSelection::Static(name)
                                    },
                                    settings::IconThemeSelectionDiscriminants::Dynamic => {
                                        let static_name = match settings_value {
                                            settings::IconThemeSelection::Static(theme_name) => theme_name.clone(),
                                            settings::IconThemeSelection::Dynamic {..} => return,
                                        };

                                        settings::IconThemeSelection::Dynamic {
                                            mode: settings::ThemeAppearanceMode::System,
                                            light: static_name.clone(),
                                            dark: static_name,
                                        }
                                    },
                                };
                            },
                        }),
                        metadata: None,
                    },
                    pick_discriminant: |settings_content| {
                        Some(settings_content.theme.icon_theme.as_ref()?.discriminant() as usize)
                    },
                    fields: dynamic_variants::<settings::IconThemeSelection>().into_iter().map(|variant| {
                        match variant {
                            settings::IconThemeSelectionDiscriminants::Static => vec![
                                SettingItem {
                                    files: USER,
                                    title: "Icon Theme Name",
                                    description: "The name of your selected icon theme.",
                                    field: Box::new(SettingField {
                                        json_path: Some("icon_theme$string"),
                                        pick: |settings_content| {
                                            match settings_content.theme.icon_theme.as_ref() {
                                                Some(settings::IconThemeSelection::Static(name)) => Some(name),
                                                _ => None
                                            }
                                        },
                                        write: |settings_content, value| {
                                            let Some(value) = value else {
                                                return;
                                            };
                                            match settings_content
                                                .theme
                                                .icon_theme.as_mut() {
                                                    Some(settings::IconThemeSelection::Static(theme_name)) => *theme_name = value,
                                                    _ => return
                                                }
                                        },
                                    }),
                                    metadata: None,
                                }
                            ],
                            settings::IconThemeSelectionDiscriminants::Dynamic => vec![
                                SettingItem {
                                    files: USER,
                                    title: "Mode",
                                    description: "Choose whether to use the selected light or dark icon theme or to follow your OS appearance configuration.",
                                    field: Box::new(SettingField {
                                        json_path: Some("icon_theme"),
                                        pick: |settings_content| {
                                            match settings_content.theme.icon_theme.as_ref() {
                                                Some(settings::IconThemeSelection::Dynamic { mode, ..}) => Some(mode),
                                                _ => None
                                            }
                                        },
                                        write: |settings_content, value| {
                                            let Some(value) = value else {
                                                return;
                                            };
                                            match settings_content
                                                .theme
                                                .icon_theme.as_mut() {
                                                    Some(settings::IconThemeSelection::Dynamic{ mode, ..}) => *mode = value,
                                                    _ => return
                                                }
                                        },
                                    }),
                                    metadata: None,
                                },
                                SettingItem {
                                    files: USER,
                                    title: "Light Icon Theme",
                                    description: "The icon theme to use when mode is set to light, or when mode is set to system and it is in light mode.",
                                    field: Box::new(SettingField {
                                        json_path: Some("icon_theme.light"),
                                        pick: |settings_content| {
                                            match settings_content.theme.icon_theme.as_ref() {
                                                Some(settings::IconThemeSelection::Dynamic { light, ..}) => Some(light),
                                                _ => None
                                            }
                                        },
                                        write: |settings_content, value| {
                                            let Some(value) = value else {
                                                return;
                                            };
                                            match settings_content
                                                .theme
                                                .icon_theme.as_mut() {
                                                    Some(settings::IconThemeSelection::Dynamic{ light, ..}) => *light = value,
                                                    _ => return
                                                }
                                        },
                                    }),
                                    metadata: None,
                                },
                                SettingItem {
                                    files: USER,
                                    title: "Dark Icon Theme",
                                    description: "The icon theme to use when mode is set to dark, or when mode is set to system and it is in dark mode.",
                                    field: Box::new(SettingField {
                                        json_path: Some("icon_theme.dark"),
                                        pick: |settings_content| {
                                            match settings_content.theme.icon_theme.as_ref() {
                                                Some(settings::IconThemeSelection::Dynamic { dark, ..}) => Some(dark),
                                                _ => None
                                            }
                                        },
                                        write: |settings_content, value| {
                                            let Some(value) = value else {
                                                return;
                                            };
                                            match settings_content
                                                .theme
                                                .icon_theme.as_mut() {
                                                    Some(settings::IconThemeSelection::Dynamic{ dark, ..}) => *dark = value,
                                                    _ => return
                                                }
                                        },
                                    }),
                                    metadata: None,
                                }
                            ],
                        }
                    }).collect(),
                }),
                SettingsPageItem::SectionHeader("Buffer Font"),
                SettingsPageItem::SettingItem(SettingItem {
                    title: "Font Family",
                    description: "Font family for editor text.",
                    field: Box::new(SettingField {
                        json_path: Some("buffer_font_family"),
                        pick: |settings_content| settings_content.theme.buffer_font_family.as_ref(),
                        write: |settings_content, value|{  settings_content.theme.buffer_font_family = value;},
                    }),
                    metadata: None,
                    files: USER,
                }),
                SettingsPageItem::SettingItem(SettingItem {
                    title: "Font Size",
                    description: "Font size for editor text.",
                    field: Box::new(SettingField {
                        json_path: Some("buffer_font_size"),
                        pick: |settings_content| settings_content.theme.buffer_font_size.as_ref(),
                        write: |settings_content, value|{  settings_content.theme.buffer_font_size = value;},
                    }),
                    metadata: None,
                    files: USER,
                }),
                SettingsPageItem::SettingItem(SettingItem {
                    title: "Font Weight",
                    description: "Font weight for editor text (100-900).",
                    field: Box::new(SettingField {
                        json_path: Some("buffer_font_weight"),
                        pick: |settings_content| settings_content.theme.buffer_font_weight.as_ref(),
                        write: |settings_content, value|{  settings_content.theme.buffer_font_weight = value;},
                    }),
                    metadata: None,
                    files: USER,
                }),
                SettingsPageItem::DynamicItem(DynamicItem {
                    discriminant: SettingItem {
                        files: USER,
                        title: "Line Height",
                        description: "Line height for editor text.",
                        field: Box::new(SettingField {
                            json_path: Some("buffer_line_height$"),
                            pick: |settings_content| {
                                Some(&dynamic_variants::<settings::BufferLineHeight>()[
                                    settings_content
                                        .theme
                                        .buffer_line_height
                                        .as_ref()?
                                        .discriminant() as usize])
                            },
                            write: |settings_content, value| {
                                let Some(value) = value else {
                                    settings_content.theme.buffer_line_height = None;
                                    return;
                                };
                                let settings_value = settings_content.theme.buffer_line_height.get_or_insert_with(|| {
                                    settings::BufferLineHeight::default()
                                });
                                *settings_value = match value {
                                    settings::BufferLineHeightDiscriminants::Comfortable => {
                                        settings::BufferLineHeight::Comfortable
                                    },
                                    settings::BufferLineHeightDiscriminants::Standard => {
                                        settings::BufferLineHeight::Standard
                                    },
                                    settings::BufferLineHeightDiscriminants::Custom => {
                                        let custom_value = theme::BufferLineHeight::from(*settings_value).value();
                                        settings::BufferLineHeight::Custom(custom_value)
                                    },
                                };
                            },
                        }),
                        metadata: None,
                    },
                    pick_discriminant: |settings_content| {
                        Some(settings_content.theme.buffer_line_height.as_ref()?.discriminant() as usize)
                    },
                    fields: dynamic_variants::<settings::BufferLineHeight>().into_iter().map(|variant| {
                        match variant {
                            settings::BufferLineHeightDiscriminants::Comfortable => vec![],
                            settings::BufferLineHeightDiscriminants::Standard => vec![],
                            settings::BufferLineHeightDiscriminants::Custom => vec![
                                SettingItem {
                                    files: USER,
                                    title: "Custom Line Height",
                                    description: "Custom line height value (must be at least 1.0).",
                                    field: Box::new(SettingField {
                                        json_path: Some("buffer_line_height"),
                                        pick: |settings_content| {
                                            match settings_content.theme.buffer_line_height.as_ref() {
                                                Some(settings::BufferLineHeight::Custom(value)) => Some(value),
                                                _ => None
                                            }
                                        },
                                        write: |settings_content, value| {
                                            let Some(value) = value else {
                                                return;
                                            };
                                            match settings_content
                                                .theme
                                                .buffer_line_height.as_mut() {
                                                    Some(settings::BufferLineHeight::Custom(line_height)) => *line_height = f32::max(value, 1.0),
                                                    _ => return
                                                }
                                        },
                                    }),
                                    metadata: None,
                                }
                            ],
                        }
                    }).collect(),
                }),
                SettingsPageItem::SettingItem(SettingItem {
                    files: USER,
                    title: "Font Features",
                    description: "The OpenType features to enable for rendering in text buffers.",
                    field: Box::new(
                        SettingField {
                            json_path: Some("buffer_font_features"),
                            pick: |settings_content| {
                                settings_content.theme.buffer_font_features.as_ref()
                            },
                            write: |settings_content, value| {
                                settings_content.theme.buffer_font_features = value;

                            },
                        }
                        .unimplemented(),
                    ),
                    metadata: None,
                }),
                SettingsPageItem::SettingItem(SettingItem {
                    files: USER,
                    title: "Font Fallbacks",
                    description: "The font fallbacks to use for rendering in text buffers.",
                    field: Box::new(
                        SettingField {
                            json_path: Some("buffer_font_fallbacks"),
                            pick: |settings_content| {
                                settings_content.theme.buffer_font_fallbacks.as_ref()
                            },
                            write: |settings_content, value| {
                                settings_content.theme.buffer_font_fallbacks = value;

                            },
                        }
                        .unimplemented(),
                    ),
                    metadata: None,
                }),
                SettingsPageItem::SectionHeader("UI Font"),
                SettingsPageItem::SettingItem(SettingItem {
                    title: "Font Family",
                    description: "Font family for UI elements.",
                    field: Box::new(SettingField {
                        json_path: Some("ui_font_family"),
                        pick: |settings_content| settings_content.theme.ui_font_family.as_ref(),
                        write: |settings_content, value|{  settings_content.theme.ui_font_family = value;},
                    }),
                    metadata: None,
                    files: USER,
                }),
                SettingsPageItem::SettingItem(SettingItem {
                    title: "Font Size",
                    description: "Font size for UI elements.",
                    field: Box::new(SettingField {
                        json_path: Some("ui_font_size"),
                        pick: |settings_content| settings_content.theme.ui_font_size.as_ref(),
                        write: |settings_content, value|{  settings_content.theme.ui_font_size = value;},
                    }),
                    metadata: None,
                    files: USER,
                }),
                SettingsPageItem::SettingItem(SettingItem {
                    title: "Font Weight",
                    description: "Font weight for UI elements (100-900).",
                    field: Box::new(SettingField {
                        json_path: Some("ui_font_weight"),
                        pick: |settings_content| settings_content.theme.ui_font_weight.as_ref(),
                        write: |settings_content, value|{  settings_content.theme.ui_font_weight = value;},
                    }),
                    metadata: None,
                    files: USER,
                }),
                SettingsPageItem::SettingItem(SettingItem {
                    files: USER,
                    title: "Font Features",
                    description: "The OpenType features to enable for rendering in UI elements.",
                    field: Box::new(
                        SettingField {
                            json_path: Some("ui_font_features"),
                            pick: |settings_content| {
                                settings_content.theme.ui_font_features.as_ref()
                            },
                            write: |settings_content, value| {
                                settings_content.theme.ui_font_features = value;

                            },
                        }
                        .unimplemented(),
                    ),
                    metadata: None,
                }),
                SettingsPageItem::SettingItem(SettingItem {
                    files: USER,
                    title: "Font Fallbacks",
                    description: "The font fallbacks to use for rendering in the UI.",
                    field: Box::new(
                        SettingField {
                            json_path: Some("ui_font_fallbacks"),
                            pick: |settings_content| {
                                settings_content.theme.ui_font_fallbacks.as_ref()
                            },
                            write: |settings_content, value| {
                                settings_content.theme.ui_font_fallbacks = value;

                            },
                        }
                        .unimplemented(),
                    ),
                    metadata: None,
                }),
                SettingsPageItem::SectionHeader("Agent Panel Font"),
                SettingsPageItem::SettingItem(SettingItem {
                    title: "UI Font Size",
                    description: "Font size for agent response text in the agent panel. Falls back to the regular UI font size.",
                    field: Box::new(SettingField {
                        json_path: Some("agent_ui_font_size"),
                        pick: |settings_content| {
                            settings_content
                                .theme
                                .agent_ui_font_size
                                .as_ref()
                                .or(settings_content.theme.ui_font_size.as_ref())
                        },
                        write: |settings_content, value|{  settings_content.theme.agent_ui_font_size = value;},
                    }),
                    metadata: None,
                    files: USER,
                }),
                SettingsPageItem::SettingItem(SettingItem {
                    title: "Buffer Font Size",
                    description: "Font size for user messages text in the agent panel.",
                    field: Box::new(SettingField {
                        json_path: Some("agent_buffer_font_size"),
                        pick: |settings_content| {
                            settings_content
                                .theme
                                .agent_buffer_font_size
                                .as_ref()
                                .or(settings_content.theme.buffer_font_size.as_ref())
                        },
                        write: |settings_content, value| {
                            settings_content.theme.agent_buffer_font_size = value;

                        },
                    }),
                    metadata: None,
                    files: USER,
                }),
                SettingsPageItem::SectionHeader("Cursor"),
                SettingsPageItem::SettingItem(SettingItem {
                    title: "Multi Cursor Modifier",
                    description: "Modifier key for adding multiple cursors.",
                    field: Box::new(SettingField {
                        json_path: Some("multi_cursor_modifier"),
                        pick: |settings_content| {
                            settings_content.editor.multi_cursor_modifier.as_ref()
                        },
                        write: |settings_content, value| {
                            settings_content.editor.multi_cursor_modifier = value;

                        },
                    }),
                    metadata: None,
                    files: USER,
                }),
                SettingsPageItem::SettingItem(SettingItem {
                    title: "Cursor Blink",
                    description: "Whether the cursor blinks in the editor.",
                    field: Box::new(SettingField {
                        json_path: Some("cursor_blink"),
                        pick: |settings_content| settings_content.editor.cursor_blink.as_ref(),
                        write: |settings_content, value|{  settings_content.editor.cursor_blink = value;},
                    }),
                    metadata: None,
                    files: USER,
                }),
                SettingsPageItem::SettingItem(SettingItem {
                    title: "Cursor Shape",
                    description: "Cursor shape for the editor.",
                    field: Box::new(SettingField {
                        json_path: Some("cursor_shape"),
                        pick: |settings_content| settings_content.editor.cursor_shape.as_ref(),
                        write: |settings_content, value|{  settings_content.editor.cursor_shape = value;},
                    }),
                    metadata: None,
                    files: USER,
                }),
                SettingsPageItem::SettingItem(SettingItem {
                    title: "Hide Mouse",
                    description: "When to hide the mouse cursor.",
                    field: Box::new(SettingField {
                        json_path: Some("hide_mouse"),
                        pick: |settings_content| settings_content.editor.hide_mouse.as_ref(),
                        write: |settings_content, value|{  settings_content.editor.hide_mouse = value;},
                    }),
                    metadata: None,
                    files: USER,
                }),
                SettingsPageItem::SectionHeader("Highlighting"),
                SettingsPageItem::SettingItem(SettingItem {
                    title: "Unnecessary Code Fade",
                    description: "How much to fade out unused code (0.0 - 0.9).",
                    field: Box::new(SettingField {
                        json_path: Some("unnecessary_code_fade"),
                        pick: |settings_content| {
                            settings_content.theme.unnecessary_code_fade.as_ref()
                        },
                        write: |settings_content, value| {
                            settings_content.theme.unnecessary_code_fade = value;

                        },
                    }),
                    metadata: None,
                    files: USER,
                }),
                SettingsPageItem::SettingItem(SettingItem {
                    title: "Current Line Highlight",
                    description: "How to highlight the current line.",
                    field: Box::new(SettingField {
                        json_path: Some("current_line_highlight"),
                        pick: |settings_content| {
                            settings_content.editor.current_line_highlight.as_ref()
                        },
                        write: |settings_content, value| {
                            settings_content.editor.current_line_highlight = value;

                        },
                    }),
                    metadata: None,
                    files: USER,
                }),
                SettingsPageItem::SettingItem(SettingItem {
                    title: "Selection Highlight",
                    description: "Highlight all occurrences of selected text.",
                    field: Box::new(SettingField {
                        json_path: Some("selection_highlight"),
                        pick: |settings_content| {
                            settings_content.editor.selection_highlight.as_ref()
                        },
                        write: |settings_content, value| {
                            settings_content.editor.selection_highlight = value;

                        },
                    }),
                    metadata: None,
                    files: USER,
                }),
                SettingsPageItem::SettingItem(SettingItem {
                    title: "Rounded Selection",
                    description: "Whether the text selection should have rounded corners.",
                    field: Box::new(SettingField {
                        json_path: Some("rounded_selection"),
                        pick: |settings_content| settings_content.editor.rounded_selection.as_ref(),
                        write: |settings_content, value|{  settings_content.editor.rounded_selection = value;},
                    }),
                    metadata: None,
                    files: USER,
                }),
                SettingsPageItem::SettingItem(SettingItem {
                    title: "Minimum Contrast For Highlights",
                    description: "The minimum APCA perceptual contrast to maintain when rendering text over highlight backgrounds.",
                    field: Box::new(SettingField {
                        json_path: Some("minimum_contrast_for_highlights"),
                        pick: |settings_content| {
                            settings_content
                                .editor
                                .minimum_contrast_for_highlights
                                .as_ref()
                        },
                        write: |settings_content, value| {
                            settings_content.editor.minimum_contrast_for_highlights = value;

                        },
                    }),
                    metadata: None,
                    files: USER,
                }),
                SettingsPageItem::SectionHeader("Guides"),
                SettingsPageItem::SettingItem(SettingItem {
                    title: "Show Wrap Guides",
                    description: "Show wrap guides (vertical rulers).",
                    field: Box::new(SettingField {
                        json_path: Some("show_wrap_guides"),
                        pick: |settings_content| {
                            settings_content
                                .project
                                .all_languages
                                .defaults
                                .show_wrap_guides
                                .as_ref()
                        },
                        write: |settings_content, value| {
                            settings_content

                                .project
                                .all_languages
                                .defaults
                                .show_wrap_guides = value;
                        },
                    }),
                    metadata: None,
                    files: USER | PROJECT,
                }),
                // todo(settings_ui): This needs a custom component
                SettingsPageItem::SettingItem(SettingItem {
                    title: "Wrap Guides",
                    description: "Character counts at which to show wrap guides.",
                    field: Box::new(
                        SettingField {
                            json_path: Some("wrap_guides"),
                            pick: |settings_content| {
                                settings_content
                                    .project
                                    .all_languages
                                    .defaults
                                    .wrap_guides
                                    .as_ref()
                            },
                            write: |settings_content, value| {
                                settings_content.project.all_languages.defaults.wrap_guides = value;
                            },
                        }
                        .unimplemented(),
                    ),
                    metadata: None,
                    files: USER | PROJECT,
                }),
            ],
        },
        SettingsPage {
            title: "Keymap",
            items: vec![
                SettingsPageItem::SectionHeader("Base Keymap"),
                SettingsPageItem::SettingItem(SettingItem {
                    title: "Base Keymap",
                    description: "The name of a base set of key bindings to use.",
                    field: Box::new(SettingField {
                        json_path: Some("base_keymap"),
                        pick: |settings_content| settings_content.base_keymap.as_ref(),
                        write: |settings_content, value| {
                            settings_content.base_keymap = value;
                        },
                    }),
                    metadata: Some(Box::new(SettingsFieldMetadata {
                        should_do_titlecase: Some(false),
                        ..Default::default()
                    })),
                    files: USER,
                }),
                SettingsPageItem::SectionHeader("Modal Editing"),
                // todo(settings_ui): Vim/Helix Mode should be apart of one type because it's undefined
                // behavior to have them both enabled at the same time
                SettingsPageItem::SettingItem(SettingItem {
                    title: "Vim Mode",
                    description: "Enable Vim mode and key bindings.",
                    field: Box::new(SettingField {
                        json_path: Some("vim_mode"),
                        pick: |settings_content| settings_content.vim_mode.as_ref(),
                        write: |settings_content, value| {
                            settings_content.vim_mode = value;
                        },
                    }),
                    metadata: None,
                    files: USER,
                }),
                SettingsPageItem::SettingItem(SettingItem {
                    title: "Helix Mode",
                    description: "Enable Helix mode and key bindings.",
                    field: Box::new(SettingField {
                        json_path: Some("helix_mode"),
                        pick: |settings_content| settings_content.helix_mode.as_ref(),
                        write: |settings_content, value| {
                            settings_content.helix_mode = value;
                        },
                    }),
                    metadata: None,
                    files: USER,
                }),
            ],
        },
        SettingsPage {
            title: "Editor",
            items: {
                let mut items = vec![
                    SettingsPageItem::SectionHeader("Auto Save"),
                    SettingsPageItem::DynamicItem(DynamicItem {
                        discriminant: SettingItem {
                            files: USER,
                            title: "Auto Save Mode",
                            description: "When to auto save buffer changes.",
                            field: Box::new(SettingField {
                                json_path: Some("autosave$"),
                                pick: |settings_content| {
                                    Some(&dynamic_variants::<settings::AutosaveSetting>()[
                                        settings_content
                                            .workspace
                                            .autosave
                                            .as_ref()?
                                            .discriminant() as usize])
                                },
                                write: |settings_content, value| {
                                    let Some(value) = value else {
                                        settings_content.workspace.autosave = None;
                                        return;
                                    };
                                    let settings_value = settings_content.workspace.autosave.get_or_insert_with(|| {
                                        settings::AutosaveSetting::Off
                                    });
                                    *settings_value = match value {
                                        settings::AutosaveSettingDiscriminants::Off => {
                                            settings::AutosaveSetting::Off
                                        },
                                        settings::AutosaveSettingDiscriminants::AfterDelay => {
                                            let milliseconds = match settings_value {
                                                settings::AutosaveSetting::AfterDelay { milliseconds } => *milliseconds,
                                                _ => settings::DelayMs(1000),
                                            };
                                            settings::AutosaveSetting::AfterDelay { milliseconds }
                                        },
                                        settings::AutosaveSettingDiscriminants::OnFocusChange => {
                                            settings::AutosaveSetting::OnFocusChange
                                        },
                                        settings::AutosaveSettingDiscriminants::OnWindowChange => {
                                            settings::AutosaveSetting::OnWindowChange
                                        },
                                    };
                                },
                            }),
                            metadata: None,
                        },
                        pick_discriminant: |settings_content| {
                            Some(settings_content.workspace.autosave.as_ref()?.discriminant() as usize)
                        },
                        fields: dynamic_variants::<settings::AutosaveSetting>().into_iter().map(|variant| {
                            match variant {
                                settings::AutosaveSettingDiscriminants::Off => vec![],
                                settings::AutosaveSettingDiscriminants::AfterDelay => vec![
                                    SettingItem {
                                        files: USER,
                                        title: "Delay (milliseconds)",
                                        description: "Save after inactivity period (in milliseconds).",
                                        field: Box::new(SettingField {
                                            json_path: Some("autosave.after_delay.milliseconds"),
                                            pick: |settings_content| {
                                                match settings_content.workspace.autosave.as_ref() {
                                                    Some(settings::AutosaveSetting::AfterDelay { milliseconds }) => Some(milliseconds),
                                                    _ => None
                                                }
                                            },
                                            write: |settings_content, value| {
                                                let Some(value) = value else {
                                                    settings_content.workspace.autosave = None;
                                                    return;
                                                };
                                                match settings_content
                                                    .workspace
                                                    .autosave.as_mut() {
                                                        Some(settings::AutosaveSetting::AfterDelay { milliseconds }) => *milliseconds = value,
                                                        _ => return
                                                    }
                                            },
                                        }),
                                        metadata: None,
                                    }
                                ],
                                settings::AutosaveSettingDiscriminants::OnFocusChange => vec![],
                                settings::AutosaveSettingDiscriminants::OnWindowChange => vec![],
                            }
                        }).collect(),
                    }),
                    SettingsPageItem::SectionHeader("Multibuffer"),
                    SettingsPageItem::SettingItem(SettingItem {
                        title: "Double Click In Multibuffer",
                        description: "What to do when multibuffer is double-clicked in some of its excerpts.",
                        field: Box::new(SettingField {
                            json_path: Some("double_click_in_multibuffer"),
                            pick: |settings_content| {
                                settings_content.editor.double_click_in_multibuffer.as_ref()
                            },
                            write: |settings_content, value| {
                                settings_content.editor.double_click_in_multibuffer = value;
                            },
                        }),
                        metadata: None,
                        files: USER,
                    }),
                    SettingsPageItem::SettingItem(SettingItem {
                        title: "Expand Excerpt Lines",
                        description: "How many lines to expand the multibuffer excerpts by default.",
                        field: Box::new(SettingField {
                            json_path: Some("expand_excerpt_lines"),
                            pick: |settings_content| {
                                settings_content.editor.expand_excerpt_lines.as_ref()
                            },
                            write: |settings_content, value| {
                                settings_content.editor.expand_excerpt_lines = value;
                            },
                        }),
                        metadata: None,
                        files: USER,
                    }),
                    SettingsPageItem::SettingItem(SettingItem {
                        title: "Excerpt Context Lines",
                        description: "How many lines of context to provide in multibuffer excerpts by default.",
                        field: Box::new(SettingField {
                            json_path: Some("excerpt_context_lines"),
                            pick: |settings_content| {
                                settings_content.editor.excerpt_context_lines.as_ref()
                            },
                            write: |settings_content, value| {
                                settings_content.editor.excerpt_context_lines = value;
                            },
                        }),
                        metadata: None,
                        files: USER,
                    }),
                    SettingsPageItem::SettingItem(SettingItem {
                        title: "Expand Outlines With Depth",
                        description: "Default depth to expand outline items in the current file.",
                        field: Box::new(SettingField {
                            json_path: Some("outline_panel.expand_outlines_with_depth"),
                            pick: |settings_content| {
                                settings_content
                                    .outline_panel
                                    .as_ref()
                                    .and_then(|outline_panel| {
                                        outline_panel.expand_outlines_with_depth.as_ref()
                                    })
                            },
                            write: |settings_content, value| {
                                settings_content
                                    .outline_panel
                                    .get_or_insert_default()
                                    .expand_outlines_with_depth = value;
                            },
                        }),
                        metadata: None,
                        files: USER,
                    }),
                    SettingsPageItem::SectionHeader("Scrolling"),
                    SettingsPageItem::SettingItem(SettingItem {
                        title: "Scroll Beyond Last Line",
                        description: "Whether the editor will scroll beyond the last line.",
                        field: Box::new(SettingField {
                            json_path: Some("scroll_beyond_last_line"),
                            pick: |settings_content| {
                                settings_content.editor.scroll_beyond_last_line.as_ref()
                            },
                            write: |settings_content, value| {
                                settings_content.editor.scroll_beyond_last_line = value;
                            },
                        }),
                        metadata: None,
                        files: USER,
                    }),
                    SettingsPageItem::SettingItem(SettingItem {
                        title: "Vertical Scroll Margin",
                        description: "The number of lines to keep above/below the cursor when auto-scrolling.",
                        field: Box::new(SettingField {
                            json_path: Some("vertical_scroll_margin"),
                            pick: |settings_content| {
                                settings_content.editor.vertical_scroll_margin.as_ref()
                            },
                            write: |settings_content, value| {
                                settings_content.editor.vertical_scroll_margin = value;
                            },
                        }),
                        metadata: None,
                        files: USER,
                    }),
                    SettingsPageItem::SettingItem(SettingItem {
                        title: "Horizontal Scroll Margin",
                        description: "The number of characters to keep on either side when scrolling with the mouse.",
                        field: Box::new(SettingField {
                            json_path: Some("horizontal_scroll_margin"),
                            pick: |settings_content| {
                                settings_content.editor.horizontal_scroll_margin.as_ref()
                            },
                            write: |settings_content, value| {
                                settings_content.editor.horizontal_scroll_margin = value;
                            },
                        }),
                        metadata: None,
                        files: USER,
                    }),
                    SettingsPageItem::SettingItem(SettingItem {
                        title: "Scroll Sensitivity",
                        description: "Scroll sensitivity multiplier for both horizontal and vertical scrolling.",
                        field: Box::new(SettingField {
                            json_path: Some("scroll_sensitivity"),
                            pick: |settings_content| {
                                settings_content.editor.scroll_sensitivity.as_ref()
                            },
                            write: |settings_content, value| {
                                settings_content.editor.scroll_sensitivity = value;
                            },
                        }),
                        metadata: None,
                        files: USER,
                    }),
                    SettingsPageItem::SettingItem(SettingItem {
                        title: "Fast Scroll Sensitivity",
                        description: "Fast scroll sensitivity multiplier for both horizontal and vertical scrolling.",
                        field: Box::new(SettingField {
                            json_path: Some("fast_scroll_sensitivity"),
                            pick: |settings_content| {
                                settings_content.editor.fast_scroll_sensitivity.as_ref()
                            },
                            write: |settings_content, value| {
                                settings_content.editor.fast_scroll_sensitivity = value;
                            },
                        }),
                        metadata: None,
                        files: USER,
                    }),
                    SettingsPageItem::SettingItem(SettingItem {
                        title: "Autoscroll On Clicks",
                        description: "Whether to scroll when clicking near the edge of the visible text area.",
                        field: Box::new(SettingField {
                            json_path: Some("autoscroll_on_clicks"),
                            pick: |settings_content| {
                                settings_content.editor.autoscroll_on_clicks.as_ref()
                            },
                            write: |settings_content, value| {
                                settings_content.editor.autoscroll_on_clicks = value;
                            },
                        }),
                        metadata: None,
                        files: USER,
                    }),
                    SettingsPageItem::SettingItem(SettingItem {
                        title: "Sticky Scroll",
                        description: "Whether to stick scopes to the top of the editor",
                        field: Box::new(SettingField {
                            json_path: Some("sticky_scroll.enabled"),
                            pick: |settings_content| {
                                settings_content.editor.sticky_scroll.as_ref().and_then(|sticky_scroll| sticky_scroll.enabled.as_ref())
                            },
                            write: |settings_content, value| {
                                settings_content.editor.sticky_scroll.get_or_insert_default().enabled = value;
                            },
                        }),
                        metadata: None,
                        files: USER,
                    }),
                    SettingsPageItem::SectionHeader("Signature Help"),
                    SettingsPageItem::SettingItem(SettingItem {
                        title: "Auto Signature Help",
                        description: "Automatically show a signature help pop-up.",
                        field: Box::new(SettingField {
                            json_path: Some("auto_signature_help"),
                            pick: |settings_content| {
                                settings_content.editor.auto_signature_help.as_ref()
                            },
                            write: |settings_content, value| {
                                settings_content.editor.auto_signature_help = value;
                            },
                        }),
                        metadata: None,
                        files: USER,
                    }),
                    SettingsPageItem::SettingItem(SettingItem {
                        title: "Show Signature Help After Edits",
                        description: "Show the signature help pop-up after completions or bracket pairs are inserted.",
                        field: Box::new(SettingField {
                            json_path: Some("show_signature_help_after_edits"),
                            pick: |settings_content| {
                                settings_content
                                    .editor
                                    .show_signature_help_after_edits
                                    .as_ref()
                            },
                            write: |settings_content, value| {
                                settings_content.editor.show_signature_help_after_edits = value;
                            },
                        }),
                        metadata: None,
                        files: USER,
                    }),
                    SettingsPageItem::SettingItem(SettingItem {
                        title: "Snippet Sort Order",
                        description: "Determines how snippets are sorted relative to other completion items.",
                        field: Box::new(SettingField {
                            json_path: Some("snippet_sort_order"),
                            pick: |settings_content| {
                                settings_content.editor.snippet_sort_order.as_ref()
                            },
                            write: |settings_content, value| {
                                settings_content.editor.snippet_sort_order = value;
                            },
                        }),
                        metadata: None,
                        files: USER,
                    }),
                    SettingsPageItem::SectionHeader("Hover Popover"),
                    SettingsPageItem::SettingItem(SettingItem {
                        title: "Enabled",
                        description: "Show the informational hover box when moving the mouse over symbols in the editor.",
                        field: Box::new(SettingField {
                            json_path: Some("hover_popover_enabled"),
                            pick: |settings_content| {
                                settings_content.editor.hover_popover_enabled.as_ref()
                            },
                            write: |settings_content, value| {
                                settings_content.editor.hover_popover_enabled = value;
                            },
                        }),
                        metadata: None,
                        files: USER,
                    }),
                    // todo(settings ui): add units to this number input
                    SettingsPageItem::SettingItem(SettingItem {
                        title: "Delay",
                        description: "Time to wait in milliseconds before showing the informational hover box.",
                        field: Box::new(SettingField {
                            json_path: Some("hover_popover_enabled"),
                            pick: |settings_content| {
                                settings_content.editor.hover_popover_delay.as_ref()
                            },
                            write: |settings_content, value| {
                                settings_content.editor.hover_popover_delay = value;
                            },
                        }),
                        metadata: None,
                        files: USER,
                    }),
                    SettingsPageItem::SectionHeader("Drag And Drop Selection"),
                    SettingsPageItem::SettingItem(SettingItem {
                        title: "Enabled",
                        description: "Enable drag and drop selection.",
                        field: Box::new(SettingField {
                            json_path: Some("drag_and_drop_selection.enabled"),
                            pick: |settings_content| {
                                settings_content
                                    .editor
                                    .drag_and_drop_selection
                                    .as_ref()
                                    .and_then(|drag_and_drop| drag_and_drop.enabled.as_ref())
                            },
                            write: |settings_content, value| {
                                settings_content
                                    .editor
                                    .drag_and_drop_selection
                                    .get_or_insert_default()
                                    .enabled = value;
                            },
                        }),
                        metadata: None,
                        files: USER,
                    }),
                    SettingsPageItem::SettingItem(SettingItem {
                        title: "Delay",
                        description: "Delay in milliseconds before drag and drop selection starts.",
                        field: Box::new(SettingField {
                            json_path: Some("drag_and_drop_selection.delay"),
                            pick: |settings_content| {
                                settings_content
                                    .editor
                                    .drag_and_drop_selection
                                    .as_ref()
                                    .and_then(|drag_and_drop| drag_and_drop.delay.as_ref())
                            },
                            write: |settings_content, value| {
                                settings_content
                                    .editor
                                    .drag_and_drop_selection
                                    .get_or_insert_default()
                                    .delay = value;
                            },
                        }),
                        metadata: None,
                        files: USER,
                    }),
                    SettingsPageItem::SectionHeader("Gutter"),
                    SettingsPageItem::SettingItem(SettingItem {
                        title: "Show Line Numbers",
                        description: "Show line numbers in the gutter.",
                        field: Box::new(SettingField {
                            json_path: Some("gutter.line_numbers"),
                            pick: |settings_content| {
                                settings_content
                                    .editor
                                    .gutter
                                    .as_ref()
                                    .and_then(|gutter| gutter.line_numbers.as_ref())
                            },
                            write: |settings_content, value| {
                                settings_content
                                    .editor
                                    .gutter
                                    .get_or_insert_default()
                                    .line_numbers = value;
                            },
                        }),
                        metadata: None,
                        files: USER,
                    }),
                    SettingsPageItem::SettingItem(SettingItem {
                        title: "Relative Line Numbers",
                        description: "Controls line number display in the editor's gutter. \"disabled\" shows absolute line numbers, \"enabled\" shows relative line numbers for each absolute line, and \"wrapped\" shows relative line numbers for every line, absolute or wrapped.",
                        field: Box::new(SettingField {
                            json_path: Some("relative_line_numbers"),
                            pick: |settings_content| {
                                settings_content.editor.relative_line_numbers.as_ref()
                            },
                            write: |settings_content, value| {
                                settings_content.editor.relative_line_numbers = value;
                            },
                        }),
                        metadata: None,
                        files: USER,
                    }),
                    SettingsPageItem::SettingItem(SettingItem {
                        title: "Show Runnables",
                        description: "Show runnable buttons in the gutter.",
                        field: Box::new(SettingField {
                            json_path: Some("gutter.runnables"),
                            pick: |settings_content| {
                                settings_content
                                    .editor
                                    .gutter
                                    .as_ref()
                                    .and_then(|gutter| gutter.runnables.as_ref())
                            },
                            write: |settings_content, value| {
                                settings_content
                                    .editor
                                    .gutter
                                    .get_or_insert_default()
                                    .runnables = value;
                            },
                        }),
                        metadata: None,
                        files: USER,
                    }),
                    SettingsPageItem::SettingItem(SettingItem {
                        title: "Show Breakpoints",
                        description: "Show breakpoints in the gutter.",
                        field: Box::new(SettingField {
                            json_path: Some("gutter.breakpoints"),
                            pick: |settings_content| {
                                settings_content
                                    .editor
                                    .gutter
                                    .as_ref()
                                    .and_then(|gutter| gutter.breakpoints.as_ref())
                            },
                            write: |settings_content, value| {
                                settings_content
                                    .editor
                                    .gutter
                                    .get_or_insert_default()
                                    .breakpoints = value;
                            },
                        }),
                        metadata: None,
                        files: USER,
                    }),
                    SettingsPageItem::SettingItem(SettingItem {
                        title: "Show Folds",
                        description: "Show code folding controls in the gutter.",
                        field: Box::new(SettingField {
                            json_path: Some("gutter.folds"),
                            pick: |settings_content| {
                                settings_content
                                    .editor
                                    .gutter
                                    .as_ref()
                                    .and_then(|gutter| gutter.folds.as_ref())
                            },
                            write: |settings_content, value| {
                                settings_content.editor.gutter.get_or_insert_default().folds =
                                    value;
                            },
                        }),
                        metadata: None,
                        files: USER,
                    }),
                    SettingsPageItem::SettingItem(SettingItem {
                        title: "Min Line Number Digits",
                        description: "Minimum number of characters to reserve space for in the gutter.",
                        field: Box::new(SettingField {
                            json_path: Some("gutter.min_line_number_digits"),
                            pick: |settings_content| {
                                settings_content
                                    .editor
                                    .gutter
                                    .as_ref()
                                    .and_then(|gutter| gutter.min_line_number_digits.as_ref())
                            },
                            write: |settings_content, value| {
                                settings_content
                                    .editor
                                    .gutter
                                    .get_or_insert_default()
                                    .min_line_number_digits = value;
                            },
                        }),
                        metadata: None,
                        files: USER,
                    }),
                    SettingsPageItem::SettingItem(SettingItem {
                        title: "Inline Code Actions",
                        description: "Show code action button at start of buffer line.",
                        field: Box::new(SettingField {
                            json_path: Some("inline_code_actions"),
                            pick: |settings_content| {
                                settings_content.editor.inline_code_actions.as_ref()
                            },
                            write: |settings_content, value| {
                                settings_content.editor.inline_code_actions = value;
                            },
                        }),
                        metadata: None,
                        files: USER,
                    }),
                    SettingsPageItem::SectionHeader("Scrollbar"),
                    SettingsPageItem::SettingItem(SettingItem {
                        title: "Show",
                        description: "When to show the scrollbar in the editor.",
                        field: Box::new(SettingField {
                            json_path: Some("scrollbar"),
                            pick: |settings_content| {
                                settings_content.editor.scrollbar.as_ref()?.show.as_ref()
                            },
                            write: |settings_content, value| {
                                settings_content
                                    .editor
                                    .scrollbar
                                    .get_or_insert_default()
                                    .show = value;
                            },
                        }),
                        metadata: None,
                        files: USER,
                    }),
                    SettingsPageItem::SettingItem(SettingItem {
                        title: "Cursors",
                        description: "Show cursor positions in the scrollbar.",
                        field: Box::new(SettingField {
                            json_path: Some("scrollbar.cursors"),
                            pick: |settings_content| {
                                settings_content.editor.scrollbar.as_ref()?.cursors.as_ref()
                            },
                            write: |settings_content, value| {
                                settings_content
                                    .editor
                                    .scrollbar
                                    .get_or_insert_default()
                                    .cursors = value;
                            },
                        }),
                        metadata: None,
                        files: USER,
                    }),
                    SettingsPageItem::SettingItem(SettingItem {
                        title: "Git Diff",
                        description: "Show Git diff indicators in the scrollbar.",
                        field: Box::new(SettingField {
                            json_path: Some("scrollbar.git_diff"),
                            pick: |settings_content| {
                                settings_content
                                    .editor
                                    .scrollbar
                                    .as_ref()?
                                    .git_diff
                                    .as_ref()
                            },
                            write: |settings_content, value| {
                                settings_content
                                    .editor
                                    .scrollbar
                                    .get_or_insert_default()
                                    .git_diff = value;
                            },
                        }),
                        metadata: None,
                        files: USER,
                    }),
                    SettingsPageItem::SettingItem(SettingItem {
                        title: "Search Results",
                        description: "Show buffer search result indicators in the scrollbar.",
                        field: Box::new(SettingField {
                            json_path: Some("scrollbar.search_results"),
                            pick: |settings_content| {
                                settings_content
                                    .editor
                                    .scrollbar
                                    .as_ref()?
                                    .search_results
                                    .as_ref()
                            },
                            write: |settings_content, value| {
                                settings_content
                                    .editor
                                    .scrollbar
                                    .get_or_insert_default()
                                    .search_results = value;
                            },
                        }),
                        metadata: None,
                        files: USER,
                    }),
                    SettingsPageItem::SettingItem(SettingItem {
                        title: "Selected Text",
                        description: "Show selected text occurrences in the scrollbar.",
                        field: Box::new(SettingField {
                            json_path: Some("scrollbar.selected_text"),
                            pick: |settings_content| {
                                settings_content
                                    .editor
                                    .scrollbar
                                    .as_ref()?
                                    .selected_text
                                    .as_ref()
                            },
                            write: |settings_content, value| {
                                settings_content
                                    .editor
                                    .scrollbar
                                    .get_or_insert_default()
                                    .selected_text = value;
                            },
                        }),
                        metadata: None,
                        files: USER,
                    }),
                    SettingsPageItem::SettingItem(SettingItem {
                        title: "Selected Symbol",
                        description: "Show selected symbol occurrences in the scrollbar.",
                        field: Box::new(SettingField {
                            json_path: Some("scrollbar.selected_symbol"),
                            pick: |settings_content| {
                                settings_content
                                    .editor
                                    .scrollbar
                                    .as_ref()?
                                    .selected_symbol
                                    .as_ref()
                            },
                            write: |settings_content, value| {
                                settings_content
                                    .editor
                                    .scrollbar
                                    .get_or_insert_default()
                                    .selected_symbol = value;
                            },
                        }),
                        metadata: None,
                        files: USER,
                    }),
                    SettingsPageItem::SettingItem(SettingItem {
                        title: "Diagnostics",
                        description: "Which diagnostic indicators to show in the scrollbar.",
                        field: Box::new(SettingField {
                            json_path: Some("scrollbar.diagnostics"),
                            pick: |settings_content| {
                                settings_content
                                    .editor
                                    .scrollbar
                                    .as_ref()?
                                    .diagnostics
                                    .as_ref()
                            },
                            write: |settings_content, value| {
                                settings_content
                                    .editor
                                    .scrollbar
                                    .get_or_insert_default()
                                    .diagnostics = value;
                            },
                        }),
                        metadata: None,
                        files: USER,
                    }),
                    SettingsPageItem::SettingItem(SettingItem {
                        title: "Horizontal Scrollbar",
                        description: "When false, forcefully disables the horizontal scrollbar.",
                        field: Box::new(SettingField {
                            json_path: Some("scrollbar.axes.horizontal"),
                            pick: |settings_content| {
                                settings_content
                                    .editor
                                    .scrollbar
                                    .as_ref()?
                                    .axes
                                    .as_ref()?
                                    .horizontal
                                    .as_ref()
                            },
                            write: |settings_content, value| {
                                settings_content
                                    .editor
                                    .scrollbar
                                    .get_or_insert_default()
                                    .axes
                                    .get_or_insert_default()
                                    .horizontal = value;
                            },
                        }),
                        metadata: None,
                        files: USER,
                    }),
                    SettingsPageItem::SettingItem(SettingItem {
                        title: "Vertical Scrollbar",
                        description: "When false, forcefully disables the vertical scrollbar.",
                        field: Box::new(SettingField {
                            json_path: Some("scrollbar.axes.vertical"),
                            pick: |settings_content| {
                                settings_content
                                    .editor
                                    .scrollbar
                                    .as_ref()?
                                    .axes
                                    .as_ref()?
                                    .vertical
                                    .as_ref()
                            },
                            write: |settings_content, value| {
                                settings_content
                                    .editor
                                    .scrollbar
                                    .get_or_insert_default()
                                    .axes
                                    .get_or_insert_default()
                                    .vertical = value;
                            },
                        }),
                        metadata: None,
                        files: USER,
                    }),
                    SettingsPageItem::SectionHeader("Minimap"),
                    SettingsPageItem::SettingItem(SettingItem {
                        title: "Show",
                        description: "When to show the minimap in the editor.",
                        field: Box::new(SettingField {
                            json_path: Some("minimap.show"),
                            pick: |settings_content| {
                                settings_content.editor.minimap.as_ref()?.show.as_ref()
                            },
                            write: |settings_content, value| {
                                settings_content.editor.minimap.get_or_insert_default().show =
                                    value;
                            },
                        }),
                        metadata: None,
                        files: USER,
                    }),
                    SettingsPageItem::SettingItem(SettingItem {
                        title: "Display In",
                        description: "Where to show the minimap in the editor.",
                        field: Box::new(SettingField {
                            json_path: Some("minimap.display_in"),
                            pick: |settings_content| {
                                settings_content
                                    .editor
                                    .minimap
                                    .as_ref()?
                                    .display_in
                                    .as_ref()
                            },
                            write: |settings_content, value| {
                                settings_content
                                    .editor
                                    .minimap
                                    .get_or_insert_default()
                                    .display_in = value;
                            },
                        }),
                        metadata: None,
                        files: USER,
                    }),
                    SettingsPageItem::SettingItem(SettingItem {
                        title: "Thumb",
                        description: "When to show the minimap thumb.",
                        field: Box::new(SettingField {
                            json_path: Some("minimap.thumb"),
                            pick: |settings_content| {
                                settings_content.editor.minimap.as_ref()?.thumb.as_ref()
                            },
                            write: |settings_content, value| {
                                settings_content
                                    .editor
                                    .minimap
                                    .get_or_insert_default()
                                    .thumb = value;
                            },
                        }),
                        metadata: None,
                        files: USER,
                    }),
                    SettingsPageItem::SettingItem(SettingItem {
                        title: "Thumb Border",
                        description: "Border style for the minimap's scrollbar thumb.",
                        field: Box::new(SettingField {
                            json_path: Some("minimap.thumb_border"),
                            pick: |settings_content| {
                                settings_content
                                    .editor
                                    .minimap
                                    .as_ref()?
                                    .thumb_border
                                    .as_ref()
                            },
                            write: |settings_content, value| {
                                settings_content
                                    .editor
                                    .minimap
                                    .get_or_insert_default()
                                    .thumb_border = value;
                            },
                        }),
                        metadata: None,
                        files: USER,
                    }),
                    SettingsPageItem::SettingItem(SettingItem {
                        title: "Current Line Highlight",
                        description: "How to highlight the current line in the minimap.",
                        field: Box::new(SettingField {
                            json_path: Some("minimap.current_line_highlight"),
                            pick: |settings_content| {
                                settings_content
                                    .editor
                                    .minimap
                                    .as_ref()
                                    .and_then(|minimap| minimap.current_line_highlight.as_ref())
                                    .or(settings_content.editor.current_line_highlight.as_ref())
                            },
                            write: |settings_content, value| {
                                settings_content
                                    .editor
                                    .minimap
                                    .get_or_insert_default()
                                    .current_line_highlight = value;
                            },
                        }),
                        metadata: None,
                        files: USER,
                    }),
                    SettingsPageItem::SettingItem(SettingItem {
                        title: "Max Width Columns",
                        description: "Maximum number of columns to display in the minimap.",
                        field: Box::new(SettingField {
                            json_path: Some("minimap.max_width_columns"),
                            pick: |settings_content| {
                                settings_content
                                    .editor
                                    .minimap
                                    .as_ref()?
                                    .max_width_columns
                                    .as_ref()
                            },
                            write: |settings_content, value| {
                                settings_content
                                    .editor
                                    .minimap
                                    .get_or_insert_default()
                                    .max_width_columns = value;
                            },
                        }),
                        metadata: None,
                        files: USER,
                    }),
                    SettingsPageItem::SectionHeader("Toolbar"),
                    SettingsPageItem::SettingItem(SettingItem {
                        title: "Breadcrumbs",
                        description: "Show breadcrumbs.",
                        field: Box::new(SettingField {
                            json_path: Some("toolbar.breadcrumbs"),
                            pick: |settings_content| {
                                settings_content
                                    .editor
                                    .toolbar
                                    .as_ref()?
                                    .breadcrumbs
                                    .as_ref()
                            },
                            write: |settings_content, value| {
                                settings_content
                                    .editor
                                    .toolbar
                                    .get_or_insert_default()
                                    .breadcrumbs = value;
                            },
                        }),
                        metadata: None,
                        files: USER,
                    }),
                    SettingsPageItem::SettingItem(SettingItem {
                        title: "Quick Actions",
                        description: "Show quick action buttons (e.g., search, selection, editor controls, etc.).",
                        field: Box::new(SettingField {
                            json_path: Some("toolbar.quick_actions"),
                            pick: |settings_content| {
                                settings_content
                                    .editor
                                    .toolbar
                                    .as_ref()?
                                    .quick_actions
                                    .as_ref()
                            },
                            write: |settings_content, value| {
                                settings_content
                                    .editor
                                    .toolbar
                                    .get_or_insert_default()
                                    .quick_actions = value;
                            },
                        }),
                        metadata: None,
                        files: USER,
                    }),
                    SettingsPageItem::SettingItem(SettingItem {
                        title: "Selections Menu",
                        description: "Show the selections menu in the editor toolbar.",
                        field: Box::new(SettingField {
                            json_path: Some("toolbar.selections_menu"),
                            pick: |settings_content| {
                                settings_content
                                    .editor
                                    .toolbar
                                    .as_ref()?
                                    .selections_menu
                                    .as_ref()
                            },
                            write: |settings_content, value| {
                                settings_content
                                    .editor
                                    .toolbar
                                    .get_or_insert_default()
                                    .selections_menu = value;
                            },
                        }),
                        metadata: None,
                        files: USER,
                    }),
                    SettingsPageItem::SettingItem(SettingItem {
                        title: "Agent Review",
                        description: "Show agent review buttons in the editor toolbar.",
                        field: Box::new(SettingField {
                            json_path: Some("toolbar.agent_review"),
                            pick: |settings_content| {
                                settings_content
                                    .editor
                                    .toolbar
                                    .as_ref()?
                                    .agent_review
                                    .as_ref()
                            },
                            write: |settings_content, value| {
                                settings_content
                                    .editor
                                    .toolbar
                                    .get_or_insert_default()
                                    .agent_review = value;
                            },
                        }),
                        metadata: None,
                        files: USER,
                    }),
                    SettingsPageItem::SettingItem(SettingItem {
                        title: "Code Actions",
                        description: "Show code action buttons in the editor toolbar.",
                        field: Box::new(SettingField {
                            json_path: Some("toolbar.code_actions"),
                            pick: |settings_content| {
                                settings_content
                                    .editor
                                    .toolbar
                                    .as_ref()?
                                    .code_actions
                                    .as_ref()
                            },
                            write: |settings_content, value| {
                                settings_content
                                    .editor
                                    .toolbar
                                    .get_or_insert_default()
                                    .code_actions = value;
                            },
                        }),
                        metadata: None,
                        files: USER,
                    }),
                ];
                items.extend(language_settings_data());
                items
            },
        },
        SettingsPage {
            title: "Languages & Tools",
            items: {
                let mut items = vec![];
                items.extend(non_editor_language_settings_data());
                items.extend([
                    SettingsPageItem::SectionHeader("File Types"),
                    SettingsPageItem::SettingItem(SettingItem {
                        title: "File Type Associations",
                        description: "A mapping from languages to files and file extensions that should be treated as that language.",
                        field: Box::new(
                            SettingField {
                                json_path: Some("file_type_associations"),
                                pick: |settings_content| {
                                    settings_content.project.all_languages.file_types.as_ref()
                                },
                                write: |settings_content, value| {
                                    settings_content.project.all_languages.file_types = value;

                                },
                            }
                            .unimplemented(),
                        ),
                        metadata: None,
                        files: USER | PROJECT,
                    }),
                ]);

                items.extend([
                    SettingsPageItem::SectionHeader("Diagnostics"),
                    SettingsPageItem::SettingItem(SettingItem {
                        title: "Max Severity",
                        description: "Which level to use to filter out diagnostics displayed in the editor.",
                        field: Box::new(SettingField {
                            json_path: Some("diagnostics_max_severity"),
                            pick: |settings_content| settings_content.editor.diagnostics_max_severity.as_ref(),
                            write: |settings_content, value| {
                                settings_content.editor.diagnostics_max_severity = value;

                            },
                        }),
                        metadata: None,
                        files: USER,
                    }),
                    SettingsPageItem::SettingItem(SettingItem {
                        title: "Include Warnings",
                        description: "Whether to show warnings or not by default.",
                        field: Box::new(SettingField {
                            json_path: Some("diagnostics.include_warnings"),
                            pick: |settings_content| {
                                settings_content.diagnostics.as_ref()?.include_warnings.as_ref()
                            },
                            write: |settings_content, value| {
                                settings_content

                                    .diagnostics
                                    .get_or_insert_default()
                                    .include_warnings
                                    = value;
                            },
                        }),
                        metadata: None,
                        files: USER,
                    }),
                    SettingsPageItem::SectionHeader("Inline Diagnostics"),
                    SettingsPageItem::SettingItem(SettingItem {
                        title: "Enabled",
                        description: "Whether to show diagnostics inline or not.",
                        field: Box::new(SettingField {
                            json_path: Some("diagnostics.inline.enabled"),
                            pick: |settings_content| {
                                settings_content.diagnostics.as_ref()?.inline.as_ref()?.enabled.as_ref()
                            },
                            write: |settings_content, value| {
                                settings_content

                                    .diagnostics
                                    .get_or_insert_default()
                                    .inline
                                    .get_or_insert_default()
                                    .enabled
                                    = value;
                            },
                        }),
                        metadata: None,
                        files: USER,
                    }),
                    SettingsPageItem::SettingItem(SettingItem {
                        title: "Update Debounce",
                        description: "The delay in milliseconds to show inline diagnostics after the last diagnostic update.",
                        field: Box::new(SettingField {
                            json_path: Some("diagnostics.inline.update_debounce_ms"),
                            pick: |settings_content| {
                                settings_content.diagnostics.as_ref()?.inline.as_ref()?.update_debounce_ms.as_ref()
                            },
                            write: |settings_content, value| {
                                settings_content

                                    .diagnostics
                                    .get_or_insert_default()
                                    .inline
                                    .get_or_insert_default()
                                    .update_debounce_ms
                                    = value;
                            },
                        }),
                        metadata: None,
                        files: USER,
                    }),
                    SettingsPageItem::SettingItem(SettingItem {
                        title: "Padding",
                        description: "The amount of padding between the end of the source line and the start of the inline diagnostic.",
                        field: Box::new(SettingField {
                            json_path: Some("diagnostics.inline.padding"),
                            pick: |settings_content| {
                                settings_content.diagnostics.as_ref()?.inline.as_ref()?.padding.as_ref()
                            },
                            write: |settings_content, value| {
                                settings_content

                                    .diagnostics
                                    .get_or_insert_default()
                                    .inline
                                    .get_or_insert_default()
                                    .padding
                                    = value;
                            },
                        }),
                        metadata: None,
                        files: USER,
                    }),
                    SettingsPageItem::SettingItem(SettingItem {
                        title: "Minimum Column",
                        description: "The minimum column at which to display inline diagnostics.",
                        field: Box::new(SettingField {
                            json_path: Some("diagnostics.inline.min_column"),
                            pick: |settings_content| {
                                settings_content.diagnostics.as_ref()?.inline.as_ref()?.min_column.as_ref()
                            },
                            write: |settings_content, value| {
                                settings_content

                                    .diagnostics
                                    .get_or_insert_default()
                                    .inline
                                    .get_or_insert_default()
                                    .min_column
                                    = value;
                            },
                        }),
                        metadata: None,
                        files: USER,
                    }),
                    SettingsPageItem::SectionHeader("LSP Pull Diagnostics"),
                    SettingsPageItem::SettingItem(SettingItem {
                        title: "Enabled",
                        description: "Whether to pull for language server-powered diagnostics or not.",
                        field: Box::new(SettingField {
                            json_path: Some("diagnostics.lsp_pull_diagnostics.enabled"),
                            pick: |settings_content| {
                                settings_content.diagnostics.as_ref()?.lsp_pull_diagnostics.as_ref()?.enabled.as_ref()
                            },
                            write: |settings_content, value| {
                                settings_content

                                    .diagnostics
                                    .get_or_insert_default()
                                    .lsp_pull_diagnostics
                                    .get_or_insert_default()
                                    .enabled
                                    = value;
                            },
                        }),
                        metadata: None,
                        files: USER,
                    }),
                    // todo(settings_ui): Needs unit
                    SettingsPageItem::SettingItem(SettingItem {
                        title: "Debounce",
                        description: "Minimum time to wait before pulling diagnostics from the language server(s).",
                        field: Box::new(SettingField {
                            json_path: Some("diagnostics.lsp_pull_diagnostics.debounce_ms"),
                            pick: |settings_content| {
                                settings_content.diagnostics.as_ref()?.lsp_pull_diagnostics.as_ref()?.debounce_ms.as_ref()
                            },
                            write: |settings_content, value| {
                                settings_content

                                    .diagnostics
                                    .get_or_insert_default()
                                    .lsp_pull_diagnostics
                                    .get_or_insert_default()
                                    .debounce_ms
                                    = value;
                            },
                        }),
                        metadata: None,
                        files: USER,
                    }),
                    SettingsPageItem::SectionHeader("LSP Highlights"),
                    SettingsPageItem::SettingItem(SettingItem {
                        title: "Debounce",
                        description: "The debounce delay before querying highlights from the language.",
                        field: Box::new(SettingField {
                            json_path: Some("lsp_highlight_debounce"),
                            pick: |settings_content| settings_content.editor.lsp_highlight_debounce.as_ref(),
                            write: |settings_content, value| {
                                settings_content.editor.lsp_highlight_debounce = value;
                            },
                        }),
                        metadata: None,
                        files: USER,
                    }),
                ]);

                // todo(settings_ui): Refresh on extension (un)/installed
                // Note that `crates/json_schema_store` solves the same problem, there is probably a way to unify the two
                items.push(SettingsPageItem::SectionHeader(LANGUAGES_SECTION_HEADER));
                items.extend(all_language_names(cx).into_iter().map(|language_name| {
                    SettingsPageItem::SubPageLink(SubPageLink {
                        title: language_name,
                        files: USER | PROJECT,
                        render: Arc::new(|this, window, cx| {
                            this.render_sub_page_items(
                                language_settings_data()
                                    .iter()
                                    .chain(non_editor_language_settings_data().iter())
                                    .chain(edit_prediction_language_settings_section().iter())
                                    .enumerate(),
                                None,
                                window,
                                cx,
                            )
                            .into_any_element()
                        }),
                    })
                }));
                items
            },
        },
        SettingsPage {
            title: "Search & Files",
            items: vec![
                SettingsPageItem::SectionHeader("Search"),
                SettingsPageItem::SettingItem(SettingItem {
                    title: "Whole Word",
                    description: "Search for whole words by default.",
                    field: Box::new(SettingField {
                        json_path: Some("search.whole_word"),
                        pick: |settings_content| {
                            settings_content.editor.search.as_ref()?.whole_word.as_ref()
                        },
                        write: |settings_content, value| {
                            settings_content
                                .editor
                                .search
                                .get_or_insert_default()
                                .whole_word = value;
                        },
                    }),
                    metadata: None,
                    files: USER,
                }),
                SettingsPageItem::SettingItem(SettingItem {
                    title: "Case Sensitive",
                    description: "Search case-sensitively by default.",
                    field: Box::new(SettingField {
                        json_path: Some("search.case_sensitive"),
                        pick: |settings_content| {
                            settings_content
                                .editor
                                .search
                                .as_ref()?
                                .case_sensitive
                                .as_ref()
                        },
                        write: |settings_content, value| {
                            settings_content
                                .editor
                                .search
                                .get_or_insert_default()
                                .case_sensitive = value;
                        },
                    }),
                    metadata: None,
                    files: USER,
                }),
                SettingsPageItem::SettingItem(SettingItem {
                    title: "Use Smartcase Search",
                    description: "Whether to automatically enable case-sensitive search based on the search query.",
                    field: Box::new(SettingField {
                        json_path: Some("use_smartcase_search"),
                        pick: |settings_content| {
                            settings_content.editor.use_smartcase_search.as_ref()
                        },
                        write: |settings_content, value| {
                            settings_content.editor.use_smartcase_search = value;
                        },
                    }),
                    metadata: None,
                    files: USER,
                }),
                SettingsPageItem::SettingItem(SettingItem {
                    title: "Include Ignored",
                    description: "Include ignored files in search results by default.",
                    field: Box::new(SettingField {
                        json_path: Some("search.include_ignored"),
                        pick: |settings_content| {
                            settings_content
                                .editor
                                .search
                                .as_ref()?
                                .include_ignored
                                .as_ref()
                        },
                        write: |settings_content, value| {
                            settings_content
                                .editor
                                .search
                                .get_or_insert_default()
                                .include_ignored = value;
                        },
                    }),
                    metadata: None,
                    files: USER,
                }),
                SettingsPageItem::SettingItem(SettingItem {
                    title: "Regex",
                    description: "Use regex search by default.",
                    field: Box::new(SettingField {
                        json_path: Some("search.regex"),
                        pick: |settings_content| {
                            settings_content.editor.search.as_ref()?.regex.as_ref()
                        },
                        write: |settings_content, value| {
                            settings_content.editor.search.get_or_insert_default().regex = value;
                        },
                    }),
                    metadata: None,
                    files: USER,
                }),
                SettingsPageItem::SettingItem(SettingItem {
                    title: "Search Wrap",
                    description: "Whether the editor search results will loop.",
                    field: Box::new(SettingField {
                        json_path: Some("search_wrap"),
                        pick: |settings_content| settings_content.editor.search_wrap.as_ref(),
                        write: |settings_content, value| {
                            settings_content.editor.search_wrap = value;
                        },
                    }),
                    metadata: None,
                    files: USER,
                }),
                SettingsPageItem::SettingItem(SettingItem {
                    title: "Center on Match",
                    description: "Whether to center the current match in the editor",
                    field: Box::new(SettingField {
                        json_path: Some("editor.search.center_on_match"),
                        pick: |settings_content| {
                            settings_content
                                .editor
                                .search
                                .as_ref()
                                .and_then(|search| search.center_on_match.as_ref())
                        },
                        write: |settings_content, value| {
                            settings_content
                                .editor
                                .search
                                .get_or_insert_default()
                                .center_on_match = value;
                        },
                    }),
                    metadata: None,
                    files: USER,
                }),
                SettingsPageItem::SettingItem(SettingItem {
                    title: "Seed Search Query From Cursor",
                    description: "When to populate a new search's query based on the text under the cursor.",
                    field: Box::new(SettingField {
                        json_path: Some("seed_search_query_from_cursor"),
                        pick: |settings_content| {
                            settings_content
                                .editor
                                .seed_search_query_from_cursor
                                .as_ref()
                        },
                        write: |settings_content, value| {
                            settings_content.editor.seed_search_query_from_cursor = value;
                        },
                    }),
                    metadata: None,
                    files: USER,
                }),
                SettingsPageItem::SectionHeader("File Finder"),
                // todo: null by default
                SettingsPageItem::SettingItem(SettingItem {
                    title: "Include Ignored in Search",
                    description: "Use gitignored files when searching.",
                    field: Box::new(
                        SettingField {
                            json_path: Some("file_finder.include_ignored"),
                            pick: |settings_content| {
                                settings_content
                                    .file_finder
                                    .as_ref()?
                                    .include_ignored
                                    .as_ref()
                            },
                            write: |settings_content, value| {
                                settings_content
                                    .file_finder
                                    .get_or_insert_default()
                                    .include_ignored = value;
                            },
                        }
                    ),
                    metadata: None,
                    files: USER,
                }),
                SettingsPageItem::SettingItem(SettingItem {
                    title: "File Icons",
                    description: "Show file icons in the file finder.",
                    field: Box::new(SettingField {
                        json_path: Some("file_finder.file_icons"),
                        pick: |settings_content| {
                            settings_content.file_finder.as_ref()?.file_icons.as_ref()
                        },
                        write: |settings_content, value| {
                            settings_content
                                .file_finder
                                .get_or_insert_default()
                                .file_icons = value;
                        },
                    }),
                    metadata: None,
                    files: USER,
                }),
                SettingsPageItem::SettingItem(SettingItem {
                    title: "Modal Max Width",
                    description: "Determines how much space the file finder can take up in relation to the available window width.",
                    field: Box::new(SettingField {
                        json_path: Some("file_finder.modal_max_width"),
                        pick: |settings_content| {
                            settings_content
                                .file_finder
                                .as_ref()?
                                .modal_max_width
                                .as_ref()
                        },
                        write: |settings_content, value| {
                            settings_content
                                .file_finder
                                .get_or_insert_default()
                                .modal_max_width = value;
                        },
                    }),
                    metadata: None,
                    files: USER,
                }),
                SettingsPageItem::SettingItem(SettingItem {
                    title: "Skip Focus For Active In Search",
                    description: "Whether the file finder should skip focus for the active file in search results.",
                    field: Box::new(SettingField {
                        json_path: Some("file_finder.skip_focus_for_active_in_search"),
                        pick: |settings_content| {
                            settings_content
                                .file_finder
                                .as_ref()?
                                .skip_focus_for_active_in_search
                                .as_ref()
                        },
                        write: |settings_content, value| {
                            settings_content
                                .file_finder
                                .get_or_insert_default()
                                .skip_focus_for_active_in_search = value;
                        },
                    }),
                    metadata: None,
                    files: USER,
                }),
                SettingsPageItem::SettingItem(SettingItem {
                    title: "Git Status",
                    description: "Show the Git status in the file finder.",
                    field: Box::new(SettingField {
                        json_path: Some("file_finder.git_status"),
                        pick: |settings_content| {
                            settings_content.file_finder.as_ref()?.git_status.as_ref()
                        },
                        write: |settings_content, value| {
                            settings_content
                                .file_finder
                                .get_or_insert_default()
                                .git_status = value;
                        },
                    }),
                    metadata: None,
                    files: USER,
                }),
                SettingsPageItem::SectionHeader("File Scan"),
                SettingsPageItem::SettingItem(SettingItem {
                    title: "File Scan Exclusions",
                    description: "Files or globs of files that will be excluded by Zed entirely. They will be skipped during file scans, file searches, and not be displayed in the project file tree. Takes precedence over \"File Scan Inclusions\"",
                    field: Box::new(
                        SettingField {
                            json_path: Some("file_scan_exclusions"),
                            pick: |settings_content| {
                                settings_content
                                    .project
                                    .worktree
                                    .file_scan_exclusions
                                    .as_ref()
                            },
                            write: |settings_content, value| {
                                settings_content.project.worktree.file_scan_exclusions = value;
                            },
                        }
                        .unimplemented(),
                    ),
                    metadata: None,
                    files: USER,
                }),
                SettingsPageItem::SettingItem(SettingItem {
                    title: "File Scan Inclusions",
                    description: "Files or globs of files that will be included by Zed, even when ignored by git. This is useful for files that are not tracked by git, but are still important to your project. Note that globs that are overly broad can slow down Zed's file scanning. \"File Scan Exclusions\" takes precedence over these inclusions",
                    field: Box::new(
                        SettingField {
                            json_path: Some("file_scan_inclusions"),
                            pick: |settings_content| {
                                settings_content
                                    .project
                                    .worktree
                                    .file_scan_inclusions
                                    .as_ref()
                            },
                            write: |settings_content, value| {
                                settings_content.project.worktree.file_scan_inclusions = value;
                            },
                        }
                        .unimplemented(),
                    ),
                    metadata: None,
                    files: USER,
                }),
                SettingsPageItem::SettingItem(SettingItem {
                    title: "Restore File State",
                    description: "Restore previous file state when reopening.",
                    field: Box::new(SettingField {
                        json_path: Some("restore_on_file_reopen"),
                        pick: |settings_content| {
                            settings_content.workspace.restore_on_file_reopen.as_ref()
                        },
                        write: |settings_content, value| {
                            settings_content.workspace.restore_on_file_reopen = value;
                        },
                    }),
                    metadata: None,
                    files: USER,
                }),
                SettingsPageItem::SettingItem(SettingItem {
                    title: "Close on File Delete",
                    description: "Automatically close files that have been deleted.",
                    field: Box::new(SettingField {
                        json_path: Some("close_on_file_delete"),
                        pick: |settings_content| {
                            settings_content.workspace.close_on_file_delete.as_ref()
                        },
                        write: |settings_content, value| {
                            settings_content.workspace.close_on_file_delete = value;
                        },
                    }),
                    metadata: None,
                    files: USER,
                }),
            ],
        },
        SettingsPage {
            title: "Window & Layout",
            items: vec![
                SettingsPageItem::SectionHeader("Status Bar"),
                SettingsPageItem::SettingItem(SettingItem {
                    title: "Project Panel Button",
                    description: "Show the project panel button in the status bar.",
                    field: Box::new(SettingField {
                        json_path: Some("project_panel.button"),
                        pick: |settings_content| {
                            settings_content.project_panel.as_ref()?.button.as_ref()
                        },
                        write: |settings_content, value| {
                            settings_content
                                .project_panel
                                .get_or_insert_default()
                                .button = value;
                        },
                    }),
                    metadata: None,
                    files: USER,
                }),
                SettingsPageItem::SettingItem(SettingItem {
                    title: "Active Language Button",
                    description: "Show the active language button in the status bar.",
                    field: Box::new(SettingField {
                        json_path: Some("status_bar.active_language_button"),
                        pick: |settings_content| {
                            settings_content
                                .status_bar
                                .as_ref()?
                                .active_language_button
                                .as_ref()
                        },
                        write: |settings_content, value| {
                            settings_content
                                .status_bar
                                .get_or_insert_default()
                                .active_language_button = value;
                        },
                    }),
                    metadata: None,
                    files: USER,
                }),
                SettingsPageItem::SettingItem(SettingItem {
                    title: "Cursor Position Button",
                    description: "Show the cursor position button in the status bar.",
                    field: Box::new(SettingField {
                        json_path: Some("status_bar.cursor_position_button"),
                        pick: |settings_content| {
                            settings_content
                                .status_bar
                                .as_ref()?
                                .cursor_position_button
                                .as_ref()
                        },
                        write: |settings_content, value| {
                            settings_content
                                .status_bar
                                .get_or_insert_default()
                                .cursor_position_button = value;
                        },
                    }),
                    metadata: None,
                    files: USER,
                }),
                SettingsPageItem::SettingItem(SettingItem {
                    title: "Terminal Button",
                    description: "Show the terminal button in the status bar.",
                    field: Box::new(SettingField {
                        json_path: Some("terminal.button"),
                        pick: |settings_content| {
                            settings_content.terminal.as_ref()?.button.as_ref()
                        },
                        write: |settings_content, value| {
                            settings_content.terminal.get_or_insert_default().button = value;
                        },
                    }),
                    metadata: None,
                    files: USER,
                }),
                SettingsPageItem::SettingItem(SettingItem {
                    title: "Diagnostics Button",
                    description: "Show the project diagnostics button in the status bar.",
                    field: Box::new(SettingField {
                        json_path: Some("diagnostics.button"),
                        pick: |settings_content| {
                            settings_content.diagnostics.as_ref()?.button.as_ref()
                        },
                        write: |settings_content, value| {
                            settings_content.diagnostics.get_or_insert_default().button = value;
                        },
                    }),
                    metadata: None,
                    files: USER,
                }),
                SettingsPageItem::SettingItem(SettingItem {
                    title: "Project Search Button",
                    description: "Show the project search button in the status bar.",
                    field: Box::new(SettingField {
                        json_path: Some("search.button"),
                        pick: |settings_content| {
                            settings_content.editor.search.as_ref()?.button.as_ref()
                        },
                        write: |settings_content, value| {
                            settings_content
                                .editor
                                .search
                                .get_or_insert_default()
                                .button = value;
                        },
                    }),
                    metadata: None,
                    files: USER,
                }),
                SettingsPageItem::SettingItem(SettingItem {
                    title: "Debugger Button",
                    description: "Show the debugger button in the status bar.",
                    field: Box::new(SettingField {
                        json_path: Some("debugger.button"),
                        pick: |settings_content| {
                            settings_content.debugger.as_ref()?.button.as_ref()
                        },
                        write: |settings_content, value| {
                            settings_content.debugger.get_or_insert_default().button = value;
                        },
                    }),
                    metadata: None,
                    files: USER,
                }),
                SettingsPageItem::SectionHeader("Title Bar"),
                SettingsPageItem::SettingItem(SettingItem {
                    title: "Show Branch Icon",
                    description: "Show the branch icon beside branch switcher in the titlebar.",
                    field: Box::new(SettingField {
                        json_path: Some("title_bar.show_branch_icon"),
                        pick: |settings_content| {
                            settings_content
                                .title_bar
                                .as_ref()?
                                .show_branch_icon
                                .as_ref()
                        },
                        write: |settings_content, value| {
                            settings_content
                                .title_bar
                                .get_or_insert_default()
                                .show_branch_icon = value;
                        },
                    }),
                    metadata: None,
                    files: USER,
                }),
                SettingsPageItem::SettingItem(SettingItem {
                    title: "Show Branch Name",
                    description: "Show the branch name button in the titlebar.",
                    field: Box::new(SettingField {
                        json_path: Some("title_bar.show_branch_name"),
                        pick: |settings_content| {
                            settings_content
                                .title_bar
                                .as_ref()?
                                .show_branch_name
                                .as_ref()
                        },
                        write: |settings_content, value| {
                            settings_content
                                .title_bar
                                .get_or_insert_default()
                                .show_branch_name = value;
                        },
                    }),
                    metadata: None,
                    files: USER,
                }),
                SettingsPageItem::SettingItem(SettingItem {
                    title: "Show Project Items",
                    description: "Show the project host and name in the titlebar.",
                    field: Box::new(SettingField {
                        json_path: Some("title_bar.show_project_items"),
                        pick: |settings_content| {
                            settings_content
                                .title_bar
                                .as_ref()?
                                .show_project_items
                                .as_ref()
                        },
                        write: |settings_content, value| {
                            settings_content
                                .title_bar
                                .get_or_insert_default()
                                .show_project_items = value;
                        },
                    }),
                    metadata: None,
                    files: USER,
                }),
                SettingsPageItem::SettingItem(SettingItem {
                    title: "Show Onboarding Banner",
                    description: "Show banners announcing new features in the titlebar.",
                    field: Box::new(SettingField {
                        json_path: Some("title_bar.show_onboarding_banner"),
                        pick: |settings_content| {
                            settings_content
                                .title_bar
                                .as_ref()?
                                .show_onboarding_banner
                                .as_ref()
                        },
                        write: |settings_content, value| {
                            settings_content
                                .title_bar
                                .get_or_insert_default()
                                .show_onboarding_banner = value;
                        },
                    }),
                    metadata: None,
                    files: USER,
                }),
                SettingsPageItem::SettingItem(SettingItem {
                    title: "Show User Picture",
                    description: "Show user picture in the titlebar.",
                    field: Box::new(SettingField {
                        json_path: Some("title_bar.show_user_picture"),
                        pick: |settings_content| {
                            settings_content
                                .title_bar
                                .as_ref()?
                                .show_user_picture
                                .as_ref()
                        },
                        write: |settings_content, value| {
                            settings_content
                                .title_bar
                                .get_or_insert_default()
                                .show_user_picture = value;
                        },
                    }),
                    metadata: None,
                    files: USER,
                }),
                SettingsPageItem::SettingItem(SettingItem {
                    title: "Show Sign In",
                    description: "Show the sign in button in the titlebar.",
                    field: Box::new(SettingField {
                        json_path: Some("title_bar.show_sign_in"),
                        pick: |settings_content| {
                            settings_content.title_bar.as_ref()?.show_sign_in.as_ref()
                        },
                        write: |settings_content, value| {
                            settings_content
                                .title_bar
                                .get_or_insert_default()
                                .show_sign_in = value;
                        },
                    }),
                    metadata: None,
                    files: USER,
                }),
                SettingsPageItem::SettingItem(SettingItem {
                    title: "Show Menus",
                    description: "Show the menus in the titlebar.",
                    field: Box::new(SettingField {
                        json_path: Some("title_bar.show_menus"),
                        pick: |settings_content| {
                            settings_content.title_bar.as_ref()?.show_menus.as_ref()
                        },
                        write: |settings_content, value| {
                            settings_content
                                .title_bar
                                .get_or_insert_default()
                                .show_menus = value;
                        },
                    }),
                    metadata: None,
                    files: USER,
                }),
                SettingsPageItem::SectionHeader("Tab Bar"),
                SettingsPageItem::SettingItem(SettingItem {
                    title: "Show Tab Bar",
                    description: "Show the tab bar in the editor.",
                    field: Box::new(SettingField {
                        json_path: Some("tab_bar.show"),
                        pick: |settings_content| settings_content.tab_bar.as_ref()?.show.as_ref(),
                        write: |settings_content, value| {
                            settings_content.tab_bar.get_or_insert_default().show = value;
                        },
                    }),
                    metadata: None,
                    files: USER,
                }),
                SettingsPageItem::SettingItem(SettingItem {
                    title: "Show Git Status In Tabs",
                    description: "Show the Git file status on a tab item.",
                    field: Box::new(SettingField {
                        json_path: Some("tabs.git_status"),
                        pick: |settings_content| {
                            settings_content.tabs.as_ref()?.git_status.as_ref()
                        },
                        write: |settings_content, value| {
                            settings_content.tabs.get_or_insert_default().git_status = value;
                        },
                    }),
                    metadata: None,
                    files: USER,
                }),
                SettingsPageItem::SettingItem(SettingItem {
                    title: "Show File Icons In Tabs",
                    description: "Show the file icon for a tab.",
                    field: Box::new(SettingField {
                        json_path: Some("tabs.file_icons"),
                        pick: |settings_content| {
                            settings_content.tabs.as_ref()?.file_icons.as_ref()
                        },
                        write: |settings_content, value| {
                            settings_content.tabs.get_or_insert_default().file_icons = value;
                        },
                    }),
                    metadata: None,
                    files: USER,
                }),
                SettingsPageItem::SettingItem(SettingItem {
                    title: "Tab Close Position",
                    description: "Position of the close button in a tab.",
                    field: Box::new(SettingField {
                        json_path: Some("tabs.close_position"),
                        pick: |settings_content| {
                            settings_content.tabs.as_ref()?.close_position.as_ref()
                        },
                        write: |settings_content, value| {
                            settings_content.tabs.get_or_insert_default().close_position = value;
                        },
                    }),
                    metadata: None,
                    files: USER,
                }),
                SettingsPageItem::SettingItem(SettingItem {
                    files: USER,
                    title: "Maximum Tabs",
                    description: "Maximum open tabs in a pane. Will not close an unsaved tab.",
                    // todo(settings_ui): The default for this value is null and it's use in code
                    // is complex, so I'm going to come back to this later
                    field: Box::new(
                        SettingField {
                            json_path: Some("max_tabs"),
                            pick: |settings_content| settings_content.workspace.max_tabs.as_ref(),
                            write: |settings_content, value| {
                                settings_content.workspace.max_tabs = value;
                            },
                        }
                        .unimplemented(),
                    ),
                    metadata: None,
                }),
                SettingsPageItem::SettingItem(SettingItem {
                    title: "Show Navigation History Buttons",
                    description: "Show the navigation history buttons in the tab bar.",
                    field: Box::new(SettingField {
                        json_path: Some("tab_bar.show_nav_history_buttons"),
                        pick: |settings_content| {
                            settings_content
                                .tab_bar
                                .as_ref()?
                                .show_nav_history_buttons
                                .as_ref()
                        },
                        write: |settings_content, value| {
                            settings_content
                                .tab_bar
                                .get_or_insert_default()
                                .show_nav_history_buttons = value;
                        },
                    }),
                    metadata: None,
                    files: USER,
                }),
                SettingsPageItem::SectionHeader("Tab Settings"),
                SettingsPageItem::SettingItem(SettingItem {
                    title: "Activate On Close",
                    description: "What to do after closing the current tab.",
                    field: Box::new(SettingField {
                        json_path: Some("tabs.activate_on_close"),
                        pick: |settings_content| {
                            settings_content.tabs.as_ref()?.activate_on_close.as_ref()
                        },
                        write: |settings_content, value| {
                            settings_content
                                .tabs
                                .get_or_insert_default()
                                .activate_on_close = value;
                        },
                    }),
                    metadata: None,
                    files: USER,
                }),
                SettingsPageItem::SettingItem(SettingItem {
                    title: "Tab Show Diagnostics",
                    description: "Which files containing diagnostic errors/warnings to mark in the tabs.",
                    field: Box::new(SettingField {
                        json_path: Some("tabs.show_diagnostics"),
                        pick: |settings_content| {
                            settings_content.tabs.as_ref()?.show_diagnostics.as_ref()
                        },
                        write: |settings_content, value| {
                            settings_content
                                .tabs
                                .get_or_insert_default()
                                .show_diagnostics = value;
                        },
                    }),
                    metadata: None,
                    files: USER,
                }),
                SettingsPageItem::SettingItem(SettingItem {
                    title: "Show Close Button",
                    description: "Controls the appearance behavior of the tab's close button.",
                    field: Box::new(SettingField {
                        json_path: Some("tabs.show_close_button"),
                        pick: |settings_content| {
                            settings_content.tabs.as_ref()?.show_close_button.as_ref()
                        },
                        write: |settings_content, value| {
                            settings_content
                                .tabs
                                .get_or_insert_default()
                                .show_close_button = value;
                        },
                    }),
                    metadata: None,
                    files: USER,
                }),
                SettingsPageItem::SectionHeader("Preview Tabs"),
                SettingsPageItem::SettingItem(SettingItem {
                    title: "Preview Tabs Enabled",
                    description: "Show opened editors as Preview tabs.",
                    field: Box::new(SettingField {
                        json_path: Some("preview_tabs.enabled"),
                        pick: |settings_content| {
                            settings_content.preview_tabs.as_ref()?.enabled.as_ref()
                        },
                        write: |settings_content, value| {
                            settings_content
                                .preview_tabs
                                .get_or_insert_default()
                                .enabled = value;
                        },
                    }),
                    metadata: None,
                    files: USER,
                }),
                SettingsPageItem::SettingItem(SettingItem {
                    title: "Enable Preview From File Finder",
                    description: "Whether to open tabs in Preview mode when selected from the file finder.",
                    field: Box::new(SettingField {
                        json_path: Some("preview_tabs.enable_preview_from_file_finder"),
                        pick: |settings_content| {
                            settings_content
                                .preview_tabs
                                .as_ref()?
                                .enable_preview_from_file_finder
                                .as_ref()
                        },
                        write: |settings_content, value| {
                            settings_content
                                .preview_tabs
                                .get_or_insert_default()
                                .enable_preview_from_file_finder = value;
                        },
                    }),
                    metadata: None,
                    files: USER,
                }),
                SettingsPageItem::SettingItem(SettingItem {
                    title: "Enable Preview From Code Navigation",
                    description: "Whether a preview tab gets replaced when code navigation is used to navigate away from the tab.",
                    field: Box::new(SettingField {
                        json_path: Some("preview_tabs.enable_preview_from_code_navigation"),
                        pick: |settings_content| {
                            settings_content
                                .preview_tabs
                                .as_ref()?
                                .enable_preview_from_code_navigation
                                .as_ref()
                        },
                        write: |settings_content, value| {
                            settings_content
                                .preview_tabs
                                .get_or_insert_default()
                                .enable_preview_from_code_navigation = value;
                        },
                    }),
                    metadata: None,
                    files: USER,
                }),
                SettingsPageItem::SectionHeader("Layout"),
                SettingsPageItem::SettingItem(SettingItem {
                    title: "Bottom Dock Layout",
                    description: "Layout mode for the bottom dock.",
                    field: Box::new(SettingField {
                        json_path: Some("bottom_dock_layout"),
                        pick: |settings_content| {
                            settings_content.workspace.bottom_dock_layout.as_ref()
                        },
                        write: |settings_content, value| {
                            settings_content.workspace.bottom_dock_layout = value;
                        },
                    }),
                    metadata: None,
                    files: USER,
                }),
                SettingsPageItem::SettingItem(SettingItem {
                    files: USER,
                    title: "Centered Layout Left Padding",
                    description: "Left padding for centered layout.",
                    field: Box::new(SettingField {
                        json_path: Some("centered_layout.left_padding"),
                        pick: |settings_content| {
                            settings_content
                                .workspace
                                .centered_layout
                                .as_ref()?
                                .left_padding
                                .as_ref()
                        },
                        write: |settings_content, value| {
                            settings_content
                                .workspace
                                .centered_layout
                                .get_or_insert_default()
                                .left_padding = value;
                        },
                    }),
                    metadata: None,
                }),
                SettingsPageItem::SettingItem(SettingItem {
                    files: USER,
                    title: "Centered Layout Right Padding",
                    description: "Right padding for centered layout.",
                    field: Box::new(SettingField {
                        json_path: Some("centered_layout.right_padding"),
                        pick: |settings_content| {
                            settings_content
                                .workspace
                                .centered_layout
                                .as_ref()?
                                .right_padding
                                .as_ref()
                        },
                        write: |settings_content, value| {
                            settings_content
                                .workspace
                                .centered_layout
                                .get_or_insert_default()
                                .right_padding = value;
                        },
                    }),
                    metadata: None,
                }),
                SettingsPageItem::SectionHeader("Window"),
                // todo(settings_ui): Should we filter by platform.as_ref()?
                SettingsPageItem::SettingItem(SettingItem {
                    title: "Use System Window Tabs",
                    description: "(macOS only) whether to allow Windows to tab together.",
                    field: Box::new(SettingField {
                        json_path: Some("use_system_window_tabs"),
                        pick: |settings_content| {
                            settings_content.workspace.use_system_window_tabs.as_ref()
                        },
                        write: |settings_content, value| {
                            settings_content.workspace.use_system_window_tabs = value;
                        },
                    }),
                    metadata: None,
                    files: USER,
                }),
                SettingsPageItem::SectionHeader("Pane Modifiers"),
                SettingsPageItem::SettingItem(SettingItem {
                    title: "Inactive Opacity",
                    description: "Opacity of inactive panels (0.0 - 1.0).",
                    field: Box::new(SettingField {
                        json_path: Some("active_pane_modifiers.inactive_opacity"),
                        pick: |settings_content| {
                            settings_content
                                .workspace
                                .active_pane_modifiers
                                .as_ref()?
                                .inactive_opacity
                                .as_ref()
                        },
                        write: |settings_content, value| {
                            settings_content
                                .workspace
                                .active_pane_modifiers
                                .get_or_insert_default()
                                .inactive_opacity = value;
                        },
                    }),
                    metadata: None,
                    files: USER,
                }),
                SettingsPageItem::SettingItem(SettingItem {
                    title: "Border Size",
                    description: "Size of the border surrounding the active pane.",
                    field: Box::new(SettingField {
                        json_path: Some("active_pane_modifiers.border_size"),
                        pick: |settings_content| {
                            settings_content
                                .workspace
                                .active_pane_modifiers
                                .as_ref()?
                                .border_size
                                .as_ref()
                        },
                        write: |settings_content, value| {
                            settings_content
                                .workspace
                                .active_pane_modifiers
                                .get_or_insert_default()
                                .border_size = value;
                        },
                    }),
                    metadata: None,
                    files: USER,
                }),
                SettingsPageItem::SettingItem(SettingItem {
                    title: "Zoomed Padding",
                    description: "Show padding for zoomed panes.",
                    field: Box::new(SettingField {
                        json_path: Some("zoomed_padding"),
                        pick: |settings_content| settings_content.workspace.zoomed_padding.as_ref(),
                        write: |settings_content, value| {
                            settings_content.workspace.zoomed_padding = value;
                        },
                    }),
                    metadata: None,
                    files: USER,
                }),
                SettingsPageItem::SectionHeader("Pane Split Direction"),
                SettingsPageItem::SettingItem(SettingItem {
                    title: "Vertical Split Direction",
                    description: "Direction to split vertically.",
                    field: Box::new(SettingField {
                        json_path: Some("pane_split_direction_vertical"),
                        pick: |settings_content| {
                            settings_content
                                .workspace
                                .pane_split_direction_vertical
                                .as_ref()
                        },
                        write: |settings_content, value| {
                            settings_content.workspace.pane_split_direction_vertical = value;
                        },
                    }),
                    metadata: None,
                    files: USER,
                }),
                SettingsPageItem::SettingItem(SettingItem {
                    title: "Horizontal Split Direction",
                    description: "Direction to split horizontally.",
                    field: Box::new(SettingField {
                        json_path: Some("pane_split_direction_horizontal"),
                        pick: |settings_content| {
                            settings_content
                                .workspace
                                .pane_split_direction_horizontal
                                .as_ref()
                        },
                        write: |settings_content, value| {
                            settings_content.workspace.pane_split_direction_horizontal = value;
                        },
                    }),
                    metadata: None,
                    files: USER,
                }),
            ],
        },
        SettingsPage {
            title: "Panels",
            items: vec![
                SettingsPageItem::SectionHeader("Project Panel"),
                SettingsPageItem::SettingItem(SettingItem {
                    title: "Project Panel Dock",
                    description: "Where to dock the project panel.",
                    field: Box::new(SettingField {
                        json_path: Some("project_panel.dock"),
                        pick: |settings_content| {
                            settings_content.project_panel.as_ref()?.dock.as_ref()
                        },
                        write: |settings_content, value| {
                            settings_content.project_panel.get_or_insert_default().dock = value;
                        },
                    }),
                    metadata: None,
                    files: USER,
                }),
                SettingsPageItem::SettingItem(SettingItem {
                    title: "Project Panel Default Width",
                    description: "Default width of the project panel in pixels.",
                    field: Box::new(SettingField {
                        json_path: Some("project_panel.default_width"),
                        pick: |settings_content| {
                            settings_content
                                .project_panel
                                .as_ref()?
                                .default_width
                                .as_ref()
                        },
                        write: |settings_content, value| {
                            settings_content
                                .project_panel
                                .get_or_insert_default()
                                .default_width = value;
                        },
                    }),
                    metadata: None,
                    files: USER,
                }),
                SettingsPageItem::SettingItem(SettingItem {
                    title: "Hide .gitignore",
                    description: "Whether to hide the gitignore entries in the project panel.",
                    field: Box::new(SettingField {
                        json_path: Some("project_panel.hide_gitignore"),
                        pick: |settings_content| {
                            settings_content
                                .project_panel
                                .as_ref()?
                                .hide_gitignore
                                .as_ref()
                        },
                        write: |settings_content, value| {
                            settings_content
                                .project_panel
                                .get_or_insert_default()
                                .hide_gitignore = value;
                        },
                    }),
                    metadata: None,
                    files: USER,
                }),
                SettingsPageItem::SettingItem(SettingItem {
                    title: "Entry Spacing",
                    description: "Spacing between worktree entries in the project panel.",
                    field: Box::new(SettingField {
                        json_path: Some("project_panel.entry_spacing"),
                        pick: |settings_content| {
                            settings_content
                                .project_panel
                                .as_ref()?
                                .entry_spacing
                                .as_ref()
                        },
                        write: |settings_content, value| {
                            settings_content
                                .project_panel
                                .get_or_insert_default()
                                .entry_spacing = value;
                        },
                    }),
                    metadata: None,
                    files: USER,
                }),
                SettingsPageItem::SettingItem(SettingItem {
                    title: "File Icons",
                    description: "Show file icons in the project panel.",
                    field: Box::new(SettingField {
                        json_path: Some("project_panel.file_icons"),
                        pick: |settings_content| {
                            settings_content.project_panel.as_ref()?.file_icons.as_ref()
                        },
                        write: |settings_content, value| {
                            settings_content
                                .project_panel
                                .get_or_insert_default()
                                .file_icons = value;
                        },
                    }),
                    metadata: None,
                    files: USER,
                }),
                SettingsPageItem::SettingItem(SettingItem {
                    title: "Folder Icons",
                    description: "Whether to show folder icons or chevrons for directories in the project panel.",
                    field: Box::new(SettingField {
                        json_path: Some("project_panel.folder_icons"),
                        pick: |settings_content| {
                            settings_content
                                .project_panel
                                .as_ref()?
                                .folder_icons
                                .as_ref()
                        },
                        write: |settings_content, value| {
                            settings_content
                                .project_panel
                                .get_or_insert_default()
                                .folder_icons = value;
                        },
                    }),
                    metadata: None,
                    files: USER,
                }),
                SettingsPageItem::SettingItem(SettingItem {
                    title: "Git Status",
                    description: "Show the Git status in the project panel.",
                    field: Box::new(SettingField {
                        json_path: Some("project_panel.git_status"),
                        pick: |settings_content| {
                            settings_content.project_panel.as_ref()?.git_status.as_ref()
                        },
                        write: |settings_content, value| {
                            settings_content
                                .project_panel
                                .get_or_insert_default()
                                .git_status = value;
                        },
                    }),
                    metadata: None,
                    files: USER,
                }),
                SettingsPageItem::SettingItem(SettingItem {
                    title: "Indent Size",
                    description: "Amount of indentation for nested items.",
                    field: Box::new(SettingField {
                        json_path: Some("project_panel.indent_size"),
                        pick: |settings_content| {
                            settings_content
                                .project_panel
                                .as_ref()?
                                .indent_size
                                .as_ref()
                        },
                        write: |settings_content, value| {
                            settings_content
                                .project_panel
                                .get_or_insert_default()
                                .indent_size = value;
                        },
                    }),
                    metadata: None,
                    files: USER,
                }),
                SettingsPageItem::SettingItem(SettingItem {
                    title: "Auto Reveal Entries",
                    description: "Whether to reveal entries in the project panel automatically when a corresponding project entry becomes active.",
                    field: Box::new(SettingField {
                        json_path: Some("project_panel.auto_reveal_entries"),
                        pick: |settings_content| {
                            settings_content
                                .project_panel
                                .as_ref()?
                                .auto_reveal_entries
                                .as_ref()
                        },
                        write: |settings_content, value| {
                            settings_content
                                .project_panel
                                .get_or_insert_default()
                                .auto_reveal_entries = value;
                        },
                    }),
                    metadata: None,
                    files: USER,
                }),
                SettingsPageItem::SettingItem(SettingItem {
                    title: "Starts Open",
                    description: "Whether the project panel should open on startup.",
                    field: Box::new(SettingField {
                        json_path: Some("project_panel.starts_open"),
                        pick: |settings_content| {
                            settings_content
                                .project_panel
                                .as_ref()?
                                .starts_open
                                .as_ref()
                        },
                        write: |settings_content, value| {
                            settings_content
                                .project_panel
                                .get_or_insert_default()
                                .starts_open = value;
                        },
                    }),
                    metadata: None,
                    files: USER,
                }),
                SettingsPageItem::SettingItem(SettingItem {
                    title: "Auto Fold Directories",
                    description: "Whether to fold directories automatically and show compact folders when a directory has only one subdirectory inside.",
                    field: Box::new(SettingField {
                        json_path: Some("project_panel.auto_fold_dirs"),
                        pick: |settings_content| {
                            settings_content
                                .project_panel
                                .as_ref()?
                                .auto_fold_dirs
                                .as_ref()
                        },
                        write: |settings_content, value| {
                            settings_content
                                .project_panel
                                .get_or_insert_default()
                                .auto_fold_dirs = value;
                        },
                    }),
                    metadata: None,
                    files: USER,
                }),
                SettingsPageItem::SettingItem(SettingItem {
                    title: "Show Scrollbar",
                    description: "Show the scrollbar in the project panel.",
                    field: Box::new(SettingField {
                        json_path: Some("project_panel.scrollbar.show"),
                        pick: |settings_content| {
                            show_scrollbar_or_editor(settings_content, |settings_content| {
                                settings_content
                                    .project_panel
                                    .as_ref()?
                                    .scrollbar
                                    .as_ref()?
                                    .show
                                    .as_ref()
                            })
                        },
                        write: |settings_content, value| {
                            settings_content
                                .project_panel
                                .get_or_insert_default()
                                .scrollbar
                                .get_or_insert_default()
                                .show = value;
                        },
                    }),
                    metadata: None,
                    files: USER,
                }),
                SettingsPageItem::SettingItem(SettingItem {
                    title: "Show Diagnostics",
                    description: "Which files containing diagnostic errors/warnings to mark in the project panel.",
                    field: Box::new(SettingField {
                        json_path: Some("project_panel.show_diagnostics"),
                        pick: |settings_content| {
                            settings_content
                                .project_panel
                                .as_ref()?
                                .show_diagnostics
                                .as_ref()
                        },
                        write: |settings_content, value| {
                            settings_content
                                .project_panel
                                .get_or_insert_default()
                                .show_diagnostics = value;
                        },
                    }),
                    metadata: None,
                    files: USER,
                }),
                SettingsPageItem::SettingItem(SettingItem {
                    title: "Sticky Scroll",
                    description: "Whether to stick parent directories at top of the project panel.",
                    field: Box::new(SettingField {
                        json_path: Some("project_panel.sticky_scroll"),
                        pick: |settings_content| {
                            settings_content
                                .project_panel
                                .as_ref()?
                                .sticky_scroll
                                .as_ref()
                        },
                        write: |settings_content, value| {
                            settings_content
                                .project_panel
                                .get_or_insert_default()
                                .sticky_scroll = value;
                        },
                    }),
                    metadata: None,
                    files: USER,
                }),
                SettingsPageItem::SettingItem(SettingItem {
                    files: USER,
                    title: "Show Indent Guides",
                    description: "Show indent guides in the project panel.",
                    field: Box::new(
                        SettingField {
                            json_path: Some("project_panel.indent_guides.show"),
                            pick: |settings_content| {
                                settings_content
                                    .project_panel
                                    .as_ref()?
                                    .indent_guides
                                    .as_ref()?
                                    .show
                                    .as_ref()
                            },
                            write: |settings_content, value| {
                                settings_content
                                    .project_panel
                                    .get_or_insert_default()
                                    .indent_guides
                                    .get_or_insert_default()
                                    .show = value;
                            },
                        }
                    ),
                    metadata: None,
                }),
                SettingsPageItem::SettingItem(SettingItem {
                    title: "Drag and Drop",
                    description: "Whether to enable drag-and-drop operations in the project panel.",
                    field: Box::new(SettingField {
                        json_path: Some("project_panel.drag_and_drop"),
                        pick: |settings_content| {
                            settings_content
                                .project_panel
                                .as_ref()?
                                .drag_and_drop
                                .as_ref()
                        },
                        write: |settings_content, value| {
                            settings_content
                                .project_panel
                                .get_or_insert_default()
                                .drag_and_drop = value;
                        },
                    }),
                    metadata: None,
                    files: USER,
                }),
                SettingsPageItem::SettingItem(SettingItem {
                    title: "Hide Root",
                    description: "Whether to hide the root entry when only one folder is open in the window.",
                    field: Box::new(SettingField {
                        json_path: Some("project_panel.drag_and_drop"),
                        pick: |settings_content| {
                            settings_content.project_panel.as_ref()?.hide_root.as_ref()
                        },
                        write: |settings_content, value| {
                            settings_content
                                .project_panel
                                .get_or_insert_default()
                                .hide_root = value;
                        },
                    }),
                    metadata: None,
                    files: USER,
                }),
                SettingsPageItem::SettingItem(SettingItem {
                    title: "Hide Hidden",
                    description: "Whether to hide the hidden entries in the project panel.",
                    field: Box::new(SettingField {
                        json_path: Some("project_panel.hide_hidden"),
                        pick: |settings_content| {
                            settings_content
                                .project_panel
                                .as_ref()?
                                .hide_hidden
                                .as_ref()
                        },
                        write: |settings_content, value| {
                            settings_content
                                .project_panel
                                .get_or_insert_default()
                                .hide_hidden = value;
                        },
                    }),
                    metadata: None,
                    files: USER,
                }),
                SettingsPageItem::SettingItem(SettingItem {
                    title: "Hidden Files",
                    description: "Globs to match files that will be considered \"hidden\" and can be hidden from the project panel.",
                    field: Box::new(
                        SettingField {
                            json_path: Some("worktree.hidden_files"),
                            pick: |settings_content| {
                                settings_content.project.worktree.hidden_files.as_ref()
                            },
                            write: |settings_content, value| {
                                settings_content.project.worktree.hidden_files = value;
                            },
                        }
                        .unimplemented(),
                    ),
                    metadata: None,
                    files: USER,
                }),
                SettingsPageItem::SettingItem(SettingItem {
                    title: "Open File on Paste",
                    description: "Whether to automatically open files when pasting them in the project panel.",
                    field: Box::new(SettingField {
                        json_path: Some("project_panel.open_file_on_paste"),
                        pick: |settings_content| {
                            settings_content
                                .project_panel
                                .as_ref()?
                                .open_file_on_paste
                                .as_ref()
                        },
                        write: |settings_content, value| {
                            settings_content
                                .project_panel
                                .get_or_insert_default()
                                .open_file_on_paste = value;
                        },
                    }),
                    metadata: None,
                    files: USER,
                }),
                SettingsPageItem::SectionHeader("Terminal Panel"),
                SettingsPageItem::SettingItem(SettingItem {
                    title: "Terminal Dock",
                    description: "Where to dock the terminal panel.",
                    field: Box::new(SettingField {
                        json_path: Some("terminal.dock"),
                        pick: |settings_content| settings_content.terminal.as_ref()?.dock.as_ref(),
                        write: |settings_content, value| {
                            settings_content.terminal.get_or_insert_default().dock = value;
                        },
                    }),
                    metadata: None,
                    files: USER,
                }),
                SettingsPageItem::SectionHeader("Outline Panel"),
                SettingsPageItem::SettingItem(SettingItem {
                    title: "Outline Panel Button",
                    description: "Show the outline panel button in the status bar.",
                    field: Box::new(SettingField {
                        json_path: Some("outline_panel.button"),
                        pick: |settings_content| {
                            settings_content.outline_panel.as_ref()?.button.as_ref()
                        },
                        write: |settings_content, value| {
                            settings_content
                                .outline_panel
                                .get_or_insert_default()
                                .button = value;
                        },
                    }),
                    metadata: None,
                    files: USER,
                }),
                SettingsPageItem::SettingItem(SettingItem {
                    title: "Outline Panel Dock",
                    description: "Where to dock the outline panel.",
                    field: Box::new(SettingField {
                        json_path: Some("outline_panel.dock"),
                        pick: |settings_content| {
                            settings_content.outline_panel.as_ref()?.dock.as_ref()
                        },
                        write: |settings_content, value| {
                            settings_content.outline_panel.get_or_insert_default().dock = value;
                        },
                    }),
                    metadata: None,
                    files: USER,
                }),
                SettingsPageItem::SettingItem(SettingItem {
                    title: "Outline Panel Default Width",
                    description: "Default width of the outline panel in pixels.",
                    field: Box::new(SettingField {
                        json_path: Some("outline_panel.default_width"),
                        pick: |settings_content| {
                            settings_content
                                .outline_panel
                                .as_ref()?
                                .default_width
                                .as_ref()
                        },
                        write: |settings_content, value| {
                            settings_content
                                .outline_panel
                                .get_or_insert_default()
                                .default_width = value;
                        },
                    }),
                    metadata: None,
                    files: USER,
                }),
                SettingsPageItem::SettingItem(SettingItem {
                    title: "File Icons",
                    description: "Show file icons in the outline panel.",
                    field: Box::new(SettingField {
                        json_path: Some("outline_panel.file_icons"),
                        pick: |settings_content| {
                            settings_content.outline_panel.as_ref()?.file_icons.as_ref()
                        },
                        write: |settings_content, value| {
                            settings_content
                                .outline_panel
                                .get_or_insert_default()
                                .file_icons = value;
                        },
                    }),
                    metadata: None,
                    files: USER,
                }),
                SettingsPageItem::SettingItem(SettingItem {
                    title: "Folder Icons",
                    description: "Whether to show folder icons or chevrons for directories in the outline panel.",
                    field: Box::new(SettingField {
                        json_path: Some("outline_panel.folder_icons"),
                        pick: |settings_content| {
                            settings_content
                                .outline_panel
                                .as_ref()?
                                .folder_icons
                                .as_ref()
                        },
                        write: |settings_content, value| {
                            settings_content
                                .outline_panel
                                .get_or_insert_default()
                                .folder_icons = value;
                        },
                    }),
                    metadata: None,
                    files: USER,
                }),
                SettingsPageItem::SettingItem(SettingItem {
                    title: "Git Status",
                    description: "Show the Git status in the outline panel.",
                    field: Box::new(SettingField {
                        json_path: Some("outline_panel.git_status"),
                        pick: |settings_content| {
                            settings_content.outline_panel.as_ref()?.git_status.as_ref()
                        },
                        write: |settings_content, value| {
                            settings_content
                                .outline_panel
                                .get_or_insert_default()
                                .git_status = value;
                        },
                    }),
                    metadata: None,
                    files: USER,
                }),
                SettingsPageItem::SettingItem(SettingItem {
                    title: "Indent Size",
                    description: "Amount of indentation for nested items.",
                    field: Box::new(SettingField {
                        json_path: Some("outline_panel.indent_size"),
                        pick: |settings_content| {
                            settings_content
                                .outline_panel
                                .as_ref()?
                                .indent_size
                                .as_ref()
                        },
                        write: |settings_content, value| {
                            settings_content
                                .outline_panel
                                .get_or_insert_default()
                                .indent_size = value;
                        },
                    }),
                    metadata: None,
                    files: USER,
                }),
                SettingsPageItem::SettingItem(SettingItem {
                    title: "Auto Reveal Entries",
                    description: "Whether to reveal when a corresponding outline entry becomes active.",
                    field: Box::new(SettingField {
                        json_path: Some("outline_panel.auto_reveal_entries"),
                        pick: |settings_content| {
                            settings_content
                                .outline_panel
                                .as_ref()?
                                .auto_reveal_entries
                                .as_ref()
                        },
                        write: |settings_content, value| {
                            settings_content
                                .outline_panel
                                .get_or_insert_default()
                                .auto_reveal_entries = value;
                        },
                    }),
                    metadata: None,
                    files: USER,
                }),
                SettingsPageItem::SettingItem(SettingItem {
                    title: "Auto Fold Directories",
                    description: "Whether to fold directories automatically when a directory contains only one subdirectory.",
                    field: Box::new(SettingField {
                        json_path: Some("outline_panel.auto_fold_dirs"),
                        pick: |settings_content| {
                            settings_content
                                .outline_panel
                                .as_ref()?
                                .auto_fold_dirs
                                .as_ref()
                        },
                        write: |settings_content, value| {
                            settings_content
                                .outline_panel
                                .get_or_insert_default()
                                .auto_fold_dirs = value;
                        },
                    }),
                    metadata: None,
                    files: USER,
                }),
                SettingsPageItem::SettingItem(SettingItem {
                    files: USER,
                    title: "Show Indent Guides",
                    description: "When to show indent guides in the outline panel.",
                    field: Box::new(
                        SettingField {
                            json_path: Some("outline_panel.indent_guides.show"),
                            pick: |settings_content| {
                                settings_content
                                    .outline_panel
                                    .as_ref()?
                                    .indent_guides
                                    .as_ref()?
                                    .show
                                    .as_ref()
                            },
                            write: |settings_content, value| {
                                settings_content
                                    .outline_panel
                                    .get_or_insert_default()
                                    .indent_guides
                                    .get_or_insert_default()
                                    .show = value;
                            },
                        }
                    ),
                    metadata: None,
                }),
                SettingsPageItem::SectionHeader("Git Panel"),
                SettingsPageItem::SettingItem(SettingItem {
                    title: "Git Panel Button",
                    description: "Show the Git panel button in the status bar.",
                    field: Box::new(SettingField {
                        json_path: Some("git_panel.button"),
                        pick: |settings_content| {
                            settings_content.git_panel.as_ref()?.button.as_ref()
                        },
                        write: |settings_content, value| {
                            settings_content.git_panel.get_or_insert_default().button = value;
                        },
                    }),
                    metadata: None,
                    files: USER,
                }),
                SettingsPageItem::SettingItem(SettingItem {
                    title: "Git Panel Dock",
                    description: "Where to dock the Git panel.",
                    field: Box::new(SettingField {
                        json_path: Some("git_panel.dock"),
                        pick: |settings_content| settings_content.git_panel.as_ref()?.dock.as_ref(),
                        write: |settings_content, value| {
                            settings_content.git_panel.get_or_insert_default().dock = value;
                        },
                    }),
                    metadata: None,
                    files: USER,
                }),
                SettingsPageItem::SettingItem(SettingItem {
                    title: "Git Panel Default Width",
                    description: "Default width of the Git panel in pixels.",
                    field: Box::new(SettingField {
                        json_path: Some("git_panel.default_width"),
                        pick: |settings_content| {
                            settings_content.git_panel.as_ref()?.default_width.as_ref()
                        },
                        write: |settings_content, value| {
                            settings_content
                                .git_panel
                                .get_or_insert_default()
                                .default_width = value;
                        },
                    }),
                    metadata: None,
                    files: USER,
                }),
                SettingsPageItem::SettingItem(SettingItem {
                    title: "Git Panel Status Style",
                    description: "How entry statuses are displayed.",
                    field: Box::new(SettingField {
                        json_path: Some("git_panel.status_style"),
                        pick: |settings_content| {
                            settings_content.git_panel.as_ref()?.status_style.as_ref()
                        },
                        write: |settings_content, value| {
                            settings_content
                                .git_panel
                                .get_or_insert_default()
                                .status_style = value;
                        },
                    }),
                    metadata: None,
                    files: USER,
                }),
                SettingsPageItem::SettingItem(SettingItem {
                    title: "Fallback Branch Name",
                    description: "Default branch name will be when init.defaultbranch is not set in Git.",
                    field: Box::new(SettingField {
                        json_path: Some("git_panel.fallback_branch_name"),
                        pick: |settings_content| {
                            settings_content
                                .git_panel
                                .as_ref()?
                                .fallback_branch_name
                                .as_ref()
                        },
                        write: |settings_content, value| {
                            settings_content
                                .git_panel
                                .get_or_insert_default()
                                .fallback_branch_name = value;
                        },
                    }),
                    metadata: None,
                    files: USER,
                }),
                SettingsPageItem::SettingItem(SettingItem {
                    title: "Sort By Path",
                    description: "Enable to sort entries in the panel by path, disable to sort by status.",
                    field: Box::new(SettingField {
                        json_path: Some("git_panel.sort_by_path"),
                        pick: |settings_content| {
                            settings_content.git_panel.as_ref()?.sort_by_path.as_ref()
                        },
                        write: |settings_content, value| {
                            settings_content
                                .git_panel
                                .get_or_insert_default()
                                .sort_by_path = value;
                        },
                    }),
                    metadata: None,
                    files: USER,
                }),
                SettingsPageItem::SettingItem(SettingItem {
                    title: "Collapse Untracked Diff",
                    description: "Whether to collapse untracked files in the diff panel.",
                    field: Box::new(SettingField {
                        json_path: Some("git_panel.collapse_untracked_diff"),
                        pick: |settings_content| {
                            settings_content
                                .git_panel
                                .as_ref()?
                                .collapse_untracked_diff
                                .as_ref()
                        },
                        write: |settings_content, value| {
                            settings_content
                                .git_panel
                                .get_or_insert_default()
                                .collapse_untracked_diff = value;
                        },
                    }),
                    metadata: None,
                    files: USER,
                }),
                SettingsPageItem::SettingItem(SettingItem {
                    title: "Scroll Bar",
                    description: "How and when the scrollbar should be displayed.",
                    field: Box::new(SettingField {
                        json_path: Some("git_panel.scrollbar.show"),
                        pick: |settings_content| {
                            show_scrollbar_or_editor(settings_content, |settings_content| {
                                settings_content
                                    .git_panel
                                    .as_ref()?
                                    .scrollbar
                                    .as_ref()?
                                    .show
                                    .as_ref()
                            })
                        },
                        write: |settings_content, value| {
                            settings_content
                                .git_panel
                                .get_or_insert_default()
                                .scrollbar
                                .get_or_insert_default()
                                .show = value;
                        },
                    }),
                    metadata: None,
                    files: USER,
                }),
                SettingsPageItem::SectionHeader("Debugger Panel"),
                SettingsPageItem::SettingItem(SettingItem {
                    title: "Debugger Panel Dock",
                    description: "The dock position of the debug panel.",
                    field: Box::new(SettingField {
                        json_path: Some("debugger.dock"),
                        pick: |settings_content| settings_content.debugger.as_ref()?.dock.as_ref(),
                        write: |settings_content, value| {
                            settings_content.debugger.get_or_insert_default().dock = value;
                        },
                    }),
                    metadata: None,
                    files: USER,
                }),
                SettingsPageItem::SectionHeader("Notification Panel"),
                SettingsPageItem::SettingItem(SettingItem {
                    title: "Notification Panel Button",
                    description: "Show the notification panel button in the status bar.",
                    field: Box::new(SettingField {
                        json_path: Some("notification_panel.button"),
                        pick: |settings_content| {
                            settings_content
                                .notification_panel
                                .as_ref()?
                                .button
                                .as_ref()
                        },
                        write: |settings_content, value| {
                            settings_content
                                .notification_panel
                                .get_or_insert_default()
                                .button = value;
                        },
                    }),
                    metadata: None,
                    files: USER,
                }),
                SettingsPageItem::SettingItem(SettingItem {
                    title: "Notification Panel Dock",
                    description: "Where to dock the notification panel.",
                    field: Box::new(SettingField {
                        json_path: Some("notification_panel.dock"),
                        pick: |settings_content| {
                            settings_content.notification_panel.as_ref()?.dock.as_ref()
                        },
                        write: |settings_content, value| {
                            settings_content
                                .notification_panel
                                .get_or_insert_default()
                                .dock = value;
                        },
                    }),
                    metadata: None,
                    files: USER,
                }),
                SettingsPageItem::SettingItem(SettingItem {
                    title: "Notification Panel Default Width",
                    description: "Default width of the notification panel in pixels.",
                    field: Box::new(SettingField {
                        json_path: Some("notification_panel.default_width"),
                        pick: |settings_content| {
                            settings_content
                                .notification_panel
                                .as_ref()?
                                .default_width
                                .as_ref()
                        },
                        write: |settings_content, value| {
                            settings_content
                                .notification_panel
                                .get_or_insert_default()
                                .default_width = value;
                        },
                    }),
                    metadata: None,
                    files: USER,
                }),
                SettingsPageItem::SectionHeader("Collaboration Panel"),
                SettingsPageItem::SettingItem(SettingItem {
                    title: "Collaboration Panel Button",
                    description: "Show the collaboration panel button in the status bar.",
                    field: Box::new(SettingField {
                        json_path: Some("collaboration_panel.button"),
                        pick: |settings_content| {
                            settings_content
                                .collaboration_panel
                                .as_ref()?
                                .button
                                .as_ref()
                        },
                        write: |settings_content, value| {
                            settings_content
                                .collaboration_panel
                                .get_or_insert_default()
                                .button = value;
                        },
                    }),
                    metadata: None,
                    files: USER,
                }),
                SettingsPageItem::SettingItem(SettingItem {
                    title: "Collaboration Panel Dock",
                    description: "Where to dock the collaboration panel.",
                    field: Box::new(SettingField {
                        json_path: Some("collaboration_panel.dock"),
                        pick: |settings_content| {
                            settings_content.collaboration_panel.as_ref()?.dock.as_ref()
                        },
                        write: |settings_content, value| {
                            settings_content
                                .collaboration_panel
                                .get_or_insert_default()
                                .dock = value;
                        },
                    }),
                    metadata: None,
                    files: USER,
                }),
                SettingsPageItem::SettingItem(SettingItem {
                    title: "Collaboration Panel Default Width",
                    description: "Default width of the collaboration panel in pixels.",
                    field: Box::new(SettingField {
                        json_path: Some("collaboration_panel.dock"),
                        pick: |settings_content| {
                            settings_content
                                .collaboration_panel
                                .as_ref()?
                                .default_width
                                .as_ref()
                        },
                        write: |settings_content, value| {
                            settings_content
                                .collaboration_panel
                                .get_or_insert_default()
                                .default_width = value;
                        },
                    }),
                    metadata: None,
                    files: USER,
                }),
                SettingsPageItem::SectionHeader("Agent Panel"),
                SettingsPageItem::SettingItem(SettingItem {
                    title: "Agent Panel Button",
                    description: "Whether to show the agent panel button in the status bar.",
                    field: Box::new(SettingField {
                        json_path: Some("agent.button"),
                        pick: |settings_content| settings_content.agent.as_ref()?.button.as_ref(),
                        write: |settings_content, value| {
                            settings_content.agent.get_or_insert_default().button = value;
                        },
                    }),
                    metadata: None,
                    files: USER,
                }),
                SettingsPageItem::SettingItem(SettingItem {
                    title: "Agent Panel Dock",
                    description: "Where to dock the agent panel.",
                    field: Box::new(SettingField {
                        json_path: Some("agent.dock"),
                        pick: |settings_content| settings_content.agent.as_ref()?.dock.as_ref(),
                        write: |settings_content, value| {
                            settings_content.agent.get_or_insert_default().dock = value;
                        },
                    }),
                    metadata: None,
                    files: USER,
                }),
                SettingsPageItem::SettingItem(SettingItem {
                    title: "Agent Panel Default Width",
                    description: "Default width when the agent panel is docked to the left or right.",
                    field: Box::new(SettingField {
                        json_path: Some("agent.default_width"),
                        pick: |settings_content| {
                            settings_content.agent.as_ref()?.default_width.as_ref()
                        },
                        write: |settings_content, value| {
                            settings_content.agent.get_or_insert_default().default_width = value;
                        },
                    }),
                    metadata: None,
                    files: USER,
                }),
                SettingsPageItem::SettingItem(SettingItem {
                    title: "Agent Panel Default Height",
                    description: "Default height when the agent panel is docked to the bottom.",
                    field: Box::new(SettingField {
                        json_path: Some("agent.default_height"),
                        pick: |settings_content| {
                            settings_content.agent.as_ref()?.default_height.as_ref()
                        },
                        write: |settings_content, value| {
                            settings_content
                                .agent
                                .get_or_insert_default()
                                .default_height = value;
                        },
                    }),
                    metadata: None,
                    files: USER,
                }),
            ],
        },
        SettingsPage {
            title: "Debugger",
            items: vec![
                SettingsPageItem::SectionHeader("General"),
                SettingsPageItem::SettingItem(SettingItem {
                    title: "Stepping Granularity",
                    description: "Determines the stepping granularity for debug operations.",
                    field: Box::new(SettingField {
                        json_path: Some("agent.default_height"),
                        pick: |settings_content| {
                            settings_content
                                .debugger
                                .as_ref()?
                                .stepping_granularity
                                .as_ref()
                        },
                        write: |settings_content, value| {
                            settings_content
                                .debugger
                                .get_or_insert_default()
                                .stepping_granularity = value;
                        },
                    }),
                    metadata: None,
                    files: USER,
                }),
                SettingsPageItem::SettingItem(SettingItem {
                    title: "Save Breakpoints",
                    description: "Whether breakpoints should be reused across Zed sessions.",
                    field: Box::new(SettingField {
                        json_path: Some("debugger.save_breakpoints"),
                        pick: |settings_content| {
                            settings_content
                                .debugger
                                .as_ref()?
                                .save_breakpoints
                                .as_ref()
                        },
                        write: |settings_content, value| {
                            settings_content
                                .debugger
                                .get_or_insert_default()
                                .save_breakpoints = value;
                        },
                    }),
                    metadata: None,
                    files: USER,
                }),
                SettingsPageItem::SettingItem(SettingItem {
                    title: "Timeout",
                    description: "Time in milliseconds until timeout error when connecting to a TCP debug adapter.",
                    field: Box::new(SettingField {
                        json_path: Some("debugger.timeout"),
                        pick: |settings_content| {
                            settings_content.debugger.as_ref()?.timeout.as_ref()
                        },
                        write: |settings_content, value| {
                            settings_content.debugger.get_or_insert_default().timeout = value;
                        },
                    }),
                    metadata: None,
                    files: USER,
                }),
                SettingsPageItem::SettingItem(SettingItem {
                    title: "Log DAP Communications",
                    description: "Whether to log messages between active debug adapters and Zed.",
                    field: Box::new(SettingField {
                        json_path: Some("debugger.log_dap_communications"),
                        pick: |settings_content| {
                            settings_content
                                .debugger
                                .as_ref()?
                                .log_dap_communications
                                .as_ref()
                        },
                        write: |settings_content, value| {
                            settings_content
                                .debugger
                                .get_or_insert_default()
                                .log_dap_communications = value;
                        },
                    }),
                    metadata: None,
                    files: USER,
                }),
                SettingsPageItem::SettingItem(SettingItem {
                    title: "Format DAP Log Messages",
                    description: "Whether to format DAP messages when adding them to debug adapter logger.",
                    field: Box::new(SettingField {
                        json_path: Some("debugger.format_dap_log_messages"),
                        pick: |settings_content| {
                            settings_content
                                .debugger
                                .as_ref()?
                                .format_dap_log_messages
                                .as_ref()
                        },
                        write: |settings_content, value| {
                            settings_content
                                .debugger
                                .get_or_insert_default()
                                .format_dap_log_messages = value;
                        },
                    }),
                    metadata: None,
                    files: USER,
                }),
            ],
        },
        SettingsPage {
            title: "Terminal",
            items: vec![
                SettingsPageItem::SectionHeader("Environment"),
                SettingsPageItem::DynamicItem(DynamicItem {
                    discriminant: SettingItem {
                        files: USER | PROJECT,
                        title: "Shell",
                        description: "What shell to use when opening a terminal.",
                        field: Box::new(SettingField {
                            json_path: Some("terminal.shell$"),
                            pick: |settings_content| {
                                Some(&dynamic_variants::<settings::Shell>()[
                                    settings_content
                                        .terminal
                                        .as_ref()?
                                        .project
                                        .shell
                                        .as_ref()?
                                        .discriminant() as usize])
                            },
                            write: |settings_content, value| {
                                let Some(value) = value else {
                                    if let Some(terminal) = settings_content.terminal.as_mut() {
                                        terminal.project.shell = None;
                                    }
                                    return;
                                };
                                let settings_value = settings_content
                                    .terminal
                                    .get_or_insert_default()
                                    .project
                                    .shell
                                    .get_or_insert_with(|| settings::Shell::default());
                                *settings_value = match value {
                                    settings::ShellDiscriminants::System => {
                                        settings::Shell::System
                                    },
                                    settings::ShellDiscriminants::Program => {
                                        let program = match settings_value {
                                            settings::Shell::Program(p) => p.clone(),
                                            settings::Shell::WithArguments { program, .. } => program.clone(),
                                            _ => String::from("sh"),
                                        };
                                        settings::Shell::Program(program)
                                    },
                                    settings::ShellDiscriminants::WithArguments => {
                                        let (program, args, title_override) = match settings_value {
                                            settings::Shell::Program(p) => (p.clone(), vec![], None),
                                            settings::Shell::WithArguments { program, args, title_override } => {
                                                (program.clone(), args.clone(), title_override.clone())
                                            },
                                            _ => (String::from("sh"), vec![], None),
                                        };
                                        settings::Shell::WithArguments {
                                            program,
                                            args,
                                            title_override,
                                        }
                                    },
                                };
                            },
                        }),
                        metadata: None,
                    },
                    pick_discriminant: |settings_content| {
                        Some(settings_content.terminal.as_ref()?.project.shell.as_ref()?.discriminant() as usize)
                    },
                    fields: dynamic_variants::<settings::Shell>().into_iter().map(|variant| {
                        match variant {
                            settings::ShellDiscriminants::System => vec![],
                            settings::ShellDiscriminants::Program => vec![
                                SettingItem {
                                    files: USER | PROJECT,
                                    title: "Program",
                                    description: "The shell program to use.",
                                    field: Box::new(SettingField {
                                        json_path: Some("terminal.shell"),
                                        pick: |settings_content| {
                                            match settings_content.terminal.as_ref()?.project.shell.as_ref() {
                                                Some(settings::Shell::Program(program)) => Some(program),
                                                _ => None
                                            }
                                        },
                                        write: |settings_content, value| {
                                            let Some(value) = value else {
                                                return;
                                            };
                                            match settings_content
                                                .terminal
                                                .get_or_insert_default()
                                                .project
                                                .shell.as_mut() {
                                                    Some(settings::Shell::Program(program)) => *program = value,
                                                    _ => return
                                                }
                                        },
                                    }),
                                    metadata: None,
                                }
                            ],
                            settings::ShellDiscriminants::WithArguments => vec![
                                SettingItem {
                                    files: USER | PROJECT,
                                    title: "Program",
                                    description: "The shell program to run.",
                                    field: Box::new(SettingField {
                                        json_path: Some("terminal.shell.program"),
                                        pick: |settings_content| {
                                            match settings_content.terminal.as_ref()?.project.shell.as_ref() {
                                                Some(settings::Shell::WithArguments { program, .. }) => Some(program),
                                                _ => None
                                            }
                                        },
                                        write: |settings_content, value| {
                                            let Some(value) = value else {
                                                return;
                                            };
                                            match settings_content
                                                .terminal
                                                .get_or_insert_default()
                                                .project
                                                .shell.as_mut() {
                                                    Some(settings::Shell::WithArguments { program, .. }) => *program = value,
                                                    _ => return
                                                }
                                        },
                                    }),
                                    metadata: None,
                                },
                                SettingItem {
                                    files: USER | PROJECT,
                                    title: "Arguments",
                                    description: "The arguments to pass to the shell program.",
                                    field: Box::new(
                                        SettingField {
                                            json_path: Some("terminal.shell.args"),
                                            pick: |settings_content| {
                                                match settings_content.terminal.as_ref()?.project.shell.as_ref() {
                                                    Some(settings::Shell::WithArguments { args, .. }) => Some(args),
                                                    _ => None
                                                }
                                            },
                                            write: |settings_content, value| {
                                                let Some(value) = value else {
                                                    return;
                                                };
                                                match settings_content
                                                    .terminal
                                                    .get_or_insert_default()
                                                    .project
                                                    .shell.as_mut() {
                                                        Some(settings::Shell::WithArguments { args, .. }) => *args = value,
                                                        _ => return
                                                    }
                                            },
                                        }
                                        .unimplemented(),
                                    ),
                                    metadata: None,
                                },
                                SettingItem {
                                    files: USER | PROJECT,
                                    title: "Title Override",
                                    description: "An optional string to override the title of the terminal tab.",
                                    field: Box::new(SettingField {
                                        json_path: Some("terminal.shell.title_override"),
                                        pick: |settings_content| {
                                            match settings_content.terminal.as_ref()?.project.shell.as_ref() {
                                                Some(settings::Shell::WithArguments { title_override, .. }) => title_override.as_ref().or(DEFAULT_EMPTY_SHARED_STRING),
                                                _ => None
                                            }
                                        },
                                        write: |settings_content, value| {
                                            match settings_content
                                                .terminal
                                                .get_or_insert_default()
                                                .project
                                                .shell.as_mut() {
                                                    Some(settings::Shell::WithArguments { title_override, .. }) => *title_override = value.filter(|s| !s.is_empty()),
                                                    _ => return
                                                }
                                        },
                                    }),
                                    metadata: None,
                                }
                            ],
                        }
                    }).collect(),
                }),
                SettingsPageItem::DynamicItem(DynamicItem {
                    discriminant: SettingItem {
                        files: USER | PROJECT,
                        title: "Working Directory",
                        description: "What working directory to use when launching the terminal.",
                        field: Box::new(SettingField {
                            json_path: Some("terminal.working_directory$"),
                            pick: |settings_content| {
                                Some(&dynamic_variants::<settings::WorkingDirectory>()[
                                    settings_content
                                        .terminal
                                        .as_ref()?
                                        .project
                                        .working_directory
                                        .as_ref()?
                                        .discriminant() as usize])
                            },
                            write: |settings_content, value| {
                                let Some(value) = value else {
                                    if let Some(terminal) = settings_content.terminal.as_mut() {
                                        terminal.project.working_directory = None;
                                    }
                                    return;
                                };
                                let settings_value = settings_content
                                    .terminal
                                    .get_or_insert_default()
                                    .project
                                    .working_directory
                                    .get_or_insert_with(|| settings::WorkingDirectory::CurrentProjectDirectory);
                                *settings_value = match value {
                                    settings::WorkingDirectoryDiscriminants::CurrentProjectDirectory => {
                                        settings::WorkingDirectory::CurrentProjectDirectory
                                    },
                                    settings::WorkingDirectoryDiscriminants::FirstProjectDirectory => {
                                        settings::WorkingDirectory::FirstProjectDirectory
                                    },
                                    settings::WorkingDirectoryDiscriminants::AlwaysHome => {
                                        settings::WorkingDirectory::AlwaysHome
                                    },
                                    settings::WorkingDirectoryDiscriminants::Always => {
                                        let directory = match settings_value {
                                            settings::WorkingDirectory::Always { .. } => return,
                                            _ => String::new(),
                                        };
                                        settings::WorkingDirectory::Always { directory }
                                    },
                                };
                            },
                        }),
                        metadata: None,
                    },
                    pick_discriminant: |settings_content| {
                        Some(settings_content.terminal.as_ref()?.project.working_directory.as_ref()?.discriminant() as usize)
                    },
                    fields: dynamic_variants::<settings::WorkingDirectory>().into_iter().map(|variant| {
                        match variant {
                            settings::WorkingDirectoryDiscriminants::CurrentProjectDirectory => vec![],
                            settings::WorkingDirectoryDiscriminants::FirstProjectDirectory => vec![],
                            settings::WorkingDirectoryDiscriminants::AlwaysHome => vec![],
                            settings::WorkingDirectoryDiscriminants::Always => vec![
                                SettingItem {
                                    files: USER | PROJECT,
                                    title: "Directory",
                                    description: "The directory path to use (will be shell expanded).",
                                    field: Box::new(SettingField {
                                        json_path: Some("terminal.working_directory.always"),
                                        pick: |settings_content| {
                                            match settings_content.terminal.as_ref()?.project.working_directory.as_ref() {
                                                Some(settings::WorkingDirectory::Always { directory }) => Some(directory),
                                                _ => None
                                            }
                                        },
                                        write: |settings_content, value| {
                                            let value = value.unwrap_or_default();
                                            match settings_content
                                                .terminal
                                                .get_or_insert_default()
                                                .project
                                                .working_directory.as_mut() {
                                                    Some(settings::WorkingDirectory::Always { directory }) => *directory = value,
                                                    _ => return
                                                }
                                        },
                                    }),
                                    metadata: None,
                                }
                            ],
                        }
                    }).collect(),
                }),
                SettingsPageItem::SettingItem(SettingItem {
                    title: "Environment Variables",
                    description: "Key-value pairs to add to the terminal's environment.",
                    field: Box::new(
                        SettingField {
                            json_path: Some("terminal.env"),
                            pick: |settings_content| {
                                settings_content.terminal.as_ref()?.project.env.as_ref()
                            },
                            write: |settings_content, value| {
                                settings_content
                                    .terminal
                                    .get_or_insert_default()
                                    .project
                                    .env = value;
                            },
                        }
                        .unimplemented(),
                    ),
                    metadata: None,
                    files: USER | PROJECT,
                }),
                SettingsPageItem::SettingItem(SettingItem {
                    title: "Detect Virtual Environment",
                    description: "Activates the Python virtual environment, if one is found, in the terminal's working directory.",
                    field: Box::new(
                        SettingField {
                            json_path: Some("terminal.detect_venv"),
                            pick: |settings_content| {
                                settings_content
                                    .terminal
                                    .as_ref()?
                                    .project
                                    .detect_venv
                                    .as_ref()
                            },
                            write: |settings_content, value| {
                                settings_content
                                    .terminal
                                    .get_or_insert_default()
                                    .project
                                    .detect_venv = value;
                            },
                        }
                        .unimplemented(),
                    ),
                    metadata: None,
                    files: USER | PROJECT,
                }),
                SettingsPageItem::SectionHeader("Font"),
                SettingsPageItem::SettingItem(SettingItem {
                    title: "Font Size",
                    description: "Font size for terminal text. If not set, defaults to buffer font size.",
                    field: Box::new(SettingField {
                        json_path: Some("terminal.font_size"),
                        pick: |settings_content| {
                            settings_content
                                .terminal
                                .as_ref()
                                .and_then(|terminal| terminal.font_size.as_ref())
                                .or(settings_content.theme.buffer_font_size.as_ref())
                        },
                        write: |settings_content, value| {
                            settings_content.terminal.get_or_insert_default().font_size = value;
                        },
                    }),
                    metadata: None,
                    files: USER,
                }),
                SettingsPageItem::SettingItem(SettingItem {
                    title: "Font Family",
                    description: "Font family for terminal text. If not set, defaults to buffer font family.",
                    field: Box::new(SettingField {
                        json_path: Some("terminal.font_family"),
                        pick: |settings_content| {
                            settings_content
                                .terminal
                                .as_ref()
                                .and_then(|terminal| terminal.font_family.as_ref())
                                .or(settings_content.theme.buffer_font_family.as_ref())
                        },
                        write: |settings_content, value| {
                            settings_content
                                .terminal
                                .get_or_insert_default()
                                .font_family = value;
                        },
                    }),
                    metadata: None,
                    files: USER,
                }),
                SettingsPageItem::SettingItem(SettingItem {
                    title: "Font Fallbacks",
                    description: "Font fallbacks for terminal text. If not set, defaults to buffer font fallbacks.",
                    field: Box::new(
                        SettingField {
                            json_path: Some("terminal.font_fallbacks"),
                            pick: |settings_content| {
                                settings_content
                                    .terminal
                                    .as_ref()
                                    .and_then(|terminal| terminal.font_fallbacks.as_ref())
                                    .or(settings_content.theme.buffer_font_fallbacks.as_ref())
                            },
                            write: |settings_content, value| {
                                settings_content
                                    .terminal
                                    .get_or_insert_default()
                                    .font_fallbacks = value;
                            },
                        }
                        .unimplemented(),
                    ),
                    metadata: None,
                    files: USER,
                }),
                SettingsPageItem::SettingItem(SettingItem {
                    title: "Font Weight",
                    description: "Font weight for terminal text in CSS weight units (100-900).",
                    field: Box::new(SettingField {
                        json_path: Some("terminal.font_weight"),
                        pick: |settings_content| {
                            settings_content.terminal.as_ref()?.font_weight.as_ref()
                        },
                        write: |settings_content, value| {
                            settings_content
                                .terminal
                                .get_or_insert_default()
                                .font_weight = value;
                        },
                    }),
                    metadata: None,
                    files: USER,
                }),
                SettingsPageItem::SettingItem(SettingItem {
                    title: "Font Features",
                    description: "Font features for terminal text.",
                    field: Box::new(
                        SettingField {
                            json_path: Some("terminal.font_features"),
                            pick: |settings_content| {
                                settings_content
                                    .terminal
                                    .as_ref()
                                    .and_then(|terminal| terminal.font_features.as_ref())
                                    .or(settings_content.theme.buffer_font_features.as_ref())
                            },
                            write: |settings_content, value| {
                                settings_content
                                    .terminal
                                    .get_or_insert_default()
                                    .font_features = value;
                            },
                        }
                        .unimplemented(),
                    ),
                    metadata: None,
                    files: USER,
                }),
                SettingsPageItem::SectionHeader("Display Settings"),
                SettingsPageItem::SettingItem(SettingItem {
                    title: "Line Height",
                    description: "Line height for terminal text.",
                    field: Box::new(
                        SettingField {
                            json_path: Some("terminal.line_height"),
                            pick: |settings_content| {
                                settings_content.terminal.as_ref()?.line_height.as_ref()
                            },
                            write: |settings_content, value| {
                                settings_content
                                    .terminal
                                    .get_or_insert_default()
                                    .line_height = value;
                            },
                        }
                        .unimplemented(),
                    ),
                    metadata: None,
                    files: USER,
                }),
                SettingsPageItem::SettingItem(SettingItem {
                    title: "Cursor Shape",
                    description: "Default cursor shape for the terminal (bar, block, underline, or hollow).",
                    field: Box::new(SettingField {
                        json_path: Some("terminal.cursor_shape"),
                        pick: |settings_content| {
                            settings_content.terminal.as_ref()?.cursor_shape.as_ref()
                        },
                        write: |settings_content, value| {
                            settings_content
                                .terminal
                                .get_or_insert_default()
                                .cursor_shape = value;
                        },
                    }),
                    metadata: None,
                    files: USER,
                }),
                SettingsPageItem::SettingItem(SettingItem {
                    title: "Cursor Blinking",
                    description: "Sets the cursor blinking behavior in the terminal.",
                    field: Box::new(SettingField {
                        json_path: Some("terminal.blinking"),
                        pick: |settings_content| {
                            settings_content.terminal.as_ref()?.blinking.as_ref()
                        },
                        write: |settings_content, value| {
                            settings_content.terminal.get_or_insert_default().blinking = value;
                        },
                    }),
                    metadata: None,
                    files: USER,
                }),
                SettingsPageItem::SettingItem(SettingItem {
                    title: "Alternate Scroll",
                    description: "Whether alternate scroll mode is active by default (converts mouse scroll to arrow keys in apps like Vim).",
                    field: Box::new(SettingField {
                        json_path: Some("terminal.alternate_scroll"),
                        pick: |settings_content| {
                            settings_content
                                .terminal
                                .as_ref()?
                                .alternate_scroll
                                .as_ref()
                        },
                        write: |settings_content, value| {
                            settings_content
                                .terminal
                                .get_or_insert_default()
                                .alternate_scroll = value;
                        },
                    }),
                    metadata: None,
                    files: USER,
                }),
                SettingsPageItem::SettingItem(SettingItem {
                    title: "Minimum Contrast",
                    description: "The minimum APCA perceptual contrast between foreground and background colors (0-106).",
                    field: Box::new(SettingField {
                        json_path: Some("terminal.minimum_contrast"),
                        pick: |settings_content| {
                            settings_content
                                .terminal
                                .as_ref()?
                                .minimum_contrast
                                .as_ref()
                        },
                        write: |settings_content, value| {
                            settings_content
                                .terminal
                                .get_or_insert_default()
                                .minimum_contrast = value;
                        },
                    }),
                    metadata: None,
                    files: USER,
                }),
                SettingsPageItem::SectionHeader("Behavior Settings"),
                SettingsPageItem::SettingItem(SettingItem {
                    title: "Option As Meta",
                    description: "Whether the option key behaves as the meta key.",
                    field: Box::new(SettingField {
                        json_path: Some("terminal.option_as_meta"),
                        pick: |settings_content| {
                            settings_content.terminal.as_ref()?.option_as_meta.as_ref()
                        },
                        write: |settings_content, value| {
                            settings_content
                                .terminal
                                .get_or_insert_default()
                                .option_as_meta = value;
                        },
                    }),
                    metadata: None,
                    files: USER,
                }),
                SettingsPageItem::SettingItem(SettingItem {
                    title: "Copy On Select",
                    description: "Whether selecting text in the terminal automatically copies to the system clipboard.",
                    field: Box::new(SettingField {
                        json_path: Some("terminal.copy_on_select"),
                        pick: |settings_content| {
                            settings_content.terminal.as_ref()?.copy_on_select.as_ref()
                        },
                        write: |settings_content, value| {
                            settings_content
                                .terminal
                                .get_or_insert_default()
                                .copy_on_select = value;
                        },
                    }),
                    metadata: None,
                    files: USER,
                }),
                SettingsPageItem::SettingItem(SettingItem {
                    title: "Keep Selection On Copy",
                    description: "Whether to keep the text selection after copying it to the clipboard.",
                    field: Box::new(SettingField {
                        json_path: Some("terminal.keep_selection_on_copy"),
                        pick: |settings_content| {
                            settings_content
                                .terminal
                                .as_ref()?
                                .keep_selection_on_copy
                                .as_ref()
                        },
                        write: |settings_content, value| {
                            settings_content
                                .terminal
                                .get_or_insert_default()
                                .keep_selection_on_copy = value;
                        },
                    }),
                    metadata: None,
                    files: USER,
                }),
                SettingsPageItem::SectionHeader("Layout Settings"),
                SettingsPageItem::SettingItem(SettingItem {
                    title: "Default Width",
                    description: "Default width when the terminal is docked to the left or right (in pixels).",
                    field: Box::new(SettingField {
                        json_path: Some("terminal.default_width"),
                        pick: |settings_content| {
                            settings_content.terminal.as_ref()?.default_width.as_ref()
                        },
                        write: |settings_content, value| {
                            settings_content
                                .terminal
                                .get_or_insert_default()
                                .default_width = value;
                        },
                    }),
                    metadata: None,
                    files: USER,
                }),
                SettingsPageItem::SettingItem(SettingItem {
                    title: "Default Height",
                    description: "Default height when the terminal is docked to the bottom (in pixels).",
                    field: Box::new(SettingField {
                        json_path: Some("terminal.default_height"),
                        pick: |settings_content| {
                            settings_content.terminal.as_ref()?.default_height.as_ref()
                        },
                        write: |settings_content, value| {
                            settings_content
                                .terminal
                                .get_or_insert_default()
                                .default_height = value;
                        },
                    }),
                    metadata: None,
                    files: USER,
                }),
                SettingsPageItem::SectionHeader("Advanced Settings"),
                SettingsPageItem::SettingItem(SettingItem {
                    title: "Max Scroll History Lines",
                    description: "Maximum number of lines to keep in scrollback history (max: 100,000; 0 disables scrolling).",
                    field: Box::new(SettingField {
                        json_path: Some("terminal.max_scroll_history_lines"),
                        pick: |settings_content| {
                            settings_content
                                .terminal
                                .as_ref()?
                                .max_scroll_history_lines
                                .as_ref()
                        },
                        write: |settings_content, value| {
                            settings_content
                                .terminal
                                .get_or_insert_default()
                                .max_scroll_history_lines = value;
                        },
                    }),
                    metadata: None,
                    files: USER,
                }),
                SettingsPageItem::SectionHeader("Toolbar"),
                SettingsPageItem::SettingItem(SettingItem {
                    title: "Breadcrumbs",
                    description: "Display the terminal title in breadcrumbs inside the terminal pane.",
                    field: Box::new(SettingField {
                        json_path: Some("terminal.toolbar.breadcrumbs"),
                        pick: |settings_content| {
                            settings_content
                                .terminal
                                .as_ref()?
                                .toolbar
                                .as_ref()?
                                .breadcrumbs
                                .as_ref()
                        },
                        write: |settings_content, value| {
                            settings_content
                                .terminal
                                .get_or_insert_default()
                                .toolbar
                                .get_or_insert_default()
                                .breadcrumbs = value;
                        },
                    }),
                    metadata: None,
                    files: USER,
                }),
                SettingsPageItem::SectionHeader("Scrollbar"),
                SettingsPageItem::SettingItem(SettingItem {
                    title: "Show Scrollbar",
                    description: "When to show the scrollbar in the terminal.",
                    field: Box::new(SettingField {
                        json_path: Some("terminal.scrollbar.show"),
                        pick: |settings_content| {
                            show_scrollbar_or_editor(settings_content, |settings_content| {
                                settings_content
                                    .terminal
                                    .as_ref()?
                                    .scrollbar
                                    .as_ref()?
                                    .show
                                    .as_ref()
                            })
                        },
                        write: |settings_content, value| {
                            settings_content
                                .terminal
                                .get_or_insert_default()
                                .scrollbar
                                .get_or_insert_default()
                                .show = value;
                        },
                    }),
                    metadata: None,
                    files: USER,
                }),
            ],
        },
        SettingsPage {
            title: "Version Control",
            items: vec![
                SettingsPageItem::SectionHeader("Git Gutter"),
                SettingsPageItem::SettingItem(SettingItem {
                    title: "Visibility",
                    description: "Control whether Git status is shown in the editor's gutter.",
                    field: Box::new(SettingField {
                        json_path: Some("git.git_gutter"),
                        pick: |settings_content| settings_content.git.as_ref()?.git_gutter.as_ref(),
                        write: |settings_content, value| {
                            settings_content.git.get_or_insert_default().git_gutter = value;
                        },
                    }),
                    metadata: None,
                    files: USER,
                }),
                // todo(settings_ui): Figure out the right default for this value in default.json
                SettingsPageItem::SettingItem(SettingItem {
                    title: "Debounce",
                    description: "Debounce threshold in milliseconds after which changes are reflected in the Git gutter.",
                    field: Box::new(SettingField {
                        json_path: Some("git.gutter_debounce"),
                        pick: |settings_content| {
                            settings_content.git.as_ref()?.gutter_debounce.as_ref()
                        },
                        write: |settings_content, value| {
                            settings_content.git.get_or_insert_default().gutter_debounce = value;
                        },
                    }),
                    metadata: None,
                    files: USER,
                }),
                SettingsPageItem::SectionHeader("Inline Git Blame"),
                SettingsPageItem::SettingItem(SettingItem {
                    title: "Enabled",
                    description: "Whether or not to show Git blame data inline in the currently focused line.",
                    field: Box::new(SettingField {
                        json_path: Some("git.inline_blame.enabled"),
                        pick: |settings_content| {
                            settings_content
                                .git
                                .as_ref()?
                                .inline_blame
                                .as_ref()?
                                .enabled
                                .as_ref()
                        },
                        write: |settings_content, value| {
                            settings_content
                                .git
                                .get_or_insert_default()
                                .inline_blame
                                .get_or_insert_default()
                                .enabled = value;
                        },
                    }),
                    metadata: None,
                    files: USER,
                }),
                SettingsPageItem::SettingItem(SettingItem {
                    title: "Delay",
                    description: "The delay after which the inline blame information is shown.",
                    field: Box::new(SettingField {
                        json_path: Some("git.inline_blame.delay_ms"),
                        pick: |settings_content| {
                            settings_content
                                .git
                                .as_ref()?
                                .inline_blame
                                .as_ref()?
                                .delay_ms
                                .as_ref()
                        },
                        write: |settings_content, value| {
                            settings_content
                                .git
                                .get_or_insert_default()
                                .inline_blame
                                .get_or_insert_default()
                                .delay_ms = value;
                        },
                    }),
                    metadata: None,
                    files: USER,
                }),
                SettingsPageItem::SettingItem(SettingItem {
                    title: "Padding",
                    description: "Padding between the end of the source line and the start of the inline blame in columns.",
                    field: Box::new(SettingField {
                        json_path: Some("git.inline_blame.padding"),
                        pick: |settings_content| {
                            settings_content
                                .git
                                .as_ref()?
                                .inline_blame
                                .as_ref()?
                                .padding
                                .as_ref()
                        },
                        write: |settings_content, value| {
                            settings_content
                                .git
                                .get_or_insert_default()
                                .inline_blame
                                .get_or_insert_default()
                                .padding = value;
                        },
                    }),
                    metadata: None,
                    files: USER,
                }),
                SettingsPageItem::SettingItem(SettingItem {
                    title: "Minimum Column",
                    description: "The minimum column number at which to show the inline blame information.",
                    field: Box::new(SettingField {
                        json_path: Some("git.inline_blame.min_column"),
                        pick: |settings_content| {
                            settings_content
                                .git
                                .as_ref()?
                                .inline_blame
                                .as_ref()?
                                .min_column
                                .as_ref()
                        },
                        write: |settings_content, value| {
                            settings_content
                                .git
                                .get_or_insert_default()
                                .inline_blame
                                .get_or_insert_default()
                                .min_column = value;
                        },
                    }),
                    metadata: None,
                    files: USER,
                }),
                SettingsPageItem::SettingItem(SettingItem {
                    title: "Show Commit Summary",
                    description: "Show commit summary as part of the inline blame.",
                    field: Box::new(SettingField {
                        json_path: Some("git.inline_blame.show_commit_summary"),
                        pick: |settings_content| {
                            settings_content
                                .git
                                .as_ref()?
                                .inline_blame
                                .as_ref()?
                                .show_commit_summary
                                .as_ref()
                        },
                        write: |settings_content, value| {
                            settings_content
                                .git
                                .get_or_insert_default()
                                .inline_blame
                                .get_or_insert_default()
                                .show_commit_summary = value;
                        },
                    }),
                    metadata: None,
                    files: USER,
                }),
                SettingsPageItem::SectionHeader("Git Blame View"),
                SettingsPageItem::SettingItem(SettingItem {
                    title: "Show Avatar",
                    description: "Show the avatar of the author of the commit.",
                    field: Box::new(SettingField {
                        json_path: Some("git.blame.show_avatar"),
                        pick: |settings_content| {
                            settings_content
                                .git
                                .as_ref()?
                                .blame
                                .as_ref()?
                                .show_avatar
                                .as_ref()
                        },
                        write: |settings_content, value| {
                            settings_content
                                .git
                                .get_or_insert_default()
                                .blame
                                .get_or_insert_default()
                                .show_avatar = value;
                        },
                    }),
                    metadata: None,
                    files: USER,
                }),
                SettingsPageItem::SectionHeader("Branch Picker"),
                SettingsPageItem::SettingItem(SettingItem {
                    title: "Show Author Name",
                    description: "Show author name as part of the commit information in branch picker.",
                    field: Box::new(SettingField {
                        json_path: Some("git.branch_picker.show_author_name"),
                        pick: |settings_content| {
                            settings_content
                                .git
                                .as_ref()?
                                .branch_picker
                                .as_ref()?
                                .show_author_name
                                .as_ref()
                        },
                        write: |settings_content, value| {
                            settings_content
                                .git
                                .get_or_insert_default()
                                .branch_picker
                                .get_or_insert_default()
                                .show_author_name = value;
                        },
                    }),
                    metadata: None,
                    files: USER,
                }),
                SettingsPageItem::SectionHeader("Git Hunks"),
                SettingsPageItem::SettingItem(SettingItem {
                    title: "Hunk Style",
                    description: "How Git hunks are displayed visually in the editor.",
                    field: Box::new(SettingField {
                        json_path: Some("git.hunk_style"),
                        pick: |settings_content| settings_content.git.as_ref()?.hunk_style.as_ref(),
                        write: |settings_content, value| {
                            settings_content.git.get_or_insert_default().hunk_style = value;
                        },
                    }),
                    metadata: None,
                    files: USER,
                }),
            ],
        },
        SettingsPage {
            title: "Collaboration",
            items: vec![
                SettingsPageItem::SectionHeader("Calls"),
                SettingsPageItem::SettingItem(SettingItem {
                    title: "Mute On Join",
                    description: "Whether the microphone should be muted when joining a channel or a call.",
                    field: Box::new(SettingField {
                        json_path: Some("calls.mute_on_join"),
                        pick: |settings_content| {
                            settings_content.calls.as_ref()?.mute_on_join.as_ref()
                        },
                        write: |settings_content, value| {
                            settings_content.calls.get_or_insert_default().mute_on_join = value;
                        },
                    }),
                    metadata: None,
                    files: USER,
                }),
                SettingsPageItem::SettingItem(SettingItem {
                    title: "Share On Join",
                    description: "Whether your current project should be shared when joining an empty channel.",
                    field: Box::new(SettingField {
                        json_path: Some("calls.share_on_join"),
                        pick: |settings_content| {
                            settings_content.calls.as_ref()?.share_on_join.as_ref()
                        },
                        write: |settings_content, value| {
                            settings_content.calls.get_or_insert_default().share_on_join = value;
                        },
                    }),
                    metadata: None,
                    files: USER,
                }),
                SettingsPageItem::SectionHeader("Experimental"),
                SettingsPageItem::SettingItem(SettingItem {
                    title: "Rodio Audio",
                    description: "Opt into the new audio system.",
                    field: Box::new(SettingField {
                        json_path: Some("audio.experimental.rodio_audio"),
                        pick: |settings_content| {
                            settings_content.audio.as_ref()?.rodio_audio.as_ref()
                        },
                        write: |settings_content, value| {
                            settings_content.audio.get_or_insert_default().rodio_audio = value;
                        },
                    }),
                    metadata: None,
                    files: USER,
                }),
                SettingsPageItem::SettingItem(SettingItem {
                    title: "Auto Microphone Volume",
                    description: "Automatically adjust microphone volume (requires rodio audio).",
                    field: Box::new(SettingField {
                        json_path: Some("audio.experimental.auto_microphone_volume"),
                        pick: |settings_content| {
                            settings_content
                                .audio
                                .as_ref()?
                                .auto_microphone_volume
                                .as_ref()
                        },
                        write: |settings_content, value| {
                            settings_content
                                .audio
                                .get_or_insert_default()
                                .auto_microphone_volume = value;
                        },
                    }),
                    metadata: None,
                    files: USER,
                }),
                SettingsPageItem::SettingItem(SettingItem {
                    title: "Auto Speaker Volume",
                    description: "Automatically adjust volume of other call members (requires rodio audio).",
                    field: Box::new(SettingField {
                        json_path: Some("audio.experimental.auto_speaker_volume"),
                        pick: |settings_content| {
                            settings_content
                                .audio
                                .as_ref()?
                                .auto_speaker_volume
                                .as_ref()
                        },
                        write: |settings_content, value| {
                            settings_content
                                .audio
                                .get_or_insert_default()
                                .auto_speaker_volume = value;
                        },
                    }),
                    metadata: None,
                    files: USER,
                }),
                SettingsPageItem::SettingItem(SettingItem {
                    title: "Denoise",
                    description: "Remove background noises (requires rodio audio).",
                    field: Box::new(SettingField {
                        json_path: Some("audio.experimental.denoise"),
                        pick: |settings_content| settings_content.audio.as_ref()?.denoise.as_ref(),
                        write: |settings_content, value| {
                            settings_content.audio.get_or_insert_default().denoise = value;
                        },
                    }),
                    metadata: None,
                    files: USER,
                }),
                SettingsPageItem::SettingItem(SettingItem {
                    title: "Legacy Audio Compatible",
                    description: "Use audio parameters compatible with previous versions (requires rodio audio).",
                    field: Box::new(SettingField {
                        json_path: Some("audio.experimental.legacy_audio_compatible"),
                        pick: |settings_content| {
                            settings_content
                                .audio
                                .as_ref()?
                                .legacy_audio_compatible
                                .as_ref()
                        },
                        write: |settings_content, value| {
                            settings_content
                                .audio
                                .get_or_insert_default()
                                .legacy_audio_compatible = value;
                        },
                    }),
                    metadata: None,
                    files: USER,
                }),
            ],
        },
        SettingsPage {
            title: "AI",
            items: {
                let mut items = vec![
                    SettingsPageItem::SectionHeader("General"),
                    SettingsPageItem::SettingItem(SettingItem {
                        title: "Disable AI",
                        description: "Whether to disable all AI features in Zed.",
                        field: Box::new(SettingField {
                            json_path: Some("disable_ai"),
                            pick: |settings_content| settings_content.disable_ai.as_ref(),
                            write: |settings_content, value| {
                                settings_content.disable_ai = value;
                            },
                        }),
                        metadata: None,
                        files: USER,
                    }),
                    SettingsPageItem::SectionHeader("Agent Configuration"),
                    SettingsPageItem::SettingItem(SettingItem {
                        title: "Always Allow Tool Actions",
                        description: "When enabled, the agent can run potentially destructive actions without asking for your confirmation. This setting has no effect on external agents.",
                        field: Box::new(SettingField {
                            json_path: Some("agent.always_allow_tool_actions"),
                            pick: |settings_content| {
                                settings_content
                                    .agent
                                    .as_ref()?
                                    .always_allow_tool_actions
                                    .as_ref()
                            },
                            write: |settings_content, value| {
                                settings_content
                                    .agent
                                    .get_or_insert_default()
                                    .always_allow_tool_actions = value;
                            },
                        }),
                        metadata: None,
                        files: USER,
                    }),
                    SettingsPageItem::SettingItem(SettingItem {
                        title: "Single File Review",
                        description: "When enabled, agent edits will also be displayed in single-file buffers for review.",
                        field: Box::new(SettingField {
                            json_path: Some("agent.single_file_review"),
                            pick: |settings_content| {
                                settings_content.agent.as_ref()?.single_file_review.as_ref()
                            },
                            write: |settings_content, value| {
                                settings_content
                                    .agent
                                    .get_or_insert_default()
                                    .single_file_review = value;
                            },
                        }),
                        metadata: None,
                        files: USER,
                    }),
                    SettingsPageItem::SettingItem(SettingItem {
                        title: "Enable Feedback",
                        description: "Show voting thumbs up/down icon buttons for feedback on agent edits.",
                        field: Box::new(SettingField {
                            json_path: Some("agent.enable_feedback"),
                            pick: |settings_content| {
                                settings_content.agent.as_ref()?.enable_feedback.as_ref()
                            },
                            write: |settings_content, value| {
                                settings_content
                                    .agent
                                    .get_or_insert_default()
                                    .enable_feedback = value;
                            },
                        }),
                        metadata: None,
                        files: USER,
                    }),
                    SettingsPageItem::SettingItem(SettingItem {
                        title: "Notify When Agent Waiting",
                        description: "Where to show notifications when the agent has completed its response or needs confirmation before running a tool action.",
                        field: Box::new(SettingField {
                            json_path: Some("agent.notify_when_agent_waiting"),
                            pick: |settings_content| {
                                settings_content
                                    .agent
                                    .as_ref()?
                                    .notify_when_agent_waiting
                                    .as_ref()
                            },
                            write: |settings_content, value| {
                                settings_content
                                    .agent
                                    .get_or_insert_default()
                                    .notify_when_agent_waiting = value;
                            },
                        }),
                        metadata: None,
                        files: USER,
                    }),
                    SettingsPageItem::SettingItem(SettingItem {
                        title: "Play Sound When Agent Done",
                        description: "Whether to play a sound when the agent has either completed its response, or needs user input.",
                        field: Box::new(SettingField {
                            json_path: Some("agent.play_sound_when_agent_done"),
                            pick: |settings_content| {
                                settings_content
                                    .agent
                                    .as_ref()?
                                    .play_sound_when_agent_done
                                    .as_ref()
                            },
                            write: |settings_content, value| {
                                settings_content
                                    .agent
                                    .get_or_insert_default()
                                    .play_sound_when_agent_done = value;
                            },
                        }),
                        metadata: None,
                        files: USER,
                    }),
                    SettingsPageItem::SettingItem(SettingItem {
                        title: "Expand Edit Card",
                        description: "Whether to have edit cards in the agent panel expanded, showing a Preview of the diff.",
                        field: Box::new(SettingField {
                            json_path: Some("agent.expand_edit_card"),
                            pick: |settings_content| {
                                settings_content.agent.as_ref()?.expand_edit_card.as_ref()
                            },
                            write: |settings_content, value| {
                                settings_content
                                    .agent
                                    .get_or_insert_default()
                                    .expand_edit_card = value;
                            },
                        }),
                        metadata: None,
                        files: USER,
                    }),
                    SettingsPageItem::SettingItem(SettingItem {
                        title: "Expand Terminal Card",
                        description: "Whether to have terminal cards in the agent panel expanded, showing the whole command output.",
                        field: Box::new(SettingField {
                            json_path: Some("agent.expand_terminal_card"),
                            pick: |settings_content| {
                                settings_content
                                    .agent
                                    .as_ref()?
                                    .expand_terminal_card
                                    .as_ref()
                            },
                            write: |settings_content, value| {
                                settings_content
                                    .agent
                                    .get_or_insert_default()
                                    .expand_terminal_card = value;
                            },
                        }),
                        metadata: None,
                        files: USER,
                    }),
                    SettingsPageItem::SettingItem(SettingItem {
                        title: "Use Modifier To Send",
                        description: "Whether to always use cmd-enter (or ctrl-enter on Linux or Windows) to send messages.",
                        field: Box::new(SettingField {
                            json_path: Some("agent.use_modifier_to_send"),
                            pick: |settings_content| {
                                settings_content
                                    .agent
                                    .as_ref()?
                                    .use_modifier_to_send
                                    .as_ref()
                            },
                            write: |settings_content, value| {
                                settings_content
                                    .agent
                                    .get_or_insert_default()
                                    .use_modifier_to_send = value;
                            },
                        }),
                        metadata: None,
                        files: USER,
                    }),
                    SettingsPageItem::SettingItem(SettingItem {
                        title: "Message Editor Min Lines",
                        description: "Minimum number of lines to display in the agent message editor.",
                        field: Box::new(SettingField {
                            json_path: Some("agent.message_editor_min_lines"),
                            pick: |settings_content| {
                                settings_content
                                    .agent
                                    .as_ref()?
                                    .message_editor_min_lines
                                    .as_ref()
                            },
                            write: |settings_content, value| {
                                settings_content
                                    .agent
                                    .get_or_insert_default()
                                    .message_editor_min_lines = value;
                            },
                        }),
                        metadata: None,
                        files: USER,
                    }),
                ];
                items.extend(edit_prediction_language_settings_section());
                items.extend(
                    [
                        SettingsPageItem::SettingItem(SettingItem {
                            title: "Display Mode",
                            description: "When to show edit predictions previews in buffer. The eager mode displays them inline, while the subtle mode displays them only when holding a modifier key.",
                            field: Box::new(SettingField {
                                json_path: Some("edit_prediction.display_mode"),
                                pick: |settings_content| {
                                    settings_content.project.all_languages.edit_predictions.as_ref()?.mode.as_ref()
                                },
                                write: |settings_content, value| {
                                    settings_content.project.all_languages.edit_predictions.get_or_insert_default().mode = value;
                                },
                            }),
                            metadata: None,
                            files: USER,
                        }),
                        SettingsPageItem::SettingItem(SettingItem {
                            title: "In Text Threads",
                            description: "Whether edit predictions are enabled when editing text threads in the agent panel.",
                            field: Box::new(SettingField {
                                json_path: Some("edit_prediction.in_text_threads"),
                                pick: |settings_content| {
                                    settings_content.project.all_languages.edit_predictions.as_ref()?.enabled_in_text_threads.as_ref()
                                },
                                write: |settings_content, value| {
                                    settings_content.project.all_languages.edit_predictions.get_or_insert_default().enabled_in_text_threads = value;
                                },
                            }),
                            metadata: None,
                            files: USER,
                        }),
                        SettingsPageItem::SettingItem(SettingItem {
                            title: "Copilot Provider",
                            description: "Use GitHub Copilot as your edit prediction provider.",
                            field: Box::new(
                                SettingField {
                                    json_path: Some("edit_prediction.copilot_provider"),
                                    pick: |settings_content| {
                                        settings_content.project.all_languages.edit_predictions.as_ref()?.copilot.as_ref()
                                    },
                                    write: |settings_content, value| {
                                        settings_content.project.all_languages.edit_predictions.get_or_insert_default().copilot = value;
                                    },
                                }
                                .unimplemented(),
                            ),
                            metadata: None,
                            files: USER | PROJECT,
                        }),
                        SettingsPageItem::SettingItem(SettingItem {
                            title: "Codestral Provider",
                            description: "Use Mistral's Codestral as your edit prediction provider.",
                            field: Box::new(
                                SettingField {
                                    json_path: Some("edit_prediction.codestral_provider"),
                                    pick: |settings_content| {
                                        settings_content.project.all_languages.edit_predictions.as_ref()?.codestral.as_ref()
                                    },
                                    write: |settings_content, value| {
                                        settings_content.project.all_languages.edit_predictions.get_or_insert_default().codestral = value;
                                    },
                                }
                                .unimplemented(),
                            ),
                            metadata: None,
                            files: USER | PROJECT,
                        }),
                    ]
                );
                items
            },
        },
        SettingsPage {
            title: "Network",
            items: vec![
                SettingsPageItem::SectionHeader("Network"),
                // todo(settings_ui): Proxy needs a default
                SettingsPageItem::SettingItem(SettingItem {
<<<<<<< HEAD
                    title: "Scroll Multiplier",
                    description: "The multiplier for scrolling with the mouse wheel",
                    field: Box::new(SettingField {
                        pick: |settings_content| {
                            if let Some(terminal) = &settings_content.terminal {
                                &terminal.scroll_multiplier
                            } else {
                                &None
                            }
                        },
                        pick_mut: |settings_content| {
                            &mut settings_content
                                .terminal
                                .get_or_insert_default()
                                .scroll_multiplier
                        },
                    }),
                    metadata: None,
                    files: USER,
                }),
                SettingsPageItem::SettingItem(SettingItem {
                    title: "Max Scroll History Lines",
                    description: "Maximum number of lines to keep in scrollback history (max: 100,000; 0 disables scrolling)",
                    field: Box::new(SettingField {
                        pick: |settings_content| {
                            if let Some(terminal) = &settings_content.terminal {
                                &terminal.max_scroll_history_lines
                            } else {
                                &None
                            }
                        },
                        pick_mut: |settings_content| {
                            &mut settings_content
                                .terminal
                                .get_or_insert_default()
                                .max_scroll_history_lines
                        },
                    }),
                    metadata: None,
=======
                    title: "Proxy",
                    description: "The proxy to use for network requests.",
                    field: Box::new(
                        SettingField {
                            json_path: Some("proxy"),
                            pick: |settings_content| settings_content.proxy.as_ref(),
                            write: |settings_content, value| {
                                settings_content.proxy = value;
                            },
                        }
                        .unimplemented(),
                    ),
                    metadata: Some(Box::new(SettingsFieldMetadata {
                        placeholder: Some("socks5h://localhost:10808"),
                        ..Default::default()
                    })),
>>>>>>> f2ad0d71
                    files: USER,
                }),
                SettingsPageItem::SettingItem(SettingItem {
                    title: "Server URL",
                    description: "The URL of the Zed server to connect to.",
                    field: Box::new(SettingField {
                        json_path: Some("server_url"),
                        pick: |settings_content| settings_content.server_url.as_ref(),
                        write: |settings_content, value| {
                            settings_content.server_url = value;
                        },
                    }),
                    metadata: Some(Box::new(SettingsFieldMetadata {
                        placeholder: Some("https://zed.dev"),
                        ..Default::default()
                    })),
                    files: USER,
                }),
            ],
        },
    ]
}

const LANGUAGES_SECTION_HEADER: &'static str = "Languages";

fn current_language() -> Option<SharedString> {
    sub_page_stack().iter().find_map(|page| {
        (page.section_header == LANGUAGES_SECTION_HEADER).then(|| page.link.title.clone())
    })
}

fn language_settings_field<T>(
    settings_content: &SettingsContent,
    get: fn(&LanguageSettingsContent) -> Option<&T>,
) -> Option<&T> {
    let all_languages = &settings_content.project.all_languages;
    if let Some(current_language_name) = current_language() {
        if let Some(current_language) = all_languages.languages.0.get(&current_language_name) {
            let value = get(current_language);
            if value.is_some() {
                return value;
            }
        }
    }
    let default_value = get(&all_languages.defaults);
    return default_value;
}

fn language_settings_field_mut<T>(
    settings_content: &mut SettingsContent,
    value: Option<T>,
    write: fn(&mut LanguageSettingsContent, Option<T>),
) {
    let all_languages = &mut settings_content.project.all_languages;
    let language_content = if let Some(current_language) = current_language() {
        all_languages
            .languages
            .0
            .entry(current_language)
            .or_default()
    } else {
        &mut all_languages.defaults
    };
    write(language_content, value);
}

fn language_settings_data() -> Vec<SettingsPageItem> {
    let mut items = vec![
        SettingsPageItem::SectionHeader("Indentation"),
        SettingsPageItem::SettingItem(SettingItem {
            title: "Tab Size",
            description: "How many columns a tab should occupy.",
            field: Box::new(SettingField {
                json_path: Some("languages.$(language).tab_size"), // TODO(cameron): not JQ syntax because not URL-safe
                pick: |settings_content| {
                    language_settings_field(settings_content, |language| language.tab_size.as_ref())
                },
                write: |settings_content, value| {
                    language_settings_field_mut(settings_content, value, |language, value| {
                        language.tab_size = value;
                    })
                },
            }),
            metadata: None,
            files: USER | PROJECT,
        }),
        SettingsPageItem::SettingItem(SettingItem {
            title: "Hard Tabs",
            description: "Whether to indent lines using tab characters, as opposed to multiple spaces.",
            field: Box::new(SettingField {
                json_path: Some("languages.$(language).hard_tabs"),
                pick: |settings_content| {
                    language_settings_field(settings_content, |language| {
                        language.hard_tabs.as_ref()
                    })
                },
                write: |settings_content, value| {
                    language_settings_field_mut(settings_content, value, |language, value| {
                        language.hard_tabs = value;
                    })
                },
            }),
            metadata: None,
            files: USER | PROJECT,
        }),
        SettingsPageItem::SettingItem(SettingItem {
            title: "Auto Indent",
            description: "Whether indentation should be adjusted based on the context whilst typing.",
            field: Box::new(SettingField {
                json_path: Some("languages.$(language).auto_indent"),
                pick: |settings_content| {
                    language_settings_field(settings_content, |language| {
                        language.auto_indent.as_ref()
                    })
                },
                write: |settings_content, value| {
                    language_settings_field_mut(settings_content, value, |language, value| {
                        language.auto_indent = value;
                    })
                },
            }),
            metadata: None,
            files: USER | PROJECT,
        }),
        SettingsPageItem::SettingItem(SettingItem {
            title: "Auto Indent On Paste",
            description: "Whether indentation of pasted content should be adjusted based on the context.",
            field: Box::new(SettingField {
                json_path: Some("languages.$(language).auto_indent_on_paste"),
                pick: |settings_content| {
                    language_settings_field(settings_content, |language| {
                        language.auto_indent_on_paste.as_ref()
                    })
                },
                write: |settings_content, value| {
                    language_settings_field_mut(settings_content, value, |language, value| {
                        language.auto_indent_on_paste = value;
                    })
                },
            }),
            metadata: None,
            files: USER | PROJECT,
        }),
        SettingsPageItem::SectionHeader("Wrapping"),
        SettingsPageItem::SettingItem(SettingItem {
            title: "Soft Wrap",
            description: "How to soft-wrap long lines of text.",
            field: Box::new(SettingField {
                json_path: Some("languages.$(language).soft_wrap"),
                pick: |settings_content| {
                    language_settings_field(settings_content, |language| {
                        language.soft_wrap.as_ref()
                    })
                },
                write: |settings_content, value| {
                    language_settings_field_mut(settings_content, value, |language, value| {
                        language.soft_wrap = value;
                    })
                },
            }),
            metadata: None,
            files: USER | PROJECT,
        }),
        SettingsPageItem::SettingItem(SettingItem {
            title: "Show Wrap Guides",
            description: "Show wrap guides in the editor.",
            field: Box::new(SettingField {
                json_path: Some("languages.$(language).show_wrap_guides"),
                pick: |settings_content| {
                    language_settings_field(settings_content, |language| {
                        language.show_wrap_guides.as_ref()
                    })
                },
                write: |settings_content, value| {
                    language_settings_field_mut(settings_content, value, |language, value| {
                        language.show_wrap_guides = value;
                    })
                },
            }),
            metadata: None,
            files: USER | PROJECT,
        }),
        SettingsPageItem::SettingItem(SettingItem {
            title: "Preferred Line Length",
            description: "The column at which to soft-wrap lines, for buffers where soft-wrap is enabled.",
            field: Box::new(SettingField {
                json_path: Some("languages.$(language).preferred_line_length"),
                pick: |settings_content| {
                    language_settings_field(settings_content, |language| {
                        language.preferred_line_length.as_ref()
                    })
                },
                write: |settings_content, value| {
                    language_settings_field_mut(settings_content, value, |language, value| {
                        language.preferred_line_length = value;
                    })
                },
            }),
            metadata: None,
            files: USER | PROJECT,
        }),
        SettingsPageItem::SettingItem(SettingItem {
            title: "Wrap Guides",
            description: "Character counts at which to show wrap guides in the editor.",
            field: Box::new(
                SettingField {
                    json_path: Some("languages.$(language).wrap_guides"),
                    pick: |settings_content| {
                        language_settings_field(settings_content, |language| {
                            language.wrap_guides.as_ref()
                        })
                    },
                    write: |settings_content, value| {
                        language_settings_field_mut(settings_content, value, |language, value| {
                            language.wrap_guides = value;
                        })
                    },
                }
                .unimplemented(),
            ),
            metadata: None,
            files: USER | PROJECT,
        }),
        SettingsPageItem::SettingItem(SettingItem {
            title: "Allow Rewrap",
            description: "Controls where the `editor::rewrap` action is allowed for this language.",
            field: Box::new(SettingField {
                json_path: Some("languages.$(language).allow_rewrap"),
                pick: |settings_content| {
                    language_settings_field(settings_content, |language| {
                        language.allow_rewrap.as_ref()
                    })
                },
                write: |settings_content, value| {
                    language_settings_field_mut(settings_content, value, |language, value| {
                        language.allow_rewrap = value;
                    })
                },
            }),
            metadata: None,
            files: USER | PROJECT,
        }),
        SettingsPageItem::SectionHeader("Indent Guides"),
        SettingsPageItem::SettingItem(SettingItem {
            title: "Enabled",
            description: "Display indent guides in the editor.",
            field: Box::new(SettingField {
                json_path: Some("languages.$(language).indent_guides.enabled"),
                pick: |settings_content| {
                    language_settings_field(settings_content, |language| {
                        language
                            .indent_guides
                            .as_ref()
                            .and_then(|indent_guides| indent_guides.enabled.as_ref())
                    })
                },
                write: |settings_content, value| {
                    language_settings_field_mut(settings_content, value, |language, value| {
                        language.indent_guides.get_or_insert_default().enabled = value;
                    })
                },
            }),
            metadata: None,
            files: USER | PROJECT,
        }),
        SettingsPageItem::SettingItem(SettingItem {
            title: "Line Width",
            description: "The width of the indent guides in pixels, between 1 and 10.",
            field: Box::new(SettingField {
                json_path: Some("languages.$(language).indent_guides.line_width"),
                pick: |settings_content| {
                    language_settings_field(settings_content, |language| {
                        language
                            .indent_guides
                            .as_ref()
                            .and_then(|indent_guides| indent_guides.line_width.as_ref())
                    })
                },
                write: |settings_content, value| {
                    language_settings_field_mut(settings_content, value, |language, value| {
                        language.indent_guides.get_or_insert_default().line_width = value;
                    })
                },
            }),
            metadata: None,
            files: USER | PROJECT,
        }),
        SettingsPageItem::SettingItem(SettingItem {
            title: "Active Line Width",
            description: "The width of the active indent guide in pixels, between 1 and 10.",
            field: Box::new(SettingField {
                json_path: Some("languages.$(language).indent_guides.active_line_width"),
                pick: |settings_content| {
                    language_settings_field(settings_content, |language| {
                        language
                            .indent_guides
                            .as_ref()
                            .and_then(|indent_guides| indent_guides.active_line_width.as_ref())
                    })
                },
                write: |settings_content, value| {
                    language_settings_field_mut(settings_content, value, |language, value| {
                        language
                            .indent_guides
                            .get_or_insert_default()
                            .active_line_width = value;
                    })
                },
            }),
            metadata: None,
            files: USER | PROJECT,
        }),
        SettingsPageItem::SettingItem(SettingItem {
            title: "Coloring",
            description: "Determines how indent guides are colored.",
            field: Box::new(SettingField {
                json_path: Some("languages.$(language).indent_guides.coloring"),
                pick: |settings_content| {
                    language_settings_field(settings_content, |language| {
                        language
                            .indent_guides
                            .as_ref()
                            .and_then(|indent_guides| indent_guides.coloring.as_ref())
                    })
                },
                write: |settings_content, value| {
                    language_settings_field_mut(settings_content, value, |language, value| {
                        language.indent_guides.get_or_insert_default().coloring = value;
                    })
                },
            }),
            metadata: None,
            files: USER | PROJECT,
        }),
        SettingsPageItem::SettingItem(SettingItem {
            title: "Background Coloring",
            description: "Determines how indent guide backgrounds are colored.",
            field: Box::new(SettingField {
                json_path: Some("languages.$(language).indent_guides.background_coloring"),
                pick: |settings_content| {
                    language_settings_field(settings_content, |language| {
                        language
                            .indent_guides
                            .as_ref()
                            .and_then(|indent_guides| indent_guides.background_coloring.as_ref())
                    })
                },
                write: |settings_content, value| {
                    language_settings_field_mut(settings_content, value, |language, value| {
                        language
                            .indent_guides
                            .get_or_insert_default()
                            .background_coloring = value;
                    })
                },
            }),
            metadata: None,
            files: USER | PROJECT,
        }),
        SettingsPageItem::SectionHeader("Formatting"),
        SettingsPageItem::SettingItem(SettingItem {
            title: "Format On Save",
            description: "Whether or not to perform a buffer format before saving.",
            field: Box::new(
                // TODO(settings_ui): this setting should just be a bool
                SettingField {
                    json_path: Some("languages.$(language).format_on_save"),
                    pick: |settings_content| {
                        language_settings_field(settings_content, |language| {
                            language.format_on_save.as_ref()
                        })
                    },
                    write: |settings_content, value| {
                        language_settings_field_mut(settings_content, value, |language, value| {
                            language.format_on_save = value;
                        })
                    },
                },
            ),
            metadata: None,
            files: USER | PROJECT,
        }),
        SettingsPageItem::SettingItem(SettingItem {
            title: "Remove Trailing Whitespace On Save",
            description: "Whether or not to remove any trailing whitespace from lines of a buffer before saving it.",
            field: Box::new(SettingField {
                json_path: Some("languages.$(language).remove_trailing_whitespace_on_save"),
                pick: |settings_content| {
                    language_settings_field(settings_content, |language| {
                        language.remove_trailing_whitespace_on_save.as_ref()
                    })
                },
                write: |settings_content, value| {
                    language_settings_field_mut(settings_content, value, |language, value| {
                        language.remove_trailing_whitespace_on_save = value;
                    })
                },
            }),
            metadata: None,
            files: USER | PROJECT,
        }),
        SettingsPageItem::SettingItem(SettingItem {
            title: "Ensure Final Newline On Save",
            description: "Whether or not to ensure there's a single newline at the end of a buffer when saving it.",
            field: Box::new(SettingField {
                json_path: Some("languages.$(language).ensure_final_newline_on_save"),
                pick: |settings_content| {
                    language_settings_field(settings_content, |language| {
                        language.ensure_final_newline_on_save.as_ref()
                    })
                },
                write: |settings_content, value| {
                    language_settings_field_mut(settings_content, value, |language, value| {
                        language.ensure_final_newline_on_save = value;
                    })
                },
            }),
            metadata: None,
            files: USER | PROJECT,
        }),
        SettingsPageItem::SettingItem(SettingItem {
            title: "Formatter",
            description: "How to perform a buffer format.",
            field: Box::new(
                SettingField {
                    json_path: Some("languages.$(language).formatter"),
                    pick: |settings_content| {
                        language_settings_field(settings_content, |language| {
                            language.formatter.as_ref()
                        })
                    },
                    write: |settings_content, value| {
                        language_settings_field_mut(settings_content, value, |language, value| {
                            language.formatter = value;
                        })
                    },
                }
                .unimplemented(),
            ),
            metadata: None,
            files: USER | PROJECT,
        }),
        SettingsPageItem::SettingItem(SettingItem {
            title: "Use On Type Format",
            description: "Whether to use additional LSP queries to format (and amend) the code after every \"trigger\" symbol input, defined by LSP server capabilities",
            field: Box::new(SettingField {
                json_path: Some("languages.$(language).use_on_type_format"),
                pick: |settings_content| {
                    language_settings_field(settings_content, |language| {
                        language.use_on_type_format.as_ref()
                    })
                },
                write: |settings_content, value| {
                    language_settings_field_mut(settings_content, value, |language, value| {
                        language.use_on_type_format = value;
                    })
                },
            }),
            metadata: None,
            files: USER | PROJECT,
        }),
        SettingsPageItem::SettingItem(SettingItem {
            title: "Code Actions On Format",
            description: "Additional code actions to run when formatting.",
            field: Box::new(
                SettingField {
                    json_path: Some("languages.$(language).code_actions_on_format"),
                    pick: |settings_content| {
                        language_settings_field(settings_content, |language| {
                            language.code_actions_on_format.as_ref()
                        })
                    },
                    write: |settings_content, value| {
                        language_settings_field_mut(settings_content, value, |language, value| {
                            language.code_actions_on_format = value;
                        })
                    },
                }
                .unimplemented(),
            ),
            metadata: None,
            files: USER | PROJECT,
        }),
        SettingsPageItem::SectionHeader("Autoclose"),
        SettingsPageItem::SettingItem(SettingItem {
            title: "Use Autoclose",
            description: "Whether to automatically type closing characters for you. For example, when you type '(', Zed will automatically add a closing ')' at the correct position.",
            field: Box::new(SettingField {
                json_path: Some("languages.$(language).use_autoclose"),
                pick: |settings_content| {
                    language_settings_field(settings_content, |language| {
                        language.use_autoclose.as_ref()
                    })
                },
                write: |settings_content, value| {
                    language_settings_field_mut(settings_content, value, |language, value| {
                        language.use_autoclose = value;
                    })
                },
            }),
            metadata: None,
            files: USER | PROJECT,
        }),
        SettingsPageItem::SettingItem(SettingItem {
            title: "Use Auto Surround",
            description: "Whether to automatically surround text with characters for you. For example, when you select text and type '(', Zed will automatically surround text with ().",
            field: Box::new(SettingField {
                json_path: Some("languages.$(language).use_auto_surround"),
                pick: |settings_content| {
                    language_settings_field(settings_content, |language| {
                        language.use_auto_surround.as_ref()
                    })
                },
                write: |settings_content, value| {
                    language_settings_field_mut(settings_content, value, |language, value| {
                        language.use_auto_surround = value;
                    })
                },
            }),
            metadata: None,
            files: USER | PROJECT,
        }),
        SettingsPageItem::SettingItem(SettingItem {
            title: "Always Treat Brackets As Autoclosed",
            description: "Controls whether the closing characters are always skipped over and auto-removed no matter how they were inserted.",
            field: Box::new(SettingField {
                json_path: Some("languages.$(language).always_treat_brackets_as_autoclosed"),
                pick: |settings_content| {
                    language_settings_field(settings_content, |language| {
                        language.always_treat_brackets_as_autoclosed.as_ref()
                    })
                },
                write: |settings_content, value| {
                    language_settings_field_mut(settings_content, value, |language, value| {
                        language.always_treat_brackets_as_autoclosed = value;
                    })
                },
            }),
            metadata: None,
            files: USER | PROJECT,
        }),
        SettingsPageItem::SettingItem(SettingItem {
            title: "Jsx Tag Auto Close",
            description: "Whether to automatically close JSX tags.",
            field: Box::new(SettingField {
                json_path: Some("languages.$(language).jsx_tag_auto_close"),
                // TODO(settings_ui): this setting should just be a bool
                pick: |settings_content| {
                    language_settings_field(settings_content, |language| {
                        language.jsx_tag_auto_close.as_ref()?.enabled.as_ref()
                    })
                },
                write: |settings_content, value| {
                    language_settings_field_mut(settings_content, value, |language, value| {
                        language.jsx_tag_auto_close.get_or_insert_default().enabled = value;
                    })
                },
            }),
            metadata: None,
            files: USER | PROJECT,
        }),
        SettingsPageItem::SectionHeader("Whitespace"),
        SettingsPageItem::SettingItem(SettingItem {
            title: "Show Whitespaces",
            description: "Whether to show tabs and spaces in the editor.",
            field: Box::new(SettingField {
                json_path: Some("languages.$(language).show_whitespaces"),
                pick: |settings_content| {
                    language_settings_field(settings_content, |language| {
                        language.show_whitespaces.as_ref()
                    })
                },
                write: |settings_content, value| {
                    language_settings_field_mut(settings_content, value, |language, value| {
                        language.show_whitespaces = value;
                    })
                },
            }),
            metadata: None,
            files: USER | PROJECT,
        }),
        SettingsPageItem::SettingItem(SettingItem {
            title: "Space Whitespace Indicator",
            description: "Visible character used to render space characters when show_whitespaces is enabled (default: \"•\")",
            field: Box::new(
                SettingField {
                    json_path: Some("languages.$(language).whitespace_map.space"),
                    pick: |settings_content| {
                        language_settings_field(settings_content, |language| {
                            language.whitespace_map.as_ref()?.space.as_ref()
                        })
                    },
                    write: |settings_content, value| {
                        language_settings_field_mut(settings_content, value, |language, value| {
                            language.whitespace_map.get_or_insert_default().space = value;
                        })
                    },
                }
                .unimplemented(),
            ),
            metadata: None,
            files: USER | PROJECT,
        }),
        SettingsPageItem::SettingItem(SettingItem {
            title: "Tab Whitespace Indicator",
            description: "Visible character used to render tab characters when show_whitespaces is enabled (default: \"→\")",
            field: Box::new(
                SettingField {
                    json_path: Some("languages.$(language).whitespace_map.tab"),
                    pick: |settings_content| {
                        language_settings_field(settings_content, |language| {
                            language.whitespace_map.as_ref()?.tab.as_ref()
                        })
                    },
                    write: |settings_content, value| {
                        language_settings_field_mut(settings_content, value, |language, value| {
                            language.whitespace_map.get_or_insert_default().tab = value;
                        })
                    },
                }
                .unimplemented(),
            ),
            metadata: None,
            files: USER | PROJECT,
        }),
        SettingsPageItem::SectionHeader("Completions"),
        SettingsPageItem::SettingItem(SettingItem {
            title: "Show Completions On Input",
            description: "Whether to pop the completions menu while typing in an editor without explicitly requesting it.",
            field: Box::new(SettingField {
                json_path: Some("languages.$(language).show_completions_on_input"),
                pick: |settings_content| {
                    language_settings_field(settings_content, |language| {
                        language.show_completions_on_input.as_ref()
                    })
                },
                write: |settings_content, value| {
                    language_settings_field_mut(settings_content, value, |language, value| {
                        language.show_completions_on_input = value;
                    })
                },
            }),
            metadata: None,
            files: USER | PROJECT,
        }),
        SettingsPageItem::SettingItem(SettingItem {
            title: "Show Completion Documentation",
            description: "Whether to display inline and alongside documentation for items in the completions menu.",
            field: Box::new(SettingField {
                json_path: Some("languages.$(language).show_completion_documentation"),
                pick: |settings_content| {
                    language_settings_field(settings_content, |language| {
                        language.show_completion_documentation.as_ref()
                    })
                },
                write: |settings_content, value| {
                    language_settings_field_mut(settings_content, value, |language, value| {
                        language.show_completion_documentation = value;
                    })
                },
            }),
            metadata: None,
            files: USER | PROJECT,
        }),
        SettingsPageItem::SettingItem(SettingItem {
            title: "Words",
            description: "Controls how words are completed.",
            field: Box::new(SettingField {
                json_path: Some("languages.$(language).completions.words"),
                pick: |settings_content| {
                    language_settings_field(settings_content, |language| {
                        language.completions.as_ref()?.words.as_ref()
                    })
                },
                write: |settings_content, value| {
                    language_settings_field_mut(settings_content, value, |language, value| {
                        language.completions.get_or_insert_default().words = value;
                    })
                },
            }),
            metadata: None,
            files: USER | PROJECT,
        }),
        SettingsPageItem::SettingItem(SettingItem {
            title: "Words Min Length",
            description: "How many characters has to be in the completions query to automatically show the words-based completions.",
            field: Box::new(SettingField {
                json_path: Some("languages.$(language).completions.words_min_length"),
                pick: |settings_content| {
                    language_settings_field(settings_content, |language| {
                        language.completions.as_ref()?.words_min_length.as_ref()
                    })
                },
                write: |settings_content, value| {
                    language_settings_field_mut(settings_content, value, |language, value| {
                        language
                            .completions
                            .get_or_insert_default()
                            .words_min_length = value;
                    })
                },
            }),
            metadata: None,
            files: USER | PROJECT,
        }),
        SettingsPageItem::SettingItem(SettingItem {
            title: "Completion Menu Scrollbar",
            description: "When to show the scrollbar in the completion menu.",
            field: Box::new(SettingField {
                json_path: Some("editor.completion_menu_scrollbar"),
                pick: |settings_content| settings_content.editor.completion_menu_scrollbar.as_ref(),
                write: |settings_content, value| {
                    settings_content.editor.completion_menu_scrollbar = value;
                },
            }),
            metadata: None,
            files: USER,
        }),
        SettingsPageItem::SectionHeader("Inlay Hints"),
        SettingsPageItem::SettingItem(SettingItem {
            title: "Enabled",
            description: "Global switch to toggle hints on and off.",
            field: Box::new(SettingField {
                json_path: Some("languages.$(language).inlay_hints.enabled"),
                pick: |settings_content| {
                    language_settings_field(settings_content, |language| {
                        language.inlay_hints.as_ref()?.enabled.as_ref()
                    })
                },
                write: |settings_content, value| {
                    language_settings_field_mut(settings_content, value, |language, value| {
                        language.inlay_hints.get_or_insert_default().enabled = value;
                    })
                },
            }),
            metadata: None,
            files: USER | PROJECT,
        }),
        SettingsPageItem::SettingItem(SettingItem {
            title: "Show Value Hints",
            description: "Global switch to toggle inline values on and off when debugging.",
            field: Box::new(SettingField {
                json_path: Some("languages.$(language).inlay_hints.show_value_hints"),
                pick: |settings_content| {
                    language_settings_field(settings_content, |language| {
                        language.inlay_hints.as_ref()?.show_value_hints.as_ref()
                    })
                },
                write: |settings_content, value| {
                    language_settings_field_mut(settings_content, value, |language, value| {
                        language
                            .inlay_hints
                            .get_or_insert_default()
                            .show_value_hints = value;
                    })
                },
            }),
            metadata: None,
            files: USER | PROJECT,
        }),
        SettingsPageItem::SettingItem(SettingItem {
            title: "Show Type Hints",
            description: "Whether type hints should be shown.",
            field: Box::new(SettingField {
                json_path: Some("languages.$(language).inlay_hints.show_type_hints"),
                pick: |settings_content| {
                    language_settings_field(settings_content, |language| {
                        language.inlay_hints.as_ref()?.show_type_hints.as_ref()
                    })
                },
                write: |settings_content, value| {
                    language_settings_field_mut(settings_content, value, |language, value| {
                        language.inlay_hints.get_or_insert_default().show_type_hints = value;
                    })
                },
            }),
            metadata: None,
            files: USER | PROJECT,
        }),
        SettingsPageItem::SettingItem(SettingItem {
            title: "Show Parameter Hints",
            description: "Whether parameter hints should be shown.",
            field: Box::new(SettingField {
                json_path: Some("languages.$(language).inlay_hints.show_parameter_hints"),
                pick: |settings_content| {
                    language_settings_field(settings_content, |language| {
                        language.inlay_hints.as_ref()?.show_parameter_hints.as_ref()
                    })
                },
                write: |settings_content, value| {
                    language_settings_field_mut(settings_content, value, |language, value| {
                        language
                            .inlay_hints
                            .get_or_insert_default()
                            .show_parameter_hints = value;
                    })
                },
            }),
            metadata: None,
            files: USER | PROJECT,
        }),
        SettingsPageItem::SettingItem(SettingItem {
            title: "Show Other Hints",
            description: "Whether other hints should be shown.",
            field: Box::new(SettingField {
                json_path: Some("languages.$(language).inlay_hints.show_other_hints"),
                pick: |settings_content| {
                    language_settings_field(settings_content, |language| {
                        language.inlay_hints.as_ref()?.show_other_hints.as_ref()
                    })
                },
                write: |settings_content, value| {
                    language_settings_field_mut(settings_content, value, |language, value| {
                        language
                            .inlay_hints
                            .get_or_insert_default()
                            .show_other_hints = value;
                    })
                },
            }),
            metadata: None,
            files: USER | PROJECT,
        }),
        SettingsPageItem::SettingItem(SettingItem {
            title: "Show Background",
            description: "Show a background for inlay hints.",
            field: Box::new(SettingField {
                json_path: Some("languages.$(language).inlay_hints.show_background"),
                pick: |settings_content| {
                    language_settings_field(settings_content, |language| {
                        language.inlay_hints.as_ref()?.show_background.as_ref()
                    })
                },
                write: |settings_content, value| {
                    language_settings_field_mut(settings_content, value, |language, value| {
                        language.inlay_hints.get_or_insert_default().show_background = value;
                    })
                },
            }),
            metadata: None,
            files: USER | PROJECT,
        }),
        SettingsPageItem::SettingItem(SettingItem {
            title: "Edit Debounce Ms",
            description: "Whether or not to debounce inlay hints updates after buffer edits (set to 0 to disable debouncing).",
            field: Box::new(SettingField {
                json_path: Some("languages.$(language).inlay_hints.edit_debounce_ms"),
                pick: |settings_content| {
                    language_settings_field(settings_content, |language| {
                        language.inlay_hints.as_ref()?.edit_debounce_ms.as_ref()
                    })
                },
                write: |settings_content, value| {
                    language_settings_field_mut(settings_content, value, |language, value| {
                        language
                            .inlay_hints
                            .get_or_insert_default()
                            .edit_debounce_ms = value;
                    })
                },
            }),
            metadata: None,
            files: USER | PROJECT,
        }),
        SettingsPageItem::SettingItem(SettingItem {
            title: "Scroll Debounce Ms",
            description: "Whether or not to debounce inlay hints updates after buffer scrolls (set to 0 to disable debouncing).",
            field: Box::new(SettingField {
                json_path: Some("languages.$(language).inlay_hints.scroll_debounce_ms"),
                pick: |settings_content| {
                    language_settings_field(settings_content, |language| {
                        language.inlay_hints.as_ref()?.scroll_debounce_ms.as_ref()
                    })
                },
                write: |settings_content, value| {
                    language_settings_field_mut(settings_content, value, |language, value| {
                        language
                            .inlay_hints
                            .get_or_insert_default()
                            .scroll_debounce_ms = value;
                    })
                },
            }),
            metadata: None,
            files: USER | PROJECT,
        }),
        SettingsPageItem::SettingItem(SettingItem {
            title: "Toggle On Modifiers Press",
            description: "Toggles inlay hints (hides or shows) when the user presses the modifiers specified.",
            field: Box::new(
                SettingField {
                    json_path: Some("languages.$(language).inlay_hints.toggle_on_modifiers_press"),
                    pick: |settings_content| {
                        language_settings_field(settings_content, |language| {
                            language
                                .inlay_hints
                                .as_ref()?
                                .toggle_on_modifiers_press
                                .as_ref()
                        })
                    },
                    write: |settings_content, value| {
                        language_settings_field_mut(settings_content, value, |language, value| {
                            language
                                .inlay_hints
                                .get_or_insert_default()
                                .toggle_on_modifiers_press = value;
                        })
                    },
                }
                .unimplemented(),
            ),
            metadata: None,
            files: USER | PROJECT,
        }),
    ];
    if current_language().is_none() {
        items.push(SettingsPageItem::SettingItem(SettingItem {
            title: "LSP Document Colors",
            description: "How to render LSP color previews in the editor.",
            field: Box::new(SettingField {
                json_path: Some("lsp_document_colors"),
                pick: |settings_content| settings_content.editor.lsp_document_colors.as_ref(),
                write: |settings_content, value| {
                    settings_content.editor.lsp_document_colors = value;
                },
            }),
            metadata: None,
            files: USER,
        }))
    }
    items.extend([
        SettingsPageItem::SectionHeader("Tasks"),
        SettingsPageItem::SettingItem(SettingItem {
            title: "Enabled",
            description: "Whether tasks are enabled for this language.",
            field: Box::new(SettingField {
                json_path: Some("languages.$(language).tasks.enabled"),
                pick: |settings_content| {
                    language_settings_field(settings_content, |language| {
                        language.tasks.as_ref()?.enabled.as_ref()
                    })
                },
                write: |settings_content, value| {
                    language_settings_field_mut(settings_content, value, |language, value| {
                        language.tasks.get_or_insert_default().enabled = value;

                    })
                },
            }),
            metadata: None,
            files: USER | PROJECT,
        }),
        SettingsPageItem::SettingItem(SettingItem {
            title: "Variables",
            description: "Extra task variables to set for a particular language.",
            field: Box::new(
                SettingField {
                    json_path: Some("languages.$(language).tasks.variables"),
                    pick: |settings_content| {
                        language_settings_field(settings_content, |language| {
                            language.tasks.as_ref()?.variables.as_ref()
                        })
                    },
                    write: |settings_content, value| {
                        language_settings_field_mut(settings_content, value, |language, value| {
                            language.tasks.get_or_insert_default().variables = value;

                        })
                    },
                }
                .unimplemented(),
            ),
            metadata: None,
            files: USER | PROJECT,
        }),
        SettingsPageItem::SettingItem(SettingItem {
            title: "Prefer LSP",
            description: "Use LSP tasks over Zed language extension tasks.",
            field: Box::new(SettingField {
                json_path: Some("languages.$(language).tasks.prefer_lsp"),
                pick: |settings_content| {
                    language_settings_field(settings_content, |language| {
                        language.tasks.as_ref()?.prefer_lsp.as_ref()
                    })
                },
                write: |settings_content, value| {
                    language_settings_field_mut(settings_content, value, |language, value| {
                        language.tasks.get_or_insert_default().prefer_lsp = value;

                    })
                },
            }),
            metadata: None,
            files: USER | PROJECT,
        }),
        SettingsPageItem::SectionHeader("Miscellaneous"),
        SettingsPageItem::SettingItem(SettingItem {
            title: "Debuggers",
            description: "Preferred debuggers for this language.",
            field: Box::new(
                SettingField {
                    json_path: Some("languages.$(language).debuggers"),
                    pick: |settings_content| {
                        language_settings_field(settings_content, |language| language.debuggers.as_ref())
                    },
                    write: |settings_content, value| {
                        language_settings_field_mut(settings_content, value, |language, value| {
                            language.debuggers = value;

                        })
                    },
                }
                .unimplemented(),
            ),
            metadata: None,
            files: USER | PROJECT,
        }),
        SettingsPageItem::SettingItem(SettingItem {
            title: "Middle Click Paste",
            description: "Enable middle-click paste on Linux.",
            field: Box::new(SettingField {
                json_path: Some("languages.$(language).editor.middle_click_paste"),
                pick: |settings_content| settings_content.editor.middle_click_paste.as_ref(),
                write: |settings_content, value| {settings_content.editor.middle_click_paste = value;},
            }),
            metadata: None,
            files: USER,
        }),
        SettingsPageItem::SettingItem(SettingItem {
            title: "Extend Comment On Newline",
            description: "Whether to start a new line with a comment when a previous line is a comment as well.",
            field: Box::new(SettingField {
                json_path: Some("languages.$(language).extend_comment_on_newline"),
                pick: |settings_content| {
                    language_settings_field(settings_content, |language| {
                        language.extend_comment_on_newline.as_ref()
                    })
                },
                write: |settings_content, value| {
                    language_settings_field_mut(settings_content, value, |language, value| {
                        language.extend_comment_on_newline = value;

                    })
                },
            }),
            metadata: None,
            files: USER | PROJECT,
        }),
    ]);

    if current_language().is_none() {
        items.extend([
            SettingsPageItem::SettingItem(SettingItem {
                title: "Image Viewer",
                description: "The unit for image file sizes.",
                field: Box::new(SettingField {
                    json_path: Some("image_viewer.unit"),
                    pick: |settings_content| {
                        settings_content.image_viewer.as_ref().and_then(|image_viewer| image_viewer.unit.as_ref())
                    },
                    write: |settings_content, value| {
                        settings_content.image_viewer.get_or_insert_default().unit = value;

                    },
                }),
                metadata: None,
                files: USER,
            }),
            SettingsPageItem::SettingItem(SettingItem {
                title: "Auto Replace Emoji Shortcode",
                description: "Whether to automatically replace emoji shortcodes with emoji characters.",
                field: Box::new(SettingField {
                    json_path: Some("message_editor.auto_replace_emoji_shortcode"),
                    pick: |settings_content| {
                        settings_content.message_editor.as_ref().and_then(|message_editor| message_editor.auto_replace_emoji_shortcode.as_ref())
                    },
                    write: |settings_content, value| {
                        settings_content.message_editor.get_or_insert_default().auto_replace_emoji_shortcode = value;

                    },
                }),
                metadata: None,
                files: USER,
            }),
            SettingsPageItem::SettingItem(SettingItem {
                title: "Drop Size Target",
                description: "Relative size of the drop target in the editor that will open dropped file as a split pane.",
                field: Box::new(SettingField {
                    json_path: Some("drop_target_size"),
                    pick: |settings_content| {
                        settings_content.workspace.drop_target_size.as_ref()
                    },
                    write: |settings_content, value| {
                        settings_content.workspace.drop_target_size = value;

                    },
                }),
                metadata: None,
                files: USER,
            }),
        ]);
    }
    items
}

/// LanguageSettings items that should be included in the "Languages & Tools" page
/// not the "Editor" page
fn non_editor_language_settings_data() -> Vec<SettingsPageItem> {
    vec![
        SettingsPageItem::SectionHeader("LSP"),
        SettingsPageItem::SettingItem(SettingItem {
            title: "Enable Language Server",
            description: "Whether to use language servers to provide code intelligence.",
            field: Box::new(SettingField {
                json_path: Some("languages.$(language).enable_language_server"),
                pick: |settings_content| {
                    language_settings_field(settings_content, |language| {
                        language.enable_language_server.as_ref()
                    })
                },
                write: |settings_content, value| {
                    language_settings_field_mut(settings_content, value, |language, value| {
                        language.enable_language_server = value;
                    })
                },
            }),
            metadata: None,
            files: USER | PROJECT,
        }),
        SettingsPageItem::SettingItem(SettingItem {
            title: "Language Servers",
            description: "The list of language servers to use (or disable) for this language.",
            field: Box::new(
                SettingField {
                    json_path: Some("languages.$(language).language_servers"),
                    pick: |settings_content| {
                        language_settings_field(settings_content, |language| {
                            language.language_servers.as_ref()
                        })
                    },
                    write: |settings_content, value| {
                        language_settings_field_mut(settings_content, value, |language, value| {
                            language.language_servers = value;
                        })
                    },
                }
                .unimplemented(),
            ),
            metadata: None,
            files: USER | PROJECT,
        }),
        SettingsPageItem::SettingItem(SettingItem {
            title: "Linked Edits",
            description: "Whether to perform linked edits of associated ranges, if the LS supports it. For example, when editing opening <html> tag, the contents of the closing </html> tag will be edited as well.",
            field: Box::new(SettingField {
                json_path: Some("languages.$(language).linked_edits"),
                pick: |settings_content| {
                    language_settings_field(settings_content, |language| {
                        language.linked_edits.as_ref()
                    })
                },
                write: |settings_content, value| {
                    language_settings_field_mut(settings_content, value, |language, value| {
                        language.linked_edits = value;
                    })
                },
            }),
            metadata: None,
            files: USER | PROJECT,
        }),
        SettingsPageItem::SettingItem(SettingItem {
            title: "Go To Definition Fallback",
            description: "Whether to follow-up empty Go to definition responses from the language server.",
            field: Box::new(SettingField {
                json_path: Some("go_to_definition_fallback"),
                pick: |settings_content| settings_content.editor.go_to_definition_fallback.as_ref(),
                write: |settings_content, value| {
                    settings_content.editor.go_to_definition_fallback = value;
                },
            }),
            metadata: None,
            files: USER,
        }),
        SettingsPageItem::SectionHeader("LSP Completions"),
        SettingsPageItem::SettingItem(SettingItem {
            title: "Enabled",
            description: "Whether to fetch LSP completions or not.",
            field: Box::new(SettingField {
                json_path: Some("languages.$(language).completions.lsp"),
                pick: |settings_content| {
                    language_settings_field(settings_content, |language| {
                        language.completions.as_ref()?.lsp.as_ref()
                    })
                },
                write: |settings_content, value| {
                    language_settings_field_mut(settings_content, value, |language, value| {
                        language.completions.get_or_insert_default().lsp = value;
                    })
                },
            }),
            metadata: None,
            files: USER | PROJECT,
        }),
        SettingsPageItem::SettingItem(SettingItem {
            title: "Fetch Timeout (milliseconds)",
            description: "When fetching LSP completions, determines how long to wait for a response of a particular server (set to 0 to wait indefinitely).",
            field: Box::new(SettingField {
                json_path: Some("languages.$(language).completions.lsp_fetch_timeout_ms"),
                pick: |settings_content| {
                    language_settings_field(settings_content, |language| {
                        language.completions.as_ref()?.lsp_fetch_timeout_ms.as_ref()
                    })
                },
                write: |settings_content, value| {
                    language_settings_field_mut(settings_content, value, |language, value| {
                        language
                            .completions
                            .get_or_insert_default()
                            .lsp_fetch_timeout_ms = value;
                    })
                },
            }),
            metadata: None,
            files: USER | PROJECT,
        }),
        SettingsPageItem::SettingItem(SettingItem {
            title: "Insert Mode",
            description: "Controls how LSP completions are inserted.",
            field: Box::new(SettingField {
                json_path: Some("languages.$(language).completions.lsp_insert_mode"),
                pick: |settings_content| {
                    language_settings_field(settings_content, |language| {
                        language.completions.as_ref()?.lsp_insert_mode.as_ref()
                    })
                },
                write: |settings_content, value| {
                    language_settings_field_mut(settings_content, value, |language, value| {
                        language.completions.get_or_insert_default().lsp_insert_mode = value;
                    })
                },
            }),
            metadata: None,
            files: USER | PROJECT,
        }),
        SettingsPageItem::SectionHeader("Debuggers"),
        SettingsPageItem::SettingItem(SettingItem {
            title: "Debuggers",
            description: "Preferred debuggers for this language.",
            field: Box::new(
                SettingField {
                    json_path: Some("languages.$(language).debuggers"),
                    pick: |settings_content| {
                        language_settings_field(settings_content, |language| {
                            language.debuggers.as_ref()
                        })
                    },
                    write: |settings_content, value| {
                        language_settings_field_mut(settings_content, value, |language, value| {
                            language.debuggers = value;
                        })
                    },
                }
                .unimplemented(),
            ),
            metadata: None,
            files: USER | PROJECT,
        }),
        SettingsPageItem::SectionHeader("Prettier"),
        SettingsPageItem::SettingItem(SettingItem {
            title: "Allowed",
            description: "Enables or disables formatting with Prettier for a given language.",
            field: Box::new(SettingField {
                json_path: Some("languages.$(language).prettier.allowed"),
                pick: |settings_content| {
                    language_settings_field(settings_content, |language| {
                        language.prettier.as_ref()?.allowed.as_ref()
                    })
                },
                write: |settings_content, value| {
                    language_settings_field_mut(settings_content, value, |language, value| {
                        language.prettier.get_or_insert_default().allowed = value;
                    })
                },
            }),
            metadata: None,
            files: USER | PROJECT,
        }),
        SettingsPageItem::SettingItem(SettingItem {
            title: "Parser",
            description: "Forces Prettier integration to use a specific parser name when formatting files with the language.",
            field: Box::new(SettingField {
                json_path: Some("languages.$(language).prettier.parser"),
                pick: |settings_content| {
                    language_settings_field(settings_content, |language| {
                        language.prettier.as_ref()?.parser.as_ref()
                    })
                },
                write: |settings_content, value| {
                    language_settings_field_mut(settings_content, value, |language, value| {
                        language.prettier.get_or_insert_default().parser = value;
                    })
                },
            }),
            metadata: None,
            files: USER | PROJECT,
        }),
        SettingsPageItem::SettingItem(SettingItem {
            title: "Plugins",
            description: "Forces Prettier integration to use specific plugins when formatting files with the language.",
            field: Box::new(
                SettingField {
                    json_path: Some("languages.$(language).prettier.plugins"),
                    pick: |settings_content| {
                        language_settings_field(settings_content, |language| {
                            language.prettier.as_ref()?.plugins.as_ref()
                        })
                    },
                    write: |settings_content, value| {
                        language_settings_field_mut(settings_content, value, |language, value| {
                            language.prettier.get_or_insert_default().plugins = value;
                        })
                    },
                }
                .unimplemented(),
            ),
            metadata: None,
            files: USER | PROJECT,
        }),
        SettingsPageItem::SettingItem(SettingItem {
            title: "Options",
            description: "Default Prettier options, in the format as in package.json section for Prettier.",
            field: Box::new(
                SettingField {
                    json_path: Some("languages.$(language).prettier.options"),
                    pick: |settings_content| {
                        language_settings_field(settings_content, |language| {
                            language.prettier.as_ref()?.options.as_ref()
                        })
                    },
                    write: |settings_content, value| {
                        language_settings_field_mut(settings_content, value, |language, value| {
                            language.prettier.get_or_insert_default().options = value;
                        })
                    },
                }
                .unimplemented(),
            ),
            metadata: None,
            files: USER | PROJECT,
        }),
    ]
}

fn edit_prediction_language_settings_section() -> Vec<SettingsPageItem> {
    vec![
        SettingsPageItem::SectionHeader("Edit Predictions"),
        SettingsPageItem::SettingItem(SettingItem {
            title: "Show Edit Predictions",
            description: "Controls whether edit predictions are shown immediately or manually by triggering `editor::showeditprediction` (false).",
            field: Box::new(SettingField {
                json_path: Some("languages.$(language).show_edit_predictions"),
                pick: |settings_content| {
                    language_settings_field(settings_content, |language| {
                        language.show_edit_predictions.as_ref()
                    })
                },
                write: |settings_content, value| {
                    language_settings_field_mut(settings_content, value, |language, value| {
                        language.show_edit_predictions = value;
                    })
                },
            }),
            metadata: None,
            files: USER | PROJECT,
        }),
        SettingsPageItem::SettingItem(SettingItem {
            title: "Edit Predictions Disabled In",
            description: "Controls whether edit predictions are shown in the given language scopes.",
            field: Box::new(
                SettingField {
                    json_path: Some("languages.$(language).edit_predictions_disabled_in"),
                    pick: |settings_content| {
                        language_settings_field(settings_content, |language| {
                            language.edit_predictions_disabled_in.as_ref()
                        })
                    },
                    write: |settings_content, value| {
                        language_settings_field_mut(settings_content, value, |language, value| {
                            language.edit_predictions_disabled_in = value;
                        })
                    },
                }
                .unimplemented(),
            ),
            metadata: None,
            files: USER | PROJECT,
        }),
    ]
}

fn show_scrollbar_or_editor(
    settings_content: &SettingsContent,
    show: fn(&SettingsContent) -> Option<&settings::ShowScrollbar>,
) -> Option<&settings::ShowScrollbar> {
    show(settings_content).or(settings_content
        .editor
        .scrollbar
        .as_ref()
        .and_then(|scrollbar| scrollbar.show.as_ref()))
}

fn dynamic_variants<T>() -> &'static [T::Discriminant]
where
    T: strum::IntoDiscriminant,
    T::Discriminant: strum::VariantArray,
{
    <<T as strum::IntoDiscriminant>::Discriminant as strum::VariantArray>::VARIANTS
}<|MERGE_RESOLUTION|>--- conflicted
+++ resolved
@@ -5144,6 +5144,27 @@
                     metadata: None,
                     files: USER,
                 }),
+                SettingsPageItem::SettingItem(SettingItem {
+                    title: "Scroll Multiplier",
+                    description: "The multiplier for scrolling in the terminal with the mouse wheel",
+                    field: Box::new(SettingField {
+                        pick: |settings_content| {
+                            if let Some(terminal) = &settings_content.terminal {
+                                &terminal.scroll_multiplier
+                            } else {
+                                &None
+                            }
+                        },
+                        pick_mut: |settings_content| {
+                            &mut settings_content
+                                .terminal
+                                .get_or_insert_default()
+                                .scroll_multiplier
+                        },
+                    }),
+                    metadata: None,
+                    files: USER,
+                }),
                 SettingsPageItem::SectionHeader("Toolbar"),
                 SettingsPageItem::SettingItem(SettingItem {
                     title: "Breadcrumbs",
@@ -5853,47 +5874,6 @@
                 SettingsPageItem::SectionHeader("Network"),
                 // todo(settings_ui): Proxy needs a default
                 SettingsPageItem::SettingItem(SettingItem {
-<<<<<<< HEAD
-                    title: "Scroll Multiplier",
-                    description: "The multiplier for scrolling with the mouse wheel",
-                    field: Box::new(SettingField {
-                        pick: |settings_content| {
-                            if let Some(terminal) = &settings_content.terminal {
-                                &terminal.scroll_multiplier
-                            } else {
-                                &None
-                            }
-                        },
-                        pick_mut: |settings_content| {
-                            &mut settings_content
-                                .terminal
-                                .get_or_insert_default()
-                                .scroll_multiplier
-                        },
-                    }),
-                    metadata: None,
-                    files: USER,
-                }),
-                SettingsPageItem::SettingItem(SettingItem {
-                    title: "Max Scroll History Lines",
-                    description: "Maximum number of lines to keep in scrollback history (max: 100,000; 0 disables scrolling)",
-                    field: Box::new(SettingField {
-                        pick: |settings_content| {
-                            if let Some(terminal) = &settings_content.terminal {
-                                &terminal.max_scroll_history_lines
-                            } else {
-                                &None
-                            }
-                        },
-                        pick_mut: |settings_content| {
-                            &mut settings_content
-                                .terminal
-                                .get_or_insert_default()
-                                .max_scroll_history_lines
-                        },
-                    }),
-                    metadata: None,
-=======
                     title: "Proxy",
                     description: "The proxy to use for network requests.",
                     field: Box::new(
@@ -5910,7 +5890,6 @@
                         placeholder: Some("socks5h://localhost:10808"),
                         ..Default::default()
                     })),
->>>>>>> f2ad0d71
                     files: USER,
                 }),
                 SettingsPageItem::SettingItem(SettingItem {
