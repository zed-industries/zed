use settings::{LanguageSettingsContent, SettingsContent};
use std::sync::Arc;
use ui::{IntoElement, SharedString};

use crate::{
    SettingField, SettingItem, SettingsFieldMetadata, SettingsPage, SettingsPageItem, SubPageLink,
    sub_page_stack,
};

pub(crate) fn user_settings_data() -> Vec<SettingsPage> {
    vec![
        SettingsPage {
            title: "General Page",
            items: vec![
                SettingsPageItem::SectionHeader("General"),
                SettingsPageItem::SettingItem(SettingItem {
                    title: "Confirm Quit",
                    description: "Whether to confirm before quitting Zed",
                    field: Box::new(SettingField {
                        pick: |settings_content| &settings_content.workspace.confirm_quit,
                        pick_mut: |settings_content| &mut settings_content.workspace.confirm_quit,
                    }),
                    metadata: None,
                }),
                SettingsPageItem::SettingItem(SettingItem {
                    title: "Restore On Startup",
                    description: "Whether to restore previous session when opening Zed",
                    field: Box::new(SettingField {
                        pick: |settings_content| &settings_content.workspace.restore_on_startup,
                        pick_mut: |settings_content| {
                            &mut settings_content.workspace.restore_on_startup
                        },
                    }),
                    metadata: None,
                }),
                SettingsPageItem::SettingItem(SettingItem {
                    title: "Restore File State",
                    description: "Whether to restore previous file state when reopening",
                    field: Box::new(SettingField {
                        pick: |settings_content| &settings_content.workspace.restore_on_file_reopen,
                        pick_mut: |settings_content| {
                            &mut settings_content.workspace.restore_on_file_reopen
                        },
                    }),
                    metadata: None,
                }),
                SettingsPageItem::SettingItem(SettingItem {
                    title: "Close on File Delete",
                    description: "Whether to automatically close files that have been deleted",
                    field: Box::new(SettingField {
                        pick: |settings_content| &settings_content.workspace.close_on_file_delete,
                        pick_mut: |settings_content| {
                            &mut settings_content.workspace.close_on_file_delete
                        },
                    }),
                    metadata: None,
                }),
                SettingsPageItem::SettingItem(SettingItem {
                    title: "When Closing With No Tabs",
                    description: "What to do when using 'close active item' with no tabs",
                    field: Box::new(SettingField {
                        pick: |settings_content| {
                            &settings_content.workspace.when_closing_with_no_tabs
                        },
                        pick_mut: |settings_content| {
                            &mut settings_content.workspace.when_closing_with_no_tabs
                        },
                    }),
                    metadata: None,
                }),
                SettingsPageItem::SettingItem(SettingItem {
                    title: "On Last Window Closed",
                    description: "What to do when the last window is closed",
                    field: Box::new(SettingField {
                        pick: |settings_content| &settings_content.workspace.on_last_window_closed,
                        pick_mut: |settings_content| {
                            &mut settings_content.workspace.on_last_window_closed
                        },
                    }),
                    metadata: None,
                }),
                SettingsPageItem::SettingItem(SettingItem {
                    title: "Use System Path Prompts",
                    description: "Whether to use system dialogs for Open and Save As",
                    field: Box::new(SettingField {
                        pick: |settings_content| {
                            &settings_content.workspace.use_system_path_prompts
                        },
                        pick_mut: |settings_content| {
                            &mut settings_content.workspace.use_system_path_prompts
                        },
                    }),
                    metadata: None,
                }),
                SettingsPageItem::SettingItem(SettingItem {
                    title: "Use System Prompts",
                    description: "Whether to use system prompts for confirmations",
                    field: Box::new(SettingField {
                        pick: |settings_content| &settings_content.workspace.use_system_prompts,
                        pick_mut: |settings_content| {
                            &mut settings_content.workspace.use_system_prompts
                        },
                    }),
                    metadata: None,
                }),
                SettingsPageItem::SectionHeader("Scoped Settings"),
                // todo(settings_ui): Implement another setting item type that just shows an edit in settings.json
                // SettingsPageItem::SettingItem(SettingItem {
                //     title: "Preview Channel",
                //     description: "Which settings should be activated only in Preview build of Zed",
                //     field: Box::new(SettingField {
                //         pick: |settings_content| &settings_content.workspace.use_system_prompts,
                //         pick_mut: |settings_content| {
                //             &mut settings_content.workspace.use_system_prompts
                //         },
                //     }),
                //     metadata: None,
                // }),
                // SettingsPageItem::SettingItem(SettingItem {
                //     title: "Settings Profiles",
                //     description: "Any number of settings profiles that are temporarily applied on top of your existing user settings.",
                //     field: Box::new(SettingField {
                //         pick: |settings_content| &settings_content.workspace.use_system_prompts,
                //         pick_mut: |settings_content| {
                //             &mut settings_content.workspace.use_system_prompts
                //         },
                //     }),
                //     metadata: None,
                // }),
                SettingsPageItem::SectionHeader("Privacy"),
                SettingsPageItem::SettingItem(SettingItem {
                    title: "Telemetry Diagnostics",
                    description: "Send debug info like crash reports.",
                    field: Box::new(SettingField {
                        pick: |settings_content| {
                            if let Some(telemetry) = &settings_content.telemetry {
                                &telemetry.diagnostics
                            } else {
                                &None
                            }
                        },
                        pick_mut: |settings_content| {
                            &mut settings_content
                                .telemetry
                                .get_or_insert_default()
                                .diagnostics
                        },
                    }),
                    metadata: None,
                }),
                SettingsPageItem::SettingItem(SettingItem {
                    title: "Telemetry Metrics",
                    description: "Send anonymized usage data like what languages you're using Zed with.",
                    field: Box::new(SettingField {
                        pick: |settings_content| {
                            if let Some(telemetry) = &settings_content.telemetry {
                                &telemetry.metrics
                            } else {
                                &None
                            }
                        },
                        pick_mut: |settings_content| {
                            &mut settings_content.telemetry.get_or_insert_default().metrics
                        },
                    }),
                    metadata: None,
                }),
            ],
        },
        SettingsPage {
            title: "Appearance & Behavior",
            items: vec![
                SettingsPageItem::SectionHeader("Theme"),
                // todo(settings_ui): Figure out how we want to add these
                // SettingsPageItem::SettingItem(SettingItem {
                //     title: "Theme Mode",
                //     description: "How to select the theme",
                //     field: Box::new(SettingField {
                //         pick: |settings_content| &settings_content.theme.theme,
                //         pick_mut: |settings_content| &mut settings_content.theme.theme,
                //     }),
                //     metadata: None,
                // }),
                // SettingsPageItem::SettingItem(SettingItem {
                //     title: "Icon Theme",
                //     // todo(settings_ui)
                //     // This description is misleading because the icon theme is used in more places than the file explorer)
                //     description: "Choose the icon theme for file explorer",
                //     field: Box::new(SettingField {
                //         pick: |settings_content| &settings_content.theme.icon_theme,
                //         pick_mut: |settings_content| &mut settings_content.theme.icon_theme,
                //     }),
                //     metadata: None,
                // }),
                SettingsPageItem::SectionHeader("Layout"),
                SettingsPageItem::SettingItem(SettingItem {
                    title: "Bottom Dock Layout",
                    description: "Layout mode for the bottom dock",
                    field: Box::new(SettingField {
                        pick: |settings_content| &settings_content.workspace.bottom_dock_layout,
                        pick_mut: |settings_content| {
                            &mut settings_content.workspace.bottom_dock_layout
                        },
                    }),
                    metadata: None,
                }),
                SettingsPageItem::SettingItem(SettingItem {
                    title: "Zoomed Padding",
                    description: "Whether to show padding for zoomed panels",
                    field: Box::new(SettingField {
                        pick: |settings_content| &settings_content.workspace.zoomed_padding,
                        pick_mut: |settings_content| &mut settings_content.workspace.zoomed_padding,
                    }),
                    metadata: None,
                }),
                SettingsPageItem::SettingItem(SettingItem {
                    title: "Use System Window Tabs",
                    description: "Whether to allow windows to tab together based on the user's tabbing preference (macOS only)",
                    field: Box::new(SettingField {
                        pick: |settings_content| &settings_content.workspace.use_system_window_tabs,
                        pick_mut: |settings_content| {
                            &mut settings_content.workspace.use_system_window_tabs
                        },
                    }),
                    metadata: None,
                }),
                SettingsPageItem::SectionHeader("Fonts"),
                SettingsPageItem::SettingItem(SettingItem {
                    title: "Buffer Font Family",
                    description: "Font family for editor text",
                    field: Box::new(SettingField {
                        pick: |settings_content| &settings_content.theme.buffer_font_family,
                        pick_mut: |settings_content| &mut settings_content.theme.buffer_font_family,
                    }),
                    metadata: None,
                }),
                SettingsPageItem::SettingItem(SettingItem {
                    title: "Buffer Font Size",
                    description: "Font size for editor text",
                    field: Box::new(SettingField {
                        pick: |settings_content| &settings_content.theme.buffer_font_size,
                        pick_mut: |settings_content| &mut settings_content.theme.buffer_font_size,
                    }),
                    metadata: None,
                }),
                SettingsPageItem::SettingItem(SettingItem {
                    title: "Buffer Font Weight",
                    description: "Font weight for editor text (100-900)",
                    field: Box::new(SettingField {
                        pick: |settings_content| &settings_content.theme.buffer_font_weight,
                        pick_mut: |settings_content| &mut settings_content.theme.buffer_font_weight,
                    }),
                    metadata: None,
                }),
                // todo(settings_ui): This needs custom ui
                // SettingsPageItem::SettingItem(SettingItem {
                //     title: "Buffer Line Height",
                //     description: "Line height for editor text",
                //     field: Box::new(SettingField {
                //         pick: |settings_content| &settings_content.theme.buffer_line_height,
                //         pick_mut: |settings_content| &mut settings_content.theme.buffer_line_height,
                //     }),
                //     metadata: None,
                // }),
                SettingsPageItem::SettingItem(SettingItem {
                    title: "UI Font Family",
                    description: "Font family for UI elements",
                    field: Box::new(SettingField {
                        pick: |settings_content| &settings_content.theme.ui_font_family,
                        pick_mut: |settings_content| &mut settings_content.theme.ui_font_family,
                    }),
                    metadata: None,
                }),
                SettingsPageItem::SettingItem(SettingItem {
                    title: "UI Font Size",
                    description: "Font size for UI elements",
                    field: Box::new(SettingField {
                        pick: |settings_content| &settings_content.theme.ui_font_size,
                        pick_mut: |settings_content| &mut settings_content.theme.ui_font_size,
                    }),
                    metadata: None,
                }),
                SettingsPageItem::SettingItem(SettingItem {
                    title: "UI Font Weight",
                    description: "Font weight for UI elements (100-900)",
                    field: Box::new(SettingField {
                        pick: |settings_content| &settings_content.theme.ui_font_weight,
                        pick_mut: |settings_content| &mut settings_content.theme.ui_font_weight,
                    }),
                    metadata: None,
                }),
                SettingsPageItem::SectionHeader("Keymap"),
                SettingsPageItem::SettingItem(SettingItem {
                    title: "Base Keymap",
                    description: "The name of a base set of key bindings to use",
                    field: Box::new(SettingField {
                        pick: |settings_content| &settings_content.base_keymap,
                        pick_mut: |settings_content| &mut settings_content.base_keymap,
                    }),
                    metadata: None,
                }),
                // todo(settings_ui): Vim/Helix Mode should be apart of one type because it's undefined
                // behavior to have them both enabled at the same time
                SettingsPageItem::SettingItem(SettingItem {
                    title: "Vim Mode",
                    description: "Whether to enable vim modes and key bindings",
                    field: Box::new(SettingField {
                        pick: |settings_content| &settings_content.vim_mode,
                        pick_mut: |settings_content| &mut settings_content.vim_mode,
                    }),
                    metadata: None,
                }),
                SettingsPageItem::SettingItem(SettingItem {
                    title: "Helix Mode",
                    description: "Whether to enable helix modes and key bindings",
                    field: Box::new(SettingField {
                        pick: |settings_content| &settings_content.helix_mode,
                        pick_mut: |settings_content| &mut settings_content.helix_mode,
                    }),
                    metadata: None,
                }),
                SettingsPageItem::SettingItem(SettingItem {
                    title: "Multi Cursor Modifier",
                    description: "Modifier key for adding multiple cursors",
                    field: Box::new(SettingField {
                        pick: |settings_content| &settings_content.editor.multi_cursor_modifier,
                        pick_mut: |settings_content| {
                            &mut settings_content.editor.multi_cursor_modifier
                        },
                    }),
                    metadata: None,
                }),
                SettingsPageItem::SectionHeader("Cursor"),
                SettingsPageItem::SettingItem(SettingItem {
                    title: "Cursor Blink",
                    description: "Whether the cursor blinks in the editor",
                    field: Box::new(SettingField {
                        pick: |settings_content| &settings_content.editor.cursor_blink,
                        pick_mut: |settings_content| &mut settings_content.editor.cursor_blink,
                    }),
                    metadata: None,
                }),
                SettingsPageItem::SettingItem(SettingItem {
                    title: "Cursor Shape",
                    description: "Cursor shape for the editor",
                    field: Box::new(SettingField {
                        pick: |settings_content| &settings_content.editor.cursor_shape,
                        pick_mut: |settings_content| &mut settings_content.editor.cursor_shape,
                    }),
                    metadata: None,
                }),
                SettingsPageItem::SettingItem(SettingItem {
                    title: "Hide Mouse",
                    description: "When to hide the mouse cursor",
                    field: Box::new(SettingField {
                        pick: |settings_content| &settings_content.editor.hide_mouse,
                        pick_mut: |settings_content| &mut settings_content.editor.hide_mouse,
                    }),
                    metadata: None,
                }),
                SettingsPageItem::SectionHeader("Highlighting"),
                SettingsPageItem::SettingItem(SettingItem {
                    title: "Unnecessary Code Fade",
                    description: "How much to fade out unused code (0.0 - 0.9)",
                    field: Box::new(SettingField {
                        pick: |settings_content| &settings_content.theme.unnecessary_code_fade,
                        pick_mut: |settings_content| {
                            &mut settings_content.theme.unnecessary_code_fade
                        },
                    }),
                    metadata: None,
                }),
                SettingsPageItem::SettingItem(SettingItem {
                    title: "Current Line Highlight",
                    description: "How to highlight the current line",
                    field: Box::new(SettingField {
                        pick: |settings_content| &settings_content.editor.current_line_highlight,
                        pick_mut: |settings_content| {
                            &mut settings_content.editor.current_line_highlight
                        },
                    }),
                    metadata: None,
                }),
                SettingsPageItem::SettingItem(SettingItem {
                    title: "Selection Highlight",
                    description: "Whether to highlight all occurrences of selected text",
                    field: Box::new(SettingField {
                        pick: |settings_content| &settings_content.editor.selection_highlight,
                        pick_mut: |settings_content| {
                            &mut settings_content.editor.selection_highlight
                        },
                    }),
                    metadata: None,
                }),
                SettingsPageItem::SettingItem(SettingItem {
                    title: "Rounded Selection",
                    description: "Whether the text selection should have rounded corners",
                    field: Box::new(SettingField {
                        pick: |settings_content| &settings_content.editor.rounded_selection,
                        pick_mut: |settings_content| &mut settings_content.editor.rounded_selection,
                    }),
                    metadata: None,
                }),
                SettingsPageItem::SectionHeader("Guides"),
                SettingsPageItem::SettingItem(SettingItem {
                    title: "Show Wrap Guides",
                    description: "Whether to show wrap guides (vertical rulers)",
                    field: Box::new(SettingField {
                        pick: |settings_content| {
                            &settings_content
                                .project
                                .all_languages
                                .defaults
                                .show_wrap_guides
                        },
                        pick_mut: |settings_content| {
                            &mut settings_content
                                .project
                                .all_languages
                                .defaults
                                .show_wrap_guides
                        },
                    }),
                    metadata: None,
                }),
                // todo(settings_ui): This needs a custom component
                // SettingsPageItem::SettingItem(SettingItem {
                //     title: "Wrap Guides",
                //     description: "Character counts at which to show wrap guides",
                //     field: Box::new(SettingField {
                //         pick: |settings_content| {
                //             &settings_content
                //                 .project
                //                 .all_languages
                //                 .defaults
                //                 .wrap_guides
                //         },
                //         pick_mut: |settings_content| {
                //             &mut settings_content
                //                 .project
                //                 .all_languages
                //                 .defaults
                //                 .wrap_guides
                //         },
                //     }),
                //     metadata: None,
                // }),
                SettingsPageItem::SectionHeader("Whitespace"),
                SettingsPageItem::SettingItem(SettingItem {
                    title: "Show Whitespace",
                    description: "Whether to show tabs and spaces",
                    field: Box::new(SettingField {
                        pick: |settings_content| {
                            &settings_content
                                .project
                                .all_languages
                                .defaults
                                .show_whitespaces
                        },
                        pick_mut: |settings_content| {
                            &mut settings_content
                                .project
                                .all_languages
                                .defaults
                                .show_whitespaces
                        },
                    }),
                    metadata: None,
                }),
                SettingsPageItem::SectionHeader("Window"),
                // todo(settings_ui): Should we filter by platform?
                SettingsPageItem::SettingItem(SettingItem {
                    title: "Use System Window Tabs",
                    description: "Whether to allow windows to tab together (macOS only)",
                    field: Box::new(SettingField {
                        pick: |settings_content| &settings_content.workspace.use_system_window_tabs,
                        pick_mut: |settings_content| {
                            &mut settings_content.workspace.use_system_window_tabs
                        },
                    }),
                    metadata: None,
                }),
                SettingsPageItem::SectionHeader("Layout"),
                SettingsPageItem::SettingItem(SettingItem {
                    title: "Zoomed Padding",
                    description: "Whether to show padding for zoomed panels",
                    field: Box::new(SettingField {
                        pick: |settings_content| &settings_content.workspace.zoomed_padding,
                        pick_mut: |settings_content| &mut settings_content.workspace.zoomed_padding,
                    }),
                    metadata: None,
                }),
                // todo(settings_ui): Needs numeric stepper   option within an option
                // SettingsPageItem::SettingItem(SettingItem {
                //     title: "Centered Layout Left Padding",
                //     description: "Left padding for centered layout",
                //     field: Box::new(SettingField {
                //         pick: |settings_content| {
                //             &settings_content.workspace.centered_layout.left_padding
                //         },
                //         pick_mut: |settings_content| {
                //             &mut settings_content.workspace.centered_layout.left_padding
                //         },
                //     }),
                //     metadata: None,
                // }),
                // SettingsPageItem::SettingItem(SettingItem {
                //     title: "Centered Layout Right Padding",
                //     description: "Right padding for centered layout",
                //     field: Box::new(SettingField {
                //         pick: |settings_content| {
                //             if let Some(centered_layout) =
                //                 &settings_content.workspace.centered_layout
                //             {
                //                 &centered_layout.right_padding
                //             } else {
                //                 &None
                //             }
                //         },
                //         pick_mut: |settings_content| {
                //             if let Some(mut centered_layout) =
                //                 settings_content.workspace.centered_layout
                //             {
                //                 &mut centered_layout.right_padding
                //             } else {
                //                 &mut None
                //             }
                //         },
                //     }),
                //     metadata: None,
                // }),
                SettingsPageItem::SettingItem(SettingItem {
                    title: "Bottom Dock Layout",
                    description: "Layout mode of the bottom dock",
                    field: Box::new(SettingField {
                        pick: |settings_content| &settings_content.workspace.bottom_dock_layout,
                        pick_mut: |settings_content| {
                            &mut settings_content.workspace.bottom_dock_layout
                        },
                    }),
                    metadata: None,
                }),
            ],
        },
        SettingsPage {
            title: "Editor",
            items: vec![
                SettingsPageItem::SectionHeader("Indentation"),
                // todo(settings_ui): Needs numeric stepper
                SettingsPageItem::SettingItem(SettingItem {
                    title: "Tab Size",
                    description: "How many columns a tab should occupy",
                    field: Box::new(SettingField {
                        pick: |settings_content| {
                            &settings_content.project.all_languages.defaults.tab_size
                        },
                        pick_mut: |settings_content| {
                            &mut settings_content.project.all_languages.defaults.tab_size
                        },
                    }),
                    metadata: None,
                }),
                SettingsPageItem::SettingItem(SettingItem {
                    title: "Hard Tabs",
                    description: "Whether to indent lines using tab characters, as opposed to multiple spaces",
                    field: Box::new(SettingField {
                        pick: |settings_content| {
                            &settings_content.project.all_languages.defaults.hard_tabs
                        },
                        pick_mut: |settings_content| {
                            &mut settings_content.project.all_languages.defaults.hard_tabs
                        },
                    }),
                    metadata: None,
                }),
                SettingsPageItem::SettingItem(SettingItem {
                    title: "Auto Indent",
                    description: "Whether indentation should be adjusted based on the context whilst typing",
                    field: Box::new(SettingField {
                        pick: |settings_content| {
                            &settings_content.project.all_languages.defaults.auto_indent
                        },
                        pick_mut: |settings_content| {
                            &mut settings_content.project.all_languages.defaults.auto_indent
                        },
                    }),
                    metadata: None,
                }),
                SettingsPageItem::SettingItem(SettingItem {
                    title: "Auto Indent On Paste",
                    description: "Whether indentation of pasted content should be adjusted based on the context",
                    field: Box::new(SettingField {
                        pick: |settings_content| {
                            &settings_content
                                .project
                                .all_languages
                                .defaults
                                .auto_indent_on_paste
                        },
                        pick_mut: |settings_content| {
                            &mut settings_content
                                .project
                                .all_languages
                                .defaults
                                .auto_indent_on_paste
                        },
                    }),
                    metadata: None,
                }),
                SettingsPageItem::SectionHeader("Wrapping"),
                // todo(settings_ui): Needs numeric stepper
                // SettingsPageItem::SettingItem(SettingItem {
                //     title: "Preferred Line Length",
                //     description: "The column at which to soft-wrap lines, for buffers where soft-wrap is enabled",
                //     field: Box::new(SettingField {
                //         pick: |settings_content| &settings_content.project.all_languages.defaults.preferred_line_length,
                //         pick_mut: |settings_content| &mut settings_content.project.all_languages.defaults.preferred_line_length,
                //     }),
                //     metadata: None,
                // }),
                SettingsPageItem::SettingItem(SettingItem {
                    title: "Soft Wrap",
                    description: "How to soft-wrap long lines of text",
                    field: Box::new(SettingField {
                        pick: |settings_content| {
                            &settings_content.project.all_languages.defaults.soft_wrap
                        },
                        pick_mut: |settings_content| {
                            &mut settings_content.project.all_languages.defaults.soft_wrap
                        },
                    }),
                    metadata: None,
                }),
                SettingsPageItem::SectionHeader("Search"),
                SettingsPageItem::SettingItem(SettingItem {
                    title: "Search Wrap",
                    description: "Whether the editor search results will loop",
                    field: Box::new(SettingField {
                        pick: |settings_content| &settings_content.editor.search_wrap,
                        pick_mut: |settings_content| &mut settings_content.editor.search_wrap,
                    }),
                    metadata: None,
                }),
                SettingsPageItem::SettingItem(SettingItem {
                    title: "Seed Search Query From Cursor",
                    description: "When to populate a new search's query based on the text under the cursor",
                    field: Box::new(SettingField {
                        pick: |settings_content| {
                            &settings_content.editor.seed_search_query_from_cursor
                        },
                        pick_mut: |settings_content| {
                            &mut settings_content.editor.seed_search_query_from_cursor
                        },
                    }),
                    metadata: None,
                }),
                SettingsPageItem::SettingItem(SettingItem {
                    title: "Use Smartcase Search",
                    description: "Whether to use smartcase search",
                    field: Box::new(SettingField {
                        pick: |settings_content| &settings_content.editor.use_smartcase_search,
                        pick_mut: |settings_content| {
                            &mut settings_content.editor.use_smartcase_search
                        },
                    }),
                    metadata: None,
                }),
                SettingsPageItem::SectionHeader("Editor Behavior"),
                SettingsPageItem::SettingItem(SettingItem {
                    title: "Redact Private Values",
                    description: "Hide the values of variables in private files",
                    field: Box::new(SettingField {
                        pick: |settings_content| &settings_content.editor.redact_private_values,
                        pick_mut: |settings_content| {
                            &mut settings_content.editor.redact_private_values
                        },
                    }),
                    metadata: None,
                }),
                SettingsPageItem::SettingItem(SettingItem {
                    title: "Middle Click Paste",
                    description: "Whether to enable middle-click paste on Linux",
                    field: Box::new(SettingField {
                        pick: |settings_content| &settings_content.editor.middle_click_paste,
                        pick_mut: |settings_content| {
                            &mut settings_content.editor.middle_click_paste
                        },
                    }),
                    metadata: None,
                }),
                SettingsPageItem::SettingItem(SettingItem {
                    title: "Double Click In Multibuffer",
                    description: "What to do when multibuffer is double clicked in some of its excerpts",
                    field: Box::new(SettingField {
                        pick: |settings_content| {
                            &settings_content.editor.double_click_in_multibuffer
                        },
                        pick_mut: |settings_content| {
                            &mut settings_content.editor.double_click_in_multibuffer
                        },
                    }),
                    metadata: None,
                }),
                SettingsPageItem::SettingItem(SettingItem {
                    title: "Go To Definition Fallback",
                    description: "Whether to follow-up empty go to definition responses from the language server",
                    field: Box::new(SettingField {
                        pick: |settings_content| &settings_content.editor.go_to_definition_fallback,
                        pick_mut: |settings_content| {
                            &mut settings_content.editor.go_to_definition_fallback
                        },
                    }),
                    metadata: None,
                }),
                SettingsPageItem::SectionHeader("Scrolling"),
                SettingsPageItem::SettingItem(SettingItem {
                    title: "Scroll Beyond Last Line",
                    description: "Whether the editor will scroll beyond the last line",
                    field: Box::new(SettingField {
                        pick: |settings_content| &settings_content.editor.scroll_beyond_last_line,
                        pick_mut: |settings_content| {
                            &mut settings_content.editor.scroll_beyond_last_line
                        },
                    }),
                    metadata: None,
                }),
                SettingsPageItem::SettingItem(SettingItem {
                    title: "Vertical Scroll Margin",
                    description: "The number of lines to keep above/below the cursor when auto-scrolling",
                    field: Box::new(SettingField {
                        pick: |settings_content| &settings_content.editor.vertical_scroll_margin,
                        pick_mut: |settings_content| {
                            &mut settings_content.editor.vertical_scroll_margin
                        },
                    }),
                    metadata: None,
                }),
                SettingsPageItem::SettingItem(SettingItem {
                    title: "Horizontal Scroll Margin",
                    description: "The number of characters to keep on either side when scrolling with the mouse",
                    field: Box::new(SettingField {
                        pick: |settings_content| &settings_content.editor.horizontal_scroll_margin,
                        pick_mut: |settings_content| {
                            &mut settings_content.editor.horizontal_scroll_margin
                        },
                    }),
                    metadata: None,
                }),
                SettingsPageItem::SettingItem(SettingItem {
                    title: "Scroll Sensitivity",
                    description: "Scroll sensitivity multiplier for both horizontal and vertical scrolling",
                    field: Box::new(SettingField {
                        pick: |settings_content| &settings_content.editor.scroll_sensitivity,
                        pick_mut: |settings_content| {
                            &mut settings_content.editor.scroll_sensitivity
                        },
                    }),
                    metadata: None,
                }),
                SettingsPageItem::SettingItem(SettingItem {
                    title: "Fast Scroll Sensitivity",
                    description: "Fast Scroll sensitivity multiplier for both horizontal and vertical scrolling",
                    field: Box::new(SettingField {
                        pick: |settings_content| &settings_content.editor.fast_scroll_sensitivity,
                        pick_mut: |settings_content| {
                            &mut settings_content.editor.fast_scroll_sensitivity
                        },
                    }),
                    metadata: None,
                }),
                SettingsPageItem::SettingItem(SettingItem {
                    title: "Autoscroll On Clicks",
                    description: "Whether to scroll when clicking near the edge of the visible text area",
                    field: Box::new(SettingField {
                        pick: |settings_content| &settings_content.editor.autoscroll_on_clicks,
                        pick_mut: |settings_content| {
                            &mut settings_content.editor.autoscroll_on_clicks
                        },
                    }),
                    metadata: None,
                }),
                SettingsPageItem::SectionHeader("Auto Actions"),
                SettingsPageItem::SettingItem(SettingItem {
                    title: "Use Autoclose",
                    description: "Whether to automatically type closing characters for you",
                    field: Box::new(SettingField {
                        pick: |settings_content| {
                            &settings_content
                                .project
                                .all_languages
                                .defaults
                                .use_autoclose
                        },
                        pick_mut: |settings_content| {
                            &mut settings_content
                                .project
                                .all_languages
                                .defaults
                                .use_autoclose
                        },
                    }),
                    metadata: None,
                }),
                SettingsPageItem::SettingItem(SettingItem {
                    title: "Use Auto Surround",
                    description: "Whether to automatically surround text with characters for you",
                    field: Box::new(SettingField {
                        pick: |settings_content| {
                            &settings_content
                                .project
                                .all_languages
                                .defaults
                                .use_auto_surround
                        },
                        pick_mut: |settings_content| {
                            &mut settings_content
                                .project
                                .all_languages
                                .defaults
                                .use_auto_surround
                        },
                    }),
                    metadata: None,
                }),
                SettingsPageItem::SettingItem(SettingItem {
                    title: "Use On Type Format",
                    description: "Whether to use additional LSP queries to format the code after every trigger symbol input",
                    field: Box::new(SettingField {
                        pick: |settings_content| {
                            &settings_content
                                .project
                                .all_languages
                                .defaults
                                .use_on_type_format
                        },
                        pick_mut: |settings_content| {
                            &mut settings_content
                                .project
                                .all_languages
                                .defaults
                                .use_on_type_format
                        },
                    }),
                    metadata: None,
                }),
                SettingsPageItem::SettingItem(SettingItem {
                    title: "Always Treat Brackets As Autoclosed",
                    description: "Controls how the editor handles the autoclosed characters",
                    field: Box::new(SettingField {
                        pick: |settings_content| {
                            &settings_content
                                .project
                                .all_languages
                                .defaults
                                .always_treat_brackets_as_autoclosed
                        },
                        pick_mut: |settings_content| {
                            &mut settings_content
                                .project
                                .all_languages
                                .defaults
                                .always_treat_brackets_as_autoclosed
                        },
                    }),
                    metadata: None,
                }),
                SettingsPageItem::SectionHeader("Formatting"),
                SettingsPageItem::SettingItem(SettingItem {
                    title: "Remove Trailing Whitespace On Save",
                    description: "Whether or not to remove any trailing whitespace from lines of a buffer before saving it",
                    field: Box::new(SettingField {
                        pick: |settings_content| {
                            &settings_content
                                .project
                                .all_languages
                                .defaults
                                .remove_trailing_whitespace_on_save
                        },
                        pick_mut: |settings_content| {
                            &mut settings_content
                                .project
                                .all_languages
                                .defaults
                                .remove_trailing_whitespace_on_save
                        },
                    }),
                    metadata: None,
                }),
                SettingsPageItem::SettingItem(SettingItem {
                    title: "Ensure Final Newline On Save",
                    description: "Whether or not to ensure there's a single newline at the end of a buffer when saving it",
                    field: Box::new(SettingField {
                        pick: |settings_content| {
                            &settings_content
                                .project
                                .all_languages
                                .defaults
                                .ensure_final_newline_on_save
                        },
                        pick_mut: |settings_content| {
                            &mut settings_content
                                .project
                                .all_languages
                                .defaults
                                .ensure_final_newline_on_save
                        },
                    }),
                    metadata: None,
                }),
                SettingsPageItem::SettingItem(SettingItem {
                    title: "Extend Comment On Newline",
                    description: "Whether to start a new line with a comment when a previous line is a comment as well",
                    field: Box::new(SettingField {
                        pick: |settings_content| {
                            &settings_content
                                .project
                                .all_languages
                                .defaults
                                .extend_comment_on_newline
                        },
                        pick_mut: |settings_content| {
                            &mut settings_content
                                .project
                                .all_languages
                                .defaults
                                .extend_comment_on_newline
                        },
                    }),
                    metadata: None,
                }),
                SettingsPageItem::SectionHeader("Completions"),
                SettingsPageItem::SettingItem(SettingItem {
                    title: "Show Completions On Input",
                    description: "Whether to pop the completions menu while typing in an editor without explicitly requesting it",
                    field: Box::new(SettingField {
                        pick: |settings_content| {
                            &settings_content
                                .project
                                .all_languages
                                .defaults
                                .show_completions_on_input
                        },
                        pick_mut: |settings_content| {
                            &mut settings_content
                                .project
                                .all_languages
                                .defaults
                                .show_completions_on_input
                        },
                    }),
                    metadata: None,
                }),
                SettingsPageItem::SettingItem(SettingItem {
                    title: "Show Completion Documentation",
                    description: "Whether to display inline and alongside documentation for items in the completions menu",
                    field: Box::new(SettingField {
                        pick: |settings_content| {
                            &settings_content
                                .project
                                .all_languages
                                .defaults
                                .show_completion_documentation
                        },
                        pick_mut: |settings_content| {
                            &mut settings_content
                                .project
                                .all_languages
                                .defaults
                                .show_completion_documentation
                        },
                    }),
                    metadata: None,
                }),
                SettingsPageItem::SettingItem(SettingItem {
                    title: "Auto Signature Help",
                    description: "Whether to automatically show a signature help pop-up or not",
                    field: Box::new(SettingField {
                        pick: |settings_content| &settings_content.editor.auto_signature_help,
                        pick_mut: |settings_content| {
                            &mut settings_content.editor.auto_signature_help
                        },
                    }),
                    metadata: None,
                }),
                SettingsPageItem::SettingItem(SettingItem {
                    title: "Show Signature Help After Edits",
                    description: "Whether to show the signature help pop-up after completions or bracket pairs inserted",
                    field: Box::new(SettingField {
                        pick: |settings_content| {
                            &settings_content.editor.show_signature_help_after_edits
                        },
                        pick_mut: |settings_content| {
                            &mut settings_content.editor.show_signature_help_after_edits
                        },
                    }),
                    metadata: None,
                }),
                SettingsPageItem::SettingItem(SettingItem {
                    title: "Snippet Sort Order",
                    description: "Determines how snippets are sorted relative to other completion items",
                    field: Box::new(SettingField {
                        pick: |settings_content| &settings_content.editor.snippet_sort_order,
                        pick_mut: |settings_content| {
                            &mut settings_content.editor.snippet_sort_order
                        },
                    }),
                    metadata: None,
                }),
                SettingsPageItem::SectionHeader("Hover"),
                SettingsPageItem::SettingItem(SettingItem {
                    title: "Hover Popover Enabled",
                    description: "Whether to show the informational hover box when moving the mouse over symbols in the editor",
                    field: Box::new(SettingField {
                        pick: |settings_content| &settings_content.editor.hover_popover_enabled,
                        pick_mut: |settings_content| {
                            &mut settings_content.editor.hover_popover_enabled
                        },
                    }),
                    metadata: None,
                }),
                // todo(settings ui): add units to this numeric stepper
                SettingsPageItem::SettingItem(SettingItem {
                    title: "Hover Popover Delay",
                    description: "Time to wait in milliseconds before showing the informational hover box",
                    field: Box::new(SettingField {
                        pick: |settings_content| &settings_content.editor.hover_popover_delay,
                        pick_mut: |settings_content| {
                            &mut settings_content.editor.hover_popover_delay
                        },
                    }),
                    metadata: None,
                }),
                SettingsPageItem::SectionHeader("Code Actions"),
                SettingsPageItem::SettingItem(SettingItem {
                    title: "Inline Code Actions",
                    description: "Whether to show code action button at start of buffer line",
                    field: Box::new(SettingField {
                        pick: |settings_content| &settings_content.editor.inline_code_actions,
                        pick_mut: |settings_content| {
                            &mut settings_content.editor.inline_code_actions
                        },
                    }),
                    metadata: None,
                }),
                SettingsPageItem::SectionHeader("Selection"),
                SettingsPageItem::SettingItem(SettingItem {
                    title: "Drag And Drop Selection",
                    description: "Whether to enable drag and drop selection",
                    field: Box::new(SettingField {
                        pick: |settings_content| {
                            if let Some(drag_and_drop) =
                                &settings_content.editor.drag_and_drop_selection
                            {
                                &drag_and_drop.enabled
                            } else {
                                &None
                            }
                        },
                        pick_mut: |settings_content| {
                            &mut settings_content
                                .editor
                                .drag_and_drop_selection
                                .get_or_insert_default()
                                .enabled
                        },
                    }),
                    metadata: None,
                }),
                // todo(settings_ui): Needs numeric stepper
                // SettingsPageItem::SettingItem(SettingItem {
                //     title: "Drag And Drop Selection Delay",
                //     description: "Delay in milliseconds before drag and drop selection starts",
                //     field: Box::new(SettingField {
                //         pick: |settings_content| {
                //             if let Some(drag_and_drop) = &settings_content.editor.drag_and_drop_selection {
                //                 &drag_and_drop.delay
                //             } else {
                //                 &None
                //             }
                //         },
                //         pick_mut: |settings_content| {
                //             &mut settings_content.editor.drag_and_drop_selection.get_or_insert_default().delay
                //         },
                //     }),
                //     metadata: None,
                // }),
                SettingsPageItem::SectionHeader("Line Numbers"),
                SettingsPageItem::SettingItem(SettingItem {
                    title: "Relative Line Numbers",
                    description: "Whether the line numbers on editors gutter are relative or not",
                    field: Box::new(SettingField {
                        pick: |settings_content| &settings_content.editor.relative_line_numbers,
                        pick_mut: |settings_content| {
                            &mut settings_content.editor.relative_line_numbers
                        },
                    }),
                    metadata: None,
                }),
                SettingsPageItem::SectionHeader("Gutter"),
                SettingsPageItem::SettingItem(SettingItem {
                    title: "Show Line Numbers",
                    description: "Whether to show line numbers in the gutter",
                    field: Box::new(SettingField {
                        pick: |settings_content| {
                            if let Some(gutter) = &settings_content.editor.gutter {
                                &gutter.line_numbers
                            } else {
                                &None
                            }
                        },
                        pick_mut: |settings_content| {
                            &mut settings_content
                                .editor
                                .gutter
                                .get_or_insert_default()
                                .line_numbers
                        },
                    }),
                    metadata: None,
                }),
                SettingsPageItem::SettingItem(SettingItem {
                    title: "Show Runnables",
                    description: "Whether to show runnable buttons in the gutter",
                    field: Box::new(SettingField {
                        pick: |settings_content| {
                            if let Some(gutter) = &settings_content.editor.gutter {
                                &gutter.runnables
                            } else {
                                &None
                            }
                        },
                        pick_mut: |settings_content| {
                            &mut settings_content
                                .editor
                                .gutter
                                .get_or_insert_default()
                                .runnables
                        },
                    }),
                    metadata: None,
                }),
                SettingsPageItem::SettingItem(SettingItem {
                    title: "Show Breakpoints",
                    description: "Whether to show breakpoints in the gutter",
                    field: Box::new(SettingField {
                        pick: |settings_content| {
                            if let Some(gutter) = &settings_content.editor.gutter {
                                &gutter.breakpoints
                            } else {
                                &None
                            }
                        },
                        pick_mut: |settings_content| {
                            &mut settings_content
                                .editor
                                .gutter
                                .get_or_insert_default()
                                .breakpoints
                        },
                    }),
                    metadata: None,
                }),
                SettingsPageItem::SettingItem(SettingItem {
                    title: "Show Folds",
                    description: "Whether to show code folding controls in the gutter",
                    field: Box::new(SettingField {
                        pick: |settings_content| {
                            if let Some(gutter) = &settings_content.editor.gutter {
                                &gutter.folds
                            } else {
                                &None
                            }
                        },
                        pick_mut: |settings_content| {
                            &mut settings_content.editor.gutter.get_or_insert_default().folds
                        },
                    }),
                    metadata: None,
                }),
                SettingsPageItem::SectionHeader("Tabs"),
                SettingsPageItem::SettingItem(SettingItem {
                    title: "Show Tab Bar",
                    description: "Whether or not to show the tab bar in the editor",
                    field: Box::new(SettingField {
                        pick: |settings_content| {
                            if let Some(tab_bar) = &settings_content.tab_bar {
                                &tab_bar.show
                            } else {
                                &None
                            }
                        },
                        pick_mut: |settings_content| {
                            &mut settings_content.tab_bar.get_or_insert_default().show
                        },
                    }),
                    metadata: None,
                }),
                SettingsPageItem::SettingItem(SettingItem {
                    title: "Show Git Status In Tabs",
                    description: "Whether to show the Git file status on a tab item",
                    field: Box::new(SettingField {
                        pick: |settings_content| {
                            if let Some(tabs) = &settings_content.tabs {
                                &tabs.git_status
                            } else {
                                &None
                            }
                        },
                        pick_mut: |settings_content| {
                            &mut settings_content.tabs.get_or_insert_default().git_status
                        },
                    }),
                    metadata: None,
                }),
                SettingsPageItem::SettingItem(SettingItem {
                    title: "Show File Icons In Tabs",
                    description: "Whether to show the file icon for a tab",
                    field: Box::new(SettingField {
                        pick: |settings_content| {
                            if let Some(tabs) = &settings_content.tabs {
                                &tabs.file_icons
                            } else {
                                &None
                            }
                        },
                        pick_mut: |settings_content| {
                            &mut settings_content.tabs.get_or_insert_default().file_icons
                        },
                    }),
                    metadata: None,
                }),
                SettingsPageItem::SettingItem(SettingItem {
                    title: "Tab Close Position",
                    description: "Position of the close button in a tab",
                    field: Box::new(SettingField {
                        pick: |settings_content| {
                            if let Some(tabs) = &settings_content.tabs {
                                &tabs.close_position
                            } else {
                                &None
                            }
                        },
                        pick_mut: |settings_content| {
                            &mut settings_content.tabs.get_or_insert_default().close_position
                        },
                    }),
                    metadata: None,
                }),
                // todo(settings_ui): Needs numeric stepper
                // SettingsPageItem::SettingItem(SettingItem {
                //     title: "Maximum Tabs",
                //     description: "Maximum open tabs in a pane. Will not close an unsaved tab",
                //     field: Box::new(SettingField {
                //         pick: |settings_content| &settings_content.workspace.max_tabs,
                //         pick_mut: |settings_content| &mut settings_content.workspace.max_tabs,
                //     }),
                //     metadata: None,
                // }),
                SettingsPageItem::SectionHeader("Toolbar"),
                SettingsPageItem::SettingItem(SettingItem {
                    title: "Breadcrumbs",
                    description: "Whether to show breadcrumbs",
                    field: Box::new(SettingField {
                        pick: |settings_content| {
                            if let Some(toolbar) = &settings_content.editor.toolbar {
                                &toolbar.breadcrumbs
                            } else {
                                &None
                            }
                        },
                        pick_mut: |settings_content| {
                            &mut settings_content
                                .editor
                                .toolbar
                                .get_or_insert_default()
                                .breadcrumbs
                        },
                    }),
                    metadata: None,
                }),
                SettingsPageItem::SettingItem(SettingItem {
                    title: "Quick Actions",
                    description: "Whether to show quick action buttons",
                    field: Box::new(SettingField {
                        pick: |settings_content| {
                            if let Some(toolbar) = &settings_content.editor.toolbar {
                                &toolbar.quick_actions
                            } else {
                                &None
                            }
                        },
                        pick_mut: |settings_content| {
                            &mut settings_content
                                .editor
                                .toolbar
                                .get_or_insert_default()
                                .quick_actions
                        },
                    }),
                    metadata: None,
                }),
                SettingsPageItem::SettingItem(SettingItem {
                    title: "Selections Menu",
                    description: "Whether to show the selections menu in the editor toolbar",
                    field: Box::new(SettingField {
                        pick: |settings_content| {
                            if let Some(toolbar) = &settings_content.editor.toolbar {
                                &toolbar.selections_menu
                            } else {
                                &None
                            }
                        },
                        pick_mut: |settings_content| {
                            &mut settings_content
                                .editor
                                .toolbar
                                .get_or_insert_default()
                                .selections_menu
                        },
                    }),
                    metadata: None,
                }),
                SettingsPageItem::SettingItem(SettingItem {
                    title: "Agent Review",
                    description: "Whether to show agent review buttons in the editor toolbar",
                    field: Box::new(SettingField {
                        pick: |settings_content| {
                            if let Some(toolbar) = &settings_content.editor.toolbar {
                                &toolbar.agent_review
                            } else {
                                &None
                            }
                        },
                        pick_mut: |settings_content| {
                            &mut settings_content
                                .editor
                                .toolbar
                                .get_or_insert_default()
                                .agent_review
                        },
                    }),
                    metadata: None,
                }),
                SettingsPageItem::SettingItem(SettingItem {
                    title: "Code Actions",
                    description: "Whether to show code action buttons in the editor toolbar",
                    field: Box::new(SettingField {
                        pick: |settings_content| {
                            if let Some(toolbar) = &settings_content.editor.toolbar {
                                &toolbar.code_actions
                            } else {
                                &None
                            }
                        },
                        pick_mut: |settings_content| {
                            &mut settings_content
                                .editor
                                .toolbar
                                .get_or_insert_default()
                                .code_actions
                        },
                    }),
                    metadata: None,
                }),
            ],
        },
        SettingsPage {
            title: "Languages & Frameworks",
<<<<<<< HEAD
            items: vec![
                SettingsPageItem::SectionHeader("General"),
                SettingsPageItem::SettingItem(SettingItem {
                    title: "Enable Language Server",
                    description: "Whether to use language servers to provide code intelligence",
                    field: Box::new(SettingField {
                        pick: |settings_content| {
                            &settings_content
                                .project
                                .all_languages
                                .defaults
                                .enable_language_server
                        },
                        pick_mut: |settings_content| {
                            &mut settings_content
                                .project
                                .all_languages
                                .defaults
                                .enable_language_server
                        },
                    }),
                    metadata: None,
                }),
                SettingsPageItem::SectionHeader("Languages"),
                SettingsPageItem::SubPageLink(SubPageLink {
                    title: "JSON",
                    render: Rc::new(|_, _, _| "A settings page!".into_any_element()),
                }),
            ],
=======
            items: {
                let mut items = vec![
                    SettingsPageItem::SectionHeader(LANGUAGES_SECTION_HEADER),
                    SettingsPageItem::SubPageLink(SubPageLink {
                        title: "JSON",
                        render: Arc::new(|this, window, cx| {
                            this.render_page_items(language_settings_data().iter(), window, cx)
                                .into_any_element()
                        }),
                    }),
                    SettingsPageItem::SubPageLink(SubPageLink {
                        title: "JSONC",
                        render: Arc::new(|this, window, cx| {
                            this.render_page_items(language_settings_data().iter(), window, cx)
                                .into_any_element()
                        }),
                    }),
                    SettingsPageItem::SubPageLink(SubPageLink {
                        title: "Rust",
                        render: Arc::new(|this, window, cx| {
                            this.render_page_items(language_settings_data().iter(), window, cx)
                                .into_any_element()
                        }),
                    }),
                    SettingsPageItem::SubPageLink(SubPageLink {
                        title: "Python",
                        render: Arc::new(|this, window, cx| {
                            this.render_page_items(language_settings_data().iter(), window, cx)
                                .into_any_element()
                        }),
                    }),
                    SettingsPageItem::SubPageLink(SubPageLink {
                        title: "TSX",
                        render: Arc::new(|this, window, cx| {
                            this.render_page_items(language_settings_data().iter(), window, cx)
                                .into_any_element()
                        }),
                    }),
                ];

                items.push(SettingsPageItem::SectionHeader("Default Language Settings"));
                items.extend(language_settings_data());

                items
            },
>>>>>>> c1e91716
        },
        SettingsPage {
            title: "Workbench & Window",
            items: vec![
                SettingsPageItem::SectionHeader("Workbench"),
<<<<<<< HEAD
                SettingsPageItem::SettingItem(SettingItem {
                    title: "Editor Tabs",
                    description: "Whether or not to show the tab bar in the editor",
                    field: Box::new(SettingField {
                        pick: |settings_content| {
                            if let Some(tab_bar) = &settings_content.tab_bar {
                                &tab_bar.show
                            } else {
                                &None
                            }
                        },
                        pick_mut: |settings_content| {
                            &mut settings_content.tab_bar.get_or_insert_default().show
                        },
                    }),
                    metadata: None,
                }),
                SettingsPageItem::SettingItem(SettingItem {
                    title: "Active Language Button",
                    description: "Whether to show the active language button in the status bar",
                    field: Box::new(SettingField {
                        pick: |settings_content| {
                            if let Some(status_bar) = &settings_content.status_bar {
                                &status_bar.active_language_button
                            } else {
                                &None
                            }
                        },
                        pick_mut: |settings_content| {
                            &mut settings_content
                                .status_bar
                                .get_or_insert_default()
                                .active_language_button
                        },
                    }),
                    metadata: None,
                }),
                SettingsPageItem::SettingItem(SettingItem {
                    title: "Cursor Position Button",
                    description: "Whether to show the cursor position button in the status bar",
                    field: Box::new(SettingField {
                        pick: |settings_content| {
                            if let Some(status_bar) = &settings_content.status_bar {
                                &status_bar.cursor_position_button
                            } else {
                                &None
                            }
                        },
                        pick_mut: |settings_content| {
                            &mut settings_content
                                .status_bar
                                .get_or_insert_default()
                                .cursor_position_button
                        },
                    }),
                    metadata: None,
                }),
                SettingsPageItem::SectionHeader("Terminal"),
                SettingsPageItem::SettingItem(SettingItem {
                    title: "Terminal Button",
                    description: "Whether to show the terminal button in the status bar",
                    field: Box::new(SettingField {
                        pick: |settings_content| {
                            if let Some(terminal) = &settings_content.terminal {
                                &terminal.button
                            } else {
                                &None
                            }
                        },
                        pick_mut: |settings_content| {
                            &mut settings_content.terminal.get_or_insert_default().button
                        },
                    }),
                    metadata: None,
                }),
                SettingsPageItem::SettingItem(SettingItem {
                    title: "Show Navigation History Buttons",
                    description: "Whether or not to show the navigation history buttons in the tab bar",
                    field: Box::new(SettingField {
                        pick: |settings_content| {
                            if let Some(tab_bar) = &settings_content.tab_bar {
                                &tab_bar.show_nav_history_buttons
                            } else {
                                &None
                            }
                        },
                        pick_mut: |settings_content| {
                            &mut settings_content
                                .tab_bar
                                .get_or_insert_default()
                                .show_nav_history_buttons
                        },
                    }),
                    metadata: None,
                }),
                SettingsPageItem::SectionHeader("Title Bar"),
                SettingsPageItem::SettingItem(SettingItem {
                    title: "Show Branch Icon",
                    description: "Whether to show the branch icon beside branch switcher in the titlebar",
                    field: Box::new(SettingField {
                        pick: |settings_content| {
                            if let Some(title_bar) = &settings_content.title_bar {
                                &title_bar.show_branch_icon
                            } else {
                                &None
                            }
                        },
                        pick_mut: |settings_content| {
                            &mut settings_content
                                .title_bar
                                .get_or_insert_default()
                                .show_branch_icon
                        },
                    }),
                    metadata: None,
                }),
                SettingsPageItem::SettingItem(SettingItem {
                    title: "Show Branch Name",
                    description: "Whether to show the branch name button in the titlebar",
                    field: Box::new(SettingField {
                        pick: |settings_content| {
                            if let Some(title_bar) = &settings_content.title_bar {
                                &title_bar.show_branch_name
                            } else {
                                &None
                            }
                        },
                        pick_mut: |settings_content| {
                            &mut settings_content
                                .title_bar
                                .get_or_insert_default()
                                .show_branch_name
                        },
                    }),
                    metadata: None,
                }),
                SettingsPageItem::SettingItem(SettingItem {
                    title: "Show Project Items",
                    description: "Whether to show the project host and name in the titlebar",
                    field: Box::new(SettingField {
                        pick: |settings_content| {
                            if let Some(title_bar) = &settings_content.title_bar {
                                &title_bar.show_project_items
                            } else {
                                &None
                            }
                        },
                        pick_mut: |settings_content| {
                            &mut settings_content
                                .title_bar
                                .get_or_insert_default()
                                .show_project_items
                        },
                    }),
                    metadata: None,
                }),
                SettingsPageItem::SettingItem(SettingItem {
                    title: "Show Onboarding Banner",
                    description: "Whether to show onboarding banners in the titlebar",
                    field: Box::new(SettingField {
                        pick: |settings_content| {
                            if let Some(title_bar) = &settings_content.title_bar {
                                &title_bar.show_onboarding_banner
                            } else {
                                &None
                            }
                        },
                        pick_mut: |settings_content| {
                            &mut settings_content
                                .title_bar
                                .get_or_insert_default()
                                .show_onboarding_banner
                        },
                    }),
                    metadata: None,
                }),
                SettingsPageItem::SettingItem(SettingItem {
                    title: "Show User Picture",
                    description: "Whether to show user picture in the titlebar",
                    field: Box::new(SettingField {
                        pick: |settings_content| {
                            if let Some(title_bar) = &settings_content.title_bar {
                                &title_bar.show_user_picture
                            } else {
                                &None
                            }
                        },
                        pick_mut: |settings_content| {
                            &mut settings_content
                                .title_bar
                                .get_or_insert_default()
                                .show_user_picture
                        },
                    }),
                    metadata: None,
                }),
                SettingsPageItem::SettingItem(SettingItem {
                    title: "Show Sign In",
                    description: "Whether to show the sign in button in the titlebar",
                    field: Box::new(SettingField {
                        pick: |settings_content| {
                            if let Some(title_bar) = &settings_content.title_bar {
                                &title_bar.show_sign_in
                            } else {
                                &None
                            }
                        },
                        pick_mut: |settings_content| {
                            &mut settings_content
                                .title_bar
                                .get_or_insert_default()
                                .show_sign_in
                        },
                    }),
                    metadata: None,
                }),
                SettingsPageItem::SettingItem(SettingItem {
                    title: "Show Menus",
                    description: "Whether to show the menus in the titlebar",
                    field: Box::new(SettingField {
                        pick: |settings_content| {
                            if let Some(title_bar) = &settings_content.title_bar {
                                &title_bar.show_menus
                            } else {
                                &None
                            }
                        },
                        pick_mut: |settings_content| {
                            &mut settings_content
                                .title_bar
                                .get_or_insert_default()
                                .show_menus
                        },
                    }),
                    metadata: None,
                }),
                SettingsPageItem::SectionHeader("Search Settings"),
                SettingsPageItem::SettingItem(SettingItem {
                    title: "Search Button",
                    description: "Whether to show the project search button in the status bar",
                    field: Box::new(SettingField {
                        pick: |settings_content| {
                            if let Some(search) = &settings_content.editor.search {
                                &search.button
                            } else {
                                &None
                            }
                        },
                        pick_mut: |settings_content| {
                            &mut settings_content
                                .editor
                                .search
                                .get_or_insert_default()
                                .button
                        },
                    }),
                    metadata: None,
                }),
                SettingsPageItem::SettingItem(SettingItem {
                    title: "Whole Word",
                    description: "Whether to search for whole words by default",
                    field: Box::new(SettingField {
                        pick: |settings_content| {
                            if let Some(search) = &settings_content.editor.search {
                                &search.whole_word
                            } else {
                                &None
                            }
                        },
                        pick_mut: |settings_content| {
                            &mut settings_content
                                .editor
                                .search
                                .get_or_insert_default()
                                .whole_word
                        },
                    }),
                    metadata: None,
                }),
                SettingsPageItem::SettingItem(SettingItem {
                    title: "Case Sensitive",
                    description: "Whether to search case-sensitively by default",
                    field: Box::new(SettingField {
                        pick: |settings_content| {
                            if let Some(search) = &settings_content.editor.search {
                                &search.case_sensitive
                            } else {
                                &None
                            }
                        },
                        pick_mut: |settings_content| {
                            &mut settings_content
                                .editor
                                .search
                                .get_or_insert_default()
                                .case_sensitive
                        },
                    }),
                    metadata: None,
                }),
                SettingsPageItem::SettingItem(SettingItem {
                    title: "Include Ignored",
                    description: "Whether to include ignored files in search results by default",
                    field: Box::new(SettingField {
                        pick: |settings_content| {
                            if let Some(search) = &settings_content.editor.search {
                                &search.include_ignored
                            } else {
                                &None
                            }
                        },
                        pick_mut: |settings_content| {
                            &mut settings_content
                                .editor
                                .search
                                .get_or_insert_default()
                                .include_ignored
                        },
                    }),
                    metadata: None,
                }),
                SettingsPageItem::SettingItem(SettingItem {
                    title: "Regex",
                    description: "Whether to use regex search by default",
                    field: Box::new(SettingField {
                        pick: |settings_content| {
                            if let Some(search) = &settings_content.editor.search {
                                &search.regex
                            } else {
                                &None
                            }
                        },
                        pick_mut: |settings_content| {
                            &mut settings_content.editor.search.get_or_insert_default().regex
                        },
                    }),
                    metadata: None,
                }),
                SettingsPageItem::SectionHeader("File Finder"),
                SettingsPageItem::SettingItem(SettingItem {
                    title: "File Icons",
                    description: "Whether to show file icons in the file finder",
                    field: Box::new(SettingField {
                        pick: |settings_content| {
                            if let Some(file_finder) = &settings_content.file_finder {
                                &file_finder.file_icons
                            } else {
                                &None
                            }
                        },
                        pick_mut: |settings_content| {
                            &mut settings_content
                                .file_finder
                                .get_or_insert_default()
                                .file_icons
                        },
                    }),
                    metadata: None,
                }),
                SettingsPageItem::SettingItem(SettingItem {
                    title: "Modal Max Width",
                    description: "Determines how much space the file finder can take up in relation to the available window width",
                    field: Box::new(SettingField {
                        pick: |settings_content| {
                            if let Some(file_finder) = &settings_content.file_finder {
                                &file_finder.modal_max_width
                            } else {
                                &None
                            }
                        },
                        pick_mut: |settings_content| {
                            &mut settings_content
                                .file_finder
                                .get_or_insert_default()
                                .modal_max_width
                        },
                    }),
                    metadata: None,
                }),
                SettingsPageItem::SettingItem(SettingItem {
                    title: "Skip Focus For Active In Search",
                    description: "Whether the file finder should skip focus for the active file in search results",
                    field: Box::new(SettingField {
                        pick: |settings_content| {
                            if let Some(file_finder) = &settings_content.file_finder {
                                &file_finder.skip_focus_for_active_in_search
                            } else {
                                &None
                            }
                        },
                        pick_mut: |settings_content| {
                            &mut settings_content
                                .file_finder
                                .get_or_insert_default()
                                .skip_focus_for_active_in_search
                        },
                    }),
                    metadata: None,
                }),
                SettingsPageItem::SettingItem(SettingItem {
                    title: "Git Status",
                    description: "Whether to show the git status in the file finder",
                    field: Box::new(SettingField {
                        pick: |settings_content| {
                            if let Some(file_finder) = &settings_content.file_finder {
                                &file_finder.git_status
                            } else {
                                &None
                            }
                        },
                        pick_mut: |settings_content| {
                            &mut settings_content
                                .file_finder
                                .get_or_insert_default()
                                .git_status
                        },
                    }),
                    metadata: None,
                }),
                // todo: null by default
                // SettingsPageItem::SettingItem(SettingItem {
                //     title: "Include Ignored",
                //     description: "Whether to use gitignored files when searching",
                //     field: Box::new(SettingField {
                //         pick: |settings_content| {
                //             if let Some(file_finder) = &settings_content.file_finder {
                //                 &file_finder.include_ignored
                //             } else {
                //                 &None
                //             }
                //         },
                //         pick_mut: |settings_content| {
                //             &mut settings_content
                //                 .file_finder
                //                 .get_or_insert_default()
                //                 .include_ignored
                //         },
                //     }),
                //     metadata: None,
                // }),
            ],
        },
        SettingsPage {
            title: "Panels & Tools",
            items: vec![
                SettingsPageItem::SectionHeader("Project Panel"),
                SettingsPageItem::SettingItem(SettingItem {
                    title: "Project Panel Button",
                    description: "Whether to show the project panel button in the status bar",
                    field: Box::new(SettingField {
                        pick: |settings_content| {
                            if let Some(project_panel) = &settings_content.project_panel {
                                &project_panel.button
                            } else {
                                &None
                            }
                        },
                        pick_mut: |settings_content| {
                            &mut settings_content
                                .project_panel
                                .get_or_insert_default()
                                .button
                        },
                    }),
                    metadata: None,
                }),
                SettingsPageItem::SettingItem(SettingItem {
                    title: "Project Panel Dock",
                    description: "Where to dock the project panel",
                    field: Box::new(SettingField {
                        pick: |settings_content| {
                            if let Some(project_panel) = &settings_content.project_panel {
                                &project_panel.dock
                            } else {
                                &None
                            }
                        },
                        pick_mut: |settings_content| {
                            &mut settings_content.project_panel.get_or_insert_default().dock
                        },
                    }),
                    metadata: None,
                }),
                SettingsPageItem::SettingItem(SettingItem {
                    title: "Project Panel Default Width",
                    description: "Default width of the project panel in pixels",
                    field: Box::new(SettingField {
                        pick: |settings_content| {
                            if let Some(project_panel) = &settings_content.project_panel {
                                &project_panel.default_width
                            } else {
                                &None
                            }
                        },
                        pick_mut: |settings_content| {
                            &mut settings_content
                                .project_panel
                                .get_or_insert_default()
                                .default_width
                        },
                    }),
                    metadata: None,
                }),
                SettingsPageItem::SettingItem(SettingItem {
                    title: "Hide .gitignore",
                    description: "Whether to hide the gitignore entries in the project panel",
                    field: Box::new(SettingField {
                        pick: |settings_content| {
                            if let Some(project_panel) = &settings_content.project_panel {
                                &project_panel.hide_gitignore
                            } else {
                                &None
                            }
                        },
                        pick_mut: |settings_content| {
                            &mut settings_content
                                .project_panel
                                .get_or_insert_default()
                                .hide_gitignore
                        },
                    }),
                    metadata: None,
                }),
                SettingsPageItem::SettingItem(SettingItem {
                    title: "Entry Spacing",
                    description: "Spacing between worktree entries in the project panel",
                    field: Box::new(SettingField {
                        pick: |settings_content| {
                            if let Some(project_panel) = &settings_content.project_panel {
                                &project_panel.entry_spacing
                            } else {
                                &None
                            }
                        },
                        pick_mut: |settings_content| {
                            &mut settings_content
                                .project_panel
                                .get_or_insert_default()
                                .entry_spacing
                        },
                    }),
                    metadata: None,
                }),
                SettingsPageItem::SettingItem(SettingItem {
                    title: "File Icons",
                    description: "Whether to show folder icons or chevrons for directories in the project panel",
                    field: Box::new(SettingField {
                        pick: |settings_content| {
                            if let Some(project_panel) = &settings_content.project_panel {
                                &project_panel.file_icons
                            } else {
                                &None
                            }
                        },
                        pick_mut: |settings_content| {
                            &mut settings_content
                                .project_panel
                                .get_or_insert_default()
                                .file_icons
                        },
                    }),
                    metadata: None,
                }),
                SettingsPageItem::SettingItem(SettingItem {
                    title: "Folder Icons",
                    description: "Whether to show folder icons or chevrons for directories in the project panel",
                    field: Box::new(SettingField {
                        pick: |settings_content| {
                            if let Some(project_panel) = &settings_content.project_panel {
                                &project_panel.folder_icons
                            } else {
                                &None
                            }
                        },
                        pick_mut: |settings_content| {
                            &mut settings_content
                                .project_panel
                                .get_or_insert_default()
                                .folder_icons
                        },
                    }),
                    metadata: None,
                }),
                SettingsPageItem::SettingItem(SettingItem {
                    title: "Git Status",
                    description: "Whether to show the git status in the project panel",
                    field: Box::new(SettingField {
                        pick: |settings_content| {
                            if let Some(project_panel) = &settings_content.project_panel {
                                &project_panel.git_status
                            } else {
                                &None
                            }
                        },
                        pick_mut: |settings_content| {
                            &mut settings_content
                                .project_panel
                                .get_or_insert_default()
                                .git_status
                        },
                    }),
                    metadata: None,
                }),
                SettingsPageItem::SettingItem(SettingItem {
                    title: "Indent Size",
                    description: "Amount of indentation for nested items",
                    field: Box::new(SettingField {
                        pick: |settings_content| {
                            if let Some(project_panel) = &settings_content.project_panel {
                                &project_panel.indent_size
                            } else {
                                &None
                            }
                        },
                        pick_mut: |settings_content| {
                            &mut settings_content
                                .project_panel
                                .get_or_insert_default()
                                .indent_size
                        },
                    }),
                    metadata: None,
                }),
                SettingsPageItem::SettingItem(SettingItem {
                    title: "Auto Reveal Entries",
                    description: "Whether to reveal it in the project panel automatically when a corresponding project entry becomes active",
                    field: Box::new(SettingField {
                        pick: |settings_content| {
                            if let Some(project_panel) = &settings_content.project_panel {
                                &project_panel.auto_reveal_entries
                            } else {
                                &None
                            }
                        },
                        pick_mut: |settings_content| {
                            &mut settings_content
                                .project_panel
                                .get_or_insert_default()
                                .auto_reveal_entries
                        },
                    }),
                    metadata: None,
                }),
                SettingsPageItem::SettingItem(SettingItem {
                    title: "Starts Open",
                    description: "Whether the project panel should open on startup",
                    field: Box::new(SettingField {
                        pick: |settings_content| {
                            if let Some(project_panel) = &settings_content.project_panel {
                                &project_panel.starts_open
                            } else {
                                &None
                            }
                        },
                        pick_mut: |settings_content| {
                            &mut settings_content
                                .project_panel
                                .get_or_insert_default()
                                .starts_open
                        },
                    }),
                    metadata: None,
                }),
                SettingsPageItem::SettingItem(SettingItem {
                    title: "Auto Fold Directories",
                    description: "Whether to fold directories automatically and show compact folders when a directory has only one subdirectory inside",
                    field: Box::new(SettingField {
                        pick: |settings_content| {
                            if let Some(project_panel) = &settings_content.project_panel {
                                &project_panel.auto_fold_dirs
                            } else {
                                &None
                            }
                        },
                        pick_mut: |settings_content| {
                            &mut settings_content
                                .project_panel
                                .get_or_insert_default()
                                .auto_fold_dirs
                        },
                    }),
                    metadata: None,
                }),
                // SettingsPageItem::SettingItem(SettingItem {
                //     title: "Scrollbar Show",
                //     description: "When to show the scrollbar in the project panel",
                //     field: Box::new(SettingField {
                //         pick: |settings_content| {
                //             if let Some(project_panel) = &settings_content.project_panel {
                //                 if let Some(scrollbar) = &project_panel.scrollbar {
                //                     &scrollbar.show
                //                 } else {
                //                     &None
                //                 }
                //             } else {
                //                 &None
                //             }
                //         },
                //         pick_mut: |settings_content| {
                //             &mut settings_content
                //                 .project_panel
                //                 .get_or_insert_default()
                //                 .scrollbar
                //         },
                //     }),
                //     metadata: None,
                // }),
                SettingsPageItem::SettingItem(SettingItem {
                    title: "Show Diagnostics",
                    description: "Which files containing diagnostic errors/warnings to mark in the project panel",
                    field: Box::new(SettingField {
                        pick: |settings_content| {
                            if let Some(project_panel) = &settings_content.project_panel {
                                &project_panel.show_diagnostics
                            } else {
                                &None
                            }
                        },
                        pick_mut: |settings_content| {
                            &mut settings_content
                                .project_panel
                                .get_or_insert_default()
                                .show_diagnostics
                        },
                    }),
                    metadata: None,
                }),
                SettingsPageItem::SettingItem(SettingItem {
                    title: "Sticky Scroll",
                    description: "Whether to stick parent directories at top of the project panel",
                    field: Box::new(SettingField {
                        pick: |settings_content| {
                            if let Some(project_panel) = &settings_content.project_panel {
                                &project_panel.sticky_scroll
                            } else {
                                &None
                            }
                        },
                        pick_mut: |settings_content| {
                            &mut settings_content
                                .project_panel
                                .get_or_insert_default()
                                .sticky_scroll
                        },
                    }),
                    metadata: None,
                }),
                // SettingsPageItem::SettingItem(SettingItem {
                //     title: "Indent Guides Show",
                //     description: "When to show indent guides in the project panel",
                //     field: Box::new(SettingField {
                //         pick: |settings_content| {
                //             if let Some(project_panel) = &settings_content.project_panel {
                //                 if let Some(indent_guides) = &project_panel.indent_guides {
                //                     &indent_guides.show
                //                 } else {
                //                     &None
                //                 }
                //             } else {
                //                 &None
                //             }
                //         },
                //         pick_mut: |settings_content| {
                //             &mut settings_content
                //                 .project_panel
                //                 .get_or_insert_default()
                //                 .indent_guides
                //                 .get_or_insert_default()
                //                 .show
                //         },
                //     }),
                //     metadata: None,
                // }),
                SettingsPageItem::SettingItem(SettingItem {
                    title: "Drag and Drop",
                    description: "Whether to enable drag-and-drop operations in the project panel",
                    field: Box::new(SettingField {
                        pick: |settings_content| {
                            if let Some(project_panel) = &settings_content.project_panel {
                                &project_panel.drag_and_drop
                            } else {
                                &None
                            }
                        },
                        pick_mut: |settings_content| {
                            &mut settings_content
                                .project_panel
                                .get_or_insert_default()
                                .drag_and_drop
                        },
                    }),
                    metadata: None,
                }),
                SettingsPageItem::SettingItem(SettingItem {
                    title: "Hide Root",
                    description: "Whether to hide the root entry when only one folder is open in the window",
                    field: Box::new(SettingField {
                        pick: |settings_content| {
                            if let Some(project_panel) = &settings_content.project_panel {
                                &project_panel.hide_root
                            } else {
                                &None
                            }
                        },
                        pick_mut: |settings_content| {
                            &mut settings_content
                                .project_panel
                                .get_or_insert_default()
                                .hide_root
                        },
                    }),
                    metadata: None,
                }),
                SettingsPageItem::SectionHeader("Terminal Panel"),
=======
>>>>>>> c1e91716
                SettingsPageItem::SettingItem(SettingItem {
                    title: "Terminal Dock",
                    description: "Where to dock the terminal panel",
                    field: Box::new(SettingField {
                        pick: |settings_content| {
                            if let Some(terminal) = &settings_content.terminal {
                                &terminal.dock
                            } else {
                                &None
                            }
                        },
                        pick_mut: |settings_content| {
                            &mut settings_content.terminal.get_or_insert_default().dock
                        },
                    }),
                    metadata: None,
                }),
                SettingsPageItem::SectionHeader("Outline Panel"),
                SettingsPageItem::SettingItem(SettingItem {
                    title: "Outline Panel Button",
                    description: "Whether to show the outline panel button in the status bar",
                    field: Box::new(SettingField {
                        pick: |settings_content| {
                            if let Some(outline_panel) = &settings_content.outline_panel {
                                &outline_panel.button
                            } else {
                                &None
                            }
                        },
                        pick_mut: |settings_content| {
                            &mut settings_content
                                .outline_panel
                                .get_or_insert_default()
                                .button
                        },
                    }),
                    metadata: None,
                }),
                SettingsPageItem::SettingItem(SettingItem {
                    title: "Outline Panel Dock",
                    description: "Where to dock the outline panel",
                    field: Box::new(SettingField {
                        pick: |settings_content| {
                            if let Some(outline_panel) = &settings_content.outline_panel {
                                &outline_panel.dock
                            } else {
                                &None
                            }
                        },
                        pick_mut: |settings_content| {
                            &mut settings_content.outline_panel.get_or_insert_default().dock
                        },
                    }),
                    metadata: None,
                }),
                SettingsPageItem::SettingItem(SettingItem {
                    title: "Outline Panel Default Width",
                    description: "Default width of the outline panel in pixels",
                    field: Box::new(SettingField {
                        pick: |settings_content| {
                            if let Some(outline_panel) = &settings_content.outline_panel {
                                &outline_panel.default_width
                            } else {
                                &None
                            }
                        },
                        pick_mut: |settings_content| {
                            &mut settings_content
                                .outline_panel
                                .get_or_insert_default()
                                .default_width
                        },
                    }),
                    metadata: None,
                }),
                SettingsPageItem::SettingItem(SettingItem {
                    title: "File Icons",
                    description: "Whether to show file icons in the outline panel",
                    field: Box::new(SettingField {
                        pick: |settings_content| {
                            if let Some(outline_panel) = &settings_content.outline_panel {
                                &outline_panel.file_icons
                            } else {
                                &None
                            }
                        },
                        pick_mut: |settings_content| {
                            &mut settings_content
                                .outline_panel
                                .get_or_insert_default()
                                .file_icons
                        },
                    }),
                    metadata: None,
                }),
                SettingsPageItem::SettingItem(SettingItem {
                    title: "Folder Icons",
                    description: "Whether to show folder icons or chevrons for directories in the outline panel",
                    field: Box::new(SettingField {
                        pick: |settings_content| {
                            if let Some(outline_panel) = &settings_content.outline_panel {
                                &outline_panel.folder_icons
                            } else {
                                &None
                            }
                        },
                        pick_mut: |settings_content| {
                            &mut settings_content
                                .outline_panel
                                .get_or_insert_default()
                                .folder_icons
                        },
                    }),
                    metadata: None,
                }),
                SettingsPageItem::SettingItem(SettingItem {
                    title: "Git Status",
                    description: "Whether to show the git status in the outline panel",
                    field: Box::new(SettingField {
                        pick: |settings_content| {
                            if let Some(outline_panel) = &settings_content.outline_panel {
                                &outline_panel.git_status
                            } else {
                                &None
                            }
                        },
                        pick_mut: |settings_content| {
                            &mut settings_content
                                .outline_panel
                                .get_or_insert_default()
                                .git_status
                        },
                    }),
                    metadata: None,
                }),
                SettingsPageItem::SettingItem(SettingItem {
                    title: "Indent Size",
                    description: "Amount of indentation for nested items",
                    field: Box::new(SettingField {
                        pick: |settings_content| {
                            if let Some(outline_panel) = &settings_content.outline_panel {
                                &outline_panel.indent_size
                            } else {
                                &None
                            }
                        },
                        pick_mut: |settings_content| {
                            &mut settings_content
                                .outline_panel
                                .get_or_insert_default()
                                .indent_size
                        },
                    }),
                    metadata: None,
                }),
                SettingsPageItem::SettingItem(SettingItem {
                    title: "Auto Reveal Entries",
                    description: "Whether to reveal when a corresponding outline entry becomes active",
                    field: Box::new(SettingField {
                        pick: |settings_content| {
                            if let Some(outline_panel) = &settings_content.outline_panel {
                                &outline_panel.auto_reveal_entries
                            } else {
                                &None
                            }
                        },
                        pick_mut: |settings_content| {
                            &mut settings_content
                                .outline_panel
                                .get_or_insert_default()
                                .auto_reveal_entries
                        },
                    }),
                    metadata: None,
                }),
                SettingsPageItem::SettingItem(SettingItem {
                    title: "Auto Fold Directories",
                    description: "Whether to fold directories automatically when a directory has only one directory inside",
                    field: Box::new(SettingField {
                        pick: |settings_content| {
                            if let Some(outline_panel) = &settings_content.outline_panel {
                                &outline_panel.auto_fold_dirs
                            } else {
                                &None
                            }
                        },
                        pick_mut: |settings_content| {
                            &mut settings_content
                                .outline_panel
                                .get_or_insert_default()
                                .auto_fold_dirs
                        },
                    }),
                    metadata: None,
                }),
                // SettingsPageItem::SettingItem(SettingItem {
                //     title: "Indent Guides Show",
                //     description: "When to show indent guides in the outline panel",
                //     field: Box::new(SettingField {
                //         pick: |settings_content| {
                //             if let Some(outline_panel) = &settings_content.outline_panel {
                //                 if let Some(indent_guides) = &outline_panel.indent_guides {
                //                     &indent_guides.show
                //                 } else {
                //                     &None
                //                 }
                //             } else {
                //                 &None
                //             }
                //         },
                //         pick_mut: |settings_content| {
                //             &mut settings_content
                //                 .outline_panel
                //                 .get_or_insert_default()
                //                 .indent_guides
                //                 .get_or_insert_default()
                //                 .show
                //         },
                //     }),
                //     metadata: None,
                // }),
                SettingsPageItem::SectionHeader("Notification Panel"),
                SettingsPageItem::SettingItem(SettingItem {
                    title: "Notification Panel Button",
                    description: "Whether to show the notification panel button in the status bar",
                    field: Box::new(SettingField {
                        pick: |settings_content| {
                            if let Some(notification_panel) = &settings_content.notification_panel {
                                &notification_panel.button
                            } else {
                                &None
                            }
                        },
                        pick_mut: |settings_content| {
                            &mut settings_content
                                .notification_panel
                                .get_or_insert_default()
                                .button
                        },
                    }),
                    metadata: None,
                }),
                SettingsPageItem::SettingItem(SettingItem {
                    title: "Notification Panel Dock",
                    description: "Where to dock the notification panel",
                    field: Box::new(SettingField {
                        pick: |settings_content| {
                            if let Some(notification_panel) = &settings_content.notification_panel {
                                &notification_panel.dock
                            } else {
                                &None
                            }
                        },
                        pick_mut: |settings_content| {
                            &mut settings_content
                                .notification_panel
                                .get_or_insert_default()
                                .dock
                        },
                    }),
                    metadata: None,
                }),
                SettingsPageItem::SettingItem(SettingItem {
                    title: "Notification Panel Default Width",
                    description: "Default width of the notification panel in pixels",
                    field: Box::new(SettingField {
                        pick: |settings_content| {
                            if let Some(notification_panel) = &settings_content.notification_panel {
                                &notification_panel.default_width
                            } else {
                                &None
                            }
                        },
                        pick_mut: |settings_content| {
                            &mut settings_content
                                .notification_panel
                                .get_or_insert_default()
                                .default_width
                        },
                    }),
                    metadata: None,
                }),
                SettingsPageItem::SectionHeader("Collaboration Panel"),
                SettingsPageItem::SettingItem(SettingItem {
                    title: "Collaboration Panel Button",
                    description: "Whether to show the collaboration panel button in the status bar",
                    field: Box::new(SettingField {
                        pick: |settings_content| {
                            if let Some(collaboration_panel) = &settings_content.collaboration_panel
                            {
                                &collaboration_panel.button
                            } else {
                                &None
                            }
                        },
                        pick_mut: |settings_content| {
                            &mut settings_content
                                .collaboration_panel
                                .get_or_insert_default()
                                .button
                        },
                    }),
                    metadata: None,
                }),
                SettingsPageItem::SettingItem(SettingItem {
                    title: "Collaboration Panel Dock",
                    description: "Where to dock the collaboration panel",
                    field: Box::new(SettingField {
                        pick: |settings_content| {
                            if let Some(collaboration_panel) = &settings_content.collaboration_panel
                            {
                                &collaboration_panel.dock
                            } else {
                                &None
                            }
                        },
                        pick_mut: |settings_content| {
                            &mut settings_content
                                .collaboration_panel
                                .get_or_insert_default()
                                .dock
                        },
                    }),
                    metadata: None,
                }),
                SettingsPageItem::SettingItem(SettingItem {
                    title: "Collaboration Panel Default Width",
                    description: "Default width of the collaboration panel in pixels",
                    field: Box::new(SettingField {
                        pick: |settings_content| {
                            if let Some(collaboration_panel) = &settings_content.collaboration_panel
                            {
                                &collaboration_panel.default_width
                            } else {
                                &None
                            }
                        },
                        pick_mut: |settings_content| {
                            &mut settings_content
                                .collaboration_panel
                                .get_or_insert_default()
                                .default_width
                        },
                    }),
                    metadata: None,
                }),
                SettingsPageItem::SectionHeader("Tab Settings"),
                SettingsPageItem::SettingItem(SettingItem {
                    title: "Activate On Close",
                    description: "What to do after closing the current tab",
                    field: Box::new(SettingField {
                        pick: |settings_content| {
                            if let Some(tabs) = &settings_content.tabs {
                                &tabs.activate_on_close
                            } else {
                                &None
                            }
                        },
                        pick_mut: |settings_content| {
                            &mut settings_content
                                .tabs
                                .get_or_insert_default()
                                .activate_on_close
                        },
                    }),
                    metadata: None,
                }),
                SettingsPageItem::SettingItem(SettingItem {
                    title: "Tab Show Diagnostics",
                    description: "Which files containing diagnostic errors/warnings to mark in the tabs",
                    field: Box::new(SettingField {
                        pick: |settings_content| {
                            if let Some(tabs) = &settings_content.tabs {
                                &tabs.show_diagnostics
                            } else {
                                &None
                            }
                        },
                        pick_mut: |settings_content| {
                            &mut settings_content
                                .tabs
                                .get_or_insert_default()
                                .show_diagnostics
                        },
                    }),
                    metadata: None,
                }),
                SettingsPageItem::SettingItem(SettingItem {
                    title: "Show Close Button",
                    description: "Controls the appearance behavior of the tab's close button",
                    field: Box::new(SettingField {
                        pick: |settings_content| {
                            if let Some(tabs) = &settings_content.tabs {
                                &tabs.show_close_button
                            } else {
                                &None
                            }
                        },
                        pick_mut: |settings_content| {
                            &mut settings_content
                                .tabs
                                .get_or_insert_default()
                                .show_close_button
                        },
                    }),
                    metadata: None,
                }),
                SettingsPageItem::SectionHeader("Preview Tabs"),
                SettingsPageItem::SettingItem(SettingItem {
                    title: "Preview Tabs Enabled",
                    description: "Whether to show opened editors as preview tabs",
                    field: Box::new(SettingField {
                        pick: |settings_content| {
                            if let Some(preview_tabs) = &settings_content.preview_tabs {
                                &preview_tabs.enabled
                            } else {
                                &None
                            }
                        },
                        pick_mut: |settings_content| {
                            &mut settings_content
                                .preview_tabs
                                .get_or_insert_default()
                                .enabled
                        },
                    }),
                    metadata: None,
                }),
                SettingsPageItem::SettingItem(SettingItem {
                    title: "Enable Preview From File Finder",
                    description: "Whether to open tabs in preview mode when selected from the file finder",
                    field: Box::new(SettingField {
                        pick: |settings_content| {
                            if let Some(preview_tabs) = &settings_content.preview_tabs {
                                &preview_tabs.enable_preview_from_file_finder
                            } else {
                                &None
                            }
                        },
                        pick_mut: |settings_content| {
                            &mut settings_content
                                .preview_tabs
                                .get_or_insert_default()
                                .enable_preview_from_file_finder
                        },
                    }),
                    metadata: None,
                }),
                SettingsPageItem::SettingItem(SettingItem {
                    title: "Enable Preview From Code Navigation",
                    description: "Whether a preview tab gets replaced when code navigation is used to navigate away from the tab",
                    field: Box::new(SettingField {
                        pick: |settings_content| {
                            if let Some(preview_tabs) = &settings_content.preview_tabs {
                                &preview_tabs.enable_preview_from_code_navigation
                            } else {
                                &None
                            }
                        },
                        pick_mut: |settings_content| {
                            &mut settings_content
                                .preview_tabs
                                .get_or_insert_default()
                                .enable_preview_from_code_navigation
                        },
                    }),
                    metadata: None,
                }),
            ],
        },
        SettingsPage {
            title: "Version Control",
            items: vec![
                SettingsPageItem::SectionHeader("Git"),
                SettingsPageItem::SettingItem(SettingItem {
                    title: "Git Gutter",
                    description: "Control whether the git gutter is shown",
                    field: Box::new(SettingField {
                        pick: |settings_content| {
                            if let Some(git) = &settings_content.git {
                                &git.git_gutter
                            } else {
                                &None
                            }
                        },
                        pick_mut: |settings_content| {
                            &mut settings_content.git.get_or_insert_default().git_gutter
                        },
                    }),
                    metadata: None,
                }),
                // todo(settings_ui): Figure out the right default for this value in default.json
                // SettingsPageItem::SettingItem(SettingItem {
                //     title: "Gutter Debounce",
                //     description: "Debounce threshold in milliseconds after which changes are reflected in the git gutter",
                //     field: Box::new(SettingField {
                //         pick: |settings_content| {
                //             if let Some(git) = &settings_content.git {
                //                 &git.gutter_debounce
                //             } else {
                //                 &None
                //             }
                //         },
                //         pick_mut: |settings_content| {
                //             &mut settings_content.git.get_or_insert_default().gutter_debounce
                //         },
                //     }),
                //     metadata: None,
                // }),
                SettingsPageItem::SettingItem(SettingItem {
                    title: "Inline Blame Enabled",
                    description: "Whether or not to show git blame data inline in the currently focused line",
                    field: Box::new(SettingField {
                        pick: |settings_content| {
                            if let Some(git) = &settings_content.git {
                                if let Some(inline_blame) = &git.inline_blame {
                                    &inline_blame.enabled
                                } else {
                                    &None
                                }
                            } else {
                                &None
                            }
                        },
                        pick_mut: |settings_content| {
                            &mut settings_content
                                .git
                                .get_or_insert_default()
                                .inline_blame
                                .get_or_insert_default()
                                .enabled
                        },
                    }),
                    metadata: None,
                }),
                SettingsPageItem::SettingItem(SettingItem {
                    title: "Inline Blame Delay",
                    description: "The delay after which the inline blame information is shown",
                    field: Box::new(SettingField {
                        pick: |settings_content| {
                            if let Some(git) = &settings_content.git {
                                if let Some(inline_blame) = &git.inline_blame {
                                    &inline_blame.delay_ms
                                } else {
                                    &None
                                }
                            } else {
                                &None
                            }
                        },
                        pick_mut: |settings_content| {
                            &mut settings_content
                                .git
                                .get_or_insert_default()
                                .inline_blame
                                .get_or_insert_default()
                                .delay_ms
                        },
                    }),
                    metadata: None,
                }),
                SettingsPageItem::SettingItem(SettingItem {
                    title: "Inline Blame Padding",
                    description: "Padding between the end of the source line and the start of the inline blame in columns",
                    field: Box::new(SettingField {
                        pick: |settings_content| {
                            if let Some(git) = &settings_content.git {
                                if let Some(inline_blame) = &git.inline_blame {
                                    &inline_blame.padding
                                } else {
                                    &None
                                }
                            } else {
                                &None
                            }
                        },
                        pick_mut: |settings_content| {
                            &mut settings_content
                                .git
                                .get_or_insert_default()
                                .inline_blame
                                .get_or_insert_default()
                                .padding
                        },
                    }),
                    metadata: None,
                }),
                SettingsPageItem::SettingItem(SettingItem {
                    title: "Inline Blame Min Column",
                    description: "The minimum column number to show the inline blame information at",
                    field: Box::new(SettingField {
                        pick: |settings_content| {
                            if let Some(git) = &settings_content.git {
                                if let Some(inline_blame) = &git.inline_blame {
                                    &inline_blame.min_column
                                } else {
                                    &None
                                }
                            } else {
                                &None
                            }
                        },
                        pick_mut: |settings_content| {
                            &mut settings_content
                                .git
                                .get_or_insert_default()
                                .inline_blame
                                .get_or_insert_default()
                                .min_column
                        },
                    }),
                    metadata: None,
                }),
                SettingsPageItem::SettingItem(SettingItem {
                    title: "Show Commit Summary",
                    description: "Whether to show commit summary as part of the inline blame",
                    field: Box::new(SettingField {
                        pick: |settings_content| {
                            if let Some(git) = &settings_content.git {
                                if let Some(inline_blame) = &git.inline_blame {
                                    &inline_blame.show_commit_summary
                                } else {
                                    &None
                                }
                            } else {
                                &None
                            }
                        },
                        pick_mut: |settings_content| {
                            &mut settings_content
                                .git
                                .get_or_insert_default()
                                .inline_blame
                                .get_or_insert_default()
                                .show_commit_summary
                        },
                    }),
                    metadata: None,
                }),
                SettingsPageItem::SettingItem(SettingItem {
                    title: "Show Avatar",
                    description: "Whether to show the avatar of the author of the commit",
                    field: Box::new(SettingField {
                        pick: |settings_content| {
                            if let Some(git) = &settings_content.git {
                                if let Some(blame) = &git.blame {
                                    &blame.show_avatar
                                } else {
                                    &None
                                }
                            } else {
                                &None
                            }
                        },
                        pick_mut: |settings_content| {
                            &mut settings_content
                                .git
                                .get_or_insert_default()
                                .blame
                                .get_or_insert_default()
                                .show_avatar
                        },
                    }),
                    metadata: None,
                }),
                SettingsPageItem::SettingItem(SettingItem {
                    title: "Show Author Name In Branch Picker",
                    description: "Whether to show author name as part of the commit information in branch picker",
                    field: Box::new(SettingField {
                        pick: |settings_content| {
                            if let Some(git) = &settings_content.git {
                                if let Some(branch_picker) = &git.branch_picker {
                                    &branch_picker.show_author_name
                                } else {
                                    &None
                                }
                            } else {
                                &None
                            }
                        },
                        pick_mut: |settings_content| {
                            &mut settings_content
                                .git
                                .get_or_insert_default()
                                .branch_picker
                                .get_or_insert_default()
                                .show_author_name
                        },
                    }),
                    metadata: None,
                }),
                SettingsPageItem::SettingItem(SettingItem {
                    title: "Hunk Style",
                    description: "How git hunks are displayed visually in the editor",
                    field: Box::new(SettingField {
                        pick: |settings_content| {
                            if let Some(git) = &settings_content.git {
                                &git.hunk_style
                            } else {
                                &None
                            }
                        },
                        pick_mut: |settings_content| {
                            &mut settings_content.git.get_or_insert_default().hunk_style
                        },
                    }),
                    metadata: None,
                }),
            ],
        },
        SettingsPage {
            title: "System & Network",
            items: vec![
                SettingsPageItem::SectionHeader("Network"),
                // todo(settings_ui): Proxy needs a default
                // SettingsPageItem::SettingItem(SettingItem {
                //     title: "Proxy",
                //     description: "The proxy to use for network requests",
                //     field: Box::new(SettingField {
                //         pick: |settings_content| &settings_content.proxy,
                //         pick_mut: |settings_content| &mut settings_content.proxy,
                //     }),
                //     metadata: Some(Box::new(SettingsFieldMetadata {
                //         placeholder: Some("socks5h://localhost:10808"),
                //     })),
                // }),
                SettingsPageItem::SettingItem(SettingItem {
                    title: "Server URL",
                    description: "The URL of the Zed server to connect to",
                    field: Box::new(SettingField {
                        pick: |settings_content| &settings_content.server_url,
                        pick_mut: |settings_content| &mut settings_content.server_url,
                    }),
                    metadata: Some(Box::new(SettingsFieldMetadata {
                        placeholder: Some("https://zed.dev"),
                    })),
                }),
                SettingsPageItem::SectionHeader("System"),
                SettingsPageItem::SettingItem(SettingItem {
                    title: "Auto Update",
                    description: "Whether or not to automatically check for updates",
                    field: Box::new(SettingField {
                        pick: |settings_content| &settings_content.auto_update,
                        pick_mut: |settings_content| &mut settings_content.auto_update,
                    }),
                    metadata: None,
                }),
            ],
        },
        SettingsPage {
            title: "Diagnostics & Errors",
            items: vec![
                SettingsPageItem::SectionHeader("Display"),
                SettingsPageItem::SettingItem(SettingItem {
                    title: "Diagnostics Button",
                    description: "Whether to show the project diagnostics button in the status bar",
                    field: Box::new(SettingField {
                        pick: |settings_content| {
                            if let Some(diagnostics) = &settings_content.diagnostics {
                                &diagnostics.button
                            } else {
                                &None
                            }
                        },
                        pick_mut: |settings_content| {
                            &mut settings_content.diagnostics.get_or_insert_default().button
                        },
                    }),
                    metadata: None,
                }),
                SettingsPageItem::SectionHeader("Filtering"),
                SettingsPageItem::SettingItem(SettingItem {
                    title: "Max Severity",
                    description: "Which level to use to filter out diagnostics displayed in the editor",
                    field: Box::new(SettingField {
                        pick: |settings_content| &settings_content.editor.diagnostics_max_severity,
                        pick_mut: |settings_content| {
                            &mut settings_content.editor.diagnostics_max_severity
                        },
                    }),
                    metadata: None,
                }),
                SettingsPageItem::SettingItem(SettingItem {
                    title: "Include Warnings",
                    description: "Whether to show warnings or not by default",
                    field: Box::new(SettingField {
                        pick: |settings_content| {
                            if let Some(diagnostics) = &settings_content.diagnostics {
                                &diagnostics.include_warnings
                            } else {
                                &None
                            }
                        },
                        pick_mut: |settings_content| {
                            &mut settings_content
                                .diagnostics
                                .get_or_insert_default()
                                .include_warnings
                        },
                    }),
                    metadata: None,
                }),
                SettingsPageItem::SectionHeader("Inline"),
                SettingsPageItem::SettingItem(SettingItem {
                    title: "Inline Diagnostics Enabled",
                    description: "Whether to show diagnostics inline or not",
                    field: Box::new(SettingField {
                        pick: |settings_content| {
                            if let Some(diagnostics) = &settings_content.diagnostics {
                                if let Some(inline) = &diagnostics.inline {
                                    &inline.enabled
                                } else {
                                    &None
                                }
                            } else {
                                &None
                            }
                        },
                        pick_mut: |settings_content| {
                            &mut settings_content
                                .diagnostics
                                .get_or_insert_default()
                                .inline
                                .get_or_insert_default()
                                .enabled
                        },
                    }),
                    metadata: None,
                }),
                // todo(settings_ui): Needs numeric stepper
                SettingsPageItem::SettingItem(SettingItem {
                    title: "Inline Update Debounce",
                    description: "The delay in milliseconds to show inline diagnostics after the last diagnostic update",
                    field: Box::new(SettingField {
                        pick: |settings_content| {
                            if let Some(diagnostics) = &settings_content.diagnostics {
                                if let Some(inline) = &diagnostics.inline {
                                    &inline.update_debounce_ms
                                } else {
                                    &None
                                }
                            } else {
                                &None
                            }
                        },
                        pick_mut: |settings_content| {
                            &mut settings_content
                                .diagnostics
                                .get_or_insert_default()
                                .inline
                                .get_or_insert_default()
                                .update_debounce_ms
                        },
                    }),
                    metadata: None,
                }),
                // todo(settings_ui): Needs numeric stepper
                SettingsPageItem::SettingItem(SettingItem {
                    title: "Inline Padding",
                    description: "The amount of padding between the end of the source line and the start of the inline diagnostic",
                    field: Box::new(SettingField {
                        pick: |settings_content| {
                            if let Some(diagnostics) = &settings_content.diagnostics {
                                if let Some(inline) = &diagnostics.inline {
                                    &inline.padding
                                } else {
                                    &None
                                }
                            } else {
                                &None
                            }
                        },
                        pick_mut: |settings_content| {
                            &mut settings_content
                                .diagnostics
                                .get_or_insert_default()
                                .inline
                                .get_or_insert_default()
                                .padding
                        },
                    }),
                    metadata: None,
                }),
                // todo(settings_ui): Needs numeric stepper
                SettingsPageItem::SettingItem(SettingItem {
                    title: "Inline Min Column",
                    description: "The minimum column to display inline diagnostics",
                    field: Box::new(SettingField {
                        pick: |settings_content| {
                            if let Some(diagnostics) = &settings_content.diagnostics {
                                if let Some(inline) = &diagnostics.inline {
                                    &inline.min_column
                                } else {
                                    &None
                                }
                            } else {
                                &None
                            }
                        },
                        pick_mut: |settings_content| {
                            &mut settings_content
                                .diagnostics
                                .get_or_insert_default()
                                .inline
                                .get_or_insert_default()
                                .min_column
                        },
                    }),
                    metadata: None,
                }),
                SettingsPageItem::SectionHeader("Performance"),
                SettingsPageItem::SettingItem(SettingItem {
                    title: "LSP Pull Diagnostics Enabled",
                    description: "Whether to pull for diagnostics or not",
                    field: Box::new(SettingField {
                        pick: |settings_content| {
                            if let Some(diagnostics) = &settings_content.diagnostics {
                                if let Some(lsp_pull) = &diagnostics.lsp_pull_diagnostics {
                                    &lsp_pull.enabled
                                } else {
                                    &None
                                }
                            } else {
                                &None
                            }
                        },
                        pick_mut: |settings_content| {
                            &mut settings_content
                                .diagnostics
                                .get_or_insert_default()
                                .lsp_pull_diagnostics
                                .get_or_insert_default()
                                .enabled
                        },
                    }),
                    metadata: None,
                }),
                // todo(settings_ui): Needs unit
                SettingsPageItem::SettingItem(SettingItem {
                    title: "LSP Pull Debounce",
                    description: "Minimum time to wait before pulling diagnostics from the language server(s)",
                    field: Box::new(SettingField {
                        pick: |settings_content| {
                            if let Some(diagnostics) = &settings_content.diagnostics {
                                if let Some(lsp_pull) = &diagnostics.lsp_pull_diagnostics {
                                    &lsp_pull.debounce_ms
                                } else {
                                    &None
                                }
                            } else {
                                &None
                            }
                        },
                        pick_mut: |settings_content| {
                            &mut settings_content
                                .diagnostics
                                .get_or_insert_default()
                                .lsp_pull_diagnostics
                                .get_or_insert_default()
                                .debounce_ms
                        },
                    }),
                    metadata: None,
                }),
            ],
        },
        SettingsPage {
            title: "Collaboration",
            items: vec![
                SettingsPageItem::SectionHeader("Calls"),
                SettingsPageItem::SettingItem(SettingItem {
                    title: "Mute On Join",
                    description: "Whether the microphone should be muted when joining a channel or a call",
                    field: Box::new(SettingField {
                        pick: |settings_content| {
                            if let Some(calls) = &settings_content.calls {
                                &calls.mute_on_join
                            } else {
                                &None
                            }
                        },
                        pick_mut: |settings_content| {
                            &mut settings_content.calls.get_or_insert_default().mute_on_join
                        },
                    }),
                    metadata: None,
                }),
                SettingsPageItem::SettingItem(SettingItem {
                    title: "Share On Join",
                    description: "Whether your current project should be shared when joining an empty channel",
                    field: Box::new(SettingField {
                        pick: |settings_content| {
                            if let Some(calls) = &settings_content.calls {
                                &calls.share_on_join
                            } else {
                                &None
                            }
                        },
                        pick_mut: |settings_content| {
                            &mut settings_content.calls.get_or_insert_default().share_on_join
                        },
                    }),
                    metadata: None,
                }),
                SettingsPageItem::SectionHeader("Experimental"),
                SettingsPageItem::SettingItem(SettingItem {
                    title: "Rodio Audio",
                    description: "Opt into the new audio system",
                    field: Box::new(SettingField {
                        pick: |settings_content| {
                            if let Some(audio) = &settings_content.audio {
                                &audio.rodio_audio
                            } else {
                                &None
                            }
                        },
                        pick_mut: |settings_content| {
                            &mut settings_content.audio.get_or_insert_default().rodio_audio
                        },
                    }),
                    metadata: None,
                }),
            ],
        },
        SettingsPage {
            title: "AI",
            items: vec![
                SettingsPageItem::SectionHeader("General"),
                SettingsPageItem::SettingItem(SettingItem {
                    title: "Disable AI",
                    description: "Whether to disable all AI features in Zed",
                    field: Box::new(SettingField {
                        pick: |settings_content| &settings_content.disable_ai,
                        pick_mut: |settings_content| &mut settings_content.disable_ai,
                    }),
                    metadata: None,
                }),
            ],
        },
    ]
}

pub(crate) fn project_settings_data() -> Vec<SettingsPage> {
    vec![
        SettingsPage {
            title: "Project",
            items: vec![
                SettingsPageItem::SectionHeader("Worktree Settings Content"),
                SettingsPageItem::SettingItem(SettingItem {
                    title: "Project Name",
                    description: "The displayed name of this project. If not set, the root directory name",
                    field: Box::new(SettingField {
                        pick: |settings_content| &settings_content.project.worktree.project_name,
                        pick_mut: |settings_content| {
                            &mut settings_content.project.worktree.project_name
                        },
                    }),
                    metadata: Some(Box::new(SettingsFieldMetadata {
                        placeholder: Some("A new name"),
                    })),
                }),
            ],
        },
        SettingsPage {
            title: "Appearance & Behavior",
            items: vec![
                SettingsPageItem::SectionHeader("Guides"),
                SettingsPageItem::SettingItem(SettingItem {
                    title: "Show Wrap Guides",
                    description: "Whether to show wrap guides (vertical rulers)",
                    field: Box::new(SettingField {
                        pick: |settings_content| {
                            &settings_content
                                .project
                                .all_languages
                                .defaults
                                .show_wrap_guides
                        },
                        pick_mut: |settings_content| {
                            &mut settings_content
                                .project
                                .all_languages
                                .defaults
                                .show_wrap_guides
                        },
                    }),
                    metadata: None,
                }),
                // todo(settings_ui): This needs a custom component
                // SettingsPageItem::SettingItem(SettingItem {
                //     title: "Wrap Guides",
                //     description: "Character counts at which to show wrap guides",
                //     field: Box::new(SettingField {
                //         pick: |settings_content| {
                //             &settings_content
                //                 .project
                //                 .all_languages
                //                 .defaults
                //                 .wrap_guides
                //         },
                //         pick_mut: |settings_content| {
                //             &mut settings_content
                //                 .project
                //                 .all_languages
                //                 .defaults
                //                 .wrap_guides
                //         },
                //     }),
                //     metadata: None,
                // }),
                SettingsPageItem::SectionHeader("Whitespace"),
                SettingsPageItem::SettingItem(SettingItem {
                    title: "Show Whitespace",
                    description: "Whether to show tabs and spaces",
                    field: Box::new(SettingField {
                        pick: |settings_content| {
                            &settings_content
                                .project
                                .all_languages
                                .defaults
                                .show_whitespaces
                        },
                        pick_mut: |settings_content| {
                            &mut settings_content
                                .project
                                .all_languages
                                .defaults
                                .show_whitespaces
                        },
                    }),
                    metadata: None,
                }),
            ],
        },
        SettingsPage {
            title: "Editing",
            items: vec![
                SettingsPageItem::SectionHeader("Indentation"),
                // todo(settings_ui): Needs numeric stepper
                // SettingsPageItem::SettingItem(SettingItem {
                //     title: "Tab Size",
                //     description: "How many columns a tab should occupy",
                //     field: Box::new(SettingField {
                //         pick: |settings_content| &settings_content.project.all_languages.defaults.tab_size,
                //         pick_mut: |settings_content| &mut settings_content.project.all_languages.defaults.tab_size,
                //     }),
                //     metadata: None,
                // }),
                SettingsPageItem::SettingItem(SettingItem {
                    title: "Hard Tabs",
                    description: "Whether to indent lines using tab characters, as opposed to multiple spaces",
                    field: Box::new(SettingField {
                        pick: |settings_content| {
                            &settings_content.project.all_languages.defaults.hard_tabs
                        },
                        pick_mut: |settings_content| {
                            &mut settings_content.project.all_languages.defaults.hard_tabs
                        },
                    }),
                    metadata: None,
                }),
                SettingsPageItem::SettingItem(SettingItem {
                    title: "Auto Indent",
                    description: "Whether indentation should be adjusted based on the context whilst typing",
                    field: Box::new(SettingField {
                        pick: |settings_content| {
                            &settings_content.project.all_languages.defaults.auto_indent
                        },
                        pick_mut: |settings_content| {
                            &mut settings_content.project.all_languages.defaults.auto_indent
                        },
                    }),
                    metadata: None,
                }),
                SettingsPageItem::SettingItem(SettingItem {
                    title: "Auto Indent On Paste",
                    description: "Whether indentation of pasted content should be adjusted based on the context",
                    field: Box::new(SettingField {
                        pick: |settings_content| {
                            &settings_content
                                .project
                                .all_languages
                                .defaults
                                .auto_indent_on_paste
                        },
                        pick_mut: |settings_content| {
                            &mut settings_content
                                .project
                                .all_languages
                                .defaults
                                .auto_indent_on_paste
                        },
                    }),
                    metadata: None,
                }),
                SettingsPageItem::SectionHeader("Wrapping"),
                // todo(settings_ui): Needs numeric stepper
                // SettingsPageItem::SettingItem(SettingItem {
                //     title: "Preferred Line Length",
                //     description: "The column at which to soft-wrap lines, for buffers where soft-wrap is enabled",
                //     field: Box::new(SettingField {
                //         pick: |settings_content| &settings_content.project.all_languages.defaults.preferred_line_length,
                //         pick_mut: |settings_content| &mut settings_content.project.all_languages.defaults.preferred_line_length,
                //     }),
                //     metadata: None,
                // }),
                SettingsPageItem::SettingItem(SettingItem {
                    title: "Soft Wrap",
                    description: "How to soft-wrap long lines of text",
                    field: Box::new(SettingField {
                        pick: |settings_content| {
                            &settings_content.project.all_languages.defaults.soft_wrap
                        },
                        pick_mut: |settings_content| {
                            &mut settings_content.project.all_languages.defaults.soft_wrap
                        },
                    }),
                    metadata: None,
                }),
                SettingsPageItem::SectionHeader("Auto Actions"),
                SettingsPageItem::SettingItem(SettingItem {
                    title: "Use Autoclose",
                    description: "Whether to automatically type closing characters for you",
                    field: Box::new(SettingField {
                        pick: |settings_content| {
                            &settings_content
                                .project
                                .all_languages
                                .defaults
                                .use_autoclose
                        },
                        pick_mut: |settings_content| {
                            &mut settings_content
                                .project
                                .all_languages
                                .defaults
                                .use_autoclose
                        },
                    }),
                    metadata: None,
                }),
                SettingsPageItem::SettingItem(SettingItem {
                    title: "Use Auto Surround",
                    description: "Whether to automatically surround text with characters for you",
                    field: Box::new(SettingField {
                        pick: |settings_content| {
                            &settings_content
                                .project
                                .all_languages
                                .defaults
                                .use_auto_surround
                        },
                        pick_mut: |settings_content| {
                            &mut settings_content
                                .project
                                .all_languages
                                .defaults
                                .use_auto_surround
                        },
                    }),
                    metadata: None,
                }),
                SettingsPageItem::SettingItem(SettingItem {
                    title: "Use On Type Format",
                    description: "Whether to use additional LSP queries to format the code after every trigger symbol input",
                    field: Box::new(SettingField {
                        pick: |settings_content| {
                            &settings_content
                                .project
                                .all_languages
                                .defaults
                                .use_on_type_format
                        },
                        pick_mut: |settings_content| {
                            &mut settings_content
                                .project
                                .all_languages
                                .defaults
                                .use_on_type_format
                        },
                    }),
                    metadata: None,
                }),
                SettingsPageItem::SettingItem(SettingItem {
                    title: "Always Treat Brackets As Autoclosed",
                    description: "Controls how the editor handles the autoclosed characters",
                    field: Box::new(SettingField {
                        pick: |settings_content| {
                            &settings_content
                                .project
                                .all_languages
                                .defaults
                                .always_treat_brackets_as_autoclosed
                        },
                        pick_mut: |settings_content| {
                            &mut settings_content
                                .project
                                .all_languages
                                .defaults
                                .always_treat_brackets_as_autoclosed
                        },
                    }),
                    metadata: None,
                }),
                SettingsPageItem::SectionHeader("Formatting"),
                SettingsPageItem::SettingItem(SettingItem {
                    title: "Remove Trailing Whitespace On Save",
                    description: "Whether or not to remove any trailing whitespace from lines of a buffer before saving it",
                    field: Box::new(SettingField {
                        pick: |settings_content| {
                            &settings_content
                                .project
                                .all_languages
                                .defaults
                                .remove_trailing_whitespace_on_save
                        },
                        pick_mut: |settings_content| {
                            &mut settings_content
                                .project
                                .all_languages
                                .defaults
                                .remove_trailing_whitespace_on_save
                        },
                    }),
                    metadata: None,
                }),
                SettingsPageItem::SettingItem(SettingItem {
                    title: "Ensure Final Newline On Save",
                    description: "Whether or not to ensure there's a single newline at the end of a buffer when saving it",
                    field: Box::new(SettingField {
                        pick: |settings_content| {
                            &settings_content
                                .project
                                .all_languages
                                .defaults
                                .ensure_final_newline_on_save
                        },
                        pick_mut: |settings_content| {
                            &mut settings_content
                                .project
                                .all_languages
                                .defaults
                                .ensure_final_newline_on_save
                        },
                    }),
                    metadata: None,
                }),
                SettingsPageItem::SettingItem(SettingItem {
                    title: "Extend Comment On Newline",
                    description: "Whether to start a new line with a comment when a previous line is a comment as well",
                    field: Box::new(SettingField {
                        pick: |settings_content| {
                            &settings_content
                                .project
                                .all_languages
                                .defaults
                                .extend_comment_on_newline
                        },
                        pick_mut: |settings_content| {
                            &mut settings_content
                                .project
                                .all_languages
                                .defaults
                                .extend_comment_on_newline
                        },
                    }),
                    metadata: None,
                }),
                SettingsPageItem::SectionHeader("Completions"),
                SettingsPageItem::SettingItem(SettingItem {
                    title: "Show Completions On Input",
                    description: "Whether to pop the completions menu while typing in an editor without explicitly requesting it",
                    field: Box::new(SettingField {
                        pick: |settings_content| {
                            &settings_content
                                .project
                                .all_languages
                                .defaults
                                .show_completions_on_input
                        },
                        pick_mut: |settings_content| {
                            &mut settings_content
                                .project
                                .all_languages
                                .defaults
                                .show_completions_on_input
                        },
                    }),
                    metadata: None,
                }),
                SettingsPageItem::SettingItem(SettingItem {
                    title: "Show Completion Documentation",
                    description: "Whether to display inline and alongside documentation for items in the completions menu",
                    field: Box::new(SettingField {
                        pick: |settings_content| {
                            &settings_content
                                .project
                                .all_languages
                                .defaults
                                .show_completion_documentation
                        },
                        pick_mut: |settings_content| {
                            &mut settings_content
                                .project
                                .all_languages
                                .defaults
                                .show_completion_documentation
                        },
                    }),
                    metadata: None,
                }),
            ],
        },
    ]
}

const LANGUAGES_SECTION_HEADER: &'static str = "Languages";

fn language_settings_data() -> Vec<SettingsPageItem> {
    fn current_language() -> Option<SharedString> {
        sub_page_stack().iter().find_map(|page| {
            (page.section_header == LANGUAGES_SECTION_HEADER)
                .then(|| SharedString::new_static(page.link.title))
        })
    }

    fn language_settings_field<T>(
        settings_content: &SettingsContent,
        get: fn(&LanguageSettingsContent) -> &Option<T>,
    ) -> &Option<T> {
        let all_languages = &settings_content.project.all_languages;
        let mut language_content = None;
        if let Some(current_language) = current_language() {
            language_content = all_languages.languages.0.get(&current_language);
        }
        let value = language_content
            .map(get)
            .unwrap_or_else(|| get(&all_languages.defaults));
        return value;
    }

    fn language_settings_field_mut<T>(
        settings_content: &mut SettingsContent,
        get: fn(&mut LanguageSettingsContent) -> &mut Option<T>,
    ) -> &mut Option<T> {
        let all_languages = &mut settings_content.project.all_languages;
        let language_content = if let Some(current_language) = current_language() {
            all_languages
                .languages
                .0
                .entry(current_language)
                .or_default()
        } else {
            &mut all_languages.defaults
        };
        return get(language_content);
    }

    vec![
        SettingsPageItem::SectionHeader("Indentation"),
        SettingsPageItem::SettingItem(SettingItem {
            title: "Tab Size",
            description: "How many columns a tab should occupy",
            field: Box::new(SettingField {
                pick: |settings_content| {
                    language_settings_field(settings_content, |language| &language.tab_size)
                },
                pick_mut: |settings_content| {
                    language_settings_field_mut(settings_content, |language| &mut language.tab_size)
                },
            }),
            metadata: None,
        }),
        SettingsPageItem::SettingItem(SettingItem {
            title: "Hard Tabs",
            description: "Whether to indent lines using tab characters, as opposed to multiple spaces",
            field: Box::new(SettingField {
                pick: |settings_content| {
                    language_settings_field(settings_content, |language| &language.hard_tabs)
                },
                pick_mut: |settings_content| {
                    language_settings_field_mut(settings_content, |language| {
                        &mut language.hard_tabs
                    })
                },
            }),
            metadata: None,
        }),
        SettingsPageItem::SettingItem(SettingItem {
            title: "Auto Indent",
            description: "Whether indentation should be adjusted based on the context whilst typing",
            field: Box::new(SettingField {
                pick: |settings_content| {
                    language_settings_field(settings_content, |language| &language.auto_indent)
                },
                pick_mut: |settings_content| {
                    language_settings_field_mut(settings_content, |language| {
                        &mut language.auto_indent
                    })
                },
            }),
            metadata: None,
        }),
        SettingsPageItem::SettingItem(SettingItem {
            title: "Auto Indent On Paste",
            description: "Whether indentation of pasted content should be adjusted based on the context",
            field: Box::new(SettingField {
                pick: |settings_content| {
                    language_settings_field(settings_content, |language| {
                        &language.auto_indent_on_paste
                    })
                },
                pick_mut: |settings_content| {
                    language_settings_field_mut(settings_content, |language| {
                        &mut language.auto_indent_on_paste
                    })
                },
            }),
            metadata: None,
        }),
        SettingsPageItem::SectionHeader("Wrapping"),
        SettingsPageItem::SettingItem(SettingItem {
            title: "Soft Wrap",
            description: "How to soft-wrap long lines of text",
            field: Box::new(SettingField {
                pick: |settings_content| {
                    language_settings_field(settings_content, |language| &language.soft_wrap)
                },
                pick_mut: |settings_content| {
                    language_settings_field_mut(settings_content, |language| {
                        &mut language.soft_wrap
                    })
                },
            }),
            metadata: None,
        }),
        SettingsPageItem::SettingItem(SettingItem {
            title: "Show Wrap Guides",
            description: "Whether to show wrap guides in the editor. Setting this to true will show a guide at the 'preferred_line_length' value if softwrap is set to 'preferred_line_length', and will show any additional guides as specified by the 'wrap_guides' setting",
            field: Box::new(SettingField {
                pick: |settings_content| {
                    language_settings_field(settings_content, |language| &language.show_wrap_guides)
                },
                pick_mut: |settings_content| {
                    language_settings_field_mut(settings_content, |language| {
                        &mut language.show_wrap_guides
                    })
                },
            }),
            metadata: None,
        }),
        SettingsPageItem::SettingItem(SettingItem {
            title: "Preferred Line Length",
            description: "The column at which to soft-wrap lines, for buffers where soft-wrap is enabled",
            field: Box::new(SettingField {
                pick: |settings_content| {
                    language_settings_field(settings_content, |language| {
                        &language.preferred_line_length
                    })
                },
                pick_mut: |settings_content| {
                    language_settings_field_mut(settings_content, |language| {
                        &mut language.preferred_line_length
                    })
                },
            }),
            metadata: None,
        }),
        SettingsPageItem::SettingItem(SettingItem {
            title: "Wrap Guides",
            description: "Character counts at which to show wrap guides in the editor",
            field: Box::new(
                SettingField {
                    pick: |settings_content| {
                        language_settings_field(settings_content, |language| &language.wrap_guides)
                    },
                    pick_mut: |settings_content| {
                        language_settings_field_mut(settings_content, |language| {
                            &mut language.wrap_guides
                        })
                    },
                }
                .unimplemented(),
            ),
            metadata: None,
        }),
        SettingsPageItem::SettingItem(SettingItem {
            title: "Allow Rewrap",
            description: "Controls where the `editor::Rewrap` action is allowed for this language",
            field: Box::new(SettingField {
                pick: |settings_content| {
                    language_settings_field(settings_content, |language| &language.allow_rewrap)
                },
                pick_mut: |settings_content| {
                    language_settings_field_mut(settings_content, |language| {
                        &mut language.allow_rewrap
                    })
                },
            }),
            metadata: None,
        }),
        SettingsPageItem::SectionHeader("Indent Guides"),
        SettingsPageItem::SettingItem(SettingItem {
            title: "Enabled",
            description: "Whether to display indent guides in the editor",
            field: Box::new(SettingField {
                pick: |settings_content| {
                    language_settings_field(settings_content, |language| {
                        if let Some(indent_guides) = &language.indent_guides {
                            &indent_guides.enabled
                        } else {
                            &None
                        }
                    })
                },
                pick_mut: |settings_content| {
                    language_settings_field_mut(settings_content, |language| {
                        &mut language.indent_guides.get_or_insert_default().enabled
                    })
                },
            }),
            metadata: None,
        }),
        SettingsPageItem::SettingItem(SettingItem {
            title: "Line Width",
            description: "The width of the indent guides in pixels, between 1 and 10",
            field: Box::new(SettingField {
                pick: |settings_content| {
                    language_settings_field(settings_content, |language| {
                        if let Some(indent_guides) = &language.indent_guides {
                            &indent_guides.line_width
                        } else {
                            &None
                        }
                    })
                },
                pick_mut: |settings_content| {
                    language_settings_field_mut(settings_content, |language| {
                        &mut language.indent_guides.get_or_insert_default().line_width
                    })
                },
            }),
            metadata: None,
        }),
        SettingsPageItem::SettingItem(SettingItem {
            title: "Active Line Width",
            description: "The width of the active indent guide in pixels, between 1 and 10",
            field: Box::new(SettingField {
                pick: |settings_content| {
                    language_settings_field(settings_content, |language| {
                        if let Some(indent_guides) = &language.indent_guides {
                            &indent_guides.active_line_width
                        } else {
                            &None
                        }
                    })
                },
                pick_mut: |settings_content| {
                    language_settings_field_mut(settings_content, |language| {
                        &mut language
                            .indent_guides
                            .get_or_insert_default()
                            .active_line_width
                    })
                },
            }),
            metadata: None,
        }),
        SettingsPageItem::SettingItem(SettingItem {
            title: "Coloring",
            description: "Determines how indent guides are colored",
            field: Box::new(SettingField {
                pick: |settings_content| {
                    language_settings_field(settings_content, |language| {
                        if let Some(indent_guides) = &language.indent_guides {
                            &indent_guides.coloring
                        } else {
                            &None
                        }
                    })
                },
                pick_mut: |settings_content| {
                    language_settings_field_mut(settings_content, |language| {
                        &mut language.indent_guides.get_or_insert_default().coloring
                    })
                },
            }),
            metadata: None,
        }),
        SettingsPageItem::SettingItem(SettingItem {
            title: "Background Coloring",
            description: "Determines how indent guide backgrounds are colored",
            field: Box::new(SettingField {
                pick: |settings_content| {
                    language_settings_field(settings_content, |language| {
                        if let Some(indent_guides) = &language.indent_guides {
                            &indent_guides.background_coloring
                        } else {
                            &None
                        }
                    })
                },
                pick_mut: |settings_content| {
                    language_settings_field_mut(settings_content, |language| {
                        &mut language
                            .indent_guides
                            .get_or_insert_default()
                            .background_coloring
                    })
                },
            }),
            metadata: None,
        }),
        SettingsPageItem::SectionHeader("Formatting"),
        SettingsPageItem::SettingItem(SettingItem {
            title: "Format On Save",
            description: "Whether or not to perform a buffer format before saving",
            field: Box::new(
                // TODO(settings_ui): this setting should just be a bool
                SettingField {
                    pick: |settings_content| {
                        language_settings_field(settings_content, |language| {
                            &language.format_on_save
                        })
                    },
                    pick_mut: |settings_content| {
                        language_settings_field_mut(settings_content, |language| {
                            &mut language.format_on_save
                        })
                    },
                },
            ),
            metadata: None,
        }),
        SettingsPageItem::SettingItem(SettingItem {
            title: "Remove Trailing Whitespace On Save",
            description: "Whether or not to remove any trailing whitespace from lines of a buffer before saving it",
            field: Box::new(SettingField {
                pick: |settings_content| {
                    language_settings_field(settings_content, |language| {
                        &language.remove_trailing_whitespace_on_save
                    })
                },
                pick_mut: |settings_content| {
                    language_settings_field_mut(settings_content, |language| {
                        &mut language.remove_trailing_whitespace_on_save
                    })
                },
            }),
            metadata: None,
        }),
        SettingsPageItem::SettingItem(SettingItem {
            title: "Ensure Final Newline On Save",
            description: "Whether or not to ensure there's a single newline at the end of a buffer when saving it",
            field: Box::new(SettingField {
                pick: |settings_content| {
                    language_settings_field(settings_content, |language| {
                        &language.ensure_final_newline_on_save
                    })
                },
                pick_mut: |settings_content| {
                    language_settings_field_mut(settings_content, |language| {
                        &mut language.ensure_final_newline_on_save
                    })
                },
            }),
            metadata: None,
        }),
        SettingsPageItem::SettingItem(SettingItem {
            title: "Formatter",
            description: "How to perform a buffer format",
            field: Box::new(
                SettingField {
                    pick: |settings_content| {
                        language_settings_field(settings_content, |language| &language.formatter)
                    },
                    pick_mut: |settings_content| {
                        language_settings_field_mut(settings_content, |language| {
                            &mut language.formatter
                        })
                    },
                }
                .unimplemented(),
            ),
            metadata: None,
        }),
        SettingsPageItem::SettingItem(SettingItem {
            title: "Use On Type Format",
            description: "Whether to use additional LSP queries to format (and amend) the code after every \"trigger\" symbol input, defined by LSP server capabilities",
            field: Box::new(SettingField {
                pick: |settings_content| {
                    language_settings_field(settings_content, |language| {
                        &language.use_on_type_format
                    })
                },
                pick_mut: |settings_content| {
                    language_settings_field_mut(settings_content, |language| {
                        &mut language.use_on_type_format
                    })
                },
            }),
            metadata: None,
        }),
        SettingsPageItem::SettingItem(SettingItem {
            title: "Code Actions On Format",
            description: "Which code actions to run on save after the formatter. These are not run if formatting is off",
            field: Box::new(
                SettingField {
                    pick: |settings_content| {
                        language_settings_field(settings_content, |language| {
                            &language.code_actions_on_format
                        })
                    },
                    pick_mut: |settings_content| {
                        language_settings_field_mut(settings_content, |language| {
                            &mut language.code_actions_on_format
                        })
                    },
                }
                .unimplemented(),
            ),
            metadata: None,
        }),
        SettingsPageItem::SectionHeader("Prettier"),
        SettingsPageItem::SettingItem(SettingItem {
            title: "Allowed",
            description: "Enables or disables formatting with Prettier for a given language",
            field: Box::new(SettingField {
                pick: |settings_content| {
                    language_settings_field(settings_content, |language| {
                        if let Some(prettier) = &language.prettier {
                            &prettier.allowed
                        } else {
                            &None
                        }
                    })
                },
                pick_mut: |settings_content| {
                    language_settings_field_mut(settings_content, |language| {
                        &mut language.prettier.get_or_insert_default().allowed
                    })
                },
            }),
            metadata: None,
        }),
        SettingsPageItem::SettingItem(SettingItem {
            title: "Parser",
            description: "Forces Prettier integration to use a specific parser name when formatting files with the language",
            field: Box::new(SettingField {
                pick: |settings_content| {
                    language_settings_field(settings_content, |language| {
                        if let Some(prettier) = &language.prettier {
                            &prettier.parser
                        } else {
                            &None
                        }
                    })
                },
                pick_mut: |settings_content| {
                    language_settings_field_mut(settings_content, |language| {
                        &mut language.prettier.get_or_insert_default().parser
                    })
                },
            }),
            metadata: None,
        }),
        SettingsPageItem::SettingItem(SettingItem {
            title: "Plugins",
            description: "Forces Prettier integration to use specific plugins when formatting files with the language",
            field: Box::new(
                SettingField {
                    pick: |settings_content| {
                        language_settings_field(settings_content, |language| {
                            if let Some(prettier) = &language.prettier {
                                &prettier.plugins
                            } else {
                                &None
                            }
                        })
                    },
                    pick_mut: |settings_content| {
                        language_settings_field_mut(settings_content, |language| {
                            &mut language.prettier.get_or_insert_default().plugins
                        })
                    },
                }
                .unimplemented(),
            ),
            metadata: None,
        }),
        SettingsPageItem::SettingItem(SettingItem {
            title: "Options",
            description: "Default Prettier options, in the format as in package.json section for Prettier",
            field: Box::new(
                SettingField {
                    pick: |settings_content| {
                        language_settings_field(settings_content, |language| {
                            if let Some(prettier) = &language.prettier {
                                &prettier.options
                            } else {
                                &None
                            }
                        })
                    },
                    pick_mut: |settings_content| {
                        language_settings_field_mut(settings_content, |language| {
                            &mut language.prettier.get_or_insert_default().options
                        })
                    },
                }
                .unimplemented(),
            ),
            metadata: None,
        }),
        SettingsPageItem::SectionHeader("Autoclose"),
        SettingsPageItem::SettingItem(SettingItem {
            title: "Use Autoclose",
            description: "Whether to automatically type closing characters for you. For example, when you type (, Zed will automatically add a closing ) at the correct position",
            field: Box::new(SettingField {
                pick: |settings_content| {
                    language_settings_field(settings_content, |language| &language.use_autoclose)
                },
                pick_mut: |settings_content| {
                    language_settings_field_mut(settings_content, |language| {
                        &mut language.use_autoclose
                    })
                },
            }),
            metadata: None,
        }),
        SettingsPageItem::SettingItem(SettingItem {
            title: "Use Auto Surround",
            description: "Whether to automatically surround text with characters for you. For example, when you select text and type (, Zed will automatically surround text with ()",
            field: Box::new(SettingField {
                pick: |settings_content| {
                    language_settings_field(settings_content, |language| {
                        &language.use_auto_surround
                    })
                },
                pick_mut: |settings_content| {
                    language_settings_field_mut(settings_content, |language| {
                        &mut language.use_auto_surround
                    })
                },
            }),
            metadata: None,
        }),
        SettingsPageItem::SettingItem(SettingItem {
            title: "Always Treat Brackets As Autoclosed",
            description: "Controls how the editor handles the autoclosed characters. When set to `false`(default), skipping over and auto-removing of the closing characters happen only for auto-inserted characters. Otherwise(when `true`), the closing characters are always skipped over and auto-removed no matter how they were inserted",
            field: Box::new(SettingField {
                pick: |settings_content| {
                    language_settings_field(settings_content, |language| {
                        &language.always_treat_brackets_as_autoclosed
                    })
                },
                pick_mut: |settings_content| {
                    language_settings_field_mut(settings_content, |language| {
                        &mut language.always_treat_brackets_as_autoclosed
                    })
                },
            }),
            metadata: None,
        }),
        SettingsPageItem::SettingItem(SettingItem {
            title: "Jsx Tag Auto Close",
            description: "Whether to automatically close JSX tags",
            field: Box::new(SettingField {
                // TODO(settings_ui): this setting should just be a bool
                pick: |settings_content| {
                    language_settings_field(settings_content, |language| {
                        match language.jsx_tag_auto_close.as_ref() {
                            Some(s) => &s.enabled,
                            None => &None,
                        }
                    })
                },
                pick_mut: |settings_content| {
                    language_settings_field_mut(settings_content, |language| {
                        &mut language.jsx_tag_auto_close.get_or_insert_default().enabled
                    })
                },
            }),
            metadata: None,
        }),
        SettingsPageItem::SectionHeader("LSP"),
        SettingsPageItem::SettingItem(SettingItem {
            title: "Enable Language Server",
            description: "Whether to use language servers to provide code intelligence",
            field: Box::new(SettingField {
                pick: |settings_content| {
                    language_settings_field(settings_content, |language| {
                        &language.enable_language_server
                    })
                },
                pick_mut: |settings_content| {
                    language_settings_field_mut(settings_content, |language| {
                        &mut language.enable_language_server
                    })
                },
            }),
            metadata: None,
        }),
        SettingsPageItem::SettingItem(SettingItem {
            title: "Language Servers",
            description: "The list of language servers to use (or disable) for this language",
            field: Box::new(
                SettingField {
                    pick: |settings_content| {
                        language_settings_field(settings_content, |language| {
                            &language.language_servers
                        })
                    },
                    pick_mut: |settings_content| {
                        language_settings_field_mut(settings_content, |language| {
                            &mut language.language_servers
                        })
                    },
                }
                .unimplemented(),
            ),
            metadata: None,
        }),
        SettingsPageItem::SettingItem(SettingItem {
            title: "Linked Edits",
            description: "Whether to perform linked edits of associated ranges, if the language server supports it. For example, when editing opening <html> tag, the contents of the closing </html> tag will be edited as well",
            field: Box::new(SettingField {
                pick: |settings_content| {
                    language_settings_field(settings_content, |language| &language.linked_edits)
                },
                pick_mut: |settings_content| {
                    language_settings_field_mut(settings_content, |language| {
                        &mut language.linked_edits
                    })
                },
            }),
            metadata: None,
        }),
        SettingsPageItem::SectionHeader("Edit Predictions"),
        SettingsPageItem::SettingItem(SettingItem {
            title: "Show Edit Predictions",
            description: "Controls whether edit predictions are shown immediately (true) or manually by triggering `editor::ShowEditPrediction` (false)",
            field: Box::new(SettingField {
                pick: |settings_content| {
                    language_settings_field(settings_content, |language| {
                        &language.show_edit_predictions
                    })
                },
                pick_mut: |settings_content| {
                    language_settings_field_mut(settings_content, |language| {
                        &mut language.show_edit_predictions
                    })
                },
            }),
            metadata: None,
        }),
        SettingsPageItem::SettingItem(SettingItem {
            title: "Edit Predictions Disabled In",
            description: "Controls whether edit predictions are shown in the given language scopes",
            field: Box::new(
                SettingField {
                    pick: |settings_content| {
                        language_settings_field(settings_content, |language| {
                            &language.edit_predictions_disabled_in
                        })
                    },
                    pick_mut: |settings_content| {
                        language_settings_field_mut(settings_content, |language| {
                            &mut language.edit_predictions_disabled_in
                        })
                    },
                }
                .unimplemented(),
            ),
            metadata: None,
        }),
        SettingsPageItem::SectionHeader("Whitespace"),
        SettingsPageItem::SettingItem(SettingItem {
            title: "Show Whitespaces",
            description: "Whether to show tabs and spaces in the editor",
            field: Box::new(SettingField {
                pick: |settings_content| {
                    language_settings_field(settings_content, |language| &language.show_whitespaces)
                },
                pick_mut: |settings_content| {
                    language_settings_field_mut(settings_content, |language| {
                        &mut language.show_whitespaces
                    })
                },
            }),
            metadata: None,
        }),
        SettingsPageItem::SettingItem(SettingItem {
            title: "Space Whitespace Indicator",
            description: "Visible character used to render space characters when show_whitespaces is enabled (default: \"•\")",
            field: Box::new(
                SettingField {
                    pick: |settings_content| {
                        language_settings_field(settings_content, |language| {
                            if let Some(whitespace_map) = &language.whitespace_map {
                                &whitespace_map.space
                            } else {
                                &None
                            }
                        })
                    },
                    pick_mut: |settings_content| {
                        language_settings_field_mut(settings_content, |language| {
                            &mut language.whitespace_map.get_or_insert_default().space
                        })
                    },
                }
                .unimplemented(),
            ),
            metadata: None,
        }),
        SettingsPageItem::SettingItem(SettingItem {
            title: "Tab Whitespace Indicator",
            description: "Visible character used to render tab characters when show_whitespaces is enabled (default: \"→\")",
            field: Box::new(
                SettingField {
                    pick: |settings_content| {
                        language_settings_field(settings_content, |language| {
                            if let Some(whitespace_map) = &language.whitespace_map {
                                &whitespace_map.tab
                            } else {
                                &None
                            }
                        })
                    },
                    pick_mut: |settings_content| {
                        language_settings_field_mut(settings_content, |language| {
                            &mut language.whitespace_map.get_or_insert_default().tab
                        })
                    },
                }
                .unimplemented(),
            ),
            metadata: None,
        }),
        SettingsPageItem::SectionHeader("Completions"),
        SettingsPageItem::SettingItem(SettingItem {
            title: "Show Completions On Input",
            description: "Whether to pop the completions menu while typing in an editor without explicitly requesting it",
            field: Box::new(SettingField {
                pick: |settings_content| {
                    language_settings_field(settings_content, |language| {
                        &language.show_completions_on_input
                    })
                },
                pick_mut: |settings_content| {
                    language_settings_field_mut(settings_content, |language| {
                        &mut language.show_completions_on_input
                    })
                },
            }),
            metadata: None,
        }),
        SettingsPageItem::SettingItem(SettingItem {
            title: "Show Completion Documentation",
            description: "Whether to display inline and alongside documentation for items in the completions menu",
            field: Box::new(SettingField {
                pick: |settings_content| {
                    language_settings_field(settings_content, |language| {
                        &language.show_completion_documentation
                    })
                },
                pick_mut: |settings_content| {
                    language_settings_field_mut(settings_content, |language| {
                        &mut language.show_completion_documentation
                    })
                },
            }),
            metadata: None,
        }),
        SettingsPageItem::SettingItem(SettingItem {
            title: "Words",
            description: "Controls how words are completed",
            field: Box::new(SettingField {
                pick: |settings_content| {
                    language_settings_field(settings_content, |language| {
                        if let Some(completions) = &language.completions {
                            &completions.words
                        } else {
                            &None
                        }
                    })
                },
                pick_mut: |settings_content| {
                    language_settings_field_mut(settings_content, |language| {
                        &mut language.completions.get_or_insert_default().words
                    })
                },
            }),
            metadata: None,
        }),
        SettingsPageItem::SettingItem(SettingItem {
            title: "Words Min Length",
            description: "How many characters has to be in the completions query to automatically show the words-based completions",
            field: Box::new(SettingField {
                pick: |settings_content| {
                    language_settings_field(settings_content, |language| {
                        if let Some(completions) = &language.completions {
                            &completions.words_min_length
                        } else {
                            &None
                        }
                    })
                },
                pick_mut: |settings_content| {
                    language_settings_field_mut(settings_content, |language| {
                        &mut language
                            .completions
                            .get_or_insert_default()
                            .words_min_length
                    })
                },
            }),
            metadata: None,
        }),
        SettingsPageItem::SettingItem(SettingItem {
            title: "Lsp",
            description: "Whether to fetch LSP completions or not",
            field: Box::new(SettingField {
                pick: |settings_content| {
                    language_settings_field(settings_content, |language| {
                        if let Some(completions) = &language.completions {
                            &completions.lsp
                        } else {
                            &None
                        }
                    })
                },
                pick_mut: |settings_content| {
                    language_settings_field_mut(settings_content, |language| {
                        &mut language.completions.get_or_insert_default().lsp
                    })
                },
            }),
            metadata: None,
        }),
        SettingsPageItem::SettingItem(SettingItem {
            title: "Lsp Fetch Timeout Ms",
            description: "When fetching LSP completions, determines how long to wait for a response of a particular server (set to 0 to wait indefinitely)",
            field: Box::new(SettingField {
                pick: |settings_content| {
                    language_settings_field(settings_content, |language| {
                        if let Some(completions) = &language.completions {
                            &completions.lsp_fetch_timeout_ms
                        } else {
                            &None
                        }
                    })
                },
                pick_mut: |settings_content| {
                    language_settings_field_mut(settings_content, |language| {
                        &mut language
                            .completions
                            .get_or_insert_default()
                            .lsp_fetch_timeout_ms
                    })
                },
            }),
            metadata: None,
        }),
        SettingsPageItem::SettingItem(SettingItem {
            title: "Lsp Insert Mode",
            description: "Controls how LSP completions are inserted",
            field: Box::new(SettingField {
                pick: |settings_content| {
                    language_settings_field(settings_content, |language| {
                        if let Some(completions) = &language.completions {
                            &completions.lsp_insert_mode
                        } else {
                            &None
                        }
                    })
                },
                pick_mut: |settings_content| {
                    language_settings_field_mut(settings_content, |language| {
                        &mut language.completions.get_or_insert_default().lsp_insert_mode
                    })
                },
            }),
            metadata: None,
        }),
        SettingsPageItem::SectionHeader("Inlay Hints"),
        SettingsPageItem::SettingItem(SettingItem {
            title: "Enabled",
            description: "Global switch to toggle hints on and off",
            field: Box::new(SettingField {
                pick: |settings_content| {
                    language_settings_field(settings_content, |language| {
                        if let Some(inlay_hints) = &language.inlay_hints {
                            &inlay_hints.enabled
                        } else {
                            &None
                        }
                    })
                },
                pick_mut: |settings_content| {
                    language_settings_field_mut(settings_content, |language| {
                        &mut language.inlay_hints.get_or_insert_default().enabled
                    })
                },
            }),
            metadata: None,
        }),
        SettingsPageItem::SettingItem(SettingItem {
            title: "Show Value Hints",
            description: "Global switch to toggle inline values on and off when debugging",
            field: Box::new(SettingField {
                pick: |settings_content| {
                    language_settings_field(settings_content, |language| {
                        if let Some(inlay_hints) = &language.inlay_hints {
                            &inlay_hints.show_value_hints
                        } else {
                            &None
                        }
                    })
                },
                pick_mut: |settings_content| {
                    language_settings_field_mut(settings_content, |language| {
                        &mut language
                            .inlay_hints
                            .get_or_insert_default()
                            .show_value_hints
                    })
                },
            }),
            metadata: None,
        }),
        SettingsPageItem::SettingItem(SettingItem {
            title: "Show Type Hints",
            description: "Whether type hints should be shown",
            field: Box::new(SettingField {
                pick: |settings_content| {
                    language_settings_field(settings_content, |language| {
                        if let Some(inlay_hints) = &language.inlay_hints {
                            &inlay_hints.show_type_hints
                        } else {
                            &None
                        }
                    })
                },
                pick_mut: |settings_content| {
                    language_settings_field_mut(settings_content, |language| {
                        &mut language.inlay_hints.get_or_insert_default().show_type_hints
                    })
                },
            }),
            metadata: None,
        }),
        SettingsPageItem::SettingItem(SettingItem {
            title: "Show Parameter Hints",
            description: "Whether parameter hints should be shown",
            field: Box::new(SettingField {
                pick: |settings_content| {
                    language_settings_field(settings_content, |language| {
                        if let Some(inlay_hints) = &language.inlay_hints {
                            &inlay_hints.show_parameter_hints
                        } else {
                            &None
                        }
                    })
                },
                pick_mut: |settings_content| {
                    language_settings_field_mut(settings_content, |language| {
                        &mut language
                            .inlay_hints
                            .get_or_insert_default()
                            .show_parameter_hints
                    })
                },
            }),
            metadata: None,
        }),
        SettingsPageItem::SettingItem(SettingItem {
            title: "Show Other Hints",
            description: "Whether other hints should be shown",
            field: Box::new(SettingField {
                pick: |settings_content| {
                    language_settings_field(settings_content, |language| {
                        if let Some(inlay_hints) = &language.inlay_hints {
                            &inlay_hints.show_other_hints
                        } else {
                            &None
                        }
                    })
                },
                pick_mut: |settings_content| {
                    language_settings_field_mut(settings_content, |language| {
                        &mut language
                            .inlay_hints
                            .get_or_insert_default()
                            .show_other_hints
                    })
                },
            }),
            metadata: None,
        }),
        SettingsPageItem::SettingItem(SettingItem {
            title: "Show Background",
            description: "Whether to show a background for inlay hints",
            field: Box::new(SettingField {
                pick: |settings_content| {
                    language_settings_field(settings_content, |language| {
                        if let Some(inlay_hints) = &language.inlay_hints {
                            &inlay_hints.show_background
                        } else {
                            &None
                        }
                    })
                },
                pick_mut: |settings_content| {
                    language_settings_field_mut(settings_content, |language| {
                        &mut language.inlay_hints.get_or_insert_default().show_background
                    })
                },
            }),
            metadata: None,
        }),
        SettingsPageItem::SettingItem(SettingItem {
            title: "Edit Debounce Ms",
            description: "Whether or not to debounce inlay hints updates after buffer edits (set to 0 to disable debouncing)",
            field: Box::new(SettingField {
                pick: |settings_content| {
                    language_settings_field(settings_content, |language| {
                        if let Some(inlay_hints) = &language.inlay_hints {
                            &inlay_hints.edit_debounce_ms
                        } else {
                            &None
                        }
                    })
                },
                pick_mut: |settings_content| {
                    language_settings_field_mut(settings_content, |language| {
                        &mut language
                            .inlay_hints
                            .get_or_insert_default()
                            .edit_debounce_ms
                    })
                },
            }),
            metadata: None,
        }),
        SettingsPageItem::SettingItem(SettingItem {
            title: "Scroll Debounce Ms",
            description: "Whether or not to debounce inlay hints updates after buffer scrolls (set to 0 to disable debouncing)",
            field: Box::new(SettingField {
                pick: |settings_content| {
                    language_settings_field(settings_content, |language| {
                        if let Some(inlay_hints) = &language.inlay_hints {
                            &inlay_hints.scroll_debounce_ms
                        } else {
                            &None
                        }
                    })
                },
                pick_mut: |settings_content| {
                    language_settings_field_mut(settings_content, |language| {
                        &mut language
                            .inlay_hints
                            .get_or_insert_default()
                            .scroll_debounce_ms
                    })
                },
            }),
            metadata: None,
        }),
        SettingsPageItem::SettingItem(SettingItem {
            title: "Toggle On Modifiers Press",
            description: "Toggles inlay hints (hides or shows) when the user presses the modifiers specified",
            field: Box::new(
                SettingField {
                    pick: |settings_content| {
                        language_settings_field(settings_content, |language| {
                            if let Some(inlay_hints) = &language.inlay_hints {
                                &inlay_hints.toggle_on_modifiers_press
                            } else {
                                &None
                            }
                        })
                    },
                    pick_mut: |settings_content| {
                        language_settings_field_mut(settings_content, |language| {
                            &mut language
                                .inlay_hints
                                .get_or_insert_default()
                                .toggle_on_modifiers_press
                        })
                    },
                }
                .unimplemented(),
            ),
            metadata: None,
        }),
        SettingsPageItem::SectionHeader("Tasks"),
        SettingsPageItem::SettingItem(SettingItem {
            title: "Enabled",
            description: "Whether tasks are enabled for this language",
            field: Box::new(SettingField {
                pick: |settings_content| {
                    language_settings_field(settings_content, |language| {
                        if let Some(tasks) = &language.tasks {
                            &tasks.enabled
                        } else {
                            &None
                        }
                    })
                },
                pick_mut: |settings_content| {
                    language_settings_field_mut(settings_content, |language| {
                        &mut language.tasks.get_or_insert_default().enabled
                    })
                },
            }),
            metadata: None,
        }),
        SettingsPageItem::SettingItem(SettingItem {
            title: "Variables",
            description: "Extra task variables to set for a particular language",
            field: Box::new(
                SettingField {
                    pick: |settings_content| {
                        language_settings_field(settings_content, |language| {
                            if let Some(tasks) = &language.tasks {
                                &tasks.variables
                            } else {
                                &None
                            }
                        })
                    },
                    pick_mut: |settings_content| {
                        language_settings_field_mut(settings_content, |language| {
                            &mut language.tasks.get_or_insert_default().variables
                        })
                    },
                }
                .unimplemented(),
            ),
            metadata: None,
        }),
        SettingsPageItem::SettingItem(SettingItem {
            title: "Prefer Lsp",
            description: "Use LSP tasks over Zed language extension ones",
            field: Box::new(SettingField {
                pick: |settings_content| {
                    language_settings_field(settings_content, |language| {
                        if let Some(tasks) = &language.tasks {
                            &tasks.prefer_lsp
                        } else {
                            &None
                        }
                    })
                },
                pick_mut: |settings_content| {
                    language_settings_field_mut(settings_content, |language| {
                        &mut language.tasks.get_or_insert_default().prefer_lsp
                    })
                },
            }),
            metadata: None,
        }),
        SettingsPageItem::SectionHeader("Miscellaneous"),
        SettingsPageItem::SettingItem(SettingItem {
            title: "Debuggers",
            description: "Preferred debuggers for this language",
            field: Box::new(
                SettingField {
                    pick: |settings_content| {
                        language_settings_field(settings_content, |language| &language.debuggers)
                    },
                    pick_mut: |settings_content| {
                        language_settings_field_mut(settings_content, |language| {
                            &mut language.debuggers
                        })
                    },
                }
                .unimplemented(),
            ),
            metadata: None,
        }),
        SettingsPageItem::SettingItem(SettingItem {
            title: "Extend Comment On Newline",
            description: "Whether to start a new line with a comment when a previous line is a comment as well",
            field: Box::new(SettingField {
                pick: |settings_content| {
                    language_settings_field(settings_content, |language| {
                        &language.extend_comment_on_newline
                    })
                },
                pick_mut: |settings_content| {
                    language_settings_field_mut(settings_content, |language| {
                        &mut language.extend_comment_on_newline
                    })
                },
            }),
            metadata: None,
        }),
    ]
}<|MERGE_RESOLUTION|>--- conflicted
+++ resolved
@@ -1366,37 +1366,6 @@
         },
         SettingsPage {
             title: "Languages & Frameworks",
-<<<<<<< HEAD
-            items: vec![
-                SettingsPageItem::SectionHeader("General"),
-                SettingsPageItem::SettingItem(SettingItem {
-                    title: "Enable Language Server",
-                    description: "Whether to use language servers to provide code intelligence",
-                    field: Box::new(SettingField {
-                        pick: |settings_content| {
-                            &settings_content
-                                .project
-                                .all_languages
-                                .defaults
-                                .enable_language_server
-                        },
-                        pick_mut: |settings_content| {
-                            &mut settings_content
-                                .project
-                                .all_languages
-                                .defaults
-                                .enable_language_server
-                        },
-                    }),
-                    metadata: None,
-                }),
-                SettingsPageItem::SectionHeader("Languages"),
-                SettingsPageItem::SubPageLink(SubPageLink {
-                    title: "JSON",
-                    render: Rc::new(|_, _, _| "A settings page!".into_any_element()),
-                }),
-            ],
-=======
             items: {
                 let mut items = vec![
                     SettingsPageItem::SectionHeader(LANGUAGES_SECTION_HEADER),
@@ -1442,13 +1411,11 @@
 
                 items
             },
->>>>>>> c1e91716
         },
         SettingsPage {
             title: "Workbench & Window",
             items: vec![
                 SettingsPageItem::SectionHeader("Workbench"),
-<<<<<<< HEAD
                 SettingsPageItem::SettingItem(SettingItem {
                     title: "Editor Tabs",
                     description: "Whether or not to show the tab bar in the editor",
@@ -2263,8 +2230,6 @@
                     metadata: None,
                 }),
                 SettingsPageItem::SectionHeader("Terminal Panel"),
-=======
->>>>>>> c1e91716
                 SettingsPageItem::SettingItem(SettingItem {
                     title: "Terminal Dock",
                     description: "Where to dock the terminal panel",
