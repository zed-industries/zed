use gpui::App;
use settings::{LanguageSettingsContent, SettingsContent};
use std::sync::Arc;
use strum::IntoDiscriminant as _;
use ui::{IntoElement, SharedString};

use crate::{
    DynamicItem, LOCAL, SettingField, SettingItem, SettingsFieldMetadata, SettingsPage,
    SettingsPageItem, SubPageLink, USER, all_language_names, sub_page_stack,
};

pub(crate) fn settings_data(cx: &App) -> Vec<SettingsPage> {
    vec![
        SettingsPage {
            title: "General",
            items: vec![
                SettingsPageItem::SectionHeader("General Settings"),
                SettingsPageItem::SettingItem(SettingItem {
                    title: "Confirm Quit",
                    description: "Confirm before quitting Zed",
                    field: Box::new(SettingField {
                        pick: |settings_content| settings_content.workspace.confirm_quit.as_ref(),
                        write: |settings_content, value| {
                            settings_content.workspace.confirm_quit = value;
                        },
                    }),
                    metadata: None,
                    files: USER,
                }),
                SettingsPageItem::SettingItem(SettingItem {
                    title: "When Closing With No Tabs",
                    description: "What to do when using the 'close active item' action with no tabs",
                    field: Box::new(SettingField {
                        pick: |settings_content| {
                            settings_content
                                .workspace
                                .when_closing_with_no_tabs
                                .as_ref()
                        },
                        write: |settings_content, value| {
                            settings_content.workspace.when_closing_with_no_tabs = value;
                        },
                    }),
                    metadata: None,
                    files: USER,
                }),
                SettingsPageItem::SettingItem(SettingItem {
                    title: "On Last Window Closed",
                    description: "What to do when the last window is closed",
                    field: Box::new(SettingField {
                        pick: |settings_content| {
                            settings_content.workspace.on_last_window_closed.as_ref()
                        },
                        write: |settings_content, value| {
                            settings_content.workspace.on_last_window_closed = value;
                        },
                    }),
                    metadata: None,
                    files: USER,
                }),
                SettingsPageItem::SettingItem(SettingItem {
                    title: "Use System Path Prompts",
                    description: "Use native OS dialogs for 'Open' and 'Save As'",
                    field: Box::new(SettingField {
                        pick: |settings_content| {
                            settings_content.workspace.use_system_path_prompts.as_ref()
                        },
                        write: |settings_content, value| {
                            settings_content.workspace.use_system_path_prompts = value;
                        },
                    }),
                    metadata: None,
                    files: USER,
                }),
                SettingsPageItem::SettingItem(SettingItem {
                    title: "Use System Prompts",
                    description: "Use native OS dialogs for confirmations",
                    field: Box::new(SettingField {
                        pick: |settings_content| {
                            settings_content.workspace.use_system_prompts.as_ref()
                        },
                        write: |settings_content, value| {
                            settings_content.workspace.use_system_prompts = value;
                        },
                    }),
                    metadata: None,
                    files: USER,
                }),
                SettingsPageItem::SettingItem(SettingItem {
                    title: "Redact Private Values",
                    description: "Hide the values of variables in private files",
                    field: Box::new(SettingField {
                        pick: |settings_content| {
                            settings_content.editor.redact_private_values.as_ref()
                        },
                        write: |settings_content, value| {
                            settings_content.editor.redact_private_values = value;
                        },
                    }),
                    metadata: None,
                    files: USER,
                }),
                SettingsPageItem::SettingItem(SettingItem {
                    title: "Private Files",
                    description: "Globs to match against file paths to determine if a file is private",
                    field: Box::new(
                        SettingField {
                            pick: |settings_content| {
                                settings_content.project.worktree.private_files.as_ref()
                            },
                            write: |settings_content, value| {
                                settings_content.project.worktree.private_files = value;
                            },
                        }
                        .unimplemented(),
                    ),
                    metadata: None,
                    files: USER,
                }),
                SettingsPageItem::SectionHeader("Workspace Restoration"),
                SettingsPageItem::SettingItem(SettingItem {
                    title: "Restore Unsaved Buffers",
                    description: "Whether or not to restore unsaved buffers on restart",
                    field: Box::new(SettingField {
                        pick: |settings_content| {
                            settings_content
                                .session
                                .as_ref()
                                .and_then(|session| session.restore_unsaved_buffers.as_ref())
                        },
                        write: |settings_content, value| {
                            settings_content
                                .session
                                .get_or_insert_default()
                                .restore_unsaved_buffers = value;
                        },
                    }),
                    metadata: None,
                    files: USER,
                }),
                SettingsPageItem::SettingItem(SettingItem {
                    title: "Restore On Startup",
                    description: "What to restore from the previous session when opening Zed",
                    field: Box::new(SettingField {
                        pick: |settings_content| {
                            settings_content.workspace.restore_on_startup.as_ref()
                        },
                        write: |settings_content, value| {
                            settings_content.workspace.restore_on_startup = value;
                        },
                    }),
                    metadata: None,
                    files: USER,
                }),
                SettingsPageItem::SectionHeader("Scoped Settings"),
                SettingsPageItem::SettingItem(SettingItem {
                    // todo(settings_ui): Implement another setting item type that just shows an edit in settings.json
                    files: USER,
                    title: "Preview Channel",
                    description: "Which settings should be activated only in Preview build of Zed",
                    field: Box::new(
                        SettingField {
                            pick: |settings_content| {
                                settings_content.workspace.use_system_prompts.as_ref()
                            },
                            write: |settings_content, value| {
                                settings_content.workspace.use_system_prompts = value;
                            },
                        }
                        .unimplemented(),
                    ),
                    metadata: None,
                }),
                SettingsPageItem::SettingItem(SettingItem {
                    files: USER,
                    title: "Settings Profiles",
                    description: "Any number of settings profiles that are temporarily applied on top of your existing user settings",
                    field: Box::new(
                        SettingField {
                            pick: |settings_content| {
                                settings_content.workspace.use_system_prompts.as_ref()
                            },
                            write: |settings_content, value| {
                                settings_content.workspace.use_system_prompts = value;
                            },
                        }
                        .unimplemented(),
                    ),
                    metadata: None,
                }),
                SettingsPageItem::SectionHeader("Privacy"),
                SettingsPageItem::SettingItem(SettingItem {
                    title: "Telemetry Diagnostics",
                    description: "Send debug information like crash reports",
                    field: Box::new(SettingField {
                        pick: |settings_content| {
                            settings_content
                                .telemetry
                                .as_ref()
                                .and_then(|telemetry| telemetry.diagnostics.as_ref())
                        },
                        write: |settings_content, value| {
                            settings_content
                                .telemetry
                                .get_or_insert_default()
                                .diagnostics = value;
                        },
                    }),
                    metadata: None,
                    files: USER,
                }),
                SettingsPageItem::SettingItem(SettingItem {
                    title: "Telemetry Metrics",
                    description: "Send anonymized usage data like what languages you're using Zed with",
                    field: Box::new(SettingField {
                        pick: |settings_content| {
                            settings_content
                                .telemetry
                                .as_ref()
                                .and_then(|telemetry| telemetry.metrics.as_ref())
                        },
                        write: |settings_content, value| {
                            settings_content.telemetry.get_or_insert_default().metrics = value;
                        },
                    }),
                    metadata: None,
                    files: USER,
                }),
                SettingsPageItem::SectionHeader("Auto Update"),
                SettingsPageItem::SettingItem(SettingItem {
                    title: "Auto Update",
                    description: "Whether or not to automatically check for updates",
                    field: Box::new(SettingField {
                        pick: |settings_content| settings_content.auto_update.as_ref(),
                        write: |settings_content, value| {
                            settings_content.auto_update = value;
                        },
                    }),
                    metadata: None,
                    files: USER,
                }),
            ],
        },
        SettingsPage {
            title: "Appearance",
            items: vec![
                SettingsPageItem::SectionHeader("Theme"),
                SettingsPageItem::DynamicItem(DynamicItem {
                    discriminant: SettingItem {
                        files: USER,
                        title: "Theme Mode",
                        description: "How to select the theme",
                        field: Box::new(SettingField {
                            pick: |settings_content| {
                                Some(&<<settings::ThemeSelection as strum::IntoDiscriminant>::Discriminant as strum::VariantArray>::VARIANTS[
                                    settings_content
                                        .theme
                                        .theme
                                        .as_ref()?
                                        .discriminant() as usize])
                            },
                            write: |settings_content, value| {
                                let Some(value) = value else {
                                    return;
                                };
                                let settings_value = settings_content.theme.theme.as_mut().expect("Has Default");
                                *settings_value = match value {
                                    settings::ThemeSelectionDiscriminants::Static => {
                                        let name = match settings_value {
                                            settings::ThemeSelection::Static(_) => return,
                                            settings::ThemeSelection::Dynamic { mode, light, dark } => {
                                                match mode {
                                                    theme::ThemeMode::Light => light.clone(),
                                                    theme::ThemeMode::Dark => dark.clone(),
                                                    theme::ThemeMode::System => dark.clone(), // no cx, can't determine correct choice
                                                }
                                            },
                                        };
                                        settings::ThemeSelection::Static(name)
                                    },
                                    settings::ThemeSelectionDiscriminants::Dynamic => {
                                        let static_name = match settings_value {
                                            settings::ThemeSelection::Static(theme_name) => theme_name.clone(),
                                            settings::ThemeSelection::Dynamic {..} => return,
                                        };

                                        settings::ThemeSelection::Dynamic {
                                            mode: settings::ThemeMode::System,
                                            light: static_name.clone(),
                                            dark: static_name,
                                        }
                                    },
                                };
                            },
                        }),
                        metadata: None,
                    },
                    pick_discriminant: |settings_content| {
                        Some(settings_content.theme.theme.as_ref()?.discriminant() as usize)
                    },
                    fields: <<settings::ThemeSelection as strum::IntoDiscriminant>::Discriminant as strum::VariantArray>::VARIANTS.into_iter().map(|variant| {
                        match variant {
                            settings::ThemeSelectionDiscriminants::Static => vec![
                                SettingItem {
                                    files: USER,
                                    title: "Theme Name",
                                    description: "The Name Of The Theme To Use",
                                    field: Box::new(SettingField {
                                        pick: |settings_content| {
                                            match settings_content.theme.theme.as_ref() {
                                                Some(settings::ThemeSelection::Static(name)) => Some(name),
                                                _ => None
                                            }
                                        },
                                        write: |settings_content, value| {
                                            let Some(value) = value else {
                                                return;
                                            };
                                            match settings_content
                                                .theme
                                                .theme.as_mut() {
                                                    Some(settings::ThemeSelection::Static(theme_name)) => *theme_name = value,
                                                    _ => return
                                                }
                                        },
                                    }),
                                    metadata: None,
                                }
                            ],
                            settings::ThemeSelectionDiscriminants::Dynamic => vec![
                                SettingItem {
                                    files: USER,
                                    title: "Mode",
                                    description: "How To Determine Whether to Use a Light or Dark Theme",
                                    field: Box::new(SettingField {
                                        pick: |settings_content| {
                                            match settings_content.theme.theme.as_ref() {
                                                Some(settings::ThemeSelection::Dynamic { mode, ..}) => Some(mode),
                                                _ => None
                                            }
                                        },
                                        write: |settings_content, value| {
                                            let Some(value) = value else {
                                                return;
                                            };
                                            match settings_content
                                                .theme
                                                .theme.as_mut() {
                                                    Some(settings::ThemeSelection::Dynamic{ mode, ..}) => *mode = value,
                                                    _ => return
                                                }
                                        },
                                    }),
                                    metadata: None,
                                },
                                SettingItem {
                                    files: USER,
                                    title: "Light Theme",
                                    description: "The Theme To Use When Mode Is Set To Light, Or When Mode Is Set To System And The System Is In Light Mode",
                                    field: Box::new(SettingField {
                                        pick: |settings_content| {
                                            match settings_content.theme.theme.as_ref() {
                                                Some(settings::ThemeSelection::Dynamic { light, ..}) => Some(light),
                                                _ => None
                                            }
                                        },
                                        write: |settings_content, value| {
                                            let Some(value) = value else {
                                                return;
                                            };
                                            match settings_content
                                                .theme
                                                .theme.as_mut() {
                                                    Some(settings::ThemeSelection::Dynamic{ light, ..}) => *light = value,
                                                    _ => return
                                                }
                                        },
                                    }),
                                    metadata: None,
                                },
                                SettingItem {
                                    files: USER,
                                    title: "Dark Theme",
                                    description: "The Theme To Use When Mode Is Set To Dark, Or When Mode Is Set To System And The System Is In Dark Mode",
                                    field: Box::new(SettingField {
                                        pick: |settings_content| {
                                            match settings_content.theme.theme.as_ref() {
                                                Some(settings::ThemeSelection::Dynamic { dark, ..}) => Some(dark),
                                                _ => None
                                            }
                                        },
                                        write: |settings_content, value| {
                                            let Some(value) = value else {
                                                return;
                                            };
                                            match settings_content
                                                .theme
                                                .theme.as_mut() {
                                                    Some(settings::ThemeSelection::Dynamic{ dark, ..}) => *dark = value,
                                                    _ => return
                                                }
                                        },
                                    }),
                                    metadata: None,
                                }
                            ],
                        }
                    }).collect(),
                }),
                SettingsPageItem::SettingItem(SettingItem {
                    files: USER,
                    title: "Icon Theme",
                    // todo(settings_ui)
                    // This description is misleading because the icon theme is used in more places than the file explorer)
                    description: "Choose the icon theme for file explorer",
                    field: Box::new(
                        SettingField {
                            pick: |settings_content| settings_content.theme.icon_theme.as_ref(),
                            write: |settings_content, value|{  settings_content.theme.icon_theme = value;},
                        }
                        .unimplemented(),
                    ),
                    metadata: None,
                }),
                SettingsPageItem::SectionHeader("Buffer Font"),
                SettingsPageItem::SettingItem(SettingItem {
                    title: "Font Family",
                    description: "Font family for editor text",
                    field: Box::new(SettingField {
                        pick: |settings_content| settings_content.theme.buffer_font_family.as_ref(),
                        write: |settings_content, value|{  settings_content.theme.buffer_font_family = value;},
                    }),
                    metadata: None,
                    files: USER,
                }),
                SettingsPageItem::SettingItem(SettingItem {
                    title: "Font Size",
                    description: "Font size for editor text",
                    field: Box::new(SettingField {
                        pick: |settings_content| settings_content.theme.buffer_font_size.as_ref(),
                        write: |settings_content, value|{  settings_content.theme.buffer_font_size = value;},
                    }),
                    metadata: None,
                    files: USER,
                }),
                SettingsPageItem::SettingItem(SettingItem {
                    title: "Font Weight",
                    description: "Font weight for editor text (100-900)",
                    field: Box::new(SettingField {
                        pick: |settings_content| settings_content.theme.buffer_font_weight.as_ref(),
                        write: |settings_content, value|{  settings_content.theme.buffer_font_weight = value;},
                    }),
                    metadata: None,
                    files: USER,
                }),
                // todo(settings_ui): This needs custom ui
                SettingsPageItem::SettingItem(SettingItem {
                    files: USER,
                    title: "Line Height",
                    description: "Line height for editor text",
                    field: Box::new(
                        SettingField {
                            pick: |settings_content| {
                                settings_content.theme.buffer_line_height.as_ref()
                            },
                            write: |settings_content, value| {
                                settings_content.theme.buffer_line_height = value;

                            },
                        }
                        .unimplemented(),
                    ),
                    metadata: None,
                }),
                SettingsPageItem::SettingItem(SettingItem {
                    files: USER,
                    title: "Font Features",
                    description: "The OpenType features to enable for rendering in text buffers.",
                    field: Box::new(
                        SettingField {
                            pick: |settings_content| {
                                settings_content.theme.buffer_font_features.as_ref()
                            },
                            write: |settings_content, value| {
                                settings_content.theme.buffer_font_features = value;

                            },
                        }
                        .unimplemented(),
                    ),
                    metadata: None,
                }),
                SettingsPageItem::SettingItem(SettingItem {
                    files: USER,
                    title: "Font Fallbacks",
                    description: "The font fallbacks to use for rendering in text buffers.",
                    field: Box::new(
                        SettingField {
                            pick: |settings_content| {
                                settings_content.theme.buffer_font_fallbacks.as_ref()
                            },
                            write: |settings_content, value| {
                                settings_content.theme.buffer_font_fallbacks = value;

                            },
                        }
                        .unimplemented(),
                    ),
                    metadata: None,
                }),
                SettingsPageItem::SectionHeader("UI Font"),
                SettingsPageItem::SettingItem(SettingItem {
                    title: "Font Family",
                    description: "Font family for UI elements",
                    field: Box::new(SettingField {
                        pick: |settings_content| settings_content.theme.ui_font_family.as_ref(),
                        write: |settings_content, value|{  settings_content.theme.ui_font_family = value;},
                    }),
                    metadata: None,
                    files: USER,
                }),
                SettingsPageItem::SettingItem(SettingItem {
                    title: "Font Size",
                    description: "Font size for UI elements",
                    field: Box::new(SettingField {
                        pick: |settings_content| settings_content.theme.ui_font_size.as_ref(),
                        write: |settings_content, value|{  settings_content.theme.ui_font_size = value;},
                    }),
                    metadata: None,
                    files: USER,
                }),
                SettingsPageItem::SettingItem(SettingItem {
                    title: "Font Weight",
                    description: "Font weight for UI elements (100-900)",
                    field: Box::new(SettingField {
                        pick: |settings_content| settings_content.theme.ui_font_weight.as_ref(),
                        write: |settings_content, value|{  settings_content.theme.ui_font_weight = value;},
                    }),
                    metadata: None,
                    files: USER,
                }),
                SettingsPageItem::SettingItem(SettingItem {
                    files: USER,
                    title: "Font Features",
                    description: "The OpenType features to enable for rendering in UI elements.",
                    field: Box::new(
                        SettingField {
                            pick: |settings_content| {
                                settings_content.theme.ui_font_features.as_ref()
                            },
                            write: |settings_content, value| {
                                settings_content.theme.ui_font_features = value;

                            },
                        }
                        .unimplemented(),
                    ),
                    metadata: None,
                }),
                SettingsPageItem::SettingItem(SettingItem {
                    files: USER,
                    title: "Font Fallbacks",
                    description: "The font fallbacks to use for rendering in the UI.",
                    field: Box::new(
                        SettingField {
                            pick: |settings_content| {
                                settings_content.theme.ui_font_fallbacks.as_ref()
                            },
                            write: |settings_content, value| {
                                settings_content.theme.ui_font_fallbacks = value;

                            },
                        }
                        .unimplemented(),
                    ),
                    metadata: None,
                }),
                SettingsPageItem::SectionHeader("Agent Panel Font"),
                SettingsPageItem::SettingItem(SettingItem {
                    title: "UI Font Size",
                    description: "Font size for agent response text in the agent panel. Falls back to the regular UI font size.",
                    field: Box::new(SettingField {
                        pick: |settings_content| {
                            settings_content
                                .theme
                                .agent_ui_font_size
                                .as_ref()
                                .or(settings_content.theme.ui_font_size.as_ref())
                        },
                        write: |settings_content, value|{  settings_content.theme.agent_ui_font_size = value;},
                    }),
                    metadata: None,
                    files: USER,
                }),
                SettingsPageItem::SettingItem(SettingItem {
                    title: "Buffer Font Size",
                    description: "Font size for user messages text in the agent panel",
                    field: Box::new(SettingField {
                        pick: |settings_content| {
                            settings_content
                                .theme
                                .agent_buffer_font_size
                                .as_ref()
                                .or(settings_content.theme.buffer_font_size.as_ref())
                        },
                        write: |settings_content, value| {
                            settings_content.theme.agent_buffer_font_size = value;

                        },
                    }),
                    metadata: None,
                    files: USER,
                }),
                SettingsPageItem::SectionHeader("Cursor"),
                SettingsPageItem::SettingItem(SettingItem {
                    title: "Multi Cursor Modifier",
                    description: "Modifier key for adding multiple cursors",
                    field: Box::new(SettingField {
                        pick: |settings_content| {
                            settings_content.editor.multi_cursor_modifier.as_ref()
                        },
                        write: |settings_content, value| {
                            settings_content.editor.multi_cursor_modifier = value;

                        },
                    }),
                    metadata: None,
                    files: USER,
                }),
                SettingsPageItem::SettingItem(SettingItem {
                    title: "Cursor Blink",
                    description: "Whether the cursor blinks in the editor",
                    field: Box::new(SettingField {
                        pick: |settings_content| settings_content.editor.cursor_blink.as_ref(),
                        write: |settings_content, value|{  settings_content.editor.cursor_blink = value;},
                    }),
                    metadata: None,
                    files: USER,
                }),
                SettingsPageItem::SettingItem(SettingItem {
                    title: "Cursor Shape",
                    description: "Cursor shape for the editor",
                    field: Box::new(SettingField {
                        pick: |settings_content| settings_content.editor.cursor_shape.as_ref(),
                        write: |settings_content, value|{  settings_content.editor.cursor_shape = value;},
                    }),
                    metadata: None,
                    files: USER,
                }),
                SettingsPageItem::SettingItem(SettingItem {
                    title: "Hide Mouse",
                    description: "When to hide the mouse cursor",
                    field: Box::new(SettingField {
                        pick: |settings_content| settings_content.editor.hide_mouse.as_ref(),
                        write: |settings_content, value|{  settings_content.editor.hide_mouse = value;},
                    }),
                    metadata: None,
                    files: USER,
                }),
                SettingsPageItem::SectionHeader("Highlighting"),
                SettingsPageItem::SettingItem(SettingItem {
                    title: "Unnecessary Code Fade",
                    description: "How much to fade out unused code (0.0 - 0.9)",
                    field: Box::new(SettingField {
                        pick: |settings_content| {
                            settings_content.theme.unnecessary_code_fade.as_ref()
                        },
                        write: |settings_content, value| {
                            settings_content.theme.unnecessary_code_fade = value;

                        },
                    }),
                    metadata: None,
                    files: USER,
                }),
                SettingsPageItem::SettingItem(SettingItem {
                    title: "Current Line Highlight",
                    description: "How to highlight the current line",
                    field: Box::new(SettingField {
                        pick: |settings_content| {
                            settings_content.editor.current_line_highlight.as_ref()
                        },
                        write: |settings_content, value| {
                            settings_content.editor.current_line_highlight = value;

                        },
                    }),
                    metadata: None,
                    files: USER,
                }),
                SettingsPageItem::SettingItem(SettingItem {
                    title: "Selection Highlight",
                    description: "Highlight all occurrences of selected text",
                    field: Box::new(SettingField {
                        pick: |settings_content| {
                            settings_content.editor.selection_highlight.as_ref()
                        },
                        write: |settings_content, value| {
                            settings_content.editor.selection_highlight = value;

                        },
                    }),
                    metadata: None,
                    files: USER,
                }),
                SettingsPageItem::SettingItem(SettingItem {
                    title: "Rounded Selection",
                    description: "Whether the text selection should have rounded corners",
                    field: Box::new(SettingField {
                        pick: |settings_content| settings_content.editor.rounded_selection.as_ref(),
                        write: |settings_content, value|{  settings_content.editor.rounded_selection = value;},
                    }),
                    metadata: None,
                    files: USER,
                }),
                SettingsPageItem::SettingItem(SettingItem {
                    title: "Minimum Contrast For Highlights",
                    description: "The minimum APCA perceptual contrast to maintain when rendering text over highlight backgrounds",
                    field: Box::new(SettingField {
                        pick: |settings_content| {
                            settings_content
                                .editor
                                .minimum_contrast_for_highlights
                                .as_ref()
                        },
                        write: |settings_content, value| {
                            settings_content.editor.minimum_contrast_for_highlights = value;

                        },
                    }),
                    metadata: None,
                    files: USER,
                }),
                SettingsPageItem::SectionHeader("Guides"),
                SettingsPageItem::SettingItem(SettingItem {
                    title: "Show Wrap Guides",
                    description: "Show wrap guides (vertical rulers)",
                    field: Box::new(SettingField {
                        pick: |settings_content| {
                            settings_content
                                .project
                                .all_languages
                                .defaults
                                .show_wrap_guides
                                .as_ref()
                        },
                        write: |settings_content, value| {
                            settings_content

                                .project
                                .all_languages
                                .defaults
                                .show_wrap_guides = value;
                        },
                    }),
                    metadata: None,
                    files: USER | LOCAL,
                }),
                // todo(settings_ui): This needs a custom component
                SettingsPageItem::SettingItem(SettingItem {
                    title: "Wrap Guides",
                    description: "Character counts at which to show wrap guides",
                    field: Box::new(
                        SettingField {
                            pick: |settings_content| {
                                settings_content
                                    .project
                                    .all_languages
                                    .defaults
                                    .wrap_guides
                                    .as_ref()
                            },
                            write: |settings_content, value| {
                                settings_content.project.all_languages.defaults.wrap_guides = value;

                            },
                        }
                        .unimplemented(),
                    ),
                    metadata: None,
                    files: USER | LOCAL,
                }),
            ],
        },
        SettingsPage {
            title: "Keymap",
            items: vec![
                SettingsPageItem::SectionHeader("Base Keymap"),
                SettingsPageItem::SettingItem(SettingItem {
                    title: "Base Keymap",
                    description: "The name of a base set of key bindings to use",
                    field: Box::new(SettingField {
                        pick: |settings_content| settings_content.base_keymap.as_ref(),
                        write: |settings_content, value| {
                            settings_content.base_keymap = value;
                        },
                    }),
                    metadata: Some(Box::new(SettingsFieldMetadata {
                        should_do_titlecase: Some(false),
                        ..Default::default()
                    })),
                    files: USER,
                }),
                SettingsPageItem::SectionHeader("Modal Editing"),
                // todo(settings_ui): Vim/Helix Mode should be apart of one type because it's undefined
                // behavior to have them both enabled at the same time
                SettingsPageItem::SettingItem(SettingItem {
                    title: "Vim Mode",
                    description: "Enable vim modes and key bindings",
                    field: Box::new(SettingField {
                        pick: |settings_content| settings_content.vim_mode.as_ref(),
                        write: |settings_content, value| {
                            settings_content.vim_mode = value;
                        },
                    }),
                    metadata: None,
                    files: USER,
                }),
                SettingsPageItem::SettingItem(SettingItem {
                    title: "Helix Mode",
                    description: "Enable helix modes and key bindings",
                    field: Box::new(SettingField {
                        pick: |settings_content| settings_content.helix_mode.as_ref(),
                        write: |settings_content, value| {
                            settings_content.helix_mode = value;
                        },
                    }),
                    metadata: None,
                    files: USER,
                }),
            ],
        },
        SettingsPage {
            title: "Editor",
            items: {
                let mut items = vec![
                    SettingsPageItem::SectionHeader("Auto Save"),
                    SettingsPageItem::SettingItem(SettingItem {
                        title: "Auto Save Mode",
                        description: "When to Auto Save Buffer Changes",
                        field: Box::new(
                            SettingField {
                                pick: |settings_content| {
                                    settings_content.workspace.autosave.as_ref()
                                },
                                write: |settings_content, value| {
                                    settings_content.workspace.autosave = value;
                                },
                            }
                            .unimplemented(),
                        ),
                        metadata: None,
                        files: USER,
                    }),
                    SettingsPageItem::SectionHeader("Multibuffer"),
                    SettingsPageItem::SettingItem(SettingItem {
                        title: "Double Click In Multibuffer",
                        description: "What to do when multibuffer is double-clicked in some of its excerpts",
                        field: Box::new(SettingField {
                            pick: |settings_content| {
                                settings_content.editor.double_click_in_multibuffer.as_ref()
                            },
                            write: |settings_content, value| {
                                settings_content.editor.double_click_in_multibuffer = value;
                            },
                        }),
                        metadata: None,
                        files: USER,
                    }),
                    SettingsPageItem::SettingItem(SettingItem {
                        title: "Expand Excerpt Lines",
                        description: "How many lines to expand the multibuffer excerpts by default",
                        field: Box::new(SettingField {
                            pick: |settings_content| {
                                settings_content.editor.expand_excerpt_lines.as_ref()
                            },
                            write: |settings_content, value| {
                                settings_content.editor.expand_excerpt_lines = value;
                            },
                        }),
                        metadata: None,
                        files: USER,
                    }),
                    SettingsPageItem::SettingItem(SettingItem {
                        title: "Excerpt Context Lines",
                        description: "How many lines of context to provide in multibuffer excerpts by default",
                        field: Box::new(SettingField {
                            pick: |settings_content| {
                                settings_content.editor.excerpt_context_lines.as_ref()
                            },
                            write: |settings_content, value| {
                                settings_content.editor.excerpt_context_lines = value;
                            },
                        }),
                        metadata: None,
                        files: USER,
                    }),
                    SettingsPageItem::SettingItem(SettingItem {
                        title: "Expand Outlines With Depth",
                        description: "Default depth to expand outline items in the current file",
                        field: Box::new(SettingField {
                            pick: |settings_content| {
                                settings_content
                                    .outline_panel
                                    .as_ref()
                                    .and_then(|outline_panel| {
                                        outline_panel.expand_outlines_with_depth.as_ref()
                                    })
                            },
                            write: |settings_content, value| {
                                settings_content
                                    .outline_panel
                                    .get_or_insert_default()
                                    .expand_outlines_with_depth = value;
                            },
                        }),
                        metadata: None,
                        files: USER,
                    }),
                    SettingsPageItem::SectionHeader("Scrolling"),
                    SettingsPageItem::SettingItem(SettingItem {
                        title: "Scroll Beyond Last Line",
                        description: "Whether the editor will scroll beyond the last line",
                        field: Box::new(SettingField {
                            pick: |settings_content| {
                                settings_content.editor.scroll_beyond_last_line.as_ref()
                            },
                            write: |settings_content, value| {
                                settings_content.editor.scroll_beyond_last_line = value;
                            },
                        }),
                        metadata: None,
                        files: USER,
                    }),
                    SettingsPageItem::SettingItem(SettingItem {
                        title: "Vertical Scroll Margin",
                        description: "The number of lines to keep above/below the cursor when auto-scrolling",
                        field: Box::new(SettingField {
                            pick: |settings_content| {
                                settings_content.editor.vertical_scroll_margin.as_ref()
                            },
                            write: |settings_content, value| {
                                settings_content.editor.vertical_scroll_margin = value;
                            },
                        }),
                        metadata: None,
                        files: USER,
                    }),
                    SettingsPageItem::SettingItem(SettingItem {
                        title: "Horizontal Scroll Margin",
                        description: "The number of characters to keep on either side when scrolling with the mouse",
                        field: Box::new(SettingField {
                            pick: |settings_content| {
                                settings_content.editor.horizontal_scroll_margin.as_ref()
                            },
                            write: |settings_content, value| {
                                settings_content.editor.horizontal_scroll_margin = value;
                            },
                        }),
                        metadata: None,
                        files: USER,
                    }),
                    SettingsPageItem::SettingItem(SettingItem {
                        title: "Scroll Sensitivity",
                        description: "Scroll sensitivity multiplier for both horizontal and vertical scrolling",
                        field: Box::new(SettingField {
                            pick: |settings_content| {
                                settings_content.editor.scroll_sensitivity.as_ref()
                            },
                            write: |settings_content, value| {
                                settings_content.editor.scroll_sensitivity = value;
                            },
                        }),
                        metadata: None,
                        files: USER,
                    }),
                    SettingsPageItem::SettingItem(SettingItem {
                        title: "Fast Scroll Sensitivity",
                        description: "Fast Scroll sensitivity multiplier for both horizontal and vertical scrolling",
                        field: Box::new(SettingField {
                            pick: |settings_content| {
                                settings_content.editor.fast_scroll_sensitivity.as_ref()
                            },
                            write: |settings_content, value| {
                                settings_content.editor.fast_scroll_sensitivity = value;
                            },
                        }),
                        metadata: None,
                        files: USER,
                    }),
                    SettingsPageItem::SettingItem(SettingItem {
                        title: "Autoscroll On Clicks",
                        description: "Whether to scroll when clicking near the edge of the visible text area",
                        field: Box::new(SettingField {
                            pick: |settings_content| {
                                settings_content.editor.autoscroll_on_clicks.as_ref()
                            },
                            write: |settings_content, value| {
                                settings_content.editor.autoscroll_on_clicks = value;
                            },
                        }),
                        metadata: None,
                        files: USER,
                    }),
                    SettingsPageItem::SectionHeader("Signature Help"),
                    SettingsPageItem::SettingItem(SettingItem {
                        title: "Auto Signature Help",
                        description: "Automatically show a signature help pop-up",
                        field: Box::new(SettingField {
                            pick: |settings_content| {
                                settings_content.editor.auto_signature_help.as_ref()
                            },
                            write: |settings_content, value| {
                                settings_content.editor.auto_signature_help = value;
                            },
                        }),
                        metadata: None,
                        files: USER,
                    }),
                    SettingsPageItem::SettingItem(SettingItem {
                        title: "Show Signature Help After Edits",
                        description: "Show the signature help pop-up after completions or bracket pairs are inserted",
                        field: Box::new(SettingField {
                            pick: |settings_content| {
                                settings_content
                                    .editor
                                    .show_signature_help_after_edits
                                    .as_ref()
                            },
                            write: |settings_content, value| {
                                settings_content.editor.show_signature_help_after_edits = value;
                            },
                        }),
                        metadata: None,
                        files: USER,
                    }),
                    SettingsPageItem::SettingItem(SettingItem {
                        title: "Snippet Sort Order",
                        description: "Determines how snippets are sorted relative to other completion items",
                        field: Box::new(SettingField {
                            pick: |settings_content| {
                                settings_content.editor.snippet_sort_order.as_ref()
                            },
                            write: |settings_content, value| {
                                settings_content.editor.snippet_sort_order = value;
                            },
                        }),
                        metadata: None,
                        files: USER,
                    }),
                    SettingsPageItem::SectionHeader("Hover Popover"),
                    SettingsPageItem::SettingItem(SettingItem {
                        title: "Enabled",
                        description: "Show the informational hover box when moving the mouse over symbols in the editor",
                        field: Box::new(SettingField {
                            pick: |settings_content| {
                                settings_content.editor.hover_popover_enabled.as_ref()
                            },
                            write: |settings_content, value| {
                                settings_content.editor.hover_popover_enabled = value;
                            },
                        }),
                        metadata: None,
                        files: USER,
                    }),
                    // todo(settings ui): add units to this number input
                    SettingsPageItem::SettingItem(SettingItem {
                        title: "Delay",
                        description: "Time to wait in milliseconds before showing the informational hover box",
                        field: Box::new(SettingField {
                            pick: |settings_content| {
                                settings_content.editor.hover_popover_delay.as_ref()
                            },
                            write: |settings_content, value| {
                                settings_content.editor.hover_popover_delay = value;
                            },
                        }),
                        metadata: None,
                        files: USER,
                    }),
                    SettingsPageItem::SectionHeader("Drag And Drop Selection"),
                    SettingsPageItem::SettingItem(SettingItem {
                        title: "Enabled",
                        description: "Enable drag and drop selection",
                        field: Box::new(SettingField {
                            pick: |settings_content| {
                                settings_content
                                    .editor
                                    .drag_and_drop_selection
                                    .as_ref()
                                    .and_then(|drag_and_drop| drag_and_drop.enabled.as_ref())
                            },
                            write: |settings_content, value| {
                                settings_content
                                    .editor
                                    .drag_and_drop_selection
                                    .get_or_insert_default()
                                    .enabled = value;
                            },
                        }),
                        metadata: None,
                        files: USER,
                    }),
                    SettingsPageItem::SettingItem(SettingItem {
                        title: "Delay",
                        description: "Delay in milliseconds before drag and drop selection starts",
                        field: Box::new(SettingField {
                            pick: |settings_content| {
                                settings_content
                                    .editor
                                    .drag_and_drop_selection
                                    .as_ref()
                                    .and_then(|drag_and_drop| drag_and_drop.delay.as_ref())
                            },
                            write: |settings_content, value| {
                                settings_content
                                    .editor
                                    .drag_and_drop_selection
                                    .get_or_insert_default()
                                    .delay = value;
                            },
                        }),
                        metadata: None,
                        files: USER,
                    }),
                    SettingsPageItem::SectionHeader("Gutter"),
                    SettingsPageItem::SettingItem(SettingItem {
                        title: "Show Line Numbers",
                        description: "Show line numbers in the gutter",
                        field: Box::new(SettingField {
                            pick: |settings_content| {
                                settings_content
                                    .editor
                                    .gutter
                                    .as_ref()
                                    .and_then(|gutter| gutter.line_numbers.as_ref())
                            },
                            write: |settings_content, value| {
                                settings_content
                                    .editor
                                    .gutter
                                    .get_or_insert_default()
                                    .line_numbers = value;
                            },
                        }),
                        metadata: None,
                        files: USER,
                    }),
                    SettingsPageItem::SettingItem(SettingItem {
                        title: "Relative Line Numbers",
                        description: "Whether the line numbers in the editor's gutter are relative or not",
                        field: Box::new(SettingField {
                            pick: |settings_content| {
                                settings_content.editor.relative_line_numbers.as_ref()
                            },
                            write: |settings_content, value| {
                                settings_content.editor.relative_line_numbers = value;
                            },
                        }),
                        metadata: None,
                        files: USER,
                    }),
                    SettingsPageItem::SettingItem(SettingItem {
                        title: "Show Runnables",
                        description: "Show runnable buttons in the gutter",
                        field: Box::new(SettingField {
                            pick: |settings_content| {
                                settings_content
                                    .editor
                                    .gutter
                                    .as_ref()
                                    .and_then(|gutter| gutter.runnables.as_ref())
                            },
                            write: |settings_content, value| {
                                settings_content
                                    .editor
                                    .gutter
                                    .get_or_insert_default()
                                    .runnables = value;
                            },
                        }),
                        metadata: None,
                        files: USER,
                    }),
                    SettingsPageItem::SettingItem(SettingItem {
                        title: "Show Breakpoints",
                        description: "Show breakpoints in the gutter",
                        field: Box::new(SettingField {
                            pick: |settings_content| {
                                settings_content
                                    .editor
                                    .gutter
                                    .as_ref()
                                    .and_then(|gutter| gutter.breakpoints.as_ref())
                            },
                            write: |settings_content, value| {
                                settings_content
                                    .editor
                                    .gutter
                                    .get_or_insert_default()
                                    .breakpoints = value;
                            },
                        }),
                        metadata: None,
                        files: USER,
                    }),
                    SettingsPageItem::SettingItem(SettingItem {
                        title: "Show Folds",
                        description: "Show code folding controls in the gutter",
                        field: Box::new(SettingField {
                            pick: |settings_content| {
                                settings_content
                                    .editor
                                    .gutter
                                    .as_ref()
                                    .and_then(|gutter| gutter.folds.as_ref())
                            },
                            write: |settings_content, value| {
                                settings_content.editor.gutter.get_or_insert_default().folds =
                                    value;
                            },
                        }),
                        metadata: None,
                        files: USER,
                    }),
                    SettingsPageItem::SettingItem(SettingItem {
                        title: "Min Line Number Digits",
                        description: "Minimum number of characters to reserve space for in the gutter",
                        field: Box::new(SettingField {
                            pick: |settings_content| {
                                settings_content
                                    .editor
                                    .gutter
                                    .as_ref()
                                    .and_then(|gutter| gutter.min_line_number_digits.as_ref())
                            },
                            write: |settings_content, value| {
                                settings_content
                                    .editor
                                    .gutter
                                    .get_or_insert_default()
                                    .min_line_number_digits = value;
                            },
                        }),
                        metadata: None,
                        files: USER,
                    }),
                    SettingsPageItem::SettingItem(SettingItem {
                        title: "Inline Code Actions",
                        description: "Show code action button at start of buffer line",
                        field: Box::new(SettingField {
                            pick: |settings_content| {
                                settings_content.editor.inline_code_actions.as_ref()
                            },
                            write: |settings_content, value| {
                                settings_content.editor.inline_code_actions = value;
                            },
                        }),
                        metadata: None,
                        files: USER,
                    }),
                    SettingsPageItem::SectionHeader("Scrollbar"),
                    SettingsPageItem::SettingItem(SettingItem {
                        title: "Show",
                        description: "When to show the scrollbar in the editor",
                        field: Box::new(SettingField {
                            pick: |settings_content| {
                                settings_content.editor.scrollbar.as_ref()?.show.as_ref()
                            },
                            write: |settings_content, value| {
                                settings_content
                                    .editor
                                    .scrollbar
                                    .get_or_insert_default()
                                    .show = value;
                            },
                        }),
                        metadata: None,
                        files: USER,
                    }),
                    SettingsPageItem::SettingItem(SettingItem {
                        title: "Cursors",
                        description: "Show cursor positions in the scrollbar",
                        field: Box::new(SettingField {
                            pick: |settings_content| {
                                settings_content.editor.scrollbar.as_ref()?.cursors.as_ref()
                            },
                            write: |settings_content, value| {
                                settings_content
                                    .editor
                                    .scrollbar
                                    .get_or_insert_default()
                                    .cursors = value;
                            },
                        }),
                        metadata: None,
                        files: USER,
                    }),
                    SettingsPageItem::SettingItem(SettingItem {
                        title: "Git Diff",
                        description: "Show git diff indicators in the scrollbar",
                        field: Box::new(SettingField {
                            pick: |settings_content| {
                                settings_content
                                    .editor
                                    .scrollbar
                                    .as_ref()?
                                    .git_diff
                                    .as_ref()
                            },
                            write: |settings_content, value| {
                                settings_content
                                    .editor
                                    .scrollbar
                                    .get_or_insert_default()
                                    .git_diff = value;
                            },
                        }),
                        metadata: None,
                        files: USER,
                    }),
                    SettingsPageItem::SettingItem(SettingItem {
                        title: "Search Results",
                        description: "Show buffer search result indicators in the scrollbar",
                        field: Box::new(SettingField {
                            pick: |settings_content| {
                                settings_content
                                    .editor
                                    .scrollbar
                                    .as_ref()?
                                    .search_results
                                    .as_ref()
                            },
                            write: |settings_content, value| {
                                settings_content
                                    .editor
                                    .scrollbar
                                    .get_or_insert_default()
                                    .search_results = value;
                            },
                        }),
                        metadata: None,
                        files: USER,
                    }),
                    SettingsPageItem::SettingItem(SettingItem {
                        title: "Selected Text",
                        description: "Show selected text occurrences in the scrollbar",
                        field: Box::new(SettingField {
                            pick: |settings_content| {
                                settings_content
                                    .editor
                                    .scrollbar
                                    .as_ref()?
                                    .selected_text
                                    .as_ref()
                            },
                            write: |settings_content, value| {
                                settings_content
                                    .editor
                                    .scrollbar
                                    .get_or_insert_default()
                                    .selected_text = value;
                            },
                        }),
                        metadata: None,
                        files: USER,
                    }),
                    SettingsPageItem::SettingItem(SettingItem {
                        title: "Selected Symbol",
                        description: "Show selected symbol occurrences in the scrollbar",
                        field: Box::new(SettingField {
                            pick: |settings_content| {
                                settings_content
                                    .editor
                                    .scrollbar
                                    .as_ref()?
                                    .selected_symbol
                                    .as_ref()
                            },
                            write: |settings_content, value| {
                                settings_content
                                    .editor
                                    .scrollbar
                                    .get_or_insert_default()
                                    .selected_symbol = value;
                            },
                        }),
                        metadata: None,
                        files: USER,
                    }),
                    SettingsPageItem::SettingItem(SettingItem {
                        title: "Diagnostics",
                        description: "Which diagnostic indicators to show in the scrollbar",
                        field: Box::new(SettingField {
                            pick: |settings_content| {
                                settings_content
                                    .editor
                                    .scrollbar
                                    .as_ref()?
                                    .diagnostics
                                    .as_ref()
                            },
                            write: |settings_content, value| {
                                settings_content
                                    .editor
                                    .scrollbar
                                    .get_or_insert_default()
                                    .diagnostics = value;
                            },
                        }),
                        metadata: None,
                        files: USER,
                    }),
                    SettingsPageItem::SettingItem(SettingItem {
                        title: "Horizontal Scrollbar",
                        description: "When false, forcefully disables the horizontal scrollbar",
                        field: Box::new(SettingField {
                            pick: |settings_content| {
                                settings_content
                                    .editor
                                    .scrollbar
                                    .as_ref()?
                                    .axes
                                    .as_ref()?
                                    .horizontal
                                    .as_ref()
                            },
                            write: |settings_content, value| {
                                settings_content
                                    .editor
                                    .scrollbar
                                    .get_or_insert_default()
                                    .axes
                                    .get_or_insert_default()
                                    .horizontal = value;
                            },
                        }),
                        metadata: None,
                        files: USER,
                    }),
                    SettingsPageItem::SettingItem(SettingItem {
                        title: "Vertical Scrollbar",
                        description: "When false, forcefully disables the vertical scrollbar",
                        field: Box::new(SettingField {
                            pick: |settings_content| {
                                settings_content
                                    .editor
                                    .scrollbar
                                    .as_ref()?
                                    .axes
                                    .as_ref()?
                                    .vertical
                                    .as_ref()
                            },
                            write: |settings_content, value| {
                                settings_content
                                    .editor
                                    .scrollbar
                                    .get_or_insert_default()
                                    .axes
                                    .get_or_insert_default()
                                    .vertical = value;
                            },
                        }),
                        metadata: None,
                        files: USER,
                    }),
                    SettingsPageItem::SectionHeader("Minimap"),
                    SettingsPageItem::SettingItem(SettingItem {
                        title: "Show",
                        description: "When to show the minimap in the editor",
                        field: Box::new(SettingField {
                            pick: |settings_content| {
                                settings_content.editor.minimap.as_ref()?.show.as_ref()
                            },
                            write: |settings_content, value| {
                                settings_content.editor.minimap.get_or_insert_default().show =
                                    value;
                            },
                        }),
                        metadata: None,
                        files: USER,
                    }),
                    SettingsPageItem::SettingItem(SettingItem {
                        title: "Display In",
                        description: "Where to show the minimap in the editor",
                        field: Box::new(SettingField {
                            pick: |settings_content| {
                                settings_content
                                    .editor
                                    .minimap
                                    .as_ref()?
                                    .display_in
                                    .as_ref()
                            },
                            write: |settings_content, value| {
                                settings_content
                                    .editor
                                    .minimap
                                    .get_or_insert_default()
                                    .display_in = value;
                            },
                        }),
                        metadata: None,
                        files: USER,
                    }),
                    SettingsPageItem::SettingItem(SettingItem {
                        title: "Thumb",
                        description: "When to show the minimap thumb",
                        field: Box::new(SettingField {
                            pick: |settings_content| {
                                settings_content.editor.minimap.as_ref()?.thumb.as_ref()
                            },
                            write: |settings_content, value| {
                                settings_content
                                    .editor
                                    .minimap
                                    .get_or_insert_default()
                                    .thumb = value;
                            },
                        }),
                        metadata: None,
                        files: USER,
                    }),
                    SettingsPageItem::SettingItem(SettingItem {
                        title: "Thumb Border",
                        description: "Border style for the minimap's scrollbar thumb",
                        field: Box::new(SettingField {
                            pick: |settings_content| {
                                settings_content
                                    .editor
                                    .minimap
                                    .as_ref()?
                                    .thumb_border
                                    .as_ref()
                            },
                            write: |settings_content, value| {
                                settings_content
                                    .editor
                                    .minimap
                                    .get_or_insert_default()
                                    .thumb_border = value;
                            },
                        }),
                        metadata: None,
                        files: USER,
                    }),
                    SettingsPageItem::SettingItem(SettingItem {
                        title: "Current Line Highlight",
                        description: "How to highlight the current line in the minimap",
                        field: Box::new(SettingField {
                            pick: |settings_content| {
                                settings_content
                                    .editor
                                    .minimap
                                    .as_ref()
                                    .and_then(|minimap| minimap.current_line_highlight.as_ref())
                                    .or(settings_content.editor.current_line_highlight.as_ref())
                            },
                            write: |settings_content, value| {
                                settings_content
                                    .editor
                                    .minimap
                                    .get_or_insert_default()
                                    .current_line_highlight = value;
                            },
                        }),
                        metadata: None,
                        files: USER,
                    }),
                    SettingsPageItem::SettingItem(SettingItem {
                        title: "Max Width Columns",
                        description: "Maximum number of columns to display in the minimap",
                        field: Box::new(SettingField {
                            pick: |settings_content| {
                                settings_content
                                    .editor
                                    .minimap
                                    .as_ref()?
                                    .max_width_columns
                                    .as_ref()
                            },
                            write: |settings_content, value| {
                                settings_content
                                    .editor
                                    .minimap
                                    .get_or_insert_default()
                                    .max_width_columns = value;
                            },
                        }),
                        metadata: None,
                        files: USER,
                    }),
                    SettingsPageItem::SectionHeader("Toolbar"),
                    SettingsPageItem::SettingItem(SettingItem {
                        title: "Breadcrumbs",
                        description: "Show breadcrumbs",
                        field: Box::new(SettingField {
                            pick: |settings_content| {
                                settings_content
                                    .editor
                                    .toolbar
                                    .as_ref()?
                                    .breadcrumbs
                                    .as_ref()
                            },
                            write: |settings_content, value| {
                                settings_content
                                    .editor
                                    .toolbar
                                    .get_or_insert_default()
                                    .breadcrumbs = value;
                            },
                        }),
                        metadata: None,
                        files: USER,
                    }),
                    SettingsPageItem::SettingItem(SettingItem {
                        title: "Quick Actions",
                        description: "Show quick action buttons (e.g., search, selection, editor controls, etc.)",
                        field: Box::new(SettingField {
                            pick: |settings_content| {
                                settings_content
                                    .editor
                                    .toolbar
                                    .as_ref()?
                                    .quick_actions
                                    .as_ref()
                            },
                            write: |settings_content, value| {
                                settings_content
                                    .editor
                                    .toolbar
                                    .get_or_insert_default()
                                    .quick_actions = value;
                            },
                        }),
                        metadata: None,
                        files: USER,
                    }),
                    SettingsPageItem::SettingItem(SettingItem {
                        title: "Selections Menu",
                        description: "Show the selections menu in the editor toolbar",
                        field: Box::new(SettingField {
                            pick: |settings_content| {
                                settings_content
                                    .editor
                                    .toolbar
                                    .as_ref()?
                                    .selections_menu
                                    .as_ref()
                            },
                            write: |settings_content, value| {
                                settings_content
                                    .editor
                                    .toolbar
                                    .get_or_insert_default()
                                    .selections_menu = value;
                            },
                        }),
                        metadata: None,
                        files: USER,
                    }),
                    SettingsPageItem::SettingItem(SettingItem {
                        title: "Agent Review",
                        description: "Show agent review buttons in the editor toolbar",
                        field: Box::new(SettingField {
                            pick: |settings_content| {
                                settings_content
                                    .editor
                                    .toolbar
                                    .as_ref()?
                                    .agent_review
                                    .as_ref()
                            },
                            write: |settings_content, value| {
                                settings_content
                                    .editor
                                    .toolbar
                                    .get_or_insert_default()
                                    .agent_review = value;
                            },
                        }),
                        metadata: None,
                        files: USER,
                    }),
                    SettingsPageItem::SettingItem(SettingItem {
                        title: "Code Actions",
                        description: "Show code action buttons in the editor toolbar",
                        field: Box::new(SettingField {
                            pick: |settings_content| {
                                settings_content
                                    .editor
                                    .toolbar
                                    .as_ref()?
                                    .code_actions
                                    .as_ref()
                            },
                            write: |settings_content, value| {
                                settings_content
                                    .editor
                                    .toolbar
                                    .get_or_insert_default()
                                    .code_actions = value;
                            },
                        }),
                        metadata: None,
                        files: USER,
                    }),
                ];
                items.extend(language_settings_data());
                items
            },
        },
        SettingsPage {
            title: "Languages & Tools",
            items: {
                let mut items = vec![];
                items.extend(non_editor_language_settings_data());
                items.extend([
                    SettingsPageItem::SectionHeader("File Types"),
                    SettingsPageItem::SettingItem(SettingItem {
                        title: "File Type Associations",
                        description: "A Mapping from Languages to files and file extensions that should be treated as that language",
                        field: Box::new(
                            SettingField {
                                pick: |settings_content| {
                                    settings_content.project.all_languages.file_types.as_ref()
                                },
                                write: |settings_content, value| {
                                    settings_content.project.all_languages.file_types = value;

                                },
                            }
                            .unimplemented(),
                        ),
                        metadata: None,
                        files: USER | LOCAL,
                    }),
                ]);

                items.extend([
                    SettingsPageItem::SectionHeader("Diagnostics"),
                    SettingsPageItem::SettingItem(SettingItem {
                        title: "Max Severity",
                        description: "Which level to use to filter out diagnostics displayed in the editor",
                        field: Box::new(SettingField {
                            pick: |settings_content| settings_content.editor.diagnostics_max_severity.as_ref(),
                            write: |settings_content, value| {
                                settings_content.editor.diagnostics_max_severity = value;

                            },
                        }),
                        metadata: None,
                        files: USER,
                    }),
                    SettingsPageItem::SettingItem(SettingItem {
                        title: "Include Warnings",
                        description: "Whether to show warnings or not by default",
                        field: Box::new(SettingField {
                            pick: |settings_content| {
                                settings_content.diagnostics.as_ref()?.include_warnings.as_ref()
                            },
                            write: |settings_content, value| {
                                settings_content

                                    .diagnostics
                                    .get_or_insert_default()
                                    .include_warnings
                                    = value;
                            },
                        }),
                        metadata: None,
                        files: USER,
                    }),
                    SettingsPageItem::SectionHeader("Inline Diagnostics"),
                    SettingsPageItem::SettingItem(SettingItem {
                        title: "Enabled",
                        description: "Whether to show diagnostics inline or not",
                        field: Box::new(SettingField {
                            pick: |settings_content| {
                                settings_content.diagnostics.as_ref()?.inline.as_ref()?.enabled.as_ref()
                            },
                            write: |settings_content, value| {
                                settings_content

                                    .diagnostics
                                    .get_or_insert_default()
                                    .inline
                                    .get_or_insert_default()
                                    .enabled
                                    = value;
                            },
                        }),
                        metadata: None,
                        files: USER,
                    }),
                    SettingsPageItem::SettingItem(SettingItem {
                        title: "Update Debounce",
                        description: "The delay in milliseconds to show inline diagnostics after the last diagnostic update",
                        field: Box::new(SettingField {
                            pick: |settings_content| {
                                settings_content.diagnostics.as_ref()?.inline.as_ref()?.update_debounce_ms.as_ref()
                            },
                            write: |settings_content, value| {
                                settings_content

                                    .diagnostics
                                    .get_or_insert_default()
                                    .inline
                                    .get_or_insert_default()
                                    .update_debounce_ms
                                    = value;
                            },
                        }),
                        metadata: None,
                        files: USER,
                    }),
                    SettingsPageItem::SettingItem(SettingItem {
                        title: "Padding",
                        description: "The amount of padding between the end of the source line and the start of the inline diagnostic",
                        field: Box::new(SettingField {
                            pick: |settings_content| {
                                settings_content.diagnostics.as_ref()?.inline.as_ref()?.padding.as_ref()
                            },
                            write: |settings_content, value| {
                                settings_content

                                    .diagnostics
                                    .get_or_insert_default()
                                    .inline
                                    .get_or_insert_default()
                                    .padding
                                    = value;
                            },
                        }),
                        metadata: None,
                        files: USER,
                    }),
                    SettingsPageItem::SettingItem(SettingItem {
                        title: "Minimum Column",
                        description: "The minimum column at which to display inline diagnostics",
                        field: Box::new(SettingField {
                            pick: |settings_content| {
                                settings_content.diagnostics.as_ref()?.inline.as_ref()?.min_column.as_ref()
                            },
                            write: |settings_content, value| {
                                settings_content

                                    .diagnostics
                                    .get_or_insert_default()
                                    .inline
                                    .get_or_insert_default()
                                    .min_column
                                    = value;
                            },
                        }),
                        metadata: None,
                        files: USER,
                    }),
                    SettingsPageItem::SectionHeader("LSP Pull Diagnostics"),
                    SettingsPageItem::SettingItem(SettingItem {
                        title: "Enabled",
                        description: "Whether to pull for language server-powered diagnostics or not",
                        field: Box::new(SettingField {
                            pick: |settings_content| {
                                settings_content.diagnostics.as_ref()?.lsp_pull_diagnostics.as_ref()?.enabled.as_ref()
                            },
                            write: |settings_content, value| {
                                settings_content

                                    .diagnostics
                                    .get_or_insert_default()
                                    .lsp_pull_diagnostics
                                    .get_or_insert_default()
                                    .enabled
                                    = value;
                            },
                        }),
                        metadata: None,
                        files: USER,
                    }),
                    // todo(settings_ui): Needs unit
                    SettingsPageItem::SettingItem(SettingItem {
                        title: "Debounce",
                        description: "Minimum time to wait before pulling diagnostics from the language server(s)",
                        field: Box::new(SettingField {
                            pick: |settings_content| {
                                settings_content.diagnostics.as_ref()?.lsp_pull_diagnostics.as_ref()?.debounce_ms.as_ref()
                            },
                            write: |settings_content, value| {
                                settings_content

                                    .diagnostics
                                    .get_or_insert_default()
                                    .lsp_pull_diagnostics
                                    .get_or_insert_default()
                                    .debounce_ms
                                    = value;
                            },
                        }),
                        metadata: None,
                        files: USER,
                    }),
                    SettingsPageItem::SectionHeader("LSP Highlights"),
                    SettingsPageItem::SettingItem(SettingItem {
                        title: "Debounce",
                        description: "The debounce delay before querying highlights from the language",
                        field: Box::new(SettingField {
                            pick: |settings_content| settings_content.editor.lsp_highlight_debounce.as_ref(),
                            write: |settings_content, value| {
                                settings_content.editor.lsp_highlight_debounce = value;

                            },
                        }),
                        metadata: None,
                        files: USER,
                    }),
                ]);

                // todo(settings_ui): Refresh on extension (un)/installed
                // Note that `crates/json_schema_store` solves the same problem, there is probably a way to unify the two
                items.push(SettingsPageItem::SectionHeader(LANGUAGES_SECTION_HEADER));
                items.extend(all_language_names(cx).into_iter().map(|language_name| {
                    SettingsPageItem::SubPageLink(SubPageLink {
                        title: language_name,
                        files: USER | LOCAL,
                        render: Arc::new(|this, window, cx| {
                            this.render_sub_page_items(
                                language_settings_data()
                                    .iter()
                                    .chain(non_editor_language_settings_data().iter())
                                    .enumerate(),
                                None,
                                window,
                                cx,
                            )
                            .into_any_element()
                        }),
                    })
                }));
                items
            },
        },
        SettingsPage {
            title: "Search & Files",
            items: vec![
                SettingsPageItem::SectionHeader("Search"),
                SettingsPageItem::SettingItem(SettingItem {
                    title: "Whole Word",
                    description: "Search for whole words by default",
                    field: Box::new(SettingField {
                        pick: |settings_content| {
                            settings_content.editor.search.as_ref()?.whole_word.as_ref()
                        },
                        write: |settings_content, value| {
                            settings_content
                                .editor
                                .search
                                .get_or_insert_default()
                                .whole_word = value;
                        },
                    }),
                    metadata: None,
                    files: USER,
                }),
                SettingsPageItem::SettingItem(SettingItem {
                    title: "Case Sensitive",
                    description: "Search case-sensitively by default",
                    field: Box::new(SettingField {
                        pick: |settings_content| {
                            settings_content
                                .editor
                                .search
                                .as_ref()?
                                .case_sensitive
                                .as_ref()
                        },
                        write: |settings_content, value| {
                            settings_content
                                .editor
                                .search
                                .get_or_insert_default()
                                .case_sensitive = value;
                        },
                    }),
                    metadata: None,
                    files: USER,
                }),
                SettingsPageItem::SettingItem(SettingItem {
                    title: "Use Smartcase Search",
                    description: "Whether to automatically enable case-sensitive search based on the search query",
                    field: Box::new(SettingField {
                        pick: |settings_content| {
                            settings_content.editor.use_smartcase_search.as_ref()
                        },
                        write: |settings_content, value| {
                            settings_content.editor.use_smartcase_search = value;
                        },
                    }),
                    metadata: None,
                    files: USER,
                }),
                SettingsPageItem::SettingItem(SettingItem {
                    title: "Include Ignored",
                    description: "Include ignored files in search results by default",
                    field: Box::new(SettingField {
                        pick: |settings_content| {
                            settings_content
                                .editor
                                .search
                                .as_ref()?
                                .include_ignored
                                .as_ref()
                        },
                        write: |settings_content, value| {
                            settings_content
                                .editor
                                .search
                                .get_or_insert_default()
                                .include_ignored = value;
                        },
                    }),
                    metadata: None,
                    files: USER,
                }),
                SettingsPageItem::SettingItem(SettingItem {
                    title: "Regex",
                    description: "Use regex search by default",
                    field: Box::new(SettingField {
                        pick: |settings_content| {
                            settings_content.editor.search.as_ref()?.regex.as_ref()
                        },
                        write: |settings_content, value| {
                            settings_content.editor.search.get_or_insert_default().regex = value;
                        },
                    }),
                    metadata: None,
                    files: USER,
                }),
                SettingsPageItem::SettingItem(SettingItem {
                    title: "Search Wrap",
                    description: "Whether the editor search results will loop",
                    field: Box::new(SettingField {
                        pick: |settings_content| settings_content.editor.search_wrap.as_ref(),
                        write: |settings_content, value| {
                            settings_content.editor.search_wrap = value;
                        },
                    }),
                    metadata: None,
                    files: USER,
                }),
                SettingsPageItem::SettingItem(SettingItem {
                    title: "Seed Search Query From Cursor",
                    description: "When to populate a new search's query based on the text under the cursor",
                    field: Box::new(SettingField {
                        pick: |settings_content| {
                            settings_content
                                .editor
                                .seed_search_query_from_cursor
                                .as_ref()
                        },
                        write: |settings_content, value| {
                            settings_content.editor.seed_search_query_from_cursor = value;
                        },
                    }),
                    metadata: None,
                    files: USER,
                }),
                SettingsPageItem::SectionHeader("File Finder"),
                // todo: null by default
                SettingsPageItem::SettingItem(SettingItem {
                    title: "Include Ignored in Search",
                    description: "Use gitignored files when searching",
                    field: Box::new(
                        SettingField {
                            pick: |settings_content| {
                                settings_content
                                    .file_finder
                                    .as_ref()?
                                    .include_ignored
                                    .as_ref()
                            },
                            write: |settings_content, value| {
                                settings_content
                                    .file_finder
                                    .get_or_insert_default()
                                    .include_ignored = value;
                            },
                        }
                        .unimplemented(),
                    ),
                    metadata: None,
                    files: USER,
                }),
                SettingsPageItem::SettingItem(SettingItem {
                    title: "File Icons",
                    description: "Show file icons in the file finder",
                    field: Box::new(SettingField {
                        pick: |settings_content| {
                            settings_content.file_finder.as_ref()?.file_icons.as_ref()
                        },
                        write: |settings_content, value| {
                            settings_content
                                .file_finder
                                .get_or_insert_default()
                                .file_icons = value;
                        },
                    }),
                    metadata: None,
                    files: USER,
                }),
                SettingsPageItem::SettingItem(SettingItem {
                    title: "Modal Max Width",
                    description: "Determines how much space the file finder can take up in relation to the available window width",
                    field: Box::new(SettingField {
                        pick: |settings_content| {
                            settings_content
                                .file_finder
                                .as_ref()?
                                .modal_max_width
                                .as_ref()
                        },
                        write: |settings_content, value| {
                            settings_content
                                .file_finder
                                .get_or_insert_default()
                                .modal_max_width = value;
                        },
                    }),
                    metadata: None,
                    files: USER,
                }),
                SettingsPageItem::SettingItem(SettingItem {
                    title: "Skip Focus For Active In Search",
                    description: "Whether the file finder should skip focus for the active file in search results",
                    field: Box::new(SettingField {
                        pick: |settings_content| {
                            settings_content
                                .file_finder
                                .as_ref()?
                                .skip_focus_for_active_in_search
                                .as_ref()
                        },
                        write: |settings_content, value| {
                            settings_content
                                .file_finder
                                .get_or_insert_default()
                                .skip_focus_for_active_in_search = value;
                        },
                    }),
                    metadata: None,
                    files: USER,
                }),
                SettingsPageItem::SettingItem(SettingItem {
                    title: "Git Status",
                    description: "Show the git status in the file finder",
                    field: Box::new(SettingField {
                        pick: |settings_content| {
                            settings_content.file_finder.as_ref()?.git_status.as_ref()
                        },
                        write: |settings_content, value| {
                            settings_content
                                .file_finder
                                .get_or_insert_default()
                                .git_status = value;
                        },
                    }),
                    metadata: None,
                    files: USER,
                }),
                SettingsPageItem::SectionHeader("File Scan"),
                SettingsPageItem::SettingItem(SettingItem {
                    title: "File Scan Exclusions",
                    description: "Files or globs of files that will be excluded by Zed entirely. They will be skipped during file scans, file searches, and not be displayed in the project file tree. Takes precedence over \"File Scan Inclusions\"",
                    field: Box::new(
                        SettingField {
                            pick: |settings_content| {
                                settings_content
                                    .project
                                    .worktree
                                    .file_scan_exclusions
                                    .as_ref()
                            },
                            write: |settings_content, value| {
                                settings_content.project.worktree.file_scan_exclusions = value;
                            },
                        }
                        .unimplemented(),
                    ),
                    metadata: None,
                    files: USER,
                }),
                SettingsPageItem::SettingItem(SettingItem {
                    title: "File Scan Inclusions",
                    description: "Files or globs of files that will be included by Zed, even when ignored by git. This is useful for files that are not tracked by git, but are still important to your project. Note that globs that are overly broad can slow down Zed's file scanning. \"File Scan Exclusions\" takes precedence over these inclusions",
                    field: Box::new(
                        SettingField {
                            pick: |settings_content| {
                                settings_content
                                    .project
                                    .worktree
                                    .file_scan_exclusions
                                    .as_ref()
                            },
                            write: |settings_content, value| {
                                settings_content.project.worktree.file_scan_exclusions = value;
                            },
                        }
                        .unimplemented(),
                    ),
                    metadata: None,
                    files: USER,
                }),
                SettingsPageItem::SettingItem(SettingItem {
                    title: "Restore File State",
                    description: "Restore previous file state when reopening",
                    field: Box::new(SettingField {
                        pick: |settings_content| {
                            settings_content.workspace.restore_on_file_reopen.as_ref()
                        },
                        write: |settings_content, value| {
                            settings_content.workspace.restore_on_file_reopen = value;
                        },
                    }),
                    metadata: None,
                    files: USER,
                }),
                SettingsPageItem::SettingItem(SettingItem {
                    title: "Close on File Delete",
                    description: "Automatically close files that have been deleted",
                    field: Box::new(SettingField {
                        pick: |settings_content| {
                            settings_content.workspace.close_on_file_delete.as_ref()
                        },
                        write: |settings_content, value| {
                            settings_content.workspace.close_on_file_delete = value;
                        },
                    }),
                    metadata: None,
                    files: USER,
                }),
            ],
        },
        SettingsPage {
            title: "Window & Layout",
            items: vec![
                SettingsPageItem::SectionHeader("Status Bar"),
                SettingsPageItem::SettingItem(SettingItem {
                    title: "Project Panel Button",
                    description: "Show the project panel button in the status bar",
                    field: Box::new(SettingField {
                        pick: |settings_content| {
                            settings_content.project_panel.as_ref()?.button.as_ref()
                        },
                        write: |settings_content, value| {
                            settings_content
                                .project_panel
                                .get_or_insert_default()
                                .button = value;
                        },
                    }),
                    metadata: None,
                    files: USER,
                }),
                SettingsPageItem::SettingItem(SettingItem {
                    title: "Active Language Button",
                    description: "Show the active language button in the status bar",
                    field: Box::new(SettingField {
                        pick: |settings_content| {
                            settings_content
                                .status_bar
                                .as_ref()?
                                .active_language_button
                                .as_ref()
                        },
                        write: |settings_content, value| {
                            settings_content
                                .status_bar
                                .get_or_insert_default()
                                .active_language_button = value;
                        },
                    }),
                    metadata: None,
                    files: USER,
                }),
                SettingsPageItem::SettingItem(SettingItem {
                    title: "Cursor Position Button",
                    description: "Show the cursor position button in the status bar",
                    field: Box::new(SettingField {
                        pick: |settings_content| {
                            settings_content
                                .status_bar
                                .as_ref()?
                                .cursor_position_button
                                .as_ref()
                        },
                        write: |settings_content, value| {
                            settings_content
                                .status_bar
                                .get_or_insert_default()
                                .cursor_position_button = value;
                        },
                    }),
                    metadata: None,
                    files: USER,
                }),
                SettingsPageItem::SettingItem(SettingItem {
                    title: "Terminal Button",
                    description: "Show the terminal button in the status bar",
                    field: Box::new(SettingField {
                        pick: |settings_content| {
                            settings_content.terminal.as_ref()?.button.as_ref()
                        },
                        write: |settings_content, value| {
                            settings_content.terminal.get_or_insert_default().button = value;
                        },
                    }),
                    metadata: None,
                    files: USER,
                }),
                SettingsPageItem::SettingItem(SettingItem {
                    title: "Diagnostics Button",
                    description: "Show the project diagnostics button in the status bar",
                    field: Box::new(SettingField {
                        pick: |settings_content| {
                            settings_content.diagnostics.as_ref()?.button.as_ref()
                        },
                        write: |settings_content, value| {
                            settings_content.diagnostics.get_or_insert_default().button = value;
                        },
                    }),
                    metadata: None,
                    files: USER,
                }),
                SettingsPageItem::SettingItem(SettingItem {
                    title: "Project Search Button",
                    description: "Show the project search button in the status bar",
                    field: Box::new(SettingField {
                        pick: |settings_content| {
                            settings_content.editor.search.as_ref()?.button.as_ref()
                        },
                        write: |settings_content, value| {
                            settings_content
                                .editor
                                .search
                                .get_or_insert_default()
                                .button = value;
                        },
                    }),
                    metadata: None,
                    files: USER,
                }),
                SettingsPageItem::SettingItem(SettingItem {
                    title: "Debugger Button",
                    description: "Show the debugger button in the status bar",
                    field: Box::new(SettingField {
                        pick: |settings_content| {
                            settings_content.debugger.as_ref()?.button.as_ref()
                        },
                        write: |settings_content, value| {
                            settings_content.debugger.get_or_insert_default().button = value;
                        },
                    }),
                    metadata: None,
                    files: USER,
                }),
                SettingsPageItem::SectionHeader("Title Bar"),
                SettingsPageItem::SettingItem(SettingItem {
                    title: "Show Branch Icon",
                    description: "Show the branch icon beside branch switcher in the titlebar",
                    field: Box::new(SettingField {
                        pick: |settings_content| {
                            settings_content
                                .title_bar
                                .as_ref()?
                                .show_branch_icon
                                .as_ref()
                        },
                        write: |settings_content, value| {
                            settings_content
                                .title_bar
                                .get_or_insert_default()
                                .show_branch_icon = value;
                        },
                    }),
                    metadata: None,
                    files: USER,
                }),
                SettingsPageItem::SettingItem(SettingItem {
                    title: "Show Branch Name",
                    description: "Show the branch name button in the titlebar",
                    field: Box::new(SettingField {
                        pick: |settings_content| {
                            settings_content
                                .title_bar
                                .as_ref()?
                                .show_branch_name
                                .as_ref()
                        },
                        write: |settings_content, value| {
                            settings_content
                                .title_bar
                                .get_or_insert_default()
                                .show_branch_name = value;
                        },
                    }),
                    metadata: None,
                    files: USER,
                }),
                SettingsPageItem::SettingItem(SettingItem {
                    title: "Show Project Items",
                    description: "Show the project host and name in the titlebar",
                    field: Box::new(SettingField {
                        pick: |settings_content| {
                            settings_content
                                .title_bar
                                .as_ref()?
                                .show_project_items
                                .as_ref()
                        },
                        write: |settings_content, value| {
                            settings_content
                                .title_bar
                                .get_or_insert_default()
                                .show_project_items = value;
                        },
                    }),
                    metadata: None,
                    files: USER,
                }),
                SettingsPageItem::SettingItem(SettingItem {
                    title: "Show Onboarding Banner",
                    description: "Show banners announcing new features in the titlebar",
                    field: Box::new(SettingField {
                        pick: |settings_content| {
                            settings_content
                                .title_bar
                                .as_ref()?
                                .show_onboarding_banner
                                .as_ref()
                        },
                        write: |settings_content, value| {
                            settings_content
                                .title_bar
                                .get_or_insert_default()
                                .show_onboarding_banner = value;
                        },
                    }),
                    metadata: None,
                    files: USER,
                }),
                SettingsPageItem::SettingItem(SettingItem {
                    title: "Show User Picture",
                    description: "Show user picture in the titlebar",
                    field: Box::new(SettingField {
                        pick: |settings_content| {
                            settings_content
                                .title_bar
                                .as_ref()?
                                .show_user_picture
                                .as_ref()
                        },
                        write: |settings_content, value| {
                            settings_content
                                .title_bar
                                .get_or_insert_default()
                                .show_user_picture = value;
                        },
                    }),
                    metadata: None,
                    files: USER,
                }),
                SettingsPageItem::SettingItem(SettingItem {
                    title: "Show Sign In",
                    description: "Show the sign in button in the titlebar",
                    field: Box::new(SettingField {
                        pick: |settings_content| {
                            settings_content.title_bar.as_ref()?.show_sign_in.as_ref()
                        },
                        write: |settings_content, value| {
                            settings_content
                                .title_bar
                                .get_or_insert_default()
                                .show_sign_in = value;
                        },
                    }),
                    metadata: None,
                    files: USER,
                }),
                SettingsPageItem::SettingItem(SettingItem {
                    title: "Show Menus",
                    description: "Show the menus in the titlebar",
                    field: Box::new(SettingField {
                        pick: |settings_content| {
                            settings_content.title_bar.as_ref()?.show_menus.as_ref()
                        },
                        write: |settings_content, value| {
                            settings_content
                                .title_bar
                                .get_or_insert_default()
                                .show_menus = value;
                        },
                    }),
                    metadata: None,
                    files: USER,
                }),
                SettingsPageItem::SectionHeader("Tab Bar"),
                SettingsPageItem::SettingItem(SettingItem {
                    title: "Show Tab Bar",
                    description: "Show the tab bar in the editor",
                    field: Box::new(SettingField {
                        pick: |settings_content| settings_content.tab_bar.as_ref()?.show.as_ref(),
                        write: |settings_content, value| {
                            settings_content.tab_bar.get_or_insert_default().show = value;
                        },
                    }),
                    metadata: None,
                    files: USER,
                }),
                SettingsPageItem::SettingItem(SettingItem {
                    title: "Show Git Status In Tabs",
                    description: "Show the Git file status on a tab item",
                    field: Box::new(SettingField {
                        pick: |settings_content| {
                            settings_content.tabs.as_ref()?.git_status.as_ref()
                        },
                        write: |settings_content, value| {
                            settings_content.tabs.get_or_insert_default().git_status = value;
                        },
                    }),
                    metadata: None,
                    files: USER,
                }),
                SettingsPageItem::SettingItem(SettingItem {
                    title: "Show File Icons In Tabs",
                    description: "Show the file icon for a tab",
                    field: Box::new(SettingField {
                        pick: |settings_content| {
                            settings_content.tabs.as_ref()?.file_icons.as_ref()
                        },
                        write: |settings_content, value| {
                            settings_content.tabs.get_or_insert_default().file_icons = value;
                        },
                    }),
                    metadata: None,
                    files: USER,
                }),
                SettingsPageItem::SettingItem(SettingItem {
                    title: "Tab Close Position",
                    description: "Position of the close button in a tab",
                    field: Box::new(SettingField {
                        pick: |settings_content| {
                            settings_content.tabs.as_ref()?.close_position.as_ref()
                        },
                        write: |settings_content, value| {
                            settings_content.tabs.get_or_insert_default().close_position = value;
                        },
                    }),
                    metadata: None,
                    files: USER,
                }),
                SettingsPageItem::SettingItem(SettingItem {
                    files: USER,
                    title: "Maximum Tabs",
                    description: "Maximum open tabs in a pane. Will not close an unsaved tab",
                    // todo(settings_ui): The default for this value is null and it's use in code
                    // is complex, so I'm going to come back to this later
                    field: Box::new(
                        SettingField {
                            pick: |settings_content| settings_content.workspace.max_tabs.as_ref(),
                            write: |settings_content, value| {
                                settings_content.workspace.max_tabs = value;
                            },
                        }
                        .unimplemented(),
                    ),
                    metadata: None,
                }),
                SettingsPageItem::SettingItem(SettingItem {
                    title: "Show Navigation History Buttons",
                    description: "Show the navigation history buttons in the tab bar",
                    field: Box::new(SettingField {
                        pick: |settings_content| {
                            settings_content
                                .tab_bar
                                .as_ref()?
                                .show_nav_history_buttons
                                .as_ref()
                        },
                        write: |settings_content, value| {
                            settings_content
                                .tab_bar
                                .get_or_insert_default()
                                .show_nav_history_buttons = value;
                        },
                    }),
                    metadata: None,
                    files: USER,
                }),
                SettingsPageItem::SectionHeader("Tab Settings"),
                SettingsPageItem::SettingItem(SettingItem {
                    title: "Activate On Close",
                    description: "What to do after closing the current tab",
                    field: Box::new(SettingField {
                        pick: |settings_content| {
                            settings_content.tabs.as_ref()?.activate_on_close.as_ref()
                        },
                        write: |settings_content, value| {
                            settings_content
                                .tabs
                                .get_or_insert_default()
                                .activate_on_close = value;
                        },
                    }),
                    metadata: None,
                    files: USER,
                }),
                SettingsPageItem::SettingItem(SettingItem {
                    title: "Tab Show Diagnostics",
                    description: "Which files containing diagnostic errors/warnings to mark in the tabs",
                    field: Box::new(SettingField {
                        pick: |settings_content| {
                            settings_content.tabs.as_ref()?.show_diagnostics.as_ref()
                        },
                        write: |settings_content, value| {
                            settings_content
                                .tabs
                                .get_or_insert_default()
                                .show_diagnostics = value;
                        },
                    }),
                    metadata: None,
                    files: USER,
                }),
                SettingsPageItem::SettingItem(SettingItem {
                    title: "Show Close Button",
                    description: "Controls the appearance behavior of the tab's close button",
                    field: Box::new(SettingField {
                        pick: |settings_content| {
                            settings_content.tabs.as_ref()?.show_close_button.as_ref()
                        },
                        write: |settings_content, value| {
                            settings_content
                                .tabs
                                .get_or_insert_default()
                                .show_close_button = value;
                        },
                    }),
                    metadata: None,
                    files: USER,
                }),
                SettingsPageItem::SectionHeader("Preview Tabs"),
                SettingsPageItem::SettingItem(SettingItem {
                    title: "Preview Tabs Enabled",
                    description: "Show opened editors as preview tabs",
                    field: Box::new(SettingField {
                        pick: |settings_content| {
                            settings_content.preview_tabs.as_ref()?.enabled.as_ref()
                        },
                        write: |settings_content, value| {
                            settings_content
                                .preview_tabs
                                .get_or_insert_default()
                                .enabled = value;
                        },
                    }),
                    metadata: None,
                    files: USER,
                }),
                SettingsPageItem::SettingItem(SettingItem {
                    title: "Enable Preview From File Finder",
                    description: "Whether to open tabs in preview mode when selected from the file finder",
                    field: Box::new(SettingField {
                        pick: |settings_content| {
                            settings_content
                                .preview_tabs
                                .as_ref()?
                                .enable_preview_from_file_finder
                                .as_ref()
                        },
                        write: |settings_content, value| {
                            settings_content
                                .preview_tabs
                                .get_or_insert_default()
                                .enable_preview_from_file_finder = value;
                        },
                    }),
                    metadata: None,
                    files: USER,
                }),
                SettingsPageItem::SettingItem(SettingItem {
                    title: "Enable Preview From Code Navigation",
                    description: "Whether a preview tab gets replaced when code navigation is used to navigate away from the tab",
                    field: Box::new(SettingField {
                        pick: |settings_content| {
                            settings_content
                                .preview_tabs
                                .as_ref()?
                                .enable_preview_from_code_navigation
                                .as_ref()
                        },
                        write: |settings_content, value| {
                            settings_content
                                .preview_tabs
                                .get_or_insert_default()
                                .enable_preview_from_code_navigation = value;
                        },
                    }),
                    metadata: None,
                    files: USER,
                }),
                SettingsPageItem::SectionHeader("Layout"),
                SettingsPageItem::SettingItem(SettingItem {
                    title: "Bottom Dock Layout",
                    description: "Layout mode for the bottom dock",
                    field: Box::new(SettingField {
                        pick: |settings_content| {
                            settings_content.workspace.bottom_dock_layout.as_ref()
                        },
                        write: |settings_content, value| {
                            settings_content.workspace.bottom_dock_layout = value;
                        },
                    }),
                    metadata: None,
                    files: USER,
                }),
                SettingsPageItem::SettingItem(SettingItem {
                    files: USER,
                    title: "Centered Layout Left Padding",
                    description: "Left padding for centered layout",
                    field: Box::new(SettingField {
                        pick: |settings_content| {
                            settings_content
                                .workspace
                                .centered_layout
                                .as_ref()?
                                .left_padding
                                .as_ref()
                        },
                        write: |settings_content, value| {
                            settings_content
                                .workspace
                                .centered_layout
                                .get_or_insert_default()
                                .left_padding = value;
                        },
                    }),
                    metadata: None,
                }),
                SettingsPageItem::SettingItem(SettingItem {
                    files: USER,
                    title: "Centered Layout Right Padding",
                    description: "Right padding for centered layout",
                    field: Box::new(SettingField {
                        pick: |settings_content| {
                            settings_content
                                .workspace
                                .centered_layout
                                .as_ref()?
                                .right_padding
                                .as_ref()
                        },
                        write: |settings_content, value| {
                            settings_content
                                .workspace
                                .centered_layout
                                .get_or_insert_default()
                                .right_padding = value;
                        },
                    }),
                    metadata: None,
                }),
                SettingsPageItem::SectionHeader("Window"),
                // todo(settings_ui): Should we filter by platform.as_ref()?
                SettingsPageItem::SettingItem(SettingItem {
                    title: "Use System Window Tabs",
                    description: "(macOS only) Whether to allow windows to tab together",
                    field: Box::new(SettingField {
                        pick: |settings_content| {
                            settings_content.workspace.use_system_window_tabs.as_ref()
                        },
                        write: |settings_content, value| {
                            settings_content.workspace.use_system_window_tabs = value;
                        },
                    }),
                    metadata: None,
                    files: USER,
                }),
                SettingsPageItem::SectionHeader("Pane Modifiers"),
                SettingsPageItem::SettingItem(SettingItem {
                    title: "Inactive Opacity",
                    description: "Opacity of inactive panels (0.0 - 1.0)",
                    field: Box::new(SettingField {
                        pick: |settings_content| {
                            settings_content
                                .workspace
                                .active_pane_modifiers
<<<<<<< HEAD
                                .as_ref()
                                .map_or(&None, |modifiers| &modifiers.inactive_opacity)
=======
                                .as_ref()?
                                .inactive_opacity
                                .as_ref()
>>>>>>> 22fd91d4
                        },
                        write: |settings_content, value| {
                            settings_content
                                .workspace
                                .active_pane_modifiers
                                .get_or_insert_default()
                                .inactive_opacity = value;
                        },
                    }),
                    metadata: None,
                    files: USER,
                }),
                SettingsPageItem::SettingItem(SettingItem {
                    title: "Border Size",
                    description: "Size of the border surrounding the active pane",
                    field: Box::new(SettingField {
                        pick: |settings_content| {
                            settings_content
                                .workspace
                                .active_pane_modifiers
                                .as_ref()?
                                .border_size
                                .as_ref()
                        },
                        write: |settings_content, value| {
                            settings_content
                                .workspace
                                .active_pane_modifiers
                                .get_or_insert_default()
                                .border_size = value;
                        },
                    }),
                    metadata: None,
                    files: USER,
                }),
                SettingsPageItem::SettingItem(SettingItem {
                    title: "Zoomed Padding",
                    description: "Show padding for zoomed panes",
                    field: Box::new(SettingField {
                        pick: |settings_content| settings_content.workspace.zoomed_padding.as_ref(),
                        write: |settings_content, value| {
                            settings_content.workspace.zoomed_padding = value;
                        },
                    }),
                    metadata: None,
                    files: USER,
                }),
                SettingsPageItem::SectionHeader("Pane Split Direction"),
                SettingsPageItem::SettingItem(SettingItem {
                    title: "Vertical Split Direction",
                    description: "Direction to split vertically",
                    field: Box::new(SettingField {
                        pick: |settings_content| {
                            settings_content
                                .workspace
                                .pane_split_direction_vertical
                                .as_ref()
                        },
                        write: |settings_content, value| {
                            settings_content.workspace.pane_split_direction_vertical = value;
                        },
                    }),
                    metadata: None,
                    files: USER,
                }),
                SettingsPageItem::SettingItem(SettingItem {
                    title: "Horizontal Split Direction",
                    description: "Direction to split horizontally",
                    field: Box::new(SettingField {
                        pick: |settings_content| {
                            settings_content
                                .workspace
                                .pane_split_direction_horizontal
                                .as_ref()
                        },
                        write: |settings_content, value| {
                            settings_content.workspace.pane_split_direction_horizontal = value;
                        },
                    }),
                    metadata: None,
                    files: USER,
                }),
            ],
        },
        SettingsPage {
            title: "Panels",
            items: vec![
                SettingsPageItem::SectionHeader("Project Panel"),
                SettingsPageItem::SettingItem(SettingItem {
                    title: "Project Panel Dock",
                    description: "Where to dock the project panel",
                    field: Box::new(SettingField {
                        pick: |settings_content| {
                            settings_content.project_panel.as_ref()?.dock.as_ref()
                        },
                        write: |settings_content, value| {
                            settings_content.project_panel.get_or_insert_default().dock = value;
                        },
                    }),
                    metadata: None,
                    files: USER,
                }),
                SettingsPageItem::SettingItem(SettingItem {
                    title: "Project Panel Default Width",
                    description: "Default width of the project panel in pixels",
                    field: Box::new(SettingField {
                        pick: |settings_content| {
                            settings_content
                                .project_panel
                                .as_ref()?
                                .default_width
                                .as_ref()
                        },
                        write: |settings_content, value| {
                            settings_content
                                .project_panel
                                .get_or_insert_default()
                                .default_width = value;
                        },
                    }),
                    metadata: None,
                    files: USER,
                }),
                SettingsPageItem::SettingItem(SettingItem {
                    title: "Hide .gitignore",
                    description: "Whether to hide the gitignore entries in the project panel",
                    field: Box::new(SettingField {
                        pick: |settings_content| {
                            settings_content
                                .project_panel
                                .as_ref()?
                                .hide_gitignore
                                .as_ref()
                        },
                        write: |settings_content, value| {
                            settings_content
                                .project_panel
                                .get_or_insert_default()
                                .hide_gitignore = value;
                        },
                    }),
                    metadata: None,
                    files: USER,
                }),
                SettingsPageItem::SettingItem(SettingItem {
                    title: "Entry Spacing",
                    description: "Spacing between worktree entries in the project panel",
                    field: Box::new(SettingField {
                        pick: |settings_content| {
                            settings_content
                                .project_panel
                                .as_ref()?
                                .entry_spacing
                                .as_ref()
                        },
                        write: |settings_content, value| {
                            settings_content
                                .project_panel
                                .get_or_insert_default()
                                .entry_spacing = value;
                        },
                    }),
                    metadata: None,
                    files: USER,
                }),
                SettingsPageItem::SettingItem(SettingItem {
                    title: "File Icons",
                    description: "Show file icons in the project panel",
                    field: Box::new(SettingField {
                        pick: |settings_content| {
                            settings_content.project_panel.as_ref()?.file_icons.as_ref()
                        },
                        write: |settings_content, value| {
                            settings_content
                                .project_panel
                                .get_or_insert_default()
                                .file_icons = value;
                        },
                    }),
                    metadata: None,
                    files: USER,
                }),
                SettingsPageItem::SettingItem(SettingItem {
                    title: "Folder Icons",
                    description: "Whether to show folder icons or chevrons for directories in the project panel",
                    field: Box::new(SettingField {
                        pick: |settings_content| {
                            settings_content
                                .project_panel
                                .as_ref()?
                                .folder_icons
                                .as_ref()
                        },
                        write: |settings_content, value| {
                            settings_content
                                .project_panel
                                .get_or_insert_default()
                                .folder_icons = value;
                        },
                    }),
                    metadata: None,
                    files: USER,
                }),
                SettingsPageItem::SettingItem(SettingItem {
                    title: "Git Status",
                    description: "Show the git status in the project panel",
                    field: Box::new(SettingField {
                        pick: |settings_content| {
                            settings_content.project_panel.as_ref()?.git_status.as_ref()
                        },
                        write: |settings_content, value| {
                            settings_content
                                .project_panel
                                .get_or_insert_default()
                                .git_status = value;
                        },
                    }),
                    metadata: None,
                    files: USER,
                }),
                SettingsPageItem::SettingItem(SettingItem {
                    title: "Indent Size",
                    description: "Amount of indentation for nested items",
                    field: Box::new(SettingField {
                        pick: |settings_content| {
                            settings_content
                                .project_panel
                                .as_ref()?
                                .indent_size
                                .as_ref()
                        },
                        write: |settings_content, value| {
                            settings_content
                                .project_panel
                                .get_or_insert_default()
                                .indent_size = value;
                        },
                    }),
                    metadata: None,
                    files: USER,
                }),
                SettingsPageItem::SettingItem(SettingItem {
                    title: "Auto Reveal Entries",
                    description: "Whether to reveal entries in the project panel automatically when a corresponding project entry becomes active",
                    field: Box::new(SettingField {
                        pick: |settings_content| {
                            settings_content
                                .project_panel
                                .as_ref()?
                                .auto_reveal_entries
                                .as_ref()
                        },
                        write: |settings_content, value| {
                            settings_content
                                .project_panel
                                .get_or_insert_default()
                                .auto_reveal_entries = value;
                        },
                    }),
                    metadata: None,
                    files: USER,
                }),
                SettingsPageItem::SettingItem(SettingItem {
                    title: "Starts Open",
                    description: "Whether the project panel should open on startup",
                    field: Box::new(SettingField {
                        pick: |settings_content| {
                            settings_content
                                .project_panel
                                .as_ref()?
                                .starts_open
                                .as_ref()
                        },
                        write: |settings_content, value| {
                            settings_content
                                .project_panel
                                .get_or_insert_default()
                                .starts_open = value;
                        },
                    }),
                    metadata: None,
                    files: USER,
                }),
                SettingsPageItem::SettingItem(SettingItem {
                    title: "Auto Fold Directories",
                    description: "Whether to fold directories automatically and show compact folders when a directory has only one subdirectory inside",
                    field: Box::new(SettingField {
                        pick: |settings_content| {
                            settings_content
                                .project_panel
                                .as_ref()?
                                .auto_fold_dirs
                                .as_ref()
                        },
                        write: |settings_content, value| {
                            settings_content
                                .project_panel
                                .get_or_insert_default()
                                .auto_fold_dirs = value;
                        },
                    }),
                    metadata: None,
                    files: USER,
                }),
                SettingsPageItem::SettingItem(SettingItem {
                    title: "Show Scrollbar",
                    description: "Show the scrollbar in the project panel",
                    field: Box::new(SettingField {
                        pick: |settings_content| {
                            show_scrollbar_or_editor(settings_content, |settings_content| {
                                settings_content
                                    .project_panel
                                    .as_ref()?
                                    .scrollbar
                                    .as_ref()?
                                    .show
                                    .as_ref()
                            })
                        },
                        write: |settings_content, value| {
                            settings_content
                                .project_panel
                                .get_or_insert_default()
                                .scrollbar
                                .get_or_insert_default()
                                .show = value;
                        },
                    }),
                    metadata: None,
                    files: USER,
                }),
                SettingsPageItem::SettingItem(SettingItem {
                    title: "Show Diagnostics",
                    description: "Which files containing diagnostic errors/warnings to mark in the project panel",
                    field: Box::new(SettingField {
                        pick: |settings_content| {
                            settings_content
                                .project_panel
                                .as_ref()?
                                .show_diagnostics
                                .as_ref()
                        },
                        write: |settings_content, value| {
                            settings_content
                                .project_panel
                                .get_or_insert_default()
                                .show_diagnostics = value;
                        },
                    }),
                    metadata: None,
                    files: USER,
                }),
                SettingsPageItem::SettingItem(SettingItem {
                    title: "Sticky Scroll",
                    description: "Whether to stick parent directories at top of the project panel",
                    field: Box::new(SettingField {
                        pick: |settings_content| {
                            settings_content
                                .project_panel
                                .as_ref()?
                                .sticky_scroll
                                .as_ref()
                        },
                        write: |settings_content, value| {
                            settings_content
                                .project_panel
                                .get_or_insert_default()
                                .sticky_scroll = value;
                        },
                    }),
                    metadata: None,
                    files: USER,
                }),
                SettingsPageItem::SettingItem(SettingItem {
                    files: USER,
                    title: "Indent Guides Show",
                    description: "Show indent guides in the project panel",
                    field: Box::new(
                        SettingField {
                            pick: |settings_content| {
                                settings_content
                                    .project_panel
                                    .as_ref()?
                                    .indent_guides
                                    .as_ref()?
                                    .show
                                    .as_ref()
                            },
                            write: |settings_content, value| {
                                settings_content
                                    .project_panel
                                    .get_or_insert_default()
                                    .indent_guides
                                    .get_or_insert_default()
                                    .show = value;
                            },
                        }
                        .unimplemented(),
                    ),
                    metadata: None,
                }),
                SettingsPageItem::SettingItem(SettingItem {
                    title: "Drag and Drop",
                    description: "Whether to enable drag-and-drop operations in the project panel",
                    field: Box::new(SettingField {
                        pick: |settings_content| {
                            settings_content
                                .project_panel
                                .as_ref()?
                                .drag_and_drop
                                .as_ref()
                        },
                        write: |settings_content, value| {
                            settings_content
                                .project_panel
                                .get_or_insert_default()
                                .drag_and_drop = value;
                        },
                    }),
                    metadata: None,
                    files: USER,
                }),
                SettingsPageItem::SettingItem(SettingItem {
                    title: "Hide Root",
                    description: "Whether to hide the root entry when only one folder is open in the window",
                    field: Box::new(SettingField {
                        pick: |settings_content| {
                            settings_content.project_panel.as_ref()?.hide_root.as_ref()
                        },
                        write: |settings_content, value| {
                            settings_content
                                .project_panel
                                .get_or_insert_default()
                                .hide_root = value;
                        },
                    }),
                    metadata: None,
                    files: USER,
                }),
                SettingsPageItem::SettingItem(SettingItem {
                    title: "Hide Hidden",
                    description: "Whether to hide the hidden entries in the project panel",
                    field: Box::new(SettingField {
                        pick: |settings_content| {
                            settings_content
                                .project_panel
                                .as_ref()?
                                .hide_hidden
                                .as_ref()
                        },
                        write: |settings_content, value| {
                            settings_content
                                .project_panel
                                .get_or_insert_default()
                                .hide_hidden = value;
                        },
                    }),
                    metadata: None,
                    files: USER,
                }),
                SettingsPageItem::SettingItem(SettingItem {
                    title: "Open File on Paste",
                    description: "Whether to automatically open files when pasting them in the project panel",
                    field: Box::new(SettingField {
                        pick: |settings_content| {
                            settings_content
                                .project_panel
                                .as_ref()?
                                .open_file_on_paste
                                .as_ref()
                        },
                        write: |settings_content, value| {
                            settings_content
                                .project_panel
                                .get_or_insert_default()
                                .open_file_on_paste = value;
                        },
                    }),
                    metadata: None,
                    files: USER,
                }),
                SettingsPageItem::SectionHeader("Terminal Panel"),
                SettingsPageItem::SettingItem(SettingItem {
                    title: "Terminal Dock",
                    description: "Where to dock the terminal panel",
                    field: Box::new(SettingField {
                        pick: |settings_content| settings_content.terminal.as_ref()?.dock.as_ref(),
                        write: |settings_content, value| {
                            settings_content.terminal.get_or_insert_default().dock = value;
                        },
                    }),
                    metadata: None,
                    files: USER,
                }),
                SettingsPageItem::SectionHeader("Outline Panel"),
                SettingsPageItem::SettingItem(SettingItem {
                    title: "Outline Panel Button",
                    description: "Show the outline panel button in the status bar",
                    field: Box::new(SettingField {
                        pick: |settings_content| {
                            settings_content.outline_panel.as_ref()?.button.as_ref()
                        },
                        write: |settings_content, value| {
                            settings_content
                                .outline_panel
                                .get_or_insert_default()
                                .button = value;
                        },
                    }),
                    metadata: None,
                    files: USER,
                }),
                SettingsPageItem::SettingItem(SettingItem {
                    title: "Outline Panel Dock",
                    description: "Where to dock the outline panel",
                    field: Box::new(SettingField {
                        pick: |settings_content| {
                            settings_content.outline_panel.as_ref()?.dock.as_ref()
                        },
                        write: |settings_content, value| {
                            settings_content.outline_panel.get_or_insert_default().dock = value;
                        },
                    }),
                    metadata: None,
                    files: USER,
                }),
                SettingsPageItem::SettingItem(SettingItem {
                    title: "Outline Panel Default Width",
                    description: "Default width of the outline panel in pixels",
                    field: Box::new(SettingField {
                        pick: |settings_content| {
                            settings_content
                                .outline_panel
                                .as_ref()?
                                .default_width
                                .as_ref()
                        },
                        write: |settings_content, value| {
                            settings_content
                                .outline_panel
                                .get_or_insert_default()
                                .default_width = value;
                        },
                    }),
                    metadata: None,
                    files: USER,
                }),
                SettingsPageItem::SettingItem(SettingItem {
                    title: "File Icons",
                    description: "Show file icons in the outline panel",
                    field: Box::new(SettingField {
                        pick: |settings_content| {
                            settings_content.outline_panel.as_ref()?.file_icons.as_ref()
                        },
                        write: |settings_content, value| {
                            settings_content
                                .outline_panel
                                .get_or_insert_default()
                                .file_icons = value;
                        },
                    }),
                    metadata: None,
                    files: USER,
                }),
                SettingsPageItem::SettingItem(SettingItem {
                    title: "Folder Icons",
                    description: "Whether to show folder icons or chevrons for directories in the outline panel",
                    field: Box::new(SettingField {
                        pick: |settings_content| {
                            settings_content
                                .outline_panel
                                .as_ref()?
                                .folder_icons
                                .as_ref()
                        },
                        write: |settings_content, value| {
                            settings_content
                                .outline_panel
                                .get_or_insert_default()
                                .folder_icons = value;
                        },
                    }),
                    metadata: None,
                    files: USER,
                }),
                SettingsPageItem::SettingItem(SettingItem {
                    title: "Git Status",
                    description: "Show the git status in the outline panel",
                    field: Box::new(SettingField {
                        pick: |settings_content| {
                            settings_content.outline_panel.as_ref()?.git_status.as_ref()
                        },
                        write: |settings_content, value| {
                            settings_content
                                .outline_panel
                                .get_or_insert_default()
                                .git_status = value;
                        },
                    }),
                    metadata: None,
                    files: USER,
                }),
                SettingsPageItem::SettingItem(SettingItem {
                    title: "Indent Size",
                    description: "Amount of indentation for nested items",
                    field: Box::new(SettingField {
                        pick: |settings_content| {
                            settings_content
                                .outline_panel
                                .as_ref()?
                                .indent_size
                                .as_ref()
                        },
                        write: |settings_content, value| {
                            settings_content
                                .outline_panel
                                .get_or_insert_default()
                                .indent_size = value;
                        },
                    }),
                    metadata: None,
                    files: USER,
                }),
                SettingsPageItem::SettingItem(SettingItem {
                    title: "Auto Reveal Entries",
                    description: "Whether to reveal when a corresponding outline entry becomes active",
                    field: Box::new(SettingField {
                        pick: |settings_content| {
                            settings_content
                                .outline_panel
                                .as_ref()?
                                .auto_reveal_entries
                                .as_ref()
                        },
                        write: |settings_content, value| {
                            settings_content
                                .outline_panel
                                .get_or_insert_default()
                                .auto_reveal_entries = value;
                        },
                    }),
                    metadata: None,
                    files: USER,
                }),
                SettingsPageItem::SettingItem(SettingItem {
                    title: "Auto Fold Directories",
                    description: "Whether to fold directories automatically when a directory contains only one subdirectory",
                    field: Box::new(SettingField {
                        pick: |settings_content| {
                            settings_content
                                .outline_panel
                                .as_ref()?
                                .auto_fold_dirs
                                .as_ref()
                        },
                        write: |settings_content, value| {
                            settings_content
                                .outline_panel
                                .get_or_insert_default()
                                .auto_fold_dirs = value;
                        },
                    }),
                    metadata: None,
                    files: USER,
                }),
                SettingsPageItem::SettingItem(SettingItem {
                    files: USER,
                    title: "Indent Guides Show",
                    description: "When to show indent guides in the outline panel",
                    field: Box::new(
                        SettingField {
                            pick: |settings_content| {
                                settings_content
                                    .outline_panel
                                    .as_ref()?
                                    .indent_guides
                                    .as_ref()?
                                    .show
                                    .as_ref()
                            },
                            write: |settings_content, value| {
                                settings_content
                                    .outline_panel
                                    .get_or_insert_default()
                                    .indent_guides
                                    .get_or_insert_default()
                                    .show = value;
                            },
                        }
                        .unimplemented(),
                    ),
                    metadata: None,
                }),
                SettingsPageItem::SectionHeader("Git Panel"),
                SettingsPageItem::SettingItem(SettingItem {
                    title: "Git Panel Button",
                    description: "Show the Git panel button in the status bar",
                    field: Box::new(SettingField {
                        pick: |settings_content| {
                            settings_content.git_panel.as_ref()?.button.as_ref()
                        },
                        write: |settings_content, value| {
                            settings_content.git_panel.get_or_insert_default().button = value;
                        },
                    }),
                    metadata: None,
                    files: USER,
                }),
                SettingsPageItem::SettingItem(SettingItem {
                    title: "Git Panel Dock",
                    description: "Where to dock the Git panel",
                    field: Box::new(SettingField {
                        pick: |settings_content| settings_content.git_panel.as_ref()?.dock.as_ref(),
                        write: |settings_content, value| {
                            settings_content.git_panel.get_or_insert_default().dock = value;
                        },
                    }),
                    metadata: None,
                    files: USER,
                }),
                SettingsPageItem::SettingItem(SettingItem {
                    title: "Git Panel Default Width",
                    description: "Default width of the Git panel in pixels",
                    field: Box::new(SettingField {
                        pick: |settings_content| {
                            settings_content.git_panel.as_ref()?.default_width.as_ref()
                        },
                        write: |settings_content, value| {
                            settings_content
                                .git_panel
                                .get_or_insert_default()
                                .default_width = value;
                        },
                    }),
                    metadata: None,
                    files: USER,
                }),
                SettingsPageItem::SettingItem(SettingItem {
                    title: "Git Panel Status Style",
                    description: "How entry statuses are displayed",
                    field: Box::new(SettingField {
                        pick: |settings_content| {
                            settings_content.git_panel.as_ref()?.status_style.as_ref()
                        },
                        write: |settings_content, value| {
                            settings_content
                                .git_panel
                                .get_or_insert_default()
                                .status_style = value;
                        },
                    }),
                    metadata: None,
                    files: USER,
                }),
                SettingsPageItem::SettingItem(SettingItem {
                    title: "Fallback Branch Name",
                    description: "Default branch name will be when init.defaultBranch is not set in git",
                    field: Box::new(SettingField {
                        pick: |settings_content| {
                            settings_content
                                .git_panel
                                .as_ref()?
                                .fallback_branch_name
                                .as_ref()
                        },
                        write: |settings_content, value| {
                            settings_content
                                .git_panel
                                .get_or_insert_default()
                                .fallback_branch_name = value;
                        },
                    }),
                    metadata: None,
                    files: USER,
                }),
                SettingsPageItem::SettingItem(SettingItem {
                    title: "Sort By Path",
                    description: "Enable to sort entries in the panel by path, disable to sort by status",
                    field: Box::new(SettingField {
                        pick: |settings_content| {
                            settings_content.git_panel.as_ref()?.sort_by_path.as_ref()
                        },
                        write: |settings_content, value| {
                            settings_content
                                .git_panel
                                .get_or_insert_default()
                                .sort_by_path = value;
                        },
                    }),
                    metadata: None,
                    files: USER,
                }),
                SettingsPageItem::SettingItem(SettingItem {
                    title: "Collapse Untracked Diff",
                    description: "Whether to collapse untracked files in the diff panel",
                    field: Box::new(SettingField {
                        pick: |settings_content| {
                            settings_content
                                .git_panel
                                .as_ref()?
                                .collapse_untracked_diff
                                .as_ref()
                        },
                        write: |settings_content, value| {
                            settings_content
                                .git_panel
                                .get_or_insert_default()
                                .collapse_untracked_diff = value;
                        },
                    }),
                    metadata: None,
                    files: USER,
                }),
                SettingsPageItem::SettingItem(SettingItem {
                    title: "Scroll Bar",
                    description: "How and when the scrollbar should be displayed",
                    field: Box::new(SettingField {
                        pick: |settings_content| {
                            show_scrollbar_or_editor(settings_content, |settings_content| {
                                settings_content
                                    .git_panel
                                    .as_ref()?
                                    .scrollbar
                                    .as_ref()?
                                    .show
                                    .as_ref()
                            })
                        },
                        write: |settings_content, value| {
                            settings_content
                                .git_panel
                                .get_or_insert_default()
                                .scrollbar
                                .get_or_insert_default()
                                .show = value;
                        },
                    }),
                    metadata: None,
                    files: USER,
                }),
                SettingsPageItem::SectionHeader("Debugger Panel"),
                SettingsPageItem::SettingItem(SettingItem {
                    title: "Debugger Panel Dock",
                    description: "The dock position of the debug panel",
                    field: Box::new(SettingField {
                        pick: |settings_content| settings_content.debugger.as_ref()?.dock.as_ref(),
                        write: |settings_content, value| {
                            settings_content.debugger.get_or_insert_default().dock = value;
                        },
                    }),
                    metadata: None,
                    files: USER,
                }),
                SettingsPageItem::SectionHeader("Notification Panel"),
                SettingsPageItem::SettingItem(SettingItem {
                    title: "Notification Panel Button",
                    description: "Show the notification panel button in the status bar",
                    field: Box::new(SettingField {
                        pick: |settings_content| {
                            settings_content
                                .notification_panel
                                .as_ref()?
                                .button
                                .as_ref()
                        },
                        write: |settings_content, value| {
                            settings_content
                                .notification_panel
                                .get_or_insert_default()
                                .button = value;
                        },
                    }),
                    metadata: None,
                    files: USER,
                }),
                SettingsPageItem::SettingItem(SettingItem {
                    title: "Notification Panel Dock",
                    description: "Where to dock the notification panel",
                    field: Box::new(SettingField {
                        pick: |settings_content| {
                            settings_content.notification_panel.as_ref()?.dock.as_ref()
                        },
                        write: |settings_content, value| {
                            settings_content
                                .notification_panel
                                .get_or_insert_default()
                                .dock = value;
                        },
                    }),
                    metadata: None,
                    files: USER,
                }),
                SettingsPageItem::SettingItem(SettingItem {
                    title: "Notification Panel Default Width",
                    description: "Default width of the notification panel in pixels",
                    field: Box::new(SettingField {
                        pick: |settings_content| {
                            settings_content
                                .notification_panel
                                .as_ref()?
                                .default_width
                                .as_ref()
                        },
                        write: |settings_content, value| {
                            settings_content
                                .notification_panel
                                .get_or_insert_default()
                                .default_width = value;
                        },
                    }),
                    metadata: None,
                    files: USER,
                }),
                SettingsPageItem::SectionHeader("Collaboration Panel"),
                SettingsPageItem::SettingItem(SettingItem {
                    title: "Collaboration Panel Button",
                    description: "Show the collaboration panel button in the status bar",
                    field: Box::new(SettingField {
                        pick: |settings_content| {
                            settings_content
                                .collaboration_panel
                                .as_ref()?
                                .button
                                .as_ref()
                        },
                        write: |settings_content, value| {
                            settings_content
                                .collaboration_panel
                                .get_or_insert_default()
                                .button = value;
                        },
                    }),
                    metadata: None,
                    files: USER,
                }),
                SettingsPageItem::SettingItem(SettingItem {
                    title: "Collaboration Panel Dock",
                    description: "Where to dock the collaboration panel",
                    field: Box::new(SettingField {
                        pick: |settings_content| {
                            settings_content.collaboration_panel.as_ref()?.dock.as_ref()
                        },
                        write: |settings_content, value| {
                            settings_content
                                .collaboration_panel
                                .get_or_insert_default()
                                .dock = value;
                        },
                    }),
                    metadata: None,
                    files: USER,
                }),
                SettingsPageItem::SettingItem(SettingItem {
                    title: "Collaboration Panel Default Width",
                    description: "Default width of the collaboration panel in pixels",
                    field: Box::new(SettingField {
                        pick: |settings_content| {
                            settings_content
                                .collaboration_panel
                                .as_ref()?
                                .default_width
                                .as_ref()
                        },
                        write: |settings_content, value| {
                            settings_content
                                .collaboration_panel
                                .get_or_insert_default()
                                .default_width = value;
                        },
                    }),
                    metadata: None,
                    files: USER,
                }),
                SettingsPageItem::SectionHeader("Agent Panel"),
                SettingsPageItem::SettingItem(SettingItem {
                    title: "Agent Panel Button",
                    description: "Whether to show the agent panel button in the status bar",
                    field: Box::new(SettingField {
                        pick: |settings_content| settings_content.agent.as_ref()?.button.as_ref(),
                        write: |settings_content, value| {
                            settings_content.agent.get_or_insert_default().button = value;
                        },
                    }),
                    metadata: None,
                    files: USER,
                }),
                SettingsPageItem::SettingItem(SettingItem {
                    title: "Agent Panel Dock",
                    description: "Where to dock the agent panel.",
                    field: Box::new(SettingField {
                        pick: |settings_content| settings_content.agent.as_ref()?.dock.as_ref(),
                        write: |settings_content, value| {
                            settings_content.agent.get_or_insert_default().dock = value;
                        },
                    }),
                    metadata: None,
                    files: USER,
                }),
                SettingsPageItem::SettingItem(SettingItem {
                    title: "Agent Panel Default Width",
                    description: "Default width when the agent panel is docked to the left or right",
                    field: Box::new(SettingField {
                        pick: |settings_content| {
                            settings_content.agent.as_ref()?.default_width.as_ref()
                        },
                        write: |settings_content, value| {
                            settings_content.agent.get_or_insert_default().default_width = value;
                        },
                    }),
                    metadata: None,
                    files: USER,
                }),
                SettingsPageItem::SettingItem(SettingItem {
                    title: "Agent Panel Default Height",
                    description: "Default height when the agent panel is docked to the bottom",
                    field: Box::new(SettingField {
                        pick: |settings_content| {
                            settings_content.agent.as_ref()?.default_height.as_ref()
                        },
                        write: |settings_content, value| {
                            settings_content
                                .agent
                                .get_or_insert_default()
                                .default_height = value;
                        },
                    }),
                    metadata: None,
                    files: USER,
                }),
            ],
        },
        SettingsPage {
            title: "Debugger",
            items: vec![
                SettingsPageItem::SectionHeader("General"),
                SettingsPageItem::SettingItem(SettingItem {
                    title: "Stepping Granularity",
                    description: "Determines the stepping granularity for debug operations",
                    field: Box::new(SettingField {
                        pick: |settings_content| {
                            settings_content
                                .debugger
                                .as_ref()?
                                .stepping_granularity
                                .as_ref()
                        },
                        write: |settings_content, value| {
                            settings_content
                                .debugger
                                .get_or_insert_default()
                                .stepping_granularity = value;
                        },
                    }),
                    metadata: None,
                    files: USER,
                }),
                SettingsPageItem::SettingItem(SettingItem {
                    title: "Save Breakpoints",
                    description: "Whether breakpoints should be reused across Zed sessions",
                    field: Box::new(SettingField {
                        pick: |settings_content| {
                            settings_content
                                .debugger
                                .as_ref()?
                                .save_breakpoints
                                .as_ref()
                        },
                        write: |settings_content, value| {
                            settings_content
                                .debugger
                                .get_or_insert_default()
                                .save_breakpoints = value;
                        },
                    }),
                    metadata: None,
                    files: USER,
                }),
                SettingsPageItem::SettingItem(SettingItem {
                    title: "Timeout",
                    description: "Time in milliseconds until timeout error when connecting to a TCP debug adapter",
                    field: Box::new(SettingField {
                        pick: |settings_content| {
                            settings_content.debugger.as_ref()?.timeout.as_ref()
                        },
                        write: |settings_content, value| {
                            settings_content.debugger.get_or_insert_default().timeout = value;
                        },
                    }),
                    metadata: None,
                    files: USER,
                }),
                SettingsPageItem::SettingItem(SettingItem {
                    title: "Log DAP Communications",
                    description: "Whether to log messages between active debug adapters and Zed",
                    field: Box::new(SettingField {
                        pick: |settings_content| {
                            settings_content
                                .debugger
                                .as_ref()?
                                .log_dap_communications
                                .as_ref()
                        },
                        write: |settings_content, value| {
                            settings_content
                                .debugger
                                .get_or_insert_default()
                                .log_dap_communications = value;
                        },
                    }),
                    metadata: None,
                    files: USER,
                }),
                SettingsPageItem::SettingItem(SettingItem {
                    title: "Format DAP Log Messages",
                    description: "Whether to format DAP messages when adding them to debug adapter logger",
                    field: Box::new(SettingField {
                        pick: |settings_content| {
                            settings_content
                                .debugger
                                .as_ref()?
                                .format_dap_log_messages
                                .as_ref()
                        },
                        write: |settings_content, value| {
                            settings_content
                                .debugger
                                .get_or_insert_default()
                                .format_dap_log_messages = value;
                        },
                    }),
                    metadata: None,
                    files: USER,
                }),
            ],
        },
        SettingsPage {
            title: "Terminal",
            items: vec![
                SettingsPageItem::SectionHeader("Environment"),
                SettingsPageItem::SettingItem(SettingItem {
                    title: "Shell",
                    description: "What shell to use when opening a terminal",
                    field: Box::new(
                        SettingField {
                            pick: |settings_content| {
                                settings_content.terminal.as_ref()?.project.shell.as_ref()
                            },
                            write: |settings_content, value| {
                                settings_content
                                    .terminal
                                    .get_or_insert_default()
                                    .project
                                    .shell = value;
                            },
                        }
                        .unimplemented(),
                    ),
                    metadata: None,
                    files: USER | LOCAL,
                }),
                SettingsPageItem::SettingItem(SettingItem {
                    title: "Working Directory",
                    description: "What working directory to use when launching the terminal",
                    field: Box::new(
                        SettingField {
                            pick: |settings_content| {
                                settings_content
                                    .terminal
                                    .as_ref()?
                                    .project
                                    .working_directory
                                    .as_ref()
                            },
                            write: |settings_content, value| {
                                settings_content
                                    .terminal
                                    .get_or_insert_default()
                                    .project
                                    .working_directory = value;
                            },
                        }
                        .unimplemented(),
                    ),
                    metadata: None,
                    files: USER | LOCAL,
                }),
                SettingsPageItem::SettingItem(SettingItem {
                    title: "Environment Variables",
                    description: "Key-value pairs to add to the terminal's environment",
                    field: Box::new(
                        SettingField {
                            pick: |settings_content| {
                                settings_content.terminal.as_ref()?.project.env.as_ref()
                            },
                            write: |settings_content, value| {
                                settings_content
                                    .terminal
                                    .get_or_insert_default()
                                    .project
                                    .env = value;
                            },
                        }
                        .unimplemented(),
                    ),
                    metadata: None,
                    files: USER | LOCAL,
                }),
                SettingsPageItem::SettingItem(SettingItem {
                    title: "Detect Virtual Environment",
                    description: "Activates the python virtual environment, if one is found, in the terminal's working directory",
                    field: Box::new(
                        SettingField {
                            pick: |settings_content| {
                                settings_content
                                    .terminal
                                    .as_ref()?
                                    .project
                                    .detect_venv
                                    .as_ref()
                            },
                            write: |settings_content, value| {
                                settings_content
                                    .terminal
                                    .get_or_insert_default()
                                    .project
                                    .detect_venv = value;
                            },
                        }
                        .unimplemented(),
                    ),
                    metadata: None,
                    files: USER | LOCAL,
                }),
                SettingsPageItem::SectionHeader("Font"),
                SettingsPageItem::SettingItem(SettingItem {
                    title: "Font Size",
                    description: "Font size for terminal text. If not set, defaults to buffer font size",
                    field: Box::new(SettingField {
                        pick: |settings_content| {
                            settings_content
                                .terminal
                                .as_ref()
                                .and_then(|terminal| terminal.font_size.as_ref())
                                .or(settings_content.theme.buffer_font_size.as_ref())
                        },
                        write: |settings_content, value| {
                            settings_content.terminal.get_or_insert_default().font_size = value;
                        },
                    }),
                    metadata: None,
                    files: USER,
                }),
                SettingsPageItem::SettingItem(SettingItem {
                    title: "Font Family",
                    description: "Font family for terminal text. If not set, defaults to buffer font family",
                    field: Box::new(SettingField {
                        pick: |settings_content| {
                            settings_content
                                .terminal
                                .as_ref()
                                .and_then(|terminal| terminal.font_family.as_ref())
                                .or(settings_content.theme.buffer_font_family.as_ref())
                        },
                        write: |settings_content, value| {
                            settings_content
                                .terminal
                                .get_or_insert_default()
                                .font_family = value;
                        },
                    }),
                    metadata: None,
                    files: USER,
                }),
                SettingsPageItem::SettingItem(SettingItem {
                    title: "Font Fallbacks",
                    description: "Font fallbacks for terminal text. If not set, defaults to buffer font fallbacks",
                    field: Box::new(
                        SettingField {
                            pick: |settings_content| {
                                settings_content
                                    .terminal
                                    .as_ref()
                                    .and_then(|terminal| terminal.font_fallbacks.as_ref())
                                    .or(settings_content.theme.buffer_font_fallbacks.as_ref())
                            },
                            write: |settings_content, value| {
                                settings_content
                                    .terminal
                                    .get_or_insert_default()
                                    .font_fallbacks = value;
                            },
                        }
                        .unimplemented(),
                    ),
                    metadata: None,
                    files: USER,
                }),
                SettingsPageItem::SettingItem(SettingItem {
                    title: "Font Weight",
                    description: "Font weight for terminal text in CSS weight units (100-900)",
                    field: Box::new(SettingField {
                        pick: |settings_content| {
                            settings_content.terminal.as_ref()?.font_weight.as_ref()
                        },
                        write: |settings_content, value| {
                            settings_content
                                .terminal
                                .get_or_insert_default()
                                .font_weight = value;
                        },
                    }),
                    metadata: None,
                    files: USER,
                }),
                SettingsPageItem::SettingItem(SettingItem {
                    title: "Font Features",
                    description: "Font features for terminal text",
                    field: Box::new(
                        SettingField {
                            pick: |settings_content| {
                                settings_content
                                    .terminal
                                    .as_ref()
                                    .and_then(|terminal| terminal.font_features.as_ref())
                                    .or(settings_content.theme.buffer_font_features.as_ref())
                            },
                            write: |settings_content, value| {
                                settings_content
                                    .terminal
                                    .get_or_insert_default()
                                    .font_features = value;
                            },
                        }
                        .unimplemented(),
                    ),
                    metadata: None,
                    files: USER,
                }),
                SettingsPageItem::SectionHeader("Display Settings"),
                SettingsPageItem::SettingItem(SettingItem {
                    title: "Line Height",
                    description: "Line height for terminal text",
                    field: Box::new(
                        SettingField {
                            pick: |settings_content| {
                                settings_content.terminal.as_ref()?.line_height.as_ref()
                            },
                            write: |settings_content, value| {
                                settings_content
                                    .terminal
                                    .get_or_insert_default()
                                    .line_height = value;
                            },
                        }
                        .unimplemented(),
                    ),
                    metadata: None,
                    files: USER,
                }),
                SettingsPageItem::SettingItem(SettingItem {
                    title: "Cursor Shape",
                    description: "Default cursor shape for the terminal (bar, block, underline, or hollow)",
                    field: Box::new(SettingField {
                        pick: |settings_content| {
                            settings_content.terminal.as_ref()?.cursor_shape.as_ref()
                        },
                        write: |settings_content, value| {
                            settings_content
                                .terminal
                                .get_or_insert_default()
                                .cursor_shape = value;
                        },
                    }),
                    metadata: None,
                    files: USER,
                }),
                SettingsPageItem::SettingItem(SettingItem {
                    title: "Cursor Blinking",
                    description: "Sets the cursor blinking behavior in the terminal",
                    field: Box::new(SettingField {
                        pick: |settings_content| {
                            settings_content.terminal.as_ref()?.blinking.as_ref()
                        },
                        write: |settings_content, value| {
                            settings_content.terminal.get_or_insert_default().blinking = value;
                        },
                    }),
                    metadata: None,
                    files: USER,
                }),
                SettingsPageItem::SettingItem(SettingItem {
                    title: "Alternate Scroll",
                    description: "Whether Alternate Scroll mode is active by default (converts mouse scroll to arrow keys in apps like vim)",
                    field: Box::new(SettingField {
                        pick: |settings_content| {
                            settings_content
                                .terminal
                                .as_ref()?
                                .alternate_scroll
                                .as_ref()
                        },
                        write: |settings_content, value| {
                            settings_content
                                .terminal
                                .get_or_insert_default()
                                .alternate_scroll = value;
                        },
                    }),
                    metadata: None,
                    files: USER,
                }),
                SettingsPageItem::SettingItem(SettingItem {
                    title: "Minimum Contrast",
                    description: "The minimum APCA perceptual contrast between foreground and background colors (0-106)",
                    field: Box::new(SettingField {
                        pick: |settings_content| {
                            settings_content
                                .terminal
                                .as_ref()?
                                .minimum_contrast
                                .as_ref()
                        },
                        write: |settings_content, value| {
                            settings_content
                                .terminal
                                .get_or_insert_default()
                                .minimum_contrast = value;
                        },
                    }),
                    metadata: None,
                    files: USER,
                }),
                SettingsPageItem::SectionHeader("Behavior Settings"),
                SettingsPageItem::SettingItem(SettingItem {
                    title: "Option As Meta",
                    description: "Whether the option key behaves as the meta key",
                    field: Box::new(SettingField {
                        pick: |settings_content| {
                            settings_content.terminal.as_ref()?.option_as_meta.as_ref()
                        },
                        write: |settings_content, value| {
                            settings_content
                                .terminal
                                .get_or_insert_default()
                                .option_as_meta = value;
                        },
                    }),
                    metadata: None,
                    files: USER,
                }),
                SettingsPageItem::SettingItem(SettingItem {
                    title: "Copy On Select",
                    description: "Whether selecting text in the terminal automatically copies to the system clipboard",
                    field: Box::new(SettingField {
                        pick: |settings_content| {
                            settings_content.terminal.as_ref()?.copy_on_select.as_ref()
                        },
                        write: |settings_content, value| {
                            settings_content
                                .terminal
                                .get_or_insert_default()
                                .copy_on_select = value;
                        },
                    }),
                    metadata: None,
                    files: USER,
                }),
                SettingsPageItem::SettingItem(SettingItem {
                    title: "Keep Selection On Copy",
                    description: "Whether to keep the text selection after copying it to the clipboard",
                    field: Box::new(SettingField {
                        pick: |settings_content| {
                            settings_content
                                .terminal
                                .as_ref()?
                                .keep_selection_on_copy
                                .as_ref()
                        },
                        write: |settings_content, value| {
                            settings_content
                                .terminal
                                .get_or_insert_default()
                                .keep_selection_on_copy = value;
                        },
                    }),
                    metadata: None,
                    files: USER,
                }),
                SettingsPageItem::SectionHeader("Layout Settings"),
                SettingsPageItem::SettingItem(SettingItem {
                    title: "Default Width",
                    description: "Default width when the terminal is docked to the left or right (in pixels)",
                    field: Box::new(SettingField {
                        pick: |settings_content| {
                            settings_content.terminal.as_ref()?.default_width.as_ref()
                        },
                        write: |settings_content, value| {
                            settings_content
                                .terminal
                                .get_or_insert_default()
                                .default_width = value;
                        },
                    }),
                    metadata: None,
                    files: USER,
                }),
                SettingsPageItem::SettingItem(SettingItem {
                    title: "Default Height",
                    description: "Default height when the terminal is docked to the bottom (in pixels)",
                    field: Box::new(SettingField {
                        pick: |settings_content| {
                            settings_content.terminal.as_ref()?.default_height.as_ref()
                        },
                        write: |settings_content, value| {
                            settings_content
                                .terminal
                                .get_or_insert_default()
                                .default_height = value;
                        },
                    }),
                    metadata: None,
                    files: USER,
                }),
                SettingsPageItem::SectionHeader("Advanced Settings"),
                SettingsPageItem::SettingItem(SettingItem {
                    title: "Max Scroll History Lines",
                    description: "Maximum number of lines to keep in scrollback history (max: 100,000; 0 disables scrolling)",
                    field: Box::new(SettingField {
                        pick: |settings_content| {
                            settings_content
                                .terminal
                                .as_ref()?
                                .max_scroll_history_lines
                                .as_ref()
                        },
                        write: |settings_content, value| {
                            settings_content
                                .terminal
                                .get_or_insert_default()
                                .max_scroll_history_lines = value;
                        },
                    }),
                    metadata: None,
                    files: USER,
                }),
                SettingsPageItem::SectionHeader("Toolbar"),
                SettingsPageItem::SettingItem(SettingItem {
                    title: "Breadcrumbs",
                    description: "Display the terminal title in breadcrumbs inside the terminal pane",
                    field: Box::new(SettingField {
                        pick: |settings_content| {
                            settings_content
                                .terminal
                                .as_ref()?
                                .toolbar
                                .as_ref()?
                                .breadcrumbs
                                .as_ref()
                        },
                        write: |settings_content, value| {
                            settings_content
                                .terminal
                                .get_or_insert_default()
                                .toolbar
                                .get_or_insert_default()
                                .breadcrumbs = value;
                        },
                    }),
                    metadata: None,
                    files: USER,
                }),
                SettingsPageItem::SectionHeader("Scrollbar"),
                SettingsPageItem::SettingItem(SettingItem {
                    title: "Show Scrollbar",
                    description: "When to show the scrollbar in the terminal",
                    field: Box::new(SettingField {
                        pick: |settings_content| {
                            show_scrollbar_or_editor(settings_content, |settings_content| {
                                settings_content
                                    .terminal
                                    .as_ref()?
                                    .scrollbar
                                    .as_ref()?
                                    .show
                                    .as_ref()
                            })
                        },
                        write: |settings_content, value| {
                            settings_content
                                .terminal
                                .get_or_insert_default()
                                .scrollbar
                                .get_or_insert_default()
                                .show = value;
                        },
                    }),
                    metadata: None,
                    files: USER,
                }),
            ],
        },
        SettingsPage {
            title: "Version Control",
            items: vec![
                SettingsPageItem::SectionHeader("Git Gutter"),
                SettingsPageItem::SettingItem(SettingItem {
                    title: "Visibilility",
                    description: "Control whether git status is shown in the editor's gutter",
                    field: Box::new(SettingField {
                        pick: |settings_content| settings_content.git.as_ref()?.git_gutter.as_ref(),
                        write: |settings_content, value| {
                            settings_content.git.get_or_insert_default().git_gutter = value;
                        },
                    }),
                    metadata: None,
                    files: USER,
                }),
                // todo(settings_ui): Figure out the right default for this value in default.json
                SettingsPageItem::SettingItem(SettingItem {
                    title: "Debounce",
                    description: "Debounce threshold in milliseconds after which changes are reflected in the git gutter",
                    field: Box::new(SettingField {
                        pick: |settings_content| {
                            settings_content.git.as_ref()?.gutter_debounce.as_ref()
                        },
                        write: |settings_content, value| {
                            settings_content.git.get_or_insert_default().gutter_debounce = value;
                        },
                    }),
                    metadata: None,
                    files: USER,
                }),
                SettingsPageItem::SectionHeader("Inline Git Blame"),
                SettingsPageItem::SettingItem(SettingItem {
                    title: "Enabled",
                    description: "Whether or not to show git blame data inline in the currently focused line",
                    field: Box::new(SettingField {
                        pick: |settings_content| {
                            settings_content
                                .git
                                .as_ref()?
                                .inline_blame
                                .as_ref()?
                                .enabled
                                .as_ref()
                        },
                        write: |settings_content, value| {
                            settings_content
                                .git
                                .get_or_insert_default()
                                .inline_blame
                                .get_or_insert_default()
                                .enabled = value;
                        },
                    }),
                    metadata: None,
                    files: USER,
                }),
                SettingsPageItem::SettingItem(SettingItem {
                    title: "Delay",
                    description: "The delay after which the inline blame information is shown",
                    field: Box::new(SettingField {
                        pick: |settings_content| {
                            settings_content
                                .git
                                .as_ref()?
                                .inline_blame
                                .as_ref()?
                                .delay_ms
                                .as_ref()
                        },
                        write: |settings_content, value| {
                            settings_content
                                .git
                                .get_or_insert_default()
                                .inline_blame
                                .get_or_insert_default()
                                .delay_ms = value;
                        },
                    }),
                    metadata: None,
                    files: USER,
                }),
                SettingsPageItem::SettingItem(SettingItem {
                    title: "Padding",
                    description: "Padding between the end of the source line and the start of the inline blame in columns",
                    field: Box::new(SettingField {
                        pick: |settings_content| {
                            settings_content
                                .git
                                .as_ref()?
                                .inline_blame
                                .as_ref()?
                                .padding
                                .as_ref()
                        },
                        write: |settings_content, value| {
                            settings_content
                                .git
                                .get_or_insert_default()
                                .inline_blame
                                .get_or_insert_default()
                                .padding = value;
                        },
                    }),
                    metadata: None,
                    files: USER,
                }),
                SettingsPageItem::SettingItem(SettingItem {
                    title: "Minimum Column",
                    description: "The minimum column number at which to show the inline blame information",
                    field: Box::new(SettingField {
                        pick: |settings_content| {
                            settings_content
                                .git
                                .as_ref()?
                                .inline_blame
                                .as_ref()?
                                .min_column
                                .as_ref()
                        },
                        write: |settings_content, value| {
                            settings_content
                                .git
                                .get_or_insert_default()
                                .inline_blame
                                .get_or_insert_default()
                                .min_column = value;
                        },
                    }),
                    metadata: None,
                    files: USER,
                }),
                SettingsPageItem::SettingItem(SettingItem {
                    title: "Show Commit Summary",
                    description: "Show commit summary as part of the inline blame",
                    field: Box::new(SettingField {
                        pick: |settings_content| {
                            settings_content
                                .git
                                .as_ref()?
                                .inline_blame
                                .as_ref()?
                                .show_commit_summary
                                .as_ref()
                        },
                        write: |settings_content, value| {
                            settings_content
                                .git
                                .get_or_insert_default()
                                .inline_blame
                                .get_or_insert_default()
                                .show_commit_summary = value;
                        },
                    }),
                    metadata: None,
                    files: USER,
                }),
                SettingsPageItem::SectionHeader("Git Blame View"),
                SettingsPageItem::SettingItem(SettingItem {
                    title: "Show Avatar",
                    description: "Show the avatar of the author of the commit",
                    field: Box::new(SettingField {
                        pick: |settings_content| {
                            settings_content
                                .git
                                .as_ref()?
                                .blame
                                .as_ref()?
                                .show_avatar
                                .as_ref()
                        },
                        write: |settings_content, value| {
                            settings_content
                                .git
                                .get_or_insert_default()
                                .blame
                                .get_or_insert_default()
                                .show_avatar = value;
                        },
                    }),
                    metadata: None,
                    files: USER,
                }),
                SettingsPageItem::SectionHeader("Branch Picker"),
                SettingsPageItem::SettingItem(SettingItem {
                    title: "Show Author Name",
                    description: "Show author name as part of the commit information in branch picker",
                    field: Box::new(SettingField {
                        pick: |settings_content| {
                            settings_content
                                .git
                                .as_ref()?
                                .branch_picker
                                .as_ref()?
                                .show_author_name
                                .as_ref()
                        },
                        write: |settings_content, value| {
                            settings_content
                                .git
                                .get_or_insert_default()
                                .branch_picker
                                .get_or_insert_default()
                                .show_author_name = value;
                        },
                    }),
                    metadata: None,
                    files: USER,
                }),
                SettingsPageItem::SectionHeader("Git Hunks"),
                SettingsPageItem::SettingItem(SettingItem {
                    title: "Hunk Style",
                    description: "How git hunks are displayed visually in the editor",
                    field: Box::new(SettingField {
                        pick: |settings_content| settings_content.git.as_ref()?.hunk_style.as_ref(),
                        write: |settings_content, value| {
                            settings_content.git.get_or_insert_default().hunk_style = value;
                        },
                    }),
                    metadata: None,
                    files: USER,
                }),
            ],
        },
        SettingsPage {
            title: "Collaboration",
            items: vec![
                SettingsPageItem::SectionHeader("Calls"),
                SettingsPageItem::SettingItem(SettingItem {
                    title: "Mute On Join",
                    description: "Whether the microphone should be muted when joining a channel or a call",
                    field: Box::new(SettingField {
                        pick: |settings_content| {
                            settings_content.calls.as_ref()?.mute_on_join.as_ref()
                        },
                        write: |settings_content, value| {
                            settings_content.calls.get_or_insert_default().mute_on_join = value;
                        },
                    }),
                    metadata: None,
                    files: USER,
                }),
                SettingsPageItem::SettingItem(SettingItem {
                    title: "Share On Join",
                    description: "Whether your current project should be shared when joining an empty channel",
                    field: Box::new(SettingField {
                        pick: |settings_content| {
                            settings_content.calls.as_ref()?.share_on_join.as_ref()
                        },
                        write: |settings_content, value| {
                            settings_content.calls.get_or_insert_default().share_on_join = value;
                        },
                    }),
                    metadata: None,
                    files: USER,
                }),
                SettingsPageItem::SectionHeader("Experimental"),
                SettingsPageItem::SettingItem(SettingItem {
                    title: "Rodio Audio",
                    description: "Opt into the new audio system",
                    field: Box::new(SettingField {
                        pick: |settings_content| {
                            settings_content.audio.as_ref()?.rodio_audio.as_ref()
                        },
                        write: |settings_content, value| {
                            settings_content.audio.get_or_insert_default().rodio_audio = value;
                        },
                    }),
                    metadata: None,
                    files: USER,
                }),
                SettingsPageItem::SettingItem(SettingItem {
                    title: "Auto Microphone Volume",
                    description: "Automatically adjust microphone volume (requires Rodio Audio)",
                    field: Box::new(SettingField {
                        pick: |settings_content| {
                            settings_content
                                .audio
                                .as_ref()?
                                .auto_microphone_volume
                                .as_ref()
                        },
                        write: |settings_content, value| {
                            settings_content
                                .audio
                                .get_or_insert_default()
                                .auto_microphone_volume = value;
                        },
                    }),
                    metadata: None,
                    files: USER,
                }),
                SettingsPageItem::SettingItem(SettingItem {
                    title: "Auto Speaker Volume",
                    description: "Automatically adjust volume of other call members (requires Rodio Audio)",
                    field: Box::new(SettingField {
                        pick: |settings_content| {
                            settings_content
                                .audio
                                .as_ref()?
                                .auto_speaker_volume
                                .as_ref()
                        },
                        write: |settings_content, value| {
                            settings_content
                                .audio
                                .get_or_insert_default()
                                .auto_speaker_volume = value;
                        },
                    }),
                    metadata: None,
                    files: USER,
                }),
                SettingsPageItem::SettingItem(SettingItem {
                    title: "Denoise",
                    description: "Remove background noises (requires Rodio Audio)",
                    field: Box::new(SettingField {
                        pick: |settings_content| settings_content.audio.as_ref()?.denoise.as_ref(),
                        write: |settings_content, value| {
                            settings_content.audio.get_or_insert_default().denoise = value;
                        },
                    }),
                    metadata: None,
                    files: USER,
                }),
                SettingsPageItem::SettingItem(SettingItem {
                    title: "Legacy Audio Compatible",
                    description: "Use audio parameters compatible with previous versions (requires Rodio Audio)",
                    field: Box::new(SettingField {
                        pick: |settings_content| {
                            settings_content
                                .audio
                                .as_ref()?
                                .legacy_audio_compatible
                                .as_ref()
                        },
                        write: |settings_content, value| {
                            settings_content
                                .audio
                                .get_or_insert_default()
                                .legacy_audio_compatible = value;
                        },
                    }),
                    metadata: None,
                    files: USER,
                }),
            ],
        },
        SettingsPage {
            title: "AI",
            items: vec![
                SettingsPageItem::SectionHeader("General"),
                SettingsPageItem::SettingItem(SettingItem {
                    title: "Disable AI",
                    description: "Whether to disable all AI features in Zed",
                    field: Box::new(SettingField {
                        pick: |settings_content| settings_content.disable_ai.as_ref(),
                        write: |settings_content, value| {
                            settings_content.disable_ai = value;
                        },
                    }),
                    metadata: None,
                    files: USER,
                }),
                SettingsPageItem::SectionHeader("Agent Configuration"),
                SettingsPageItem::SettingItem(SettingItem {
                    title: "Always Allow Tool Actions",
                    description: "When enabled, the agent can run potentially destructive actions without asking for your confirmation. This setting has no effect on external agents.",
                    field: Box::new(SettingField {
                        pick: |settings_content| {
                            settings_content
                                .agent
                                .as_ref()?
                                .always_allow_tool_actions
                                .as_ref()
                        },
                        write: |settings_content, value| {
                            settings_content
                                .agent
                                .get_or_insert_default()
                                .always_allow_tool_actions = value;
                        },
                    }),
                    metadata: None,
                    files: USER,
                }),
                SettingsPageItem::SettingItem(SettingItem {
                    title: "Single File Review",
                    description: "When enabled, agent edits will also be displayed in single-file buffers for review",
                    field: Box::new(SettingField {
                        pick: |settings_content| {
                            settings_content.agent.as_ref()?.single_file_review.as_ref()
                        },
                        write: |settings_content, value| {
                            settings_content
                                .agent
                                .get_or_insert_default()
                                .single_file_review = value;
                        },
                    }),
                    metadata: None,
                    files: USER,
                }),
                SettingsPageItem::SettingItem(SettingItem {
                    title: "Enable Feedback",
                    description: "Show voting thumbs up/down icon buttons for feedback on agent edits",
                    field: Box::new(SettingField {
                        pick: |settings_content| {
                            settings_content.agent.as_ref()?.enable_feedback.as_ref()
                        },
                        write: |settings_content, value| {
                            settings_content
                                .agent
                                .get_or_insert_default()
                                .enable_feedback = value;
                        },
                    }),
                    metadata: None,
                    files: USER,
                }),
                SettingsPageItem::SettingItem(SettingItem {
                    title: "Notify When Agent Waiting",
                    description: "Where to show notifications when the agent has completed its response or needs confirmation before running a tool action",
                    field: Box::new(SettingField {
                        pick: |settings_content| {
                            settings_content
                                .agent
                                .as_ref()?
                                .notify_when_agent_waiting
                                .as_ref()
                        },
                        write: |settings_content, value| {
                            settings_content
                                .agent
                                .get_or_insert_default()
                                .notify_when_agent_waiting = value;
                        },
                    }),
                    metadata: None,
                    files: USER,
                }),
                SettingsPageItem::SettingItem(SettingItem {
                    title: "Play Sound When Agent Done",
                    description: "Whether to play a sound when the agent has either completed its response, or needs user input",
                    field: Box::new(SettingField {
                        pick: |settings_content| {
                            settings_content
                                .agent
                                .as_ref()?
                                .play_sound_when_agent_done
                                .as_ref()
                        },
                        write: |settings_content, value| {
                            settings_content
                                .agent
                                .get_or_insert_default()
                                .play_sound_when_agent_done = value;
                        },
                    }),
                    metadata: None,
                    files: USER,
                }),
                SettingsPageItem::SettingItem(SettingItem {
                    title: "Expand Edit Card",
                    description: "Whether to have edit cards in the agent panel expanded, showing a preview of the diff",
                    field: Box::new(SettingField {
                        pick: |settings_content| {
                            settings_content.agent.as_ref()?.expand_edit_card.as_ref()
                        },
                        write: |settings_content, value| {
                            settings_content
                                .agent
                                .get_or_insert_default()
                                .expand_edit_card = value;
                        },
                    }),
                    metadata: None,
                    files: USER,
                }),
                SettingsPageItem::SettingItem(SettingItem {
                    title: "Expand Terminal Card",
                    description: "Whether to have terminal cards in the agent panel expanded, showing the whole command output",
                    field: Box::new(SettingField {
                        pick: |settings_content| {
                            settings_content
                                .agent
                                .as_ref()?
                                .expand_terminal_card
                                .as_ref()
                        },
                        write: |settings_content, value| {
                            settings_content
                                .agent
                                .get_or_insert_default()
                                .expand_terminal_card = value;
                        },
                    }),
                    metadata: None,
                    files: USER,
                }),
                SettingsPageItem::SettingItem(SettingItem {
                    title: "Use Modifier To Send",
                    description: "Whether to always use cmd-enter (or ctrl-enter on Linux or Windows) to send messages",
                    field: Box::new(SettingField {
                        pick: |settings_content| {
                            settings_content
                                .agent
                                .as_ref()?
                                .use_modifier_to_send
                                .as_ref()
                        },
                        write: |settings_content, value| {
                            settings_content
                                .agent
                                .get_or_insert_default()
                                .use_modifier_to_send = value;
                        },
                    }),
                    metadata: None,
                    files: USER,
                }),
                SettingsPageItem::SettingItem(SettingItem {
                    title: "Message Editor Min Lines",
                    description: "Minimum number of lines to display in the agent message editor",
                    field: Box::new(SettingField {
                        pick: |settings_content| {
                            settings_content
                                .agent
                                .as_ref()?
                                .message_editor_min_lines
                                .as_ref()
                        },
                        write: |settings_content, value| {
                            settings_content
                                .agent
                                .get_or_insert_default()
                                .message_editor_min_lines = value;
                        },
                    }),
                    metadata: None,
                    files: USER,
                }),
            ],
        },
        SettingsPage {
            title: "Network",
            items: vec![
                SettingsPageItem::SectionHeader("Network"),
                // todo(settings_ui): Proxy needs a default
                SettingsPageItem::SettingItem(SettingItem {
                    title: "Proxy",
                    description: "The proxy to use for network requests",
                    field: Box::new(
                        SettingField {
                            pick: |settings_content| settings_content.proxy.as_ref(),
                            write: |settings_content, value| {
                                settings_content.proxy = value;
                            },
                        }
                        .unimplemented(),
                    ),
                    metadata: Some(Box::new(SettingsFieldMetadata {
                        placeholder: Some("socks5h://localhost:10808"),
                        ..Default::default()
                    })),
                    files: USER,
                }),
                SettingsPageItem::SettingItem(SettingItem {
                    title: "Server URL",
                    description: "The URL of the Zed server to connect to",
                    field: Box::new(SettingField {
                        pick: |settings_content| settings_content.server_url.as_ref(),
                        write: |settings_content, value| {
                            settings_content.server_url = value;
                        },
                    }),
                    metadata: Some(Box::new(SettingsFieldMetadata {
                        placeholder: Some("https://zed.dev"),
                        ..Default::default()
                    })),
                    files: USER,
                }),
            ],
        },
    ]
}

const LANGUAGES_SECTION_HEADER: &'static str = "Languages";

fn current_language() -> Option<SharedString> {
    sub_page_stack().iter().find_map(|page| {
        (page.section_header == LANGUAGES_SECTION_HEADER).then(|| page.link.title.clone())
    })
}

fn language_settings_field<T>(
    settings_content: &SettingsContent,
    get: fn(&LanguageSettingsContent) -> Option<&T>,
) -> Option<&T> {
    let all_languages = &settings_content.project.all_languages;
    if let Some(current_language_name) = current_language() {
        if let Some(current_language) = all_languages.languages.0.get(&current_language_name) {
            let value = get(current_language);
            if value.is_some() {
                return value;
            }
        }
    }
    let default_value = get(&all_languages.defaults);
    return default_value;
}

fn language_settings_field_mut<T>(
    settings_content: &mut SettingsContent,
    value: Option<T>,
    write: fn(&mut LanguageSettingsContent, Option<T>),
) {
    let all_languages = &mut settings_content.project.all_languages;
    let language_content = if let Some(current_language) = current_language() {
        all_languages
            .languages
            .0
            .entry(current_language)
            .or_default()
    } else {
        &mut all_languages.defaults
    };
    write(language_content, value);
}

fn language_settings_data() -> Vec<SettingsPageItem> {
    let mut items = vec![
        SettingsPageItem::SectionHeader("Indentation"),
        SettingsPageItem::SettingItem(SettingItem {
            title: "Tab Size",
            description: "How many columns a tab should occupy",
            field: Box::new(SettingField {
                pick: |settings_content| {
                    language_settings_field(settings_content, |language| language.tab_size.as_ref())
                },
                write: |settings_content, value| {
                    language_settings_field_mut(settings_content, value, |language, value| {
                        language.tab_size = value;
                    })
                },
            }),
            metadata: None,
            files: USER | LOCAL,
        }),
        SettingsPageItem::SettingItem(SettingItem {
            title: "Hard Tabs",
            description: "Whether to indent lines using tab characters, as opposed to multiple spaces",
            field: Box::new(SettingField {
                pick: |settings_content| {
                    language_settings_field(settings_content, |language| {
                        language.hard_tabs.as_ref()
                    })
                },
                write: |settings_content, value| {
                    language_settings_field_mut(settings_content, value, |language, value| {
                        language.hard_tabs = value;
                    })
                },
            }),
            metadata: None,
            files: USER | LOCAL,
        }),
        SettingsPageItem::SettingItem(SettingItem {
            title: "Auto Indent",
            description: "Whether indentation should be adjusted based on the context whilst typing",
            field: Box::new(SettingField {
                pick: |settings_content| {
                    language_settings_field(settings_content, |language| {
                        language.auto_indent.as_ref()
                    })
                },
                write: |settings_content, value| {
                    language_settings_field_mut(settings_content, value, |language, value| {
                        language.auto_indent = value;
                    })
                },
            }),
            metadata: None,
            files: USER | LOCAL,
        }),
        SettingsPageItem::SettingItem(SettingItem {
            title: "Auto Indent On Paste",
            description: "Whether indentation of pasted content should be adjusted based on the context",
            field: Box::new(SettingField {
                pick: |settings_content| {
                    language_settings_field(settings_content, |language| {
                        language.auto_indent_on_paste.as_ref()
                    })
                },
                write: |settings_content, value| {
                    language_settings_field_mut(settings_content, value, |language, value| {
                        language.auto_indent_on_paste = value;
                    })
                },
            }),
            metadata: None,
            files: USER | LOCAL,
        }),
        SettingsPageItem::SectionHeader("Wrapping"),
        SettingsPageItem::SettingItem(SettingItem {
            title: "Soft Wrap",
            description: "How to soft-wrap long lines of text",
            field: Box::new(SettingField {
                pick: |settings_content| {
                    language_settings_field(settings_content, |language| {
                        language.soft_wrap.as_ref()
                    })
                },
                write: |settings_content, value| {
                    language_settings_field_mut(settings_content, value, |language, value| {
                        language.soft_wrap = value;
                    })
                },
            }),
            metadata: None,
            files: USER | LOCAL,
        }),
        SettingsPageItem::SettingItem(SettingItem {
            title: "Show Wrap Guides",
            description: "Show wrap guides in the editor",
            field: Box::new(SettingField {
                pick: |settings_content| {
                    language_settings_field(settings_content, |language| {
                        language.show_wrap_guides.as_ref()
                    })
                },
                write: |settings_content, value| {
                    language_settings_field_mut(settings_content, value, |language, value| {
                        language.show_wrap_guides = value;
                    })
                },
            }),
            metadata: None,
            files: USER | LOCAL,
        }),
        SettingsPageItem::SettingItem(SettingItem {
            title: "Preferred Line Length",
            description: "The column at which to soft-wrap lines, for buffers where soft-wrap is enabled",
            field: Box::new(SettingField {
                pick: |settings_content| {
                    language_settings_field(settings_content, |language| {
                        language.preferred_line_length.as_ref()
                    })
                },
                write: |settings_content, value| {
                    language_settings_field_mut(settings_content, value, |language, value| {
                        language.preferred_line_length = value;
                    })
                },
            }),
            metadata: None,
            files: USER | LOCAL,
        }),
        SettingsPageItem::SettingItem(SettingItem {
            title: "Wrap Guides",
            description: "Character counts at which to show wrap guides in the editor",
            field: Box::new(
                SettingField {
                    pick: |settings_content| {
                        language_settings_field(settings_content, |language| {
                            language.wrap_guides.as_ref()
                        })
                    },
                    write: |settings_content, value| {
                        language_settings_field_mut(settings_content, value, |language, value| {
                            language.wrap_guides = value;
                        })
                    },
                }
                .unimplemented(),
            ),
            metadata: None,
            files: USER | LOCAL,
        }),
        SettingsPageItem::SettingItem(SettingItem {
            title: "Allow Rewrap",
            description: "Controls where the `editor::Rewrap` action is allowed for this language",
            field: Box::new(SettingField {
                pick: |settings_content| {
                    language_settings_field(settings_content, |language| {
                        language.allow_rewrap.as_ref()
                    })
                },
                write: |settings_content, value| {
                    language_settings_field_mut(settings_content, value, |language, value| {
                        language.allow_rewrap = value;
                    })
                },
            }),
            metadata: None,
            files: USER | LOCAL,
        }),
        SettingsPageItem::SectionHeader("Indent Guides"),
        SettingsPageItem::SettingItem(SettingItem {
            title: "Enabled",
            description: "Display indent guides in the editor",
            field: Box::new(SettingField {
                pick: |settings_content| {
                    language_settings_field(settings_content, |language| {
                        language
                            .indent_guides
                            .as_ref()
                            .and_then(|indent_guides| indent_guides.enabled.as_ref())
                    })
                },
                write: |settings_content, value| {
                    language_settings_field_mut(settings_content, value, |language, value| {
                        language.indent_guides.get_or_insert_default().enabled = value;
                    })
                },
            }),
            metadata: None,
            files: USER | LOCAL,
        }),
        SettingsPageItem::SettingItem(SettingItem {
            title: "Line Width",
            description: "The width of the indent guides in pixels, between 1 and 10",
            field: Box::new(SettingField {
                pick: |settings_content| {
                    language_settings_field(settings_content, |language| {
                        language
                            .indent_guides
                            .as_ref()
                            .and_then(|indent_guides| indent_guides.line_width.as_ref())
                    })
                },
                write: |settings_content, value| {
                    language_settings_field_mut(settings_content, value, |language, value| {
                        language.indent_guides.get_or_insert_default().line_width = value;
                    })
                },
            }),
            metadata: None,
            files: USER | LOCAL,
        }),
        SettingsPageItem::SettingItem(SettingItem {
            title: "Active Line Width",
            description: "The width of the active indent guide in pixels, between 1 and 10",
            field: Box::new(SettingField {
                pick: |settings_content| {
                    language_settings_field(settings_content, |language| {
                        language
                            .indent_guides
                            .as_ref()
                            .and_then(|indent_guides| indent_guides.active_line_width.as_ref())
                    })
                },
                write: |settings_content, value| {
                    language_settings_field_mut(settings_content, value, |language, value| {
                        language
                            .indent_guides
                            .get_or_insert_default()
                            .active_line_width = value;
                    })
                },
            }),
            metadata: None,
            files: USER | LOCAL,
        }),
        SettingsPageItem::SettingItem(SettingItem {
            title: "Coloring",
            description: "Determines how indent guides are colored",
            field: Box::new(SettingField {
                pick: |settings_content| {
                    language_settings_field(settings_content, |language| {
                        language
                            .indent_guides
                            .as_ref()
                            .and_then(|indent_guides| indent_guides.coloring.as_ref())
                    })
                },
                write: |settings_content, value| {
                    language_settings_field_mut(settings_content, value, |language, value| {
                        language.indent_guides.get_or_insert_default().coloring = value;
                    })
                },
            }),
            metadata: None,
            files: USER | LOCAL,
        }),
        SettingsPageItem::SettingItem(SettingItem {
            title: "Background Coloring",
            description: "Determines how indent guide backgrounds are colored",
            field: Box::new(SettingField {
                pick: |settings_content| {
                    language_settings_field(settings_content, |language| {
                        language
                            .indent_guides
                            .as_ref()
                            .and_then(|indent_guides| indent_guides.background_coloring.as_ref())
                    })
                },
                write: |settings_content, value| {
                    language_settings_field_mut(settings_content, value, |language, value| {
                        language
                            .indent_guides
                            .get_or_insert_default()
                            .background_coloring = value;
                    })
                },
            }),
            metadata: None,
            files: USER | LOCAL,
        }),
        SettingsPageItem::SectionHeader("Formatting"),
        SettingsPageItem::SettingItem(SettingItem {
            title: "Format On Save",
            description: "Whether or not to perform a buffer format before saving",
            field: Box::new(
                // TODO(settings_ui): this setting should just be a bool
                SettingField {
                    pick: |settings_content| {
                        language_settings_field(settings_content, |language| {
                            language.format_on_save.as_ref()
                        })
                    },
                    write: |settings_content, value| {
                        language_settings_field_mut(settings_content, value, |language, value| {
                            language.format_on_save = value;
                        })
                    },
                },
            ),
            metadata: None,
            files: USER | LOCAL,
        }),
        SettingsPageItem::SettingItem(SettingItem {
            title: "Remove Trailing Whitespace On Save",
            description: "Whether or not to remove any trailing whitespace from lines of a buffer before saving it",
            field: Box::new(SettingField {
                pick: |settings_content| {
                    language_settings_field(settings_content, |language| {
                        language.remove_trailing_whitespace_on_save.as_ref()
                    })
                },
                write: |settings_content, value| {
                    language_settings_field_mut(settings_content, value, |language, value| {
                        language.remove_trailing_whitespace_on_save = value;
                    })
                },
            }),
            metadata: None,
            files: USER | LOCAL,
        }),
        SettingsPageItem::SettingItem(SettingItem {
            title: "Ensure Final Newline On Save",
            description: "Whether or not to ensure there's a single newline at the end of a buffer when saving it",
            field: Box::new(SettingField {
                pick: |settings_content| {
                    language_settings_field(settings_content, |language| {
                        language.ensure_final_newline_on_save.as_ref()
                    })
                },
                write: |settings_content, value| {
                    language_settings_field_mut(settings_content, value, |language, value| {
                        language.ensure_final_newline_on_save = value;
                    })
                },
            }),
            metadata: None,
            files: USER | LOCAL,
        }),
        SettingsPageItem::SettingItem(SettingItem {
            title: "Formatter",
            description: "How to perform a buffer format",
            field: Box::new(
                SettingField {
                    pick: |settings_content| {
                        language_settings_field(settings_content, |language| {
                            language.formatter.as_ref()
                        })
                    },
                    write: |settings_content, value| {
                        language_settings_field_mut(settings_content, value, |language, value| {
                            language.formatter = value;
                        })
                    },
                }
                .unimplemented(),
            ),
            metadata: None,
            files: USER | LOCAL,
        }),
        SettingsPageItem::SettingItem(SettingItem {
            title: "Use On Type Format",
            description: "Whether to use additional LSP queries to format (and amend) the code after every \"trigger\" symbol input, defined by LSP server capabilities",
            field: Box::new(SettingField {
                pick: |settings_content| {
                    language_settings_field(settings_content, |language| {
                        language.use_on_type_format.as_ref()
                    })
                },
                write: |settings_content, value| {
                    language_settings_field_mut(settings_content, value, |language, value| {
                        language.use_on_type_format = value;
                    })
                },
            }),
            metadata: None,
            files: USER | LOCAL,
        }),
        SettingsPageItem::SettingItem(SettingItem {
            title: "Code Actions On Format",
            description: "Additional Code Actions To Run When Formatting",
            field: Box::new(
                SettingField {
                    pick: |settings_content| {
                        language_settings_field(settings_content, |language| {
                            language.code_actions_on_format.as_ref()
                        })
                    },
                    write: |settings_content, value| {
                        language_settings_field_mut(settings_content, value, |language, value| {
                            language.code_actions_on_format = value;
                        })
                    },
                }
                .unimplemented(),
            ),
            metadata: None,
            files: USER | LOCAL,
        }),
        SettingsPageItem::SectionHeader("Autoclose"),
        SettingsPageItem::SettingItem(SettingItem {
            title: "Use Autoclose",
            description: "Whether to automatically type closing characters for you. For example, when you type (, Zed will automatically add a closing ) at the correct position",
            field: Box::new(SettingField {
                pick: |settings_content| {
                    language_settings_field(settings_content, |language| {
                        language.use_autoclose.as_ref()
                    })
                },
                write: |settings_content, value| {
                    language_settings_field_mut(settings_content, value, |language, value| {
                        language.use_autoclose = value;
                    })
                },
            }),
            metadata: None,
            files: USER | LOCAL,
        }),
        SettingsPageItem::SettingItem(SettingItem {
            title: "Use Auto Surround",
            description: "Whether to automatically surround text with characters for you. For example, when you select text and type (, Zed will automatically surround text with ()",
            field: Box::new(SettingField {
                pick: |settings_content| {
                    language_settings_field(settings_content, |language| {
                        language.use_auto_surround.as_ref()
                    })
                },
                write: |settings_content, value| {
                    language_settings_field_mut(settings_content, value, |language, value| {
                        language.use_auto_surround = value;
                    })
                },
            }),
            metadata: None,
            files: USER | LOCAL,
        }),
        SettingsPageItem::SettingItem(SettingItem {
            title: "Always Treat Brackets As Autoclosed",
            description: "Controls whether the closing characters are always skipped over and auto-removed no matter how they were inserted",
            field: Box::new(SettingField {
                pick: |settings_content| {
                    language_settings_field(settings_content, |language| {
                        language.always_treat_brackets_as_autoclosed.as_ref()
                    })
                },
                write: |settings_content, value| {
                    language_settings_field_mut(settings_content, value, |language, value| {
                        language.always_treat_brackets_as_autoclosed = value;
                    })
                },
            }),
            metadata: None,
            files: USER | LOCAL,
        }),
        SettingsPageItem::SettingItem(SettingItem {
            title: "Jsx Tag Auto Close",
            description: "Whether to automatically close JSX tags",
            field: Box::new(SettingField {
                // TODO(settings_ui): this setting should just be a bool
                pick: |settings_content| {
                    language_settings_field(settings_content, |language| {
                        language.jsx_tag_auto_close.as_ref()?.enabled.as_ref()
                    })
                },
                write: |settings_content, value| {
                    language_settings_field_mut(settings_content, value, |language, value| {
                        language.jsx_tag_auto_close.get_or_insert_default().enabled = value;
                    })
                },
            }),
            metadata: None,
            files: USER | LOCAL,
        }),
        SettingsPageItem::SectionHeader("Edit Predictions"),
        SettingsPageItem::SettingItem(SettingItem {
            title: "Show Edit Predictions",
            description: "Controls whether edit predictions are shown immediately (true) or manually by triggering `editor::ShowEditPrediction` (false)",
            field: Box::new(SettingField {
                pick: |settings_content| {
                    language_settings_field(settings_content, |language| {
                        language.show_edit_predictions.as_ref()
                    })
                },
                write: |settings_content, value| {
                    language_settings_field_mut(settings_content, value, |language, value| {
                        language.show_edit_predictions = value;
                    })
                },
            }),
            metadata: None,
            files: USER | LOCAL,
        }),
        SettingsPageItem::SettingItem(SettingItem {
            title: "Edit Predictions Disabled In",
            description: "Controls whether edit predictions are shown in the given language scopes",
            field: Box::new(
                SettingField {
                    pick: |settings_content| {
                        language_settings_field(settings_content, |language| {
                            language.edit_predictions_disabled_in.as_ref()
                        })
                    },
                    write: |settings_content, value| {
                        language_settings_field_mut(settings_content, value, |language, value| {
                            language.edit_predictions_disabled_in = value;
                        })
                    },
                }
                .unimplemented(),
            ),
            metadata: None,
            files: USER | LOCAL,
        }),
        SettingsPageItem::SectionHeader("Whitespace"),
        SettingsPageItem::SettingItem(SettingItem {
            title: "Show Whitespaces",
            description: "Whether to show tabs and spaces in the editor",
            field: Box::new(SettingField {
                pick: |settings_content| {
                    language_settings_field(settings_content, |language| {
                        language.show_whitespaces.as_ref()
                    })
                },
                write: |settings_content, value| {
                    language_settings_field_mut(settings_content, value, |language, value| {
                        language.show_whitespaces = value;
                    })
                },
            }),
            metadata: None,
            files: USER | LOCAL,
        }),
        SettingsPageItem::SettingItem(SettingItem {
            title: "Space Whitespace Indicator",
            description: "Visible character used to render space characters when show_whitespaces is enabled (default: \"•\")",
            field: Box::new(
                SettingField {
                    pick: |settings_content| {
                        language_settings_field(settings_content, |language| {
                            language.whitespace_map.as_ref()?.space.as_ref()
                        })
                    },
                    write: |settings_content, value| {
                        language_settings_field_mut(settings_content, value, |language, value| {
                            language.whitespace_map.get_or_insert_default().space = value;
                        })
                    },
                }
                .unimplemented(),
            ),
            metadata: None,
            files: USER | LOCAL,
        }),
        SettingsPageItem::SettingItem(SettingItem {
            title: "Tab Whitespace Indicator",
            description: "Visible character used to render tab characters when show_whitespaces is enabled (default: \"→\")",
            field: Box::new(
                SettingField {
                    pick: |settings_content| {
                        language_settings_field(settings_content, |language| {
                            language.whitespace_map.as_ref()?.tab.as_ref()
                        })
                    },
                    write: |settings_content, value| {
                        language_settings_field_mut(settings_content, value, |language, value| {
                            language.whitespace_map.get_or_insert_default().tab = value;
                        })
                    },
                }
                .unimplemented(),
            ),
            metadata: None,
            files: USER | LOCAL,
        }),
        SettingsPageItem::SectionHeader("Completions"),
        SettingsPageItem::SettingItem(SettingItem {
            title: "Show Completions On Input",
            description: "Whether to pop the completions menu while typing in an editor without explicitly requesting it",
            field: Box::new(SettingField {
                pick: |settings_content| {
                    language_settings_field(settings_content, |language| {
                        language.show_completions_on_input.as_ref()
                    })
                },
                write: |settings_content, value| {
                    language_settings_field_mut(settings_content, value, |language, value| {
                        language.show_completions_on_input = value;
                    })
                },
            }),
            metadata: None,
            files: USER | LOCAL,
        }),
        SettingsPageItem::SettingItem(SettingItem {
            title: "Show Completion Documentation",
            description: "Whether to display inline and alongside documentation for items in the completions menu",
            field: Box::new(SettingField {
                pick: |settings_content| {
                    language_settings_field(settings_content, |language| {
                        language.show_completion_documentation.as_ref()
                    })
                },
                write: |settings_content, value| {
                    language_settings_field_mut(settings_content, value, |language, value| {
                        language.show_completion_documentation = value;
                    })
                },
            }),
            metadata: None,
            files: USER | LOCAL,
        }),
        SettingsPageItem::SettingItem(SettingItem {
            title: "Words",
            description: "Controls how words are completed",
            field: Box::new(SettingField {
                pick: |settings_content| {
                    language_settings_field(settings_content, |language| {
                        language.completions.as_ref()?.words.as_ref()
                    })
                },
                write: |settings_content, value| {
                    language_settings_field_mut(settings_content, value, |language, value| {
                        language.completions.get_or_insert_default().words = value;
                    })
                },
            }),
            metadata: None,
            files: USER | LOCAL,
        }),
        SettingsPageItem::SettingItem(SettingItem {
            title: "Words Min Length",
            description: "How many characters has to be in the completions query to automatically show the words-based completions",
            field: Box::new(SettingField {
                pick: |settings_content| {
                    language_settings_field(settings_content, |language| {
                        language.completions.as_ref()?.words_min_length.as_ref()
                    })
                },
                write: |settings_content, value| {
                    language_settings_field_mut(settings_content, value, |language, value| {
                        language
                            .completions
                            .get_or_insert_default()
                            .words_min_length = value;
                    })
                },
            }),
            metadata: None,
            files: USER | LOCAL,
        }),
        SettingsPageItem::SectionHeader("Inlay Hints"),
        SettingsPageItem::SettingItem(SettingItem {
            title: "Enabled",
            description: "Global switch to toggle hints on and off",
            field: Box::new(SettingField {
                pick: |settings_content| {
                    language_settings_field(settings_content, |language| {
                        language.inlay_hints.as_ref()?.enabled.as_ref()
                    })
                },
                write: |settings_content, value| {
                    language_settings_field_mut(settings_content, value, |language, value| {
                        language.inlay_hints.get_or_insert_default().enabled = value;
                    })
                },
            }),
            metadata: None,
            files: USER | LOCAL,
        }),
        SettingsPageItem::SettingItem(SettingItem {
            title: "Show Value Hints",
            description: "Global switch to toggle inline values on and off when debugging",
            field: Box::new(SettingField {
                pick: |settings_content| {
                    language_settings_field(settings_content, |language| {
                        language.inlay_hints.as_ref()?.show_value_hints.as_ref()
                    })
                },
                write: |settings_content, value| {
                    language_settings_field_mut(settings_content, value, |language, value| {
                        language
                            .inlay_hints
                            .get_or_insert_default()
                            .show_value_hints = value;
                    })
                },
            }),
            metadata: None,
            files: USER | LOCAL,
        }),
        SettingsPageItem::SettingItem(SettingItem {
            title: "Show Type Hints",
            description: "Whether type hints should be shown",
            field: Box::new(SettingField {
                pick: |settings_content| {
                    language_settings_field(settings_content, |language| {
                        language.inlay_hints.as_ref()?.show_type_hints.as_ref()
                    })
                },
                write: |settings_content, value| {
                    language_settings_field_mut(settings_content, value, |language, value| {
                        language.inlay_hints.get_or_insert_default().show_type_hints = value;
                    })
                },
            }),
            metadata: None,
            files: USER | LOCAL,
        }),
        SettingsPageItem::SettingItem(SettingItem {
            title: "Show Parameter Hints",
            description: "Whether parameter hints should be shown",
            field: Box::new(SettingField {
                pick: |settings_content| {
                    language_settings_field(settings_content, |language| {
                        language.inlay_hints.as_ref()?.show_parameter_hints.as_ref()
                    })
                },
                write: |settings_content, value| {
                    language_settings_field_mut(settings_content, value, |language, value| {
                        language
                            .inlay_hints
                            .get_or_insert_default()
                            .show_parameter_hints = value;
                    })
                },
            }),
            metadata: None,
            files: USER | LOCAL,
        }),
        SettingsPageItem::SettingItem(SettingItem {
            title: "Show Other Hints",
            description: "Whether other hints should be shown",
            field: Box::new(SettingField {
                pick: |settings_content| {
                    language_settings_field(settings_content, |language| {
                        language.inlay_hints.as_ref()?.show_other_hints.as_ref()
                    })
                },
                write: |settings_content, value| {
                    language_settings_field_mut(settings_content, value, |language, value| {
                        language
                            .inlay_hints
                            .get_or_insert_default()
                            .show_other_hints = value;
                    })
                },
            }),
            metadata: None,
            files: USER | LOCAL,
        }),
        SettingsPageItem::SettingItem(SettingItem {
            title: "Show Background",
            description: "Show a background for inlay hints",
            field: Box::new(SettingField {
                pick: |settings_content| {
                    language_settings_field(settings_content, |language| {
                        language.inlay_hints.as_ref()?.show_background.as_ref()
                    })
                },
                write: |settings_content, value| {
                    language_settings_field_mut(settings_content, value, |language, value| {
                        language.inlay_hints.get_or_insert_default().show_background = value;
                    })
                },
            }),
            metadata: None,
            files: USER | LOCAL,
        }),
        SettingsPageItem::SettingItem(SettingItem {
            title: "Edit Debounce Ms",
            description: "Whether or not to debounce inlay hints updates after buffer edits (set to 0 to disable debouncing)",
            field: Box::new(SettingField {
                pick: |settings_content| {
                    language_settings_field(settings_content, |language| {
                        language.inlay_hints.as_ref()?.edit_debounce_ms.as_ref()
                    })
                },
                write: |settings_content, value| {
                    language_settings_field_mut(settings_content, value, |language, value| {
                        language
                            .inlay_hints
                            .get_or_insert_default()
                            .edit_debounce_ms = value;
                    })
                },
            }),
            metadata: None,
            files: USER | LOCAL,
        }),
        SettingsPageItem::SettingItem(SettingItem {
            title: "Scroll Debounce Ms",
            description: "Whether or not to debounce inlay hints updates after buffer scrolls (set to 0 to disable debouncing)",
            field: Box::new(SettingField {
                pick: |settings_content| {
                    language_settings_field(settings_content, |language| {
                        language.inlay_hints.as_ref()?.scroll_debounce_ms.as_ref()
                    })
                },
                write: |settings_content, value| {
                    language_settings_field_mut(settings_content, value, |language, value| {
                        language
                            .inlay_hints
                            .get_or_insert_default()
                            .scroll_debounce_ms = value;
                    })
                },
            }),
            metadata: None,
            files: USER | LOCAL,
        }),
        SettingsPageItem::SettingItem(SettingItem {
            title: "Toggle On Modifiers Press",
            description: "Toggles inlay hints (hides or shows) when the user presses the modifiers specified",
            field: Box::new(
                SettingField {
                    pick: |settings_content| {
                        language_settings_field(settings_content, |language| {
                            language
                                .inlay_hints
                                .as_ref()?
                                .toggle_on_modifiers_press
                                .as_ref()
                        })
                    },
                    write: |settings_content, value| {
                        language_settings_field_mut(settings_content, value, |language, value| {
                            language
                                .inlay_hints
                                .get_or_insert_default()
                                .toggle_on_modifiers_press = value;
                        })
                    },
                }
                .unimplemented(),
            ),
            metadata: None,
            files: USER | LOCAL,
        }),
    ];
    if current_language().is_none() {
        items.push(SettingsPageItem::SettingItem(SettingItem {
            title: "LSP Document Colors",
            description: "How to render LSP color previews in the editor",
            field: Box::new(SettingField {
                pick: |settings_content| settings_content.editor.lsp_document_colors.as_ref(),
                write: |settings_content, value| {
                    settings_content.editor.lsp_document_colors = value;
                },
            }),
            metadata: None,
            files: USER,
        }))
    }
    items.extend([
        SettingsPageItem::SectionHeader("Tasks"),
        SettingsPageItem::SettingItem(SettingItem {
            title: "Enabled",
            description: "Whether tasks are enabled for this language",
            field: Box::new(SettingField {
                pick: |settings_content| {
                    language_settings_field(settings_content, |language| {
                        language.tasks.as_ref()?.enabled.as_ref()
                    })
                },
                write: |settings_content, value| {
                    language_settings_field_mut(settings_content, value, |language, value| {
                        language.tasks.get_or_insert_default().enabled = value;

                    })
                },
            }),
            metadata: None,
            files: USER | LOCAL,
        }),
        SettingsPageItem::SettingItem(SettingItem {
            title: "Variables",
            description: "Extra task variables to set for a particular language",
            field: Box::new(
                SettingField {
                    pick: |settings_content| {
                        language_settings_field(settings_content, |language| {
                            language.tasks.as_ref()?.variables.as_ref()
                        })
                    },
                    write: |settings_content, value| {
                        language_settings_field_mut(settings_content, value, |language, value| {
                            language.tasks.get_or_insert_default().variables = value;

                        })
                    },
                }
                .unimplemented(),
            ),
            metadata: None,
            files: USER | LOCAL,
        }),
        SettingsPageItem::SettingItem(SettingItem {
            title: "Prefer LSP",
            description: "Use LSP tasks over Zed language extension tasks",
            field: Box::new(SettingField {
                pick: |settings_content| {
                    language_settings_field(settings_content, |language| {
                        language.tasks.as_ref()?.prefer_lsp.as_ref()
                    })
                },
                write: |settings_content, value| {
                    language_settings_field_mut(settings_content, value, |language, value| {
                        language.tasks.get_or_insert_default().prefer_lsp = value;

                    })
                },
            }),
            metadata: None,
            files: USER | LOCAL,
        }),
        SettingsPageItem::SectionHeader("Miscellaneous"),
        SettingsPageItem::SettingItem(SettingItem {
            title: "Debuggers",
            description: "Preferred debuggers for this language",
            field: Box::new(
                SettingField {
                    pick: |settings_content| {
                        language_settings_field(settings_content, |language| language.debuggers.as_ref())
                    },
                    write: |settings_content, value| {
                        language_settings_field_mut(settings_content, value, |language, value| {
                            language.debuggers = value;

                        })
                    },
                }
                .unimplemented(),
            ),
            metadata: None,
            files: USER | LOCAL,
        }),
        SettingsPageItem::SettingItem(SettingItem {
            title: "Middle Click Paste",
            description: "Enable middle-click paste on Linux",
            field: Box::new(SettingField {
                pick: |settings_content| settings_content.editor.middle_click_paste.as_ref(),
                write: |settings_content, value| {settings_content.editor.middle_click_paste = value;},
            }),
            metadata: None,
            files: USER,
        }),
        SettingsPageItem::SettingItem(SettingItem {
            title: "Extend Comment On Newline",
            description: "Whether to start a new line with a comment when a previous line is a comment as well",
            field: Box::new(SettingField {
                pick: |settings_content| {
                    language_settings_field(settings_content, |language| {
                        language.extend_comment_on_newline.as_ref()
                    })
                },
                write: |settings_content, value| {
                    language_settings_field_mut(settings_content, value, |language, value| {
                        language.extend_comment_on_newline = value;

                    })
                },
            }),
            metadata: None,
            files: USER | LOCAL,
        }),
    ]);

    if current_language().is_none() {
        items.extend([
            SettingsPageItem::SettingItem(SettingItem {
                title: "Image Viewer",
                description: "The unit for image file sizes",
                field: Box::new(SettingField {
                    pick: |settings_content| {
                        settings_content.image_viewer.as_ref().and_then(|image_viewer| image_viewer.unit.as_ref())
                    },
                    write: |settings_content, value| {
                        settings_content.image_viewer.get_or_insert_default().unit = value;

                    },
                }),
                metadata: None,
                files: USER,
            }),
            SettingsPageItem::SettingItem(SettingItem {
                title: "Auto Replace Emoji Shortcode",
                description: "Whether to automatically replace emoji shortcodes with emoji characters",
                field: Box::new(SettingField {
                    pick: |settings_content| {
                        settings_content.message_editor.as_ref().and_then(|message_editor| message_editor.auto_replace_emoji_shortcode.as_ref())
                    },
                    write: |settings_content, value| {
                        settings_content.message_editor.get_or_insert_default().auto_replace_emoji_shortcode = value;

                    },
                }),
                metadata: None,
                files: USER,
            }),
            SettingsPageItem::SettingItem(SettingItem {
                title: "Drop Size Target",
                description: "Relative size of the drop target in the editor that will open dropped file as a split pane",
                field: Box::new(SettingField {
                    pick: |settings_content| {
                        settings_content.workspace.drop_target_size.as_ref()
                    },
                    write: |settings_content, value| {
                        settings_content.workspace.drop_target_size = value;

                    },
                }),
                metadata: None,
                files: USER,
            }),
        ]);
    }
    items
}

/// LanguageSettings items that should be included in the "Languages & Tools" page
/// not the "Editor" page
fn non_editor_language_settings_data() -> Vec<SettingsPageItem> {
    vec![
        SettingsPageItem::SectionHeader("LSP"),
        SettingsPageItem::SettingItem(SettingItem {
            title: "Enable Language Server",
            description: "Whether to use language servers to provide code intelligence",
            field: Box::new(SettingField {
                pick: |settings_content| {
                    language_settings_field(settings_content, |language| {
                        language.enable_language_server.as_ref()
                    })
                },
                write: |settings_content, value| {
                    language_settings_field_mut(settings_content, value, |language, value| {
                        language.enable_language_server = value;
                    })
                },
            }),
            metadata: None,
            files: USER | LOCAL,
        }),
        SettingsPageItem::SettingItem(SettingItem {
            title: "Language Servers",
            description: "The list of language servers to use (or disable) for this language",
            field: Box::new(
                SettingField {
                    pick: |settings_content| {
                        language_settings_field(settings_content, |language| {
                            language.language_servers.as_ref()
                        })
                    },
                    write: |settings_content, value| {
                        language_settings_field_mut(settings_content, value, |language, value| {
                            language.language_servers = value;
                        })
                    },
                }
                .unimplemented(),
            ),
            metadata: None,
            files: USER | LOCAL,
        }),
        SettingsPageItem::SettingItem(SettingItem {
            title: "Linked Edits",
            description: "Whether to perform linked edits of associated ranges, if the LS supports it. For example, when editing opening <html> tag, the contents of the closing </html> tag will be edited as well",
            field: Box::new(SettingField {
                pick: |settings_content| {
                    language_settings_field(settings_content, |language| {
                        language.linked_edits.as_ref()
                    })
                },
                write: |settings_content, value| {
                    language_settings_field_mut(settings_content, value, |language, value| {
                        language.linked_edits = value;
                    })
                },
            }),
            metadata: None,
            files: USER | LOCAL,
        }),
        SettingsPageItem::SettingItem(SettingItem {
            title: "Go To Definition Fallback",
            description: "Whether to follow-up empty go to definition responses from the language server",
            field: Box::new(SettingField {
                pick: |settings_content| settings_content.editor.go_to_definition_fallback.as_ref(),
                write: |settings_content, value| {
                    settings_content.editor.go_to_definition_fallback = value;
                },
            }),
            metadata: None,
            files: USER,
        }),
        SettingsPageItem::SectionHeader("LSP Completions"),
        SettingsPageItem::SettingItem(SettingItem {
            title: "Enabled",
            description: "Whether to fetch LSP completions or not",
            field: Box::new(SettingField {
                pick: |settings_content| {
                    language_settings_field(settings_content, |language| {
                        language.completions.as_ref()?.lsp.as_ref()
                    })
                },
                write: |settings_content, value| {
                    language_settings_field_mut(settings_content, value, |language, value| {
                        language.completions.get_or_insert_default().lsp = value;
                    })
                },
            }),
            metadata: None,
            files: USER | LOCAL,
        }),
        SettingsPageItem::SettingItem(SettingItem {
            title: "Fetch Timeout (milliseconds)",
            description: "When fetching LSP completions, determines how long to wait for a response of a particular server (set to 0 to wait indefinitely)",
            field: Box::new(SettingField {
                pick: |settings_content| {
                    language_settings_field(settings_content, |language| {
                        language.completions.as_ref()?.lsp_fetch_timeout_ms.as_ref()
                    })
                },
                write: |settings_content, value| {
                    language_settings_field_mut(settings_content, value, |language, value| {
                        language
                            .completions
                            .get_or_insert_default()
                            .lsp_fetch_timeout_ms = value;
                    })
                },
            }),
            metadata: None,
            files: USER | LOCAL,
        }),
        SettingsPageItem::SettingItem(SettingItem {
            title: "Insert Mode",
            description: "Controls how LSP completions are inserted",
            field: Box::new(SettingField {
                pick: |settings_content| {
                    language_settings_field(settings_content, |language| {
                        language.completions.as_ref()?.lsp_insert_mode.as_ref()
                    })
                },
                write: |settings_content, value| {
                    language_settings_field_mut(settings_content, value, |language, value| {
                        language.completions.get_or_insert_default().lsp_insert_mode = value;
                    })
                },
            }),
            metadata: None,
            files: USER | LOCAL,
        }),
        SettingsPageItem::SectionHeader("Debuggers"),
        SettingsPageItem::SettingItem(SettingItem {
            title: "Debuggers",
            description: "Preferred debuggers for this language",
            field: Box::new(
                SettingField {
                    pick: |settings_content| {
                        language_settings_field(settings_content, |language| {
                            language.debuggers.as_ref()
                        })
                    },
                    write: |settings_content, value| {
                        language_settings_field_mut(settings_content, value, |language, value| {
                            language.debuggers = value;
                        })
                    },
                }
                .unimplemented(),
            ),
            metadata: None,
            files: USER | LOCAL,
        }),
        SettingsPageItem::SectionHeader("Prettier"),
        SettingsPageItem::SettingItem(SettingItem {
            title: "Allowed",
            description: "Enables or disables formatting with Prettier for a given language",
            field: Box::new(SettingField {
                pick: |settings_content| {
                    language_settings_field(settings_content, |language| {
                        language.prettier.as_ref()?.allowed.as_ref()
                    })
                },
                write: |settings_content, value| {
                    language_settings_field_mut(settings_content, value, |language, value| {
                        language.prettier.get_or_insert_default().allowed = value;
                    })
                },
            }),
            metadata: None,
            files: USER | LOCAL,
        }),
        SettingsPageItem::SettingItem(SettingItem {
            title: "Parser",
            description: "Forces Prettier integration to use a specific parser name when formatting files with the language",
            field: Box::new(SettingField {
                pick: |settings_content| {
                    language_settings_field(settings_content, |language| {
                        language.prettier.as_ref()?.parser.as_ref()
                    })
                },
                write: |settings_content, value| {
                    language_settings_field_mut(settings_content, value, |language, value| {
                        language.prettier.get_or_insert_default().parser = value;
                    })
                },
            }),
            metadata: None,
            files: USER | LOCAL,
        }),
        SettingsPageItem::SettingItem(SettingItem {
            title: "Plugins",
            description: "Forces Prettier integration to use specific plugins when formatting files with the language",
            field: Box::new(
                SettingField {
                    pick: |settings_content| {
                        language_settings_field(settings_content, |language| {
                            language.prettier.as_ref()?.plugins.as_ref()
                        })
                    },
                    write: |settings_content, value| {
                        language_settings_field_mut(settings_content, value, |language, value| {
                            language.prettier.get_or_insert_default().plugins = value;
                        })
                    },
                }
                .unimplemented(),
            ),
            metadata: None,
            files: USER | LOCAL,
        }),
        SettingsPageItem::SettingItem(SettingItem {
            title: "Options",
            description: "Default Prettier options, in the format as in package.json section for Prettier",
            field: Box::new(
                SettingField {
                    pick: |settings_content| {
                        language_settings_field(settings_content, |language| {
                            language.prettier.as_ref()?.options.as_ref()
                        })
                    },
                    write: |settings_content, value| {
                        language_settings_field_mut(settings_content, value, |language, value| {
                            language.prettier.get_or_insert_default().options = value;
                        })
                    },
                }
                .unimplemented(),
            ),
            metadata: None,
            files: USER | LOCAL,
        }),
    ]
}

fn show_scrollbar_or_editor(
    settings_content: &SettingsContent,
    show: fn(&SettingsContent) -> Option<&settings::ShowScrollbar>,
) -> Option<&settings::ShowScrollbar> {
    show(settings_content).or(settings_content
        .editor
        .scrollbar
        .as_ref()
        .and_then(|scrollbar| scrollbar.show.as_ref()))
}<|MERGE_RESOLUTION|>--- conflicted
+++ resolved
@@ -2796,14 +2796,9 @@
                             settings_content
                                 .workspace
                                 .active_pane_modifiers
-<<<<<<< HEAD
-                                .as_ref()
-                                .map_or(&None, |modifiers| &modifiers.inactive_opacity)
-=======
                                 .as_ref()?
                                 .inactive_opacity
                                 .as_ref()
->>>>>>> 22fd91d4
                         },
                         write: |settings_content, value| {
                             settings_content
