--- conflicted
+++ resolved
@@ -1432,11 +1432,7 @@
                     }),
                     SettingsPageItem::SettingItem(SettingItem {
                         title: "Relative Line Numbers",
-<<<<<<< HEAD
                         description: "Controls line number display in the editor's gutter. "disabled" shows absolute line numbers, "enabled" shows relative line numbers for each absolute line, and "wrapped" shows relative line numbers for every line, absolute or wrapped.",
-=======
-                        description: "Whether the line numbers in the editor's gutter are relative or not.",
->>>>>>> 221637ea
                         field: Box::new(SettingField {
                             pick: |settings_content| {
                                 settings_content.editor.relative_line_numbers.as_ref()
