--- conflicted
+++ resolved
@@ -281,12 +281,8 @@
     selected_index: Option<usize>,
     context_menu: Option<(Entity<ContextMenu>, Point<Pixels>, Subscription)>,
     previous_edit: Option<PreviousEdit>,
-<<<<<<< HEAD
     humanized_action_names: HumanizedActionNameCache,
-=======
-    humanized_action_names: HashMap<&'static str, SharedString>,
     show_hover_menus: bool,
->>>>>>> 1e60ebb2
 }
 
 enum PreviousEdit {
@@ -367,11 +363,8 @@
             context_menu: None,
             previous_edit: None,
             search_query_debounce: None,
-<<<<<<< HEAD
             humanized_action_names: HumanizedActionNameCache::new(cx),
-=======
             show_hover_menus: true,
->>>>>>> 1e60ebb2
         };
 
         this.on_keymap_changed(cx);
