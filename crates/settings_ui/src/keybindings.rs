--- conflicted
+++ resolved
@@ -1549,8 +1549,8 @@
 
         let focus_state = KeybindingEditorModalFocusState::new(
             keybind_editor.read_with(cx, |keybind_editor, cx| keybind_editor.focus_handle(cx)),
-            input_editor.as_ref().map(|input_editor| {
-                input_editor.read_with(cx, |input_editor, cx| input_editor.focus_handle(cx))
+            action_arguments_editor.as_ref().map(|args_editor| {
+                args_editor.read_with(cx, |args_editor, cx| args_editor.focus_handle(cx))
             }),
             context_editor.read_with(cx, |context_editor, cx| context_editor.focus_handle(cx)),
         );
@@ -1783,38 +1783,6 @@
         let action_name =
             command_palette::humanize_action_name(&self.editing_keybind.action_name).to_string();
 
-<<<<<<< HEAD
-        v_flex().w(rems(34.)).elevation_3(cx).child(
-            Modal::new("keybinding_editor_modal", None)
-                .header(
-                    ModalHeader::new().child(
-                        v_flex()
-                            .pb_1p5()
-                            .mb_1()
-                            .gap_0p5()
-                            .border_b_1()
-                            .border_color(theme.border_variant)
-                            .child(Label::new(action_name))
-                            .when_some(self.editing_keybind.action_docs, |this, docs| {
-                                this.child(
-                                    Label::new(docs).size(LabelSize::Small).color(Color::Muted),
-                                )
-                            }),
-                    ),
-                )
-                .section(
-                    Section::new().child(
-                        v_flex()
-                            .gap_2()
-                            .child(
-                                v_flex()
-                                    .child(Label::new("Edit Keystroke"))
-                                    .gap_1()
-                                    .child(self.keybind_editor.clone()),
-                            )
-                            .when_some(self.action_arguments_editor.clone(), |this, editor| {
-                                this.child(
-=======
         v_flex()
             .w(rems(34.))
             .elevation_3(cx)
@@ -1846,13 +1814,12 @@
                             v_flex()
                                 .gap_2()
                                 .child(
->>>>>>> ebbf02e2
                                     v_flex()
                                         .child(Label::new("Edit Keystroke"))
                                         .gap_1()
                                         .child(self.keybind_editor.clone()),
                                 )
-                                .when_some(self.input_editor.clone(), |this, editor| {
+                                .when_some(self.action_arguments_editor.clone(), |this, editor| {
                                     this.child(
                                         v_flex()
                                             .mt_1p5()
