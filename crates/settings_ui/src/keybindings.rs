--- conflicted
+++ resolved
@@ -780,34 +780,6 @@
             let selected_binding_is_unbound = selected_binding.keystrokes().is_none();
 
             let context_menu = ContextMenu::build(window, cx, |menu, _window, _cx| {
-<<<<<<< HEAD
-                menu.action_disabled_when(
-                    selected_binding_is_unbound,
-                    "Edit",
-                    Box::new(EditBinding),
-                )
-                .action("Create", Box::new(CreateBinding))
-                .action_disabled_when(
-                    selected_binding_is_unbound,
-                    "Delete",
-                    Box::new(DeleteBinding),
-                )
-                .separator()
-                .action("Copy Action", Box::new(CopyAction))
-                .action_disabled_when(
-                    selected_binding_has_no_context,
-                    "Copy Context",
-                    Box::new(CopyContext),
-                )
-                .entry("Show matching keybindings", None, {
-                    move |_, cx| {
-                        weak.update(cx, |this, cx| {
-                            this.filter_on_selected_binding_keystrokes(cx);
-                        })
-                        .ok();
-                    }
-                })
-=======
                 menu.context(self.focus_handle.clone())
                     .action_disabled_when(
                         selected_binding_is_unbound,
@@ -828,22 +800,13 @@
                         Box::new(CopyContext),
                     )
                     .entry("Show matching keybindings", None, {
-                        let weak = weak.clone();
-                        let key_strokes = key_strokes.clone();
-
                         move |_, cx| {
                             weak.update(cx, |this, cx| {
-                                this.filter_state = FilterState::All;
-                                this.search_mode = SearchMode::KeyStroke { exact_match: true };
-
-                                this.keystroke_editor.update(cx, |editor, cx| {
-                                    editor.set_keystrokes(key_strokes.clone(), cx);
-                                });
+                                this.filter_on_selected_binding_keystrokes(cx);
                             })
                             .ok();
                         }
                     })
->>>>>>> 948c1f22
             });
 
             let context_menu_handle = context_menu.focus_handle(cx);
