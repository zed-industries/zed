use std::{
    cmp::{self},
    ops::{Not as _, Range},
    sync::Arc,
    time::Duration,
};

use anyhow::{Context as _, anyhow};
use collections::{HashMap, HashSet};
use editor::{CompletionProvider, Editor, EditorEvent};
use fs::Fs;
use fuzzy::{StringMatch, StringMatchCandidate};
use gpui::{
    Action, Animation, AnimationExt, AppContext as _, AsyncApp, Axis, ClickEvent, Context,
    DismissEvent, Entity, EventEmitter, FocusHandle, Focusable, FontWeight, Global, IsZero,
    KeyContext, Keystroke, Modifiers, ModifiersChangedEvent, MouseButton, Point, ScrollStrategy,
    ScrollWheelEvent, Stateful, StyledText, Subscription, Task, TextStyleRefinement, WeakEntity,
    actions, anchored, deferred, div,
};
use language::{Language, LanguageConfig, ToOffset as _};
use notifications::status_toast::{StatusToast, ToastIcon};
use project::Project;
use settings::{BaseKeymap, KeybindSource, KeymapFile, Settings as _, SettingsAssets};
use ui::{
    ActiveTheme as _, App, Banner, BorrowAppContext, ContextMenu, IconButtonShape, Indicator,
    Modal, ModalFooter, ModalHeader, ParentElement as _, Render, Section, SharedString,
    Styled as _, Tooltip, Window, prelude::*,
};
use ui_input::SingleLineInput;
use util::ResultExt;
use workspace::{
    Item, ModalView, SerializableItem, Workspace, notifications::NotifyTaskExt as _,
    register_serializable_item,
};

use crate::{
    keybindings::persistence::KEYBINDING_EDITORS,
    ui_components::table::{ColumnWidths, ResizeBehavior, Table, TableInteractionState},
};

const NO_ACTION_ARGUMENTS_TEXT: SharedString = SharedString::new_static("<no arguments>");

actions!(
    zed,
    [
        /// Opens the keymap editor.
        OpenKeymapEditor
    ]
);

actions!(
    keymap_editor,
    [
        /// Edits the selected key binding.
        EditBinding,
        /// Creates a new key binding for the selected action.
        CreateBinding,
        /// Deletes the selected key binding.
        DeleteBinding,
        /// Copies the action name to clipboard.
        CopyAction,
        /// Copies the context predicate to clipboard.
        CopyContext,
        /// Toggles Conflict Filtering
        ToggleConflictFilter,
        /// Toggle Keystroke search
        ToggleKeystrokeSearch,
        /// Toggles exact matching for keystroke search
        ToggleExactKeystrokeMatching,
        /// Shows matching keystrokes for the currently selected binding
        ShowMatchingKeybinds
    ]
);

actions!(
    keystroke_input,
    [
        /// Starts recording keystrokes
        StartRecording,
        /// Stops recording keystrokes
        StopRecording,
        /// Clears the recorded keystrokes
        ClearKeystrokes,
    ]
);

pub fn init(cx: &mut App) {
    let keymap_event_channel = KeymapEventChannel::new();
    cx.set_global(keymap_event_channel);

    cx.on_action(|_: &OpenKeymapEditor, cx| {
        workspace::with_active_or_new_workspace(cx, move |workspace, window, cx| {
            workspace
                .with_local_workspace(window, cx, |workspace, window, cx| {
                    let existing = workspace
                        .active_pane()
                        .read(cx)
                        .items()
                        .find_map(|item| item.downcast::<KeymapEditor>());

                    if let Some(existing) = existing {
                        workspace.activate_item(&existing, true, true, window, cx);
                    } else {
                        let keymap_editor =
                            cx.new(|cx| KeymapEditor::new(workspace.weak_handle(), window, cx));
                        workspace.add_item_to_active_pane(
                            Box::new(keymap_editor),
                            None,
                            true,
                            window,
                            cx,
                        );
                    }
                })
                .detach();
        })
    });

    register_serializable_item::<KeymapEditor>(cx);
}

pub struct KeymapEventChannel {}

impl Global for KeymapEventChannel {}

impl KeymapEventChannel {
    fn new() -> Self {
        Self {}
    }

    pub fn trigger_keymap_changed(cx: &mut App) {
        let Some(_event_channel) = cx.try_global::<Self>() else {
            // don't panic if no global defined. This usually happens in tests
            return;
        };
        cx.update_global(|_event_channel: &mut Self, _| {
            /* triggers observers in KeymapEditors */
        });
    }
}

#[derive(Default, PartialEq)]
enum SearchMode {
    #[default]
    Normal,
    KeyStroke {
        exact_match: bool,
    },
}

impl SearchMode {
    fn invert(&self) -> Self {
        match self {
            SearchMode::Normal => SearchMode::KeyStroke { exact_match: false },
            SearchMode::KeyStroke { .. } => SearchMode::Normal,
        }
    }

    fn exact_match(&self) -> bool {
        match self {
            SearchMode::Normal => false,
            SearchMode::KeyStroke { exact_match } => *exact_match,
        }
    }
}

#[derive(Default, PartialEq, Copy, Clone)]
enum FilterState {
    #[default]
    All,
    Conflicts,
}

impl FilterState {
    fn invert(&self) -> Self {
        match self {
            FilterState::All => FilterState::Conflicts,
            FilterState::Conflicts => FilterState::All,
        }
    }
}

#[derive(Debug, Default, PartialEq, Eq, Clone, Hash)]
struct ActionMapping {
    keystrokes: Vec<Keystroke>,
    context: Option<SharedString>,
}

#[derive(Debug)]
struct KeybindConflict {
    first_conflict_index: usize,
    remaining_conflict_amount: usize,
}

impl KeybindConflict {
    fn from_iter<'a>(mut indices: impl Iterator<Item = &'a ConflictOrigin>) -> Option<Self> {
        indices.next().map(|origin| Self {
            first_conflict_index: origin.index,
            remaining_conflict_amount: indices.count(),
        })
    }
}

#[derive(Clone, Copy, PartialEq)]
struct ConflictOrigin {
    override_source: KeybindSource,
    overridden_source: Option<KeybindSource>,
    index: usize,
}

impl ConflictOrigin {
    fn new(source: KeybindSource, index: usize) -> Self {
        Self {
            override_source: source,
            index,
            overridden_source: None,
        }
    }

    fn with_overridden_source(self, source: KeybindSource) -> Self {
        Self {
            overridden_source: Some(source),
            ..self
        }
    }

    fn get_conflict_with(&self, other: &Self) -> Option<Self> {
        if self.override_source == KeybindSource::User
            && other.override_source == KeybindSource::User
        {
            Some(
                Self::new(KeybindSource::User, other.index)
                    .with_overridden_source(self.override_source),
            )
        } else if self.override_source > other.override_source {
            Some(other.with_overridden_source(self.override_source))
        } else {
            None
        }
    }

    fn is_user_keybind_conflict(&self) -> bool {
        self.override_source == KeybindSource::User
            && self.overridden_source == Some(KeybindSource::User)
    }
}

#[derive(Default)]
struct ConflictState {
    conflicts: Vec<Option<ConflictOrigin>>,
    keybind_mapping: HashMap<ActionMapping, Vec<ConflictOrigin>>,
    has_user_conflicts: bool,
}

impl ConflictState {
    fn new(key_bindings: &[ProcessedBinding]) -> Self {
        let mut action_keybind_mapping: HashMap<_, Vec<ConflictOrigin>> = HashMap::default();

        let mut largest_index = 0;
        for (index, binding) in key_bindings
            .iter()
            .enumerate()
            .flat_map(|(index, binding)| Some(index).zip(binding.keybind_information()))
        {
            action_keybind_mapping
                .entry(binding.get_action_mapping())
                .or_default()
                .push(ConflictOrigin::new(binding.source, index));
            largest_index = index;
        }

        let mut conflicts = vec![None; largest_index + 1];
        let mut has_user_conflicts = false;

        for indices in action_keybind_mapping.values_mut() {
            indices.sort_unstable_by_key(|origin| origin.override_source);
            let Some((fst, snd)) = indices.get(0).zip(indices.get(1)) else {
                continue;
            };

            for origin in indices.iter() {
                conflicts[origin.index] =
                    origin.get_conflict_with(if origin == fst { &snd } else { &fst })
            }

            has_user_conflicts |= fst.override_source == KeybindSource::User
                && snd.override_source == KeybindSource::User;
        }

        Self {
            conflicts,
            keybind_mapping: action_keybind_mapping,
            has_user_conflicts,
        }
    }

    fn conflicting_indices_for_mapping(
        &self,
        action_mapping: &ActionMapping,
        keybind_idx: Option<usize>,
    ) -> Option<KeybindConflict> {
        self.keybind_mapping
            .get(action_mapping)
            .and_then(|indices| {
                KeybindConflict::from_iter(
                    indices
                        .iter()
                        .filter(|&conflict| Some(conflict.index) != keybind_idx),
                )
            })
    }

    fn conflict_for_idx(&self, idx: usize) -> Option<ConflictOrigin> {
        self.conflicts.get(idx).copied().flatten()
    }

    fn has_user_conflict(&self, candidate_idx: usize) -> bool {
        self.conflict_for_idx(candidate_idx)
            .is_some_and(|conflict| conflict.is_user_keybind_conflict())
    }

    fn any_user_binding_conflicts(&self) -> bool {
        self.has_user_conflicts
    }
}

struct KeymapEditor {
    workspace: WeakEntity<Workspace>,
    focus_handle: FocusHandle,
    _keymap_subscription: Subscription,
    keybindings: Vec<ProcessedBinding>,
    keybinding_conflict_state: ConflictState,
    filter_state: FilterState,
    search_mode: SearchMode,
    search_query_debounce: Option<Task<()>>,
    // corresponds 1 to 1 with keybindings
    string_match_candidates: Arc<Vec<StringMatchCandidate>>,
    matches: Vec<StringMatch>,
    table_interaction_state: Entity<TableInteractionState>,
    filter_editor: Entity<Editor>,
    keystroke_editor: Entity<KeystrokeInput>,
    selected_index: Option<usize>,
    context_menu: Option<(Entity<ContextMenu>, Point<Pixels>, Subscription)>,
    previous_edit: Option<PreviousEdit>,
    humanized_action_names: HumanizedActionNameCache,
    current_widths: Entity<ColumnWidths<6>>,
    show_hover_menus: bool,
    /// In order for the JSON LSP to run in the actions arguments editor, we
    /// require a backing file In order to avoid issues (primarily log spam)
    /// with drop order between the buffer, file, worktree, etc, we create a
    /// temporary directory for these backing files in the keymap editor struct
    /// instead of here. This has the added benefit of only having to create a
    /// worktree and directory once, although the perf improvement is negligible.
    action_args_temp_dir_worktree: Option<Entity<project::Worktree>>,
    action_args_temp_dir: Option<tempfile::TempDir>,
}

enum PreviousEdit {
    /// When deleting, we want to maintain the same scroll position
    ScrollBarOffset(Point<Pixels>),
    /// When editing or creating, because the new keybinding could be in a different position in the sort order
    /// we store metadata about the new binding (either the modified version or newly created one)
    /// and upon reload, we search for this binding in the list of keybindings, and if we find the one that matches
    /// this metadata, we set the selected index to it and scroll to it,
    /// and if we don't find it, we scroll to 0 and don't set a selected index
    Keybinding {
        action_mapping: ActionMapping,
        action_name: &'static str,
        /// The scrollbar position to fallback to if we don't find the keybinding during a refresh
        /// this can happen if there's a filter applied to the search and the keybinding modification
        /// filters the binding from the search results
        fallback: Point<Pixels>,
    },
}

impl EventEmitter<()> for KeymapEditor {}

impl Focusable for KeymapEditor {
    fn focus_handle(&self, cx: &App) -> gpui::FocusHandle {
        if self.selected_index.is_some() {
            self.focus_handle.clone()
        } else {
            self.filter_editor.focus_handle(cx)
        }
    }
}

impl KeymapEditor {
    fn new(workspace: WeakEntity<Workspace>, window: &mut Window, cx: &mut Context<Self>) -> Self {
        let _keymap_subscription =
            cx.observe_global_in::<KeymapEventChannel>(window, Self::on_keymap_changed);
        let table_interaction_state = TableInteractionState::new(window, cx);

        let keystroke_editor = cx.new(|cx| {
            let mut keystroke_editor = KeystrokeInput::new(None, window, cx);
            keystroke_editor.search = true;
            keystroke_editor
        });

        let filter_editor = cx.new(|cx| {
            let mut editor = Editor::single_line(window, cx);
            editor.set_placeholder_text("Filter action names…", cx);
            editor
        });

        cx.subscribe(&filter_editor, |this, _, e: &EditorEvent, cx| {
            if !matches!(e, EditorEvent::BufferEdited) {
                return;
            }

            this.on_query_changed(cx);
        })
        .detach();

        cx.subscribe(&keystroke_editor, |this, _, _, cx| {
            if matches!(this.search_mode, SearchMode::Normal) {
                return;
            }

            this.on_query_changed(cx);
        })
        .detach();

        cx.spawn({
            let workspace = workspace.clone();
            async move |this, cx| {
                let temp_dir = tempfile::tempdir_in(paths::temp_dir())?;
                let worktree = workspace
                    .update(cx, |ws, cx| {
                        ws.project()
                            .update(cx, |p, cx| p.create_worktree(temp_dir.path(), false, cx))
                    })?
                    .await?;
                this.update(cx, |this, _| {
                    this.action_args_temp_dir = Some(temp_dir);
                    this.action_args_temp_dir_worktree = Some(worktree);
                })
            }
        })
        .detach();

        let mut this = Self {
            workspace,
            keybindings: vec![],
            keybinding_conflict_state: ConflictState::default(),
            filter_state: FilterState::default(),
            search_mode: SearchMode::default(),
            string_match_candidates: Arc::new(vec![]),
            matches: vec![],
            focus_handle: cx.focus_handle(),
            _keymap_subscription,
            table_interaction_state,
            filter_editor,
            keystroke_editor,
            selected_index: None,
            context_menu: None,
            previous_edit: None,
            search_query_debounce: None,
            humanized_action_names: HumanizedActionNameCache::new(cx),
            show_hover_menus: true,
            action_args_temp_dir: None,
            action_args_temp_dir_worktree: None,
            current_widths: cx.new(|cx| ColumnWidths::new(cx)),
        };

        this.on_keymap_changed(window, cx);

        this
    }

    fn current_action_query(&self, cx: &App) -> String {
        self.filter_editor.read(cx).text(cx)
    }

    fn current_keystroke_query(&self, cx: &App) -> Vec<Keystroke> {
        match self.search_mode {
            SearchMode::KeyStroke { .. } => self
                .keystroke_editor
                .read(cx)
                .keystrokes()
                .iter()
                .cloned()
                .collect(),
            SearchMode::Normal => Default::default(),
        }
    }

    fn on_query_changed(&mut self, cx: &mut Context<Self>) {
        let action_query = self.current_action_query(cx);
        let keystroke_query = self.current_keystroke_query(cx);
        let exact_match = self.search_mode.exact_match();

        let timer = cx.background_executor().timer(Duration::from_secs(1));
        self.search_query_debounce = Some(cx.background_spawn({
            let action_query = action_query.clone();
            let keystroke_query = keystroke_query.clone();
            async move {
                timer.await;

                let keystroke_query = keystroke_query
                    .into_iter()
                    .map(|keystroke| keystroke.unparse())
                    .collect::<Vec<String>>()
                    .join(" ");

                telemetry::event!(
                    "Keystroke Search Completed",
                    action_query = action_query,
                    keystroke_query = keystroke_query,
                    keystroke_exact_match = exact_match
                )
            }
        }));
        cx.spawn(async move |this, cx| {
            Self::update_matches(this.clone(), action_query, keystroke_query, cx).await?;
            this.update(cx, |this, cx| {
                this.scroll_to_item(0, ScrollStrategy::Top, cx)
            })
        })
        .detach();
    }

    async fn update_matches(
        this: WeakEntity<Self>,
        action_query: String,
        keystroke_query: Vec<Keystroke>,
        cx: &mut AsyncApp,
    ) -> anyhow::Result<()> {
        let action_query = command_palette::normalize_action_query(&action_query);
        let (string_match_candidates, keybind_count) = this.read_with(cx, |this, _| {
            (this.string_match_candidates.clone(), this.keybindings.len())
        })?;
        let executor = cx.background_executor().clone();
        let mut matches = fuzzy::match_strings(
            &string_match_candidates,
            &action_query,
            true,
            true,
            keybind_count,
            &Default::default(),
            executor,
        )
        .await;
        this.update(cx, |this, cx| {
            match this.filter_state {
                FilterState::Conflicts => {
                    matches.retain(|candidate| {
                        this.keybinding_conflict_state
                            .has_user_conflict(candidate.candidate_id)
                    });
                }
                FilterState::All => {}
            }

            match this.search_mode {
                SearchMode::KeyStroke { exact_match } => {
                    matches.retain(|item| {
                        this.keybindings[item.candidate_id]
                            .keystrokes()
                            .is_some_and(|keystrokes| {
                                if exact_match {
                                    keystroke_query.len() == keystrokes.len()
                                        && keystroke_query.iter().zip(keystrokes).all(
                                            |(query, keystroke)| {
                                                query.key == keystroke.key
                                                    && query.modifiers == keystroke.modifiers
                                            },
                                        )
                                } else {
                                    let key_press_query =
                                        KeyPressIterator::new(keystroke_query.as_slice());
                                    let mut last_match_idx = 0;

                                    key_press_query.into_iter().all(|key| {
                                        let key_presses = KeyPressIterator::new(keystrokes);
                                        key_presses.into_iter().enumerate().any(
                                            |(index, keystroke)| {
                                                if last_match_idx > index || keystroke != key {
                                                    return false;
                                                }

                                                last_match_idx = index;
                                                true
                                            },
                                        )
                                    })
                                }
                            })
                    });
                }
                SearchMode::Normal => {}
            }

            if action_query.is_empty() {
                matches.sort_by(|item1, item2| {
                    let binding1 = &this.keybindings[item1.candidate_id];
                    let binding2 = &this.keybindings[item2.candidate_id];

                    binding1.cmp(binding2)
                });
            }
            this.selected_index.take();
            this.matches = matches;

            cx.notify();
        })
    }

    fn get_conflict(&self, row_index: usize) -> Option<ConflictOrigin> {
        self.matches.get(row_index).and_then(|candidate| {
            self.keybinding_conflict_state
                .conflict_for_idx(candidate.candidate_id)
        })
    }

    fn process_bindings(
        json_language: Arc<Language>,
        zed_keybind_context_language: Arc<Language>,
        humanized_action_names: &HumanizedActionNameCache,
        cx: &mut App,
    ) -> (Vec<ProcessedBinding>, Vec<StringMatchCandidate>) {
        let key_bindings_ptr = cx.key_bindings();
        let lock = key_bindings_ptr.borrow();
        let key_bindings = lock.bindings();
        let mut unmapped_action_names =
            HashSet::from_iter(cx.all_action_names().into_iter().copied());
        let action_documentation = cx.action_documentation();
        let mut generator = KeymapFile::action_schema_generator();
        let actions_with_schemas = HashSet::from_iter(
            cx.action_schemas(&mut generator)
                .into_iter()
                .filter_map(|(name, schema)| schema.is_some().then_some(name)),
        );

        let mut processed_bindings = Vec::new();
        let mut string_match_candidates = Vec::new();

        for key_binding in key_bindings {
            let source = key_binding
                .meta()
                .map(KeybindSource::from_meta)
                .unwrap_or(KeybindSource::Unknown);

            let keystroke_text = ui::text_for_keystrokes(key_binding.keystrokes(), cx);
            let ui_key_binding = ui::KeyBinding::new_from_gpui(key_binding.clone(), cx)
                .vim_mode(source == KeybindSource::Vim);

            let context = key_binding
                .predicate()
                .map(|predicate| {
                    KeybindContextString::Local(
                        predicate.to_string().into(),
                        zed_keybind_context_language.clone(),
                    )
                })
                .unwrap_or(KeybindContextString::Global);

            let action_name = key_binding.action().name();
            unmapped_action_names.remove(&action_name);

            let action_arguments = key_binding
                .action_input()
                .map(|arguments| SyntaxHighlightedText::new(arguments, json_language.clone()));
            let action_information = ActionInformation::new(
                action_name,
                action_arguments,
                &actions_with_schemas,
                &action_documentation,
                &humanized_action_names,
            );

            let index = processed_bindings.len();
            let string_match_candidate =
                StringMatchCandidate::new(index, &action_information.humanized_name);
            processed_bindings.push(ProcessedBinding::new_mapped(
                keystroke_text,
                ui_key_binding,
                context,
                source,
                action_information,
            ));
            string_match_candidates.push(string_match_candidate);
        }

        for action_name in unmapped_action_names.into_iter() {
            let index = processed_bindings.len();
            let action_information = ActionInformation::new(
                action_name,
                None,
                &actions_with_schemas,
                &action_documentation,
                &humanized_action_names,
            );
            let string_match_candidate =
                StringMatchCandidate::new(index, &action_information.humanized_name);

            processed_bindings.push(ProcessedBinding::Unmapped(action_information));
            string_match_candidates.push(string_match_candidate);
        }

        (processed_bindings, string_match_candidates)
    }

    fn on_keymap_changed(&mut self, window: &mut Window, cx: &mut Context<KeymapEditor>) {
        let workspace = self.workspace.clone();
        cx.spawn_in(window, async move |this, cx| {
            let json_language = load_json_language(workspace.clone(), cx).await;
            let zed_keybind_context_language =
                load_keybind_context_language(workspace.clone(), cx).await;

            let (action_query, keystroke_query) = this.update(cx, |this, cx| {
                let (key_bindings, string_match_candidates) = Self::process_bindings(
                    json_language,
                    zed_keybind_context_language,
                    &this.humanized_action_names,
                    cx,
                );

                this.keybinding_conflict_state = ConflictState::new(&key_bindings);

                this.keybindings = key_bindings;
                this.string_match_candidates = Arc::new(string_match_candidates);
                this.matches = this
                    .string_match_candidates
                    .iter()
                    .enumerate()
                    .map(|(ix, candidate)| StringMatch {
                        candidate_id: ix,
                        score: 0.0,
                        positions: vec![],
                        string: candidate.string.clone(),
                    })
                    .collect();
                (
                    this.current_action_query(cx),
                    this.current_keystroke_query(cx),
                )
            })?;
            // calls cx.notify
            Self::update_matches(this.clone(), action_query, keystroke_query, cx).await?;
            this.update_in(cx, |this, window, cx| {
                if let Some(previous_edit) = this.previous_edit.take() {
                    match previous_edit {
                        // should remove scroll from process_query
                        PreviousEdit::ScrollBarOffset(offset) => {
                            this.table_interaction_state.update(cx, |table, _| {
                                table.set_scrollbar_offset(Axis::Vertical, offset)
                            })
                            // set selected index and scroll
                        }
                        PreviousEdit::Keybinding {
                            action_mapping,
                            action_name,
                            fallback,
                        } => {
                            let scroll_position =
                                this.matches.iter().enumerate().find_map(|(index, item)| {
                                    let binding = &this.keybindings[item.candidate_id];
                                    if binding.get_action_mapping().is_some_and(|binding_mapping| {
                                        binding_mapping == action_mapping
                                    }) && binding.action().name == action_name
                                    {
                                        Some(index)
                                    } else {
                                        None
                                    }
                                });

                            if let Some(scroll_position) = scroll_position {
                                this.select_index(
                                    scroll_position,
                                    Some(ScrollStrategy::Top),
                                    window,
                                    cx,
                                );
                            } else {
                                this.table_interaction_state.update(cx, |table, _| {
                                    table.set_scrollbar_offset(Axis::Vertical, fallback)
                                });
                            }
                            cx.notify();
                        }
                    }
                }
            })
        })
        .detach_and_log_err(cx);
    }

    fn key_context(&self) -> KeyContext {
        let mut dispatch_context = KeyContext::new_with_defaults();
        dispatch_context.add("KeymapEditor");
        dispatch_context.add("menu");

        dispatch_context
    }

    fn scroll_to_item(&self, index: usize, strategy: ScrollStrategy, cx: &mut App) {
        let index = usize::min(index, self.matches.len().saturating_sub(1));
        self.table_interaction_state.update(cx, |this, _cx| {
            this.scroll_handle.scroll_to_item(index, strategy);
        });
    }

    fn focus_search(
        &mut self,
        _: &search::FocusSearch,
        window: &mut Window,
        cx: &mut Context<Self>,
    ) {
        if !self
            .filter_editor
            .focus_handle(cx)
            .contains_focused(window, cx)
        {
            window.focus(&self.filter_editor.focus_handle(cx));
        } else {
            self.filter_editor.update(cx, |editor, cx| {
                editor.select_all(&Default::default(), window, cx);
            });
        }
        self.selected_index.take();
    }

    fn selected_keybind_index(&self) -> Option<usize> {
        self.selected_index
            .and_then(|match_index| self.matches.get(match_index))
            .map(|r#match| r#match.candidate_id)
    }

    fn selected_keybind_and_index(&self) -> Option<(&ProcessedBinding, usize)> {
        self.selected_keybind_index()
            .map(|keybind_index| (&self.keybindings[keybind_index], keybind_index))
    }

    fn selected_binding(&self) -> Option<&ProcessedBinding> {
        self.selected_keybind_index()
            .and_then(|keybind_index| self.keybindings.get(keybind_index))
    }

    fn select_index(
        &mut self,
        index: usize,
        scroll: Option<ScrollStrategy>,
        window: &mut Window,
        cx: &mut Context<Self>,
    ) {
        if self.selected_index != Some(index) {
            self.selected_index = Some(index);
            if let Some(scroll_strategy) = scroll {
                self.scroll_to_item(index, scroll_strategy, cx);
            }
            window.focus(&self.focus_handle);
            cx.notify();
        }
    }

    fn create_context_menu(
        &mut self,
        position: Point<Pixels>,
        window: &mut Window,
        cx: &mut Context<Self>,
    ) {
        self.context_menu = self.selected_binding().map(|selected_binding| {
            let selected_binding_has_no_context = selected_binding
                .context()
                .and_then(KeybindContextString::local)
                .is_none();

            let selected_binding_is_unbound = selected_binding.is_unbound();

            let context_menu = ContextMenu::build(window, cx, |menu, _window, _cx| {
                menu.context(self.focus_handle.clone())
                    .action_disabled_when(
                        selected_binding_is_unbound,
                        "Edit",
                        Box::new(EditBinding),
                    )
                    .action("Create", Box::new(CreateBinding))
                    .action_disabled_when(
                        selected_binding_is_unbound,
                        "Delete",
                        Box::new(DeleteBinding),
                    )
                    .separator()
                    .action("Copy Action", Box::new(CopyAction))
                    .action_disabled_when(
                        selected_binding_has_no_context,
                        "Copy Context",
                        Box::new(CopyContext),
                    )
                    .separator()
                    .action_disabled_when(
                        selected_binding_has_no_context,
                        "Show Matching Keybindings",
                        Box::new(ShowMatchingKeybinds),
                    )
            });

            let context_menu_handle = context_menu.focus_handle(cx);
            window.defer(cx, move |window, _cx| window.focus(&context_menu_handle));
            let subscription = cx.subscribe_in(
                &context_menu,
                window,
                |this, _, _: &DismissEvent, window, cx| {
                    this.dismiss_context_menu(window, cx);
                },
            );
            (context_menu, position, subscription)
        });

        cx.notify();
    }

    fn dismiss_context_menu(&mut self, window: &mut Window, cx: &mut Context<Self>) {
        self.context_menu.take();
        window.focus(&self.focus_handle);
        cx.notify();
    }

    fn context_menu_deployed(&self) -> bool {
        self.context_menu.is_some()
    }

    fn create_row_button(
        &self,
        index: usize,
        conflict: Option<ConflictOrigin>,
        cx: &mut Context<Self>,
    ) -> IconButton {
        if self.filter_state != FilterState::Conflicts
            && let Some(conflict) = conflict
        {
            if conflict.is_user_keybind_conflict() {
                base_button_style(index, IconName::Warning)
                    .icon_color(Color::Warning)
                    .tooltip(|window, cx| {
                        Tooltip::with_meta(
                            "View conflicts",
                            Some(&ToggleConflictFilter),
                            "Use alt+click to show all conflicts",
                            window,
                            cx,
                        )
                    })
                    .on_click(cx.listener(move |this, click: &ClickEvent, window, cx| {
                        if click.modifiers().alt {
                            this.set_filter_state(FilterState::Conflicts, cx);
                        } else {
                            this.select_index(index, None, window, cx);
                            this.open_edit_keybinding_modal(false, window, cx);
                            cx.stop_propagation();
                        }
                    }))
            } else if self.search_mode.exact_match() {
                base_button_style(index, IconName::Info)
                    .tooltip(|window, cx| {
                        Tooltip::with_meta(
                            "Edit this binding",
                            Some(&ShowMatchingKeybinds),
                            "This binding is overridden by other bindings.",
                            window,
                            cx,
                        )
                    })
                    .on_click(cx.listener(move |this, _: &ClickEvent, window, cx| {
                        this.select_index(index, None, window, cx);
                        this.open_edit_keybinding_modal(false, window, cx);
                        cx.stop_propagation();
                    }))
            } else {
                base_button_style(index, IconName::Info)
                    .tooltip(|window, cx| {
                        Tooltip::with_meta(
                            "Show matching keybinds",
                            Some(&ShowMatchingKeybinds),
                            "This binding is overridden by other bindings.\nUse alt+click to edit this binding",
                            window,
                            cx,
                        )
                    })
                    .on_click(cx.listener(move |this, click: &ClickEvent, window, cx| {
                        if click.modifiers().alt {
                            this.select_index(index, None, window, cx);
                            this.open_edit_keybinding_modal(false, window, cx);
                            cx.stop_propagation();
                        } else {
                            this.show_matching_keystrokes(&Default::default(), window, cx);
                        }
                    }))
            }
        } else {
            base_button_style(index, IconName::Pencil)
                .visible_on_hover(if self.selected_index == Some(index) {
                    "".into()
                } else if self.show_hover_menus {
                    row_group_id(index)
                } else {
                    "never-show".into()
                })
                .when(
                    self.show_hover_menus && !self.context_menu_deployed(),
                    |this| this.tooltip(Tooltip::for_action_title("Edit Keybinding", &EditBinding)),
                )
                .on_click(cx.listener(move |this, _, window, cx| {
                    this.select_index(index, None, window, cx);
                    this.open_edit_keybinding_modal(false, window, cx);
                    cx.stop_propagation();
                }))
        }
    }

    fn render_no_matches_hint(&self, _window: &mut Window, _cx: &App) -> AnyElement {
        let hint = match (self.filter_state, &self.search_mode) {
            (FilterState::Conflicts, _) => {
                if self.keybinding_conflict_state.any_user_binding_conflicts() {
                    "No conflicting keybinds found that match the provided query"
                } else {
                    "No conflicting keybinds found"
                }
            }
            (FilterState::All, SearchMode::KeyStroke { .. }) => {
                "No keybinds found matching the entered keystrokes"
            }
            (FilterState::All, SearchMode::Normal) => "No matches found for the provided query",
        };

        Label::new(hint).color(Color::Muted).into_any_element()
    }

    fn select_next(&mut self, _: &menu::SelectNext, window: &mut Window, cx: &mut Context<Self>) {
        self.show_hover_menus = false;
        if let Some(selected) = self.selected_index {
            let selected = selected + 1;
            if selected >= self.matches.len() {
                self.select_last(&Default::default(), window, cx);
            } else {
                self.select_index(selected, Some(ScrollStrategy::Center), window, cx);
            }
        } else {
            self.select_first(&Default::default(), window, cx);
        }
    }

    fn select_previous(
        &mut self,
        _: &menu::SelectPrevious,
        window: &mut Window,
        cx: &mut Context<Self>,
    ) {
        self.show_hover_menus = false;
        if let Some(selected) = self.selected_index {
            if selected == 0 {
                return;
            }

            let selected = selected - 1;

            if selected >= self.matches.len() {
                self.select_last(&Default::default(), window, cx);
            } else {
                self.select_index(selected, Some(ScrollStrategy::Center), window, cx);
            }
        } else {
            self.select_last(&Default::default(), window, cx);
        }
    }

    fn select_first(&mut self, _: &menu::SelectFirst, window: &mut Window, cx: &mut Context<Self>) {
        self.show_hover_menus = false;
        if self.matches.get(0).is_some() {
            self.select_index(0, Some(ScrollStrategy::Center), window, cx);
        }
    }

    fn select_last(&mut self, _: &menu::SelectLast, window: &mut Window, cx: &mut Context<Self>) {
        self.show_hover_menus = false;
        if self.matches.last().is_some() {
            let index = self.matches.len() - 1;
            self.select_index(index, Some(ScrollStrategy::Center), window, cx);
        }
    }

    fn open_edit_keybinding_modal(
        &mut self,
        create: bool,
        window: &mut Window,
        cx: &mut Context<Self>,
    ) {
        self.show_hover_menus = false;
        let Some((keybind, keybind_index)) = self.selected_keybind_and_index() else {
            return;
        };
        let keybind = keybind.clone();
        let keymap_editor = cx.entity();

        let keystroke = keybind.keystroke_text().cloned().unwrap_or_default();
        let arguments = keybind
            .action()
            .arguments
            .as_ref()
            .map(|arguments| arguments.text.clone());
        let context = keybind
            .context()
            .map(|context| context.local_str().unwrap_or("global"));
        let action = keybind.action().name;
        let source = keybind.keybind_source().map(|source| source.name());

        telemetry::event!(
            "Edit Keybinding Modal Opened",
            keystroke = keystroke,
            action = action,
            source = source,
            context = context,
            arguments = arguments,
        );

        let temp_dir = self.action_args_temp_dir.as_ref().map(|dir| dir.path());

        self.workspace
            .update(cx, |workspace, cx| {
                let fs = workspace.app_state().fs.clone();
                let workspace_weak = cx.weak_entity();
                workspace.toggle_modal(window, cx, |window, cx| {
                    let modal = KeybindingEditorModal::new(
                        create,
                        keybind,
                        keybind_index,
                        keymap_editor,
                        temp_dir,
                        workspace_weak,
                        fs,
                        window,
                        cx,
                    );
                    window.focus(&modal.focus_handle(cx));
                    modal
                });
            })
            .log_err();
    }

    fn edit_binding(&mut self, _: &EditBinding, window: &mut Window, cx: &mut Context<Self>) {
        self.open_edit_keybinding_modal(false, window, cx);
    }

    fn create_binding(&mut self, _: &CreateBinding, window: &mut Window, cx: &mut Context<Self>) {
        self.open_edit_keybinding_modal(true, window, cx);
    }

    fn delete_binding(&mut self, _: &DeleteBinding, window: &mut Window, cx: &mut Context<Self>) {
        let Some(to_remove) = self.selected_binding().cloned() else {
            return;
        };

        let std::result::Result::Ok(fs) = self
            .workspace
            .read_with(cx, |workspace, _| workspace.app_state().fs.clone())
        else {
            return;
        };
        let tab_size = cx.global::<settings::SettingsStore>().json_tab_size();
        self.previous_edit = Some(PreviousEdit::ScrollBarOffset(
            self.table_interaction_state
                .read(cx)
                .get_scrollbar_offset(Axis::Vertical),
        ));
        cx.spawn(async move |_, _| remove_keybinding(to_remove, &fs, tab_size).await)
            .detach_and_notify_err(window, cx);
    }

    fn copy_context_to_clipboard(
        &mut self,
        _: &CopyContext,
        _window: &mut Window,
        cx: &mut Context<Self>,
    ) {
        let context = self
            .selected_binding()
            .and_then(|binding| binding.context())
            .and_then(KeybindContextString::local_str)
            .map(|context| context.to_string());
        let Some(context) = context else {
            return;
        };

        telemetry::event!("Keybinding Context Copied", context = context.clone());
        cx.write_to_clipboard(gpui::ClipboardItem::new_string(context.clone()));
    }

    fn copy_action_to_clipboard(
        &mut self,
        _: &CopyAction,
        _window: &mut Window,
        cx: &mut Context<Self>,
    ) {
        let action = self
            .selected_binding()
            .map(|binding| binding.action().name.to_string());
        let Some(action) = action else {
            return;
        };

        telemetry::event!("Keybinding Action Copied", action = action.clone());
        cx.write_to_clipboard(gpui::ClipboardItem::new_string(action.clone()));
    }

    fn toggle_conflict_filter(
        &mut self,
        _: &ToggleConflictFilter,
        _: &mut Window,
        cx: &mut Context<Self>,
    ) {
        self.set_filter_state(self.filter_state.invert(), cx);
    }

    fn set_filter_state(&mut self, filter_state: FilterState, cx: &mut Context<Self>) {
        if self.filter_state != filter_state {
            self.filter_state = filter_state;
            self.on_query_changed(cx);
        }
    }

    fn toggle_keystroke_search(
        &mut self,
        _: &ToggleKeystrokeSearch,
        window: &mut Window,
        cx: &mut Context<Self>,
    ) {
        self.search_mode = self.search_mode.invert();
        self.on_query_changed(cx);

        match self.search_mode {
            SearchMode::KeyStroke { .. } => {
                window.focus(&self.keystroke_editor.read(cx).recording_focus_handle(cx));
            }
            SearchMode::Normal => {
                self.keystroke_editor.update(cx, |editor, cx| {
                    editor.clear_keystrokes(&ClearKeystrokes, window, cx)
                });
                window.focus(&self.filter_editor.focus_handle(cx));
            }
        }
    }

    fn toggle_exact_keystroke_matching(
        &mut self,
        _: &ToggleExactKeystrokeMatching,
        _: &mut Window,
        cx: &mut Context<Self>,
    ) {
        let SearchMode::KeyStroke { exact_match } = &mut self.search_mode else {
            return;
        };

        *exact_match = !(*exact_match);
        self.on_query_changed(cx);
    }

    fn show_matching_keystrokes(
        &mut self,
        _: &ShowMatchingKeybinds,
        _: &mut Window,
        cx: &mut Context<Self>,
    ) {
        let Some(selected_binding) = self.selected_binding() else {
            return;
        };

        let keystrokes = selected_binding
            .keystrokes()
            .map(Vec::from)
            .unwrap_or_default();

        self.filter_state = FilterState::All;
        self.search_mode = SearchMode::KeyStroke { exact_match: true };

        self.keystroke_editor.update(cx, |editor, cx| {
            editor.set_keystrokes(keystrokes, cx);
        });
    }
}

struct HumanizedActionNameCache {
    cache: HashMap<&'static str, SharedString>,
}

impl HumanizedActionNameCache {
    fn new(cx: &App) -> Self {
        let cache = HashMap::from_iter(cx.all_action_names().into_iter().map(|&action_name| {
            (
                action_name,
                command_palette::humanize_action_name(action_name).into(),
            )
        }));
        Self { cache }
    }

    fn get(&self, action_name: &'static str) -> SharedString {
        match self.cache.get(action_name) {
            Some(name) => name.clone(),
            None => action_name.into(),
        }
    }
}

#[derive(Clone)]
struct KeybindInformation {
    keystroke_text: SharedString,
    ui_binding: ui::KeyBinding,
    context: KeybindContextString,
    source: KeybindSource,
}

impl KeybindInformation {
    fn get_action_mapping(&self) -> ActionMapping {
        ActionMapping {
            keystrokes: self.ui_binding.keystrokes.clone(),
            context: self.context.local().cloned(),
        }
    }
}

#[derive(Clone)]
struct ActionInformation {
    name: &'static str,
    humanized_name: SharedString,
    arguments: Option<SyntaxHighlightedText>,
    documentation: Option<&'static str>,
    has_schema: bool,
}

impl ActionInformation {
    fn new(
        action_name: &'static str,
        action_arguments: Option<SyntaxHighlightedText>,
        actions_with_schemas: &HashSet<&'static str>,
        action_documentation: &HashMap<&'static str, &'static str>,
        action_name_cache: &HumanizedActionNameCache,
    ) -> Self {
        Self {
            humanized_name: action_name_cache.get(action_name),
            has_schema: actions_with_schemas.contains(action_name),
            arguments: action_arguments,
            documentation: action_documentation.get(action_name).copied(),
            name: action_name,
        }
    }
}

#[derive(Clone)]
enum ProcessedBinding {
    Mapped(KeybindInformation, ActionInformation),
    Unmapped(ActionInformation),
}

impl ProcessedBinding {
    fn new_mapped(
        keystroke_text: impl Into<SharedString>,
        ui_key_binding: ui::KeyBinding,
        context: KeybindContextString,
        source: KeybindSource,
        action_information: ActionInformation,
    ) -> Self {
        Self::Mapped(
            KeybindInformation {
                keystroke_text: keystroke_text.into(),
                ui_binding: ui_key_binding,
                context,
                source,
            },
            action_information,
        )
    }

    fn is_unbound(&self) -> bool {
        matches!(self, Self::Unmapped(_))
    }

    fn get_action_mapping(&self) -> Option<ActionMapping> {
        self.keybind_information()
            .map(|keybind| keybind.get_action_mapping())
    }

    fn keystrokes(&self) -> Option<&[Keystroke]> {
        self.ui_key_binding()
            .map(|binding| binding.keystrokes.as_slice())
    }

    fn keybind_information(&self) -> Option<&KeybindInformation> {
        match self {
            Self::Mapped(keybind_information, _) => Some(keybind_information),
            Self::Unmapped(_) => None,
        }
    }

    fn keybind_source(&self) -> Option<KeybindSource> {
        self.keybind_information().map(|keybind| keybind.source)
    }

    fn context(&self) -> Option<&KeybindContextString> {
        self.keybind_information().map(|keybind| &keybind.context)
    }

    fn ui_key_binding(&self) -> Option<&ui::KeyBinding> {
        self.keybind_information()
            .map(|keybind| &keybind.ui_binding)
    }

    fn keystroke_text(&self) -> Option<&SharedString> {
        self.keybind_information()
            .map(|binding| &binding.keystroke_text)
    }

    fn action(&self) -> &ActionInformation {
        match self {
            Self::Mapped(_, action) | Self::Unmapped(action) => action,
        }
    }

    fn cmp(&self, other: &Self) -> cmp::Ordering {
        match (self, other) {
            (Self::Mapped(keybind1, action1), Self::Mapped(keybind2, action2)) => {
                match keybind1.source.cmp(&keybind2.source) {
                    cmp::Ordering::Equal => action1.humanized_name.cmp(&action2.humanized_name),
                    ordering => ordering,
                }
            }
            (Self::Mapped(_, _), Self::Unmapped(_)) => cmp::Ordering::Less,
            (Self::Unmapped(_), Self::Mapped(_, _)) => cmp::Ordering::Greater,
            (Self::Unmapped(action1), Self::Unmapped(action2)) => {
                action1.humanized_name.cmp(&action2.humanized_name)
            }
        }
    }
}

#[derive(Clone, Debug, IntoElement, PartialEq, Eq, Hash)]
enum KeybindContextString {
    Global,
    Local(SharedString, Arc<Language>),
}

impl KeybindContextString {
    const GLOBAL: SharedString = SharedString::new_static("<global>");

    pub fn local(&self) -> Option<&SharedString> {
        match self {
            KeybindContextString::Global => None,
            KeybindContextString::Local(name, _) => Some(name),
        }
    }

    pub fn local_str(&self) -> Option<&str> {
        match self {
            KeybindContextString::Global => None,
            KeybindContextString::Local(name, _) => Some(name),
        }
    }
}

impl RenderOnce for KeybindContextString {
    fn render(self, _window: &mut Window, cx: &mut App) -> impl IntoElement {
        match self {
            KeybindContextString::Global => {
                muted_styled_text(KeybindContextString::GLOBAL.clone(), cx).into_any_element()
            }
            KeybindContextString::Local(name, language) => {
                SyntaxHighlightedText::new(name, language).into_any_element()
            }
        }
    }
}

fn muted_styled_text(text: SharedString, cx: &App) -> StyledText {
    let len = text.len();
    StyledText::new(text).with_highlights([(
        0..len,
        gpui::HighlightStyle::color(cx.theme().colors().text_muted),
    )])
}

impl Item for KeymapEditor {
    type Event = ();

    fn tab_content_text(&self, _detail: usize, _cx: &App) -> ui::SharedString {
        "Keymap Editor".into()
    }
}

impl Render for KeymapEditor {
    fn render(&mut self, _window: &mut Window, cx: &mut ui::Context<Self>) -> impl ui::IntoElement {
        let row_count = self.matches.len();
        let theme = cx.theme();
        let focus_handle = &self.focus_handle;

        v_flex()
            .id("keymap-editor")
            .track_focus(focus_handle)
            .key_context(self.key_context())
            .on_action(cx.listener(Self::select_next))
            .on_action(cx.listener(Self::select_previous))
            .on_action(cx.listener(Self::select_first))
            .on_action(cx.listener(Self::select_last))
            .on_action(cx.listener(Self::focus_search))
            .on_action(cx.listener(Self::edit_binding))
            .on_action(cx.listener(Self::create_binding))
            .on_action(cx.listener(Self::delete_binding))
            .on_action(cx.listener(Self::copy_action_to_clipboard))
            .on_action(cx.listener(Self::copy_context_to_clipboard))
            .on_action(cx.listener(Self::toggle_conflict_filter))
            .on_action(cx.listener(Self::toggle_keystroke_search))
            .on_action(cx.listener(Self::toggle_exact_keystroke_matching))
            .on_action(cx.listener(Self::show_matching_keystrokes))
            .on_mouse_move(cx.listener(|this, _, _window, _cx| {
                this.show_hover_menus = true;
            }))
            .size_full()
            .p_2()
            .gap_1()
            .bg(theme.colors().editor_background)
            .child(
                v_flex()
                    .gap_2()
                    .child(
                        h_flex()
                            .gap_2()
                            .child(
                                div()
                                    .key_context({
                                        let mut context = KeyContext::new_with_defaults();
                                        context.add("BufferSearchBar");
                                        context
                                    })
                                    .size_full()
                                    .h_8()
                                    .pl_2()
                                    .pr_1()
                                    .py_1()
                                    .border_1()
                                    .border_color(theme.colors().border)
                                    .rounded_lg()
                                    .child(self.filter_editor.clone()),
                            )
                            .child(
                                IconButton::new(
                                    "KeymapEditorToggleFiltersIcon",
                                    IconName::Keyboard,
                                )
                                .shape(ui::IconButtonShape::Square)
                                .tooltip({
                                    let focus_handle = focus_handle.clone();

                                    move |window, cx| {
                                        Tooltip::for_action_in(
                                            "Search by Keystroke",
                                            &ToggleKeystrokeSearch,
                                            &focus_handle.clone(),
                                            window,
                                            cx,
                                        )
                                    }
                                })
                                .toggle_state(matches!(
                                    self.search_mode,
                                    SearchMode::KeyStroke { .. }
                                ))
                                .on_click(|_, window, cx| {
                                    window.dispatch_action(ToggleKeystrokeSearch.boxed_clone(), cx);
                                }),
                            )
                            .child(
                                IconButton::new("KeymapEditorConflictIcon", IconName::Warning)
                                    .shape(ui::IconButtonShape::Square)
                                    .when(
                                        self.keybinding_conflict_state.any_user_binding_conflicts(),
                                        |this| {
                                            this.indicator(Indicator::dot().color(Color::Warning))
                                        },
                                    )
                                    .tooltip({
                                        let filter_state = self.filter_state;
                                        let focus_handle = focus_handle.clone();

                                        move |window, cx| {
                                            Tooltip::for_action_in(
                                                match filter_state {
                                                    FilterState::All => "Show Conflicts",
                                                    FilterState::Conflicts => "Hide Conflicts",
                                                },
                                                &ToggleConflictFilter,
                                                &focus_handle.clone(),
                                                window,
                                                cx,
                                            )
                                        }
                                    })
                                    .selected_icon_color(Color::Warning)
                                    .toggle_state(matches!(
                                        self.filter_state,
                                        FilterState::Conflicts
                                    ))
                                    .on_click(|_, window, cx| {
                                        window.dispatch_action(
                                            ToggleConflictFilter.boxed_clone(),
                                            cx,
                                        );
                                    }),
                            ),
                    )
                    .when_some(
                        match self.search_mode {
                            SearchMode::Normal => None,
                            SearchMode::KeyStroke { exact_match } => Some(exact_match),
                        },
                        |this, exact_match| {
                            this.child(
                                h_flex()
                                    .map(|this| {
                                        if self
                                            .keybinding_conflict_state
                                            .any_user_binding_conflicts()
                                        {
                                            this.pr(rems_from_px(54.))
                                        } else {
                                            this.pr_7()
                                        }
                                    })
                                    .gap_2()
                                    .child(self.keystroke_editor.clone())
                                    .child(
                                        IconButton::new(
                                            "keystrokes-exact-match",
                                            IconName::CaseSensitive,
                                        )
                                        .tooltip({
                                            let keystroke_focus_handle =
                                                self.keystroke_editor.read(cx).focus_handle(cx);

                                            move |window, cx| {
                                                Tooltip::for_action_in(
                                                    "Toggle Exact Match Mode",
                                                    &ToggleExactKeystrokeMatching,
                                                    &keystroke_focus_handle,
                                                    window,
                                                    cx,
                                                )
                                            }
                                        })
                                        .shape(IconButtonShape::Square)
                                        .toggle_state(exact_match)
                                        .on_click(
                                            cx.listener(|_, _, window, cx| {
                                                window.dispatch_action(
                                                    ToggleExactKeystrokeMatching.boxed_clone(),
                                                    cx,
                                                );
                                            }),
                                        ),
                                    ),
                            )
                        },
                    ),
            )
            .child(
                Table::new()
                    .interactable(&self.table_interaction_state)
                    .striped()
                    .empty_table_callback({
                        let this = cx.entity();
                        move |window, cx| this.read(cx).render_no_matches_hint(window, cx)
                    })
                    .column_widths([
                        DefiniteLength::Absolute(AbsoluteLength::Pixels(px(40.))),
                        DefiniteLength::Fraction(0.25),
                        DefiniteLength::Fraction(0.20),
                        DefiniteLength::Fraction(0.14),
                        DefiniteLength::Fraction(0.45),
                        DefiniteLength::Fraction(0.08),
                    ])
                    .resizable_columns(
                        [
                            ResizeBehavior::None,
                            ResizeBehavior::Resizable,
                            ResizeBehavior::Resizable,
                            ResizeBehavior::Resizable,
                            ResizeBehavior::Resizable,
                            ResizeBehavior::Resizable, // this column doesn't matter
                        ],
                        &self.current_widths,
                        cx,
                    )
                    .header(["", "Action", "Arguments", "Keystrokes", "Context", "Source"])
                    .uniform_list(
                        "keymap-editor-table",
                        row_count,
                        cx.processor(move |this, range: Range<usize>, _window, cx| {
                            let context_menu_deployed = this.context_menu_deployed();
                            range
                                .filter_map(|index| {
                                    let candidate_id = this.matches.get(index)?.candidate_id;
                                    let binding = &this.keybindings[candidate_id];
                                    let action_name = binding.action().name;
                                    let conflict = this.get_conflict(index);
                                    let is_overridden = conflict.is_some_and(|conflict| {
                                        !conflict.is_user_keybind_conflict()
                                    });

                                    let icon = this.create_row_button(index, conflict, cx);

                                    let action = div()
                                        .id(("keymap action", index))
                                        .child({
                                            if action_name != gpui::NoAction.name() {
                                                binding
                                                    .action()
                                                    .humanized_name
                                                    .clone()
                                                    .into_any_element()
                                            } else {
                                                const NULL: SharedString =
                                                    SharedString::new_static("<null>");
                                                muted_styled_text(NULL.clone(), cx)
                                                    .into_any_element()
                                            }
                                        })
                                        .when(
                                            !context_menu_deployed
                                                && this.show_hover_menus
                                                && !is_overridden,
                                            |this| {
                                                this.tooltip({
                                                    let action_name = binding.action().name;
                                                    let action_docs =
                                                        binding.action().documentation;
                                                    move |_, cx| {
                                                        let action_tooltip =
                                                            Tooltip::new(action_name);
                                                        let action_tooltip = match action_docs {
                                                            Some(docs) => action_tooltip.meta(docs),
                                                            None => action_tooltip,
                                                        };
                                                        cx.new(|_| action_tooltip).into()
                                                    }
                                                })
                                            },
                                        )
                                        .into_any_element();
                                    let keystrokes = binding.ui_key_binding().cloned().map_or(
                                        binding
                                            .keystroke_text()
                                            .cloned()
                                            .unwrap_or_default()
                                            .into_any_element(),
                                        IntoElement::into_any_element,
                                    );
                                    let action_arguments = match binding.action().arguments.clone()
                                    {
                                        Some(arguments) => arguments.into_any_element(),
                                        None => {
                                            if binding.action().has_schema {
                                                muted_styled_text(NO_ACTION_ARGUMENTS_TEXT, cx)
                                                    .into_any_element()
                                            } else {
                                                gpui::Empty.into_any_element()
                                            }
                                        }
                                    };
                                    let context = binding.context().cloned().map_or(
                                        gpui::Empty.into_any_element(),
                                        |context| {
                                            let is_local = context.local().is_some();

                                            div()
                                                .id(("keymap context", index))
                                                .child(context.clone())
                                                .when(
                                                    is_local
                                                        && !context_menu_deployed
                                                        && !is_overridden
                                                        && this.show_hover_menus,
                                                    |this| {
                                                        this.tooltip(Tooltip::element({
                                                            move |_, _| {
                                                                context.clone().into_any_element()
                                                            }
                                                        }))
                                                    },
                                                )
                                                .into_any_element()
                                        },
                                    );
                                    let source = binding
                                        .keybind_source()
                                        .map(|source| source.name())
                                        .unwrap_or_default()
                                        .into_any_element();
                                    Some([
                                        icon.into_any_element(),
                                        action,
                                        action_arguments,
                                        keystrokes,
                                        context,
                                        source,
                                    ])
                                })
                                .collect()
                        }),
                    )
<<<<<<< HEAD
                    .map_row(
                        cx.processor(|this, (row_index, row): (usize, Div), _window, cx| {
                            let conflict = this.get_conflict(row_index);
=======
                    .map_row(cx.processor(
                        |this, (row_index, row): (usize, Stateful<Div>), _window, cx| {
                            let is_conflict = this.has_conflict(row_index);
>>>>>>> 326fe05b
                            let is_selected = this.selected_index == Some(row_index);

                            let row_id = row_group_id(row_index);

<<<<<<< HEAD
                            div()
                                .child(
                                    row.id(row_id.clone())
                                        .on_any_mouse_down(cx.listener(
                                            move |this,
                                                  mouse_down_event: &gpui::MouseDownEvent,
                                                  window,
                                                  cx| {
                                                match mouse_down_event.button {
                                                    MouseButton::Right => {
                                                        this.select_index(
                                                            row_index, None, window, cx,
                                                        );
                                                        this.create_context_menu(
                                                            mouse_down_event.position,
                                                            window,
                                                            cx,
                                                        );
                                                    }
                                                    _ => {}
                                                }
                                            },
                                        ))
                                        .on_click(cx.listener(
                                            move |this, event: &ClickEvent, window, cx| {
=======
                            let row = row
                                .on_any_mouse_down(cx.listener(
                                    move |this,
                                          mouse_down_event: &gpui::MouseDownEvent,
                                          window,
                                          cx| {
                                        match mouse_down_event.button {
                                            MouseButton::Right => {
>>>>>>> 326fe05b
                                                this.select_index(row_index, None, window, cx);
                                                if event.up.click_count == 2 {
                                                    this.open_edit_keybinding_modal(
                                                        false, window, cx,
                                                    );
                                                }
                                            },
                                        ))
                                        .group(row_id)
                                        .when(
                                            conflict.is_some_and(|conflict| {
                                                !conflict.is_user_keybind_conflict()
                                            }),
                                            |row| {
                                                const OVERRIDDEN_OPACITY: f32 = 0.5;
                                                row.opacity(OVERRIDDEN_OPACITY)
                                            },
                                        )
                                        .when_some(
                                            conflict.filter(|conflict| {
                                                !this.context_menu_deployed() &&
                                                !conflict.is_user_keybind_conflict()
                                            }),
                                            |row, conflict| {
                                                let overriding_binding = this.keybindings.get(conflict.index);
                                                let context = overriding_binding.and_then(|binding| {
                                                    match conflict.override_source {
                                                        KeybindSource::User  => Some("your keymap"),
                                                        KeybindSource::Vim => Some("the vim keymap"),
                                                        KeybindSource::Base => Some("your base keymap"),
                                                        _ => {
                                                            log::error!("Unexpected override from the {} keymap", conflict.override_source.name());
                                                            None
                                                        }
                                                    }.map(|source| format!("This keybinding is overridden by the '{}' binding from {}.", binding.action().humanized_name, source))
                                                }).unwrap_or_else(|| "This binding is overridden.".to_string());

                                                row.tooltip(Tooltip::text(context))},
                                        ),
                                )
                                .border_2()
                                .when(
                                    conflict.is_some_and(|conflict| {
                                        conflict.is_user_keybind_conflict()
                                    }),
                                    |row| row.bg(cx.theme().status().error_background),
                                )
                                .when(is_selected, |row| {
                                    row.border_color(cx.theme().colors().panel_focused_border)
<<<<<<< HEAD
                                })
                                .into_any_element()
                        }),
                    ),
=======
                                        .border_2()
                                });

                            row.into_any_element()
                        },
                    )),
>>>>>>> 326fe05b
            )
            .on_scroll_wheel(cx.listener(|this, event: &ScrollWheelEvent, _, cx| {
                // This ensures that the menu is not dismissed in cases where scroll events
                // with a delta of zero are emitted
                if !event.delta.pixel_delta(px(1.)).y.is_zero() {
                    this.context_menu.take();
                    cx.notify();
                }
            }))
            .children(self.context_menu.as_ref().map(|(menu, position, _)| {
                deferred(
                    anchored()
                        .position(*position)
                        .anchor(gpui::Corner::TopLeft)
                        .child(menu.clone()),
                )
                .with_priority(1)
            }))
    }
}

fn row_group_id(row_index: usize) -> SharedString {
    SharedString::new(format!("keymap-table-row-{}", row_index))
}

fn base_button_style(row_index: usize, icon: IconName) -> IconButton {
    IconButton::new(("keymap-icon", row_index), icon)
        .shape(IconButtonShape::Square)
        .size(ButtonSize::Compact)
}

#[derive(Debug, Clone, IntoElement)]
struct SyntaxHighlightedText {
    text: SharedString,
    language: Arc<Language>,
}

impl SyntaxHighlightedText {
    pub fn new(text: impl Into<SharedString>, language: Arc<Language>) -> Self {
        Self {
            text: text.into(),
            language,
        }
    }
}

impl RenderOnce for SyntaxHighlightedText {
    fn render(self, window: &mut Window, cx: &mut App) -> impl IntoElement {
        let text_style = window.text_style();
        let syntax_theme = cx.theme().syntax();

        let text = self.text.clone();

        let highlights = self
            .language
            .highlight_text(&text.as_ref().into(), 0..text.len());
        let mut runs = Vec::with_capacity(highlights.len());
        let mut offset = 0;

        for (highlight_range, highlight_id) in highlights {
            // Add un-highlighted text before the current highlight
            if highlight_range.start > offset {
                runs.push(text_style.to_run(highlight_range.start - offset));
            }

            let mut run_style = text_style.clone();
            if let Some(highlight_style) = highlight_id.style(syntax_theme) {
                run_style = run_style.highlight(highlight_style);
            }
            // add the highlighted range
            runs.push(run_style.to_run(highlight_range.len()));
            offset = highlight_range.end;
        }

        // Add any remaining un-highlighted text
        if offset < text.len() {
            runs.push(text_style.to_run(text.len() - offset));
        }

        StyledText::new(text).with_runs(runs)
    }
}

#[derive(PartialEq)]
struct InputError {
    severity: ui::Severity,
    content: SharedString,
}

impl InputError {
    fn warning(message: impl Into<SharedString>) -> Self {
        Self {
            severity: ui::Severity::Warning,
            content: message.into(),
        }
    }

    fn error(message: anyhow::Error) -> Self {
        Self {
            severity: ui::Severity::Error,
            content: message.to_string().into(),
        }
    }
}

struct KeybindingEditorModal {
    creating: bool,
    editing_keybind: ProcessedBinding,
    editing_keybind_idx: usize,
    keybind_editor: Entity<KeystrokeInput>,
    context_editor: Entity<SingleLineInput>,
    action_arguments_editor: Option<Entity<ActionArgumentsEditor>>,
    fs: Arc<dyn Fs>,
    error: Option<InputError>,
    keymap_editor: Entity<KeymapEditor>,
    workspace: WeakEntity<Workspace>,
    focus_state: KeybindingEditorModalFocusState,
}

impl ModalView for KeybindingEditorModal {}

impl EventEmitter<DismissEvent> for KeybindingEditorModal {}

impl Focusable for KeybindingEditorModal {
    fn focus_handle(&self, cx: &App) -> FocusHandle {
        self.keybind_editor.focus_handle(cx)
    }
}

impl KeybindingEditorModal {
    pub fn new(
        create: bool,
        editing_keybind: ProcessedBinding,
        editing_keybind_idx: usize,
        keymap_editor: Entity<KeymapEditor>,
        action_args_temp_dir: Option<&std::path::Path>,
        workspace: WeakEntity<Workspace>,
        fs: Arc<dyn Fs>,
        window: &mut Window,
        cx: &mut App,
    ) -> Self {
        let keybind_editor = cx
            .new(|cx| KeystrokeInput::new(editing_keybind.keystrokes().map(Vec::from), window, cx));

        let context_editor: Entity<SingleLineInput> = cx.new(|cx| {
            let input = SingleLineInput::new(window, cx, "Keybinding Context")
                .label("Edit Context")
                .label_size(LabelSize::Default);

            if let Some(context) = editing_keybind
                .context()
                .and_then(KeybindContextString::local)
            {
                input.editor().update(cx, |editor, cx| {
                    editor.set_text(context.clone(), window, cx);
                });
            }

            let editor_entity = input.editor().clone();
            let workspace = workspace.clone();
            cx.spawn(async move |_input_handle, cx| {
                let contexts = cx
                    .background_spawn(async { collect_contexts_from_assets() })
                    .await;

                let language = load_keybind_context_language(workspace, cx).await;
                editor_entity
                    .update(cx, |editor, cx| {
                        if let Some(buffer) = editor.buffer().read(cx).as_singleton() {
                            buffer.update(cx, |buffer, cx| {
                                buffer.set_language(Some(language), cx);
                            });
                        }
                        editor.set_completion_provider(Some(std::rc::Rc::new(
                            KeyContextCompletionProvider { contexts },
                        )));
                    })
                    .context("Failed to load completions for keybinding context")
            })
            .detach_and_log_err(cx);

            input
        });

        let action_arguments_editor = editing_keybind.action().has_schema.then(|| {
            let arguments = editing_keybind
                .action()
                .arguments
                .as_ref()
                .map(|args| args.text.clone());
            cx.new(|cx| {
                ActionArgumentsEditor::new(
                    editing_keybind.action().name,
                    arguments,
                    action_args_temp_dir,
                    workspace.clone(),
                    window,
                    cx,
                )
            })
        });

        let focus_state = KeybindingEditorModalFocusState::new(
            keybind_editor.focus_handle(cx),
            action_arguments_editor
                .as_ref()
                .map(|args_editor| args_editor.focus_handle(cx)),
            context_editor.focus_handle(cx),
        );

        Self {
            creating: create,
            editing_keybind,
            editing_keybind_idx,
            fs,
            keybind_editor,
            context_editor,
            action_arguments_editor,
            error: None,
            keymap_editor,
            workspace,
            focus_state,
        }
    }

    fn set_error(&mut self, error: InputError, cx: &mut Context<Self>) -> bool {
        if self.error.as_ref().is_some_and(|old_error| {
            old_error.severity == ui::Severity::Warning && *old_error == error
        }) {
            false
        } else {
            self.error = Some(error);
            cx.notify();
            true
        }
    }

    fn validate_action_arguments(&self, cx: &App) -> anyhow::Result<Option<String>> {
        let action_arguments = self
            .action_arguments_editor
            .as_ref()
            .map(|editor| editor.read(cx).editor.read(cx).text(cx));

        let value = action_arguments
            .as_ref()
            .map(|args| {
                serde_json::from_str(args).context("Failed to parse action arguments as JSON")
            })
            .transpose()?;

        cx.build_action(&self.editing_keybind.action().name, value)
            .context("Failed to validate action arguments")?;
        Ok(action_arguments)
    }

    fn validate_keystrokes(&self, cx: &App) -> anyhow::Result<Vec<Keystroke>> {
        let new_keystrokes = self
            .keybind_editor
            .read_with(cx, |editor, _| editor.keystrokes().to_vec());
        anyhow::ensure!(!new_keystrokes.is_empty(), "Keystrokes cannot be empty");
        Ok(new_keystrokes)
    }

    fn validate_context(&self, cx: &App) -> anyhow::Result<Option<String>> {
        let new_context = self
            .context_editor
            .read_with(cx, |input, cx| input.editor().read(cx).text(cx));
        let Some(context) = new_context.is_empty().not().then_some(new_context) else {
            return Ok(None);
        };
        gpui::KeyBindingContextPredicate::parse(&context).context("Failed to parse key context")?;

        Ok(Some(context))
    }

    fn save_or_display_error(&mut self, cx: &mut Context<Self>) {
        self.save(cx).map_err(|err| self.set_error(err, cx)).ok();
    }

    fn save(&mut self, cx: &mut Context<Self>) -> Result<(), InputError> {
        let existing_keybind = self.editing_keybind.clone();
        let fs = self.fs.clone();
        let tab_size = cx.global::<settings::SettingsStore>().json_tab_size();

        let new_keystrokes = self
            .validate_keystrokes(cx)
            .map_err(InputError::error)?
            .into_iter()
            .map(remove_key_char)
            .collect::<Vec<_>>();

        let new_context = self.validate_context(cx).map_err(InputError::error)?;
        let new_action_args = self
            .validate_action_arguments(cx)
            .map_err(InputError::error)?;

        let action_mapping = ActionMapping {
            keystrokes: new_keystrokes,
            context: new_context.map(SharedString::from),
        };

        let conflicting_indices = self
            .keymap_editor
            .read(cx)
            .keybinding_conflict_state
            .conflicting_indices_for_mapping(
                &action_mapping,
                self.creating.not().then_some(self.editing_keybind_idx),
            );

        conflicting_indices.map(|KeybindConflict {
            first_conflict_index,
            remaining_conflict_amount,
        }|
        {
            let conflicting_action_name = self
                .keymap_editor
                .read(cx)
                .keybindings
                .get(first_conflict_index)
                .map(|keybind| keybind.action().name);

            let warning_message = match conflicting_action_name {
                Some(name) => {
                     if remaining_conflict_amount > 0 {
                        format!(
                            "Your keybind would conflict with the \"{}\" action and {} other bindings",
                            name, remaining_conflict_amount
                        )
                    } else {
                        format!("Your keybind would conflict with the \"{}\" action", name)
                    }
                }
                None => {
                    log::info!(
                        "Could not find action in keybindings with index {}",
                        first_conflict_index
                    );
                    "Your keybind would conflict with other actions".to_string()
                }
            };

            let warning = InputError::warning(warning_message);
            if self.error.as_ref().is_some_and(|old_error| *old_error == warning) {
                Ok(())
           } else {
                Err(warning)
            }
        }).unwrap_or(Ok(()))?;

        let create = self.creating;

        let status_toast = StatusToast::new(
            format!(
                "Saved edits to the {} action.",
                &self.editing_keybind.action().humanized_name
            ),
            cx,
            move |this, _cx| {
                this.icon(ToastIcon::new(IconName::Check).color(Color::Success))
                    .dismiss_button(true)
                // .action("Undo", f) todo: wire the undo functionality
            },
        );

        self.workspace
            .update(cx, |workspace, cx| {
                workspace.toggle_status_toast(status_toast, cx);
            })
            .log_err();

        cx.spawn(async move |this, cx| {
            let action_name = existing_keybind.action().name;

            if let Err(err) = save_keybinding_update(
                create,
                existing_keybind,
                &action_mapping,
                new_action_args.as_deref(),
                &fs,
                tab_size,
            )
            .await
            {
                this.update(cx, |this, cx| {
                    this.set_error(InputError::error(err), cx);
                })
                .log_err();
            } else {
                this.update(cx, |this, cx| {
                    this.keymap_editor.update(cx, |keymap, cx| {
                        keymap.previous_edit = Some(PreviousEdit::Keybinding {
                            action_mapping,
                            action_name,
                            fallback: keymap
                                .table_interaction_state
                                .read(cx)
                                .get_scrollbar_offset(Axis::Vertical),
                        })
                    });
                    cx.emit(DismissEvent);
                })
                .ok();
            }
        })
        .detach();

        Ok(())
    }

    fn key_context(&self) -> KeyContext {
        let mut key_context = KeyContext::new_with_defaults();
        key_context.add("KeybindEditorModal");
        key_context
    }

    fn focus_next(&mut self, _: &menu::SelectNext, window: &mut Window, cx: &mut Context<Self>) {
        self.focus_state.focus_next(window, cx);
    }

    fn focus_prev(
        &mut self,
        _: &menu::SelectPrevious,
        window: &mut Window,
        cx: &mut Context<Self>,
    ) {
        self.focus_state.focus_previous(window, cx);
    }

    fn confirm(&mut self, _: &menu::Confirm, _window: &mut Window, cx: &mut Context<Self>) {
        self.save_or_display_error(cx);
    }

    fn cancel(&mut self, _: &menu::Cancel, _window: &mut Window, cx: &mut Context<Self>) {
        cx.emit(DismissEvent)
    }
}

fn remove_key_char(Keystroke { modifiers, key, .. }: Keystroke) -> Keystroke {
    Keystroke {
        modifiers,
        key,
        ..Default::default()
    }
}

impl Render for KeybindingEditorModal {
    fn render(&mut self, _window: &mut Window, cx: &mut Context<Self>) -> impl IntoElement {
        let theme = cx.theme().colors();

        v_flex()
            .w(rems(34.))
            .elevation_3(cx)
            .key_context(self.key_context())
            .on_action(cx.listener(Self::focus_next))
            .on_action(cx.listener(Self::focus_prev))
            .on_action(cx.listener(Self::confirm))
            .on_action(cx.listener(Self::cancel))
            .child(
                Modal::new("keybinding_editor_modal", None)
                    .header(
                        ModalHeader::new().child(
                            v_flex()
                                .pb_1p5()
                                .mb_1()
                                .gap_0p5()
                                .border_b_1()
                                .border_color(theme.border_variant)
                                .child(Label::new(
                                    self.editing_keybind.action().humanized_name.clone(),
                                ))
                                .when_some(
                                    self.editing_keybind.action().documentation,
                                    |this, docs| {
                                        this.child(
                                            Label::new(docs)
                                                .size(LabelSize::Small)
                                                .color(Color::Muted),
                                        )
                                    },
                                ),
                        ),
                    )
                    .section(
                        Section::new().child(
                            v_flex()
                                .gap_2()
                                .child(
                                    v_flex()
                                        .child(Label::new("Edit Keystroke"))
                                        .gap_1()
                                        .child(self.keybind_editor.clone()),
                                )
                                .when_some(self.action_arguments_editor.clone(), |this, editor| {
                                    this.child(
                                        v_flex()
                                            .mt_1p5()
                                            .gap_1()
                                            .child(Label::new("Edit Arguments"))
                                            .child(editor),
                                    )
                                })
                                .child(self.context_editor.clone())
                                .when_some(self.error.as_ref(), |this, error| {
                                    this.child(
                                        Banner::new()
                                            .severity(error.severity)
                                            // For some reason, the div overflows its container to the
                                            //right. The padding accounts for that.
                                            .child(
                                                div()
                                                    .size_full()
                                                    .pr_2()
                                                    .child(Label::new(error.content.clone())),
                                            ),
                                    )
                                }),
                        ),
                    )
                    .footer(
                        ModalFooter::new().end_slot(
                            h_flex()
                                .gap_1()
                                .child(
                                    Button::new("cancel", "Cancel")
                                        .on_click(cx.listener(|_, _, _, cx| cx.emit(DismissEvent))),
                                )
                                .child(Button::new("save-btn", "Save").on_click(cx.listener(
                                    |this, _event, _window, cx| {
                                        this.save_or_display_error(cx);
                                    },
                                ))),
                        ),
                    ),
            )
    }
}

struct KeybindingEditorModalFocusState {
    handles: Vec<FocusHandle>,
}

impl KeybindingEditorModalFocusState {
    fn new(
        keystrokes: FocusHandle,
        action_input: Option<FocusHandle>,
        context: FocusHandle,
    ) -> Self {
        Self {
            handles: Vec::from_iter(
                [Some(keystrokes), action_input, Some(context)]
                    .into_iter()
                    .flatten(),
            ),
        }
    }

    fn focused_index(&self, window: &Window, cx: &App) -> Option<i32> {
        self.handles
            .iter()
            .position(|handle| handle.contains_focused(window, cx))
            .map(|i| i as i32)
    }

    fn focus_index(&self, mut index: i32, window: &mut Window) {
        if index < 0 {
            index = self.handles.len() as i32 - 1;
        }
        if index >= self.handles.len() as i32 {
            index = 0;
        }
        window.focus(&self.handles[index as usize]);
    }

    fn focus_next(&self, window: &mut Window, cx: &App) {
        let index_to_focus = if let Some(index) = self.focused_index(window, cx) {
            index + 1
        } else {
            0
        };
        self.focus_index(index_to_focus, window);
    }

    fn focus_previous(&self, window: &mut Window, cx: &App) {
        let index_to_focus = if let Some(index) = self.focused_index(window, cx) {
            index - 1
        } else {
            self.handles.len() as i32 - 1
        };
        self.focus_index(index_to_focus, window);
    }
}

struct ActionArgumentsEditor {
    editor: Entity<Editor>,
    focus_handle: FocusHandle,
    is_loading: bool,
    /// See documentation in `KeymapEditor` for why a temp dir is needed.
    /// This field exists because the keymap editor temp dir creation may fail,
    /// and rather than implement a complicated retry mechanism, we simply
    /// fallback to trying to create a temporary directory in this editor on
    /// demand. Of note is that the TempDir struct will remove the directory
    /// when dropped.
    backup_temp_dir: Option<tempfile::TempDir>,
}

impl Focusable for ActionArgumentsEditor {
    fn focus_handle(&self, _cx: &App) -> FocusHandle {
        self.focus_handle.clone()
    }
}

impl ActionArgumentsEditor {
    fn new(
        action_name: &'static str,
        arguments: Option<SharedString>,
        temp_dir: Option<&std::path::Path>,
        workspace: WeakEntity<Workspace>,
        window: &mut Window,
        cx: &mut Context<Self>,
    ) -> Self {
        let focus_handle = cx.focus_handle();
        cx.on_focus_in(&focus_handle, window, |this, window, cx| {
            this.editor.focus_handle(cx).focus(window);
        })
        .detach();
        let editor = cx.new(|cx| {
            let mut editor = Editor::auto_height_unbounded(1, window, cx);
            Self::set_editor_text(&mut editor, arguments.clone(), window, cx);
            editor.set_read_only(true);
            editor
        });

        let temp_dir = temp_dir.map(|path| path.to_owned());
        cx.spawn_in(window, async move |this, cx| {
            let result = async {
                let (project, fs) = workspace.read_with(cx, |workspace, _cx| {
                    (
                        workspace.project().downgrade(),
                        workspace.app_state().fs.clone(),
                    )
                })?;

                let file_name =
                    project::lsp_store::json_language_server_ext::normalized_action_file_name(
                        action_name,
                    );

                let (buffer, backup_temp_dir) =
                    Self::create_temp_buffer(temp_dir, file_name.clone(), project.clone(), fs, cx)
                        .await
                        .context(concat!(
                            "Failed to create temporary buffer for action arguments. ",
                            "Auto-complete will not work"
                        ))?;

                let editor = cx.new_window_entity(|window, cx| {
                    let multi_buffer = cx.new(|cx| editor::MultiBuffer::singleton(buffer, cx));
                    let mut editor = Editor::new(
                        editor::EditorMode::Full {
                            scale_ui_elements_with_buffer_font_size: true,
                            show_active_line_background: false,
                            sized_by_content: true,
                        },
                        multi_buffer,
                        project.upgrade(),
                        window,
                        cx,
                    );
                    editor.set_searchable(false);
                    editor.disable_scrollbars_and_minimap(window, cx);
                    editor.set_show_edit_predictions(Some(false), window, cx);
                    editor.set_show_gutter(false, cx);
                    Self::set_editor_text(&mut editor, arguments, window, cx);
                    editor
                })?;

                this.update_in(cx, |this, window, cx| {
                    if this.editor.focus_handle(cx).is_focused(window) {
                        editor.focus_handle(cx).focus(window);
                    }
                    this.editor = editor;
                    this.backup_temp_dir = backup_temp_dir;
                    this.is_loading = false;
                })?;

                anyhow::Ok(())
            }
            .await;
            if result.is_err() {
                let json_language = load_json_language(workspace.clone(), cx).await;
                this.update(cx, |this, cx| {
                    this.editor.update(cx, |editor, cx| {
                        if let Some(buffer) = editor.buffer().read(cx).as_singleton() {
                            buffer.update(cx, |buffer, cx| {
                                buffer.set_language(Some(json_language.clone()), cx)
                            });
                        }
                    })
                    // .context("Failed to load JSON language for editing keybinding action arguments input")
                })
                .ok();
                this.update(cx, |this, _cx| {
                    this.is_loading = false;
                })
                .ok();
            }
            return result;
        })
        .detach_and_log_err(cx);
        Self {
            editor,
            focus_handle,
            is_loading: true,
            backup_temp_dir: None,
        }
    }

    fn set_editor_text(
        editor: &mut Editor,
        arguments: Option<SharedString>,
        window: &mut Window,
        cx: &mut Context<Editor>,
    ) {
        if let Some(arguments) = arguments {
            editor.set_text(arguments, window, cx);
        } else {
            // TODO: default value from schema?
            editor.set_placeholder_text("Action Arguments", cx);
        }
    }

    async fn create_temp_buffer(
        temp_dir: Option<std::path::PathBuf>,
        file_name: String,
        project: WeakEntity<Project>,
        fs: Arc<dyn Fs>,
        cx: &mut AsyncApp,
    ) -> anyhow::Result<(Entity<language::Buffer>, Option<tempfile::TempDir>)> {
        let (temp_file_path, temp_dir) = {
            let file_name = file_name.clone();
            async move {
                let temp_dir_backup = match temp_dir.as_ref() {
                    Some(_) => None,
                    None => {
                        let temp_dir = paths::temp_dir();
                        let sub_temp_dir = tempfile::Builder::new()
                            .tempdir_in(temp_dir)
                            .context("Failed to create temporary directory")?;
                        Some(sub_temp_dir)
                    }
                };
                let dir_path = temp_dir.as_deref().unwrap_or_else(|| {
                    temp_dir_backup
                        .as_ref()
                        .expect("created backup tempdir")
                        .path()
                });
                let path = dir_path.join(file_name);
                fs.create_file(
                    &path,
                    fs::CreateOptions {
                        ignore_if_exists: true,
                        overwrite: true,
                    },
                )
                .await
                .context("Failed to create temporary file")?;
                anyhow::Ok((path, temp_dir_backup))
            }
        }
        .await
        .context("Failed to create backing file")?;

        project
            .update(cx, |project, cx| {
                project.open_local_buffer(temp_file_path, cx)
            })?
            .await
            .context("Failed to create buffer")
            .map(|buffer| (buffer, temp_dir))
    }
}

impl Render for ActionArgumentsEditor {
    fn render(&mut self, _window: &mut Window, cx: &mut Context<Self>) -> impl IntoElement {
        let background_color;
        let border_color;
        let text_style = {
            let colors = cx.theme().colors();
            let settings = theme::ThemeSettings::get_global(cx);
            background_color = colors.editor_background;
            border_color = if self.is_loading {
                colors.border_disabled
            } else {
                colors.border_variant
            };
            TextStyleRefinement {
                font_size: Some(rems(0.875).into()),
                font_weight: Some(settings.buffer_font.weight),
                line_height: Some(relative(1.2)),
                font_style: Some(gpui::FontStyle::Normal),
                color: self.is_loading.then_some(colors.text_disabled),
                ..Default::default()
            }
        };

        self.editor
            .update(cx, |editor, _| editor.set_text_style_refinement(text_style));

        return v_flex().w_full().child(
            h_flex()
                .min_h_8()
                .min_w_48()
                .px_2()
                .py_1p5()
                .flex_grow()
                .rounded_lg()
                .bg(background_color)
                .border_1()
                .border_color(border_color)
                .track_focus(&self.focus_handle)
                .child(self.editor.clone()),
        );
    }
}

struct KeyContextCompletionProvider {
    contexts: Vec<SharedString>,
}

impl CompletionProvider for KeyContextCompletionProvider {
    fn completions(
        &self,
        _excerpt_id: editor::ExcerptId,
        buffer: &Entity<language::Buffer>,
        buffer_position: language::Anchor,
        _trigger: editor::CompletionContext,
        _window: &mut Window,
        cx: &mut Context<Editor>,
    ) -> gpui::Task<anyhow::Result<Vec<project::CompletionResponse>>> {
        let buffer = buffer.read(cx);
        let mut count_back = 0;
        for char in buffer.reversed_chars_at(buffer_position) {
            if char.is_ascii_alphanumeric() || char == '_' {
                count_back += 1;
            } else {
                break;
            }
        }
        let start_anchor = buffer.anchor_before(
            buffer_position
                .to_offset(&buffer)
                .saturating_sub(count_back),
        );
        let replace_range = start_anchor..buffer_position;
        gpui::Task::ready(Ok(vec![project::CompletionResponse {
            completions: self
                .contexts
                .iter()
                .map(|context| project::Completion {
                    replace_range: replace_range.clone(),
                    label: language::CodeLabel::plain(context.to_string(), None),
                    new_text: context.to_string(),
                    documentation: None,
                    source: project::CompletionSource::Custom,
                    icon_path: None,
                    insert_text_mode: None,
                    confirm: None,
                })
                .collect(),
            is_incomplete: false,
        }]))
    }

    fn is_completion_trigger(
        &self,
        _buffer: &Entity<language::Buffer>,
        _position: language::Anchor,
        text: &str,
        _trigger_in_words: bool,
        _menu_is_open: bool,
        _cx: &mut Context<Editor>,
    ) -> bool {
        text.chars().last().map_or(false, |last_char| {
            last_char.is_ascii_alphanumeric() || last_char == '_'
        })
    }
}

async fn load_json_language(workspace: WeakEntity<Workspace>, cx: &mut AsyncApp) -> Arc<Language> {
    let json_language_task = workspace
        .read_with(cx, |workspace, cx| {
            workspace
                .project()
                .read(cx)
                .languages()
                .language_for_name("JSON")
        })
        .context("Failed to load JSON language")
        .log_err();
    let json_language = match json_language_task {
        Some(task) => task.await.context("Failed to load JSON language").log_err(),
        None => None,
    };
    return json_language.unwrap_or_else(|| {
        Arc::new(Language::new(
            LanguageConfig {
                name: "JSON".into(),
                ..Default::default()
            },
            Some(tree_sitter_json::LANGUAGE.into()),
        ))
    });
}

async fn load_keybind_context_language(
    workspace: WeakEntity<Workspace>,
    cx: &mut AsyncApp,
) -> Arc<Language> {
    let language_task = workspace
        .read_with(cx, |workspace, cx| {
            workspace
                .project()
                .read(cx)
                .languages()
                .language_for_name("Zed Keybind Context")
        })
        .context("Failed to load Zed Keybind Context language")
        .log_err();
    let language = match language_task {
        Some(task) => task
            .await
            .context("Failed to load Zed Keybind Context language")
            .log_err(),
        None => None,
    };
    return language.unwrap_or_else(|| {
        Arc::new(Language::new(
            LanguageConfig {
                name: "Zed Keybind Context".into(),
                ..Default::default()
            },
            Some(tree_sitter_rust::LANGUAGE.into()),
        ))
    });
}

async fn save_keybinding_update(
    create: bool,
    existing: ProcessedBinding,
    action_mapping: &ActionMapping,
    new_args: Option<&str>,
    fs: &Arc<dyn Fs>,
    tab_size: usize,
) -> anyhow::Result<()> {
    let keymap_contents = settings::KeymapFile::load_keymap_file(fs)
        .await
        .context("Failed to load keymap file")?;

    let existing_keystrokes = existing.keystrokes().unwrap_or_default();
    let existing_context = existing.context().and_then(KeybindContextString::local_str);
    let existing_args = existing
        .action()
        .arguments
        .as_ref()
        .map(|args| args.text.as_ref());

    let target = settings::KeybindUpdateTarget {
        context: existing_context,
        keystrokes: existing_keystrokes,
        action_name: &existing.action().name,
        action_arguments: existing_args,
    };

    let source = settings::KeybindUpdateTarget {
        context: action_mapping.context.as_ref().map(|a| &***a),
        keystrokes: &action_mapping.keystrokes,
        action_name: &existing.action().name,
        action_arguments: new_args,
    };

    let operation = if !create {
        settings::KeybindUpdateOperation::Replace {
            target,
            target_keybind_source: existing.keybind_source().unwrap_or(KeybindSource::User),
            source,
        }
    } else {
        settings::KeybindUpdateOperation::Add {
            source,
            from: Some(target),
        }
    };

    let (new_keybinding, removed_keybinding, source) = operation.generate_telemetry();

    let updated_keymap_contents =
        settings::KeymapFile::update_keybinding(operation, keymap_contents, tab_size)
            .context("Failed to update keybinding")?;
    fs.write(
        paths::keymap_file().as_path(),
        updated_keymap_contents.as_bytes(),
    )
    .await
    .context("Failed to write keymap file")?;

    telemetry::event!(
        "Keybinding Updated",
        new_keybinding = new_keybinding,
        removed_keybinding = removed_keybinding,
        source = source
    );
    Ok(())
}

async fn remove_keybinding(
    existing: ProcessedBinding,
    fs: &Arc<dyn Fs>,
    tab_size: usize,
) -> anyhow::Result<()> {
    let Some(keystrokes) = existing.keystrokes() else {
        anyhow::bail!("Cannot remove a keybinding that does not exist");
    };
    let keymap_contents = settings::KeymapFile::load_keymap_file(fs)
        .await
        .context("Failed to load keymap file")?;

    let operation = settings::KeybindUpdateOperation::Remove {
        target: settings::KeybindUpdateTarget {
            context: existing.context().and_then(KeybindContextString::local_str),
            keystrokes,
            action_name: &existing.action().name,
            action_arguments: existing
                .action()
                .arguments
                .as_ref()
                .map(|arguments| arguments.text.as_ref()),
        },
        target_keybind_source: existing.keybind_source().unwrap_or(KeybindSource::User),
    };

    let (new_keybinding, removed_keybinding, source) = operation.generate_telemetry();
    let updated_keymap_contents =
        settings::KeymapFile::update_keybinding(operation, keymap_contents, tab_size)
            .context("Failed to update keybinding")?;
    fs.write(
        paths::keymap_file().as_path(),
        updated_keymap_contents.as_bytes(),
    )
    .await
    .context("Failed to write keymap file")?;

    telemetry::event!(
        "Keybinding Removed",
        new_keybinding = new_keybinding,
        removed_keybinding = removed_keybinding,
        source = source
    );
    Ok(())
}

#[derive(PartialEq, Eq, Debug, Copy, Clone)]
enum CloseKeystrokeResult {
    Partial,
    Close,
    None,
}

#[derive(PartialEq, Eq, Debug, Clone)]
enum KeyPress<'a> {
    Alt,
    Control,
    Function,
    Shift,
    Platform,
    Key(&'a String),
}

struct KeystrokeInput {
    keystrokes: Vec<Keystroke>,
    placeholder_keystrokes: Option<Vec<Keystroke>>,
    outer_focus_handle: FocusHandle,
    inner_focus_handle: FocusHandle,
    intercept_subscription: Option<Subscription>,
    _focus_subscriptions: [Subscription; 2],
    search: bool,
    /// Handles tripe escape to stop recording
    close_keystrokes: Option<Vec<Keystroke>>,
    close_keystrokes_start: Option<usize>,
}

impl KeystrokeInput {
    const KEYSTROKE_COUNT_MAX: usize = 3;

    fn new(
        placeholder_keystrokes: Option<Vec<Keystroke>>,
        window: &mut Window,
        cx: &mut Context<Self>,
    ) -> Self {
        let outer_focus_handle = cx.focus_handle();
        let inner_focus_handle = cx.focus_handle();
        let _focus_subscriptions = [
            cx.on_focus_in(&inner_focus_handle, window, Self::on_inner_focus_in),
            cx.on_focus_out(&inner_focus_handle, window, Self::on_inner_focus_out),
        ];
        Self {
            keystrokes: Vec::new(),
            placeholder_keystrokes,
            inner_focus_handle,
            outer_focus_handle,
            intercept_subscription: None,
            _focus_subscriptions,
            search: false,
            close_keystrokes: None,
            close_keystrokes_start: None,
        }
    }

    fn set_keystrokes(&mut self, keystrokes: Vec<Keystroke>, cx: &mut Context<Self>) {
        self.keystrokes = keystrokes;
        self.keystrokes_changed(cx);
    }

    fn dummy(modifiers: Modifiers) -> Keystroke {
        return Keystroke {
            modifiers,
            key: "".to_string(),
            key_char: None,
        };
    }

    fn keystrokes_changed(&self, cx: &mut Context<Self>) {
        cx.emit(());
        cx.notify();
    }

    fn key_context() -> KeyContext {
        let mut key_context = KeyContext::new_with_defaults();
        key_context.add("KeystrokeInput");
        key_context
    }

    fn handle_possible_close_keystroke(
        &mut self,
        keystroke: &Keystroke,
        window: &mut Window,
        cx: &mut Context<Self>,
    ) -> CloseKeystrokeResult {
        let Some(keybind_for_close_action) = window
            .highest_precedence_binding_for_action_in_context(&StopRecording, Self::key_context())
        else {
            log::trace!("No keybinding to stop recording keystrokes in keystroke input");
            self.close_keystrokes.take();
            self.close_keystrokes_start.take();
            return CloseKeystrokeResult::None;
        };
        let action_keystrokes = keybind_for_close_action.keystrokes();

        if let Some(mut close_keystrokes) = self.close_keystrokes.take() {
            let mut index = 0;

            while index < action_keystrokes.len() && index < close_keystrokes.len() {
                if !close_keystrokes[index].should_match(&action_keystrokes[index]) {
                    break;
                }
                index += 1;
            }
            if index == close_keystrokes.len() {
                if index >= action_keystrokes.len() {
                    self.close_keystrokes_start.take();
                    return CloseKeystrokeResult::None;
                }
                if keystroke.should_match(&action_keystrokes[index]) {
                    if action_keystrokes.len() >= 1 && index == action_keystrokes.len() - 1 {
                        self.stop_recording(&StopRecording, window, cx);
                        return CloseKeystrokeResult::Close;
                    } else {
                        close_keystrokes.push(keystroke.clone());
                        self.close_keystrokes = Some(close_keystrokes);
                        return CloseKeystrokeResult::Partial;
                    }
                } else {
                    self.close_keystrokes_start.take();
                    return CloseKeystrokeResult::None;
                }
            }
        } else if let Some(first_action_keystroke) = action_keystrokes.first()
            && keystroke.should_match(first_action_keystroke)
        {
            self.close_keystrokes = Some(vec![keystroke.clone()]);
            return CloseKeystrokeResult::Partial;
        }
        self.close_keystrokes_start.take();
        return CloseKeystrokeResult::None;
    }

    fn on_modifiers_changed(
        &mut self,
        event: &ModifiersChangedEvent,
        _window: &mut Window,
        cx: &mut Context<Self>,
    ) {
        let keystrokes_len = self.keystrokes.len();

        if let Some(last) = self.keystrokes.last_mut()
            && last.key.is_empty()
            && keystrokes_len <= Self::KEYSTROKE_COUNT_MAX
        {
            if self.search {
                last.modifiers = last.modifiers.xor(&event.modifiers);
            } else if !event.modifiers.modified() {
                self.keystrokes.pop();
            } else {
                last.modifiers = event.modifiers;
            }

            self.keystrokes_changed(cx);
        } else if keystrokes_len < Self::KEYSTROKE_COUNT_MAX {
            self.keystrokes.push(Self::dummy(event.modifiers));
            self.keystrokes_changed(cx);
        }
        cx.stop_propagation();
    }

    fn handle_keystroke(
        &mut self,
        keystroke: &Keystroke,
        window: &mut Window,
        cx: &mut Context<Self>,
    ) {
        let close_keystroke_result = self.handle_possible_close_keystroke(keystroke, window, cx);
        if close_keystroke_result != CloseKeystrokeResult::Close {
            let key_len = self.keystrokes.len();
            if let Some(last) = self.keystrokes.last_mut()
                && last.key.is_empty()
                && key_len <= Self::KEYSTROKE_COUNT_MAX
            {
                if self.search {
                    last.key = keystroke.key.clone();
                    if close_keystroke_result == CloseKeystrokeResult::Partial
                        && self.close_keystrokes_start.is_none()
                    {
                        self.close_keystrokes_start = Some(self.keystrokes.len() - 1);
                    }
                    self.keystrokes_changed(cx);
                    cx.stop_propagation();
                    return;
                } else {
                    self.keystrokes.pop();
                }
            }
            if self.keystrokes.len() < Self::KEYSTROKE_COUNT_MAX {
                if close_keystroke_result == CloseKeystrokeResult::Partial
                    && self.close_keystrokes_start.is_none()
                {
                    self.close_keystrokes_start = Some(self.keystrokes.len());
                }
                self.keystrokes.push(keystroke.clone());
                if self.keystrokes.len() < Self::KEYSTROKE_COUNT_MAX {
                    self.keystrokes.push(Self::dummy(keystroke.modifiers));
                }
            } else if close_keystroke_result != CloseKeystrokeResult::Partial {
                self.clear_keystrokes(&ClearKeystrokes, window, cx);
            }
        }
        self.keystrokes_changed(cx);
        cx.stop_propagation();
    }

    fn on_inner_focus_in(&mut self, _window: &mut Window, cx: &mut Context<Self>) {
        if self.intercept_subscription.is_none() {
            let listener = cx.listener(|this, event: &gpui::KeystrokeEvent, window, cx| {
                this.handle_keystroke(&event.keystroke, window, cx);
            });
            self.intercept_subscription = Some(cx.intercept_keystrokes(listener))
        }
    }

    fn on_inner_focus_out(
        &mut self,
        _event: gpui::FocusOutEvent,
        _window: &mut Window,
        cx: &mut Context<Self>,
    ) {
        self.intercept_subscription.take();
        cx.notify();
    }

    fn keystrokes(&self) -> &[Keystroke] {
        if let Some(placeholders) = self.placeholder_keystrokes.as_ref()
            && self.keystrokes.is_empty()
        {
            return placeholders;
        }
        if !self.search
            && self
                .keystrokes
                .last()
                .map_or(false, |last| last.key.is_empty())
        {
            return &self.keystrokes[..self.keystrokes.len() - 1];
        }
        return &self.keystrokes;
    }

    fn render_keystrokes(&self, is_recording: bool) -> impl Iterator<Item = Div> {
        let keystrokes = if let Some(placeholders) = self.placeholder_keystrokes.as_ref()
            && self.keystrokes.is_empty()
        {
            if is_recording {
                &[]
            } else {
                placeholders.as_slice()
            }
        } else {
            &self.keystrokes
        };
        keystrokes.iter().map(move |keystroke| {
            h_flex().children(ui::render_keystroke(
                keystroke,
                Some(Color::Default),
                Some(rems(0.875).into()),
                ui::PlatformStyle::platform(),
                false,
            ))
        })
    }

    fn recording_focus_handle(&self, _cx: &App) -> FocusHandle {
        self.inner_focus_handle.clone()
    }

    fn start_recording(&mut self, _: &StartRecording, window: &mut Window, cx: &mut Context<Self>) {
        if !self.outer_focus_handle.is_focused(window) {
            return;
        }
        self.clear_keystrokes(&ClearKeystrokes, window, cx);
        window.focus(&self.inner_focus_handle);
        cx.notify();
    }

    fn stop_recording(&mut self, _: &StopRecording, window: &mut Window, cx: &mut Context<Self>) {
        if !self.inner_focus_handle.is_focused(window) {
            return;
        }
        window.focus(&self.outer_focus_handle);
        if let Some(close_keystrokes_start) = self.close_keystrokes_start.take()
            && close_keystrokes_start < self.keystrokes.len()
        {
            self.keystrokes.drain(close_keystrokes_start..);
        }
        self.close_keystrokes.take();
        cx.notify();
    }

    fn clear_keystrokes(
        &mut self,
        _: &ClearKeystrokes,
        _window: &mut Window,
        cx: &mut Context<Self>,
    ) {
        self.keystrokes.clear();
        self.keystrokes_changed(cx);
    }
}

impl EventEmitter<()> for KeystrokeInput {}

impl Focusable for KeystrokeInput {
    fn focus_handle(&self, _cx: &App) -> FocusHandle {
        self.outer_focus_handle.clone()
    }
}

impl Render for KeystrokeInput {
    fn render(&mut self, window: &mut Window, cx: &mut Context<Self>) -> impl IntoElement {
        let colors = cx.theme().colors();
        let is_focused = self.outer_focus_handle.contains_focused(window, cx);
        let is_recording = self.inner_focus_handle.is_focused(window);

        let horizontal_padding = rems_from_px(64.);

        let recording_bg_color = colors
            .editor_background
            .blend(colors.text_accent.opacity(0.1));

        let recording_pulse = |color: Color| {
            Icon::new(IconName::Circle)
                .size(IconSize::Small)
                .color(Color::Error)
                .with_animation(
                    "recording-pulse",
                    Animation::new(std::time::Duration::from_secs(2))
                        .repeat()
                        .with_easing(gpui::pulsating_between(0.4, 0.8)),
                    {
                        let color = color.color(cx);
                        move |this, delta| this.color(Color::Custom(color.opacity(delta)))
                    },
                )
        };

        let recording_indicator = h_flex()
            .h_4()
            .pr_1()
            .gap_0p5()
            .border_1()
            .border_color(colors.border)
            .bg(colors
                .editor_background
                .blend(colors.text_accent.opacity(0.1)))
            .rounded_sm()
            .child(recording_pulse(Color::Error))
            .child(
                Label::new("REC")
                    .size(LabelSize::XSmall)
                    .weight(FontWeight::SEMIBOLD)
                    .color(Color::Error),
            );

        let search_indicator = h_flex()
            .h_4()
            .pr_1()
            .gap_0p5()
            .border_1()
            .border_color(colors.border)
            .bg(colors
                .editor_background
                .blend(colors.text_accent.opacity(0.1)))
            .rounded_sm()
            .child(recording_pulse(Color::Accent))
            .child(
                Label::new("SEARCH")
                    .size(LabelSize::XSmall)
                    .weight(FontWeight::SEMIBOLD)
                    .color(Color::Accent),
            );

        let record_icon = if self.search {
            IconName::MagnifyingGlass
        } else {
            IconName::PlayFilled
        };

        h_flex()
            .id("keystroke-input")
            .track_focus(&self.outer_focus_handle)
            .py_2()
            .px_3()
            .gap_2()
            .min_h_10()
            .w_full()
            .flex_1()
            .justify_between()
            .rounded_lg()
            .overflow_hidden()
            .map(|this| {
                if is_recording {
                    this.bg(recording_bg_color)
                } else {
                    this.bg(colors.editor_background)
                }
            })
            .border_1()
            .border_color(colors.border_variant)
            .when(is_focused, |parent| {
                parent.border_color(colors.border_focused)
            })
            .key_context(Self::key_context())
            .on_action(cx.listener(Self::start_recording))
            .on_action(cx.listener(Self::stop_recording))
            .child(
                h_flex()
                    .w(horizontal_padding)
                    .gap_0p5()
                    .justify_start()
                    .flex_none()
                    .when(is_recording, |this| {
                        this.map(|this| {
                            if self.search {
                                this.child(search_indicator)
                            } else {
                                this.child(recording_indicator)
                            }
                        })
                    }),
            )
            .child(
                h_flex()
                    .id("keystroke-input-inner")
                    .track_focus(&self.inner_focus_handle)
                    .on_modifiers_changed(cx.listener(Self::on_modifiers_changed))
                    .size_full()
                    .when(!self.search, |this| {
                        this.focus(|mut style| {
                            style.border_color = Some(colors.border_focused);
                            style
                        })
                    })
                    .w_full()
                    .min_w_0()
                    .justify_center()
                    .flex_wrap()
                    .gap(ui::DynamicSpacing::Base04.rems(cx))
                    .children(self.render_keystrokes(is_recording)),
            )
            .child(
                h_flex()
                    .w(horizontal_padding)
                    .gap_0p5()
                    .justify_end()
                    .flex_none()
                    .map(|this| {
                        if is_recording {
                            this.child(
                                IconButton::new("stop-record-btn", IconName::StopFilled)
                                    .shape(ui::IconButtonShape::Square)
                                    .map(|this| {
                                        this.tooltip(Tooltip::for_action_title(
                                            if self.search {
                                                "Stop Searching"
                                            } else {
                                                "Stop Recording"
                                            },
                                            &StopRecording,
                                        ))
                                    })
                                    .icon_color(Color::Error)
                                    .on_click(cx.listener(|this, _event, window, cx| {
                                        this.stop_recording(&StopRecording, window, cx);
                                    })),
                            )
                        } else {
                            this.child(
                                IconButton::new("record-btn", record_icon)
                                    .shape(ui::IconButtonShape::Square)
                                    .map(|this| {
                                        this.tooltip(Tooltip::for_action_title(
                                            if self.search {
                                                "Start Searching"
                                            } else {
                                                "Start Recording"
                                            },
                                            &StartRecording,
                                        ))
                                    })
                                    .when(!is_focused, |this| this.icon_color(Color::Muted))
                                    .on_click(cx.listener(|this, _event, window, cx| {
                                        this.start_recording(&StartRecording, window, cx);
                                    })),
                            )
                        }
                    })
                    .child(
                        IconButton::new("clear-btn", IconName::Delete)
                            .shape(ui::IconButtonShape::Square)
                            .tooltip(Tooltip::for_action_title(
                                "Clear Keystrokes",
                                &ClearKeystrokes,
                            ))
                            .when(!is_recording || !is_focused, |this| {
                                this.icon_color(Color::Muted)
                            })
                            .on_click(cx.listener(|this, _event, window, cx| {
                                this.clear_keystrokes(&ClearKeystrokes, window, cx);
                            })),
                    ),
            )
    }
}

fn collect_contexts_from_assets() -> Vec<SharedString> {
    let mut keymap_assets = vec![
        util::asset_str::<SettingsAssets>(settings::DEFAULT_KEYMAP_PATH),
        util::asset_str::<SettingsAssets>(settings::VIM_KEYMAP_PATH),
    ];
    keymap_assets.extend(
        BaseKeymap::OPTIONS
            .iter()
            .filter_map(|(_, base_keymap)| base_keymap.asset_path())
            .map(util::asset_str::<SettingsAssets>),
    );

    let mut contexts = HashSet::default();

    for keymap_asset in keymap_assets {
        let Ok(keymap) = KeymapFile::parse(&keymap_asset) else {
            continue;
        };

        for section in keymap.sections() {
            let context_expr = &section.context;
            let mut queue = Vec::new();
            let Ok(root_context) = gpui::KeyBindingContextPredicate::parse(context_expr) else {
                continue;
            };

            queue.push(root_context);
            while let Some(context) = queue.pop() {
                match context {
                    gpui::KeyBindingContextPredicate::Identifier(ident) => {
                        contexts.insert(ident);
                    }
                    gpui::KeyBindingContextPredicate::Equal(ident_a, ident_b) => {
                        contexts.insert(ident_a);
                        contexts.insert(ident_b);
                    }
                    gpui::KeyBindingContextPredicate::NotEqual(ident_a, ident_b) => {
                        contexts.insert(ident_a);
                        contexts.insert(ident_b);
                    }
                    gpui::KeyBindingContextPredicate::Descendant(ctx_a, ctx_b) => {
                        queue.push(*ctx_a);
                        queue.push(*ctx_b);
                    }
                    gpui::KeyBindingContextPredicate::Not(ctx) => {
                        queue.push(*ctx);
                    }
                    gpui::KeyBindingContextPredicate::And(ctx_a, ctx_b) => {
                        queue.push(*ctx_a);
                        queue.push(*ctx_b);
                    }
                    gpui::KeyBindingContextPredicate::Or(ctx_a, ctx_b) => {
                        queue.push(*ctx_a);
                        queue.push(*ctx_b);
                    }
                }
            }
        }
    }

    let mut contexts = contexts.into_iter().collect::<Vec<_>>();
    contexts.sort();

    return contexts;
}

impl SerializableItem for KeymapEditor {
    fn serialized_item_kind() -> &'static str {
        "KeymapEditor"
    }

    fn cleanup(
        workspace_id: workspace::WorkspaceId,
        alive_items: Vec<workspace::ItemId>,
        _window: &mut Window,
        cx: &mut App,
    ) -> gpui::Task<gpui::Result<()>> {
        workspace::delete_unloaded_items(
            alive_items,
            workspace_id,
            "keybinding_editors",
            &KEYBINDING_EDITORS,
            cx,
        )
    }

    fn deserialize(
        _project: Entity<project::Project>,
        workspace: WeakEntity<Workspace>,
        workspace_id: workspace::WorkspaceId,
        item_id: workspace::ItemId,
        window: &mut Window,
        cx: &mut App,
    ) -> gpui::Task<gpui::Result<Entity<Self>>> {
        window.spawn(cx, async move |cx| {
            if KEYBINDING_EDITORS
                .get_keybinding_editor(item_id, workspace_id)?
                .is_some()
            {
                cx.update(|window, cx| cx.new(|cx| KeymapEditor::new(workspace, window, cx)))
            } else {
                Err(anyhow!("No keybinding editor to deserialize"))
            }
        })
    }

    fn serialize(
        &mut self,
        workspace: &mut Workspace,
        item_id: workspace::ItemId,
        _closing: bool,
        _window: &mut Window,
        cx: &mut ui::Context<Self>,
    ) -> Option<gpui::Task<gpui::Result<()>>> {
        let workspace_id = workspace.database_id()?;
        Some(cx.background_spawn(async move {
            KEYBINDING_EDITORS
                .save_keybinding_editor(item_id, workspace_id)
                .await
        }))
    }

    fn should_serialize(&self, _event: &Self::Event) -> bool {
        false
    }
}

mod persistence {
    use db::{define_connection, query, sqlez_macros::sql};
    use workspace::WorkspaceDb;

    define_connection! {
        pub static ref KEYBINDING_EDITORS: KeybindingEditorDb<WorkspaceDb> =
            &[sql!(
                CREATE TABLE keybinding_editors (
                    workspace_id INTEGER,
                    item_id INTEGER UNIQUE,

                    PRIMARY KEY(workspace_id, item_id),
                    FOREIGN KEY(workspace_id) REFERENCES workspaces(workspace_id)
                    ON DELETE CASCADE
                ) STRICT;
            )];
    }

    impl KeybindingEditorDb {
        query! {
            pub async fn save_keybinding_editor(
                item_id: workspace::ItemId,
                workspace_id: workspace::WorkspaceId
            ) -> Result<()> {
                INSERT OR REPLACE INTO keybinding_editors(item_id, workspace_id)
                VALUES (?, ?)
            }
        }

        query! {
            pub fn get_keybinding_editor(
                item_id: workspace::ItemId,
                workspace_id: workspace::WorkspaceId
            ) -> Result<Option<workspace::ItemId>> {
                SELECT item_id
                FROM keybinding_editors
                WHERE item_id = ? AND workspace_id = ?
            }
        }
    }
}

/// Iterator that yields KeyPress values from a slice of Keystrokes
struct KeyPressIterator<'a> {
    keystrokes: &'a [Keystroke],
    current_keystroke_index: usize,
    current_key_press_index: usize,
}

impl<'a> KeyPressIterator<'a> {
    fn new(keystrokes: &'a [Keystroke]) -> Self {
        Self {
            keystrokes,
            current_keystroke_index: 0,
            current_key_press_index: 0,
        }
    }
}

impl<'a> Iterator for KeyPressIterator<'a> {
    type Item = KeyPress<'a>;

    fn next(&mut self) -> Option<Self::Item> {
        loop {
            let keystroke = self.keystrokes.get(self.current_keystroke_index)?;

            match self.current_key_press_index {
                0 => {
                    self.current_key_press_index = 1;
                    if keystroke.modifiers.platform {
                        return Some(KeyPress::Platform);
                    }
                }
                1 => {
                    self.current_key_press_index = 2;
                    if keystroke.modifiers.alt {
                        return Some(KeyPress::Alt);
                    }
                }
                2 => {
                    self.current_key_press_index = 3;
                    if keystroke.modifiers.control {
                        return Some(KeyPress::Control);
                    }
                }
                3 => {
                    self.current_key_press_index = 4;
                    if keystroke.modifiers.shift {
                        return Some(KeyPress::Shift);
                    }
                }
                4 => {
                    self.current_key_press_index = 5;
                    if keystroke.modifiers.function {
                        return Some(KeyPress::Function);
                    }
                }
                _ => {
                    self.current_keystroke_index += 1;
                    self.current_key_press_index = 0;

                    if keystroke.key.is_empty() {
                        continue;
                    }
                    return Some(KeyPress::Key(&keystroke.key));
                }
            }
        }
    }
}<|MERGE_RESOLUTION|>--- conflicted
+++ resolved
@@ -1807,21 +1807,15 @@
                                 .collect()
                         }),
                     )
-<<<<<<< HEAD
-                    .map_row(
-                        cx.processor(|this, (row_index, row): (usize, Div), _window, cx| {
-                            let conflict = this.get_conflict(row_index);
-=======
                     .map_row(cx.processor(
                         |this, (row_index, row): (usize, Stateful<Div>), _window, cx| {
-                            let is_conflict = this.has_conflict(row_index);
->>>>>>> 326fe05b
+                        let conflict = this.get_conflict(row_index);
                             let is_selected = this.selected_index == Some(row_index);
 
                             let row_id = row_group_id(row_index);
 
-<<<<<<< HEAD
                             div()
+                                .id(("keymap-row-wrapper", row_index))
                                 .child(
                                     row.id(row_id.clone())
                                         .on_any_mouse_down(cx.listener(
@@ -1846,16 +1840,6 @@
                                         ))
                                         .on_click(cx.listener(
                                             move |this, event: &ClickEvent, window, cx| {
-=======
-                            let row = row
-                                .on_any_mouse_down(cx.listener(
-                                    move |this,
-                                          mouse_down_event: &gpui::MouseDownEvent,
-                                          window,
-                                          cx| {
-                                        match mouse_down_event.button {
-                                            MouseButton::Right => {
->>>>>>> 326fe05b
                                                 this.select_index(row_index, None, window, cx);
                                                 if event.up.click_count == 2 {
                                                     this.open_edit_keybinding_modal(
@@ -1905,19 +1889,10 @@
                                 )
                                 .when(is_selected, |row| {
                                     row.border_color(cx.theme().colors().panel_focused_border)
-<<<<<<< HEAD
                                 })
                                 .into_any_element()
                         }),
                     ),
-=======
-                                        .border_2()
-                                });
-
-                            row.into_any_element()
-                        },
-                    )),
->>>>>>> 326fe05b
             )
             .on_scroll_wheel(cx.listener(|this, event: &ScrollWheelEvent, _, cx| {
                 // This ensures that the menu is not dismissed in cases where scroll events
