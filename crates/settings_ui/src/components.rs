use editor::Editor;
use gpui::div;
use ui::{
    ActiveTheme as _, App, FluentBuilder as _, InteractiveElement as _, IntoElement,
    ParentElement as _, RenderOnce, Styled as _, Window,
};

#[derive(IntoElement)]
pub struct SettingsEditor {
    initial_text: Option<String>,
    placeholder: Option<&'static str>,
    confirm: Option<Box<dyn Fn(Option<String>, &mut App)>>,
}

impl SettingsEditor {
    pub fn new() -> Self {
        Self {
            initial_text: None,
            placeholder: None,
            confirm: None,
        }
    }

    pub fn with_initial_text(mut self, initial_text: String) -> Self {
        self.initial_text = Some(initial_text);
        self
    }

    pub fn with_placeholder(mut self, placeholder: &'static str) -> Self {
        self.placeholder = Some(placeholder);
        self
    }

    pub fn on_confirm(mut self, confirm: impl Fn(Option<String>, &mut App) + 'static) -> Self {
        self.confirm = Some(Box::new(confirm));
        self
    }
}

impl RenderOnce for SettingsEditor {
    fn render(self, window: &mut Window, cx: &mut App) -> impl ui::IntoElement {
        let editor = window.use_state(cx, {
            move |window, cx| {
                let mut editor = Editor::single_line(window, cx);
                if let Some(text) = self.initial_text {
                    editor.set_text(text, window, cx);
                }

                if let Some(placeholder) = self.placeholder {
                    editor.set_placeholder_text(placeholder, window, cx);
                }
                // todo(settings_ui): We should have an observe global use for settings store
                // so whenever a settings file is updated, the settings ui updates too
                editor
            }
        });

        let weak_editor = editor.downgrade();
        let theme_colors = cx.theme().colors();

        div()
<<<<<<< HEAD
            .flex_grow()
            .child(editor)
            .bg(theme_colors.editor_background)
=======
            .py_1()
            .px_2()
            .min_w_64()
            .rounded_md()
>>>>>>> fb343a77
            .border_1()
            .border_color(theme_colors.border)
            .bg(theme_colors.editor_background)
            .child(editor)
            .when_some(self.confirm, |this, confirm| {
                this.on_action::<menu::Confirm>({
                    move |_, _, cx| {
                        let Some(editor) = weak_editor.upgrade() else {
                            return;
                        };
                        let new_value = editor.read_with(cx, |editor, cx| editor.text(cx));
                        let new_value = (!new_value.is_empty()).then_some(new_value);
                        confirm(new_value, cx);
                    }
                })
            })
    }
}<|MERGE_RESOLUTION|>--- conflicted
+++ resolved
@@ -59,16 +59,10 @@
         let theme_colors = cx.theme().colors();
 
         div()
-<<<<<<< HEAD
-            .flex_grow()
-            .child(editor)
-            .bg(theme_colors.editor_background)
-=======
             .py_1()
             .px_2()
             .min_w_64()
             .rounded_md()
->>>>>>> fb343a77
             .border_1()
             .border_color(theme_colors.border)
             .bg(theme_colors.editor_background)
