--- conflicted
+++ resolved
@@ -17,37 +17,6 @@
 };
 pub use url::Url;
 
-<<<<<<< HEAD
-pub fn proxy_from_env() -> Option<String> {
-    macro_rules! try_env {
-        ($($env:literal),+) => {
-            $(
-                if let Ok(env) = std::env::var($env) {
-                    return Some(env);
-                }
-            )+
-        };
-    }
-
-    try_env!(
-        "ALL_PROXY",
-        "all_proxy",
-        "HTTPS_PROXY",
-        "https_proxy",
-        "HTTP_PROXY",
-        "http_proxy"
-    );
-    None
-}
-
-fn get_proxy(proxy: Option<String>) -> Option<isahc::http::Uri> {
-    proxy.or_else(proxy_from_env).and_then(|input| {
-        input
-            .parse::<isahc::http::Uri>()
-            .inspect_err(|e| log::error!("Error parsing proxy settings: {}", e))
-            .ok()
-    })
-=======
 pub trait HttpClient: Send + Sync {
     fn send(
         &self,
@@ -145,7 +114,6 @@
     fn proxy(&self) -> Option<&Uri> {
         self.proxy.as_ref()
     }
->>>>>>> 0a9d50bf
 }
 
 /// An [`HttpClient`] that has a base URL.
