--- conflicted
+++ resolved
@@ -1,12 +1,7 @@
 use gpui::{
-<<<<<<< HEAD
-    canvas, div, linear_color_stop, linear_gradient, point, prelude::*, px, rgb, size, App,
-    AppContext, Background, Bounds, ColorSpace, MouseDownEvent, Path, PathBuilder, PathStyle,
-    Pixels, Point, Render, StrokeOptions, ViewContext, WindowContext, WindowOptions,
-=======
-    canvas, div, point, prelude::*, px, size, App, Application, Bounds, Context, MouseDownEvent,
-    Path, Pixels, Point, Render, Window, WindowOptions,
->>>>>>> 6fca1d2b
+    canvas, div, linear_color_stop, linear_gradient, point, prelude::*, px, rgb, size, Application,
+    Background, Bounds, ColorSpace, Context, MouseDownEvent, Path, PathBuilder, PathStyle, Pixels,
+    Point, Render, StrokeOptions, Window, WindowOptions,
 };
 
 struct PaintingViewer {
@@ -17,7 +12,7 @@
 }
 
 impl PaintingViewer {
-    fn new(_: &WindowContext) -> Self {
+    fn new(_window: &mut Window, _cx: &mut Context<Self>) -> Self {
         let mut lines = vec![];
 
         // draw a Rust logo
@@ -158,19 +153,11 @@
                     .size_full()
                     .child(
                         canvas(
-<<<<<<< HEAD
-                            move |_, _| {},
-                            move |_, _, cx| {
-
-                                for (path, color) in default_lines {
-                                    cx.paint_path(path, color);
-=======
                             move |_, _, _| {},
                             move |_, _, window, _| {
-                                const STROKE_WIDTH: Pixels = px(2.0);
-                                for path in default_lines {
-                                    window.paint_path(path, gpui::black());
->>>>>>> 6fca1d2b
+
+                                for (path, color) in default_lines {
+                                    window.paint_path(path, color);
                                 }
 
                                 for points in lines {
@@ -186,14 +173,10 @@
                                             builder.line_to(p);
                                         }
                                     }
-<<<<<<< HEAD
+
                                     if let Ok(path) = builder.build() {
-                                        cx.paint_path(path, gpui::black());
+                                        window.paint_path(path, gpui::black());
                                     }
-=======
-
-                                    window.paint_path(path, gpui::black());
->>>>>>> 6fca1d2b
                                 }
                             },
                         )
@@ -243,17 +226,13 @@
 }
 
 fn main() {
-    Application::new().run(|cx: &mut App| {
+    Application::new().run(|cx| {
         cx.open_window(
             WindowOptions {
                 focus: true,
                 ..Default::default()
             },
-<<<<<<< HEAD
-            |cx| cx.new_view(|cx| PaintingViewer::new(cx)),
-=======
-            |_, cx| cx.new(|_| PaintingViewer::new()),
->>>>>>> 6fca1d2b
+            |window, cx| cx.new(|cx| PaintingViewer::new(window, cx)),
         )
         .unwrap();
         cx.activate(true);
