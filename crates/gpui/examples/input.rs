--- conflicted
+++ resolved
@@ -544,15 +544,12 @@
                         selection_reversed: false,
                         marked_range: None,
                         last_layout: None,
-<<<<<<< HEAD
+                        last_bounds: None,
+                        is_selecting: false,
                     });
                     cx.new_view(|_| InputExample {
                         text_input,
                         recent_keystrokes: vec![],
-=======
-                        last_bounds: None,
-                        is_selecting: false,
->>>>>>> 30479bf0
                     })
                 },
             )
