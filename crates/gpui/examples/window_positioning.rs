use gpui::{
    App, Application, Bounds, Context, DisplayId, Hsla, Pixels, SharedString, Size, Window,
    WindowBackgroundAppearance, WindowBounds, WindowKind, WindowOptions, div, point, prelude::*,
    px, rgb,
};

struct WindowContent {
    text: SharedString,
    bounds: Bounds<Pixels>,
    bg: Hsla,
}

impl Render for WindowContent {
    fn render(&mut self, window: &mut Window, _: &mut Context<Self>) -> impl IntoElement {
        let window_bounds = window.bounds();

        div()
            .flex()
            .flex_col()
            .bg(self.bg)
            .size_full()
            .items_center()
            .text_color(rgb(0xffffff))
            .child(self.text.clone())
            .child(
                div()
                    .flex()
                    .flex_col()
                    .text_sm()
                    .items_center()
                    .size_full()
                    .child(format!(
                        "origin: {}, {} size: {}, {}",
                        self.bounds.origin.x,
                        self.bounds.origin.y,
                        self.bounds.size.width,
                        self.bounds.size.height
                    ))
                    .child(format!(
                        "cx.bounds() origin: {}, {} size {}, {}",
                        window_bounds.origin.x,
                        window_bounds.origin.y,
                        window_bounds.size.width,
                        window_bounds.size.height
                    )),
            )
    }
}

fn build_window_options(display_id: DisplayId, bounds: Bounds<Pixels>) -> WindowOptions {
    WindowOptions {
        // Set the bounds of the window in screen coordinates
        window_bounds: Some(WindowBounds::Windowed(bounds)),
        // Specify the display_id to ensure the window is created on the correct screen
        display_id: Some(display_id),
        titlebar: None,
        window_background: WindowBackgroundAppearance::Transparent,
        focus: false,
        show: true,
        kind: WindowKind::PopUp,
        is_movable: false,
        app_id: None,
        window_min_size: None,
        window_decorations: None,
<<<<<<< HEAD
        tabbing_identifier: None,
=======
        ..Default::default()
>>>>>>> 0a9f4078
    }
}

fn main() {
    Application::new().run(|cx: &mut App| {
        // Create several new windows, positioned in the top right corner of each screen
        let size = Size {
            width: px(350.),
            height: px(75.),
        };
        let margin_offset = px(150.);

        for screen in cx.displays() {
            let bounds = Bounds {
                origin: point(margin_offset, margin_offset),
                size,
            };

            cx.open_window(build_window_options(screen.id(), bounds), |_, cx| {
                cx.new(|_| WindowContent {
                    text: format!("Top Left {:?}", screen.id()).into(),
                    bg: gpui::red(),
                    bounds,
                })
            })
            .unwrap();

            let bounds = Bounds {
                origin: screen.bounds().top_right()
                    - point(size.width + margin_offset, -margin_offset),
                size,
            };

            cx.open_window(build_window_options(screen.id(), bounds), |_, cx| {
                cx.new(|_| WindowContent {
                    text: format!("Top Right {:?}", screen.id()).into(),
                    bg: gpui::red(),
                    bounds,
                })
            })
            .unwrap();

            let bounds = Bounds {
                origin: screen.bounds().bottom_left()
                    - point(-margin_offset, size.height + margin_offset),
                size,
            };

            cx.open_window(build_window_options(screen.id(), bounds), |_, cx| {
                cx.new(|_| WindowContent {
                    text: format!("Bottom Left {:?}", screen.id()).into(),
                    bg: gpui::blue(),
                    bounds,
                })
            })
            .unwrap();

            let bounds = Bounds {
                origin: screen.bounds().bottom_right()
                    - point(size.width + margin_offset, size.height + margin_offset),
                size,
            };

            cx.open_window(build_window_options(screen.id(), bounds), |_, cx| {
                cx.new(|_| WindowContent {
                    text: format!("Bottom Right {:?}", screen.id()).into(),
                    bg: gpui::blue(),
                    bounds,
                })
            })
            .unwrap();

            let bounds = Bounds {
                origin: point(screen.bounds().center().x - size.center().x, margin_offset),
                size,
            };

            cx.open_window(build_window_options(screen.id(), bounds), |_, cx| {
                cx.new(|_| WindowContent {
                    text: format!("Top Center {:?}", screen.id()).into(),
                    bg: gpui::black(),
                    bounds,
                })
            })
            .unwrap();

            let bounds = Bounds {
                origin: point(margin_offset, screen.bounds().center().y - size.center().y),
                size,
            };

            cx.open_window(build_window_options(screen.id(), bounds), |_, cx| {
                cx.new(|_| WindowContent {
                    text: format!("Left Center {:?}", screen.id()).into(),
                    bg: gpui::black(),
                    bounds,
                })
            })
            .unwrap();

            let bounds = Bounds {
                origin: point(
                    screen.bounds().center().x - size.center().x,
                    screen.bounds().center().y - size.center().y,
                ),
                size,
            };

            cx.open_window(build_window_options(screen.id(), bounds), |_, cx| {
                cx.new(|_| WindowContent {
                    text: format!("Center {:?}", screen.id()).into(),
                    bg: gpui::black(),
                    bounds,
                })
            })
            .unwrap();

            let bounds = Bounds {
                origin: point(
                    screen.bounds().size.width - size.width - margin_offset,
                    screen.bounds().center().y - size.center().y,
                ),
                size,
            };

            cx.open_window(build_window_options(screen.id(), bounds), |_, cx| {
                cx.new(|_| WindowContent {
                    text: format!("Right Center {:?}", screen.id()).into(),
                    bg: gpui::black(),
                    bounds,
                })
            })
            .unwrap();

            let bounds = Bounds {
                origin: point(
                    screen.bounds().center().x - size.center().x,
                    screen.bounds().size.height - size.height - margin_offset,
                ),
                size,
            };

            cx.open_window(build_window_options(screen.id(), bounds), |_, cx| {
                cx.new(|_| WindowContent {
                    text: format!("Bottom Center {:?}", screen.id()).into(),
                    bg: gpui::black(),
                    bounds,
                })
            })
            .unwrap();
        }
    });
}<|MERGE_RESOLUTION|>--- conflicted
+++ resolved
@@ -62,11 +62,8 @@
         app_id: None,
         window_min_size: None,
         window_decorations: None,
-<<<<<<< HEAD
         tabbing_identifier: None,
-=======
         ..Default::default()
->>>>>>> 0a9f4078
     }
 }
 
