--- conflicted
+++ resolved
@@ -106,10 +106,5 @@
 #TODO: use these on all platforms
 blade-graphics = { git = "https://github.com/kvark/blade", rev = "c4f951a88b345724cb952e920ad30e39851f7760" }
 blade-macros = { git = "https://github.com/kvark/blade", rev = "c4f951a88b345724cb952e920ad30e39851f7760" }
-<<<<<<< HEAD
 cosmic-text = "0.10.0"
-=======
-bytemuck = "1"
-cosmic-text = "0.10.0"
-xkbcommon = { version = "0.7", features = ["x11"] }
->>>>>>> aa6926e5
+xkbcommon = { version = "0.7", features = ["x11"] }