--- conflicted
+++ resolved
@@ -99,14 +99,8 @@
 xcb = { version = "1.3", features = ["as-raw-xcb-connection"] }
 as-raw-xcb-connection = "1"
 #TODO: use these on all platforms
-<<<<<<< HEAD
-blade-graphics = { git = "https://github.com/kvark/blade", rev = "f35bc605154e210ab6190291235889b6ddad73f1" }
-blade-macros = { git = "https://github.com/kvark/blade", rev = "f35bc605154e210ab6190291235889b6ddad73f1" }
-bytemuck = "1"
-cosmic-text = "0.10.0"
-swash = "0.1.12"
-=======
 blade-graphics = { git = "https://github.com/kvark/blade", rev = "26bc5e8b9ef67b4f2970eb95888db733eace98f3" }
 blade-macros = { git = "https://github.com/kvark/blade", rev = "26bc5e8b9ef67b4f2970eb95888db733eace98f3" }
 bytemuck = "1"
->>>>>>> 9e538e79
+cosmic-text = "0.10.0"
+swash = "0.1.12"