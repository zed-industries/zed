--- conflicted
+++ resolved
@@ -154,13 +154,8 @@
 blade-macros = { workspace = true, optional = true }
 blade-util = { workspace = true, optional = true }
 bytemuck = { version = "1", optional = true }
-<<<<<<< HEAD
-cosmic-text = { git = "https://github.com/pop-os/cosmic-text", rev = "542b20c", optional = true }
+cosmic-text = { version = "0.13.2", optional = true }
 font-kit = { git = "https://github.com/zed-industries/font-kit", rev = "5474cfad4b719a72ec8ed2cb7327b2b01fd10568", features = [
-=======
-cosmic-text = { version = "0.13.2", optional = true }
-font-kit = { git = "https://github.com/zed-industries/font-kit", rev = "40391b7", features = [
->>>>>>> 93c00560
     "source-fontconfig-dlopen",
 ], optional = true }
 
