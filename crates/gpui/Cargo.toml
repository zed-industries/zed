[package]
name = "gpui"
version = "0.1.0"
edition = "2021"
authors = ["Nathan Sobo <nathan@zed.dev>"]
description = "Zed's GPU-accelerated UI framework"
publish = false
license = "Apache-2.0"

[lints]
workspace = true

[features]
default = []
test-support = ["backtrace", "collections/test-support", "util/test-support"]
runtime_shaders = []
macos-blade = ["blade-graphics", "blade-macros", "bytemuck"]

[lib]
path = "src/gpui.rs"
doctest = false

[dependencies]
anyhow.workspace = true
async-task = "4.7"
backtrace = { version = "0.3", optional = true }
blade-graphics = { workspace = true, optional = true }
blade-macros = { workspace = true, optional = true }
bytemuck = { version = "1", optional = true }
collections.workspace = true
ctor.workspace = true
derive_more.workspace = true
env_logger.workspace = true
etagere = "0.2"
futures.workspace = true
font-kit = { git = "https://github.com/zed-industries/font-kit", rev = "5a5c4d4" }
gpui_macros.workspace = true
image = "0.23"
itertools.workspace = true
lazy_static.workspace = true
linkme = "0.3"
log.workspace = true
num_cpus = "1.13"
parking = "2.0.0"
parking_lot.workspace = true
pathfinder_geometry = "0.5"
postage.workspace = true
profiling.workspace = true
rand.workspace = true
raw-window-handle = "0.6"
refineable.workspace = true
resvg = { version = "0.41.0", default-features = false }
usvg = { version = "0.41.0", default-features = false }
schemars.workspace = true
seahash = "4.1"
semantic_version.workspace = true
serde.workspace = true
serde_derive.workspace = true
serde_json.workspace = true
slotmap = "1.0.6"
smallvec.workspace = true
smol.workspace = true
sum_tree.workspace = true
taffy = { git = "https://github.com/DioxusLabs/taffy", rev = "1876f72bee5e376023eaa518aa7b8a34c769bd1b" }
thiserror.workspace = true
time.workspace = true
util.workspace = true
uuid.workspace = true
waker-fn = "1.1.0"

[dev-dependencies]
backtrace = "0.3"
collections = { workspace = true, features = ["test-support"] }
util = { workspace = true, features = ["test-support"] }

[target.'cfg(target_os = "macos")'.build-dependencies]
bindgen = "0.65.1"
cbindgen = "0.26.0"

[target.'cfg(target_os = "macos")'.dependencies]
block = "0.1"
cocoa = "0.25"
core-foundation.workspace = true
core-graphics = "0.23"
core-text = "20.1"
foreign-types = "0.5"
log.workspace = true
media.workspace = true
metal = "0.25"
objc = "0.2"

[target.'cfg(any(target_os = "linux", target_os = "windows"))'.dependencies]
flume = "0.11"
#TODO: use these on all platforms
blade-graphics.workspace = true
blade-macros.workspace = true
bytemuck = "1"
cosmic-text = "0.11.2"
copypasta = "0.10.1"

[target.'cfg(target_os = "linux")'.dependencies]
as-raw-xcb-connection = "1"
ashpd = "0.8.0"
calloop = "0.12.4"
calloop-wayland-source = "0.2.0"
wayland-backend = { version = "0.3.3", features = ["client_system"] }
wayland-client = { version = "0.31.2" }
wayland-cursor = "0.31.1"
wayland-protocols = { version = "0.31.2", features = [
    "client",
    "staging",
    "unstable",
] }
oo7 = "0.3.0"
open = "5.1.2"
<<<<<<< HEAD
x11rb = { version = "0.13.0", features = ["allow-unsafe-code", "xkb", "randr", "xinput"] }
=======
filedescriptor = "0.8.2"
x11rb = { version = "0.13.0", features = ["allow-unsafe-code", "xkb", "randr"] }
>>>>>>> d2569afe
xkbcommon = { version = "0.7", features = ["wayland", "x11"] }

[target.'cfg(windows)'.dependencies]
windows.workspace = true

[target.'cfg(windows)'.build-dependencies]
embed-resource = "2.4"

[[example]]
name = "hello_world"
path = "examples/hello_world.rs"

[[example]]
name = "image"
path = "examples/image/image.rs"

[[example]]
name = "set_menus"
path = "examples/set_menus.rs"<|MERGE_RESOLUTION|>--- conflicted
+++ resolved
@@ -113,12 +113,8 @@
 ] }
 oo7 = "0.3.0"
 open = "5.1.2"
-<<<<<<< HEAD
+filedescriptor = "0.8.2"
 x11rb = { version = "0.13.0", features = ["allow-unsafe-code", "xkb", "randr", "xinput"] }
-=======
-filedescriptor = "0.8.2"
-x11rb = { version = "0.13.0", features = ["allow-unsafe-code", "xkb", "randr"] }
->>>>>>> d2569afe
 xkbcommon = { version = "0.7", features = ["wayland", "x11"] }
 
 [target.'cfg(windows)'.dependencies]
