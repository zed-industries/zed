[package]
name = "gpui"
version = "0.1.0"
edition = "2021"
authors = ["Nathan Sobo <nathan@zed.dev>"]
description = "Zed's GPU-accelerated UI framework"
publish = false
license = "Apache-2.0"

[lints]
workspace = true

[features]
default = []
test-support = [
    "backtrace",
    "collections/test-support",
    "util/test-support",
    "http/test-support",
]
runtime_shaders = []
macos-blade = ["blade-graphics", "blade-macros", "blade-util", "bytemuck"]

[lib]
path = "src/gpui.rs"
doctest = false

[dependencies]
anyhow.workspace = true
async-task = "4.7"
backtrace = { version = "0.3", optional = true }
blade-graphics = { workspace = true, optional = true }
blade-macros = { workspace = true, optional = true }
blade-util = { workspace = true, optional = true }
bytemuck = { version = "1", optional = true }
collections.workspace = true
ctor.workspace = true
derive_more.workspace = true
env_logger.workspace = true
etagere = "0.2"
futures.workspace = true
font-kit = { git = "https://github.com/zed-industries/font-kit", rev = "5a5c4d4" }
gpui_macros.workspace = true
http.workspace = true
image = "0.23"
itertools.workspace = true
lazy_static.workspace = true
linkme = "0.3"
log.workspace = true
num_cpus = "1.13"
parking = "2.0.0"
parking_lot.workspace = true
pathfinder_geometry = "0.5"
postage.workspace = true
profiling.workspace = true
rand.workspace = true
raw-window-handle = "0.6"
refineable.workspace = true
resvg = { version = "0.41.0", default-features = false }
usvg = { version = "0.41.0", default-features = false }
schemars.workspace = true
seahash = "4.1"
semantic_version.workspace = true
serde.workspace = true
serde_derive.workspace = true
serde_json.workspace = true
slotmap = "1.0.6"
smallvec.workspace = true
smol.workspace = true
sum_tree.workspace = true
taffy = "0.4.3"
thiserror.workspace = true
time.workspace = true
util.workspace = true
uuid.workspace = true
waker-fn = "1.1.0"

[dev-dependencies]
backtrace = "0.3"
collections = { workspace = true, features = ["test-support"] }
util = { workspace = true, features = ["test-support"] }
http = { workspace = true, features = ["test-support"] }

[target.'cfg(target_os = "macos")'.build-dependencies]
bindgen = "0.65.1"
cbindgen = "0.26.0"

[target.'cfg(target_os = "macos")'.dependencies]
block = "0.1"
cocoa.workspace = true
core-foundation.workspace = true
core-graphics = "0.23"
core-text = "20.1"
foreign-types = "0.5"
log.workspace = true
media.workspace = true
metal = "0.25"
objc = "0.2"

[target.'cfg(any(target_os = "linux", target_os = "windows"))'.dependencies]
flume = "0.11"
blade-graphics.workspace = true
blade-macros.workspace = true
blade-util.workspace = true
bytemuck = "1"
cosmic-text = { git = "https://github.com/pop-os/cosmic-text", rev = "542b20c" }

[target.'cfg(target_os = "linux")'.dependencies]
as-raw-xcb-connection = "1"
ashpd.workspace = true
calloop = "0.13.0"
calloop-wayland-source = "0.3.0"
wayland-backend = { version = "0.3.3", features = ["client_system", "dlopen"] }
wayland-client = { version = "0.31.2" }
wayland-cursor = "0.31.1"
wayland-protocols = { version = "0.31.2", features = [
    "client",
    "staging",
    "unstable",
] }
wayland-protocols-plasma = { version = "0.2.0", features = ["client"] }
oo7 = "0.3.0"
open = "5.1.2"
filedescriptor = "0.8.2"
x11rb = { version = "0.13.0", features = [
    "allow-unsafe-code",
    "xkb",
    "randr",
    "xinput",
    "cursor",
    "resource_manager",
] }
xkbcommon = { version = "0.7", features = ["wayland", "x11"] }
xim = { git = "https://github.com/npmania/xim-rs", rev = "27132caffc5b9bc9c432ca4afad184ab6e7c16af", features = [
    "x11rb-xcb",
    "x11rb-client",
] }
<<<<<<< HEAD
font-kit = { git = "https://github.com/zed-industries/font-kit", rev = "5a5c4d4", features = ["source-fontconfig-dlopen"] }
=======
x11-clipboard = "0.9.2"
>>>>>>> c20a1ee0

[target.'cfg(windows)'.dependencies]
windows.workspace = true
windows-core = "0.57"
clipboard-win = "3.1.1"

[target.'cfg(windows)'.build-dependencies]
embed-resource = "2.4"

[[example]]
name = "hello_world"
path = "examples/hello_world.rs"

[[example]]
name = "image"
path = "examples/image/image.rs"

[[example]]
name = "set_menus"
path = "examples/set_menus.rs"<|MERGE_RESOLUTION|>--- conflicted
+++ resolved
@@ -135,11 +135,8 @@
     "x11rb-xcb",
     "x11rb-client",
 ] }
-<<<<<<< HEAD
 font-kit = { git = "https://github.com/zed-industries/font-kit", rev = "5a5c4d4", features = ["source-fontconfig-dlopen"] }
-=======
 x11-clipboard = "0.9.2"
->>>>>>> c20a1ee0
 
 [target.'cfg(windows)'.dependencies]
 windows.workspace = true
