[package]
name = "gpui"
version = "0.1.0"
edition = "2021"
authors = ["Nathan Sobo <nathan@zed.dev>"]
description = "Zed's GPU-accelerated UI framework"
publish = false
license = "Apache-2.0"

[features]
test-support = [
    "backtrace",
    "env_logger",
    "collections/test-support",
    "util/test-support",
]
runtime_shaders = []
macos-blade = ["blade-graphics", "blade-macros", "blade-rwh", "bytemuck"]

[lib]
path = "src/gpui.rs"
doctest = false

[dependencies]
anyhow.workspace = true
async-task = "4.7"
backtrace = { version = "0.3", optional = true }
blade-graphics = { workspace = true, optional = true }
blade-macros = { workspace = true, optional = true }
blade-rwh = { workspace = true, optional = true }
bytemuck = { version = "1", optional = true }
collections.workspace = true
ctor.workspace = true
derive_more.workspace = true
env_logger = { version = "0.9", optional = true }
etagere = "0.2"
futures.workspace = true
font-kit = { git = "https://github.com/zed-industries/font-kit", rev = "5a5c4d4" }
gpui_macros.workspace = true
image = "0.23"
itertools.workspace = true
lazy_static.workspace = true
linkme = "0.3"
log.workspace = true
num_cpus = "1.13"
parking = "2.0.0"
parking_lot.workspace = true
pathfinder_geometry = "0.5"
postage.workspace = true
profiling.workspace = true
rand.workspace = true
raw-window-handle = "0.6"
refineable.workspace = true
resvg = "0.14"
schemars.workspace = true
seahash = "4.1"
serde.workspace = true
serde_derive.workspace = true
serde_json.workspace = true
slotmap = "1.0.6"
smallvec.workspace = true
smol.workspace = true
sum_tree.workspace = true
taffy = { git = "https://github.com/DioxusLabs/taffy", rev = "1876f72bee5e376023eaa518aa7b8a34c769bd1b" }
thiserror.workspace = true
time.workspace = true
tiny-skia = "0.5"
usvg = { version = "0.14", features = [] }
util.workspace = true
uuid = { version = "1.1.2", features = ["v4"] }
waker-fn = "1.1.0"

[dev-dependencies]
backtrace = "0.3"
collections = { workspace = true, features = ["test-support"] }
env_logger.workspace = true
util = { workspace = true, features = ["test-support"] }

[build-dependencies]
bindgen = "0.65.1"
cbindgen = "0.26.0"

[target.'cfg(target_os = "macos")'.dependencies]
block = "0.1"
cocoa = "0.25"
core-foundation.workspace = true
core-graphics = "0.23"
core-text = "20.1"
foreign-types = "0.5"
log.workspace = true
media.workspace = true
metal = "0.25"
objc = "0.2"

[target.'cfg(any(target_os = "linux", target_os = "windows"))'.dependencies]
flume = "0.11"
#TODO: use these on all platforms
blade-graphics.workspace = true
blade-macros.workspace = true
blade-rwh.workspace = true
bytemuck = "1"
cosmic-text = "0.10.0"

[target.'cfg(target_os = "linux")'.dependencies]
open = "5.0.1"
<<<<<<< HEAD
ashpd = "0.8.0"
oo7 = "0.3.0"
# todo!(linux) - Technically do not use `randr`, but it doesn't compile otherwise
xcb = { version = "1.3", features = ["as-raw-xcb-connection", "present", "randr", "xkb"] }
=======
ashpd = "0.7.0"
xcb = { version = "1.3", features = ["as-raw-xcb-connection", "randr", "xkb"] }
>>>>>>> 49f378ea
wayland-client= { version = "0.31.2" }
wayland-cursor = "0.31.1"
wayland-protocols = { version = "0.31.2", features = ["client", "staging", "unstable"] }
wayland-backend = { version = "0.3.3", features = ["client_system"] }
xkbcommon = { version = "0.7", features = ["wayland", "x11"] }
as-raw-xcb-connection = "1"
calloop = "0.12.4"
calloop-wayland-source = "0.2.0"

[target.'cfg(windows)'.dependencies]
windows.workspace = true

[[example]]
name = "hello_world"
path = "examples/hello_world.rs"

[[example]]
name = "image"
path = "examples/image/image.rs"<|MERGE_RESOLUTION|>--- conflicted
+++ resolved
@@ -103,15 +103,8 @@
 
 [target.'cfg(target_os = "linux")'.dependencies]
 open = "5.0.1"
-<<<<<<< HEAD
-ashpd = "0.8.0"
-oo7 = "0.3.0"
-# todo!(linux) - Technically do not use `randr`, but it doesn't compile otherwise
-xcb = { version = "1.3", features = ["as-raw-xcb-connection", "present", "randr", "xkb"] }
-=======
 ashpd = "0.7.0"
 xcb = { version = "1.3", features = ["as-raw-xcb-connection", "randr", "xkb"] }
->>>>>>> 49f378ea
 wayland-client= { version = "0.31.2" }
 wayland-cursor = "0.31.1"
 wayland-protocols = { version = "0.31.2", features = ["client", "staging", "unstable"] }
@@ -120,6 +113,7 @@
 as-raw-xcb-connection = "1"
 calloop = "0.12.4"
 calloop-wayland-source = "0.2.0"
+oo7 = "0.3.0"
 
 [target.'cfg(windows)'.dependencies]
 windows.workspace = true
