[package]
name = "gpui"
version = "0.1.0"
edition = "2021"
authors = ["Nathan Sobo <nathan@zed.dev>"]
description = "Zed's GPU-accelerated UI framework"
publish = false
license = "Apache-2.0"

[lints]
workspace = true

[features]
test-support = [
    "backtrace",
    "env_logger",
    "collections/test-support",
    "util/test-support",
]
runtime_shaders = []
macos-blade = ["blade-graphics", "blade-macros", "blade-rwh", "bytemuck"]

[lib]
path = "src/gpui.rs"
doctest = false

[dependencies]
anyhow.workspace = true
async-task = "4.7"
backtrace = { version = "0.3", optional = true }
blade-graphics = { workspace = true, optional = true }
blade-macros = { workspace = true, optional = true }
blade-rwh = { workspace = true, optional = true }
bytemuck = { version = "1", optional = true }
collections.workspace = true
ctor.workspace = true
derive_more.workspace = true
env_logger = { version = "0.9", optional = true }
etagere = "0.2"
futures.workspace = true
font-kit = { git = "https://github.com/zed-industries/font-kit", rev = "5a5c4d4" }
gpui_macros.workspace = true
image = "0.23"
itertools.workspace = true
lazy_static.workspace = true
linkme = "0.3"
log.workspace = true
num_cpus = "1.13"
parking = "2.0.0"
parking_lot.workspace = true
pathfinder_geometry = "0.5"
postage.workspace = true
profiling.workspace = true
rand.workspace = true
raw-window-handle = "0.6"
refineable.workspace = true
resvg = "0.14"
schemars.workspace = true
seahash = "4.1"
serde.workspace = true
serde_derive.workspace = true
serde_json.workspace = true
slotmap = "1.0.6"
smallvec.workspace = true
smol.workspace = true
sum_tree.workspace = true
taffy = { git = "https://github.com/DioxusLabs/taffy", rev = "1876f72bee5e376023eaa518aa7b8a34c769bd1b" }
thiserror.workspace = true
time.workspace = true
tiny-skia = "0.5"
usvg = { version = "0.14", features = [] }
util.workspace = true
uuid = { version = "1.1.2", features = ["v4"] }
waker-fn = "1.1.0"

[dev-dependencies]
backtrace = "0.3"
collections = { workspace = true, features = ["test-support"] }
env_logger.workspace = true
util = { workspace = true, features = ["test-support"] }

[build-dependencies]
bindgen = "0.65.1"
cbindgen = "0.26.0"

[target.'cfg(target_os = "macos")'.dependencies]
block = "0.1"
cocoa = "0.25"
core-foundation.workspace = true
core-graphics = "0.23"
core-text = "20.1"
foreign-types = "0.5"
log.workspace = true
media.workspace = true
metal = "0.25"
objc = "0.2"

[target.'cfg(any(target_os = "linux", target_os = "windows"))'.dependencies]
flume = "0.11"
#TODO: use these on all platforms
blade-graphics.workspace = true
blade-macros.workspace = true
blade-rwh.workspace = true
bytemuck = "1"
cosmic-text = "0.10.0"

[target.'cfg(target_os = "linux")'.dependencies]
open = "5.0.1"
ashpd = "0.7.0"
<<<<<<< HEAD
# todo(linux) - Technically do not use `randr`, but it doesn't compile otherwise
xcb = { version = "1.3", features = ["as-raw-xcb-connection", "present", "randr", "xkb"] }
=======
xcb = { version = "1.3", features = ["as-raw-xcb-connection", "randr", "xkb"] }
>>>>>>> 01fe3eec
wayland-client= { version = "0.31.2" }
wayland-cursor = "0.31.1"
wayland-protocols = { version = "0.31.2", features = ["client", "staging", "unstable"] }
wayland-backend = { version = "0.3.3", features = ["client_system"] }
xkbcommon = { version = "0.7", features = ["wayland", "x11"] }
as-raw-xcb-connection = "1"
calloop = "0.12.4"
calloop-wayland-source = "0.2.0"
copypasta = "0.10.1"
oo7 = "0.3.0"

[target.'cfg(windows)'.dependencies]
windows.workspace = true

[[example]]
name = "hello_world"
path = "examples/hello_world.rs"

[[example]]
name = "image"
path = "examples/image/image.rs"<|MERGE_RESOLUTION|>--- conflicted
+++ resolved
@@ -107,12 +107,7 @@
 [target.'cfg(target_os = "linux")'.dependencies]
 open = "5.0.1"
 ashpd = "0.7.0"
-<<<<<<< HEAD
-# todo(linux) - Technically do not use `randr`, but it doesn't compile otherwise
-xcb = { version = "1.3", features = ["as-raw-xcb-connection", "present", "randr", "xkb"] }
-=======
 xcb = { version = "1.3", features = ["as-raw-xcb-connection", "randr", "xkb"] }
->>>>>>> 01fe3eec
 wayland-client= { version = "0.31.2" }
 wayland-cursor = "0.31.1"
 wayland-protocols = { version = "0.31.2", features = ["client", "staging", "unstable"] }
