--- conflicted
+++ resolved
@@ -96,14 +96,10 @@
 
 [target.'cfg(target_os = "linux")'.dependencies]
 flume = "0.11"
-<<<<<<< HEAD
-xcb = { version = "1.3", features = ["as-raw-xcb-connection"] }
+xcb = { version = "1.3", features = ["as-raw-xcb-connection", "present", "randr"] }
 wayland-client= { version = "0.31.2" }
 wayland-protocols = { version = "0.31.2", features = ["client"] }
 wayland-backend = { version = "0.3.3", features = ["client_system"] }
-=======
-xcb = { version = "1.3", features = ["as-raw-xcb-connection", "present", "randr"] }
->>>>>>> 8f7a26f3
 as-raw-xcb-connection = "1"
 #TODO: use these on all platforms
 blade-graphics = { git = "https://github.com/kvark/blade", rev = "c4f951a88b345724cb952e920ad30e39851f7760" }
