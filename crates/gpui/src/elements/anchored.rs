use smallvec::SmallVec;
use taffy::style::{Display, Position};

use crate::{
<<<<<<< HEAD
    point, px, AnyElement, App, Axis, Bounds, Corner, Edges, Element, GlobalElementId, IntoElement,
    LayoutId, ParentElement, Pixels, Point, Size, Style, Window,
=======
    AnyElement, App, Axis, Bounds, Corner, Edges, Element, GlobalElementId, IntoElement, LayoutId,
    ParentElement, Pixels, Point, Size, Style, Window, point,
>>>>>>> 616d17f5
};

/// The state that the anchored element element uses to track its children.
pub struct AnchoredState {
    child_layout_ids: SmallVec<[LayoutId; 4]>,
}

/// An anchored element that can be used to display UI that
/// will avoid overflowing the window bounds.
pub struct Anchored {
    children: SmallVec<[AnyElement; 2]>,
    anchor_corner: Corner,
    fit_mode: AnchoredFitMode,
    anchor_position: Option<Point<Pixels>>,
    position_mode: AnchoredPositionMode,
    offset: Option<Point<Pixels>>,
}

/// anchored gives you an element that will avoid overflowing the window bounds.
/// Its children should have no margin to avoid measurement issues.
pub fn anchored() -> Anchored {
    Anchored {
        children: SmallVec::new(),
        anchor_corner: Corner::TopLeft,
        fit_mode: AnchoredFitMode::SwitchAnchor,
        anchor_position: None,
        position_mode: AnchoredPositionMode::Window,
        offset: None,
    }
}

impl Anchored {
    /// Sets which corner of the anchored element should be anchored to the current position.
    pub fn anchor(mut self, anchor: Corner) -> Self {
        self.anchor_corner = anchor;
        self
    }

    /// Sets the position in window coordinates
    /// (otherwise the location the anchored element is rendered is used)
    pub fn position(mut self, anchor: Point<Pixels>) -> Self {
        self.anchor_position = Some(anchor);
        self
    }

    /// Offset the final position by this amount.
    /// Useful when you want to anchor to an element but offset from it, such as in PopoverMenu.
    pub fn offset(mut self, offset: Point<Pixels>) -> Self {
        self.offset = Some(offset);
        self
    }

    /// Sets the position mode for this anchored element. Local will have this
    /// interpret its [`Anchored::position`] as relative to the parent element.
    /// While Window will have it interpret the position as relative to the window.
    pub fn position_mode(mut self, mode: AnchoredPositionMode) -> Self {
        self.position_mode = mode;
        self
    }

    /// Snap to window edge instead of switching anchor corner when an overflow would occur.
    pub fn snap_to_window(mut self) -> Self {
        self.fit_mode = AnchoredFitMode::SnapToWindow;
        self
    }

    /// Snap to window edge and leave some margins.
    pub fn snap_to_window_with_margin(mut self, edges: impl Into<Edges<Pixels>>) -> Self {
        self.fit_mode = AnchoredFitMode::SnapToWindowWithMargin(edges.into());
        self
    }
}

impl ParentElement for Anchored {
    fn extend(&mut self, elements: impl IntoIterator<Item = AnyElement>) {
        self.children.extend(elements)
    }
}

impl Element for Anchored {
    type RequestLayoutState = AnchoredState;
    type PrepaintState = ();

    fn id(&self) -> Option<crate::ElementId> {
        None
    }

    fn request_layout(
        &mut self,
        _id: Option<&GlobalElementId>,
        window: &mut Window,
        cx: &mut App,
    ) -> (crate::LayoutId, Self::RequestLayoutState) {
        let child_layout_ids = self
            .children
            .iter_mut()
            .map(|child| child.request_layout(window, cx))
            .collect::<SmallVec<_>>();

        let anchored_style = Style {
            position: Position::Absolute,
            display: Display::Flex,
            ..Style::default()
        };

        let layout_id = window.request_layout(anchored_style, child_layout_ids.iter().copied(), cx);

        (layout_id, AnchoredState { child_layout_ids })
    }

    fn prepaint(
        &mut self,
        _id: Option<&GlobalElementId>,
        bounds: Bounds<Pixels>,
        request_layout: &mut Self::RequestLayoutState,
        window: &mut Window,
        cx: &mut App,
    ) {
        if request_layout.child_layout_ids.is_empty() {
            return;
        }

        let mut child_min = point(Pixels::MAX, Pixels::MAX);
        let mut child_max = Point::default();
        for child_layout_id in &request_layout.child_layout_ids {
            let child_bounds = window.layout_bounds(*child_layout_id);
            child_min = child_min.min(&child_bounds.origin);
            child_max = child_max.max(&child_bounds.bottom_right());
        }
        let size: Size<Pixels> = (child_max - child_min).into();

        let (origin, mut desired) = self.position_mode.get_position_and_bounds(
            self.anchor_position,
            self.anchor_corner,
            size,
            bounds,
            self.offset,
        );

        let limits = Bounds {
            origin: Point::default(),
            size: window.viewport_size(),
        };

        if self.fit_mode == AnchoredFitMode::SwitchAnchor {
            let mut anchor_corner = self.anchor_corner;

            if desired.left() < limits.left() || desired.right() > limits.right() {
                let switched = Bounds::from_corner_and_size(
                    anchor_corner.other_side_corner_along(Axis::Horizontal),
                    origin,
                    size,
                );
                if !(switched.left() < limits.left() || switched.right() > limits.right()) {
                    anchor_corner = anchor_corner.other_side_corner_along(Axis::Horizontal);
                    desired = switched
                }
            }

            if desired.top() < limits.top() || desired.bottom() > limits.bottom() {
                let switched = Bounds::from_corner_and_size(
                    anchor_corner.other_side_corner_along(Axis::Vertical),
                    origin,
                    size,
                );
                if !(switched.top() < limits.top() || switched.bottom() > limits.bottom()) {
                    desired = switched;
                }
            }
        }

        let client_inset = window.client_inset.unwrap_or(px(0.));
        let edges = match self.fit_mode {
            AnchoredFitMode::SnapToWindowWithMargin(edges) => edges,
            _ => Edges::default(),
        }
        .map(|edge| *edge + client_inset);

        // Snap the horizontal edges of the anchored element to the horizontal edges of the window if
        // its horizontal bounds overflow, aligning to the left if it is wider than the limits.
        if desired.right() > limits.right() {
            desired.origin.x -= desired.right() - limits.right() + edges.right;
        }
        if desired.left() < limits.left() {
            desired.origin.x = limits.origin.x + edges.left;
        }

        // Snap the vertical edges of the anchored element to the vertical edges of the window if
        // its vertical bounds overflow, aligning to the top if it is taller than the limits.
        if desired.bottom() > limits.bottom() {
            desired.origin.y -= desired.bottom() - limits.bottom() + edges.bottom;
        }
        if desired.top() < limits.top() {
            desired.origin.y = limits.origin.y + edges.top;
        }

        let offset = desired.origin - bounds.origin;
        let offset = point(offset.x.round(), offset.y.round());

        window.with_element_offset(offset, |window| {
            for child in &mut self.children {
                child.prepaint(window, cx);
            }
        })
    }

    fn paint(
        &mut self,
        _id: Option<&GlobalElementId>,
        _bounds: crate::Bounds<crate::Pixels>,
        _request_layout: &mut Self::RequestLayoutState,
        _prepaint: &mut Self::PrepaintState,
        window: &mut Window,
        cx: &mut App,
    ) {
        for child in &mut self.children {
            child.paint(window, cx);
        }
    }
}

impl IntoElement for Anchored {
    type Element = Self;

    fn into_element(self) -> Self::Element {
        self
    }
}

/// Which algorithm to use when fitting the anchored element to be inside the window.
#[derive(Copy, Clone, PartialEq)]
pub enum AnchoredFitMode {
    /// Snap the anchored element to the window edge.
    SnapToWindow,
    /// Snap to window edge and leave some margins.
    SnapToWindowWithMargin(Edges<Pixels>),
    /// Switch which corner anchor this anchored element is attached to.
    SwitchAnchor,
}

/// Which algorithm to use when positioning the anchored element.
#[derive(Copy, Clone, PartialEq)]
pub enum AnchoredPositionMode {
    /// Position the anchored element relative to the window.
    Window,
    /// Position the anchored element relative to its parent.
    Local,
}

impl AnchoredPositionMode {
    fn get_position_and_bounds(
        &self,
        anchor_position: Option<Point<Pixels>>,
        anchor_corner: Corner,
        size: Size<Pixels>,
        bounds: Bounds<Pixels>,
        offset: Option<Point<Pixels>>,
    ) -> (Point<Pixels>, Bounds<Pixels>) {
        let offset = offset.unwrap_or_default();

        match self {
            AnchoredPositionMode::Window => {
                let anchor_position = anchor_position.unwrap_or(bounds.origin);
                let bounds =
                    Bounds::from_corner_and_size(anchor_corner, anchor_position + offset, size);
                (anchor_position, bounds)
            }
            AnchoredPositionMode::Local => {
                let anchor_position = anchor_position.unwrap_or_default();
                let bounds = Bounds::from_corner_and_size(
                    anchor_corner,
                    bounds.origin + anchor_position + offset,
                    size,
                );
                (anchor_position, bounds)
            }
        }
    }
}<|MERGE_RESOLUTION|>--- conflicted
+++ resolved
@@ -2,13 +2,8 @@
 use taffy::style::{Display, Position};
 
 use crate::{
-<<<<<<< HEAD
-    point, px, AnyElement, App, Axis, Bounds, Corner, Edges, Element, GlobalElementId, IntoElement,
-    LayoutId, ParentElement, Pixels, Point, Size, Style, Window,
-=======
-    AnyElement, App, Axis, Bounds, Corner, Edges, Element, GlobalElementId, IntoElement, LayoutId,
-    ParentElement, Pixels, Point, Size, Style, Window, point,
->>>>>>> 616d17f5
+    point, px, AnyElement, App, Axis, Bounds, Corner, Edges, Element, GlobalElementId, IntoElement, LayoutId,
+    ParentElement, Pixels, Point, Size, Style, Window,
 };
 
 /// The state that the anchored element element uses to track its children.
