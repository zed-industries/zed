--- conflicted
+++ resolved
@@ -17,17 +17,10 @@
 
 use crate::{
     AbsoluteLength, Action, AnyDrag, AnyElement, AnyTooltip, AnyView, App, Bounds, ClickEvent,
-<<<<<<< HEAD
-    DispatchPhase, Element, ElementId, Entity, FocusHandle, Global, GlobalElementId, Hitbox,
-    HitboxBehavior, HitboxId, InspectorElementId, IntoElement, IsZero, KeyContext, KeyDownEvent,
-    KeyUpEvent, KeyboardButton, KeyboardClickEvent, LayoutId, ModifiersChangedEvent, MouseButton,
-    MouseClickEvent, MouseDownEvent, MouseMoveEvent, MousePressureEvent, MouseUpEvent, Overflow,
-=======
     DispatchPhase, Display, Element, ElementId, Entity, FocusHandle, Global, GlobalElementId,
     Hitbox, HitboxBehavior, HitboxId, InspectorElementId, IntoElement, IsZero, KeyContext,
     KeyDownEvent, KeyUpEvent, KeyboardButton, KeyboardClickEvent, LayoutId, ModifiersChangedEvent,
-    MouseButton, MouseClickEvent, MouseDownEvent, MouseMoveEvent, MouseUpEvent, Overflow,
->>>>>>> 5d08c1b3
+    MouseButton, MouseClickEvent, MouseDownEvent, MousePressureEvent, MouseMoveEvent, MouseUpEvent, Overflow,
     ParentElement, Pixels, Point, Render, ScrollWheelEvent, SharedString, Size, Style,
     StyleRefinement, Styled, Task, TooltipId, Visibility, Window, WindowControlArea, point, px,
     size,
@@ -193,9 +186,8 @@
             }));
     }
 
-<<<<<<< HEAD
     /// Bind the given callback to the mouse pressure event for the given button, during the bubble phase
-    /// the imperative API equivalent to [`InteractiveElement::on_mouse_pressure`]
+    /// the imperative API equivalent to [`InteractiveElement::on_mouse_pressure`].
     ///
     /// See [`Context::listener`](crate::Context::listener) to get access to a view's state from this callback.
     pub fn on_mouse_pressure(
@@ -209,13 +201,8 @@
                 }
             }));
     }
-
-    /// Bind the given callback to the mouse up event for any button, during the capture phase
-    /// the imperative API equivalent to [`InteractiveElement::capture_any_mouse_up`]
-=======
     /// Bind the given callback to the mouse up event for any button, during the capture phase.
     /// The imperative API equivalent to [`InteractiveElement::capture_any_mouse_up`].
->>>>>>> 5d08c1b3
     ///
     /// See [`Context::listener`](crate::Context::listener) to get access to a view's state from this callback.
     pub fn capture_any_mouse_up(
