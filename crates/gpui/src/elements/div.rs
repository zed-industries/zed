--- conflicted
+++ resolved
@@ -2823,11 +2823,9 @@
     }
 }
 
-<<<<<<< HEAD
+
 impl<E: InteractiveElement> FocusableElement for Stateful<E> {}
 
-=======
->>>>>>> c15d0245
 impl<E> Element for Stateful<E>
 where
     E: Element,
