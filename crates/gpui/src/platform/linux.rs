// todo(linux): remove
#![allow(unused)]

mod dispatcher;
mod platform;
<<<<<<< HEAD
mod util;
=======
mod text_system;
>>>>>>> 935e0d54
mod wayland;
mod x11;

pub(crate) use dispatcher::*;
pub(crate) use platform::*;
<<<<<<< HEAD
// pub(crate) use x11::*;
=======
pub(crate) use text_system::*;
pub(crate) use wayland::*;
pub(crate) use x11::*;
>>>>>>> 935e0d54
<|MERGE_RESOLUTION|>--- conflicted
+++ resolved
@@ -3,20 +3,13 @@
 
 mod dispatcher;
 mod platform;
-<<<<<<< HEAD
 mod util;
-=======
 mod text_system;
->>>>>>> 935e0d54
 mod wayland;
 mod x11;
 
 pub(crate) use dispatcher::*;
 pub(crate) use platform::*;
-<<<<<<< HEAD
-// pub(crate) use x11::*;
-=======
 pub(crate) use text_system::*;
 pub(crate) use wayland::*;
-pub(crate) use x11::*;
->>>>>>> 935e0d54
+pub(crate) use x11::*;