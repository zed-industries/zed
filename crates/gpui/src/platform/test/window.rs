--- conflicted
+++ resolved
@@ -18,16 +18,12 @@
     pub(crate) edited: bool,
     platform: Weak<TestPlatform>,
     sprite_atlas: Arc<dyn PlatformAtlas>,
-<<<<<<< HEAD
-    pub(crate) should_close_handler: Mutex<Option<Box<dyn FnMut() -> bool>>>,
-=======
-
+    pub(crate) should_close_handler: Option<Box<dyn FnMut() -> bool>>,
     input_callback: Option<Box<dyn FnMut(InputEvent) -> bool>>,
     active_status_change_callback: Option<Box<dyn FnMut(bool)>>,
     resize_callback: Option<Box<dyn FnMut(Size<Pixels>, f32)>>,
     moved_callback: Option<Box<dyn FnMut()>>,
     input_handler: Option<Box<dyn PlatformInputHandler>>,
->>>>>>> d475f137
 }
 
 #[derive(Clone)]
@@ -48,10 +44,7 @@
             sprite_atlas: Arc::new(TestAtlas::new()),
             title: Default::default(),
             edited: false,
-<<<<<<< HEAD
-            should_close_handler: Default::default(),
-=======
-
+            should_close_handler: None,
             input_callback: None,
             active_status_change_callback: None,
             resize_callback: None,
@@ -76,7 +69,6 @@
             WindowBounds::Fixed(bounds) => {
                 bounds.size = size.map(|pixels| f64::from(pixels).into());
             }
->>>>>>> d475f137
         }
         drop(lock);
         callback(size, scale_factor);
@@ -126,7 +118,7 @@
         self.0.lock().input_handler = Some(input_handler);
     }
     pub fn edited(&self) -> bool {
-        self.edited
+        self.0.lock().edited
     }
 }
 
@@ -194,16 +186,12 @@
     }
 
     fn activate(&self) {
-<<<<<<< HEAD
-        //unimplemented!()
-=======
         self.0
             .lock()
             .platform
             .upgrade()
             .unwrap()
             .set_active_window(Some(self.clone()))
->>>>>>> d475f137
     }
 
     fn set_title(&mut self, title: &str) {
@@ -251,7 +239,7 @@
     }
 
     fn on_should_close(&self, callback: Box<dyn FnMut() -> bool>) {
-        *self.should_close_handler.lock() = Some(callback);
+        self.0.lock().should_close_handler = Some(callback);
     }
 
     fn on_close(&self, _callback: Box<dyn FnOnce()>) {
