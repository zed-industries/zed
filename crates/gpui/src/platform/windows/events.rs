use std::rc::Rc;

use ::util::ResultExt;
use anyhow::Context;
use windows::Win32::{
    Foundation::*,
    Graphics::Gdi::*,
    System::SystemServices::*,
    UI::{
        HiDpi::*,
        Input::{Ime::*, KeyboardAndMouse::*},
        WindowsAndMessaging::*,
    },
};

use crate::*;

pub(crate) const CURSOR_STYLE_CHANGED: u32 = WM_USER + 1;
pub(crate) const CLOSE_ONE_WINDOW: u32 = WM_USER + 2;

const SIZE_MOVE_LOOP_TIMER_ID: usize = 1;
const AUTO_HIDE_TASKBAR_THICKNESS_PX: i32 = 1;

pub(crate) fn handle_msg(
    handle: HWND,
    msg: u32,
    wparam: WPARAM,
    lparam: LPARAM,
    state_ptr: Rc<WindowsWindowStatePtr>,
) -> LRESULT {
    let handled = match msg {
        WM_ACTIVATE => handle_activate_msg(handle, wparam, state_ptr),
        WM_CREATE => handle_create_msg(handle, state_ptr),
        WM_MOVE => handle_move_msg(handle, lparam, state_ptr),
        WM_SIZE => handle_size_msg(lparam, state_ptr),
        WM_ENTERSIZEMOVE | WM_ENTERMENULOOP => handle_size_move_loop(handle),
        WM_EXITSIZEMOVE | WM_EXITMENULOOP => handle_size_move_loop_exit(handle),
        WM_TIMER => handle_timer_msg(handle, wparam, state_ptr),
        WM_NCCALCSIZE => handle_calc_client_size(handle, wparam, lparam, state_ptr),
        WM_DPICHANGED => handle_dpi_changed_msg(handle, wparam, lparam, state_ptr),
        WM_DISPLAYCHANGE => handle_display_change_msg(handle, state_ptr),
        WM_NCHITTEST => handle_hit_test_msg(handle, msg, wparam, lparam, state_ptr),
        WM_PAINT => handle_paint_msg(handle, state_ptr),
        WM_CLOSE => handle_close_msg(state_ptr),
        WM_DESTROY => handle_destroy_msg(handle, state_ptr),
        WM_MOUSEMOVE => handle_mouse_move_msg(lparam, wparam, state_ptr),
        WM_NCMOUSEMOVE => handle_nc_mouse_move_msg(handle, lparam, state_ptr),
        WM_NCLBUTTONDOWN => {
            handle_nc_mouse_down_msg(handle, MouseButton::Left, wparam, lparam, state_ptr)
        }
        WM_NCRBUTTONDOWN => {
            handle_nc_mouse_down_msg(handle, MouseButton::Right, wparam, lparam, state_ptr)
        }
        WM_NCMBUTTONDOWN => {
            handle_nc_mouse_down_msg(handle, MouseButton::Middle, wparam, lparam, state_ptr)
        }
        WM_NCLBUTTONUP => {
            handle_nc_mouse_up_msg(handle, MouseButton::Left, wparam, lparam, state_ptr)
        }
        WM_NCRBUTTONUP => {
            handle_nc_mouse_up_msg(handle, MouseButton::Right, wparam, lparam, state_ptr)
        }
        WM_NCMBUTTONUP => {
            handle_nc_mouse_up_msg(handle, MouseButton::Middle, wparam, lparam, state_ptr)
        }
        WM_LBUTTONDOWN => handle_mouse_down_msg(handle, MouseButton::Left, lparam, state_ptr),
        WM_RBUTTONDOWN => handle_mouse_down_msg(handle, MouseButton::Right, lparam, state_ptr),
        WM_MBUTTONDOWN => handle_mouse_down_msg(handle, MouseButton::Middle, lparam, state_ptr),
        WM_XBUTTONDOWN => {
            handle_xbutton_msg(handle, wparam, lparam, handle_mouse_down_msg, state_ptr)
        }
        WM_LBUTTONUP => handle_mouse_up_msg(handle, MouseButton::Left, lparam, state_ptr),
        WM_RBUTTONUP => handle_mouse_up_msg(handle, MouseButton::Right, lparam, state_ptr),
        WM_MBUTTONUP => handle_mouse_up_msg(handle, MouseButton::Middle, lparam, state_ptr),
        WM_XBUTTONUP => handle_xbutton_msg(handle, wparam, lparam, handle_mouse_up_msg, state_ptr),
        WM_MOUSEWHEEL => handle_mouse_wheel_msg(handle, wparam, lparam, state_ptr),
        WM_MOUSEHWHEEL => handle_mouse_horizontal_wheel_msg(handle, wparam, lparam, state_ptr),
        WM_SYSKEYDOWN => handle_syskeydown_msg(wparam, lparam, state_ptr),
        WM_SYSKEYUP => handle_syskeyup_msg(wparam, state_ptr),
        WM_SYSCOMMAND => handle_system_command(wparam, state_ptr),
        WM_KEYDOWN => handle_keydown_msg(wparam, lparam, state_ptr),
        WM_KEYUP => handle_keyup_msg(wparam, state_ptr),
        WM_CHAR => handle_char_msg(wparam, lparam, state_ptr),
        WM_IME_STARTCOMPOSITION => handle_ime_position(handle, state_ptr),
        WM_IME_COMPOSITION => handle_ime_composition(handle, lparam, state_ptr),
        WM_SETCURSOR => handle_set_cursor(lparam, state_ptr),
        WM_SETTINGCHANGE => handle_system_settings_changed(handle, state_ptr),
        WM_DWMCOLORIZATIONCOLORCHANGED => handle_system_theme_changed(state_ptr),
        CURSOR_STYLE_CHANGED => handle_cursor_changed(lparam, state_ptr),
        _ => None,
    };
    if let Some(n) = handled {
        LRESULT(n)
    } else {
        unsafe { DefWindowProcW(handle, msg, wparam, lparam) }
    }
}

fn handle_move_msg(
    handle: HWND,
    lparam: LPARAM,
    state_ptr: Rc<WindowsWindowStatePtr>,
) -> Option<isize> {
    let mut lock = state_ptr.state.borrow_mut();
    let origin = logical_point(
        lparam.signed_loword() as f32,
        lparam.signed_hiword() as f32,
        lock.scale_factor,
    );
    lock.origin = origin;
    let size = lock.logical_size;
    let center_x = origin.x.0 + size.width.0 / 2.;
    let center_y = origin.y.0 + size.height.0 / 2.;
    let monitor_bounds = lock.display.bounds();
    if center_x < monitor_bounds.left().0
        || center_x > monitor_bounds.right().0
        || center_y < monitor_bounds.top().0
        || center_y > monitor_bounds.bottom().0
    {
        // center of the window may have moved to another monitor
        let monitor = unsafe { MonitorFromWindow(handle, MONITOR_DEFAULTTONULL) };
        // minimize the window can trigger this event too, in this case,
        // monitor is invalid, we do nothing.
        if !monitor.is_invalid() && lock.display.handle != monitor {
            // we will get the same monitor if we only have one
            lock.display = WindowsDisplay::new_with_handle(monitor);
        }
    }
    if let Some(mut callback) = lock.callbacks.moved.take() {
        drop(lock);
        callback();
        state_ptr.state.borrow_mut().callbacks.moved = Some(callback);
    }
    Some(0)
}

fn handle_size_msg(lparam: LPARAM, state_ptr: Rc<WindowsWindowStatePtr>) -> Option<isize> {
    let width = lparam.loword().max(1) as i32;
    let height = lparam.hiword().max(1) as i32;
    let mut lock = state_ptr.state.borrow_mut();
    let new_size = size(DevicePixels(width), DevicePixels(height));
    let scale_factor = lock.scale_factor;
    lock.renderer.update_drawable_size(new_size);
    let new_size = new_size.to_pixels(scale_factor);
    lock.logical_size = new_size;
    if let Some(mut callback) = lock.callbacks.resize.take() {
        drop(lock);
        callback(new_size, scale_factor);
        state_ptr.state.borrow_mut().callbacks.resize = Some(callback);
    }
    Some(0)
}

fn handle_size_move_loop(handle: HWND) -> Option<isize> {
    unsafe {
        let ret = SetTimer(handle, SIZE_MOVE_LOOP_TIMER_ID, USER_TIMER_MINIMUM, None);
        if ret == 0 {
            log::error!(
                "unable to create timer: {}",
                std::io::Error::last_os_error()
            );
        }
    }
    None
}

fn handle_size_move_loop_exit(handle: HWND) -> Option<isize> {
    unsafe {
        KillTimer(handle, SIZE_MOVE_LOOP_TIMER_ID).log_err();
    }
    None
}

fn handle_timer_msg(
    handle: HWND,
    wparam: WPARAM,
    state_ptr: Rc<WindowsWindowStatePtr>,
) -> Option<isize> {
    if wparam.0 == SIZE_MOVE_LOOP_TIMER_ID {
        handle_paint_msg(handle, state_ptr)
    } else {
        None
    }
}

fn handle_paint_msg(handle: HWND, state_ptr: Rc<WindowsWindowStatePtr>) -> Option<isize> {
    let mut lock = state_ptr.state.borrow_mut();
    if let Some(mut request_frame) = lock.callbacks.request_frame.take() {
        drop(lock);
        request_frame();
        state_ptr.state.borrow_mut().callbacks.request_frame = Some(request_frame);
    }
    unsafe { ValidateRect(handle, None).ok().log_err() };
    Some(0)
}

fn handle_close_msg(state_ptr: Rc<WindowsWindowStatePtr>) -> Option<isize> {
    let mut lock = state_ptr.state.borrow_mut();
    if let Some(mut callback) = lock.callbacks.should_close.take() {
        drop(lock);
        let should_close = callback();
        state_ptr.state.borrow_mut().callbacks.should_close = Some(callback);
        if should_close {
            None
        } else {
            Some(0)
        }
    } else {
        None
    }
}

fn handle_destroy_msg(handle: HWND, state_ptr: Rc<WindowsWindowStatePtr>) -> Option<isize> {
    let callback = {
        let mut lock = state_ptr.state.borrow_mut();
        lock.callbacks.close.take()
    };
    if let Some(callback) = callback {
        callback();
    }
    unsafe {
        PostMessageW(
            None,
            CLOSE_ONE_WINDOW,
            WPARAM(state_ptr.validation_number),
            LPARAM(handle.0 as isize),
        )
        .log_err();
    }
    Some(0)
}

fn handle_mouse_move_msg(
    lparam: LPARAM,
    wparam: WPARAM,
    state_ptr: Rc<WindowsWindowStatePtr>,
) -> Option<isize> {
    let mut lock = state_ptr.state.borrow_mut();
    if let Some(mut callback) = lock.callbacks.input.take() {
        let scale_factor = lock.scale_factor;
        drop(lock);
        let pressed_button = match MODIFIERKEYS_FLAGS(wparam.loword() as u32) {
            flags if flags.contains(MK_LBUTTON) => Some(MouseButton::Left),
            flags if flags.contains(MK_RBUTTON) => Some(MouseButton::Right),
            flags if flags.contains(MK_MBUTTON) => Some(MouseButton::Middle),
            flags if flags.contains(MK_XBUTTON1) => {
                Some(MouseButton::Navigate(NavigationDirection::Back))
            }
            flags if flags.contains(MK_XBUTTON2) => {
                Some(MouseButton::Navigate(NavigationDirection::Forward))
            }
            _ => None,
        };
        let x = lparam.signed_loword() as f32;
        let y = lparam.signed_hiword() as f32;
        let event = MouseMoveEvent {
            position: logical_point(x, y, scale_factor),
            pressed_button,
            modifiers: current_modifiers(),
        };
        let result = if callback(PlatformInput::MouseMove(event)).default_prevented {
            Some(0)
        } else {
            Some(1)
        };
        state_ptr.state.borrow_mut().callbacks.input = Some(callback);
        return result;
    }
    Some(1)
}

fn handle_syskeydown_msg(
    wparam: WPARAM,
    lparam: LPARAM,
    state_ptr: Rc<WindowsWindowStatePtr>,
) -> Option<isize> {
    // we need to call `DefWindowProcW`, or we will lose the system-wide `Alt+F4`, `Alt+{other keys}`
    // shortcuts.
    let keystroke = parse_syskeydown_msg_keystroke(wparam)?;
    let mut func = state_ptr.state.borrow_mut().callbacks.input.take()?;
    let event = KeyDownEvent {
        keystroke,
        is_held: lparam.0 & (0x1 << 30) > 0,
    };
    let result = if !func(PlatformInput::KeyDown(event)).propagate {
        state_ptr.state.borrow_mut().system_key_handled = true;
        Some(0)
    } else {
        None
    };
    state_ptr.state.borrow_mut().callbacks.input = Some(func);

    result
}

fn handle_syskeyup_msg(wparam: WPARAM, state_ptr: Rc<WindowsWindowStatePtr>) -> Option<isize> {
    // we need to call `DefWindowProcW`, or we will lose the system-wide `Alt+F4`, `Alt+{other keys}`
    // shortcuts.
    let keystroke = parse_syskeydown_msg_keystroke(wparam)?;
    let mut func = state_ptr.state.borrow_mut().callbacks.input.take()?;
    let event = KeyUpEvent { keystroke };
    let result = if func(PlatformInput::KeyUp(event)).default_prevented {
        Some(0)
    } else {
        Some(1)
    };
    state_ptr.state.borrow_mut().callbacks.input = Some(func);

    result
}

fn handle_keydown_msg(
    wparam: WPARAM,
    lparam: LPARAM,
    state_ptr: Rc<WindowsWindowStatePtr>,
) -> Option<isize> {
    let Some(keystroke_or_modifier) = parse_keydown_msg_keystroke(wparam) else {
        return Some(1);
    };
    let mut lock = state_ptr.state.borrow_mut();
    let Some(mut func) = lock.callbacks.input.take() else {
        return Some(1);
    };
    drop(lock);

    let event = match keystroke_or_modifier {
        KeystrokeOrModifier::Keystroke(keystroke) => PlatformInput::KeyDown(KeyDownEvent {
            keystroke,
            is_held: lparam.0 & (0x1 << 30) > 0,
        }),
        KeystrokeOrModifier::Modifier(modifiers) => {
            PlatformInput::ModifiersChanged(ModifiersChangedEvent { modifiers })
        }
    };

    let result = if func(event).default_prevented {
        Some(0)
    } else {
        Some(1)
    };
    state_ptr.state.borrow_mut().callbacks.input = Some(func);

    result
}

fn handle_keyup_msg(wparam: WPARAM, state_ptr: Rc<WindowsWindowStatePtr>) -> Option<isize> {
    let Some(keystroke_or_modifier) = parse_keydown_msg_keystroke(wparam) else {
        return Some(1);
    };
    let mut lock = state_ptr.state.borrow_mut();
    let Some(mut func) = lock.callbacks.input.take() else {
        return Some(1);
    };
    drop(lock);

    let event = match keystroke_or_modifier {
        KeystrokeOrModifier::Keystroke(keystroke) => PlatformInput::KeyUp(KeyUpEvent { keystroke }),
        KeystrokeOrModifier::Modifier(modifiers) => {
            PlatformInput::ModifiersChanged(ModifiersChangedEvent { modifiers })
        }
    };

    let result = if func(event).default_prevented {
        Some(0)
    } else {
        Some(1)
    };
    state_ptr.state.borrow_mut().callbacks.input = Some(func);

    result
}

fn handle_char_msg(
    wparam: WPARAM,
    lparam: LPARAM,
    state_ptr: Rc<WindowsWindowStatePtr>,
) -> Option<isize> {
    let Some(keystroke) = parse_char_msg_keystroke(wparam) else {
        return Some(1);
    };
    let mut lock = state_ptr.state.borrow_mut();
    let Some(mut func) = lock.callbacks.input.take() else {
        return Some(1);
    };
    drop(lock);
    let ime_key = keystroke.ime_key.clone();
    let event = KeyDownEvent {
        keystroke,
        is_held: lparam.0 & (0x1 << 30) > 0,
    };
    let dispatch_event_result = func(PlatformInput::KeyDown(event));
    state_ptr.state.borrow_mut().callbacks.input = Some(func);

    if dispatch_event_result.default_prevented || !dispatch_event_result.propagate {
        return Some(0);
    }
    let Some(ime_char) = ime_key else {
        return Some(1);
    };
    with_input_handler(&state_ptr, |input_handler| {
        input_handler.replace_text_in_range(None, &ime_char);
    });

    Some(0)
}

fn handle_mouse_down_msg(
    handle: HWND,
    button: MouseButton,
    lparam: LPARAM,
    state_ptr: Rc<WindowsWindowStatePtr>,
) -> Option<isize> {
    unsafe { SetCapture(handle) };
    let mut lock = state_ptr.state.borrow_mut();
    if let Some(mut callback) = lock.callbacks.input.take() {
        let x = lparam.signed_loword() as f32;
        let y = lparam.signed_hiword() as f32;
        let physical_point = point(DevicePixels(x as i32), DevicePixels(y as i32));
        let click_count = lock.click_state.update(button, physical_point);
        let scale_factor = lock.scale_factor;
        drop(lock);

        let event = MouseDownEvent {
            button,
            position: logical_point(x, y, scale_factor),
            modifiers: current_modifiers(),
            click_count,
            first_mouse: false,
        };
        let result = if callback(PlatformInput::MouseDown(event)).default_prevented {
            Some(0)
        } else {
            Some(1)
        };
        state_ptr.state.borrow_mut().callbacks.input = Some(callback);

        result
    } else {
        Some(1)
    }
}

fn handle_mouse_up_msg(
    _handle: HWND,
    button: MouseButton,
    lparam: LPARAM,
    state_ptr: Rc<WindowsWindowStatePtr>,
) -> Option<isize> {
    unsafe { ReleaseCapture().log_err() };
    let mut lock = state_ptr.state.borrow_mut();
    if let Some(mut callback) = lock.callbacks.input.take() {
        let x = lparam.signed_loword() as f32;
        let y = lparam.signed_hiword() as f32;
        let click_count = lock.click_state.current_count;
        let scale_factor = lock.scale_factor;
        drop(lock);

        let event = MouseUpEvent {
            button,
            position: logical_point(x, y, scale_factor),
            modifiers: current_modifiers(),
            click_count,
        };
        let result = if callback(PlatformInput::MouseUp(event)).default_prevented {
            Some(0)
        } else {
            Some(1)
        };
        state_ptr.state.borrow_mut().callbacks.input = Some(callback);

        result
    } else {
        Some(1)
    }
}

fn handle_xbutton_msg(
    handle: HWND,
    wparam: WPARAM,
    lparam: LPARAM,
    handler: impl Fn(HWND, MouseButton, LPARAM, Rc<WindowsWindowStatePtr>) -> Option<isize>,
    state_ptr: Rc<WindowsWindowStatePtr>,
) -> Option<isize> {
    let nav_dir = match wparam.hiword() {
        XBUTTON1 => NavigationDirection::Back,
        XBUTTON2 => NavigationDirection::Forward,
        _ => return Some(1),
    };
    handler(handle, MouseButton::Navigate(nav_dir), lparam, state_ptr)
}

fn handle_mouse_wheel_msg(
    handle: HWND,
    wparam: WPARAM,
    lparam: LPARAM,
    state_ptr: Rc<WindowsWindowStatePtr>,
) -> Option<isize> {
    let modifiers = current_modifiers();
    let mut lock = state_ptr.state.borrow_mut();
    if let Some(mut callback) = lock.callbacks.input.take() {
        let scale_factor = lock.scale_factor;
        let wheel_scroll_amount = match modifiers.shift {
            true => lock.system_settings.mouse_wheel_settings.wheel_scroll_chars,
            false => lock.system_settings.mouse_wheel_settings.wheel_scroll_lines,
        };
        drop(lock);
        let wheel_distance =
            (wparam.signed_hiword() as f32 / WHEEL_DELTA as f32) * wheel_scroll_amount as f32;
        let mut cursor_point = POINT {
            x: lparam.signed_loword().into(),
            y: lparam.signed_hiword().into(),
        };
        unsafe { ScreenToClient(handle, &mut cursor_point).ok().log_err() };
        let event = ScrollWheelEvent {
            position: logical_point(cursor_point.x as f32, cursor_point.y as f32, scale_factor),
            delta: ScrollDelta::Lines(match modifiers.shift {
                true => Point {
                    x: wheel_distance,
                    y: 0.0,
                },
                false => Point {
                    y: wheel_distance,
                    x: 0.0,
                },
            }),
            modifiers: current_modifiers(),
            touch_phase: TouchPhase::Moved,
        };
        let result = if callback(PlatformInput::ScrollWheel(event)).default_prevented {
            Some(0)
        } else {
            Some(1)
        };
        state_ptr.state.borrow_mut().callbacks.input = Some(callback);

        result
    } else {
        Some(1)
    }
}

fn handle_mouse_horizontal_wheel_msg(
    handle: HWND,
    wparam: WPARAM,
    lparam: LPARAM,
    state_ptr: Rc<WindowsWindowStatePtr>,
) -> Option<isize> {
    let mut lock = state_ptr.state.borrow_mut();
    if let Some(mut callback) = lock.callbacks.input.take() {
        let scale_factor = lock.scale_factor;
        let wheel_scroll_chars = lock.system_settings.mouse_wheel_settings.wheel_scroll_chars;
        drop(lock);
        let wheel_distance =
            (-wparam.signed_hiword() as f32 / WHEEL_DELTA as f32) * wheel_scroll_chars as f32;
        let mut cursor_point = POINT {
            x: lparam.signed_loword().into(),
            y: lparam.signed_hiword().into(),
        };
        unsafe { ScreenToClient(handle, &mut cursor_point).ok().log_err() };
        let event = ScrollWheelEvent {
            position: logical_point(cursor_point.x as f32, cursor_point.y as f32, scale_factor),
            delta: ScrollDelta::Lines(Point {
                x: wheel_distance,
                y: 0.0,
            }),
            modifiers: current_modifiers(),
            touch_phase: TouchPhase::Moved,
        };
        let result = if callback(PlatformInput::ScrollWheel(event)).default_prevented {
            Some(0)
        } else {
            Some(1)
        };
        state_ptr.state.borrow_mut().callbacks.input = Some(callback);

        result
    } else {
        Some(1)
    }
}

fn retrieve_caret_position(state_ptr: &Rc<WindowsWindowStatePtr>) -> Option<POINT> {
    with_input_handler_and_scale_factor(state_ptr, |input_handler, scale_factor| {
        let caret_range = input_handler.selected_text_range(false)?;
        let caret_position = input_handler.bounds_for_range(caret_range.range)?;
        Some(POINT {
            // logical to physical
            x: (caret_position.origin.x.0 * scale_factor) as i32,
            y: (caret_position.origin.y.0 * scale_factor) as i32
                + ((caret_position.size.height.0 * scale_factor) as i32 / 2),
        })
    })
}

fn handle_ime_position(handle: HWND, state_ptr: Rc<WindowsWindowStatePtr>) -> Option<isize> {
    unsafe {
        let ctx = ImmGetContext(handle);

        let Some(caret_position) = retrieve_caret_position(&state_ptr) else {
            return Some(0);
        };
        {
            let config = COMPOSITIONFORM {
                dwStyle: CFS_POINT,
                ptCurrentPos: caret_position,
                ..Default::default()
            };
            ImmSetCompositionWindow(ctx, &config as _).ok().log_err();
        }
        {
            let config = CANDIDATEFORM {
                dwStyle: CFS_CANDIDATEPOS,
                ptCurrentPos: caret_position,
                ..Default::default()
            };
            ImmSetCandidateWindow(ctx, &config as _).ok().log_err();
        }
        ImmReleaseContext(handle, ctx).ok().log_err();
        Some(0)
    }
}

fn handle_ime_composition(
    handle: HWND,
    lparam: LPARAM,
    state_ptr: Rc<WindowsWindowStatePtr>,
) -> Option<isize> {
    let ctx = unsafe { ImmGetContext(handle) };
    let result = handle_ime_composition_inner(ctx, lparam, state_ptr);
    unsafe { ImmReleaseContext(handle, ctx).ok().log_err() };
    result
}

fn handle_ime_composition_inner(
    ctx: HIMC,
    lparam: LPARAM,
    state_ptr: Rc<WindowsWindowStatePtr>,
) -> Option<isize> {
    let mut ime_input = None;
    if lparam.0 as u32 & GCS_COMPSTR.0 > 0 {
        let (comp_string, string_len) = parse_ime_compostion_string(ctx)?;
        with_input_handler(&state_ptr, |input_handler| {
            input_handler.replace_and_mark_text_in_range(
                None,
                &comp_string,
                Some(string_len..string_len),
            );
        })?;
        ime_input = Some(comp_string);
    }
    if lparam.0 as u32 & GCS_CURSORPOS.0 > 0 {
        let comp_string = &ime_input?;
        let caret_pos = retrieve_composition_cursor_position(ctx);
        with_input_handler(&state_ptr, |input_handler| {
            input_handler.replace_and_mark_text_in_range(
                None,
                comp_string,
                Some(caret_pos..caret_pos),
            );
        })?;
    }
    if lparam.0 as u32 & GCS_RESULTSTR.0 > 0 {
        let comp_result = parse_ime_compostion_result(ctx)?;
        with_input_handler(&state_ptr, |input_handler| {
            input_handler.replace_text_in_range(None, &comp_result);
        })?;
        return Some(0);
    }
    // currently, we don't care other stuff
    None
}

/// SEE: https://learn.microsoft.com/en-us/windows/win32/winmsg/wm-nccalcsize
fn handle_calc_client_size(
    handle: HWND,
    wparam: WPARAM,
    lparam: LPARAM,
    state_ptr: Rc<WindowsWindowStatePtr>,
) -> Option<isize> {
    if !state_ptr.hide_title_bar || state_ptr.state.borrow().is_fullscreen() || wparam.0 == 0 {
        return None;
    }

    let is_maximized = state_ptr.state.borrow().is_maximized();
    let insets = get_client_area_insets(handle, is_maximized, state_ptr.windows_version);
    // wparam is TRUE so lparam points to an NCCALCSIZE_PARAMS structure
    let mut params = lparam.0 as *mut NCCALCSIZE_PARAMS;
    let mut requested_client_rect = unsafe { &mut ((*params).rgrc) };

    requested_client_rect[0].left += insets.left;
    requested_client_rect[0].top += insets.top;
    requested_client_rect[0].right -= insets.right;
    requested_client_rect[0].bottom -= insets.bottom;

    // Fix auto hide taskbar not showing. This solution is based on the approach
    // used by Chrome. However, it may result in one row of pixels being obscured
    // in our client area. But as Chrome says, "there seems to be no better solution."
    if is_maximized {
        if let Some(ref taskbar_position) = state_ptr
            .state
            .borrow()
            .system_settings
            .auto_hide_taskbar_position
        {
            // Fot the auto-hide taskbar, adjust in by 1 pixel on taskbar edge,
            // so the window isn't treated as a "fullscreen app", which would cause
            // the taskbar to disappear.
            match taskbar_position {
                AutoHideTaskbarPosition::Left => {
                    requested_client_rect[0].left += AUTO_HIDE_TASKBAR_THICKNESS_PX
                }
                AutoHideTaskbarPosition::Top => {
                    requested_client_rect[0].top += AUTO_HIDE_TASKBAR_THICKNESS_PX
                }
                AutoHideTaskbarPosition::Right => {
                    requested_client_rect[0].right -= AUTO_HIDE_TASKBAR_THICKNESS_PX
                }
                AutoHideTaskbarPosition::Bottom => {
                    requested_client_rect[0].bottom -= AUTO_HIDE_TASKBAR_THICKNESS_PX
                }
            }
        }
    }

    Some(0)
}

fn handle_activate_msg(
    handle: HWND,
    wparam: WPARAM,
    state_ptr: Rc<WindowsWindowStatePtr>,
) -> Option<isize> {
    let activated = wparam.loword() > 0;
    if state_ptr.hide_title_bar {
        if let Some(titlebar_rect) = state_ptr.state.borrow().get_titlebar_rect().log_err() {
            unsafe {
                InvalidateRect(handle, Some(&titlebar_rect), FALSE)
                    .ok()
                    .log_err()
            };
        }
    }
    let this = state_ptr.clone();
    state_ptr
        .executor
        .spawn(async move {
            let mut lock = this.state.borrow_mut();
            if let Some(mut cb) = lock.callbacks.active_status_change.take() {
                drop(lock);
                cb(activated);
                this.state.borrow_mut().callbacks.active_status_change = Some(cb);
            }
        })
        .detach();

    None
}

fn handle_create_msg(handle: HWND, state_ptr: Rc<WindowsWindowStatePtr>) -> Option<isize> {
    if state_ptr.hide_title_bar {
        notify_frame_changed(handle);
        Some(0)
    } else {
        None
    }
}

fn handle_dpi_changed_msg(
    handle: HWND,
    wparam: WPARAM,
    lparam: LPARAM,
    state_ptr: Rc<WindowsWindowStatePtr>,
) -> Option<isize> {
    let new_dpi = wparam.loword() as f32;
    let mut lock = state_ptr.state.borrow_mut();
    lock.scale_factor = new_dpi / USER_DEFAULT_SCREEN_DPI as f32;
    lock.border_offset.update(handle).log_err();
    drop(lock);

    let rect = unsafe { &*(lparam.0 as *const RECT) };
    let width = rect.right - rect.left;
    let height = rect.bottom - rect.top;
    // this will emit `WM_SIZE` and `WM_MOVE` right here
    // even before this function returns
    // the new size is handled in `WM_SIZE`
    unsafe {
        SetWindowPos(
            handle,
            None,
            rect.left,
            rect.top,
            width,
            height,
            SWP_NOZORDER | SWP_NOACTIVATE,
        )
        .context("unable to set window position after dpi has changed")
        .log_err();
    }

    Some(0)
}

/// The following conditions will trigger this event:
/// 1. The monitor on which the window is located goes offline or changes resolution.
/// 2. Another monitor goes offline, is plugged in, or changes resolution.
///
/// In either case, the window will only receive information from the monitor on which
/// it is located.
///
/// For example, in the case of condition 2, where the monitor on which the window is
/// located has actually changed nothing, it will still receive this event.
fn handle_display_change_msg(handle: HWND, state_ptr: Rc<WindowsWindowStatePtr>) -> Option<isize> {
    // NOTE:
    // Even the `lParam` holds the resolution of the screen, we just ignore it.
    // Because WM_DPICHANGED, WM_MOVE, WM_SIZE will come first, window reposition and resize
    // are handled there.
    // So we only care about if monitor is disconnected.
    let previous_monitor = state_ptr.as_ref().state.borrow().display;
    if WindowsDisplay::is_connected(previous_monitor.handle) {
        // we are fine, other display changed
        return None;
    }
    // display disconnected
    // in this case, the OS will move our window to another monitor, and minimize it.
    // we deminimize the window and query the monitor after moving
    unsafe {
        let _ = ShowWindow(handle, SW_SHOWNORMAL);
    };
    let new_monitor = unsafe { MonitorFromWindow(handle, MONITOR_DEFAULTTONULL) };
    // all monitors disconnected
    if new_monitor.is_invalid() {
        log::error!("No monitor detected!");
        return None;
    }
    let new_display = WindowsDisplay::new_with_handle(new_monitor);
    state_ptr.as_ref().state.borrow_mut().display = new_display;
    Some(0)
}

fn handle_hit_test_msg(
    handle: HWND,
    msg: u32,
    wparam: WPARAM,
    lparam: LPARAM,
    state_ptr: Rc<WindowsWindowStatePtr>,
) -> Option<isize> {
    if !state_ptr.is_movable {
        return None;
    }
    if !state_ptr.hide_title_bar {
        return None;
    }

    // default handler for resize areas
    let hit = unsafe { DefWindowProcW(handle, msg, wparam, lparam) };
    if matches!(
        hit.0 as u32,
        HTNOWHERE
            | HTRIGHT
            | HTLEFT
            | HTTOPLEFT
            | HTTOP
            | HTTOPRIGHT
            | HTBOTTOMRIGHT
            | HTBOTTOM
            | HTBOTTOMLEFT
    ) {
        return Some(hit.0);
    }

    if state_ptr.state.borrow().is_fullscreen() {
        return Some(HTCLIENT as _);
    }

    let dpi = unsafe { GetDpiForWindow(handle) };
    let frame_y = unsafe { GetSystemMetricsForDpi(SM_CYFRAME, dpi) };

    let mut cursor_point = POINT {
        x: lparam.signed_loword().into(),
        y: lparam.signed_hiword().into(),
    };
    unsafe { ScreenToClient(handle, &mut cursor_point).ok().log_err() };
    if !state_ptr.state.borrow().is_maximized() && cursor_point.y >= 0 && cursor_point.y <= frame_y
    {
        return Some(HTTOP as _);
    }

    let titlebar_rect = state_ptr.state.borrow().get_titlebar_rect();
    if let Ok(titlebar_rect) = titlebar_rect {
        if cursor_point.y < titlebar_rect.bottom {
            let caption_btn_width = (state_ptr.state.borrow().caption_button_width().0
                * state_ptr.state.borrow().scale_factor) as i32;
            if cursor_point.x >= titlebar_rect.right - caption_btn_width {
                return Some(HTCLOSE as _);
            } else if cursor_point.x >= titlebar_rect.right - caption_btn_width * 2 {
                return Some(HTMAXBUTTON as _);
            } else if cursor_point.x >= titlebar_rect.right - caption_btn_width * 3 {
                return Some(HTMINBUTTON as _);
            }

            return Some(HTCAPTION as _);
        }
    }

    Some(HTCLIENT as _)
}

fn handle_nc_mouse_move_msg(
    handle: HWND,
    lparam: LPARAM,
    state_ptr: Rc<WindowsWindowStatePtr>,
) -> Option<isize> {
    if !state_ptr.hide_title_bar {
        return None;
    }

    let mut lock = state_ptr.state.borrow_mut();
    if let Some(mut callback) = lock.callbacks.input.take() {
        let scale_factor = lock.scale_factor;
        drop(lock);
        let mut cursor_point = POINT {
            x: lparam.signed_loword().into(),
            y: lparam.signed_hiword().into(),
        };
        unsafe { ScreenToClient(handle, &mut cursor_point).ok().log_err() };
        let event = MouseMoveEvent {
            position: logical_point(cursor_point.x as f32, cursor_point.y as f32, scale_factor),
            pressed_button: None,
            modifiers: current_modifiers(),
        };
        let result = if callback(PlatformInput::MouseMove(event)).default_prevented {
            Some(0)
        } else {
            Some(1)
        };
        state_ptr.state.borrow_mut().callbacks.input = Some(callback);

        result
    } else {
        None
    }
}

fn handle_nc_mouse_down_msg(
    handle: HWND,
    button: MouseButton,
    wparam: WPARAM,
    lparam: LPARAM,
    state_ptr: Rc<WindowsWindowStatePtr>,
) -> Option<isize> {
    if !state_ptr.hide_title_bar {
        return None;
    }

    let mut lock = state_ptr.state.borrow_mut();
    if let Some(mut callback) = lock.callbacks.input.take() {
        let scale_factor = lock.scale_factor;
        let mut cursor_point = POINT {
            x: lparam.signed_loword().into(),
            y: lparam.signed_hiword().into(),
        };
        unsafe { ScreenToClient(handle, &mut cursor_point).ok().log_err() };
        let physical_point = point(DevicePixels(cursor_point.x), DevicePixels(cursor_point.y));
        let click_count = lock.click_state.update(button, physical_point);
        drop(lock);
        let event = MouseDownEvent {
            button,
            position: logical_point(cursor_point.x as f32, cursor_point.y as f32, scale_factor),
            modifiers: current_modifiers(),
            click_count,
            first_mouse: false,
        };
        let result = if callback(PlatformInput::MouseDown(event)).default_prevented {
            Some(0)
        } else {
            None
        };
        state_ptr.state.borrow_mut().callbacks.input = Some(callback);

        if result.is_some() {
            return result;
        }
    } else {
        drop(lock);
    };

    // Since these are handled in handle_nc_mouse_up_msg we must prevent the default window proc
    if button == MouseButton::Left {
        match wparam.0 as u32 {
            HTMINBUTTON => state_ptr.state.borrow_mut().nc_button_pressed = Some(HTMINBUTTON),
            HTMAXBUTTON => state_ptr.state.borrow_mut().nc_button_pressed = Some(HTMAXBUTTON),
            HTCLOSE => state_ptr.state.borrow_mut().nc_button_pressed = Some(HTCLOSE),
            _ => return None,
        };
        Some(0)
    } else {
        None
    }
}

fn handle_nc_mouse_up_msg(
    handle: HWND,
    button: MouseButton,
    wparam: WPARAM,
    lparam: LPARAM,
    state_ptr: Rc<WindowsWindowStatePtr>,
) -> Option<isize> {
    if !state_ptr.hide_title_bar {
        return None;
    }

    let mut lock = state_ptr.state.borrow_mut();
    if let Some(mut callback) = lock.callbacks.input.take() {
        let scale_factor = lock.scale_factor;
        drop(lock);
        let mut cursor_point = POINT {
            x: lparam.signed_loword().into(),
            y: lparam.signed_hiword().into(),
        };
        unsafe { ScreenToClient(handle, &mut cursor_point).ok().log_err() };
        let event = MouseUpEvent {
            button,
            position: logical_point(cursor_point.x as f32, cursor_point.y as f32, scale_factor),
            modifiers: current_modifiers(),
            click_count: 1,
        };
        let result = if callback(PlatformInput::MouseUp(event)).default_prevented {
            Some(0)
        } else {
            None
        };
        state_ptr.state.borrow_mut().callbacks.input = Some(callback);
        if result.is_some() {
            return result;
        }
    } else {
        drop(lock);
    }

    let last_pressed = state_ptr.state.borrow_mut().nc_button_pressed.take();
    if button == MouseButton::Left && last_pressed.is_some() {
        let last_button = last_pressed.unwrap();
        let mut handled = false;
        match wparam.0 as u32 {
            HTMINBUTTON => {
                if last_button == HTMINBUTTON {
                    unsafe { ShowWindowAsync(handle, SW_MINIMIZE).ok().log_err() };
                    handled = true;
                }
            }
            HTMAXBUTTON => {
                if last_button == HTMAXBUTTON {
                    if state_ptr.state.borrow().is_maximized() {
                        unsafe { ShowWindowAsync(handle, SW_NORMAL).ok().log_err() };
                    } else {
                        unsafe { ShowWindowAsync(handle, SW_MAXIMIZE).ok().log_err() };
                    }
                    handled = true;
                }
            }
            HTCLOSE => {
                if last_button == HTCLOSE {
                    unsafe {
                        PostMessageW(handle, WM_CLOSE, WPARAM::default(), LPARAM::default())
                            .log_err()
                    };
                    handled = true;
                }
            }
            _ => {}
        };
        if handled {
            return Some(0);
        }
    }

    None
}

fn handle_cursor_changed(lparam: LPARAM, state_ptr: Rc<WindowsWindowStatePtr>) -> Option<isize> {
    state_ptr.state.borrow_mut().current_cursor = HCURSOR(lparam.0 as _);
    Some(0)
}

fn handle_set_cursor(lparam: LPARAM, state_ptr: Rc<WindowsWindowStatePtr>) -> Option<isize> {
    if matches!(
        lparam.loword() as u32,
        HTLEFT | HTRIGHT | HTTOP | HTTOPLEFT | HTTOPRIGHT | HTBOTTOM | HTBOTTOMLEFT | HTBOTTOMRIGHT
    ) {
        return None;
    }
    unsafe { SetCursor(state_ptr.state.borrow().current_cursor) };
    Some(1)
}

fn handle_system_settings_changed(
    handle: HWND,
    state_ptr: Rc<WindowsWindowStatePtr>,
) -> Option<isize> {
    let mut lock = state_ptr.state.borrow_mut();
    let display = lock.display;
    // system settings
    lock.system_settings.update(display);
    // mouse double click
    lock.click_state.system_update();
    // window border offset
    lock.border_offset.update(handle).log_err();
    drop(lock);
    // Force to trigger WM_NCCALCSIZE event to ensure that we handle auto hide
    // taskbar correctly.
    notify_frame_changed(handle);
    Some(0)
}

fn handle_system_command(wparam: WPARAM, state_ptr: Rc<WindowsWindowStatePtr>) -> Option<isize> {
    if wparam.0 == SC_KEYMENU as usize {
        let mut lock = state_ptr.state.borrow_mut();
        if lock.system_key_handled {
            lock.system_key_handled = false;
            return Some(0);
        }
    }
    None
}

fn handle_system_theme_changed(state_ptr: Rc<WindowsWindowStatePtr>) -> Option<isize> {
    let mut callback = state_ptr
        .state
        .borrow_mut()
        .callbacks
        .appearance_changed
        .take()?;
    callback();
    state_ptr.state.borrow_mut().callbacks.appearance_changed = Some(callback);
    Some(0)
}

fn parse_syskeydown_msg_keystroke(wparam: WPARAM) -> Option<Keystroke> {
    let modifiers = current_modifiers();
    if !modifiers.alt {
        // on Windows, F10 can trigger this event, not just the alt key
        // and we just don't care about F10
        return None;
    }

    let vk_code = wparam.loword();

    let key = match VIRTUAL_KEY(vk_code) {
        VK_BACK => "backspace",
        VK_RETURN => "enter",
        VK_TAB => "tab",
        VK_UP => "up",
        VK_DOWN => "down",
        VK_RIGHT => "right",
        VK_LEFT => "left",
        VK_HOME => "home",
        VK_END => "end",
        VK_PRIOR => "pageup",
        VK_NEXT => "pagedown",
        VK_ESCAPE => "escape",
        VK_INSERT => "insert",
        VK_DELETE => "delete",
        _ => return basic_vkcode_to_string(vk_code, modifiers),
    }
    .to_owned();

    Some(Keystroke {
        modifiers,
        key,
        ime_key: None,
    })
}

enum KeystrokeOrModifier {
    Keystroke(Keystroke),
    Modifier(Modifiers),
}

fn parse_keydown_msg_keystroke(wparam: WPARAM) -> Option<KeystrokeOrModifier> {
    let vk_code = wparam.loword();

    let modifiers = current_modifiers();

    let key = match VIRTUAL_KEY(vk_code) {
        VK_BACK => "backspace",
        VK_RETURN => "enter",
        VK_TAB => "tab",
        VK_UP => "up",
        VK_DOWN => "down",
        VK_RIGHT => "right",
        VK_LEFT => "left",
        VK_HOME => "home",
        VK_END => "end",
        VK_PRIOR => "pageup",
        VK_NEXT => "pagedown",
        VK_ESCAPE => "escape",
        VK_INSERT => "insert",
        VK_DELETE => "delete",
        _ => {
            if is_modifier(VIRTUAL_KEY(vk_code)) {
                return Some(KeystrokeOrModifier::Modifier(modifiers));
            }

            if modifiers.control || modifiers.alt {
                let basic_key = basic_vkcode_to_string(vk_code, modifiers);
                if let Some(basic_key) = basic_key {
                    return Some(KeystrokeOrModifier::Keystroke(basic_key));
                }
            }

            if vk_code >= VK_F1.0 && vk_code <= VK_F24.0 {
                let offset = vk_code - VK_F1.0;
                return Some(KeystrokeOrModifier::Keystroke(Keystroke {
                    modifiers,
                    key: format!("f{}", offset + 1),
                    ime_key: None,
                }));
            };
            return None;
        }
    }
    .to_owned();

    Some(KeystrokeOrModifier::Keystroke(Keystroke {
        modifiers,
        key,
        ime_key: None,
    }))
}

fn parse_char_msg_keystroke(wparam: WPARAM) -> Option<Keystroke> {
    let first_char = char::from_u32((wparam.0 as u16).into())?;
    if first_char.is_control() {
        None
    } else {
        let mut modifiers = current_modifiers();
        // for characters that use 'shift' to type it is expected that the
        // shift is not reported if the uppercase/lowercase are the same and instead only the key is reported
        if first_char.to_ascii_uppercase() == first_char.to_ascii_lowercase() {
            modifiers.shift = false;
        }
        let key = match first_char {
            ' ' => "space".to_string(),
            first_char => first_char.to_lowercase().to_string(),
        };
        Some(Keystroke {
            modifiers,
            key,
            ime_key: Some(first_char.to_string()),
        })
    }
}

fn parse_ime_compostion_string(ctx: HIMC) -> Option<(String, usize)> {
    unsafe {
        let string_len = ImmGetCompositionStringW(ctx, GCS_COMPSTR, None, 0);
        if string_len >= 0 {
            let mut buffer = vec![0u8; string_len as usize + 2];
            ImmGetCompositionStringW(
                ctx,
                GCS_COMPSTR,
                Some(buffer.as_mut_ptr() as _),
                string_len as _,
            );
            let wstring = std::slice::from_raw_parts::<u16>(
                buffer.as_mut_ptr().cast::<u16>(),
                string_len as usize / 2,
            );
            let string = String::from_utf16_lossy(wstring);
            Some((string, string_len as usize / 2))
        } else {
            None
        }
    }
}

#[inline]
fn retrieve_composition_cursor_position(ctx: HIMC) -> usize {
    unsafe { ImmGetCompositionStringW(ctx, GCS_CURSORPOS, None, 0) as usize }
}

fn parse_ime_compostion_result(ctx: HIMC) -> Option<String> {
    unsafe {
        let string_len = ImmGetCompositionStringW(ctx, GCS_RESULTSTR, None, 0);
        if string_len >= 0 {
            let mut buffer = vec![0u8; string_len as usize + 2];
            ImmGetCompositionStringW(
                ctx,
                GCS_RESULTSTR,
                Some(buffer.as_mut_ptr() as _),
                string_len as _,
            );
            let wstring = std::slice::from_raw_parts::<u16>(
                buffer.as_mut_ptr().cast::<u16>(),
                string_len as usize / 2,
            );
            let string = String::from_utf16_lossy(wstring);
            Some(string)
        } else {
            None
        }
    }
}

fn basic_vkcode_to_string(code: u16, modifiers: Modifiers) -> Option<Keystroke> {
    let mapped_code = unsafe { MapVirtualKeyW(code as u32, MAPVK_VK_TO_CHAR) };

    let key = match mapped_code {
        0 => None,
        raw_code => char::from_u32(raw_code),
    }?
    .to_ascii_lowercase();

    let key = if matches!(code as u32, 112..=135) {
        format!("f{key}")
    } else {
        key.to_string()
    };

    Some(Keystroke {
        modifiers,
        key,
        ime_key: None,
    })
}

#[inline]
fn is_virtual_key_pressed(vkey: VIRTUAL_KEY) -> bool {
    unsafe { GetKeyState(vkey.0 as i32) < 0 }
}

fn is_modifier(virtual_key: VIRTUAL_KEY) -> bool {
    matches!(
        virtual_key,
        VK_CONTROL | VK_MENU | VK_SHIFT | VK_LWIN | VK_RWIN
    )
}

#[inline]
pub(crate) fn current_modifiers() -> Modifiers {
    Modifiers {
        control: is_virtual_key_pressed(VK_CONTROL),
        alt: is_virtual_key_pressed(VK_MENU),
        shift: is_virtual_key_pressed(VK_SHIFT),
        platform: is_virtual_key_pressed(VK_LWIN) || is_virtual_key_pressed(VK_RWIN),
        function: false,
    }
}

<<<<<<< HEAD
fn get_client_area_insets(
    handle: HWND,
    is_maximized: bool,
    windows_version: WindowsVersion,
) -> RECT {
    // For maximized windows, Windows outdents the window rect from the screen's client rect
    // by `frame_thickness` on each edge, meaning `insets` must contain `frame_thickness`
    // on all sides (including the top) to avoid the client area extending onto adjacent
    // monitors.
    //
    // For non-maximized windows, things become complicated:
    //
    // - On Windows 10
    // The top inset must be zero, since if there is any nonclient area, Windows will draw
    // a full native titlebar outside the client area. (This doesn't occur in the maximized
    // case.)
    //
    // - On Windows 11
    // The top inset is calculated using an empirical formula that I derived through various
    // tests. Without this, the top 1-2 rows of pixels in our window would be obscured.
    let dpi = unsafe { GetDpiForWindow(handle) };
    let frame_thickness = get_frame_thickness(dpi);
    let top_insets = if is_maximized {
        frame_thickness
    } else {
        match windows_version {
            WindowsVersion::Win10 => 0,
            WindowsVersion::Win11 => (dpi as f32 / USER_DEFAULT_SCREEN_DPI as f32).round() as i32,
        }
    };
    RECT {
        left: frame_thickness,
        top: top_insets,
        right: frame_thickness,
        bottom: frame_thickness,
    }
}

// there is some additional non-visible space when talking about window
// borders on Windows:
// - SM_CXSIZEFRAME: The resize handle.
// - SM_CXPADDEDBORDER: Additional border space that isn't part of the resize handle.
fn get_frame_thickness(dpi: u32) -> i32 {
    let resize_frame_thickness = unsafe { GetSystemMetricsForDpi(SM_CXSIZEFRAME, dpi) };
    let padding_thickness = unsafe { GetSystemMetricsForDpi(SM_CXPADDEDBORDER, dpi) };
    resize_frame_thickness + padding_thickness
}

fn notify_frame_changed(handle: HWND) {
    unsafe {
        SetWindowPos(
            handle,
            None,
            0,
            0,
            0,
            0,
            SWP_FRAMECHANGED
                | SWP_NOACTIVATE
                | SWP_NOCOPYBITS
                | SWP_NOMOVE
                | SWP_NOOWNERZORDER
                | SWP_NOREPOSITION
                | SWP_NOSENDCHANGING
                | SWP_NOSIZE
                | SWP_NOZORDER,
        )
        .log_err();
    }
=======
fn with_input_handler<F, R>(state_ptr: &Rc<WindowsWindowStatePtr>, f: F) -> Option<R>
where
    F: FnOnce(&mut PlatformInputHandler) -> R,
{
    let mut input_handler = state_ptr.state.borrow_mut().input_handler.take()?;
    let result = f(&mut input_handler);
    state_ptr.state.borrow_mut().input_handler = Some(input_handler);
    Some(result)
}

fn with_input_handler_and_scale_factor<F, R>(
    state_ptr: &Rc<WindowsWindowStatePtr>,
    f: F,
) -> Option<R>
where
    F: FnOnce(&mut PlatformInputHandler, f32) -> Option<R>,
{
    let mut lock = state_ptr.state.borrow_mut();
    let mut input_handler = lock.input_handler.take()?;
    let scale_factor = lock.scale_factor;
    drop(lock);
    let result = f(&mut input_handler, scale_factor);
    state_ptr.state.borrow_mut().input_handler = Some(input_handler);
    result
>>>>>>> 9ad845b4
}<|MERGE_RESOLUTION|>--- conflicted
+++ resolved
@@ -1347,7 +1347,6 @@
     }
 }
 
-<<<<<<< HEAD
 fn get_client_area_insets(
     handle: HWND,
     is_maximized: bool,
@@ -1417,7 +1416,8 @@
         )
         .log_err();
     }
-=======
+}
+
 fn with_input_handler<F, R>(state_ptr: &Rc<WindowsWindowStatePtr>, f: F) -> Option<R>
 where
     F: FnOnce(&mut PlatformInputHandler) -> R,
@@ -1442,5 +1442,4 @@
     let result = f(&mut input_handler, scale_factor);
     state_ptr.state.borrow_mut().input_handler = Some(input_handler);
     result
->>>>>>> 9ad845b4
 }