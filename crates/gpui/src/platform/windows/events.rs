--- conflicted
+++ resolved
@@ -641,14 +641,10 @@
     lparam: LPARAM,
     state_ptr: Rc<WindowsWindowStatePtr>,
 ) -> Option<isize> {
-<<<<<<< HEAD
     if (state_ptr.title_bar && !state_ptr.transparent_title_bar)
         || state_ptr.state.borrow().is_fullscreen()
         || wparam.0 == 0
     {
-=======
-    if !state_ptr.hide_title_bar || state_ptr.state.borrow().is_fullscreen() || wparam.0 == 0 {
->>>>>>> ab5a462e
         return None;
     }
 
