#![deny(unsafe_op_in_unsafe_fn)]

use std::{
    any::Any,
    cell::{Cell, RefCell},
    ffi::c_void,
    iter::once,
    num::NonZeroIsize,
    path::PathBuf,
    rc::{Rc, Weak},
    str::FromStr,
    sync::{Arc, Once},
};

use ::util::ResultExt;
use blade_graphics as gpu;
use futures::channel::oneshot::{self, Receiver};
use itertools::Itertools;
use raw_window_handle::{HasDisplayHandle, HasWindowHandle};
use smallvec::SmallVec;
use std::result::Result;
use windows::{
    core::*,
    Win32::{
        Foundation::*,
        Graphics::Gdi::*,
        System::{Com::*, Ole::*, SystemServices::*},
        UI::{
            Controls::*,
            HiDpi::*,
            Input::{Ime::*, KeyboardAndMouse::*},
            Shell::*,
            WindowsAndMessaging::*,
        },
    },
};

use crate::platform::blade::BladeRenderer;
use crate::*;

pub(crate) struct WindowsWindowInner {
    hwnd: HWND,
    origin: Cell<Point<GlobalPixels>>,
    size: Cell<Size<GlobalPixels>>,
    mouse_position: Cell<Point<Pixels>>,
    input_handler: Cell<Option<PlatformInputHandler>>,
    renderer: RefCell<BladeRenderer>,
    callbacks: RefCell<Callbacks>,
    platform_inner: Rc<WindowsPlatformInner>,
    pub(crate) handle: AnyWindowHandle,
    scale_factor: f32,
<<<<<<< HEAD
    hide_title_bar: bool,
=======
    display: RefCell<Rc<WindowsDisplay>>,
>>>>>>> 3d08e20c
}

impl WindowsWindowInner {
    fn new(
        hwnd: HWND,
        cs: &CREATESTRUCTW,
        platform_inner: Rc<WindowsPlatformInner>,
        handle: AnyWindowHandle,
<<<<<<< HEAD
        hide_title_bar: bool,
=======
        display: Rc<WindowsDisplay>,
>>>>>>> 3d08e20c
    ) -> Self {
        let origin = Cell::new(Point::new((cs.x as f64).into(), (cs.y as f64).into()));
        let size = Cell::new(Size {
            width: (cs.cx as f64).into(),
            height: (cs.cy as f64).into(),
        });
        let mouse_position = Cell::new(Point::default());
        let input_handler = Cell::new(None);
        struct RawWindow {
            hwnd: *mut c_void,
        }
        unsafe impl blade_rwh::HasRawWindowHandle for RawWindow {
            fn raw_window_handle(&self) -> blade_rwh::RawWindowHandle {
                let mut handle = blade_rwh::Win32WindowHandle::empty();
                handle.hwnd = self.hwnd;
                handle.into()
            }
        }
        unsafe impl blade_rwh::HasRawDisplayHandle for RawWindow {
            fn raw_display_handle(&self) -> blade_rwh::RawDisplayHandle {
                blade_rwh::WindowsDisplayHandle::empty().into()
            }
        }
        let raw = RawWindow { hwnd: hwnd.0 as _ };
        let gpu = Arc::new(
            unsafe {
                gpu::Context::init_windowed(
                    &raw,
                    gpu::ContextDesc {
                        validation: false,
                        capture: false,
                        overlay: false,
                    },
                )
            }
            .unwrap(),
        );
        let extent = gpu::Extent {
            width: 1,
            height: 1,
            depth: 1,
        };
        let renderer = RefCell::new(BladeRenderer::new(gpu, extent));
        let callbacks = RefCell::new(Callbacks::default());
        let display = RefCell::new(display);
        Self {
            hwnd,
            origin,
            size,
            mouse_position,
            input_handler,
            renderer,
            callbacks,
            platform_inner,
            handle,
            scale_factor: 1.0,
<<<<<<< HEAD
            hide_title_bar,
=======
            display,
>>>>>>> 3d08e20c
        }
    }

    fn is_maximized(&self) -> bool {
        let mut placement = WINDOWPLACEMENT::default();
        placement.length = std::mem::size_of::<WINDOWPLACEMENT>() as u32;
        if unsafe { GetWindowPlacement(self.hwnd, &mut placement) }.is_ok() {
            return placement.showCmd == SW_SHOWMAXIMIZED.0 as u32;
        }
        return false;
    }

    fn get_titlebar_rect(&self) -> anyhow::Result<RECT> {
        let top_and_bottom_borders = 2;
        let theme = unsafe { OpenThemeData(self.hwnd, w!("WINDOW")) };
        let title_bar_size = unsafe {
            GetThemePartSize(
                theme,
                HDC::default(),
                WP_CAPTION.0,
                CS_ACTIVE.0,
                None,
                TS_TRUE,
            )
        }?;
        unsafe { CloseThemeData(theme) }?;

        let mut height =
            (title_bar_size.cy as f32 * self.scale_factor).round() as i32 + top_and_bottom_borders;

        if self.is_maximized() {
            let dpi = unsafe { GetDpiForWindow(self.hwnd) };
            height += unsafe { (GetSystemMetricsForDpi(SM_CXPADDEDBORDER, dpi) * 2) as i32 };
        }

        let mut rect = RECT::default();
        unsafe { GetClientRect(self.hwnd, &mut rect) }?;
        rect.bottom = rect.top + height;
        Ok(rect)
    }

    fn is_virtual_key_pressed(&self, vkey: VIRTUAL_KEY) -> bool {
        unsafe { GetKeyState(vkey.0 as i32) < 0 }
    }

    fn current_modifiers(&self) -> Modifiers {
        Modifiers {
            control: self.is_virtual_key_pressed(VK_CONTROL),
            alt: self.is_virtual_key_pressed(VK_MENU),
            shift: self.is_virtual_key_pressed(VK_SHIFT),
            command: self.is_virtual_key_pressed(VK_LWIN) || self.is_virtual_key_pressed(VK_RWIN),
            function: false,
        }
    }

    /// mark window client rect to be re-drawn
    /// https://learn.microsoft.com/en-us/windows/win32/api/winuser/nf-winuser-invalidaterect
    pub(crate) fn invalidate_client_area(&self) {
        unsafe { InvalidateRect(self.hwnd, None, FALSE) };
    }

    fn handle_msg(&self, msg: u32, wparam: WPARAM, lparam: LPARAM) -> LRESULT {
        log::debug!("msg: {msg}, wparam: {}, lparam: {}", wparam.0, lparam.0);
        match msg {
            WM_ACTIVATE => self.handle_activate_msg(msg, wparam, lparam),
            WM_CREATE => self.handle_create_msg(lparam),
            WM_SETFOCUS => self.handle_set_focus_msg(msg, wparam, lparam),
            WM_MOVE => self.handle_move_msg(lparam),
            WM_SIZE => self.handle_size_msg(lparam),
            WM_NCCALCSIZE => self.handle_calc_client_size(msg, wparam, lparam),
            WM_DPICHANGED => self.handle_dpi_changed_msg(msg, wparam, lparam),
            WM_NCHITTEST => self.handle_hit_test_msg(msg, wparam, lparam),
            WM_PAINT => self.handle_paint_msg(),
            WM_CLOSE => self.handle_close_msg(msg, wparam, lparam),
            WM_DESTROY => self.handle_destroy_msg(),
            WM_MOUSEMOVE => self.handle_mouse_move_msg(lparam, wparam),
            WM_NCMOUSEMOVE => self.handle_nc_mouse_move_msg(msg, wparam, lparam),
            WM_NCLBUTTONDOWN => {
                self.handle_nc_mouse_down_msg(MouseButton::Left, msg, wparam, lparam)
            }
            WM_NCRBUTTONDOWN => {
                self.handle_nc_mouse_down_msg(MouseButton::Right, msg, wparam, lparam)
            }
            WM_NCMBUTTONDOWN => {
                self.handle_nc_mouse_down_msg(MouseButton::Middle, msg, wparam, lparam)
            }
            WM_NCLBUTTONUP => self.handle_nc_mouse_up_msg(MouseButton::Left, msg, wparam, lparam),
            WM_NCRBUTTONUP => self.handle_nc_mouse_up_msg(MouseButton::Right, msg, wparam, lparam),
            WM_NCMBUTTONUP => self.handle_nc_mouse_up_msg(MouseButton::Middle, msg, wparam, lparam),
            WM_LBUTTONDOWN => self.handle_mouse_down_msg(MouseButton::Left, lparam),
            WM_RBUTTONDOWN => self.handle_mouse_down_msg(MouseButton::Right, lparam),
            WM_MBUTTONDOWN => self.handle_mouse_down_msg(MouseButton::Middle, lparam),
            WM_XBUTTONDOWN => {
                let nav_dir = match wparam.hiword() {
                    XBUTTON1 => Some(NavigationDirection::Forward),
                    XBUTTON2 => Some(NavigationDirection::Back),
                    _ => None,
                };

                if let Some(nav_dir) = nav_dir {
                    self.handle_mouse_down_msg(MouseButton::Navigate(nav_dir), lparam)
                } else {
                    LRESULT(1)
                }
            }
            WM_LBUTTONUP => self.handle_mouse_up_msg(MouseButton::Left, lparam),
            WM_RBUTTONUP => self.handle_mouse_up_msg(MouseButton::Right, lparam),
            WM_MBUTTONUP => self.handle_mouse_up_msg(MouseButton::Middle, lparam),
            WM_XBUTTONUP => {
                let nav_dir = match wparam.hiword() {
                    XBUTTON1 => Some(NavigationDirection::Back),
                    XBUTTON2 => Some(NavigationDirection::Forward),
                    _ => None,
                };

                if let Some(nav_dir) = nav_dir {
                    self.handle_mouse_up_msg(MouseButton::Navigate(nav_dir), lparam)
                } else {
                    LRESULT(1)
                }
            }
            WM_MOUSEWHEEL => self.handle_mouse_wheel_msg(wparam, lparam),
            WM_MOUSEHWHEEL => self.handle_mouse_horizontal_wheel_msg(wparam, lparam),
            WM_SYSKEYDOWN => self.handle_syskeydown_msg(msg, wparam, lparam),
            WM_SYSKEYUP => self.handle_syskeyup_msg(msg, wparam, lparam),
            WM_KEYDOWN => self.handle_keydown_msg(msg, wparam, lparam),
            WM_KEYUP => self.handle_keyup_msg(msg, wparam),
            WM_CHAR => self.handle_char_msg(msg, wparam, lparam),
            WM_IME_STARTCOMPOSITION => self.handle_ime_position(),
            WM_IME_COMPOSITION => self.handle_ime_composition(msg, wparam, lparam),
            WM_IME_CHAR => self.handle_ime_char(wparam),
            _ => unsafe { DefWindowProcW(self.hwnd, msg, wparam, lparam) },
        }
    }

    fn handle_move_msg(&self, lparam: LPARAM) -> LRESULT {
        let x = lparam.signed_loword() as f64;
        let y = lparam.signed_hiword() as f64;
        self.origin.set(Point::new(x.into(), y.into()));
        let size = self.size.get();
        let center_x = x as f32 + size.width.0 / 2.0;
        let center_y = y as f32 + size.height.0 / 2.0;
        let monitor_bounds = self.display.borrow().bounds();
        if center_x < monitor_bounds.left().0
            || center_x > monitor_bounds.right().0
            || center_y < monitor_bounds.top().0
            || center_y > monitor_bounds.bottom().0
        {
            // center of the window may have moved to another monitor
            let monitor = unsafe { MonitorFromWindow(self.hwnd, MONITOR_DEFAULTTONULL) };
            if !monitor.is_invalid() && self.display.borrow().handle != monitor {
                // we will get the same monitor if we only have one
                (*self.display.borrow_mut()) = Rc::new(WindowsDisplay::new_with_handle(monitor));
            }
        }
        let mut callbacks = self.callbacks.borrow_mut();
        if let Some(callback) = callbacks.moved.as_mut() {
            callback()
        }
        LRESULT(0)
    }

    fn handle_size_msg(&self, lparam: LPARAM) -> LRESULT {
        let width = lparam.loword().max(1) as f64;
        let height = lparam.hiword().max(1) as f64;
        self.renderer
            .borrow_mut()
            .update_drawable_size(Size { width, height });
        let width = width.into();
        let height = height.into();
        self.size.set(Size { width, height });
        let mut callbacks = self.callbacks.borrow_mut();
        if let Some(callback) = callbacks.resize.as_mut() {
            callback(
                Size {
                    width: Pixels(width.0),
                    height: Pixels(height.0),
                },
                1.0,
            );
        }
        self.invalidate_client_area();
        LRESULT(0)
    }

    fn handle_paint_msg(&self) -> LRESULT {
        let mut paint_struct = PAINTSTRUCT::default();
        let _hdc = unsafe { BeginPaint(self.hwnd, &mut paint_struct) };
        let mut callbacks = self.callbacks.borrow_mut();
        if let Some(request_frame) = callbacks.request_frame.as_mut() {
            request_frame();
        }
        unsafe { EndPaint(self.hwnd, &paint_struct) };
        LRESULT(0)
    }

    fn handle_close_msg(&self, msg: u32, wparam: WPARAM, lparam: LPARAM) -> LRESULT {
        let mut callbacks = self.callbacks.borrow_mut();
        if let Some(callback) = callbacks.should_close.as_mut() {
            if callback() {
                return LRESULT(0);
            }
        }
        drop(callbacks);
        unsafe { DefWindowProcW(self.hwnd, msg, wparam, lparam) }
    }

    fn handle_destroy_msg(&self) -> LRESULT {
        let mut callbacks = self.callbacks.borrow_mut();
        if let Some(callback) = callbacks.close.take() {
            callback()
        }
        let index = self
            .platform_inner
            .raw_window_handles
            .read()
            .iter()
            .position(|handle| *handle == self.hwnd)
            .unwrap();
        self.platform_inner.raw_window_handles.write().remove(index);
        if self.platform_inner.raw_window_handles.read().is_empty() {
            self.platform_inner
                .foreground_executor
                .spawn(async {
                    unsafe { PostQuitMessage(0) };
                })
                .detach();
        }
        LRESULT(1)
    }

    fn handle_mouse_move_msg(&self, lparam: LPARAM, wparam: WPARAM) -> LRESULT {
        let x = Pixels::from(lparam.signed_loword() as f32);
        let y = Pixels::from(lparam.signed_hiword() as f32);
        self.mouse_position.set(Point { x, y });
        let mut callbacks = self.callbacks.borrow_mut();
        if let Some(callback) = callbacks.input.as_mut() {
            let pressed_button = match MODIFIERKEYS_FLAGS(wparam.loword() as u32) {
                flags if flags.contains(MK_LBUTTON) => Some(MouseButton::Left),
                flags if flags.contains(MK_RBUTTON) => Some(MouseButton::Right),
                flags if flags.contains(MK_MBUTTON) => Some(MouseButton::Middle),
                flags if flags.contains(MK_XBUTTON1) => {
                    Some(MouseButton::Navigate(NavigationDirection::Back))
                }
                flags if flags.contains(MK_XBUTTON2) => {
                    Some(MouseButton::Navigate(NavigationDirection::Forward))
                }
                _ => None,
            };
            let event = MouseMoveEvent {
                position: Point { x, y },
                pressed_button,
                modifiers: self.current_modifiers(),
            };
            if callback(PlatformInput::MouseMove(event)).default_prevented {
                return LRESULT(0);
            }
        }
        LRESULT(1)
    }

    fn parse_syskeydown_msg_keystroke(&self, wparam: WPARAM) -> Option<Keystroke> {
        let modifiers = self.current_modifiers();
        if !modifiers.alt {
            // on Windows, F10 can trigger this event, not just the alt key
            // and we just don't care about F10
            return None;
        }

        let vk_code = wparam.loword();
        let basic_key = basic_vkcode_to_string(vk_code, modifiers);
        if basic_key.is_some() {
            return basic_key;
        }

        let key = match VIRTUAL_KEY(vk_code) {
            VK_BACK => Some("backspace"),
            VK_RETURN => Some("enter"),
            VK_TAB => Some("tab"),
            VK_UP => Some("up"),
            VK_DOWN => Some("down"),
            VK_RIGHT => Some("right"),
            VK_LEFT => Some("left"),
            VK_HOME => Some("home"),
            VK_END => Some("end"),
            VK_PRIOR => Some("pageup"),
            VK_NEXT => Some("pagedown"),
            VK_ESCAPE => Some("escape"),
            VK_INSERT => Some("insert"),
            _ => None,
        };

        if let Some(key) = key {
            Some(Keystroke {
                modifiers,
                key: key.to_string(),
                ime_key: None,
            })
        } else {
            None
        }
    }

    fn parse_keydown_msg_keystroke(&self, wparam: WPARAM) -> Option<Keystroke> {
        let vk_code = wparam.loword();

        let modifiers = self.current_modifiers();
        if modifiers.control || modifiers.alt {
            let basic_key = basic_vkcode_to_string(vk_code, modifiers);
            if basic_key.is_some() {
                return basic_key;
            }
        }

        if vk_code >= VK_F1.0 && vk_code <= VK_F24.0 {
            let offset = vk_code - VK_F1.0;
            return Some(Keystroke {
                modifiers,
                key: format!("f{}", offset + 1),
                ime_key: None,
            });
        }

        let key = match VIRTUAL_KEY(vk_code) {
            VK_BACK => Some("backspace"),
            VK_RETURN => Some("enter"),
            VK_TAB => Some("tab"),
            VK_UP => Some("up"),
            VK_DOWN => Some("down"),
            VK_RIGHT => Some("right"),
            VK_LEFT => Some("left"),
            VK_HOME => Some("home"),
            VK_END => Some("end"),
            VK_PRIOR => Some("pageup"),
            VK_NEXT => Some("pagedown"),
            VK_ESCAPE => Some("escape"),
            VK_INSERT => Some("insert"),
            _ => None,
        };

        if let Some(key) = key {
            Some(Keystroke {
                modifiers,
                key: key.to_string(),
                ime_key: None,
            })
        } else {
            None
        }
    }

    fn parse_char_msg_keystroke(&self, wparam: WPARAM) -> Option<Keystroke> {
        let src = [wparam.0 as u16];
        let Ok(first_char) = char::decode_utf16(src).collect::<Vec<_>>()[0] else {
            return None;
        };
        if first_char.is_control() {
            None
        } else {
            let mut modifiers = self.current_modifiers();
            // for characters that use 'shift' to type it is expected that the
            // shift is not reported if the uppercase/lowercase are the same and instead only the key is reported
            if first_char.to_lowercase().to_string() == first_char.to_uppercase().to_string() {
                modifiers.shift = false;
            }
            Some(Keystroke {
                modifiers,
                key: first_char.to_lowercase().to_string(),
                ime_key: Some(first_char.to_string()),
            })
        }
    }

    fn handle_syskeydown_msg(&self, message: u32, wparam: WPARAM, lparam: LPARAM) -> LRESULT {
        // we need to call `DefWindowProcW`, or we will lose the system-wide `Alt+F4`, `Alt+{other keys}`
        // shortcuts.
        let Some(keystroke) = self.parse_syskeydown_msg_keystroke(wparam) else {
            return unsafe { DefWindowProcW(self.hwnd, message, wparam, lparam) };
        };
        let Some(ref mut func) = self.callbacks.borrow_mut().input else {
            return unsafe { DefWindowProcW(self.hwnd, message, wparam, lparam) };
        };
        let event = KeyDownEvent {
            keystroke,
            is_held: lparam.0 & (0x1 << 30) > 0,
        };
        if func(PlatformInput::KeyDown(event)).default_prevented {
            self.invalidate_client_area();
            return LRESULT(0);
        }
        unsafe { DefWindowProcW(self.hwnd, message, wparam, lparam) }
    }

    fn handle_syskeyup_msg(&self, message: u32, wparam: WPARAM, lparam: LPARAM) -> LRESULT {
        // we need to call `DefWindowProcW`, or we will lose the system-wide `Alt+F4`, `Alt+{other keys}`
        // shortcuts.
        let Some(keystroke) = self.parse_syskeydown_msg_keystroke(wparam) else {
            return unsafe { DefWindowProcW(self.hwnd, message, wparam, lparam) };
        };
        let Some(ref mut func) = self.callbacks.borrow_mut().input else {
            return unsafe { DefWindowProcW(self.hwnd, message, wparam, lparam) };
        };
        let event = KeyUpEvent { keystroke };
        if func(PlatformInput::KeyUp(event)).default_prevented {
            self.invalidate_client_area();
            return LRESULT(0);
        }
        unsafe { DefWindowProcW(self.hwnd, message, wparam, lparam) }
    }

    fn handle_keydown_msg(&self, _msg: u32, wparam: WPARAM, lparam: LPARAM) -> LRESULT {
        let Some(keystroke) = self.parse_keydown_msg_keystroke(wparam) else {
            return LRESULT(1);
        };
        let Some(ref mut func) = self.callbacks.borrow_mut().input else {
            return LRESULT(1);
        };
        let event = KeyDownEvent {
            keystroke,
            is_held: lparam.0 & (0x1 << 30) > 0,
        };
        if func(PlatformInput::KeyDown(event)).default_prevented {
            self.invalidate_client_area();
            return LRESULT(0);
        }
        LRESULT(1)
    }

    fn handle_keyup_msg(&self, _msg: u32, wparam: WPARAM) -> LRESULT {
        let Some(keystroke) = self.parse_keydown_msg_keystroke(wparam) else {
            return LRESULT(1);
        };
        let Some(ref mut func) = self.callbacks.borrow_mut().input else {
            return LRESULT(1);
        };
        let event = KeyUpEvent { keystroke };
        if func(PlatformInput::KeyUp(event)).default_prevented {
            self.invalidate_client_area();
            return LRESULT(0);
        }
        LRESULT(1)
    }

    fn handle_char_msg(&self, _msg: u32, wparam: WPARAM, lparam: LPARAM) -> LRESULT {
        let Some(keystroke) = self.parse_char_msg_keystroke(wparam) else {
            return LRESULT(1);
        };
        let mut callbacks = self.callbacks.borrow_mut();
        let Some(ref mut func) = callbacks.input else {
            return LRESULT(1);
        };
        let ime_key = keystroke.ime_key.clone();
        let event = KeyDownEvent {
            keystroke,
            is_held: lparam.0 & (0x1 << 30) > 0,
        };
        if func(PlatformInput::KeyDown(event)).default_prevented {
            self.invalidate_client_area();
            return LRESULT(0);
        }
        drop(callbacks);
        let Some(ime_char) = ime_key else {
            return LRESULT(1);
        };
        let Some(mut input_handler) = self.input_handler.take() else {
            return LRESULT(1);
        };
        input_handler.replace_text_in_range(None, &ime_char);
        self.input_handler.set(Some(input_handler));
        self.invalidate_client_area();
        LRESULT(0)
    }

    fn handle_mouse_down_msg(&self, button: MouseButton, lparam: LPARAM) -> LRESULT {
        let mut callbacks = self.callbacks.borrow_mut();
        if let Some(callback) = callbacks.input.as_mut() {
            let x = Pixels::from(lparam.signed_loword() as f32);
            let y = Pixels::from(lparam.signed_hiword() as f32);
            let event = MouseDownEvent {
                button,
                position: Point { x, y },
                modifiers: self.current_modifiers(),
                click_count: 1,
            };
            if callback(PlatformInput::MouseDown(event)).default_prevented {
                return LRESULT(0);
            }
        }
        LRESULT(1)
    }

    fn handle_mouse_up_msg(&self, button: MouseButton, lparam: LPARAM) -> LRESULT {
        let mut callbacks = self.callbacks.borrow_mut();
        if let Some(callback) = callbacks.input.as_mut() {
            let x = Pixels::from(lparam.signed_loword() as f32);
            let y = Pixels::from(lparam.signed_hiword() as f32);
            let event = MouseUpEvent {
                button,
                position: Point { x, y },
                modifiers: self.current_modifiers(),
                click_count: 1,
            };
            if callback(PlatformInput::MouseUp(event)).default_prevented {
                return LRESULT(0);
            }
        }
        LRESULT(1)
    }

    fn handle_mouse_wheel_msg(&self, wparam: WPARAM, lparam: LPARAM) -> LRESULT {
        let mut callbacks = self.callbacks.borrow_mut();
        if let Some(callback) = callbacks.input.as_mut() {
            let x = Pixels::from(lparam.signed_loword() as f32);
            let y = Pixels::from(lparam.signed_hiword() as f32);
            let wheel_distance = (wparam.signed_hiword() as f32 / WHEEL_DELTA as f32)
                * self.platform_inner.settings.borrow().wheel_scroll_lines as f32;
            let event = crate::ScrollWheelEvent {
                position: Point { x, y },
                delta: ScrollDelta::Lines(Point {
                    x: 0.0,
                    y: wheel_distance,
                }),
                modifiers: self.current_modifiers(),
                touch_phase: TouchPhase::Moved,
            };
            callback(PlatformInput::ScrollWheel(event));
            return LRESULT(0);
        }
        LRESULT(1)
    }

    fn handle_mouse_horizontal_wheel_msg(&self, wparam: WPARAM, lparam: LPARAM) -> LRESULT {
        let mut callbacks = self.callbacks.borrow_mut();
        if let Some(callback) = callbacks.input.as_mut() {
            let x = Pixels::from(lparam.signed_loword() as f32);
            let y = Pixels::from(lparam.signed_hiword() as f32);
            let wheel_distance = (wparam.signed_hiword() as f32 / WHEEL_DELTA as f32)
                * self.platform_inner.settings.borrow().wheel_scroll_chars as f32;
            let event = crate::ScrollWheelEvent {
                position: Point { x, y },
                delta: ScrollDelta::Lines(Point {
                    x: wheel_distance,
                    y: 0.0,
                }),
                modifiers: self.current_modifiers(),
                touch_phase: TouchPhase::Moved,
            };
            if callback(PlatformInput::ScrollWheel(event)).default_prevented {
                return LRESULT(0);
            }
        }
        LRESULT(1)
    }

    fn handle_ime_position(&self) -> LRESULT {
        unsafe {
            let ctx = ImmGetContext(self.hwnd);
            let Some(mut input_handler) = self.input_handler.take() else {
                return LRESULT(1);
            };
            // we are composing, this should never fail
            let caret_range = input_handler.selected_text_range().unwrap();
            let caret_position = input_handler.bounds_for_range(caret_range).unwrap();
            self.input_handler.set(Some(input_handler));
            let config = CANDIDATEFORM {
                dwStyle: CFS_CANDIDATEPOS,
                ptCurrentPos: POINT {
                    x: caret_position.origin.x.0 as i32,
                    y: caret_position.origin.y.0 as i32 + (caret_position.size.height.0 as i32 / 2),
                },
                ..Default::default()
            };
            ImmSetCandidateWindow(ctx, &config as _);
            ImmReleaseContext(self.hwnd, ctx);
            LRESULT(0)
        }
    }

    fn parse_ime_compostion_string(&self) -> Option<(String, usize)> {
        unsafe {
            let ctx = ImmGetContext(self.hwnd);
            let string_len = ImmGetCompositionStringW(ctx, GCS_COMPSTR, None, 0);
            let result = if string_len >= 0 {
                let mut buffer = vec![0u8; string_len as usize + 2];
                // let mut buffer = [0u8; MAX_PATH as _];
                ImmGetCompositionStringW(
                    ctx,
                    GCS_COMPSTR,
                    Some(buffer.as_mut_ptr() as _),
                    string_len as _,
                );
                let wstring = std::slice::from_raw_parts::<u16>(
                    buffer.as_mut_ptr().cast::<u16>(),
                    string_len as usize / 2,
                );
                let string = String::from_utf16_lossy(wstring);
                Some((string, string_len as usize / 2))
            } else {
                None
            };
            ImmReleaseContext(self.hwnd, ctx);
            result
        }
    }

    fn handle_ime_composition(&self, msg: u32, wparam: WPARAM, lparam: LPARAM) -> LRESULT {
        if lparam.0 as u32 & GCS_COMPSTR.0 > 0 {
            let Some((string, string_len)) = self.parse_ime_compostion_string() else {
                return unsafe { DefWindowProcW(self.hwnd, msg, wparam, lparam) };
            };
            let Some(mut input_handler) = self.input_handler.take() else {
                return unsafe { DefWindowProcW(self.hwnd, msg, wparam, lparam) };
            };
            input_handler.replace_and_mark_text_in_range(
                None,
                string.as_str(),
                Some(0..string_len),
            );
            self.input_handler.set(Some(input_handler));
            unsafe { DefWindowProcW(self.hwnd, msg, wparam, lparam) }
        } else {
            // currently, we don't care other stuff
            unsafe { DefWindowProcW(self.hwnd, msg, wparam, lparam) }
        }
    }

    fn parse_ime_char(&self, wparam: WPARAM) -> Option<String> {
        let src = [wparam.0 as u16];
        let Ok(first_char) = char::decode_utf16(src).collect::<Vec<_>>()[0] else {
            return None;
        };
        Some(first_char.to_string())
    }

    fn handle_ime_char(&self, wparam: WPARAM) -> LRESULT {
        let Some(ime_char) = self.parse_ime_char(wparam) else {
            return LRESULT(1);
        };
        let Some(mut input_handler) = self.input_handler.take() else {
            return LRESULT(1);
        };
        input_handler.replace_text_in_range(None, &ime_char);
        self.input_handler.set(Some(input_handler));
        self.invalidate_client_area();
        LRESULT(0)
    }

    fn handle_drag_drop(&self, input: PlatformInput) {
        let mut callbacks = self.callbacks.borrow_mut();
        let Some(ref mut func) = callbacks.input else {
            return;
        };
        func(input);
    }

    /// SEE: https://learn.microsoft.com/en-us/windows/win32/winmsg/wm-nccalcsize
    fn handle_calc_client_size(&self, msg: u32, wparam: WPARAM, lparam: LPARAM) -> LRESULT {
        if !self.hide_title_bar {
            return unsafe { DefWindowProcW(self.hwnd, msg, wparam, lparam) };
        }

        if wparam.0 == 0 {
            return unsafe { DefWindowProcW(self.hwnd, msg, wparam, lparam) };
        }

        let dpi = unsafe { GetDpiForWindow(self.hwnd) };

        let frame_x = unsafe { GetSystemMetricsForDpi(SM_CXFRAME, dpi) };
        let frame_y = unsafe { GetSystemMetricsForDpi(SM_CYFRAME, dpi) };
        let padding = unsafe { GetSystemMetricsForDpi(SM_CXPADDEDBORDER, dpi) };

        // wparam is TRUE so lparam points to an NCCALCSIZE_PARAMS structure
        let mut params = lparam.0 as *mut NCCALCSIZE_PARAMS;
        let mut requested_client_rect = unsafe { &mut ((*params).rgrc) };

        requested_client_rect[0].right -= frame_x + padding;
        requested_client_rect[0].left += frame_x + padding;
        requested_client_rect[0].bottom -= frame_y + padding;

        LRESULT(0)
    }

    fn handle_activate_msg(&self, msg: u32, wparam: WPARAM, lparam: LPARAM) -> LRESULT {
        if self.hide_title_bar {
            if let Some(titlebar_rect) = self.get_titlebar_rect().log_err() {
                unsafe { InvalidateRect(self.hwnd, Some(&titlebar_rect), FALSE) };
            }
        }
        return unsafe { DefWindowProcW(self.hwnd, msg, wparam, lparam) };
    }

    fn handle_create_msg(&self, _lparam: LPARAM) -> LRESULT {
        let mut size_rect = RECT::default();
        unsafe { GetWindowRect(self.hwnd, &mut size_rect).log_err() };
        let width = size_rect.right - size_rect.left;
        let height = size_rect.bottom - size_rect.top;

        self.size.set(Size {
            width: GlobalPixels::from(width as f64),
            height: GlobalPixels::from(height as f64),
        });

        if self.hide_title_bar {
            // Inform the application of the frame change to force redrawing with the new
            // client area that is extended into the title bar
            unsafe {
                SetWindowPos(
                    self.hwnd,
                    HWND::default(),
                    size_rect.left,
                    size_rect.top,
                    width,
                    height,
                    SWP_FRAMECHANGED | SWP_NOMOVE | SWP_NOSIZE,
                )
                .log_err()
            };
        }

        LRESULT(0)
    }

    fn handle_dpi_changed_msg(&self, _msg: u32, _wparam: WPARAM, _lparam: LPARAM) -> LRESULT {
        LRESULT(1)
    }

    fn handle_hit_test_msg(&self, msg: u32, wparam: WPARAM, lparam: LPARAM) -> LRESULT {
        if !self.hide_title_bar {
            return unsafe { DefWindowProcW(self.hwnd, msg, wparam, lparam) };
        }

        // default handler for resize areas
        let hit = unsafe { DefWindowProcW(self.hwnd, msg, wparam, lparam) };
        if matches!(
            hit.0 as u32,
            HTNOWHERE
                | HTRIGHT
                | HTLEFT
                | HTTOPLEFT
                | HTTOP
                | HTTOPRIGHT
                | HTBOTTOMRIGHT
                | HTBOTTOM
                | HTBOTTOMLEFT
        ) {
            return hit;
        }

        let dpi = unsafe { GetDpiForWindow(self.hwnd) };
        let frame_y = unsafe { GetSystemMetricsForDpi(SM_CYFRAME, dpi) };
        let padding = unsafe { GetSystemMetricsForDpi(SM_CXPADDEDBORDER, dpi) };

        let mut cursor_point = POINT {
            x: lparam.signed_loword().into(),
            y: lparam.signed_hiword().into(),
        };
        unsafe { ScreenToClient(self.hwnd, &mut cursor_point) };
        if cursor_point.y > 0 && cursor_point.y < frame_y + padding {
            return LRESULT(HTTOP as _);
        }

        let titlebar_rect = self.get_titlebar_rect();
        if let Ok(titlebar_rect) = titlebar_rect {
            if cursor_point.y < titlebar_rect.bottom {
                let caption_btn_width = unsafe { GetSystemMetricsForDpi(SM_CXSIZE, dpi) };
                if cursor_point.x >= titlebar_rect.right - caption_btn_width {
                    return LRESULT(HTCLOSE as _);
                } else if cursor_point.x >= titlebar_rect.right - caption_btn_width * 2 {
                    return LRESULT(HTMAXBUTTON as _);
                } else if cursor_point.x >= titlebar_rect.right - caption_btn_width * 3 {
                    return LRESULT(HTMINBUTTON as _);
                }

                return LRESULT(HTCAPTION as _);
            }
        }

        LRESULT(HTCLIENT as _)
    }

    fn handle_nc_mouse_move_msg(&self, msg: u32, wparam: WPARAM, lparam: LPARAM) -> LRESULT {
        if !self.hide_title_bar {
            return unsafe { DefWindowProcW(self.hwnd, msg, wparam, lparam) };
        }

        let mut cursor_point = POINT {
            x: lparam.signed_loword().into(),
            y: lparam.signed_hiword().into(),
        };
        unsafe { ScreenToClient(self.hwnd, &mut cursor_point) };
        let x = Pixels::from(cursor_point.x as f32);
        let y = Pixels::from(cursor_point.y as f32);
        self.mouse_position.set(Point { x, y });
        let mut callbacks = self.callbacks.borrow_mut();
        if let Some(callback) = callbacks.input.as_mut() {
            let event = MouseMoveEvent {
                position: Point { x, y },
                pressed_button: None,
                modifiers: self.current_modifiers(),
            };
            if callback(PlatformInput::MouseMove(event)).default_prevented {
                return LRESULT(0);
            }
        }
        drop(callbacks);
        unsafe { DefWindowProcW(self.hwnd, msg, wparam, lparam) }
    }

    fn handle_nc_mouse_down_msg(
        &self,
        button: MouseButton,
        msg: u32,
        wparam: WPARAM,
        lparam: LPARAM,
    ) -> LRESULT {
        if !self.hide_title_bar {
            return unsafe { DefWindowProcW(self.hwnd, msg, wparam, lparam) };
        }

        let mut callbacks = self.callbacks.borrow_mut();
        if let Some(callback) = callbacks.input.as_mut() {
            let mut cursor_point = POINT {
                x: lparam.signed_loword().into(),
                y: lparam.signed_hiword().into(),
            };
            unsafe { ScreenToClient(self.hwnd, &mut cursor_point) };
            let x = Pixels::from(cursor_point.x as f32);
            let y = Pixels::from(cursor_point.y as f32);
            let event = MouseDownEvent {
                button,
                position: Point { x, y },
                modifiers: self.current_modifiers(),
                click_count: 1,
            };
            if callback(PlatformInput::MouseDown(event)).default_prevented {
                return LRESULT(0);
            }
        }
        drop(callbacks);

        match wparam.0 as u32 {
            // Since these are handled in handle_nc_mouse_up_msg we must prevent the default window proc
            HTMINBUTTON | HTMAXBUTTON | HTCLOSE => LRESULT(0),
            _ => unsafe { DefWindowProcW(self.hwnd, msg, wparam, lparam) },
        }
    }

    fn handle_nc_mouse_up_msg(
        &self,
        button: MouseButton,
        msg: u32,
        wparam: WPARAM,
        lparam: LPARAM,
    ) -> LRESULT {
        if !self.hide_title_bar {
            return unsafe { DefWindowProcW(self.hwnd, msg, wparam, lparam) };
        }

        let mut callbacks = self.callbacks.borrow_mut();
        if let Some(callback) = callbacks.input.as_mut() {
            let mut cursor_point = POINT {
                x: lparam.signed_loword().into(),
                y: lparam.signed_hiword().into(),
            };
            unsafe { ScreenToClient(self.hwnd, &mut cursor_point) };
            let x = Pixels::from(cursor_point.x as f32);
            let y = Pixels::from(cursor_point.y as f32);
            let event = MouseUpEvent {
                button,
                position: Point { x, y },
                modifiers: self.current_modifiers(),
                click_count: 1,
            };
            if callback(PlatformInput::MouseUp(event)).default_prevented {
                return LRESULT(0);
            }
        }
        drop(callbacks);

        if button == MouseButton::Left {
            match wparam.0 as u32 {
                HTMINBUTTON => unsafe {
                    ShowWindowAsync(self.hwnd, SW_MINIMIZE);
                    return LRESULT(0);
                },
                HTMAXBUTTON => unsafe {
                    if self.is_maximized() {
                        ShowWindowAsync(self.hwnd, SW_NORMAL);
                    } else {
                        ShowWindowAsync(self.hwnd, SW_MAXIMIZE);
                    }
                    return LRESULT(0);
                },
                HTCLOSE => unsafe {
                    PostMessageW(self.hwnd, WM_CLOSE, WPARAM::default(), LPARAM::default())
                        .log_err();
                    return LRESULT(0);
                },
                _ => {}
            };
        }

        unsafe { DefWindowProcW(self.hwnd, msg, wparam, lparam) }
    }

    fn handle_set_focus_msg(&self, _msg: u32, wparam: WPARAM, _lparam: LPARAM) -> LRESULT {
        // wparam is the window that just lost focus (may be null)
        // SEE: https://learn.microsoft.com/en-us/windows/win32/inputdev/wm-setfocus
        let lost_focus_hwnd = HWND(wparam.0 as isize);
        if let Some(lost_focus_window) = self
            .platform_inner
            .try_get_windows_inner_from_hwnd(lost_focus_hwnd)
        {
            let mut callbacks = lost_focus_window.callbacks.borrow_mut();
            if let Some(mut cb) = callbacks.active_status_change.as_mut() {
                cb(false);
            }
        }

        let mut callbacks = self.callbacks.borrow_mut();
        if let Some(mut cb) = callbacks.active_status_change.as_mut() {
            cb(true);
        }

        LRESULT(0)
    }
}

#[derive(Default)]
struct Callbacks {
    request_frame: Option<Box<dyn FnMut()>>,
    input: Option<Box<dyn FnMut(crate::PlatformInput) -> DispatchEventResult>>,
    active_status_change: Option<Box<dyn FnMut(bool)>>,
    resize: Option<Box<dyn FnMut(Size<Pixels>, f32)>>,
    fullscreen: Option<Box<dyn FnMut(bool)>>,
    moved: Option<Box<dyn FnMut()>>,
    should_close: Option<Box<dyn FnMut() -> bool>>,
    close: Option<Box<dyn FnOnce()>>,
    appearance_changed: Option<Box<dyn FnMut()>>,
}

pub(crate) struct WindowsWindow {
    inner: Rc<WindowsWindowInner>,
    drag_drop_handler: IDropTarget,
}

struct WindowCreateContext {
    inner: Option<Rc<WindowsWindowInner>>,
    platform_inner: Rc<WindowsPlatformInner>,
    handle: AnyWindowHandle,
<<<<<<< HEAD
    hide_title_bar: bool,
=======
    display: Rc<WindowsDisplay>,
>>>>>>> 3d08e20c
}

impl WindowsWindow {
    pub(crate) fn new(
        platform_inner: Rc<WindowsPlatformInner>,
        handle: AnyWindowHandle,
        options: WindowParams,
    ) -> Self {
        let classname = register_wnd_class();
        let hide_title_bar = options
            .titlebar
            .as_ref()
            .map(|titlebar| titlebar.appears_transparent)
            .unwrap_or(false);
        let windowname = HSTRING::from(
            options
                .titlebar
                .as_ref()
                .and_then(|titlebar| titlebar.title.as_ref())
                .map(|title| title.as_ref())
                .unwrap_or(""),
        );
        let dwstyle = WS_THICKFRAME | WS_SYSMENU | WS_MAXIMIZEBOX | WS_MINIMIZEBOX;
        let x = options.bounds.origin.x.0 as i32;
        let y = options.bounds.origin.y.0 as i32;
        let nwidth = options.bounds.size.width.0 as i32;
        let nheight = options.bounds.size.height.0 as i32;
        let hwndparent = HWND::default();
        let hmenu = HMENU::default();
        let hinstance = HINSTANCE::default();
        let mut context = WindowCreateContext {
            inner: None,
            platform_inner: platform_inner.clone(),
            handle,
<<<<<<< HEAD
            hide_title_bar,
=======
            // todo(windows) move window to target monitor
            // options.display_id
            display: Rc::new(WindowsDisplay::primary_monitor().unwrap()),
>>>>>>> 3d08e20c
        };
        let lpparam = Some(&context as *const _ as *const _);
        unsafe {
            CreateWindowExW(
                WS_EX_APPWINDOW,
                classname,
                &windowname,
                dwstyle,
                x,
                y,
                nwidth,
                nheight,
                hwndparent,
                hmenu,
                hinstance,
                lpparam,
            )
        };
        let drag_drop_handler = {
            let inner = context.inner.as_ref().unwrap();
            let handler = WindowsDragDropHandler(Rc::clone(inner));
            let drag_drop_handler: IDropTarget = handler.into();
            unsafe {
                RegisterDragDrop(inner.hwnd, &drag_drop_handler)
                    .expect("unable to register drag-drop event")
            };
            drag_drop_handler
        };
        let wnd = Self {
            inner: context.inner.unwrap(),
            drag_drop_handler,
        };
        platform_inner
            .raw_window_handles
            .write()
            .push(wnd.inner.hwnd);

        unsafe { ShowWindow(wnd.inner.hwnd, SW_SHOW) };
        wnd
    }

    fn maximize(&self) {
        unsafe { ShowWindowAsync(self.inner.hwnd, SW_MAXIMIZE) };
    }
}

impl HasWindowHandle for WindowsWindow {
    fn window_handle(
        &self,
    ) -> Result<raw_window_handle::WindowHandle<'_>, raw_window_handle::HandleError> {
        let raw = raw_window_handle::Win32WindowHandle::new(unsafe {
            NonZeroIsize::new_unchecked(self.inner.hwnd.0)
        })
        .into();
        Ok(unsafe { raw_window_handle::WindowHandle::borrow_raw(raw) })
    }
}

// todo(windows)
impl HasDisplayHandle for WindowsWindow {
    fn display_handle(
        &self,
    ) -> Result<raw_window_handle::DisplayHandle<'_>, raw_window_handle::HandleError> {
        unimplemented!()
    }
}

impl Drop for WindowsWindow {
    fn drop(&mut self) {
        unsafe {
            let _ = RevokeDragDrop(self.inner.hwnd);
        }
    }
}

impl PlatformWindow for WindowsWindow {
    fn bounds(&self) -> Bounds<GlobalPixels> {
        Bounds {
            origin: self.inner.origin.get(),
            size: self.inner.size.get(),
        }
    }

    fn is_maximized(&self) -> bool {
        self.inner.is_maximized()
    }

    // todo(windows)
    fn content_size(&self) -> Size<Pixels> {
        let size = self.inner.size.get();
        Size {
            width: size.width.0.into(),
            height: size.height.0.into(),
        }
    }

    // todo(windows)
    fn scale_factor(&self) -> f32 {
        self.inner.scale_factor
    }

    // todo(windows)
    fn appearance(&self) -> WindowAppearance {
        WindowAppearance::Dark
    }

    fn display(&self) -> Rc<dyn PlatformDisplay> {
        self.inner.display.borrow().clone()
    }

    fn mouse_position(&self) -> Point<Pixels> {
        self.inner.mouse_position.get()
    }

    // todo(windows)
    fn modifiers(&self) -> Modifiers {
        Modifiers::none()
    }

    fn as_any_mut(&mut self) -> &mut dyn Any {
        self
    }

    // todo(windows)
    fn set_input_handler(&mut self, input_handler: PlatformInputHandler) {
        self.inner.input_handler.set(Some(input_handler));
    }

    // todo(windows)
    fn take_input_handler(&mut self) -> Option<PlatformInputHandler> {
        self.inner.input_handler.take()
    }

    fn prompt(
        &self,
        level: PromptLevel,
        msg: &str,
        detail: Option<&str>,
        answers: &[&str],
    ) -> Option<Receiver<usize>> {
        let (done_tx, done_rx) = oneshot::channel();
        let msg = msg.to_string();
        let detail_string = match detail {
            Some(info) => Some(info.to_string()),
            None => None,
        };
        let answers = answers.iter().map(|s| s.to_string()).collect::<Vec<_>>();
        let handle = self.inner.hwnd;
        self.inner
            .platform_inner
            .foreground_executor
            .spawn(async move {
                unsafe {
                    let mut config;
                    config = std::mem::zeroed::<TASKDIALOGCONFIG>();
                    config.cbSize = std::mem::size_of::<TASKDIALOGCONFIG>() as _;
                    config.hwndParent = handle;
                    let title;
                    let main_icon;
                    match level {
                        crate::PromptLevel::Info => {
                            title = windows::core::w!("Info");
                            main_icon = TD_INFORMATION_ICON;
                        }
                        crate::PromptLevel::Warning => {
                            title = windows::core::w!("Warning");
                            main_icon = TD_WARNING_ICON;
                        }
                        crate::PromptLevel::Critical => {
                            title = windows::core::w!("Critical");
                            main_icon = TD_ERROR_ICON;
                        }
                    };
                    config.pszWindowTitle = title;
                    config.Anonymous1.pszMainIcon = main_icon;
                    let instruction = msg.encode_utf16().chain(once(0)).collect_vec();
                    config.pszMainInstruction = PCWSTR::from_raw(instruction.as_ptr());
                    let hints_encoded;
                    if let Some(ref hints) = detail_string {
                        hints_encoded = hints.encode_utf16().chain(once(0)).collect_vec();
                        config.pszContent = PCWSTR::from_raw(hints_encoded.as_ptr());
                    };
                    let mut buttons = Vec::new();
                    let mut btn_encoded = Vec::new();
                    for (index, btn_string) in answers.iter().enumerate() {
                        let encoded = btn_string.encode_utf16().chain(once(0)).collect_vec();
                        buttons.push(TASKDIALOG_BUTTON {
                            nButtonID: index as _,
                            pszButtonText: PCWSTR::from_raw(encoded.as_ptr()),
                        });
                        btn_encoded.push(encoded);
                    }
                    config.cButtons = buttons.len() as _;
                    config.pButtons = buttons.as_ptr();

                    config.pfCallback = None;
                    let mut res = std::mem::zeroed();
                    let _ = TaskDialogIndirect(&config, Some(&mut res), None, None)
                        .inspect_err(|e| log::error!("unable to create task dialog: {}", e));

                    let _ = done_tx.send(res as usize);
                }
            })
            .detach();

        Some(done_rx)
    }

    fn activate(&self) {
        unsafe { SetActiveWindow(self.inner.hwnd) };
        unsafe { SetFocus(self.inner.hwnd) };
        unsafe { SetForegroundWindow(self.inner.hwnd) };
    }

    // todo(windows)
    fn set_title(&mut self, title: &str) {
        unsafe { SetWindowTextW(self.inner.hwnd, &HSTRING::from(title)) }
            .inspect_err(|e| log::error!("Set title failed: {e}"))
            .ok();
    }

    // todo(windows)
    fn set_edited(&mut self, _edited: bool) {}

    // todo(windows)
    fn show_character_palette(&self) {}

    fn minimize(&self) {
        unsafe { ShowWindowAsync(self.inner.hwnd, SW_MINIMIZE) };
    }

    fn zoom(&self) {
        unsafe { ShowWindowAsync(self.inner.hwnd, SW_MAXIMIZE) };
    }

    // todo(windows)
    fn toggle_fullscreen(&self) {}

    // todo(windows)
    fn is_fullscreen(&self) -> bool {
        false
    }

    // todo(windows)
    fn on_request_frame(&self, callback: Box<dyn FnMut()>) {
        self.inner.callbacks.borrow_mut().request_frame = Some(callback);
    }

    // todo(windows)
    fn on_input(&self, callback: Box<dyn FnMut(PlatformInput) -> DispatchEventResult>) {
        self.inner.callbacks.borrow_mut().input = Some(callback);
    }

    // todo(windows)
    fn on_active_status_change(&self, callback: Box<dyn FnMut(bool)>) {
        self.inner.callbacks.borrow_mut().active_status_change = Some(callback);
    }

    // todo(windows)
    fn on_resize(&self, callback: Box<dyn FnMut(Size<Pixels>, f32)>) {
        self.inner.callbacks.borrow_mut().resize = Some(callback);
    }

    // todo(windows)
    fn on_fullscreen(&self, callback: Box<dyn FnMut(bool)>) {
        self.inner.callbacks.borrow_mut().fullscreen = Some(callback);
    }

    // todo(windows)
    fn on_moved(&self, callback: Box<dyn FnMut()>) {
        self.inner.callbacks.borrow_mut().moved = Some(callback);
    }

    // todo(windows)
    fn on_should_close(&self, callback: Box<dyn FnMut() -> bool>) {
        self.inner.callbacks.borrow_mut().should_close = Some(callback);
    }

    // todo(windows)
    fn on_close(&self, callback: Box<dyn FnOnce()>) {
        self.inner.callbacks.borrow_mut().close = Some(callback);
    }

    // todo(windows)
    fn on_appearance_changed(&self, callback: Box<dyn FnMut()>) {
        self.inner.callbacks.borrow_mut().appearance_changed = Some(callback);
    }

    // todo(windows)
    fn is_topmost_for_position(&self, _position: Point<Pixels>) -> bool {
        true
    }

    // todo(windows)
    fn draw(&self, scene: &Scene) {
        self.inner.renderer.borrow_mut().draw(scene)
    }

    // todo(windows)
    fn sprite_atlas(&self) -> Arc<dyn PlatformAtlas> {
        self.inner.renderer.borrow().sprite_atlas().clone()
    }

    fn get_raw_handle(&self) -> HWND {
        self.inner.hwnd
    }
}

#[implement(IDropTarget)]
struct WindowsDragDropHandler(pub Rc<WindowsWindowInner>);

#[allow(non_snake_case)]
impl IDropTarget_Impl for WindowsDragDropHandler {
    fn DragEnter(
        &self,
        pdataobj: Option<&IDataObject>,
        _grfkeystate: MODIFIERKEYS_FLAGS,
        pt: &POINTL,
        pdweffect: *mut DROPEFFECT,
    ) -> windows::core::Result<()> {
        unsafe {
            let Some(idata_obj) = pdataobj else {
                log::info!("no dragging file or directory detected");
                return Ok(());
            };
            let config = FORMATETC {
                cfFormat: CF_HDROP.0,
                ptd: std::ptr::null_mut() as _,
                dwAspect: DVASPECT_CONTENT.0,
                lindex: -1,
                tymed: TYMED_HGLOBAL.0 as _,
            };
            let mut paths = SmallVec::<[PathBuf; 2]>::new();
            if idata_obj.QueryGetData(&config as _) == S_OK {
                *pdweffect = DROPEFFECT_LINK;
                let Ok(mut idata) = idata_obj.GetData(&config as _) else {
                    return Ok(());
                };
                if idata.u.hGlobal.is_invalid() {
                    return Ok(());
                }
                let hdrop = idata.u.hGlobal.0 as *mut HDROP;
                let file_count = DragQueryFileW(*hdrop, DRAGDROP_GET_FILES_COUNT, None);
                for file_index in 0..file_count {
                    let filename_length = DragQueryFileW(*hdrop, file_index, None) as usize;
                    let mut buffer = vec![0u16; filename_length + 1];
                    let ret = DragQueryFileW(*hdrop, file_index, Some(buffer.as_mut_slice()));
                    if ret == 0 {
                        log::error!("unable to read file name");
                        continue;
                    }
                    if let Ok(file_name) = String::from_utf16(&buffer[0..filename_length]) {
                        if let Ok(path) = PathBuf::from_str(&file_name) {
                            paths.push(path);
                        }
                    }
                }
                ReleaseStgMedium(&mut idata);
                let input = PlatformInput::FileDrop(crate::FileDropEvent::Entered {
                    position: Point {
                        x: Pixels(pt.x as _),
                        y: Pixels(pt.y as _),
                    },
                    paths: crate::ExternalPaths(paths),
                });
                self.0.handle_drag_drop(input);
            } else {
                *pdweffect = DROPEFFECT_NONE;
            }
        }
        Ok(())
    }

    fn DragOver(
        &self,
        _grfkeystate: MODIFIERKEYS_FLAGS,
        pt: &POINTL,
        _pdweffect: *mut DROPEFFECT,
    ) -> windows::core::Result<()> {
        let input = PlatformInput::FileDrop(crate::FileDropEvent::Pending {
            position: Point {
                x: Pixels(pt.x as _),
                y: Pixels(pt.y as _),
            },
        });
        self.0.handle_drag_drop(input);

        Ok(())
    }

    fn DragLeave(&self) -> windows::core::Result<()> {
        let input = PlatformInput::FileDrop(crate::FileDropEvent::Exited);
        self.0.handle_drag_drop(input);

        Ok(())
    }

    fn Drop(
        &self,
        _pdataobj: Option<&IDataObject>,
        _grfkeystate: MODIFIERKEYS_FLAGS,
        pt: &POINTL,
        _pdweffect: *mut DROPEFFECT,
    ) -> windows::core::Result<()> {
        let input = PlatformInput::FileDrop(crate::FileDropEvent::Submit {
            position: Point {
                x: Pixels(pt.x as _),
                y: Pixels(pt.y as _),
            },
        });
        self.0.handle_drag_drop(input);

        Ok(())
    }
}

fn register_wnd_class() -> PCWSTR {
    const CLASS_NAME: PCWSTR = w!("Zed::Window");

    static ONCE: Once = Once::new();
    ONCE.call_once(|| {
        let wc = WNDCLASSW {
            lpfnWndProc: Some(wnd_proc),
            hCursor: unsafe { LoadCursorW(None, IDC_ARROW).ok().unwrap() },
            lpszClassName: PCWSTR(CLASS_NAME.as_ptr()),
            style: CS_HREDRAW | CS_VREDRAW,
            ..Default::default()
        };
        unsafe { RegisterClassW(&wc) };
    });

    CLASS_NAME
}

unsafe extern "system" fn wnd_proc(
    hwnd: HWND,
    msg: u32,
    wparam: WPARAM,
    lparam: LPARAM,
) -> LRESULT {
    if msg == WM_NCCREATE {
        let cs = lparam.0 as *const CREATESTRUCTW;
        let cs = unsafe { &*cs };
        let ctx = cs.lpCreateParams as *mut WindowCreateContext;
        let ctx = unsafe { &mut *ctx };
        let inner = Rc::new(WindowsWindowInner::new(
            hwnd,
            cs,
            ctx.platform_inner.clone(),
            ctx.handle,
<<<<<<< HEAD
            ctx.hide_title_bar,
=======
            ctx.display.clone(),
>>>>>>> 3d08e20c
        ));
        let weak = Box::new(Rc::downgrade(&inner));
        unsafe { set_window_long(hwnd, GWLP_USERDATA, Box::into_raw(weak) as isize) };
        ctx.inner = Some(inner);
        return LRESULT(1);
    }
    let ptr = unsafe { get_window_long(hwnd, GWLP_USERDATA) } as *mut Weak<WindowsWindowInner>;
    if ptr.is_null() {
        return unsafe { DefWindowProcW(hwnd, msg, wparam, lparam) };
    }
    let inner = unsafe { &*ptr };
    let r = if let Some(inner) = inner.upgrade() {
        inner.handle_msg(msg, wparam, lparam)
    } else {
        unsafe { DefWindowProcW(hwnd, msg, wparam, lparam) }
    };
    if msg == WM_NCDESTROY {
        unsafe { set_window_long(hwnd, GWLP_USERDATA, 0) };
        unsafe { std::mem::drop(Box::from_raw(ptr)) };
    }
    r
}

pub(crate) fn try_get_window_inner(hwnd: HWND) -> Option<Rc<WindowsWindowInner>> {
    if hwnd == HWND(0) {
        return None;
    }

    let ptr = unsafe { get_window_long(hwnd, GWLP_USERDATA) } as *mut Weak<WindowsWindowInner>;
    if !ptr.is_null() {
        let inner = unsafe { &*ptr };
        inner.upgrade()
    } else {
        None
    }
}

fn basic_vkcode_to_string(code: u16, modifiers: Modifiers) -> Option<Keystroke> {
    match code {
        // VK_0 - VK_9
        48..=57 => Some(Keystroke {
            modifiers,
            key: format!("{}", code - VK_0.0),
            ime_key: None,
        }),
        // VK_A - VK_Z
        65..=90 => Some(Keystroke {
            modifiers,
            key: format!("{}", (b'a' + code as u8 - VK_A.0 as u8) as char),
            ime_key: None,
        }),
        // VK_F1 - VK_F24
        112..=135 => Some(Keystroke {
            modifiers,
            key: format!("f{}", code - VK_F1.0 + 1),
            ime_key: None,
        }),
        // OEM3: `/~, OEM_MINUS: -/_, OEM_PLUS: =/+, ...
        _ => {
            if let Some(key) = oemkey_vkcode_to_string(code) {
                Some(Keystroke {
                    modifiers,
                    key,
                    ime_key: None,
                })
            } else {
                None
            }
        }
    }
}

fn oemkey_vkcode_to_string(code: u16) -> Option<String> {
    match code {
        186 => Some(";".to_string()), // VK_OEM_1
        187 => Some("=".to_string()), // VK_OEM_PLUS
        188 => Some(",".to_string()), // VK_OEM_COMMA
        189 => Some("-".to_string()), // VK_OEM_MINUS
        190 => Some(".".to_string()), // VK_OEM_PERIOD
        // https://kbdlayout.info/features/virtualkeys/VK_ABNT_C1
        191 | 193 => Some("/".to_string()), // VK_OEM_2 VK_ABNT_C1
        192 => Some("`".to_string()),       // VK_OEM_3
        219 => Some("[".to_string()),       // VK_OEM_4
        220 => Some("\\".to_string()),      // VK_OEM_5
        221 => Some("]".to_string()),       // VK_OEM_6
        222 => Some("'".to_string()),       // VK_OEM_7
        _ => None,
    }
}

// https://learn.microsoft.com/en-us/windows/win32/api/shellapi/nf-shellapi-dragqueryfilew
const DRAGDROP_GET_FILES_COUNT: u32 = 0xFFFFFFFF;<|MERGE_RESOLUTION|>--- conflicted
+++ resolved
@@ -49,11 +49,8 @@
     platform_inner: Rc<WindowsPlatformInner>,
     pub(crate) handle: AnyWindowHandle,
     scale_factor: f32,
-<<<<<<< HEAD
     hide_title_bar: bool,
-=======
     display: RefCell<Rc<WindowsDisplay>>,
->>>>>>> 3d08e20c
 }
 
 impl WindowsWindowInner {
@@ -62,11 +59,8 @@
         cs: &CREATESTRUCTW,
         platform_inner: Rc<WindowsPlatformInner>,
         handle: AnyWindowHandle,
-<<<<<<< HEAD
         hide_title_bar: bool,
-=======
         display: Rc<WindowsDisplay>,
->>>>>>> 3d08e20c
     ) -> Self {
         let origin = Cell::new(Point::new((cs.x as f64).into(), (cs.y as f64).into()));
         let size = Cell::new(Size {
@@ -123,11 +117,8 @@
             platform_inner,
             handle,
             scale_factor: 1.0,
-<<<<<<< HEAD
             hide_title_bar,
-=======
             display,
->>>>>>> 3d08e20c
         }
     }
 
@@ -1078,11 +1069,8 @@
     inner: Option<Rc<WindowsWindowInner>>,
     platform_inner: Rc<WindowsPlatformInner>,
     handle: AnyWindowHandle,
-<<<<<<< HEAD
     hide_title_bar: bool,
-=======
     display: Rc<WindowsDisplay>,
->>>>>>> 3d08e20c
 }
 
 impl WindowsWindow {
@@ -1117,13 +1105,10 @@
             inner: None,
             platform_inner: platform_inner.clone(),
             handle,
-<<<<<<< HEAD
             hide_title_bar,
-=======
             // todo(windows) move window to target monitor
             // options.display_id
             display: Rc::new(WindowsDisplay::primary_monitor().unwrap()),
->>>>>>> 3d08e20c
         };
         let lpparam = Some(&context as *const _ as *const _);
         unsafe {
@@ -1574,11 +1559,8 @@
             cs,
             ctx.platform_inner.clone(),
             ctx.handle,
-<<<<<<< HEAD
             ctx.hide_title_bar,
-=======
             ctx.display.clone(),
->>>>>>> 3d08e20c
         ));
         let weak = Box::new(Rc::downgrade(&inner));
         unsafe { set_window_long(hwnd, GWLP_USERDATA, Box::into_raw(weak) as isize) };
