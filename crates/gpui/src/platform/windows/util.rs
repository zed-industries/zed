use util::ResultExt;
use windows::Win32::{Foundation::*, System::Threading::*, UI::WindowsAndMessaging::*};

pub(crate) trait HiLoWord {
    fn hiword(&self) -> u16;
    fn loword(&self) -> u16;
    fn signed_hiword(&self) -> i16;
    fn signed_loword(&self) -> i16;
}

impl HiLoWord for WPARAM {
    fn hiword(&self) -> u16 {
        ((self.0 >> 16) & 0xFFFF) as u16
    }

    fn loword(&self) -> u16 {
        (self.0 & 0xFFFF) as u16
    }

    fn signed_hiword(&self) -> i16 {
        ((self.0 >> 16) & 0xFFFF) as i16
    }

    fn signed_loword(&self) -> i16 {
        (self.0 & 0xFFFF) as i16
    }
}

impl HiLoWord for LPARAM {
    fn hiword(&self) -> u16 {
        ((self.0 >> 16) & 0xFFFF) as u16
    }

    fn loword(&self) -> u16 {
        (self.0 & 0xFFFF) as u16
    }

    fn signed_hiword(&self) -> i16 {
        ((self.0 >> 16) & 0xFFFF) as i16
    }

    fn signed_loword(&self) -> i16 {
        (self.0 & 0xFFFF) as i16
    }
}

pub(crate) unsafe fn get_window_long(hwnd: HWND, nindex: WINDOW_LONG_PTR_INDEX) -> isize {
    #[cfg(target_pointer_width = "64")]
    unsafe {
        GetWindowLongPtrW(hwnd, nindex)
    }
    #[cfg(target_pointer_width = "32")]
    unsafe {
        GetWindowLongW(hwnd, nindex) as isize
    }
}

pub(crate) unsafe fn set_window_long(
    hwnd: HWND,
    nindex: WINDOW_LONG_PTR_INDEX,
    dwnewlong: isize,
) -> isize {
    #[cfg(target_pointer_width = "64")]
    unsafe {
        SetWindowLongPtrW(hwnd, nindex, dwnewlong)
    }
    #[cfg(target_pointer_width = "32")]
    unsafe {
        SetWindowLongW(hwnd, nindex, dwnewlong as i32) as isize
    }
}

<<<<<<< HEAD
pub(crate) struct OwnedHandle(HANDLE);

impl OwnedHandle {
    pub(crate) fn new(handle: HANDLE) -> Self {
        Self(handle)
    }

    #[inline(always)]
    pub(crate) fn to_raw(&self) -> HANDLE {
        self.0
    }
}

impl Drop for OwnedHandle {
    fn drop(&mut self) {
        if !self.0.is_invalid() {
            unsafe { CloseHandle(self.0) }.log_err();
        }
    }
}

pub(crate) fn create_event() -> windows::core::Result<OwnedHandle> {
    Ok(OwnedHandle::new(unsafe {
        CreateEventW(None, false, false, None)?
    }))
=======
pub(crate) fn windows_credentials_target_name(url: &str) -> String {
    format!("zed:url={}", url)
>>>>>>> 4e17ce3b
}<|MERGE_RESOLUTION|>--- conflicted
+++ resolved
@@ -70,7 +70,6 @@
     }
 }
 
-<<<<<<< HEAD
 pub(crate) struct OwnedHandle(HANDLE);
 
 impl OwnedHandle {
@@ -96,8 +95,8 @@
     Ok(OwnedHandle::new(unsafe {
         CreateEventW(None, false, false, None)?
     }))
-=======
+}
+
 pub(crate) fn windows_credentials_target_name(url: &str) -> String {
     format!("zed:url={}", url)
->>>>>>> 4e17ce3b
 }