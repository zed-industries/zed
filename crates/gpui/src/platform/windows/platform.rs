--- conflicted
+++ resolved
@@ -440,15 +440,8 @@
     #[cfg(feature = "screen-capture")]
     fn screen_capture_sources(
         &self,
-<<<<<<< HEAD
     ) -> oneshot::Receiver<Result<Vec<Rc<dyn ScreenCaptureSource>>>> {
-        let (mut tx, rx) = oneshot::channel();
-        tx.send(Err(anyhow!("screen capture not implemented"))).ok();
-        rx
-=======
-    ) -> oneshot::Receiver<Result<Vec<Box<dyn ScreenCaptureSource>>>> {
         crate::platform::scap_screen_capture::scap_screen_sources(&self.foreground_executor)
->>>>>>> 9a20843b
     }
 
     fn active_window(&self) -> Option<AnyWindowHandle> {
