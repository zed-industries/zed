--- conflicted
+++ resolved
@@ -423,16 +423,6 @@
     }
 
     fn open_with_system(&self, path: &Path) {
-<<<<<<< HEAD
-        let executor = self.background_executor().clone();
-        let path = path.to_owned();
-        executor
-            .spawn(async move {
-                let _ = std::process::Command::new("cmd")
-                    .args(&["/c", "start", "", path.to_str().expect("path to string")])
-                    .spawn()
-                    .expect("Failed to open file");
-=======
         let Ok(full_path) = path.canonicalize() else {
             log::error!("unable to parse file full path: {}", path.display());
             return;
@@ -446,7 +436,6 @@
                     return;
                 };
                 open_target(full_path_str);
->>>>>>> 97708fdf
             })
             .detach();
     }
