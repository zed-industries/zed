// todo(windows): remove
#![allow(unused_variables)]

use std::{
<<<<<<< HEAD
    cell::{Cell, RefCell}, collections::HashSet, ffi::{c_uint, c_void, OsString}, os::windows::ffi::OsStringExt, path::{Path, PathBuf}, rc::Rc, sync::Arc, time::Duration
=======
    cell::RefCell,
    collections::HashSet,
    ffi::{c_uint, c_void},
    os::windows::ffi::OsStrExt,
    path::{Path, PathBuf},
    rc::Rc,
    sync::Arc,
    time::Duration,
>>>>>>> 146971fb
};

use anyhow::{anyhow, Result};
use async_task::Runnable;
use copypasta::{ClipboardContext, ClipboardProvider};
use futures::channel::oneshot::{self, Receiver};
<<<<<<< HEAD
=======
use itertools::Itertools;
>>>>>>> 146971fb
use parking_lot::Mutex;
use time::UtcOffset;
use util::{ResultExt, SemanticVersion};
use windows::{
    core::{HSTRING, PCWSTR, HRESULT, IUnknown, PWSTR},
    Wdk::System::SystemServices::RtlGetVersion,
    Win32::{
        Foundation::{CloseHandle, BOOL, HANDLE, HWND, LPARAM, TRUE},
        Graphics::DirectComposition::DCompositionWaitForCompositorClock,
        System::{
            Com::{CoCreateInstance, CreateBindCtx, CLSCTX_ALL},
            Ole::{OleInitialize, OleUninitialize},
            Threading::{CreateEventW, GetCurrentThreadId, INFINITE},
            Time::{GetTimeZoneInformation, TIME_ZONE_ID_INVALID},
<<<<<<< HEAD
            {
                Ole::{OleInitialize, OleUninitialize},
                Threading::{CreateEventW, GetCurrentThreadId, INFINITE},
            },
            Com::{CoCreateInstance, CLSCTX_ALL},
=======
>>>>>>> 146971fb
        },
        UI::{
            Input::KeyboardAndMouse::GetDoubleClickTime,
            Shell::{
<<<<<<< HEAD
                ShellExecuteW, FileOpenDialog, IFileOpenDialog, IShellItem,
                FILEOPENDIALOGOPTIONS, FOS_ALLOWMULTISELECT, FOS_FILEMUSTEXIST, FOS_PICKFOLDERS, SIGDN_FILESYSPATH
=======
                FileSaveDialog, IFileSaveDialog, IShellItem, SHCreateItemFromParsingName,
                ShellExecuteW, SIGDN_FILESYSPATH,
>>>>>>> 146971fb
            },
            WindowsAndMessaging::{
                DispatchMessageW, EnumThreadWindows, LoadImageW, PeekMessageW, PostQuitMessage,
                SetCursor, SystemParametersInfoW, TranslateMessage, HCURSOR, IDC_ARROW, IDC_CROSS,
                IDC_HAND, IDC_IBEAM, IDC_NO, IDC_SIZENS, IDC_SIZEWE, IMAGE_CURSOR, LR_DEFAULTSIZE,
                LR_SHARED, MSG, PM_REMOVE, SPI_GETWHEELSCROLLCHARS, SPI_GETWHEELSCROLLLINES,
                SW_SHOWDEFAULT, SYSTEM_PARAMETERS_INFO_UPDATE_FLAGS, WM_QUIT, WM_SETTINGCHANGE,
            },
        },
    },
};

use crate::{
    try_get_window_inner, Action, AnyWindowHandle, BackgroundExecutor, ClipboardItem, CursorStyle,
    ForegroundExecutor, Keymap, Menu, PathPromptOptions, Platform, PlatformDisplay, PlatformInput,
    PlatformTextSystem, PlatformWindow, Task, WindowAppearance, WindowOptions, WindowsDispatcher,
    WindowsDisplay, WindowsTextSystem, WindowsWindow,
};

pub(crate) struct WindowsPlatform {
    inner: Rc<WindowsPlatformInner>,
}

/// Windows settings pulled from SystemParametersInfo
/// https://learn.microsoft.com/en-us/windows/win32/api/winuser/nf-winuser-systemparametersinfow
#[derive(Default, Debug)]
pub(crate) struct WindowsPlatformSystemSettings {
    /// SEE: SPI_GETWHEELSCROLLCHARS
    pub(crate) wheel_scroll_chars: u32,

    /// SEE: SPI_GETWHEELSCROLLLINES
    pub(crate) wheel_scroll_lines: u32,
}

pub(crate) struct WindowsPlatformInner {
    background_executor: BackgroundExecutor,
    pub(crate) foreground_executor: ForegroundExecutor,
    main_receiver: flume::Receiver<Runnable>,
    text_system: Arc<WindowsTextSystem>,
    callbacks: Mutex<Callbacks>,
    pub(crate) window_handles: RefCell<HashSet<AnyWindowHandle>>,
    pub(crate) event: HANDLE,
    pub(crate) settings: RefCell<WindowsPlatformSystemSettings>,
}

impl Drop for WindowsPlatformInner {
    fn drop(&mut self) {
        unsafe { CloseHandle(self.event) }.ok();
    }
}

#[derive(Default)]
struct Callbacks {
    open_urls: Option<Box<dyn FnMut(Vec<String>)>>,
    become_active: Option<Box<dyn FnMut()>>,
    resign_active: Option<Box<dyn FnMut()>>,
    quit: Option<Box<dyn FnMut()>>,
    reopen: Option<Box<dyn FnMut()>>,
    event: Option<Box<dyn FnMut(PlatformInput) -> bool>>,
    app_menu_action: Option<Box<dyn FnMut(&dyn Action)>>,
    will_open_app_menu: Option<Box<dyn FnMut()>>,
    validate_app_menu_command: Option<Box<dyn FnMut(&dyn Action) -> bool>>,
}

enum WindowsMessageWaitResult {
    ForegroundExecution,
    WindowsMessage(MSG),
    Error,
}

impl WindowsPlatformSystemSettings {
    fn new() -> Self {
        let mut settings = Self::default();
        settings.update_all();
        settings
    }

    pub(crate) fn update_all(&mut self) {
        self.update_wheel_scroll_lines();
        self.update_wheel_scroll_chars();
    }

    pub(crate) fn update_wheel_scroll_lines(&mut self) {
        let mut value = c_uint::default();
        let result = unsafe {
            SystemParametersInfoW(
                SPI_GETWHEELSCROLLLINES,
                0,
                Some((&mut value) as *mut c_uint as *mut c_void),
                SYSTEM_PARAMETERS_INFO_UPDATE_FLAGS::default(),
            )
        };

        if result.log_err() != None {
            self.wheel_scroll_lines = value;
        }
    }

    pub(crate) fn update_wheel_scroll_chars(&mut self) {
        let mut value = c_uint::default();
        let result = unsafe {
            SystemParametersInfoW(
                SPI_GETWHEELSCROLLCHARS,
                0,
                Some((&mut value) as *mut c_uint as *mut c_void),
                SYSTEM_PARAMETERS_INFO_UPDATE_FLAGS::default(),
            )
        };

        if result.log_err() != None {
            self.wheel_scroll_chars = value;
        }
    }
}

impl WindowsPlatform {
    pub(crate) fn new() -> Self {
        unsafe {
            OleInitialize(None).expect("unable to initialize Windows OLE");
        }
        let (main_sender, main_receiver) = flume::unbounded::<Runnable>();
        let event = unsafe { CreateEventW(None, false, false, None) }.unwrap();
        let dispatcher = Arc::new(WindowsDispatcher::new(main_sender, event));
        let background_executor = BackgroundExecutor::new(dispatcher.clone());
        let foreground_executor = ForegroundExecutor::new(dispatcher);
        let text_system = Arc::new(WindowsTextSystem::new());
        let callbacks = Mutex::new(Callbacks::default());
        let window_handles = RefCell::new(HashSet::new());
        let settings = RefCell::new(WindowsPlatformSystemSettings::new());
        let inner = Rc::new(WindowsPlatformInner {
            background_executor,
            foreground_executor,
            main_receiver,
            text_system,
            callbacks,
            window_handles,
            event,
            settings,
        });
        Self { inner }
    }

    /// runs message handlers that should be processed before dispatching to prevent translating unnecessary messages
    /// returns true if message is handled and should not dispatch
    fn run_immediate_msg_handlers(&self, msg: &MSG) -> bool {
        if msg.message == WM_SETTINGCHANGE {
            self.inner.settings.borrow_mut().update_all();
            return true;
        }

        if let Some(inner) = try_get_window_inner(msg.hwnd) {
            inner.handle_immediate_msg(msg.message, msg.wParam, msg.lParam)
        } else {
            false
        }
    }

    fn run_foreground_tasks(&self) {
        for runnable in self.inner.main_receiver.drain() {
            runnable.run();
        }
    }
}

unsafe extern "system" fn invalidate_window_callback(hwnd: HWND, _: LPARAM) -> BOOL {
    if let Some(inner) = try_get_window_inner(hwnd) {
        inner.invalidate_client_area();
    }
    TRUE
}

/// invalidates all windows belonging to a thread causing a paint message to be scheduled
fn invalidate_thread_windows(win32_thread_id: u32) {
    unsafe {
        EnumThreadWindows(
            win32_thread_id,
            Some(invalidate_window_callback),
            LPARAM::default(),
        )
    };
}

impl Platform for WindowsPlatform {
    fn background_executor(&self) -> BackgroundExecutor {
        self.inner.background_executor.clone()
    }

    fn foreground_executor(&self) -> ForegroundExecutor {
        self.inner.foreground_executor.clone()
    }

    fn text_system(&self) -> Arc<dyn PlatformTextSystem> {
        self.inner.text_system.clone()
    }

    fn run(&self, on_finish_launching: Box<dyn 'static + FnOnce()>) {
        on_finish_launching();
        'a: loop {
            let mut msg = MSG::default();
            // will be 0 if woken up by self.inner.event or 1 if the compositor clock ticked
            // SEE: https://learn.microsoft.com/en-us/windows/win32/directcomp/compositor-clock/compositor-clock
            let wait_result =
                unsafe { DCompositionWaitForCompositorClock(Some(&[self.inner.event]), INFINITE) };

            // compositor clock ticked so we should draw a frame
            if wait_result == 1 {
                unsafe { invalidate_thread_windows(GetCurrentThreadId()) };

                while unsafe { PeekMessageW(&mut msg, HWND::default(), 0, 0, PM_REMOVE) }.as_bool()
                {
                    if msg.message == WM_QUIT {
                        break 'a;
                    }

                    if !self.run_immediate_msg_handlers(&msg) {
                        unsafe { TranslateMessage(&msg) };
                        unsafe { DispatchMessageW(&msg) };
                    }
                }
            }

            self.run_foreground_tasks();
        }

        let mut callbacks = self.inner.callbacks.lock();
        if let Some(callback) = callbacks.quit.as_mut() {
            callback()
        }
    }

    fn quit(&self) {
        self.foreground_executor()
            .spawn(async { unsafe { PostQuitMessage(0) } })
            .detach();
    }

    // todo(windows)
    fn restart(&self) {
        unimplemented!()
    }

    // todo(windows)
    fn activate(&self, ignoring_other_apps: bool) {}

    // todo(windows)
    fn hide(&self) {
        unimplemented!()
    }

    // todo(windows)
    fn hide_other_apps(&self) {
        unimplemented!()
    }

    // todo(windows)
    fn unhide_other_apps(&self) {
        unimplemented!()
    }

    // todo(windows)
    fn displays(&self) -> Vec<Rc<dyn PlatformDisplay>> {
        vec![Rc::new(WindowsDisplay::new())]
    }

    // todo(windows)
    fn display(&self, id: crate::DisplayId) -> Option<Rc<dyn PlatformDisplay>> {
        Some(Rc::new(WindowsDisplay::new()))
    }

    // todo(windows)
    fn active_window(&self) -> Option<AnyWindowHandle> {
        unimplemented!()
    }

    fn open_window(
        &self,
        handle: AnyWindowHandle,
        options: WindowOptions,
    ) -> Box<dyn PlatformWindow> {
        Box::new(WindowsWindow::new(self.inner.clone(), handle, options))
    }

    // todo(windows)
    fn window_appearance(&self) -> WindowAppearance {
        WindowAppearance::Dark
    }

    fn open_url(&self, url: &str) {
        let url_string = url.to_string();
        self.background_executor()
            .spawn(async move {
                if url_string.is_empty() {
                    return;
                }
                open_target(url_string.as_str());
            })
            .detach();
    }

    // todo(windows)
    fn on_open_urls(&self, callback: Box<dyn FnMut(Vec<String>)>) {
        self.inner.callbacks.lock().open_urls = Some(callback);
    }

    fn prompt_for_paths(&self, options: PathPromptOptions) -> Receiver<Option<Vec<PathBuf>>> {
        let (tx, rx) = oneshot::channel();

        self.foreground_executor().spawn(async move {
            let tx = Cell::new(Some(tx));

            // create file open dialog
            let folder_dialog: IFileOpenDialog = unsafe {
                CoCreateInstance::<std::option::Option<&IUnknown>, IFileOpenDialog>(
                    &FileOpenDialog,
                    None,
                    CLSCTX_ALL
                ).unwrap()
            };

            // dialog options
            let mut dialog_options: FILEOPENDIALOGOPTIONS = FOS_FILEMUSTEXIST;
            if options.multiple {
                dialog_options |= FOS_ALLOWMULTISELECT;
            }
            if options.directories {
                dialog_options |= FOS_PICKFOLDERS;
            }

            unsafe {
                folder_dialog.SetOptions(dialog_options).unwrap();
                folder_dialog.SetTitle(&HSTRING::from(OsString::from("Select a folder"))).unwrap();
            }

            let hr = unsafe { folder_dialog.Show(None) };

            if hr.is_err() {
                if hr.unwrap_err().code() == HRESULT(0x800704C7u32 as i32)  { // user canceled error
                    if let Some(tx) = tx.take() {
                        tx.send(None).unwrap();
                    }
                    return;
                }
            }

            let mut results = unsafe { folder_dialog.GetResults().unwrap() };

            let mut paths: Vec<PathBuf> = Vec::new();
            for i in 0..unsafe { results.GetCount().unwrap() } {
                let mut item: IShellItem = unsafe { results.GetItemAt(i).unwrap() };
                let mut path: PWSTR = unsafe { item.GetDisplayName(SIGDN_FILESYSPATH).unwrap() };
                let mut path_os_string = OsString::from_wide(unsafe { path.as_wide() });

                paths.push(PathBuf::from(path_os_string));
            }


            if let Some(tx) = tx.take() {
                if paths.len() == 0 {
                    tx.send(None).unwrap();
                } else {
                    tx.send(Some(paths)).unwrap();
                }
            }
        }).detach();

        rx
    }

    fn prompt_for_new_path(&self, directory: &Path) -> Receiver<Option<PathBuf>> {
        let directory = directory.to_owned();
        let (tx, rx) = oneshot::channel();
        self.foreground_executor()
            .spawn(async move {
                unsafe {
                    let Ok(dialog) = show_savefile_dialog(directory) else {
                        let _ = tx.send(None);
                        return;
                    };
                    let Ok(_) = dialog.Show(None) else {
                        let _ = tx.send(None); // user cancel
                        return;
                    };
                    if let Ok(shell_item) = dialog.GetResult() {
                        if let Ok(file) = shell_item.GetDisplayName(SIGDN_FILESYSPATH) {
                            let _ = tx.send(Some(PathBuf::from(file.to_string().unwrap())));
                            return;
                        }
                    }
                    let _ = tx.send(None);
                }
            })
            .detach();

        rx
    }

    fn reveal_path(&self, path: &Path) {
        let Ok(file_full_path) = path.canonicalize() else {
            log::error!("unable to parse file path");
            return;
        };
        self.background_executor()
            .spawn(async move {
                let Some(path) = file_full_path.to_str() else {
                    return;
                };
                if path.is_empty() {
                    return;
                }
                open_target(path);
            })
            .detach();
    }

    fn on_become_active(&self, callback: Box<dyn FnMut()>) {
        self.inner.callbacks.lock().become_active = Some(callback);
    }

    fn on_resign_active(&self, callback: Box<dyn FnMut()>) {
        self.inner.callbacks.lock().resign_active = Some(callback);
    }

    fn on_quit(&self, callback: Box<dyn FnMut()>) {
        self.inner.callbacks.lock().quit = Some(callback);
    }

    fn on_reopen(&self, callback: Box<dyn FnMut()>) {
        self.inner.callbacks.lock().reopen = Some(callback);
    }

    fn on_event(&self, callback: Box<dyn FnMut(PlatformInput) -> bool>) {
        self.inner.callbacks.lock().event = Some(callback);
    }

    // todo(windows)
    fn set_menus(&self, menus: Vec<Menu>, keymap: &Keymap) {}

    fn on_app_menu_action(&self, callback: Box<dyn FnMut(&dyn Action)>) {
        self.inner.callbacks.lock().app_menu_action = Some(callback);
    }

    fn on_will_open_app_menu(&self, callback: Box<dyn FnMut()>) {
        self.inner.callbacks.lock().will_open_app_menu = Some(callback);
    }

    fn on_validate_app_menu_command(&self, callback: Box<dyn FnMut(&dyn Action) -> bool>) {
        self.inner.callbacks.lock().validate_app_menu_command = Some(callback);
    }

    fn os_name(&self) -> &'static str {
        "Windows"
    }

    fn os_version(&self) -> Result<SemanticVersion> {
        let mut info = unsafe { std::mem::zeroed() };
        let status = unsafe { RtlGetVersion(&mut info) };
        if status.is_ok() {
            Ok(SemanticVersion {
                major: info.dwMajorVersion as _,
                minor: info.dwMinorVersion as _,
                patch: info.dwBuildNumber as _,
            })
        } else {
            Err(anyhow::anyhow!(
                "unable to get Windows version: {}",
                std::io::Error::last_os_error()
            ))
        }
    }

    fn app_version(&self) -> Result<SemanticVersion> {
        Ok(SemanticVersion {
            major: 1,
            minor: 0,
            patch: 0,
        })
    }

    // todo(windows)
    fn app_path(&self) -> Result<PathBuf> {
        Err(anyhow!("not yet implemented"))
    }

    fn local_timezone(&self) -> UtcOffset {
        let mut info = unsafe { std::mem::zeroed() };
        let ret = unsafe { GetTimeZoneInformation(&mut info) };
        if ret == TIME_ZONE_ID_INVALID {
            log::error!(
                "Unable to get local timezone: {}",
                std::io::Error::last_os_error()
            );
            return UtcOffset::UTC;
        }
        // Windows treat offset as:
        // UTC = localtime + offset
        // so we add a minus here
        let hours = -info.Bias / 60;
        let minutes = -info.Bias % 60;

        UtcOffset::from_hms(hours as _, minutes as _, 0).unwrap()
    }

    fn double_click_interval(&self) -> Duration {
        let millis = unsafe { GetDoubleClickTime() };
        Duration::from_millis(millis as _)
    }

    // todo(windows)
    fn path_for_auxiliary_executable(&self, name: &str) -> Result<PathBuf> {
        Err(anyhow!("not yet implemented"))
    }

    fn set_cursor_style(&self, style: CursorStyle) {
        let handle = match style {
            CursorStyle::IBeam | CursorStyle::IBeamCursorForVerticalLayout => unsafe {
                load_cursor(IDC_IBEAM)
            },
            CursorStyle::Crosshair => unsafe { load_cursor(IDC_CROSS) },
            CursorStyle::PointingHand | CursorStyle::DragLink => unsafe { load_cursor(IDC_HAND) },
            CursorStyle::ResizeLeft | CursorStyle::ResizeRight | CursorStyle::ResizeLeftRight => unsafe {
                load_cursor(IDC_SIZEWE)
            },
            CursorStyle::ResizeUp | CursorStyle::ResizeDown | CursorStyle::ResizeUpDown => unsafe {
                load_cursor(IDC_SIZENS)
            },
            CursorStyle::OperationNotAllowed => unsafe { load_cursor(IDC_NO) },
            _ => unsafe { load_cursor(IDC_ARROW) },
        };
        if handle.is_err() {
            log::error!(
                "Error loading cursor image: {}",
                std::io::Error::last_os_error()
            );
            return;
        }
        let _ = unsafe { SetCursor(HCURSOR(handle.unwrap().0)) };
    }

    // todo(windows)
    fn should_auto_hide_scrollbars(&self) -> bool {
        false
    }

    fn write_to_clipboard(&self, item: ClipboardItem) {
        let mut ctx = ClipboardContext::new().unwrap();
        ctx.set_contents(item.text().to_owned()).unwrap();
    }

    fn read_from_clipboard(&self) -> Option<ClipboardItem> {
        let mut ctx = ClipboardContext::new().unwrap();
        let content = ctx.get_contents().unwrap();
        Some(ClipboardItem {
            text: content,
            metadata: None,
        })
    }

    // todo(windows)
    fn write_credentials(&self, url: &str, username: &str, password: &[u8]) -> Task<Result<()>> {
        Task::Ready(Some(Err(anyhow!("not implemented yet."))))
    }

    // todo(windows)
    fn read_credentials(&self, url: &str) -> Task<Result<Option<(String, Vec<u8>)>>> {
        Task::Ready(Some(Err(anyhow!("not implemented yet."))))
    }

    // todo(windows)
    fn delete_credentials(&self, url: &str) -> Task<Result<()>> {
        Task::Ready(Some(Err(anyhow!("not implemented yet."))))
    }

    fn register_url_scheme(&self, _: &str) -> Task<anyhow::Result<()>> {
        Task::ready(Err(anyhow!("register_url_scheme unimplemented")))
    }
}

impl Drop for WindowsPlatform {
    fn drop(&mut self) {
        unsafe {
            OleUninitialize();
        }
    }
}

unsafe fn load_cursor(name: PCWSTR) -> Result<HANDLE> {
    LoadImageW(None, name, IMAGE_CURSOR, 0, 0, LR_DEFAULTSIZE | LR_SHARED).map_err(|e| anyhow!(e))
}

fn open_target(target: &str) {
    unsafe {
        let ret = ShellExecuteW(
            None,
            windows::core::w!("open"),
            &HSTRING::from(target),
            None,
            None,
            SW_SHOWDEFAULT,
        );
        if ret.0 <= 32 {
            log::error!("Unable to open target: {}", std::io::Error::last_os_error());
        }
    }
}

unsafe fn show_savefile_dialog(directory: PathBuf) -> Result<IFileSaveDialog> {
    let dialog: IFileSaveDialog = CoCreateInstance(&FileSaveDialog, None, CLSCTX_ALL)?;
    let bind_context = CreateBindCtx(0)?;
    let Ok(full_path) = directory.canonicalize() else {
        return Ok(dialog);
    };
    let dir_str = full_path.into_os_string();
    if dir_str.is_empty() {
        return Ok(dialog);
    }
    let dir_vec = dir_str.encode_wide().collect_vec();
    let ret = SHCreateItemFromParsingName(PCWSTR::from_raw(dir_vec.as_ptr()), &bind_context)
        .inspect_err(|e| log::error!("unable to create IShellItem: {}", e));
    if ret.is_ok() {
        let dir_shell_item: IShellItem = ret.unwrap();
        let _ = dialog
            .SetFolder(&dir_shell_item)
            .inspect_err(|e| log::error!("unable to set folder for save file dialog: {}", e));
    }

    Ok(dialog)
}<|MERGE_RESOLUTION|>--- conflicted
+++ resolved
@@ -2,28 +2,21 @@
 #![allow(unused_variables)]
 
 use std::{
-<<<<<<< HEAD
-    cell::{Cell, RefCell}, collections::HashSet, ffi::{c_uint, c_void, OsString}, os::windows::ffi::OsStringExt, path::{Path, PathBuf}, rc::Rc, sync::Arc, time::Duration
-=======
-    cell::RefCell,
+    cell::{Cell, RefCell},
     collections::HashSet,
-    ffi::{c_uint, c_void},
+    ffi::{c_uint, c_void, OsString},
     os::windows::ffi::OsStrExt,
     path::{Path, PathBuf},
     rc::Rc,
     sync::Arc,
     time::Duration,
->>>>>>> 146971fb
 };
 
 use anyhow::{anyhow, Result};
 use async_task::Runnable;
 use copypasta::{ClipboardContext, ClipboardProvider};
 use futures::channel::oneshot::{self, Receiver};
-<<<<<<< HEAD
-=======
 use itertools::Itertools;
->>>>>>> 146971fb
 use parking_lot::Mutex;
 use time::UtcOffset;
 use util::{ResultExt, SemanticVersion};
@@ -38,25 +31,13 @@
             Ole::{OleInitialize, OleUninitialize},
             Threading::{CreateEventW, GetCurrentThreadId, INFINITE},
             Time::{GetTimeZoneInformation, TIME_ZONE_ID_INVALID},
-<<<<<<< HEAD
-            {
-                Ole::{OleInitialize, OleUninitialize},
-                Threading::{CreateEventW, GetCurrentThreadId, INFINITE},
-            },
-            Com::{CoCreateInstance, CLSCTX_ALL},
-=======
->>>>>>> 146971fb
         },
         UI::{
             Input::KeyboardAndMouse::GetDoubleClickTime,
             Shell::{
-<<<<<<< HEAD
+                FileSaveDialog, IFileSaveDialog, SHCreateItemFromParsingName,
                 ShellExecuteW, FileOpenDialog, IFileOpenDialog, IShellItem,
                 FILEOPENDIALOGOPTIONS, FOS_ALLOWMULTISELECT, FOS_FILEMUSTEXIST, FOS_PICKFOLDERS, SIGDN_FILESYSPATH
-=======
-                FileSaveDialog, IFileSaveDialog, IShellItem, SHCreateItemFromParsingName,
-                ShellExecuteW, SIGDN_FILESYSPATH,
->>>>>>> 146971fb
             },
             WindowsAndMessaging::{
                 DispatchMessageW, EnumThreadWindows, LoadImageW, PeekMessageW, PostQuitMessage,
