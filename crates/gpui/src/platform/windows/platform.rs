// todo(windows): remove
#![allow(unused_variables)]

use std::{
    cell::RefCell,
    collections::HashSet,
    ffi::{c_uint, c_void},
    path::{Path, PathBuf},
    rc::Rc,
    sync::Arc,
    time::Duration,
};

use anyhow::{anyhow, Result};
use async_task::Runnable;
use futures::channel::oneshot::Receiver;
use parking_lot::Mutex;
use time::UtcOffset;
use util::{ResultExt, SemanticVersion};
use copypasta::{ClipboardContext, ClipboardProvider};
use windows::{
    core::{HSTRING, PCWSTR},
    Wdk::System::SystemServices::RtlGetVersion,
    Win32::{
        Foundation::{CloseHandle, BOOL, HANDLE, HWND, LPARAM, TRUE},
        Graphics::DirectComposition::DCompositionWaitForCompositorClock,
        System::{
            Threading::{CreateEventW, GetCurrentThreadId, INFINITE},
            Time::{GetTimeZoneInformation, TIME_ZONE_ID_INVALID},
        },
        UI::{
            Input::KeyboardAndMouse::GetDoubleClickTime,
            Shell::ShellExecuteW,
            WindowsAndMessaging::{
                DispatchMessageW, EnumThreadWindows, LoadImageW, MsgWaitForMultipleObjects,
                PeekMessageW, PostQuitMessage, SetCursor, SystemParametersInfoW, TranslateMessage,
                HCURSOR, IDC_ARROW, IDC_CROSS, IDC_HAND, IDC_IBEAM, IDC_NO, IDC_SIZENS, IDC_SIZEWE,
                IMAGE_CURSOR, LR_DEFAULTSIZE, LR_SHARED, MSG, PM_REMOVE, QS_ALLINPUT,
                SPI_GETWHEELSCROLLCHARS, SPI_GETWHEELSCROLLLINES, SW_SHOWDEFAULT,
                SYSTEM_PARAMETERS_INFO_UPDATE_FLAGS, WM_QUIT, WM_SETTINGCHANGE,
            },
        },
    },
};

use crate::{
    try_get_window_inner, Action, AnyWindowHandle, BackgroundExecutor, ClipboardItem, CursorStyle,
    ForegroundExecutor, Keymap, Menu, PathPromptOptions, Platform, PlatformDisplay, PlatformInput,
    PlatformTextSystem, PlatformWindow, Task, WindowAppearance, WindowOptions, WindowsDispatcher,
    WindowsDisplay, WindowsTextSystem, WindowsWindow,
};

pub(crate) struct WindowsPlatform {
    inner: Rc<WindowsPlatformInner>,
}

/// Windows settings pulled from SystemParametersInfo
/// https://learn.microsoft.com/en-us/windows/win32/api/winuser/nf-winuser-systemparametersinfow
#[derive(Default, Debug)]
pub(crate) struct WindowsPlatformSystemSettings {
    /// SEE: SPI_GETWHEELSCROLLCHARS
    pub(crate) wheel_scroll_chars: u32,

    /// SEE: SPI_GETWHEELSCROLLLINES
    pub(crate) wheel_scroll_lines: u32,
}

pub(crate) struct WindowsPlatformInner {
    background_executor: BackgroundExecutor,
    pub(crate) foreground_executor: ForegroundExecutor,
    main_receiver: flume::Receiver<Runnable>,
    text_system: Arc<WindowsTextSystem>,
    callbacks: Mutex<Callbacks>,
    pub(crate) window_handles: RefCell<HashSet<AnyWindowHandle>>,
    pub(crate) event: HANDLE,
    pub(crate) settings: RefCell<WindowsPlatformSystemSettings>,
}

impl Drop for WindowsPlatformInner {
    fn drop(&mut self) {
        unsafe { CloseHandle(self.event) }.ok();
    }
}

#[derive(Default)]
struct Callbacks {
    open_urls: Option<Box<dyn FnMut(Vec<String>)>>,
    become_active: Option<Box<dyn FnMut()>>,
    resign_active: Option<Box<dyn FnMut()>>,
    quit: Option<Box<dyn FnMut()>>,
    reopen: Option<Box<dyn FnMut()>>,
    event: Option<Box<dyn FnMut(PlatformInput) -> bool>>,
    app_menu_action: Option<Box<dyn FnMut(&dyn Action)>>,
    will_open_app_menu: Option<Box<dyn FnMut()>>,
    validate_app_menu_command: Option<Box<dyn FnMut(&dyn Action) -> bool>>,
}

enum WindowsMessageWaitResult {
    ForegroundExecution,
    WindowsMessage(MSG),
    Error,
}

impl WindowsPlatformSystemSettings {
    fn new() -> Self {
        let mut settings = Self::default();
        settings.update_all();
        settings
    }

    pub(crate) fn update_all(&mut self) {
        self.update_wheel_scroll_lines();
        self.update_wheel_scroll_chars();
    }

    pub(crate) fn update_wheel_scroll_lines(&mut self) {
        let mut value = c_uint::default();
        let result = unsafe {
            SystemParametersInfoW(
                SPI_GETWHEELSCROLLLINES,
                0,
                Some((&mut value) as *mut c_uint as *mut c_void),
                SYSTEM_PARAMETERS_INFO_UPDATE_FLAGS::default(),
            )
        };

        if result.log_err() != None {
            self.wheel_scroll_lines = value;
        }
    }

    pub(crate) fn update_wheel_scroll_chars(&mut self) {
        let mut value = c_uint::default();
        let result = unsafe {
            SystemParametersInfoW(
                SPI_GETWHEELSCROLLCHARS,
                0,
                Some((&mut value) as *mut c_uint as *mut c_void),
                SYSTEM_PARAMETERS_INFO_UPDATE_FLAGS::default(),
            )
        };

        if result.log_err() != None {
            self.wheel_scroll_chars = value;
        }
    }
}

impl WindowsPlatform {
    pub(crate) fn new() -> Self {
        let (main_sender, main_receiver) = flume::unbounded::<Runnable>();
        let event = unsafe { CreateEventW(None, false, false, None) }.unwrap();
        let dispatcher = Arc::new(WindowsDispatcher::new(main_sender, event));
        let background_executor = BackgroundExecutor::new(dispatcher.clone());
        let foreground_executor = ForegroundExecutor::new(dispatcher);
        let text_system = Arc::new(WindowsTextSystem::new());
        let callbacks = Mutex::new(Callbacks::default());
        let window_handles = RefCell::new(HashSet::new());
        let settings = RefCell::new(WindowsPlatformSystemSettings::new());
        let inner = Rc::new(WindowsPlatformInner {
            background_executor,
            foreground_executor,
            main_receiver,
            text_system,
            callbacks,
            window_handles,
            event,
            settings,
        });
        Self { inner }
    }

    /// runs message handlers that should be processed before dispatching to prevent translating unnecessary messages
    /// returns true if message is handled and should not dispatch
    fn run_immediate_msg_handlers(&self, msg: &MSG) -> bool {
        if msg.message == WM_SETTINGCHANGE {
            self.inner.settings.borrow_mut().update_all();
            return true;
        }

        if let Some(inner) = try_get_window_inner(msg.hwnd) {
            inner.handle_immediate_msg(msg.message, msg.wParam, msg.lParam)
        } else {
            false
        }
    }

    fn run_foreground_tasks(&self) {
        for runnable in self.inner.main_receiver.drain() {
            runnable.run();
        }
    }
}

unsafe extern "system" fn invalidate_window_callback(hwnd: HWND, _: LPARAM) -> BOOL {
    if let Some(inner) = try_get_window_inner(hwnd) {
        inner.invalidate_client_area();
    }
    TRUE
}

/// invalidates all windows belonging to a thread causing a paint message to be scheduled
fn invalidate_thread_windows(win32_thread_id: u32) {
    unsafe {
        EnumThreadWindows(
            win32_thread_id,
            Some(invalidate_window_callback),
            LPARAM::default(),
        )
    };
}

impl Platform for WindowsPlatform {
    fn background_executor(&self) -> BackgroundExecutor {
        self.inner.background_executor.clone()
    }

    fn foreground_executor(&self) -> ForegroundExecutor {
        self.inner.foreground_executor.clone()
    }

    fn text_system(&self) -> Arc<dyn PlatformTextSystem> {
        self.inner.text_system.clone()
    }

    fn run(&self, on_finish_launching: Box<dyn 'static + FnOnce()>) {
        on_finish_launching();
        'a: loop {
            let mut msg = MSG::default();
            // will be 0 if woken up by self.inner.event or 1 if the compositor clock ticked
            // SEE: https://learn.microsoft.com/en-us/windows/win32/directcomp/compositor-clock/compositor-clock
            let wait_result =
                unsafe { DCompositionWaitForCompositorClock(Some(&[self.inner.event]), INFINITE) };

            // compositor clock ticked so we should draw a frame
            if wait_result == 1 {
                unsafe { invalidate_thread_windows(GetCurrentThreadId()) };

                while unsafe { PeekMessageW(&mut msg, HWND::default(), 0, 0, PM_REMOVE) }.as_bool()
                {
                    if msg.message == WM_QUIT {
                        break 'a;
                    }

                    if !self.run_immediate_msg_handlers(&msg) {
                        unsafe { TranslateMessage(&msg) };
                        unsafe { DispatchMessageW(&msg) };
                    }
                }
            }

            self.run_foreground_tasks();
        }

        let mut callbacks = self.inner.callbacks.lock();
        if let Some(callback) = callbacks.quit.as_mut() {
            callback()
        }
    }

    fn quit(&self) {
        self.foreground_executor()
            .spawn(async { unsafe { PostQuitMessage(0) } })
            .detach();
    }

    // todo(windows)
    fn restart(&self) {
        unimplemented!()
    }

    // todo(windows)
    fn activate(&self, ignoring_other_apps: bool) {}

    // todo(windows)
    fn hide(&self) {
        unimplemented!()
    }

    // todo(windows)
    fn hide_other_apps(&self) {
        unimplemented!()
    }

    // todo(windows)
    fn unhide_other_apps(&self) {
        unimplemented!()
    }

    // todo(windows)
    fn displays(&self) -> Vec<Rc<dyn PlatformDisplay>> {
        vec![Rc::new(WindowsDisplay::new())]
    }

    // todo(windows)
    fn display(&self, id: crate::DisplayId) -> Option<Rc<dyn PlatformDisplay>> {
        Some(Rc::new(WindowsDisplay::new()))
    }

    // todo(windows)
    fn active_window(&self) -> Option<AnyWindowHandle> {
        unimplemented!()
    }

    fn open_window(
        &self,
        handle: AnyWindowHandle,
        options: WindowOptions,
    ) -> Box<dyn PlatformWindow> {
        Box::new(WindowsWindow::new(self.inner.clone(), handle, options))
    }

    // todo(windows)
    fn window_appearance(&self) -> WindowAppearance {
        WindowAppearance::Dark
    }

    fn open_url(&self, url: &str) {
        let url_string = url.to_string();
        self.background_executor()
            .spawn(async move {
                if url_string.is_empty() {
                    return;
                }
                open_target(url_string.as_str());
            })
            .detach();
    }

    // todo(windows)
    fn on_open_urls(&self, callback: Box<dyn FnMut(Vec<String>)>) {
        self.inner.callbacks.lock().open_urls = Some(callback);
    }

    // todo(windows)
    fn prompt_for_paths(&self, options: PathPromptOptions) -> Receiver<Option<Vec<PathBuf>>> {
        unimplemented!()
    }

    // todo(windows)
    fn prompt_for_new_path(&self, directory: &Path) -> Receiver<Option<PathBuf>> {
        unimplemented!()
    }

    fn reveal_path(&self, path: &Path) {
        let Ok(file_full_path) = path.canonicalize() else {
            log::error!("unable to parse file path");
            return;
        };
        self.background_executor()
            .spawn(async move {
                let Some(path) = file_full_path.to_str() else {
                    return;
                };
                if path.is_empty() {
                    return;
                }
                open_target(path);
            })
            .detach();
    }

    fn on_become_active(&self, callback: Box<dyn FnMut()>) {
        self.inner.callbacks.lock().become_active = Some(callback);
    }

    fn on_resign_active(&self, callback: Box<dyn FnMut()>) {
        self.inner.callbacks.lock().resign_active = Some(callback);
    }

    fn on_quit(&self, callback: Box<dyn FnMut()>) {
        self.inner.callbacks.lock().quit = Some(callback);
    }

    fn on_reopen(&self, callback: Box<dyn FnMut()>) {
        self.inner.callbacks.lock().reopen = Some(callback);
    }

    fn on_event(&self, callback: Box<dyn FnMut(PlatformInput) -> bool>) {
        self.inner.callbacks.lock().event = Some(callback);
    }

    // todo(windows)
    fn set_menus(&self, menus: Vec<Menu>, keymap: &Keymap) {}

    fn on_app_menu_action(&self, callback: Box<dyn FnMut(&dyn Action)>) {
        self.inner.callbacks.lock().app_menu_action = Some(callback);
    }

    fn on_will_open_app_menu(&self, callback: Box<dyn FnMut()>) {
        self.inner.callbacks.lock().will_open_app_menu = Some(callback);
    }

    fn on_validate_app_menu_command(&self, callback: Box<dyn FnMut(&dyn Action) -> bool>) {
        self.inner.callbacks.lock().validate_app_menu_command = Some(callback);
    }

    fn os_name(&self) -> &'static str {
        "Windows"
    }

    fn os_version(&self) -> Result<SemanticVersion> {
        let mut info = unsafe { std::mem::zeroed() };
        let status = unsafe { RtlGetVersion(&mut info) };
        if status.is_ok() {
            Ok(SemanticVersion {
                major: info.dwMajorVersion as _,
                minor: info.dwMinorVersion as _,
                patch: info.dwBuildNumber as _,
            })
        } else {
            Err(anyhow::anyhow!(
                "unable to get Windows version: {}",
                std::io::Error::last_os_error()
            ))
        }
    }

    fn app_version(&self) -> Result<SemanticVersion> {
        Ok(SemanticVersion {
            major: 1,
            minor: 0,
            patch: 0,
        })
    }

    // todo(windows)
    fn app_path(&self) -> Result<PathBuf> {
        Err(anyhow!("not yet implemented"))
    }

    fn local_timezone(&self) -> UtcOffset {
        let mut info = unsafe { std::mem::zeroed() };
        let ret = unsafe { GetTimeZoneInformation(&mut info) };
        if ret == TIME_ZONE_ID_INVALID {
            log::error!(
                "Unable to get local timezone: {}",
                std::io::Error::last_os_error()
            );
            return UtcOffset::UTC;
        }
        // Windows treat offset as:
        // UTC = localtime + offset
        // so we add a minus here
        let hours = -info.Bias / 60;
        let minutes = -info.Bias % 60;

        UtcOffset::from_hms(hours as _, minutes as _, 0).unwrap()
    }

    fn double_click_interval(&self) -> Duration {
        let millis = unsafe { GetDoubleClickTime() };
        Duration::from_millis(millis as _)
    }

    // todo(windows)
    fn path_for_auxiliary_executable(&self, name: &str) -> Result<PathBuf> {
        Err(anyhow!("not yet implemented"))
    }

    fn set_cursor_style(&self, style: CursorStyle) {
        let handle = match style {
            CursorStyle::IBeam | CursorStyle::IBeamCursorForVerticalLayout => unsafe {
                load_cursor(IDC_IBEAM)
            },
            CursorStyle::Crosshair => unsafe { load_cursor(IDC_CROSS) },
            CursorStyle::PointingHand | CursorStyle::DragLink => unsafe { load_cursor(IDC_HAND) },
            CursorStyle::ResizeLeft | CursorStyle::ResizeRight | CursorStyle::ResizeLeftRight => unsafe {
                load_cursor(IDC_SIZEWE)
            },
            CursorStyle::ResizeUp | CursorStyle::ResizeDown | CursorStyle::ResizeUpDown => unsafe {
                load_cursor(IDC_SIZENS)
            },
            CursorStyle::OperationNotAllowed => unsafe { load_cursor(IDC_NO) },
            _ => unsafe { load_cursor(IDC_ARROW) },
        };
        if handle.is_err() {
            log::error!(
                "Error loading cursor image: {}",
                std::io::Error::last_os_error()
            );
            return;
        }
        let _ = unsafe { SetCursor(HCURSOR(handle.unwrap().0)) };
    }

    // todo(windows)
    fn should_auto_hide_scrollbars(&self) -> bool {
        false
    }

<<<<<<< HEAD
=======
    // todo(windows)
>>>>>>> 8a92d286
    fn write_to_clipboard(&self, item: ClipboardItem) {
        let mut ctx = ClipboardContext::new().unwrap();
        ctx.set_contents(item.text().to_owned()).unwrap();
    }

<<<<<<< HEAD
=======
    // todo(windows)
>>>>>>> 8a92d286
    fn read_from_clipboard(&self) -> Option<ClipboardItem> {
        let mut ctx = ClipboardContext::new().unwrap();
        let content = ctx.get_contents().unwrap();
        Some(ClipboardItem {
            text: content,
            metadata: None,
        })
    }

    // todo(windows)
    fn write_credentials(&self, url: &str, username: &str, password: &[u8]) -> Task<Result<()>> {
        Task::Ready(Some(Err(anyhow!("not implemented yet."))))
    }

    // todo(windows)
    fn read_credentials(&self, url: &str) -> Task<Result<Option<(String, Vec<u8>)>>> {
        Task::Ready(Some(Err(anyhow!("not implemented yet."))))
    }

    // todo(windows)
    fn delete_credentials(&self, url: &str) -> Task<Result<()>> {
        Task::Ready(Some(Err(anyhow!("not implemented yet."))))
    }

    fn register_url_scheme(&self, _: &str) -> Task<anyhow::Result<()>> {
        Task::ready(Err(anyhow!("register_url_scheme unimplemented")))
    }
}

unsafe fn load_cursor(name: PCWSTR) -> Result<HANDLE> {
    LoadImageW(None, name, IMAGE_CURSOR, 0, 0, LR_DEFAULTSIZE | LR_SHARED).map_err(|e| anyhow!(e))
}

fn open_target(target: &str) {
    unsafe {
        let ret = ShellExecuteW(
            None,
            windows::core::w!("open"),
            &HSTRING::from(target),
            None,
            None,
            SW_SHOWDEFAULT,
        );
        if ret.0 <= 32 {
            log::error!("Unable to open target: {}", std::io::Error::last_os_error());
        }
    }
}<|MERGE_RESOLUTION|>--- conflicted
+++ resolved
@@ -489,19 +489,11 @@
         false
     }
 
-<<<<<<< HEAD
-=======
-    // todo(windows)
->>>>>>> 8a92d286
     fn write_to_clipboard(&self, item: ClipboardItem) {
         let mut ctx = ClipboardContext::new().unwrap();
         ctx.set_contents(item.text().to_owned()).unwrap();
     }
 
-<<<<<<< HEAD
-=======
-    // todo(windows)
->>>>>>> 8a92d286
     fn read_from_clipboard(&self) -> Option<ClipboardItem> {
         let mut ctx = ClipboardContext::new().unwrap();
         let content = ctx.get_contents().unwrap();
