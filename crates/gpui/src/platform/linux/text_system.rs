--- conflicted
+++ resolved
@@ -73,10 +73,6 @@
             .collect()
     }
 
-<<<<<<< HEAD
-=======
-    // todo(linux)
->>>>>>> 69e0474e
     fn all_font_families(&self) -> Vec<String> {
         self.0
             .read()
