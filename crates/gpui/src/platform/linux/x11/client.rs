use crate::{Capslock, xcb_flush};
use core::str;
use std::{
    cell::RefCell,
    collections::{BTreeMap, HashSet},
    ops::Deref,
    path::PathBuf,
    rc::{Rc, Weak},
    time::{Duration, Instant},
};

use anyhow::{Context as _, anyhow};
use calloop::{
    EventLoop, LoopHandle, RegistrationToken,
    generic::{FdWrapper, Generic},
};
use collections::HashMap;
use http_client::Url;
use log::Level;
use smallvec::SmallVec;
use util::ResultExt;

use x11rb::{
    connection::{Connection, RequestConnection},
    cursor,
    errors::ConnectionError,
    protocol::randr::ConnectionExt as _,
    protocol::xinput::ConnectionExt,
    protocol::xkb::ConnectionExt as _,
    protocol::xproto::{
        AtomEnum, ChangeWindowAttributesAux, ClientMessageData, ClientMessageEvent,
        ConnectionExt as _, EventMask, KeyPressEvent, Visibility,
    },
    protocol::{Event, randr, render, xinput, xkb, xproto},
    resource_manager::Database,
    wrapper::ConnectionExt as _,
    xcb_ffi::XCBConnection,
};
use xim::{AttributeName, Client, InputStyle, x11rb::X11rbClient};
use xkbc::x11::ffi::{XKB_X11_MIN_MAJOR_XKB_VERSION, XKB_X11_MIN_MINOR_XKB_VERSION};
use xkbcommon::xkb::{self as xkbc, LayoutIndex, ModMask, STATE_LAYOUT_EFFECTIVE};

use super::{
    ButtonOrScroll, ScrollDirection, X11Display, X11WindowStatePtr, XcbAtoms, XimCallbackEvent,
    XimHandler, button_or_scroll_from_event_detail, check_reply,
    clipboard::{self, Clipboard},
    get_reply, get_valuator_axis_index, handle_connection_error, modifiers_from_state,
    pressed_button_from_mask,
};

use crate::platform::{
    LinuxCommon, PlatformWindow,
    blade::BladeContext,
    linux::{
        DEFAULT_CURSOR_ICON_NAME, LinuxClient, get_xkb_compose_state, is_within_click_distance,
        log_cursor_icon_warning, open_uri_internal,
        platform::{DOUBLE_CLICK_INTERVAL, SCROLL_LINES},
        reveal_path_internal,
        xdg_desktop_portal::{Event as XDPEvent, XDPEventSource},
    },
};
use crate::{
    AnyWindowHandle, Bounds, ClipboardItem, CursorStyle, DisplayId, FileDropEvent, Keystroke,
    LinuxKeyboardLayout, Modifiers, ModifiersChangedEvent, MouseButton, Pixels, Platform,
    PlatformDisplay, PlatformInput, PlatformKeyboardLayout, Point, RequestFrameOptions,
    ScaledPixels, ScrollDelta, Size, TouchPhase, WindowParams, X11Window,
    modifiers_from_xinput_info, point, px,
};

/// Value for DeviceId parameters which selects all devices.
pub(crate) const XINPUT_ALL_DEVICES: xinput::DeviceId = 0;

/// Value for DeviceId parameters which selects all device groups. Events that
/// occur within the group are emitted by the group itself.
///
/// In XInput 2's interface, these are referred to as "master devices", but that
/// terminology is both archaic and unclear.
pub(crate) const XINPUT_ALL_DEVICE_GROUPS: xinput::DeviceId = 1;

pub(crate) struct WindowRef {
    window: X11WindowStatePtr,
    refresh_state: Option<RefreshState>,
    expose_event_received: bool,
    last_visibility: Visibility,
    is_mapped: bool,
}

impl WindowRef {
    pub fn handle(&self) -> AnyWindowHandle {
        self.window.state.borrow().handle
    }
}

impl Deref for WindowRef {
    type Target = X11WindowStatePtr;

    fn deref(&self) -> &Self::Target {
        &self.window
    }
}

enum RefreshState {
    Hidden {
        refresh_rate: Duration,
    },
    PeriodicRefresh {
        refresh_rate: Duration,
        event_loop_token: RegistrationToken,
    },
}

#[derive(Debug)]
#[non_exhaustive]
pub enum EventHandlerError {
    XCBConnectionError(ConnectionError),
    XIMClientError(xim::ClientError),
}

impl std::error::Error for EventHandlerError {}

impl std::fmt::Display for EventHandlerError {
    fn fmt(&self, f: &mut std::fmt::Formatter<'_>) -> std::fmt::Result {
        match self {
            EventHandlerError::XCBConnectionError(err) => err.fmt(f),
            EventHandlerError::XIMClientError(err) => err.fmt(f),
        }
    }
}

impl From<ConnectionError> for EventHandlerError {
    fn from(err: ConnectionError) -> Self {
        EventHandlerError::XCBConnectionError(err)
    }
}

impl From<xim::ClientError> for EventHandlerError {
    fn from(err: xim::ClientError) -> Self {
        EventHandlerError::XIMClientError(err)
    }
}

#[derive(Debug, Default, Clone)]
struct XKBStateNotiy {
    depressed_layout: LayoutIndex,
    latched_layout: LayoutIndex,
    locked_layout: LayoutIndex,
}

#[derive(Debug, Default)]
pub struct Xdnd {
    other_window: xproto::Window,
    drag_type: u32,
    retrieved: bool,
    position: Point<Pixels>,
}

#[derive(Debug)]
struct PointerDeviceState {
    horizontal: ScrollAxisState,
    vertical: ScrollAxisState,
}

#[derive(Debug, Default)]
struct ScrollAxisState {
    /// Valuator number for looking up this axis's scroll value.
    valuator_number: Option<u16>,
    /// Conversion factor from scroll units to lines.
    multiplier: f32,
    /// Last scroll value for calculating scroll delta.
    ///
    /// This gets set to `None` whenever it might be invalid - when devices change or when window focus changes.
    /// The logic errs on the side of invalidating this, since the consequence is just skipping the delta of one scroll event.
    /// The consequence of not invalidating it can be large invalid deltas, which are much more user visible.
    scroll_value: Option<f32>,
}

pub struct X11ClientState {
    pub(crate) loop_handle: LoopHandle<'static, X11Client>,
    pub(crate) event_loop: Option<calloop::EventLoop<'static, X11Client>>,

    pub(crate) last_click: Instant,
    pub(crate) last_mouse_button: Option<MouseButton>,
    pub(crate) last_location: Point<Pixels>,
    pub(crate) current_count: usize,

    gpu_context: BladeContext,

    pub(crate) scale_factor: f32,

    xkb_context: xkbc::Context,
    pub(crate) xcb_connection: Rc<XCBConnection>,
    xkb_device_id: i32,
    client_side_decorations_supported: bool,
    pub(crate) x_root_index: usize,
    pub(crate) _resource_database: Database,
    pub(crate) atoms: XcbAtoms,
    pub(crate) windows: HashMap<xproto::Window, WindowRef>,
    pub(crate) mouse_focused_window: Option<xproto::Window>,
    pub(crate) keyboard_focused_window: Option<xproto::Window>,
    pub(crate) xkb: xkbc::State,
    previous_xkb_state: XKBStateNotiy,
    keyboard_layout: LinuxKeyboardLayout,
    pub(crate) ximc: Option<X11rbClient<Rc<XCBConnection>>>,
    pub(crate) xim_handler: Option<XimHandler>,
    pub modifiers: Modifiers,
    pub capslock: Capslock,
    // TODO: Can the other updates to `modifiers` be removed so that this is unnecessary?
    // capslock logic was done analog to modifiers
    pub last_modifiers_changed_event: Modifiers,
    pub last_capslock_changed_event: Capslock,

    pub(crate) compose_state: Option<xkbc::compose::State>,
    pub(crate) pre_edit_text: Option<String>,
    pub(crate) composing: bool,
    pub(crate) pre_key_char_down: Option<Keystroke>,
    pub(crate) cursor_handle: cursor::Handle,
    pub(crate) cursor_styles: HashMap<xproto::Window, CursorStyle>,
    pub(crate) cursor_cache: HashMap<CursorStyle, Option<xproto::Cursor>>,

    pointer_device_states: BTreeMap<xinput::DeviceId, PointerDeviceState>,

    pub(crate) common: LinuxCommon,
    pub(crate) clipboard: Clipboard,
    pub(crate) clipboard_item: Option<ClipboardItem>,
    pub(crate) xdnd_state: Xdnd,
}

#[derive(Clone)]
pub struct X11ClientStatePtr(pub Weak<RefCell<X11ClientState>>);

impl X11ClientStatePtr {
    fn get_client(&self) -> Option<X11Client> {
        self.0.upgrade().map(X11Client)
    }

    pub fn drop_window(&self, x_window: u32) {
        let Some(client) = self.get_client() else {
            return;
        };
        let mut state = client.0.borrow_mut();

        if let Some(window_ref) = state.windows.remove(&x_window) {
            match window_ref.refresh_state {
                Some(RefreshState::PeriodicRefresh {
                    event_loop_token, ..
                }) => {
                    state.loop_handle.remove(event_loop_token);
                }
                _ => {}
            }
        }
        if state.mouse_focused_window == Some(x_window) {
            state.mouse_focused_window = None;
        }
        if state.keyboard_focused_window == Some(x_window) {
            state.keyboard_focused_window = None;
        }
        state.cursor_styles.remove(&x_window);

        if state.windows.is_empty() {
            state.common.signal.stop();
        }
    }

    pub fn update_ime_position(&self, bounds: Bounds<ScaledPixels>) {
        let Some(client) = self.get_client() else {
            return;
        };
        let mut state = client.0.borrow_mut();
        if state.composing || state.ximc.is_none() {
            return;
        }

        let Some(mut ximc) = state.ximc.take() else {
            log::error!("bug: xim connection not set");
            return;
        };
        let Some(xim_handler) = state.xim_handler.take() else {
            log::error!("bug: xim handler not set");
            state.ximc = Some(ximc);
            return;
        };
        let ic_attributes = ximc
            .build_ic_attributes()
            .push(
                xim::AttributeName::InputStyle,
                xim::InputStyle::PREEDIT_CALLBACKS,
            )
            .push(xim::AttributeName::ClientWindow, xim_handler.window)
            .push(xim::AttributeName::FocusWindow, xim_handler.window)
            .nested_list(xim::AttributeName::PreeditAttributes, |b| {
                b.push(
                    xim::AttributeName::SpotLocation,
                    xim::Point {
                        x: u32::from(bounds.origin.x + bounds.size.width) as i16,
                        y: u32::from(bounds.origin.y + bounds.size.height) as i16,
                    },
                );
            })
            .build();
        let _ = ximc
            .set_ic_values(xim_handler.im_id, xim_handler.ic_id, ic_attributes)
            .log_err();
        state.ximc = Some(ximc);
        state.xim_handler = Some(xim_handler);
    }
}

#[derive(Clone)]
pub(crate) struct X11Client(Rc<RefCell<X11ClientState>>);

impl X11Client {
    pub(crate) fn new() -> anyhow::Result<Self> {
        let event_loop = EventLoop::try_new()?;

        let (common, main_receiver) = LinuxCommon::new(event_loop.get_signal());

        let handle = event_loop.handle();

        handle
            .insert_source(main_receiver, {
                let handle = handle.clone();
                move |event, _, _: &mut X11Client| {
                    if let calloop::channel::Event::Msg(runnable) = event {
                        // Insert the runnables as idle callbacks, so we make sure that user-input and X11
                        // events have higher priority and runnables are only worked off after the event
                        // callbacks.
                        handle.insert_idle(|_| {
                            runnable.run();
                        });
                    }
                }
            })
            .map_err(|err| {
                anyhow!("Failed to initialize event loop handling of foreground tasks: {err:?}")
            })?;

        let (xcb_connection, x_root_index) = XCBConnection::connect(None)?;
        xcb_connection.prefetch_extension_information(xkb::X11_EXTENSION_NAME)?;
        xcb_connection.prefetch_extension_information(randr::X11_EXTENSION_NAME)?;
        xcb_connection.prefetch_extension_information(render::X11_EXTENSION_NAME)?;
        xcb_connection.prefetch_extension_information(xinput::X11_EXTENSION_NAME)?;

        // Announce to X server that XInput up to 2.1 is supported. To increase this to 2.2 and
        // beyond, support for touch events would need to be added.
        let xinput_version = get_reply(
            || "XInput XiQueryVersion failed",
            xcb_connection.xinput_xi_query_version(2, 1),
        )?;
        assert!(
            xinput_version.major_version >= 2,
            "XInput version >= 2 required."
        );

        let pointer_device_states =
            current_pointer_device_states(&xcb_connection, &BTreeMap::new()).unwrap_or_default();

        let atoms = XcbAtoms::new(&xcb_connection)
            .context("Failed to get XCB atoms")?
            .reply()
            .context("Failed to get XCB atoms")?;

        let root = xcb_connection.setup().roots[0].root;
        let compositor_present = check_compositor_present(&xcb_connection, root);
        let gtk_frame_extents_supported =
            check_gtk_frame_extents_supported(&xcb_connection, &atoms, root);
        let client_side_decorations_supported = compositor_present && gtk_frame_extents_supported;
        log::info!(
            "x11: compositor present: {}, gtk_frame_extents_supported: {}",
            compositor_present,
            gtk_frame_extents_supported
        );

        let xkb = get_reply(
            || "Failed to initialize XKB extension",
            xcb_connection
                .xkb_use_extension(XKB_X11_MIN_MAJOR_XKB_VERSION, XKB_X11_MIN_MINOR_XKB_VERSION),
        )?;
        assert!(xkb.supported);

        let events = xkb::EventType::STATE_NOTIFY
            | xkb::EventType::MAP_NOTIFY
            | xkb::EventType::NEW_KEYBOARD_NOTIFY;
        let map_notify_parts = xkb::MapPart::KEY_TYPES
            | xkb::MapPart::KEY_SYMS
            | xkb::MapPart::MODIFIER_MAP
            | xkb::MapPart::EXPLICIT_COMPONENTS
            | xkb::MapPart::KEY_ACTIONS
            | xkb::MapPart::KEY_BEHAVIORS
            | xkb::MapPart::VIRTUAL_MODS
            | xkb::MapPart::VIRTUAL_MOD_MAP;
        check_reply(
            || "Failed to select XKB events",
            xcb_connection.xkb_select_events(
                xkb::ID::USE_CORE_KBD.into(),
                0u8.into(),
                events,
                map_notify_parts,
                map_notify_parts,
                &xkb::SelectEventsAux::new(),
            ),
        )?;

        let xkb_context = xkbc::Context::new(xkbc::CONTEXT_NO_FLAGS);
        let xkb_device_id = xkbc::x11::get_core_keyboard_device_id(&xcb_connection);
        let xkb_state = {
            let xkb_keymap = xkbc::x11::keymap_new_from_device(
                &xkb_context,
                &xcb_connection,
                xkb_device_id,
                xkbc::KEYMAP_COMPILE_NO_FLAGS,
            );
            xkbc::x11::state_new_from_device(&xkb_keymap, &xcb_connection, xkb_device_id)
        };
        let compose_state = get_xkb_compose_state(&xkb_context);
        let layout_idx = xkb_state.serialize_layout(STATE_LAYOUT_EFFECTIVE);
        let layout_name = xkb_state
            .get_keymap()
            .layout_get_name(layout_idx)
            .to_string();
        let keyboard_layout = LinuxKeyboardLayout::new(layout_name.into());

        let gpu_context = BladeContext::new().context("Unable to init GPU context")?;

        let resource_database = x11rb::resource_manager::new_from_default(&xcb_connection)
            .context("Failed to create resource database")?;
        let scale_factor = resource_database
            .get_value("Xft.dpi", "Xft.dpi")
            .ok()
            .flatten()
            .map(|dpi: f32| dpi / 96.0)
            .unwrap_or(1.0);
        let cursor_handle = cursor::Handle::new(&xcb_connection, x_root_index, &resource_database)
            .context("Failed to initialize cursor theme handler")?
            .reply()
            .context("Failed to initialize cursor theme handler")?;

        let clipboard = Clipboard::new().context("Failed to initialize clipboard")?;

        let xcb_connection = Rc::new(xcb_connection);

        let ximc = X11rbClient::init(Rc::clone(&xcb_connection), x_root_index, None).ok();
        let xim_handler = if ximc.is_some() {
            Some(XimHandler::new())
        } else {
            None
        };

        // Safety: Safe if xcb::Connection always returns a valid fd
        let fd = unsafe { FdWrapper::new(Rc::clone(&xcb_connection)) };

        handle
            .insert_source(
                Generic::new_with_error::<EventHandlerError>(
                    fd,
                    calloop::Interest::READ,
                    calloop::Mode::Level,
                ),
                {
                    let xcb_connection = xcb_connection.clone();
                    move |_readiness, _, client| {
                        client.process_x11_events(&xcb_connection)?;
                        Ok(calloop::PostAction::Continue)
                    }
                },
            )
            .map_err(|err| anyhow!("Failed to initialize X11 event source: {err:?}"))?;

        handle
            .insert_source(XDPEventSource::new(&common.background_executor), {
                move |event, _, client| match event {
                    XDPEvent::WindowAppearance(appearance) => {
                        client.with_common(|common| common.appearance = appearance);
                        for (_, window) in &mut client.0.borrow_mut().windows {
                            window.window.set_appearance(appearance);
                        }
                    }
                    XDPEvent::CursorTheme(_) | XDPEvent::CursorSize(_) => {
                        // noop, X11 manages this for us.
                    }
                }
            })
            .map_err(|err| anyhow!("Failed to initialize XDP event source: {err:?}"))?;

        xcb_flush(&xcb_connection);

        Ok(X11Client(Rc::new(RefCell::new(X11ClientState {
            modifiers: Modifiers::default(),
            capslock: Capslock::default(),
            last_modifiers_changed_event: Modifiers::default(),
            last_capslock_changed_event: Capslock::default(),
            event_loop: Some(event_loop),
            loop_handle: handle,
            common,
            last_click: Instant::now(),
            last_mouse_button: None,
            last_location: Point::new(px(0.0), px(0.0)),
            current_count: 0,
            gpu_context,
            scale_factor,

            xkb_context,
            xcb_connection,
            xkb_device_id,
            client_side_decorations_supported,
            x_root_index,
            _resource_database: resource_database,
            atoms,
            windows: HashMap::default(),
            mouse_focused_window: None,
            keyboard_focused_window: None,
            xkb: xkb_state,
            previous_xkb_state: XKBStateNotiy::default(),
            keyboard_layout,
            ximc,
            xim_handler,

            compose_state,
            pre_edit_text: None,
            pre_key_char_down: None,
            composing: false,

            cursor_handle,
            cursor_styles: HashMap::default(),
            cursor_cache: HashMap::default(),

            pointer_device_states,

            clipboard,
            clipboard_item: None,
            xdnd_state: Xdnd::default(),
        }))))
    }

    pub fn process_x11_events(
        &self,
        xcb_connection: &XCBConnection,
    ) -> Result<(), EventHandlerError> {
        loop {
            let mut events = Vec::new();
            let mut windows_to_refresh = HashSet::new();

            let mut last_key_release = None;
            let mut last_key_press: Option<KeyPressEvent> = None;

            // event handlers for new keyboard / remapping refresh the state without using event
            // details, this deduplicates them.
            let mut last_keymap_change_event: Option<Event> = None;

            loop {
                match xcb_connection.poll_for_event() {
                    Ok(Some(event)) => {
                        match event {
                            Event::Expose(expose_event) => {
                                windows_to_refresh.insert(expose_event.window);
                            }
                            Event::KeyRelease(_) => {
                                if let Some(last_keymap_change_event) =
                                    last_keymap_change_event.take()
                                {
                                    if let Some(last_key_release) = last_key_release.take() {
                                        events.push(last_key_release);
                                    }
                                    last_key_press = None;
                                    events.push(last_keymap_change_event);
                                }

                                last_key_release = Some(event);
                            }
                            Event::KeyPress(key_press) => {
                                if let Some(last_keymap_change_event) =
                                    last_keymap_change_event.take()
                                {
                                    if let Some(last_key_release) = last_key_release.take() {
                                        events.push(last_key_release);
                                    }
                                    last_key_press = None;
                                    events.push(last_keymap_change_event);
                                }

                                if let Some(last_press) = last_key_press.as_ref() {
                                    if last_press.detail == key_press.detail {
                                        continue;
                                    }
                                }

                                if let Some(Event::KeyRelease(key_release)) =
                                    last_key_release.take()
                                {
                                    // We ignore that last KeyRelease if it's too close to this KeyPress,
                                    // suggesting that it's auto-generated by X11 as a key-repeat event.
                                    if key_release.detail != key_press.detail
                                        || key_press.time.saturating_sub(key_release.time) > 20
                                    {
                                        events.push(Event::KeyRelease(key_release));
                                    }
                                }
                                events.push(Event::KeyPress(key_press));
                                last_key_press = Some(key_press);
                            }
                            Event::XkbNewKeyboardNotify(_) | Event::XkbMapNotify(_) => {
                                if let Some(release_event) = last_key_release.take() {
                                    events.push(release_event);
                                }
                                last_keymap_change_event = Some(event);
                            }
                            _ => {
                                if let Some(release_event) = last_key_release.take() {
                                    events.push(release_event);
                                }
                                events.push(event);
                            }
                        }
                    }
                    Ok(None) => {
                        break;
                    }
                    Err(err) => {
                        let err = handle_connection_error(err);
                        log::warn!("error while polling for X11 events: {err:?}");
                        break;
                    }
                }
            }

            if let Some(release_event) = last_key_release.take() {
                events.push(release_event);
            }
            if let Some(keymap_change_event) = last_keymap_change_event.take() {
                events.push(keymap_change_event);
            }

            if events.is_empty() && windows_to_refresh.is_empty() {
                break;
            }

            for window in windows_to_refresh.into_iter() {
                let mut state = self.0.borrow_mut();
                if let Some(window) = state.windows.get_mut(&window) {
                    window.expose_event_received = true;
                }
            }

            for event in events.into_iter() {
                let mut state = self.0.borrow_mut();
                if !state.has_xim() {
                    drop(state);
                    self.handle_event(event);
                    continue;
                }

                let Some((mut ximc, mut xim_handler)) = state.take_xim() else {
                    continue;
                };
                let xim_connected = xim_handler.connected;
                drop(state);

                let xim_filtered = match ximc.filter_event(&event, &mut xim_handler) {
                    Ok(handled) => handled,
                    Err(err) => {
                        log::error!("XIMClientError: {}", err);
                        false
                    }
                };
                let xim_callback_event = xim_handler.last_callback_event.take();

                let mut state = self.0.borrow_mut();
                state.restore_xim(ximc, xim_handler);
                drop(state);

                if let Some(event) = xim_callback_event {
                    self.handle_xim_callback_event(event);
                }

                if xim_filtered {
                    continue;
                }

                if xim_connected {
                    self.xim_handle_event(event);
                } else {
                    self.handle_event(event);
                }
            }
        }
        Ok(())
    }

    pub fn enable_ime(&self) {
        let mut state = self.0.borrow_mut();
        if !state.has_xim() {
            return;
        }

        let Some((mut ximc, mut xim_handler)) = state.take_xim() else {
            return;
        };
        let mut ic_attributes = ximc
            .build_ic_attributes()
            .push(AttributeName::InputStyle, InputStyle::PREEDIT_CALLBACKS)
            .push(AttributeName::ClientWindow, xim_handler.window)
            .push(AttributeName::FocusWindow, xim_handler.window);

        let window_id = state.keyboard_focused_window;
        drop(state);
        if let Some(window_id) = window_id {
            let Some(window) = self.get_window(window_id) else {
                log::error!("Failed to get window for IME positioning");
                let mut state = self.0.borrow_mut();
                state.ximc = Some(ximc);
                state.xim_handler = Some(xim_handler);
                return;
            };
            if let Some(area) = window.get_ime_area() {
                ic_attributes =
                    ic_attributes.nested_list(xim::AttributeName::PreeditAttributes, |b| {
                        b.push(
                            xim::AttributeName::SpotLocation,
                            xim::Point {
                                x: u32::from(area.origin.x + area.size.width) as i16,
                                y: u32::from(area.origin.y + area.size.height) as i16,
                            },
                        );
                    });
            }
        }
        ximc.create_ic(xim_handler.im_id, ic_attributes.build())
            .ok();
        let mut state = self.0.borrow_mut();
        state.restore_xim(ximc, xim_handler);
    }

    pub fn reset_ime(&self) {
        let mut state = self.0.borrow_mut();
        state.composing = false;
        if let Some(mut ximc) = state.ximc.take() {
            if let Some(xim_handler) = state.xim_handler.as_ref() {
                ximc.reset_ic(xim_handler.im_id, xim_handler.ic_id).ok();
            } else {
                log::error!("bug: xim handler not set in reset_ime");
            }
            state.ximc = Some(ximc);
        }
    }

    fn get_window(&self, win: xproto::Window) -> Option<X11WindowStatePtr> {
        let state = self.0.borrow();
        state
            .windows
            .get(&win)
            .filter(|window_reference| !window_reference.window.state.borrow().destroyed)
            .map(|window_reference| window_reference.window.clone())
    }

    fn handle_event(&self, event: Event) -> Option<()> {
        match event {
            Event::UnmapNotify(event) => {
                let mut state = self.0.borrow_mut();
                if let Some(window_ref) = state.windows.get_mut(&event.window) {
                    window_ref.is_mapped = false;
                }
                state.update_refresh_loop(event.window);
            }
            Event::MapNotify(event) => {
                let mut state = self.0.borrow_mut();
                if let Some(window_ref) = state.windows.get_mut(&event.window) {
                    window_ref.is_mapped = true;
                }
                state.update_refresh_loop(event.window);
            }
            Event::VisibilityNotify(event) => {
                let mut state = self.0.borrow_mut();
                if let Some(window_ref) = state.windows.get_mut(&event.window) {
                    window_ref.last_visibility = event.state;
                }
                state.update_refresh_loop(event.window);
            }
            Event::ClientMessage(event) => {
                let window = self.get_window(event.window)?;
                let [atom, arg1, arg2, arg3, arg4] = event.data.as_data32();
                let mut state = self.0.borrow_mut();

                if atom == state.atoms.WM_DELETE_WINDOW {
                    // window "x" button clicked by user
                    if window.should_close() {
                        // Rest of the close logic is handled in drop_window()
                        window.close();
                    }
                } else if atom == state.atoms._NET_WM_SYNC_REQUEST {
                    window.state.borrow_mut().last_sync_counter =
                        Some(x11rb::protocol::sync::Int64 {
                            lo: arg2,
                            hi: arg3 as i32,
                        })
                }

                if event.type_ == state.atoms.XdndEnter {
                    state.xdnd_state.other_window = atom;
                    if (arg1 & 0x1) == 0x1 {
                        state.xdnd_state.drag_type = xdnd_get_supported_atom(
                            &state.xcb_connection,
                            &state.atoms,
                            state.xdnd_state.other_window,
                        );
                    } else {
                        if let Some(atom) = [arg2, arg3, arg4]
                            .into_iter()
                            .find(|atom| xdnd_is_atom_supported(*atom, &state.atoms))
                        {
                            state.xdnd_state.drag_type = atom;
                        }
                    }
                } else if event.type_ == state.atoms.XdndLeave {
                    let position = state.xdnd_state.position;
                    drop(state);
                    window
                        .handle_input(PlatformInput::FileDrop(FileDropEvent::Pending { position }));
                    window.handle_input(PlatformInput::FileDrop(FileDropEvent::Exited {}));
                    self.0.borrow_mut().xdnd_state = Xdnd::default();
                } else if event.type_ == state.atoms.XdndPosition {
                    if let Ok(pos) = get_reply(
                        || "Failed to query pointer position",
                        state.xcb_connection.query_pointer(event.window),
                    ) {
                        state.xdnd_state.position =
                            Point::new(Pixels(pos.win_x as f32), Pixels(pos.win_y as f32));
                    }
                    if !state.xdnd_state.retrieved {
                        check_reply(
                            || "Failed to convert selection for drag and drop",
                            state.xcb_connection.convert_selection(
                                event.window,
                                state.atoms.XdndSelection,
                                state.xdnd_state.drag_type,
                                state.atoms.XDND_DATA,
                                arg3,
                            ),
                        )
                        .log_err();
                    }
                    xdnd_send_status(
                        &state.xcb_connection,
                        &state.atoms,
                        event.window,
                        state.xdnd_state.other_window,
                        arg4,
                    );
                    let position = state.xdnd_state.position;
                    drop(state);
                    window
                        .handle_input(PlatformInput::FileDrop(FileDropEvent::Pending { position }));
                } else if event.type_ == state.atoms.XdndDrop {
                    xdnd_send_finished(
                        &state.xcb_connection,
                        &state.atoms,
                        event.window,
                        state.xdnd_state.other_window,
                    );
                    let position = state.xdnd_state.position;
                    drop(state);
                    window
                        .handle_input(PlatformInput::FileDrop(FileDropEvent::Submit { position }));
                    self.0.borrow_mut().xdnd_state = Xdnd::default();
                }
            }
            Event::SelectionNotify(event) => {
                let window = self.get_window(event.requestor)?;
                let mut state = self.0.borrow_mut();
                let reply = get_reply(
                    || "Failed to get XDND_DATA",
                    state.xcb_connection.get_property(
                        false,
                        event.requestor,
                        state.atoms.XDND_DATA,
                        AtomEnum::ANY,
                        0,
                        1024,
                    ),
                )
                .log_err();
                let Some(reply) = reply else {
                    return Some(());
                };
                match str::from_utf8(&reply.value) {
                    Ok(file_list) => {
                        let paths: SmallVec<[_; 2]> = file_list
                            .lines()
                            .filter_map(|path| Url::parse(path).log_err())
                            .filter_map(|url| url.to_file_path().log_err())
                            .collect();
                        let input = PlatformInput::FileDrop(FileDropEvent::Entered {
                            position: state.xdnd_state.position,
                            paths: crate::ExternalPaths(paths),
                        });
                        drop(state);
                        window.handle_input(input);
                        self.0.borrow_mut().xdnd_state.retrieved = true;
                    }
                    Err(_) => {}
                }
            }
            Event::ConfigureNotify(event) => {
                let bounds = Bounds {
                    origin: Point {
                        x: event.x.into(),
                        y: event.y.into(),
                    },
                    size: Size {
                        width: event.width.into(),
                        height: event.height.into(),
                    },
                };
                let window = self.get_window(event.window)?;
                window
                    .set_bounds(bounds)
                    .context("X11: Failed to set window bounds")
                    .log_err();
            }
            Event::PropertyNotify(event) => {
                let window = self.get_window(event.window)?;
                window
                    .property_notify(event)
                    .context("X11: Failed to handle property notify")
                    .log_err();
            }
            Event::FocusIn(event) => {
                let window = self.get_window(event.event)?;
                window.set_active(true);
                let mut state = self.0.borrow_mut();
                state.keyboard_focused_window = Some(event.event);
                if let Some(handler) = state.xim_handler.as_mut() {
                    handler.window = event.event;
                }
                drop(state);
                self.enable_ime();
            }
            Event::FocusOut(event) => {
                let window = self.get_window(event.event)?;
                window.set_active(false);
                let mut state = self.0.borrow_mut();
                state.keyboard_focused_window = None;
                if let Some(compose_state) = state.compose_state.as_mut() {
                    compose_state.reset();
                }
                state.pre_edit_text.take();
                drop(state);
                self.reset_ime();
                window.handle_ime_delete();
            }
            Event::XkbNewKeyboardNotify(_) | Event::XkbMapNotify(_) => {
                let mut state = self.0.borrow_mut();
                let xkb_state = {
                    let xkb_keymap = xkbc::x11::keymap_new_from_device(
                        &state.xkb_context,
                        &state.xcb_connection,
                        state.xkb_device_id,
                        xkbc::KEYMAP_COMPILE_NO_FLAGS,
                    );
                    xkbc::x11::state_new_from_device(
                        &xkb_keymap,
                        &state.xcb_connection,
                        state.xkb_device_id,
                    )
                };
                let depressed_layout = xkb_state.serialize_layout(xkbc::STATE_LAYOUT_DEPRESSED);
                let latched_layout = xkb_state.serialize_layout(xkbc::STATE_LAYOUT_LATCHED);
                let locked_layout = xkb_state.serialize_layout(xkbc::ffi::XKB_STATE_LAYOUT_LOCKED);
                state.previous_xkb_state = XKBStateNotiy {
                    depressed_layout,
                    latched_layout,
                    locked_layout,
                };
                state.xkb = xkb_state;
                drop(state);
                self.handle_keyboard_layout_change();
            }
            Event::XkbStateNotify(event) => {
                let mut state = self.0.borrow_mut();
                let old_layout = state.xkb.serialize_layout(STATE_LAYOUT_EFFECTIVE);
                let new_layout = u32::from(event.group);
                state.xkb.update_mask(
                    event.base_mods.into(),
                    event.latched_mods.into(),
                    event.locked_mods.into(),
                    event.base_group as u32,
                    event.latched_group as u32,
                    event.locked_group.into(),
                );
                state.previous_xkb_state = XKBStateNotiy {
                    depressed_layout: event.base_group as u32,
                    latched_layout: event.latched_group as u32,
                    locked_layout: event.locked_group.into(),
                };

                let modifiers = Modifiers::from_xkb(&state.xkb);
                let capslock = Capslock::from_xkb(&state.xkb);
                if state.last_modifiers_changed_event == modifiers
                    && state.last_capslock_changed_event == capslock
                {
                    drop(state);
                } else {
                    let focused_window_id = state.keyboard_focused_window?;
                    state.modifiers = modifiers;
                    state.last_modifiers_changed_event = modifiers;
                    state.capslock = capslock;
                    state.last_capslock_changed_event = capslock;
                    drop(state);

                    let focused_window = self.get_window(focused_window_id)?;
                    focused_window.handle_input(PlatformInput::ModifiersChanged(
                        ModifiersChangedEvent {
                            modifiers,
                            capslock,
                        },
                    ));
                }

                if new_layout != old_layout {
                    self.handle_keyboard_layout_change();
                }
            }
            Event::KeyPress(event) => {
                let window = self.get_window(event.event)?;
                let mut state = self.0.borrow_mut();

                let modifiers = modifiers_from_state(event.state);
                state.modifiers = modifiers;
                state.pre_key_char_down.take();
                let keystroke = {
                    let code = event.detail.into();
                    let xkb_state = state.previous_xkb_state.clone();
                    state.xkb.update_mask(
                        event.state.bits() as ModMask,
                        0,
                        0,
                        xkb_state.depressed_layout,
                        xkb_state.latched_layout,
                        xkb_state.locked_layout,
                    );
                    let mut keystroke = crate::Keystroke::from_xkb(&state.xkb, modifiers, code);
                    let keysym = state.xkb.key_get_one_sym(code);
                    if keysym.is_modifier_key() {
                        return Some(());
                    }
                    if let Some(mut compose_state) = state.compose_state.take() {
                        compose_state.feed(keysym);
                        match compose_state.status() {
                            xkbc::Status::Composed => {
                                state.pre_edit_text.take();
                                keystroke.key_char = compose_state.utf8();
                                if let Some(keysym) = compose_state.keysym() {
                                    keystroke.key = xkbc::keysym_get_name(keysym);
                                }
                            }
                            xkbc::Status::Composing => {
                                keystroke.key_char = None;
                                state.pre_edit_text = compose_state
                                    .utf8()
                                    .or(crate::Keystroke::underlying_dead_key(keysym));
                                let pre_edit =
                                    state.pre_edit_text.clone().unwrap_or(String::default());
                                drop(state);
                                window.handle_ime_preedit(pre_edit);
                                state = self.0.borrow_mut();
                            }
                            xkbc::Status::Cancelled => {
                                let pre_edit = state.pre_edit_text.take();
                                drop(state);
                                if let Some(pre_edit) = pre_edit {
                                    window.handle_ime_commit(pre_edit);
                                }
                                if let Some(current_key) = Keystroke::underlying_dead_key(keysym) {
                                    window.handle_ime_preedit(current_key);
                                }
                                state = self.0.borrow_mut();
                                compose_state.feed(keysym);
                            }
                            _ => {}
                        }
                        state.compose_state = Some(compose_state);
                    }
                    keystroke
                };
                drop(state);
                window.handle_input(PlatformInput::KeyDown(crate::KeyDownEvent {
                    keystroke,
                    is_held: false,
                }));
            }
            Event::KeyRelease(event) => {
                let window = self.get_window(event.event)?;
                let mut state = self.0.borrow_mut();

                let modifiers = modifiers_from_state(event.state);
                state.modifiers = modifiers;

                let keystroke = {
                    let code = event.detail.into();
                    let xkb_state = state.previous_xkb_state.clone();
                    state.xkb.update_mask(
                        event.state.bits() as ModMask,
                        0,
                        0,
                        xkb_state.depressed_layout,
                        xkb_state.latched_layout,
                        xkb_state.locked_layout,
                    );
                    let keystroke = crate::Keystroke::from_xkb(&state.xkb, modifiers, code);
                    let keysym = state.xkb.key_get_one_sym(code);
                    if keysym.is_modifier_key() {
                        return Some(());
                    }
                    keystroke
                };
                drop(state);
                window.handle_input(PlatformInput::KeyUp(crate::KeyUpEvent { keystroke }));
            }
            Event::XinputButtonPress(event) => {
                let window = self.get_window(event.event)?;
                let mut state = self.0.borrow_mut();

                let modifiers = modifiers_from_xinput_info(event.mods);
                state.modifiers = modifiers;

                let position = point(
                    px(event.event_x as f32 / u16::MAX as f32 / state.scale_factor),
                    px(event.event_y as f32 / u16::MAX as f32 / state.scale_factor),
                );

                if state.composing && state.ximc.is_some() {
                    drop(state);
                    self.reset_ime();
                    window.handle_ime_unmark();
                    state = self.0.borrow_mut();
                } else if let Some(text) = state.pre_edit_text.take() {
                    if let Some(compose_state) = state.compose_state.as_mut() {
                        compose_state.reset();
                    }
                    drop(state);
                    window.handle_ime_commit(text);
                    state = self.0.borrow_mut();
                }
                match button_or_scroll_from_event_detail(event.detail) {
                    Some(ButtonOrScroll::Button(button)) => {
                        let click_elapsed = state.last_click.elapsed();
                        if click_elapsed < DOUBLE_CLICK_INTERVAL
                            && state
                                .last_mouse_button
                                .is_some_and(|prev_button| prev_button == button)
                            && is_within_click_distance(state.last_location, position)
                        {
                            state.current_count += 1;
                        } else {
                            state.current_count = 1;
                        }

                        state.last_click = Instant::now();
                        state.last_mouse_button = Some(button);
                        state.last_location = position;
                        let current_count = state.current_count;

                        drop(state);
                        window.handle_input(PlatformInput::MouseDown(crate::MouseDownEvent {
                            button,
                            position,
                            modifiers,
                            click_count: current_count,
                            first_mouse: false,
                        }));
                    }
                    Some(ButtonOrScroll::Scroll(direction)) => {
                        drop(state);
                        // Emulated scroll button presses are sent simultaneously with smooth scrolling XinputMotion events.
                        // Since handling those events does the scrolling, they are skipped here.
                        if !event
                            .flags
                            .contains(xinput::PointerEventFlags::POINTER_EMULATED)
                        {
                            let scroll_delta = match direction {
                                ScrollDirection::Up => Point::new(0.0, SCROLL_LINES),
                                ScrollDirection::Down => Point::new(0.0, -SCROLL_LINES),
                                ScrollDirection::Left => Point::new(SCROLL_LINES, 0.0),
                                ScrollDirection::Right => Point::new(-SCROLL_LINES, 0.0),
                            };
                            window.handle_input(PlatformInput::ScrollWheel(
                                make_scroll_wheel_event(position, scroll_delta, modifiers),
                            ));
                        }
                    }
                    None => {
                        log::error!("Unknown x11 button: {}", event.detail);
                    }
                }
            }
            Event::XinputButtonRelease(event) => {
                let window = self.get_window(event.event)?;
                let mut state = self.0.borrow_mut();
                let modifiers = modifiers_from_xinput_info(event.mods);
                state.modifiers = modifiers;

                let position = point(
                    px(event.event_x as f32 / u16::MAX as f32 / state.scale_factor),
                    px(event.event_y as f32 / u16::MAX as f32 / state.scale_factor),
                );
                match button_or_scroll_from_event_detail(event.detail) {
                    Some(ButtonOrScroll::Button(button)) => {
                        let click_count = state.current_count;
                        drop(state);
                        window.handle_input(PlatformInput::MouseUp(crate::MouseUpEvent {
                            button,
                            position,
                            modifiers,
                            click_count,
                        }));
                    }
                    Some(ButtonOrScroll::Scroll(_)) => {}
                    None => {}
                }
            }
            Event::XinputMotion(event) => {
                let window = self.get_window(event.event)?;
                let mut state = self.0.borrow_mut();
                let pressed_button = pressed_button_from_mask(event.button_mask[0]);
                let position = point(
                    px(event.event_x as f32 / u16::MAX as f32 / state.scale_factor),
                    px(event.event_y as f32 / u16::MAX as f32 / state.scale_factor),
                );
                let modifiers = modifiers_from_xinput_info(event.mods);
                state.modifiers = modifiers;
                drop(state);

                if event.valuator_mask[0] & 3 != 0 {
                    window.handle_input(PlatformInput::MouseMove(crate::MouseMoveEvent {
                        position,
                        pressed_button,
                        modifiers,
                    }));
                }

                state = self.0.borrow_mut();
                if let Some(mut pointer) = state.pointer_device_states.get_mut(&event.sourceid) {
                    let scroll_delta = get_scroll_delta_and_update_state(&mut pointer, &event);
                    drop(state);
                    if let Some(scroll_delta) = scroll_delta {
                        window.handle_input(PlatformInput::ScrollWheel(make_scroll_wheel_event(
                            position,
                            scroll_delta,
                            modifiers,
                        )));
                    }
                }
            }
            Event::XinputEnter(event) if event.mode == xinput::NotifyMode::NORMAL => {
                let window = self.get_window(event.event)?;
                window.set_hovered(true);
                let mut state = self.0.borrow_mut();
                state.mouse_focused_window = Some(event.event);
            }
            Event::XinputLeave(event) if event.mode == xinput::NotifyMode::NORMAL => {
                let mut state = self.0.borrow_mut();

                // Set last scroll values to `None` so that a large delta isn't created if scrolling is done outside the window (the valuator is global)
                reset_all_pointer_device_scroll_positions(&mut state.pointer_device_states);
                state.mouse_focused_window = None;
                let pressed_button = pressed_button_from_mask(event.buttons[0]);
                let position = point(
                    px(event.event_x as f32 / u16::MAX as f32 / state.scale_factor),
                    px(event.event_y as f32 / u16::MAX as f32 / state.scale_factor),
                );
                let modifiers = modifiers_from_xinput_info(event.mods);
                state.modifiers = modifiers;
                drop(state);

                let window = self.get_window(event.event)?;
                window.handle_input(PlatformInput::MouseExited(crate::MouseExitEvent {
                    pressed_button,
                    position,
                    modifiers,
                }));
                window.set_hovered(false);
            }
            Event::XinputHierarchy(event) => {
                let mut state = self.0.borrow_mut();
                // Temporarily use `state.pointer_device_states` to only store pointers that still have valid scroll values.
                // Any change to a device invalidates its scroll values.
                for info in event.infos {
                    if is_pointer_device(info.type_) {
                        state.pointer_device_states.remove(&info.deviceid);
                    }
                }
                if let Some(pointer_device_states) = current_pointer_device_states(
                    &state.xcb_connection,
                    &state.pointer_device_states,
                ) {
                    state.pointer_device_states = pointer_device_states;
                }
            }
            Event::XinputDeviceChanged(event) => {
                let mut state = self.0.borrow_mut();
                if let Some(mut pointer) = state.pointer_device_states.get_mut(&event.sourceid) {
                    reset_pointer_device_scroll_positions(&mut pointer);
                }
            }
            _ => {}
        };

        Some(())
    }

    fn handle_xim_callback_event(&self, event: XimCallbackEvent) {
        match event {
            XimCallbackEvent::XimXEvent(event) => {
                self.handle_event(event);
            }
            XimCallbackEvent::XimCommitEvent(window, text) => {
                self.xim_handle_commit(window, text);
            }
            XimCallbackEvent::XimPreeditEvent(window, text) => {
                self.xim_handle_preedit(window, text);
            }
        };
    }

    fn xim_handle_event(&self, event: Event) -> Option<()> {
        match event {
            Event::KeyPress(event) | Event::KeyRelease(event) => {
                let mut state = self.0.borrow_mut();
                state.pre_key_char_down = Some(Keystroke::from_xkb(
                    &state.xkb,
                    state.modifiers,
                    event.detail.into(),
                ));
                let (mut ximc, mut xim_handler) = state.take_xim()?;
                drop(state);
                xim_handler.window = event.event;
                ximc.forward_event(
                    xim_handler.im_id,
                    xim_handler.ic_id,
                    xim::ForwardEventFlag::empty(),
                    &event,
                )
                .context("X11: Failed to forward XIM event")
                .log_err();
                let mut state = self.0.borrow_mut();
                state.restore_xim(ximc, xim_handler);
                drop(state);
            }
            event => {
                self.handle_event(event);
            }
        }
        Some(())
    }

    fn xim_handle_commit(&self, window: xproto::Window, text: String) -> Option<()> {
        let Some(window) = self.get_window(window) else {
            log::error!("bug: Failed to get window for XIM commit");
            return None;
        };
        let mut state = self.0.borrow_mut();
        let keystroke = state.pre_key_char_down.take();
        state.composing = false;
        drop(state);
        if let Some(mut keystroke) = keystroke {
            keystroke.key_char = Some(text.clone());
            window.handle_input(PlatformInput::KeyDown(crate::KeyDownEvent {
                keystroke,
                is_held: false,
            }));
        }

        Some(())
    }

    fn xim_handle_preedit(&self, window: xproto::Window, text: String) -> Option<()> {
        let Some(window) = self.get_window(window) else {
            log::error!("bug: Failed to get window for XIM preedit");
            return None;
        };

        let mut state = self.0.borrow_mut();
        let (mut ximc, mut xim_handler) = state.take_xim()?;
        state.composing = !text.is_empty();
        drop(state);
        window.handle_ime_preedit(text);

        if let Some(area) = window.get_ime_area() {
            let ic_attributes = ximc
                .build_ic_attributes()
                .push(
                    xim::AttributeName::InputStyle,
                    xim::InputStyle::PREEDIT_CALLBACKS,
                )
                .push(xim::AttributeName::ClientWindow, xim_handler.window)
                .push(xim::AttributeName::FocusWindow, xim_handler.window)
                .nested_list(xim::AttributeName::PreeditAttributes, |b| {
                    b.push(
                        xim::AttributeName::SpotLocation,
                        xim::Point {
                            x: u32::from(area.origin.x + area.size.width) as i16,
                            y: u32::from(area.origin.y + area.size.height) as i16,
                        },
                    );
                })
                .build();
            ximc.set_ic_values(xim_handler.im_id, xim_handler.ic_id, ic_attributes)
                .ok();
        }
        let mut state = self.0.borrow_mut();
        state.restore_xim(ximc, xim_handler);
        drop(state);
        Some(())
    }

    fn handle_keyboard_layout_change(&self) {
        let mut state = self.0.borrow_mut();
        let layout_idx = state.xkb.serialize_layout(STATE_LAYOUT_EFFECTIVE);
        let keymap = state.xkb.get_keymap();
        let layout_name = keymap.layout_get_name(layout_idx);
        if layout_name != state.keyboard_layout.name() {
            state.keyboard_layout = LinuxKeyboardLayout::new(layout_name.to_string().into());
            if let Some(mut callback) = state.common.callbacks.keyboard_layout_change.take() {
                drop(state);
                callback();
                state = self.0.borrow_mut();
                state.common.callbacks.keyboard_layout_change = Some(callback);
            }
        }
    }
}

impl LinuxClient for X11Client {
    fn compositor_name(&self) -> &'static str {
        "X11"
    }

    fn with_common<R>(&self, f: impl FnOnce(&mut LinuxCommon) -> R) -> R {
        f(&mut self.0.borrow_mut().common)
    }

    fn keyboard_layout(&self) -> Box<dyn PlatformKeyboardLayout> {
        let state = self.0.borrow();
        Box::new(state.keyboard_layout.clone())
    }

    fn displays(&self) -> Vec<Rc<dyn PlatformDisplay>> {
        let state = self.0.borrow();
        let setup = state.xcb_connection.setup();
        setup
            .roots
            .iter()
            .enumerate()
            .filter_map(|(root_id, _)| {
                Some(Rc::new(
                    X11Display::new(&state.xcb_connection, state.scale_factor, root_id).ok()?,
                ) as Rc<dyn PlatformDisplay>)
            })
            .collect()
    }

    fn primary_display(&self) -> Option<Rc<dyn PlatformDisplay>> {
        let state = self.0.borrow();
        X11Display::new(
            &state.xcb_connection,
            state.scale_factor,
            state.x_root_index,
        )
        .log_err()
        .map(|display| Rc::new(display) as Rc<dyn PlatformDisplay>)
    }

    fn display(&self, id: DisplayId) -> Option<Rc<dyn PlatformDisplay>> {
        let state = self.0.borrow();

        Some(Rc::new(
            X11Display::new(&state.xcb_connection, state.scale_factor, id.0 as usize).ok()?,
        ))
    }

    #[cfg(feature = "screen-capture")]
    fn is_screen_capture_supported(&self) -> bool {
        true
    }

    #[cfg(feature = "screen-capture")]
    fn screen_capture_sources(
        &self,
<<<<<<< HEAD
    ) -> oneshot::Receiver<anyhow::Result<Vec<Rc<dyn ScreenCaptureSource>>>> {
        scap_screen_sources(&self.0.borrow().common.foreground_executor)
=======
    ) -> futures::channel::oneshot::Receiver<anyhow::Result<Vec<Box<dyn crate::ScreenCaptureSource>>>>
    {
        crate::platform::scap_screen_capture::scap_screen_sources(
            &self.0.borrow().common.foreground_executor,
        )
>>>>>>> cdb7564d
    }

    fn open_window(
        &self,
        handle: AnyWindowHandle,
        params: WindowParams,
    ) -> anyhow::Result<Box<dyn PlatformWindow>> {
        let mut state = self.0.borrow_mut();
        let x_window = state
            .xcb_connection
            .generate_id()
            .context("X11: Failed to generate window ID")?;

        let window = X11Window::new(
            handle,
            X11ClientStatePtr(Rc::downgrade(&self.0)),
            state.common.foreground_executor.clone(),
            &state.gpu_context,
            params,
            &state.xcb_connection,
            state.client_side_decorations_supported,
            state.x_root_index,
            x_window,
            &state.atoms,
            state.scale_factor,
            state.common.appearance,
        )?;
        check_reply(
            || "Failed to set XdndAware property",
            state.xcb_connection.change_property32(
                xproto::PropMode::REPLACE,
                x_window,
                state.atoms.XdndAware,
                state.atoms.XA_ATOM,
                &[5],
            ),
        )
        .log_err();
        xcb_flush(&state.xcb_connection);

        let window_ref = WindowRef {
            window: window.0.clone(),
            refresh_state: None,
            expose_event_received: false,
            last_visibility: Visibility::UNOBSCURED,
            is_mapped: false,
        };

        state.windows.insert(x_window, window_ref);
        Ok(Box::new(window))
    }

    fn set_cursor_style(&self, style: CursorStyle) {
        let mut state = self.0.borrow_mut();
        let Some(focused_window) = state.mouse_focused_window else {
            return;
        };
        let current_style = state
            .cursor_styles
            .get(&focused_window)
            .unwrap_or(&CursorStyle::Arrow);
        if *current_style == style {
            return;
        }

        let Some(cursor) = state.get_cursor_icon(style) else {
            return;
        };

        state.cursor_styles.insert(focused_window, style);
        check_reply(
            || "Failed to set cursor style",
            state.xcb_connection.change_window_attributes(
                focused_window,
                &ChangeWindowAttributesAux {
                    cursor: Some(cursor),
                    ..Default::default()
                },
            ),
        )
        .log_err();
        state.xcb_connection.flush().log_err();
    }

    fn open_uri(&self, uri: &str) {
        #[cfg(any(feature = "wayland", feature = "x11"))]
        open_uri_internal(self.background_executor(), uri, None);
    }

    fn reveal_path(&self, path: PathBuf) {
        #[cfg(any(feature = "x11", feature = "wayland"))]
        reveal_path_internal(self.background_executor(), path, None);
    }

    fn write_to_primary(&self, item: crate::ClipboardItem) {
        let state = self.0.borrow_mut();
        state
            .clipboard
            .set_text(
                std::borrow::Cow::Owned(item.text().unwrap_or_default()),
                clipboard::ClipboardKind::Primary,
                clipboard::WaitConfig::None,
            )
            .context("X11 Failed to write to clipboard (primary)")
            .log_with_level(log::Level::Debug);
    }

    fn write_to_clipboard(&self, item: crate::ClipboardItem) {
        let mut state = self.0.borrow_mut();
        state
            .clipboard
            .set_text(
                std::borrow::Cow::Owned(item.text().unwrap_or_default()),
                clipboard::ClipboardKind::Clipboard,
                clipboard::WaitConfig::None,
            )
            .context("X11: Failed to write to clipboard (clipboard)")
            .log_with_level(log::Level::Debug);
        state.clipboard_item.replace(item);
    }

    fn read_from_primary(&self) -> Option<crate::ClipboardItem> {
        let state = self.0.borrow_mut();
        return state
            .clipboard
            .get_any(clipboard::ClipboardKind::Primary)
            .context("X11: Failed to read from clipboard (primary)")
            .log_with_level(log::Level::Debug);
    }

    fn read_from_clipboard(&self) -> Option<crate::ClipboardItem> {
        let state = self.0.borrow_mut();
        // if the last copy was from this app, return our cached item
        // which has metadata attached.
        if state
            .clipboard
            .is_owner(clipboard::ClipboardKind::Clipboard)
        {
            return state.clipboard_item.clone();
        }
        return state
            .clipboard
            .get_any(clipboard::ClipboardKind::Clipboard)
            .context("X11: Failed to read from clipboard (clipboard)")
            .log_with_level(log::Level::Debug);
    }

    fn run(&self) {
        let Some(mut event_loop) = self
            .0
            .borrow_mut()
            .event_loop
            .take()
            .context("X11Client::run called but it's already running")
            .log_err()
        else {
            return;
        };

        event_loop.run(None, &mut self.clone(), |_| {}).log_err();
    }

    fn active_window(&self) -> Option<AnyWindowHandle> {
        let state = self.0.borrow();
        state.keyboard_focused_window.and_then(|focused_window| {
            state
                .windows
                .get(&focused_window)
                .map(|window| window.handle())
        })
    }

    fn window_stack(&self) -> Option<Vec<AnyWindowHandle>> {
        let state = self.0.borrow();
        let root = state.xcb_connection.setup().roots[state.x_root_index].root;

        let reply = state
            .xcb_connection
            .get_property(
                false,
                root,
                state.atoms._NET_CLIENT_LIST_STACKING,
                xproto::AtomEnum::WINDOW,
                0,
                u32::MAX,
            )
            .ok()?
            .reply()
            .ok()?;

        let window_ids = reply
            .value
            .chunks_exact(4)
            .filter_map(|chunk| chunk.try_into().ok().map(u32::from_ne_bytes))
            .collect::<Vec<xproto::Window>>();

        let mut handles = Vec::new();

        // We need to reverse, since _NET_CLIENT_LIST_STACKING has
        // a back-to-front order.
        // See: https://specifications.freedesktop.org/wm-spec/1.3/ar01s03.html
        for window_ref in window_ids
            .iter()
            .rev()
            .filter_map(|&win| state.windows.get(&win))
        {
            if !window_ref.window.state.borrow().destroyed {
                handles.push(window_ref.handle());
            }
        }

        Some(handles)
    }
}

impl X11ClientState {
    fn has_xim(&self) -> bool {
        self.ximc.is_some() && self.xim_handler.is_some()
    }

    fn take_xim(&mut self) -> Option<(X11rbClient<Rc<XCBConnection>>, XimHandler)> {
        let ximc = self
            .ximc
            .take()
            .ok_or(anyhow!("bug: XIM connection not set"))
            .log_err()?;
        if let Some(xim_handler) = self.xim_handler.take() {
            Some((ximc, xim_handler))
        } else {
            self.ximc = Some(ximc);
            log::error!("bug: XIM handler not set");
            None
        }
    }

    fn restore_xim(&mut self, ximc: X11rbClient<Rc<XCBConnection>>, xim_handler: XimHandler) {
        self.ximc = Some(ximc);
        self.xim_handler = Some(xim_handler);
    }

    fn update_refresh_loop(&mut self, x_window: xproto::Window) {
        let Some(window_ref) = self.windows.get_mut(&x_window) else {
            return;
        };
        let is_visible = window_ref.is_mapped
            && !matches!(window_ref.last_visibility, Visibility::FULLY_OBSCURED);
        match (is_visible, window_ref.refresh_state.take()) {
            (false, refresh_state @ Some(RefreshState::Hidden { .. }))
            | (false, refresh_state @ None)
            | (true, refresh_state @ Some(RefreshState::PeriodicRefresh { .. })) => {
                window_ref.refresh_state = refresh_state;
            }
            (
                false,
                Some(RefreshState::PeriodicRefresh {
                    refresh_rate,
                    event_loop_token,
                }),
            ) => {
                self.loop_handle.remove(event_loop_token);
                window_ref.refresh_state = Some(RefreshState::Hidden { refresh_rate });
            }
            (true, Some(RefreshState::Hidden { refresh_rate })) => {
                let event_loop_token = self.start_refresh_loop(x_window, refresh_rate);
                let Some(window_ref) = self.windows.get_mut(&x_window) else {
                    return;
                };
                window_ref.refresh_state = Some(RefreshState::PeriodicRefresh {
                    refresh_rate,
                    event_loop_token,
                });
            }
            (true, None) => {
                let Some(screen_resources) = get_reply(
                    || "Failed to get screen resources",
                    self.xcb_connection
                        .randr_get_screen_resources_current(x_window),
                )
                .log_err() else {
                    return;
                };

                // Ideally this would be re-queried when the window changes screens, but there
                // doesn't seem to be an efficient / straightforward way to do this. Should also be
                // updated when screen configurations change.
                let mode_info = screen_resources.crtcs.iter().find_map(|crtc| {
                    let crtc_info = self
                        .xcb_connection
                        .randr_get_crtc_info(*crtc, x11rb::CURRENT_TIME)
                        .ok()?
                        .reply()
                        .ok()?;

                    screen_resources
                        .modes
                        .iter()
                        .find(|m| m.id == crtc_info.mode)
                });
                let refresh_rate = match mode_info {
                    Some(mode_info) => mode_refresh_rate(mode_info),
                    None => {
                        log::error!(
                            "Failed to get screen mode info from xrandr, \
                            defaulting to 60hz refresh rate."
                        );
                        Duration::from_micros(1_000_000 / 60)
                    }
                };

                let event_loop_token = self.start_refresh_loop(x_window, refresh_rate);
                let Some(window_ref) = self.windows.get_mut(&x_window) else {
                    return;
                };
                window_ref.refresh_state = Some(RefreshState::PeriodicRefresh {
                    refresh_rate,
                    event_loop_token,
                });
            }
        }
    }

    #[must_use]
    fn start_refresh_loop(
        &self,
        x_window: xproto::Window,
        refresh_rate: Duration,
    ) -> RegistrationToken {
        self.loop_handle
            .insert_source(calloop::timer::Timer::immediate(), {
                move |mut instant, (), client| {
                    let xcb_connection = {
                        let mut state = client.0.borrow_mut();
                        let xcb_connection = state.xcb_connection.clone();
                        if let Some(window) = state.windows.get_mut(&x_window) {
                            let expose_event_received = window.expose_event_received;
                            window.expose_event_received = false;
                            let window = window.window.clone();
                            drop(state);
                            window.refresh(RequestFrameOptions {
                                require_presentation: expose_event_received,
                            });
                        }
                        xcb_connection
                    };
                    client.process_x11_events(&xcb_connection).log_err();

                    // Take into account that some frames have been skipped
                    let now = Instant::now();
                    while instant < now {
                        instant += refresh_rate;
                    }
                    calloop::timer::TimeoutAction::ToInstant(instant)
                }
            })
            .expect("Failed to initialize window refresh timer")
    }

    fn get_cursor_icon(&mut self, style: CursorStyle) -> Option<xproto::Cursor> {
        if let Some(cursor) = self.cursor_cache.get(&style) {
            return *cursor;
        }

        let mut result;
        match style {
            CursorStyle::None => match create_invisible_cursor(&self.xcb_connection) {
                Ok(loaded_cursor) => result = Ok(loaded_cursor),
                Err(err) => result = Err(err.context("X11: error while creating invisible cursor")),
            },
            _ => 'outer: {
                let mut errors = String::new();
                let cursor_icon_names = style.to_icon_names();
                for cursor_icon_name in cursor_icon_names {
                    match self
                        .cursor_handle
                        .load_cursor(&self.xcb_connection, cursor_icon_name)
                    {
                        Ok(loaded_cursor) => {
                            if loaded_cursor != x11rb::NONE {
                                result = Ok(loaded_cursor);
                                break 'outer;
                            }
                        }
                        Err(err) => {
                            errors.push_str(&err.to_string());
                            errors.push('\n');
                        }
                    }
                }
                if errors.is_empty() {
                    result = Err(anyhow!(
                        "errors while loading cursor icons {:?}:\n{}",
                        cursor_icon_names,
                        errors
                    ));
                } else {
                    result = Err(anyhow!("did not find cursor icons {:?}", cursor_icon_names));
                }
            }
        };

        let cursor = match result {
            Ok(cursor) => Some(cursor),
            Err(err) => {
                match self
                    .cursor_handle
                    .load_cursor(&self.xcb_connection, DEFAULT_CURSOR_ICON_NAME)
                {
                    Ok(default) => {
                        log_cursor_icon_warning(err.context(format!(
                            "X11: error loading cursor icon, falling back on default icon '{}'",
                            DEFAULT_CURSOR_ICON_NAME
                        )));
                        Some(default)
                    }
                    Err(default_err) => {
                        log_cursor_icon_warning(err.context(default_err).context(format!(
                            "X11: error loading default cursor fallback '{}'",
                            DEFAULT_CURSOR_ICON_NAME
                        )));
                        None
                    }
                }
            }
        };

        self.cursor_cache.insert(style, cursor);
        cursor
    }
}

// Adapted from:
// https://docs.rs/winit/0.29.11/src/winit/platform_impl/linux/x11/monitor.rs.html#103-111
pub fn mode_refresh_rate(mode: &randr::ModeInfo) -> Duration {
    if mode.dot_clock == 0 || mode.htotal == 0 || mode.vtotal == 0 {
        return Duration::from_millis(16);
    }

    let millihertz = mode.dot_clock as u64 * 1_000 / (mode.htotal as u64 * mode.vtotal as u64);
    let micros = 1_000_000_000 / millihertz;
    log::info!("Refreshing every {}ms", micros / 1_000);
    Duration::from_micros(micros)
}

fn fp3232_to_f32(value: xinput::Fp3232) -> f32 {
    value.integral as f32 + value.frac as f32 / u32::MAX as f32
}

fn check_compositor_present(xcb_connection: &XCBConnection, root: u32) -> bool {
    // Method 1: Check for _NET_WM_CM_S{root}
    let atom_name = format!("_NET_WM_CM_S{}", root);
    let atom1 = get_reply(
        || format!("Failed to intern {atom_name}"),
        xcb_connection.intern_atom(false, atom_name.as_bytes()),
    );
    let method1 = match atom1.log_with_level(Level::Debug) {
        Some(reply) if reply.atom != x11rb::NONE => {
            let atom = reply.atom;
            get_reply(
                || format!("Failed to get {atom_name} owner"),
                xcb_connection.get_selection_owner(atom),
            )
            .map(|reply| reply.owner != 0)
            .log_with_level(Level::Debug)
            .unwrap_or(false)
        }
        _ => false,
    };

    // Method 2: Check for _NET_WM_CM_OWNER
    let atom_name = "_NET_WM_CM_OWNER";
    let atom2 = get_reply(
        || format!("Failed to intern {atom_name}"),
        xcb_connection.intern_atom(false, atom_name.as_bytes()),
    );
    let method2 = match atom2.log_with_level(Level::Debug) {
        Some(reply) if reply.atom != x11rb::NONE => {
            let atom = reply.atom;
            get_reply(
                || format!("Failed to get {atom_name}"),
                xcb_connection.get_property(false, root, atom, xproto::AtomEnum::WINDOW, 0, 1),
            )
            .map(|reply| reply.value_len > 0)
            .unwrap_or(false)
        }
        _ => return false,
    };

    // Method 3: Check for _NET_SUPPORTING_WM_CHECK
    let atom_name = "_NET_SUPPORTING_WM_CHECK";
    let atom3 = get_reply(
        || format!("Failed to intern {atom_name}"),
        xcb_connection.intern_atom(false, atom_name.as_bytes()),
    );
    let method3 = match atom3.log_with_level(Level::Debug) {
        Some(reply) if reply.atom != x11rb::NONE => {
            let atom = reply.atom;
            get_reply(
                || format!("Failed to get {atom_name}"),
                xcb_connection.get_property(false, root, atom, xproto::AtomEnum::WINDOW, 0, 1),
            )
            .map(|reply| reply.value_len > 0)
            .unwrap_or(false)
        }
        _ => return false,
    };

    log::debug!(
        "Compositor detection: _NET_WM_CM_S?={}, _NET_WM_CM_OWNER={}, _NET_SUPPORTING_WM_CHECK={}",
        method1,
        method2,
        method3
    );

    method1 || method2 || method3
}

fn check_gtk_frame_extents_supported(
    xcb_connection: &XCBConnection,
    atoms: &XcbAtoms,
    root: xproto::Window,
) -> bool {
    let Some(supported_atoms) = get_reply(
        || "Failed to get _NET_SUPPORTED",
        xcb_connection.get_property(
            false,
            root,
            atoms._NET_SUPPORTED,
            xproto::AtomEnum::ATOM,
            0,
            1024,
        ),
    )
    .log_with_level(Level::Debug) else {
        return false;
    };

    let supported_atom_ids: Vec<u32> = supported_atoms
        .value
        .chunks_exact(4)
        .filter_map(|chunk| chunk.try_into().ok().map(u32::from_ne_bytes))
        .collect();

    supported_atom_ids.contains(&atoms._GTK_FRAME_EXTENTS)
}

fn xdnd_is_atom_supported(atom: u32, atoms: &XcbAtoms) -> bool {
    return atom == atoms.TEXT
        || atom == atoms.STRING
        || atom == atoms.UTF8_STRING
        || atom == atoms.TEXT_PLAIN
        || atom == atoms.TEXT_PLAIN_UTF8
        || atom == atoms.TextUriList;
}

fn xdnd_get_supported_atom(
    xcb_connection: &XCBConnection,
    supported_atoms: &XcbAtoms,
    target: xproto::Window,
) -> u32 {
    if let Some(reply) = get_reply(
        || "Failed to get XDnD supported atoms",
        xcb_connection.get_property(
            false,
            target,
            supported_atoms.XdndTypeList,
            AtomEnum::ANY,
            0,
            1024,
        ),
    )
    .log_with_level(Level::Warn)
    {
        if let Some(atoms) = reply.value32() {
            for atom in atoms {
                if xdnd_is_atom_supported(atom, &supported_atoms) {
                    return atom;
                }
            }
        }
    }
    return 0;
}

fn xdnd_send_finished(
    xcb_connection: &XCBConnection,
    atoms: &XcbAtoms,
    source: xproto::Window,
    target: xproto::Window,
) {
    let message = ClientMessageEvent {
        format: 32,
        window: target,
        type_: atoms.XdndFinished,
        data: ClientMessageData::from([source, 1, atoms.XdndActionCopy, 0, 0]),
        sequence: 0,
        response_type: xproto::CLIENT_MESSAGE_EVENT,
    };
    check_reply(
        || "Failed to send XDnD finished event",
        xcb_connection.send_event(false, target, EventMask::default(), message),
    )
    .log_err();
    xcb_connection.flush().log_err();
}

fn xdnd_send_status(
    xcb_connection: &XCBConnection,
    atoms: &XcbAtoms,
    source: xproto::Window,
    target: xproto::Window,
    action: u32,
) {
    let message = ClientMessageEvent {
        format: 32,
        window: target,
        type_: atoms.XdndStatus,
        data: ClientMessageData::from([source, 1, 0, 0, action]),
        sequence: 0,
        response_type: xproto::CLIENT_MESSAGE_EVENT,
    };
    check_reply(
        || "Failed to send XDnD status event",
        xcb_connection.send_event(false, target, EventMask::default(), message),
    )
    .log_err();
    xcb_connection.flush().log_err();
}

/// Recomputes `pointer_device_states` by querying all pointer devices.
/// When a device is present in `scroll_values_to_preserve`, its value for `ScrollAxisState.scroll_value` is used.
fn current_pointer_device_states(
    xcb_connection: &XCBConnection,
    scroll_values_to_preserve: &BTreeMap<xinput::DeviceId, PointerDeviceState>,
) -> Option<BTreeMap<xinput::DeviceId, PointerDeviceState>> {
    let devices_query_result = get_reply(
        || "Failed to query XInput devices",
        xcb_connection.xinput_xi_query_device(XINPUT_ALL_DEVICES),
    )
    .log_err()?;

    let mut pointer_device_states = BTreeMap::new();
    pointer_device_states.extend(
        devices_query_result
            .infos
            .iter()
            .filter(|info| is_pointer_device(info.type_))
            .filter_map(|info| {
                let scroll_data = info
                    .classes
                    .iter()
                    .filter_map(|class| class.data.as_scroll())
                    .map(|class| *class)
                    .rev()
                    .collect::<Vec<_>>();
                let old_state = scroll_values_to_preserve.get(&info.deviceid);
                let old_horizontal = old_state.map(|state| &state.horizontal);
                let old_vertical = old_state.map(|state| &state.vertical);
                let horizontal = scroll_data
                    .iter()
                    .find(|data| data.scroll_type == xinput::ScrollType::HORIZONTAL)
                    .map(|data| scroll_data_to_axis_state(data, old_horizontal));
                let vertical = scroll_data
                    .iter()
                    .find(|data| data.scroll_type == xinput::ScrollType::VERTICAL)
                    .map(|data| scroll_data_to_axis_state(data, old_vertical));
                if horizontal.is_none() && vertical.is_none() {
                    None
                } else {
                    Some((
                        info.deviceid,
                        PointerDeviceState {
                            horizontal: horizontal.unwrap_or_else(Default::default),
                            vertical: vertical.unwrap_or_else(Default::default),
                        },
                    ))
                }
            }),
    );
    if pointer_device_states.is_empty() {
        log::error!("Found no xinput mouse pointers.");
    }
    return Some(pointer_device_states);
}

/// Returns true if the device is a pointer device. Does not include pointer device groups.
fn is_pointer_device(type_: xinput::DeviceType) -> bool {
    type_ == xinput::DeviceType::SLAVE_POINTER
}

fn scroll_data_to_axis_state(
    data: &xinput::DeviceClassDataScroll,
    old_axis_state_with_valid_scroll_value: Option<&ScrollAxisState>,
) -> ScrollAxisState {
    ScrollAxisState {
        valuator_number: Some(data.number),
        multiplier: SCROLL_LINES / fp3232_to_f32(data.increment),
        scroll_value: old_axis_state_with_valid_scroll_value.and_then(|state| state.scroll_value),
    }
}

fn reset_all_pointer_device_scroll_positions(
    pointer_device_states: &mut BTreeMap<xinput::DeviceId, PointerDeviceState>,
) {
    pointer_device_states
        .iter_mut()
        .for_each(|(_, device_state)| reset_pointer_device_scroll_positions(device_state));
}

fn reset_pointer_device_scroll_positions(pointer: &mut PointerDeviceState) {
    pointer.horizontal.scroll_value = None;
    pointer.vertical.scroll_value = None;
}

/// Returns the scroll delta for a smooth scrolling motion event, or `None` if no scroll data is present.
fn get_scroll_delta_and_update_state(
    pointer: &mut PointerDeviceState,
    event: &xinput::MotionEvent,
) -> Option<Point<f32>> {
    let delta_x = get_axis_scroll_delta_and_update_state(event, &mut pointer.horizontal);
    let delta_y = get_axis_scroll_delta_and_update_state(event, &mut pointer.vertical);
    if delta_x.is_some() || delta_y.is_some() {
        Some(Point::new(delta_x.unwrap_or(0.0), delta_y.unwrap_or(0.0)))
    } else {
        None
    }
}

fn get_axis_scroll_delta_and_update_state(
    event: &xinput::MotionEvent,
    axis: &mut ScrollAxisState,
) -> Option<f32> {
    let axis_index = get_valuator_axis_index(&event.valuator_mask, axis.valuator_number?)?;
    if let Some(axis_value) = event.axisvalues.get(axis_index) {
        let new_scroll = fp3232_to_f32(*axis_value);
        let delta_scroll = axis
            .scroll_value
            .map(|old_scroll| (old_scroll - new_scroll) * axis.multiplier);
        axis.scroll_value = Some(new_scroll);
        delta_scroll
    } else {
        log::error!("Encountered invalid XInput valuator_mask, scrolling may not work properly.");
        None
    }
}

fn make_scroll_wheel_event(
    position: Point<Pixels>,
    scroll_delta: Point<f32>,
    modifiers: Modifiers,
) -> crate::ScrollWheelEvent {
    // When shift is held down, vertical scrolling turns into horizontal scrolling.
    let delta = if modifiers.shift {
        Point {
            x: scroll_delta.y,
            y: 0.0,
        }
    } else {
        scroll_delta
    };
    crate::ScrollWheelEvent {
        position,
        delta: ScrollDelta::Lines(delta),
        modifiers,
        touch_phase: TouchPhase::default(),
    }
}

fn create_invisible_cursor(
    connection: &XCBConnection,
) -> anyhow::Result<crate::platform::linux::x11::client::xproto::Cursor> {
    let empty_pixmap = connection.generate_id()?;
    let root = connection.setup().roots[0].root;
    connection.create_pixmap(1, empty_pixmap, root, 1, 1)?;

    let cursor = connection.generate_id()?;
    connection.create_cursor(cursor, empty_pixmap, empty_pixmap, 0, 0, 0, 0, 0, 0, 0, 0)?;

    connection.free_pixmap(empty_pixmap)?;

    xcb_flush(connection);
    Ok(cursor)
}<|MERGE_RESOLUTION|>--- conflicted
+++ resolved
@@ -1485,16 +1485,11 @@
     #[cfg(feature = "screen-capture")]
     fn screen_capture_sources(
         &self,
-<<<<<<< HEAD
-    ) -> oneshot::Receiver<anyhow::Result<Vec<Rc<dyn ScreenCaptureSource>>>> {
-        scap_screen_sources(&self.0.borrow().common.foreground_executor)
-=======
-    ) -> futures::channel::oneshot::Receiver<anyhow::Result<Vec<Box<dyn crate::ScreenCaptureSource>>>>
+    ) -> futures::channel::oneshot::Receiver<anyhow::Result<Vec<Rc<dyn crate::ScreenCaptureSource>>>>
     {
         crate::platform::scap_screen_capture::scap_screen_sources(
             &self.0.borrow().common.foreground_executor,
         )
->>>>>>> cdb7564d
     }
 
     fn open_window(
