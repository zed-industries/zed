<<<<<<< HEAD
use crate::{Capslock, platform::scap_screen_capture::scap_screen_sources};
=======
>>>>>>> edd40566
use core::str;
use std::{
    cell::RefCell,
    collections::{BTreeMap, HashSet},
    ops::Deref,
    path::PathBuf,
    rc::{Rc, Weak},
    time::{Duration, Instant},
};

use anyhow::Context as _;
use calloop::{
    EventLoop, LoopHandle, RegistrationToken,
    generic::{FdWrapper, Generic},
};
use collections::HashMap;
use futures::channel::oneshot;
use http_client::Url;
use smallvec::SmallVec;
use util::ResultExt;

use x11rb::{
    connection::{Connection, RequestConnection},
    cursor,
    errors::ConnectionError,
    protocol::randr::ConnectionExt as _,
    protocol::xinput::ConnectionExt,
    protocol::xkb::ConnectionExt as _,
    protocol::xproto::{
        AtomEnum, ChangeWindowAttributesAux, ClientMessageData, ClientMessageEvent,
        ConnectionExt as _, EventMask, KeyPressEvent,
    },
    protocol::{Event, randr, render, xinput, xkb, xproto},
    resource_manager::Database,
    wrapper::ConnectionExt as _,
    xcb_ffi::XCBConnection,
};
use xim::{AttributeName, Client, InputStyle, x11rb::X11rbClient};
use xkbc::x11::ffi::{XKB_X11_MIN_MAJOR_XKB_VERSION, XKB_X11_MIN_MINOR_XKB_VERSION};
use xkbcommon::xkb::{self as xkbc, LayoutIndex, ModMask, STATE_LAYOUT_EFFECTIVE};

use super::{
    ButtonOrScroll, ScrollDirection, button_or_scroll_from_event_detail,
    clipboard::{self, Clipboard},
    get_valuator_axis_index, modifiers_from_state, pressed_button_from_mask,
};
use super::{X11Display, X11WindowStatePtr, XcbAtoms};
use super::{XimCallbackEvent, XimHandler};

use crate::platform::{
    LinuxCommon, PlatformWindow,
    blade::BladeContext,
    linux::{
        LinuxClient, get_xkb_compose_state, is_within_click_distance, open_uri_internal,
        platform::{DOUBLE_CLICK_INTERVAL, SCROLL_LINES},
        reveal_path_internal,
        xdg_desktop_portal::{Event as XDPEvent, XDPEventSource},
    },
    scap_screen_capture::scap_screen_sources,
};
use crate::{
    AnyWindowHandle, Bounds, ClipboardItem, CursorStyle, DisplayId, FileDropEvent, Keystroke,
    LinuxKeyboardLayout, Modifiers, ModifiersChangedEvent, MouseButton, Pixels, Platform,
    PlatformDisplay, PlatformInput, PlatformKeyboardLayout, Point, RequestFrameOptions,
    ScaledPixels, ScreenCaptureSource, ScrollDelta, Size, TouchPhase, WindowParams, X11Window,
    modifiers_from_xinput_info, point, px,
};

/// Value for DeviceId parameters which selects all devices.
pub(crate) const XINPUT_ALL_DEVICES: xinput::DeviceId = 0;

/// Value for DeviceId parameters which selects all device groups. Events that
/// occur within the group are emitted by the group itself.
///
/// In XInput 2's interface, these are referred to as "master devices", but that
/// terminology is both archaic and unclear.
pub(crate) const XINPUT_ALL_DEVICE_GROUPS: xinput::DeviceId = 1;

pub(crate) struct WindowRef {
    window: X11WindowStatePtr,
    refresh_event_token: RegistrationToken,
}

impl WindowRef {
    pub fn handle(&self) -> AnyWindowHandle {
        self.window.state.borrow().handle
    }
}

impl Deref for WindowRef {
    type Target = X11WindowStatePtr;

    fn deref(&self) -> &Self::Target {
        &self.window
    }
}

#[derive(Debug)]
#[non_exhaustive]
pub enum EventHandlerError {
    XCBConnectionError(ConnectionError),
    XIMClientError(xim::ClientError),
}

impl std::error::Error for EventHandlerError {}

impl std::fmt::Display for EventHandlerError {
    fn fmt(&self, f: &mut std::fmt::Formatter<'_>) -> std::fmt::Result {
        match self {
            EventHandlerError::XCBConnectionError(err) => err.fmt(f),
            EventHandlerError::XIMClientError(err) => err.fmt(f),
        }
    }
}

impl From<ConnectionError> for EventHandlerError {
    fn from(err: ConnectionError) -> Self {
        EventHandlerError::XCBConnectionError(err)
    }
}

impl From<xim::ClientError> for EventHandlerError {
    fn from(err: xim::ClientError) -> Self {
        EventHandlerError::XIMClientError(err)
    }
}

#[derive(Debug, Default, Clone)]
struct XKBStateNotiy {
    depressed_layout: LayoutIndex,
    latched_layout: LayoutIndex,
    locked_layout: LayoutIndex,
}

#[derive(Debug, Default)]
pub struct Xdnd {
    other_window: xproto::Window,
    drag_type: u32,
    retrieved: bool,
    position: Point<Pixels>,
}

#[derive(Debug)]
struct PointerDeviceState {
    horizontal: ScrollAxisState,
    vertical: ScrollAxisState,
}

#[derive(Debug, Default)]
struct ScrollAxisState {
    /// Valuator number for looking up this axis's scroll value.
    valuator_number: Option<u16>,
    /// Conversion factor from scroll units to lines.
    multiplier: f32,
    /// Last scroll value for calculating scroll delta.
    ///
    /// This gets set to `None` whenever it might be invalid - when devices change or when window focus changes.
    /// The logic errs on the side of invalidating this, since the consequence is just skipping the delta of one scroll event.
    /// The consequence of not invalidating it can be large invalid deltas, which are much more user visible.
    scroll_value: Option<f32>,
}

pub struct X11ClientState {
    pub(crate) loop_handle: LoopHandle<'static, X11Client>,
    pub(crate) event_loop: Option<calloop::EventLoop<'static, X11Client>>,

    pub(crate) last_click: Instant,
    pub(crate) last_mouse_button: Option<MouseButton>,
    pub(crate) last_location: Point<Pixels>,
    pub(crate) current_count: usize,

    gpu_context: BladeContext,

    pub(crate) scale_factor: f32,

    xkb_context: xkbc::Context,
    pub(crate) xcb_connection: Rc<XCBConnection>,
    xkb_device_id: i32,
    client_side_decorations_supported: bool,
    pub(crate) x_root_index: usize,
    pub(crate) _resource_database: Database,
    pub(crate) atoms: XcbAtoms,
    pub(crate) windows: HashMap<xproto::Window, WindowRef>,
    pub(crate) mouse_focused_window: Option<xproto::Window>,
    pub(crate) keyboard_focused_window: Option<xproto::Window>,
    pub(crate) xkb: xkbc::State,
    previous_xkb_state: XKBStateNotiy,
    pub(crate) ximc: Option<X11rbClient<Rc<XCBConnection>>>,
    pub(crate) xim_handler: Option<XimHandler>,
    pub modifiers: Modifiers,
    pub capslock: Capslock,
    // TODO: Can the other updates to `modifiers` be removed so that this is unnecessary?
    // capslock logic was done analog to modifiers
    pub last_modifiers_changed_event: Modifiers,
    pub last_capslock_changed_event: Capslock,

    pub(crate) compose_state: Option<xkbc::compose::State>,
    pub(crate) pre_edit_text: Option<String>,
    pub(crate) composing: bool,
    pub(crate) pre_key_char_down: Option<Keystroke>,
    pub(crate) cursor_handle: cursor::Handle,
    pub(crate) cursor_styles: HashMap<xproto::Window, CursorStyle>,
    pub(crate) cursor_cache: HashMap<CursorStyle, xproto::Cursor>,

    pointer_device_states: BTreeMap<xinput::DeviceId, PointerDeviceState>,

    pub(crate) common: LinuxCommon,
    pub(crate) clipboard: Clipboard,
    pub(crate) clipboard_item: Option<ClipboardItem>,
    pub(crate) xdnd_state: Xdnd,
}

#[derive(Clone)]
pub struct X11ClientStatePtr(pub Weak<RefCell<X11ClientState>>);

impl X11ClientStatePtr {
    fn get_client(&self) -> X11Client {
        X11Client(self.0.upgrade().expect("client already dropped"))
    }

    pub fn drop_window(&self, x_window: u32) {
        let client = self.get_client();
        let mut state = client.0.borrow_mut();

        if let Some(window_ref) = state.windows.remove(&x_window) {
            state.loop_handle.remove(window_ref.refresh_event_token);
        }
        if state.mouse_focused_window == Some(x_window) {
            state.mouse_focused_window = None;
        }
        if state.keyboard_focused_window == Some(x_window) {
            state.keyboard_focused_window = None;
        }
        state.cursor_styles.remove(&x_window);

        if state.windows.is_empty() {
            state.common.signal.stop();
        }
    }

    pub fn update_ime_position(&self, bounds: Bounds<ScaledPixels>) {
        let client = self.get_client();
        let mut state = client.0.borrow_mut();
        if state.composing || state.ximc.is_none() {
            return;
        }

        let mut ximc = state.ximc.take().unwrap();
        let xim_handler = state.xim_handler.take().unwrap();
        let ic_attributes = ximc
            .build_ic_attributes()
            .push(
                xim::AttributeName::InputStyle,
                xim::InputStyle::PREEDIT_CALLBACKS,
            )
            .push(xim::AttributeName::ClientWindow, xim_handler.window)
            .push(xim::AttributeName::FocusWindow, xim_handler.window)
            .nested_list(xim::AttributeName::PreeditAttributes, |b| {
                b.push(
                    xim::AttributeName::SpotLocation,
                    xim::Point {
                        x: u32::from(bounds.origin.x + bounds.size.width) as i16,
                        y: u32::from(bounds.origin.y + bounds.size.height) as i16,
                    },
                );
            })
            .build();
        let _ = ximc
            .set_ic_values(xim_handler.im_id, xim_handler.ic_id, ic_attributes)
            .log_err();
        state.ximc = Some(ximc);
        state.xim_handler = Some(xim_handler);
    }
}

#[derive(Clone)]
pub(crate) struct X11Client(Rc<RefCell<X11ClientState>>);

impl X11Client {
    pub(crate) fn new() -> Self {
        let event_loop = EventLoop::try_new().unwrap();

        let (common, main_receiver) = LinuxCommon::new(event_loop.get_signal());

        let handle = event_loop.handle();

        handle
            .insert_source(main_receiver, {
                let handle = handle.clone();
                move |event, _, _: &mut X11Client| {
                    if let calloop::channel::Event::Msg(runnable) = event {
                        // Insert the runnables as idle callbacks, so we make sure that user-input and X11
                        // events have higher priority and runnables are only worked off after the event
                        // callbacks.
                        handle.insert_idle(|_| {
                            runnable.run();
                        });
                    }
                }
            })
            .unwrap();

        let (xcb_connection, x_root_index) = XCBConnection::connect(None).unwrap();
        xcb_connection
            .prefetch_extension_information(xkb::X11_EXTENSION_NAME)
            .unwrap();
        xcb_connection
            .prefetch_extension_information(randr::X11_EXTENSION_NAME)
            .unwrap();
        xcb_connection
            .prefetch_extension_information(render::X11_EXTENSION_NAME)
            .unwrap();
        xcb_connection
            .prefetch_extension_information(xinput::X11_EXTENSION_NAME)
            .unwrap();

        // Announce to X server that XInput up to 2.1 is supported. To increase this to 2.2 and
        // beyond, support for touch events would need to be added.
        let xinput_version = xcb_connection
            .xinput_xi_query_version(2, 1)
            .unwrap()
            .reply()
            .unwrap();
        // XInput 1.x is not supported.
        assert!(
            xinput_version.major_version >= 2,
            "XInput version >= 2 required."
        );

        let pointer_device_states =
            get_new_pointer_device_states(&xcb_connection, &BTreeMap::new());

        let atoms = XcbAtoms::new(&xcb_connection).unwrap().reply().unwrap();

        let root = xcb_connection.setup().roots[0].root;
        let compositor_present = check_compositor_present(&xcb_connection, root);
        let gtk_frame_extents_supported =
            check_gtk_frame_extents_supported(&xcb_connection, &atoms, root);
        let client_side_decorations_supported = compositor_present && gtk_frame_extents_supported;
        log::info!(
            "x11: compositor present: {}, gtk_frame_extents_supported: {}",
            compositor_present,
            gtk_frame_extents_supported
        );

        let xkb = xcb_connection
            .xkb_use_extension(XKB_X11_MIN_MAJOR_XKB_VERSION, XKB_X11_MIN_MINOR_XKB_VERSION)
            .unwrap()
            .reply()
            .unwrap();

        let events = xkb::EventType::STATE_NOTIFY
            | xkb::EventType::MAP_NOTIFY
            | xkb::EventType::NEW_KEYBOARD_NOTIFY;
        xcb_connection
            .xkb_select_events(
                xkb::ID::USE_CORE_KBD.into(),
                0u8.into(),
                events,
                0u8.into(),
                0u8.into(),
                &xkb::SelectEventsAux::new(),
            )
            .unwrap();
        assert!(xkb.supported);

        let xkb_context = xkbc::Context::new(xkbc::CONTEXT_NO_FLAGS);
        let xkb_device_id = xkbc::x11::get_core_keyboard_device_id(&xcb_connection);
        let xkb_state = {
            let xkb_keymap = xkbc::x11::keymap_new_from_device(
                &xkb_context,
                &xcb_connection,
                xkb_device_id,
                xkbc::KEYMAP_COMPILE_NO_FLAGS,
            );
            xkbc::x11::state_new_from_device(&xkb_keymap, &xcb_connection, xkb_device_id)
        };
        let compose_state = get_xkb_compose_state(&xkb_context);
        let resource_database = x11rb::resource_manager::new_from_default(&xcb_connection).unwrap();

        let gpu_context = BladeContext::new().expect("Unable to init GPU context");

        let scale_factor = resource_database
            .get_value("Xft.dpi", "Xft.dpi")
            .ok()
            .flatten()
            .map(|dpi: f32| dpi / 96.0)
            .unwrap_or(1.0);

        let cursor_handle = cursor::Handle::new(&xcb_connection, x_root_index, &resource_database)
            .unwrap()
            .reply()
            .unwrap();

        let clipboard = Clipboard::new().unwrap();

        let xcb_connection = Rc::new(xcb_connection);

        let ximc = X11rbClient::init(Rc::clone(&xcb_connection), x_root_index, None).ok();
        let xim_handler = if ximc.is_some() {
            Some(XimHandler::new())
        } else {
            None
        };

        // Safety: Safe if xcb::Connection always returns a valid fd
        let fd = unsafe { FdWrapper::new(Rc::clone(&xcb_connection)) };

        handle
            .insert_source(
                Generic::new_with_error::<EventHandlerError>(
                    fd,
                    calloop::Interest::READ,
                    calloop::Mode::Level,
                ),
                {
                    let xcb_connection = xcb_connection.clone();
                    move |_readiness, _, client| {
                        client.process_x11_events(&xcb_connection)?;
                        Ok(calloop::PostAction::Continue)
                    }
                },
            )
            .expect("Failed to initialize x11 event source");

        handle
            .insert_source(XDPEventSource::new(&common.background_executor), {
                move |event, _, client| match event {
                    XDPEvent::WindowAppearance(appearance) => {
                        client.with_common(|common| common.appearance = appearance);
                        for (_, window) in &mut client.0.borrow_mut().windows {
                            window.window.set_appearance(appearance);
                        }
                    }
                    XDPEvent::CursorTheme(_) | XDPEvent::CursorSize(_) => {
                        // noop, X11 manages this for us.
                    }
                }
            })
            .unwrap();

        X11Client(Rc::new(RefCell::new(X11ClientState {
            modifiers: Modifiers::default(),
            capslock: Capslock::default(),
            last_modifiers_changed_event: Modifiers::default(),
            last_capslock_changed_event: Capslock::default(),
            event_loop: Some(event_loop),
            loop_handle: handle,
            common,
            last_click: Instant::now(),
            last_mouse_button: None,
            last_location: Point::new(px(0.0), px(0.0)),
            current_count: 0,
            gpu_context,
            scale_factor,

            xkb_context,
            xcb_connection,
            xkb_device_id,
            client_side_decorations_supported,
            x_root_index,
            _resource_database: resource_database,
            atoms,
            windows: HashMap::default(),
            mouse_focused_window: None,
            keyboard_focused_window: None,
            xkb: xkb_state,
            previous_xkb_state: XKBStateNotiy::default(),
            ximc,
            xim_handler,

            compose_state,
            pre_edit_text: None,
            pre_key_char_down: None,
            composing: false,

            cursor_handle,
            cursor_styles: HashMap::default(),
            cursor_cache: HashMap::default(),

            pointer_device_states,

            clipboard,
            clipboard_item: None,
            xdnd_state: Xdnd::default(),
        })))
    }

    pub fn process_x11_events(
        &self,
        xcb_connection: &XCBConnection,
    ) -> Result<(), EventHandlerError> {
        loop {
            let mut events = Vec::new();
            let mut windows_to_refresh = HashSet::new();

            let mut last_key_release = None;
            let mut last_key_press: Option<KeyPressEvent> = None;

            loop {
                match xcb_connection.poll_for_event() {
                    Ok(Some(event)) => {
                        match event {
                            Event::Expose(expose_event) => {
                                windows_to_refresh.insert(expose_event.window);
                            }
                            Event::KeyRelease(_) => {
                                last_key_release = Some(event);
                            }
                            Event::KeyPress(key_press) => {
                                if let Some(last_press) = last_key_press.as_ref() {
                                    if last_press.detail == key_press.detail {
                                        continue;
                                    }
                                }

                                if let Some(Event::KeyRelease(key_release)) =
                                    last_key_release.take()
                                {
                                    // We ignore that last KeyRelease if it's too close to this KeyPress,
                                    // suggesting that it's auto-generated by X11 as a key-repeat event.
                                    if key_release.detail != key_press.detail
                                        || key_press.time.saturating_sub(key_release.time) > 20
                                    {
                                        events.push(Event::KeyRelease(key_release));
                                    }
                                }
                                events.push(Event::KeyPress(key_press));
                                last_key_press = Some(key_press);
                            }
                            _ => {
                                if let Some(release_event) = last_key_release.take() {
                                    events.push(release_event);
                                }
                                events.push(event);
                            }
                        }
                    }
                    Ok(None) => {
                        // Add any remaining stored KeyRelease event
                        if let Some(release_event) = last_key_release.take() {
                            events.push(release_event);
                        }
                        break;
                    }
                    Err(e) => {
                        log::warn!("error polling for X11 events: {e:?}");
                        break;
                    }
                }
            }

            if events.is_empty() && windows_to_refresh.is_empty() {
                break;
            }

            for window in windows_to_refresh.into_iter() {
                if let Some(window) = self.get_window(window) {
                    window.refresh(RequestFrameOptions {
                        require_presentation: true,
                    });
                }
            }

            for event in events.into_iter() {
                let mut state = self.0.borrow_mut();
                if state.ximc.is_none() || state.xim_handler.is_none() {
                    drop(state);
                    self.handle_event(event);
                    continue;
                }

                let mut ximc = state.ximc.take().unwrap();
                let mut xim_handler = state.xim_handler.take().unwrap();
                let xim_connected = xim_handler.connected;
                drop(state);

                let xim_filtered = match ximc.filter_event(&event, &mut xim_handler) {
                    Ok(handled) => handled,
                    Err(err) => {
                        log::error!("XIMClientError: {}", err);
                        false
                    }
                };
                let xim_callback_event = xim_handler.last_callback_event.take();

                let mut state = self.0.borrow_mut();
                state.ximc = Some(ximc);
                state.xim_handler = Some(xim_handler);
                drop(state);

                if let Some(event) = xim_callback_event {
                    self.handle_xim_callback_event(event);
                }

                if xim_filtered {
                    continue;
                }

                if xim_connected {
                    self.xim_handle_event(event);
                } else {
                    self.handle_event(event);
                }
            }
        }
        Ok(())
    }

    pub fn enable_ime(&self) {
        let mut state = self.0.borrow_mut();
        if state.ximc.is_none() {
            return;
        }

        let mut ximc = state.ximc.take().unwrap();
        let mut xim_handler = state.xim_handler.take().unwrap();
        let mut ic_attributes = ximc
            .build_ic_attributes()
            .push(AttributeName::InputStyle, InputStyle::PREEDIT_CALLBACKS)
            .push(AttributeName::ClientWindow, xim_handler.window)
            .push(AttributeName::FocusWindow, xim_handler.window);

        let window_id = state.keyboard_focused_window;
        drop(state);
        if let Some(window_id) = window_id {
            let window = self.get_window(window_id).unwrap();
            if let Some(area) = window.get_ime_area() {
                ic_attributes =
                    ic_attributes.nested_list(xim::AttributeName::PreeditAttributes, |b| {
                        b.push(
                            xim::AttributeName::SpotLocation,
                            xim::Point {
                                x: u32::from(area.origin.x + area.size.width) as i16,
                                y: u32::from(area.origin.y + area.size.height) as i16,
                            },
                        );
                    });
            }
        }
        ximc.create_ic(xim_handler.im_id, ic_attributes.build())
            .ok();
        state = self.0.borrow_mut();
        state.xim_handler = Some(xim_handler);
        state.ximc = Some(ximc);
    }

    pub fn reset_ime(&self) {
        let mut state = self.0.borrow_mut();
        state.composing = false;
        if let Some(mut ximc) = state.ximc.take() {
            let xim_handler = state.xim_handler.as_ref().unwrap();
            ximc.reset_ic(xim_handler.im_id, xim_handler.ic_id).ok();
            state.ximc = Some(ximc);
        }
    }

    fn get_window(&self, win: xproto::Window) -> Option<X11WindowStatePtr> {
        let state = self.0.borrow();
        state
            .windows
            .get(&win)
            .filter(|window_reference| !window_reference.window.state.borrow().destroyed)
            .map(|window_reference| window_reference.window.clone())
    }

    fn handle_event(&self, event: Event) -> Option<()> {
        match event {
            Event::ClientMessage(event) => {
                let window = self.get_window(event.window)?;
                let [atom, arg1, arg2, arg3, arg4] = event.data.as_data32();
                let mut state = self.0.borrow_mut();

                if atom == state.atoms.WM_DELETE_WINDOW {
                    // window "x" button clicked by user
                    if window.should_close() {
                        // Rest of the close logic is handled in drop_window()
                        window.close();
                    }
                } else if atom == state.atoms._NET_WM_SYNC_REQUEST {
                    window.state.borrow_mut().last_sync_counter =
                        Some(x11rb::protocol::sync::Int64 {
                            lo: arg2,
                            hi: arg3 as i32,
                        })
                }

                if event.type_ == state.atoms.XdndEnter {
                    state.xdnd_state.other_window = atom;
                    if (arg1 & 0x1) == 0x1 {
                        state.xdnd_state.drag_type = xdnd_get_supported_atom(
                            &state.xcb_connection,
                            &state.atoms,
                            state.xdnd_state.other_window,
                        );
                    } else {
                        if let Some(atom) = [arg2, arg3, arg4]
                            .into_iter()
                            .find(|atom| xdnd_is_atom_supported(*atom, &state.atoms))
                        {
                            state.xdnd_state.drag_type = atom;
                        }
                    }
                } else if event.type_ == state.atoms.XdndLeave {
                    let position = state.xdnd_state.position;
                    drop(state);
                    window
                        .handle_input(PlatformInput::FileDrop(FileDropEvent::Pending { position }));
                    window.handle_input(PlatformInput::FileDrop(FileDropEvent::Exited {}));
                    self.0.borrow_mut().xdnd_state = Xdnd::default();
                } else if event.type_ == state.atoms.XdndPosition {
                    if let Ok(pos) = state
                        .xcb_connection
                        .query_pointer(event.window)
                        .unwrap()
                        .reply()
                    {
                        state.xdnd_state.position =
                            Point::new(Pixels(pos.win_x as f32), Pixels(pos.win_y as f32));
                    }
                    if !state.xdnd_state.retrieved {
                        state
                            .xcb_connection
                            .convert_selection(
                                event.window,
                                state.atoms.XdndSelection,
                                state.xdnd_state.drag_type,
                                state.atoms.XDND_DATA,
                                arg3,
                            )
                            .unwrap();
                    }
                    xdnd_send_status(
                        &state.xcb_connection,
                        &state.atoms,
                        event.window,
                        state.xdnd_state.other_window,
                        arg4,
                    );
                    let position = state.xdnd_state.position;
                    drop(state);
                    window
                        .handle_input(PlatformInput::FileDrop(FileDropEvent::Pending { position }));
                } else if event.type_ == state.atoms.XdndDrop {
                    xdnd_send_finished(
                        &state.xcb_connection,
                        &state.atoms,
                        event.window,
                        state.xdnd_state.other_window,
                    );
                    let position = state.xdnd_state.position;
                    drop(state);
                    window
                        .handle_input(PlatformInput::FileDrop(FileDropEvent::Submit { position }));
                    self.0.borrow_mut().xdnd_state = Xdnd::default();
                }
            }
            Event::SelectionNotify(event) => {
                let window = self.get_window(event.requestor)?;
                let mut state = self.0.borrow_mut();
                let property = state.xcb_connection.get_property(
                    false,
                    event.requestor,
                    state.atoms.XDND_DATA,
                    AtomEnum::ANY,
                    0,
                    1024,
                );
                if property.as_ref().log_err().is_none() {
                    return Some(());
                }
                if let Ok(reply) = property.unwrap().reply() {
                    match str::from_utf8(&reply.value) {
                        Ok(file_list) => {
                            let paths: SmallVec<[_; 2]> = file_list
                                .lines()
                                .filter_map(|path| Url::parse(path).log_err())
                                .filter_map(|url| url.to_file_path().log_err())
                                .collect();
                            let input = PlatformInput::FileDrop(FileDropEvent::Entered {
                                position: state.xdnd_state.position,
                                paths: crate::ExternalPaths(paths),
                            });
                            drop(state);
                            window.handle_input(input);
                            self.0.borrow_mut().xdnd_state.retrieved = true;
                        }
                        Err(_) => {}
                    }
                }
            }
            Event::ConfigureNotify(event) => {
                let bounds = Bounds {
                    origin: Point {
                        x: event.x.into(),
                        y: event.y.into(),
                    },
                    size: Size {
                        width: event.width.into(),
                        height: event.height.into(),
                    },
                };
                let window = self.get_window(event.window)?;
                window.configure(bounds).unwrap();
            }
            Event::PropertyNotify(event) => {
                let window = self.get_window(event.window)?;
                window.property_notify(event).unwrap();
            }
            Event::FocusIn(event) => {
                let window = self.get_window(event.event)?;
                window.set_active(true);
                let mut state = self.0.borrow_mut();
                state.keyboard_focused_window = Some(event.event);
                if let Some(handler) = state.xim_handler.as_mut() {
                    handler.window = event.event;
                }
                drop(state);
                self.enable_ime();
            }
            Event::FocusOut(event) => {
                let window = self.get_window(event.event)?;
                window.set_active(false);
                let mut state = self.0.borrow_mut();
                state.keyboard_focused_window = None;
                if let Some(compose_state) = state.compose_state.as_mut() {
                    compose_state.reset();
                }
                state.pre_edit_text.take();
                drop(state);
                self.reset_ime();
                window.handle_ime_delete();
            }
            Event::XkbNewKeyboardNotify(_) | Event::MapNotify(_) => {
                let mut state = self.0.borrow_mut();
                let xkb_state = {
                    let xkb_keymap = xkbc::x11::keymap_new_from_device(
                        &state.xkb_context,
                        &state.xcb_connection,
                        state.xkb_device_id,
                        xkbc::KEYMAP_COMPILE_NO_FLAGS,
                    );
                    xkbc::x11::state_new_from_device(
                        &xkb_keymap,
                        &state.xcb_connection,
                        state.xkb_device_id,
                    )
                };
                let depressed_layout = xkb_state.serialize_layout(xkbc::STATE_LAYOUT_DEPRESSED);
                let latched_layout = xkb_state.serialize_layout(xkbc::STATE_LAYOUT_LATCHED);
                let locked_layout = xkb_state.serialize_layout(xkbc::ffi::XKB_STATE_LAYOUT_LOCKED);
                state.previous_xkb_state = XKBStateNotiy {
                    depressed_layout,
                    latched_layout,
                    locked_layout,
                };
                state.xkb = xkb_state;
            }
            Event::XkbStateNotify(event) => {
                let mut state = self.0.borrow_mut();
                let old_layout = state.xkb.serialize_layout(STATE_LAYOUT_EFFECTIVE);
                let new_layout = u32::from(event.group);
                state.xkb.update_mask(
                    event.base_mods.into(),
                    event.latched_mods.into(),
                    event.locked_mods.into(),
                    event.base_group as u32,
                    event.latched_group as u32,
                    event.locked_group.into(),
                );
                state.previous_xkb_state = XKBStateNotiy {
                    depressed_layout: event.base_group as u32,
                    latched_layout: event.latched_group as u32,
                    locked_layout: event.locked_group.into(),
                };

                if new_layout != old_layout {
                    if let Some(mut callback) = state.common.callbacks.keyboard_layout_change.take()
                    {
                        drop(state);
                        callback();
                        state = self.0.borrow_mut();
                        state.common.callbacks.keyboard_layout_change = Some(callback);
                    }
                }

                let modifiers = Modifiers::from_xkb(&state.xkb);
                let capslock = Capslock::from_xkb(&state.xkb);
                if state.last_modifiers_changed_event == modifiers
                    && state.last_capslock_changed_event == capslock
                {
                    drop(state);
                } else {
                    let focused_window_id = state.keyboard_focused_window?;
                    state.modifiers = modifiers;
                    state.last_modifiers_changed_event = modifiers;
                    state.capslock = capslock;
                    state.last_capslock_changed_event = capslock;
                    drop(state);

                    let focused_window = self.get_window(focused_window_id)?;
                    focused_window.handle_input(PlatformInput::ModifiersChanged(
                        ModifiersChangedEvent {
                            modifiers,
                            capslock,
                        },
                    ));
                }
            }
            Event::KeyPress(event) => {
                let window = self.get_window(event.event)?;
                let mut state = self.0.borrow_mut();

                let modifiers = modifiers_from_state(event.state);
                state.modifiers = modifiers;
                state.pre_key_char_down.take();
                let keystroke = {
                    let code = event.detail.into();
                    let xkb_state = state.previous_xkb_state.clone();
                    state.xkb.update_mask(
                        event.state.bits() as ModMask,
                        0,
                        0,
                        xkb_state.depressed_layout,
                        xkb_state.latched_layout,
                        xkb_state.locked_layout,
                    );
                    let mut keystroke = crate::Keystroke::from_xkb(&state.xkb, modifiers, code);
                    let keysym = state.xkb.key_get_one_sym(code);
                    if keysym.is_modifier_key() {
                        return Some(());
                    }
                    if let Some(mut compose_state) = state.compose_state.take() {
                        compose_state.feed(keysym);
                        match compose_state.status() {
                            xkbc::Status::Composed => {
                                state.pre_edit_text.take();
                                keystroke.key_char = compose_state.utf8();
                                if let Some(keysym) = compose_state.keysym() {
                                    keystroke.key = xkbc::keysym_get_name(keysym);
                                }
                            }
                            xkbc::Status::Composing => {
                                keystroke.key_char = None;
                                state.pre_edit_text = compose_state
                                    .utf8()
                                    .or(crate::Keystroke::underlying_dead_key(keysym));
                                let pre_edit =
                                    state.pre_edit_text.clone().unwrap_or(String::default());
                                drop(state);
                                window.handle_ime_preedit(pre_edit);
                                state = self.0.borrow_mut();
                            }
                            xkbc::Status::Cancelled => {
                                let pre_edit = state.pre_edit_text.take();
                                drop(state);
                                if let Some(pre_edit) = pre_edit {
                                    window.handle_ime_commit(pre_edit);
                                }
                                if let Some(current_key) = Keystroke::underlying_dead_key(keysym) {
                                    window.handle_ime_preedit(current_key);
                                }
                                state = self.0.borrow_mut();
                                compose_state.feed(keysym);
                            }
                            _ => {}
                        }
                        state.compose_state = Some(compose_state);
                    }
                    keystroke
                };
                drop(state);
                window.handle_input(PlatformInput::KeyDown(crate::KeyDownEvent {
                    keystroke,
                    is_held: false,
                }));
            }
            Event::KeyRelease(event) => {
                let window = self.get_window(event.event)?;
                let mut state = self.0.borrow_mut();

                let modifiers = modifiers_from_state(event.state);
                state.modifiers = modifiers;

                let keystroke = {
                    let code = event.detail.into();
                    let xkb_state = state.previous_xkb_state.clone();
                    state.xkb.update_mask(
                        event.state.bits() as ModMask,
                        0,
                        0,
                        xkb_state.depressed_layout,
                        xkb_state.latched_layout,
                        xkb_state.locked_layout,
                    );
                    let keystroke = crate::Keystroke::from_xkb(&state.xkb, modifiers, code);
                    let keysym = state.xkb.key_get_one_sym(code);
                    if keysym.is_modifier_key() {
                        return Some(());
                    }
                    keystroke
                };
                drop(state);
                window.handle_input(PlatformInput::KeyUp(crate::KeyUpEvent { keystroke }));
            }
            Event::XinputButtonPress(event) => {
                let window = self.get_window(event.event)?;
                let mut state = self.0.borrow_mut();

                let modifiers = modifiers_from_xinput_info(event.mods);
                state.modifiers = modifiers;

                let position = point(
                    px(event.event_x as f32 / u16::MAX as f32 / state.scale_factor),
                    px(event.event_y as f32 / u16::MAX as f32 / state.scale_factor),
                );

                if state.composing && state.ximc.is_some() {
                    drop(state);
                    self.reset_ime();
                    window.handle_ime_unmark();
                    state = self.0.borrow_mut();
                } else if let Some(text) = state.pre_edit_text.take() {
                    if let Some(compose_state) = state.compose_state.as_mut() {
                        compose_state.reset();
                    }
                    drop(state);
                    window.handle_ime_commit(text);
                    state = self.0.borrow_mut();
                }
                match button_or_scroll_from_event_detail(event.detail) {
                    Some(ButtonOrScroll::Button(button)) => {
                        let click_elapsed = state.last_click.elapsed();
                        if click_elapsed < DOUBLE_CLICK_INTERVAL
                            && state
                                .last_mouse_button
                                .is_some_and(|prev_button| prev_button == button)
                            && is_within_click_distance(state.last_location, position)
                        {
                            state.current_count += 1;
                        } else {
                            state.current_count = 1;
                        }

                        state.last_click = Instant::now();
                        state.last_mouse_button = Some(button);
                        state.last_location = position;
                        let current_count = state.current_count;

                        drop(state);
                        window.handle_input(PlatformInput::MouseDown(crate::MouseDownEvent {
                            button,
                            position,
                            modifiers,
                            click_count: current_count,
                            first_mouse: false,
                        }));
                    }
                    Some(ButtonOrScroll::Scroll(direction)) => {
                        drop(state);
                        // Emulated scroll button presses are sent simultaneously with smooth scrolling XinputMotion events.
                        // Since handling those events does the scrolling, they are skipped here.
                        if !event
                            .flags
                            .contains(xinput::PointerEventFlags::POINTER_EMULATED)
                        {
                            let scroll_delta = match direction {
                                ScrollDirection::Up => Point::new(0.0, SCROLL_LINES),
                                ScrollDirection::Down => Point::new(0.0, -SCROLL_LINES),
                                ScrollDirection::Left => Point::new(SCROLL_LINES, 0.0),
                                ScrollDirection::Right => Point::new(-SCROLL_LINES, 0.0),
                            };
                            window.handle_input(PlatformInput::ScrollWheel(
                                make_scroll_wheel_event(position, scroll_delta, modifiers),
                            ));
                        }
                    }
                    None => {
                        log::error!("Unknown x11 button: {}", event.detail);
                    }
                }
            }
            Event::XinputButtonRelease(event) => {
                let window = self.get_window(event.event)?;
                let mut state = self.0.borrow_mut();
                let modifiers = modifiers_from_xinput_info(event.mods);
                state.modifiers = modifiers;

                let position = point(
                    px(event.event_x as f32 / u16::MAX as f32 / state.scale_factor),
                    px(event.event_y as f32 / u16::MAX as f32 / state.scale_factor),
                );
                match button_or_scroll_from_event_detail(event.detail) {
                    Some(ButtonOrScroll::Button(button)) => {
                        let click_count = state.current_count;
                        drop(state);
                        window.handle_input(PlatformInput::MouseUp(crate::MouseUpEvent {
                            button,
                            position,
                            modifiers,
                            click_count,
                        }));
                    }
                    Some(ButtonOrScroll::Scroll(_)) => {}
                    None => {}
                }
            }
            Event::XinputMotion(event) => {
                let window = self.get_window(event.event)?;
                let mut state = self.0.borrow_mut();
                let pressed_button = pressed_button_from_mask(event.button_mask[0]);
                let position = point(
                    px(event.event_x as f32 / u16::MAX as f32 / state.scale_factor),
                    px(event.event_y as f32 / u16::MAX as f32 / state.scale_factor),
                );
                let modifiers = modifiers_from_xinput_info(event.mods);
                state.modifiers = modifiers;
                drop(state);

                if event.valuator_mask[0] & 3 != 0 {
                    window.handle_input(PlatformInput::MouseMove(crate::MouseMoveEvent {
                        position,
                        pressed_button,
                        modifiers,
                    }));
                }

                state = self.0.borrow_mut();
                if let Some(mut pointer) = state.pointer_device_states.get_mut(&event.sourceid) {
                    let scroll_delta = get_scroll_delta_and_update_state(&mut pointer, &event);
                    drop(state);
                    if let Some(scroll_delta) = scroll_delta {
                        window.handle_input(PlatformInput::ScrollWheel(make_scroll_wheel_event(
                            position,
                            scroll_delta,
                            modifiers,
                        )));
                    }
                }
            }
            Event::XinputEnter(event) if event.mode == xinput::NotifyMode::NORMAL => {
                let window = self.get_window(event.event)?;
                window.set_hovered(true);
                let mut state = self.0.borrow_mut();
                state.mouse_focused_window = Some(event.event);
            }
            Event::XinputLeave(event) if event.mode == xinput::NotifyMode::NORMAL => {
                let mut state = self.0.borrow_mut();

                // Set last scroll values to `None` so that a large delta isn't created if scrolling is done outside the window (the valuator is global)
                reset_all_pointer_device_scroll_positions(&mut state.pointer_device_states);
                state.mouse_focused_window = None;
                let pressed_button = pressed_button_from_mask(event.buttons[0]);
                let position = point(
                    px(event.event_x as f32 / u16::MAX as f32 / state.scale_factor),
                    px(event.event_y as f32 / u16::MAX as f32 / state.scale_factor),
                );
                let modifiers = modifiers_from_xinput_info(event.mods);
                state.modifiers = modifiers;
                drop(state);

                let window = self.get_window(event.event)?;
                window.handle_input(PlatformInput::MouseExited(crate::MouseExitEvent {
                    pressed_button,
                    position,
                    modifiers,
                }));
                window.set_hovered(false);
            }
            Event::XinputHierarchy(event) => {
                let mut state = self.0.borrow_mut();
                // Temporarily use `state.pointer_device_states` to only store pointers that still have valid scroll values.
                // Any change to a device invalidates its scroll values.
                for info in event.infos {
                    if is_pointer_device(info.type_) {
                        state.pointer_device_states.remove(&info.deviceid);
                    }
                }
                state.pointer_device_states = get_new_pointer_device_states(
                    &state.xcb_connection,
                    &state.pointer_device_states,
                );
            }
            Event::XinputDeviceChanged(event) => {
                let mut state = self.0.borrow_mut();
                if let Some(mut pointer) = state.pointer_device_states.get_mut(&event.sourceid) {
                    reset_pointer_device_scroll_positions(&mut pointer);
                }
            }
            _ => {}
        };

        Some(())
    }

    fn handle_xim_callback_event(&self, event: XimCallbackEvent) {
        match event {
            XimCallbackEvent::XimXEvent(event) => {
                self.handle_event(event);
            }
            XimCallbackEvent::XimCommitEvent(window, text) => {
                self.xim_handle_commit(window, text);
            }
            XimCallbackEvent::XimPreeditEvent(window, text) => {
                self.xim_handle_preedit(window, text);
            }
        };
    }

    fn xim_handle_event(&self, event: Event) -> Option<()> {
        match event {
            Event::KeyPress(event) | Event::KeyRelease(event) => {
                let mut state = self.0.borrow_mut();
                state.pre_key_char_down = Some(Keystroke::from_xkb(
                    &state.xkb,
                    state.modifiers,
                    event.detail.into(),
                ));
                let mut ximc = state.ximc.take().unwrap();
                let mut xim_handler = state.xim_handler.take().unwrap();
                drop(state);
                xim_handler.window = event.event;
                ximc.forward_event(
                    xim_handler.im_id,
                    xim_handler.ic_id,
                    xim::ForwardEventFlag::empty(),
                    &event,
                )
                .unwrap();
                let mut state = self.0.borrow_mut();
                state.ximc = Some(ximc);
                state.xim_handler = Some(xim_handler);
                drop(state);
            }
            event => {
                self.handle_event(event);
            }
        }
        Some(())
    }

    fn xim_handle_commit(&self, window: xproto::Window, text: String) -> Option<()> {
        let window = self.get_window(window).unwrap();
        let mut state = self.0.borrow_mut();
        let keystroke = state.pre_key_char_down.take();
        state.composing = false;
        drop(state);
        if let Some(mut keystroke) = keystroke {
            keystroke.key_char = Some(text.clone());
            window.handle_input(PlatformInput::KeyDown(crate::KeyDownEvent {
                keystroke,
                is_held: false,
            }));
        }

        Some(())
    }

    fn xim_handle_preedit(&self, window: xproto::Window, text: String) -> Option<()> {
        let window = self.get_window(window).unwrap();

        let mut state = self.0.borrow_mut();
        let mut ximc = state.ximc.take().unwrap();
        let mut xim_handler = state.xim_handler.take().unwrap();
        state.composing = !text.is_empty();
        drop(state);
        window.handle_ime_preedit(text);

        if let Some(area) = window.get_ime_area() {
            let ic_attributes = ximc
                .build_ic_attributes()
                .push(
                    xim::AttributeName::InputStyle,
                    xim::InputStyle::PREEDIT_CALLBACKS,
                )
                .push(xim::AttributeName::ClientWindow, xim_handler.window)
                .push(xim::AttributeName::FocusWindow, xim_handler.window)
                .nested_list(xim::AttributeName::PreeditAttributes, |b| {
                    b.push(
                        xim::AttributeName::SpotLocation,
                        xim::Point {
                            x: u32::from(area.origin.x + area.size.width) as i16,
                            y: u32::from(area.origin.y + area.size.height) as i16,
                        },
                    );
                })
                .build();
            ximc.set_ic_values(xim_handler.im_id, xim_handler.ic_id, ic_attributes)
                .ok();
        }
        let mut state = self.0.borrow_mut();
        state.ximc = Some(ximc);
        state.xim_handler = Some(xim_handler);
        drop(state);
        Some(())
    }
}

impl LinuxClient for X11Client {
    fn compositor_name(&self) -> &'static str {
        "X11"
    }

    fn with_common<R>(&self, f: impl FnOnce(&mut LinuxCommon) -> R) -> R {
        f(&mut self.0.borrow_mut().common)
    }

    fn keyboard_layout(&self) -> Box<dyn PlatformKeyboardLayout> {
        let state = self.0.borrow();
        let layout_idx = state.xkb.serialize_layout(STATE_LAYOUT_EFFECTIVE);
        Box::new(LinuxKeyboardLayout::new(
            state
                .xkb
                .get_keymap()
                .layout_get_name(layout_idx)
                .to_string(),
        ))
    }

    fn displays(&self) -> Vec<Rc<dyn PlatformDisplay>> {
        let state = self.0.borrow();
        let setup = state.xcb_connection.setup();
        setup
            .roots
            .iter()
            .enumerate()
            .filter_map(|(root_id, _)| {
                Some(Rc::new(
                    X11Display::new(&state.xcb_connection, state.scale_factor, root_id).ok()?,
                ) as Rc<dyn PlatformDisplay>)
            })
            .collect()
    }

    fn primary_display(&self) -> Option<Rc<dyn PlatformDisplay>> {
        let state = self.0.borrow();

        Some(Rc::new(
            X11Display::new(
                &state.xcb_connection,
                state.scale_factor,
                state.x_root_index,
            )
            .expect("There should always be a root index"),
        ))
    }

    fn display(&self, id: DisplayId) -> Option<Rc<dyn PlatformDisplay>> {
        let state = self.0.borrow();

        Some(Rc::new(
            X11Display::new(&state.xcb_connection, state.scale_factor, id.0 as usize).ok()?,
        ))
    }

    fn is_screen_capture_supported(&self) -> bool {
        true
    }

    fn screen_capture_sources(
        &self,
    ) -> oneshot::Receiver<anyhow::Result<Vec<Box<dyn ScreenCaptureSource>>>> {
        scap_screen_sources(&self.0.borrow().common.foreground_executor)
    }

    fn open_window(
        &self,
        handle: AnyWindowHandle,
        params: WindowParams,
    ) -> anyhow::Result<Box<dyn PlatformWindow>> {
        let mut state = self.0.borrow_mut();
        let x_window = state.xcb_connection.generate_id().unwrap();

        let window = X11Window::new(
            handle,
            X11ClientStatePtr(Rc::downgrade(&self.0)),
            state.common.foreground_executor.clone(),
            &state.gpu_context,
            params,
            &state.xcb_connection,
            state.client_side_decorations_supported,
            state.x_root_index,
            x_window,
            &state.atoms,
            state.scale_factor,
            state.common.appearance,
        )?;
        state
            .xcb_connection
            .change_property32(
                xproto::PropMode::REPLACE,
                x_window,
                state.atoms.XdndAware,
                state.atoms.XA_ATOM,
                &[5],
            )
            .unwrap();

        let screen_resources = state
            .xcb_connection
            .randr_get_screen_resources(x_window)
            .unwrap()
            .reply()
            .expect("Could not find available screens");

        let mode = screen_resources
            .crtcs
            .iter()
            .find_map(|crtc| {
                let crtc_info = state
                    .xcb_connection
                    .randr_get_crtc_info(*crtc, x11rb::CURRENT_TIME)
                    .ok()?
                    .reply()
                    .ok()?;

                screen_resources
                    .modes
                    .iter()
                    .find(|m| m.id == crtc_info.mode)
            })
            .expect("Unable to find screen refresh rate");

        let refresh_event_token = state
            .loop_handle
            .insert_source(calloop::timer::Timer::immediate(), {
                let refresh_duration = mode_refresh_rate(mode);
                move |mut instant, (), client| {
                    let xcb_connection = {
                        let state = client.0.borrow_mut();
                        let xcb_connection = state.xcb_connection.clone();
                        if let Some(window) = state.windows.get(&x_window) {
                            let window = window.window.clone();
                            drop(state);
                            window.refresh(Default::default());
                        }
                        xcb_connection
                    };
                    client.process_x11_events(&xcb_connection).log_err();

                    // Take into account that some frames have been skipped
                    let now = Instant::now();
                    while instant < now {
                        instant += refresh_duration;
                    }
                    calloop::timer::TimeoutAction::ToInstant(instant)
                }
            })
            .expect("Failed to initialize refresh timer");

        let window_ref = WindowRef {
            window: window.0.clone(),
            refresh_event_token,
        };

        state.windows.insert(x_window, window_ref);
        Ok(Box::new(window))
    }

    fn set_cursor_style(&self, style: CursorStyle) {
        let mut state = self.0.borrow_mut();
        let Some(focused_window) = state.mouse_focused_window else {
            return;
        };
        let current_style = state
            .cursor_styles
            .get(&focused_window)
            .unwrap_or(&CursorStyle::Arrow);
        if *current_style == style {
            return;
        }

        let cursor = match state.cursor_cache.get(&style) {
            Some(cursor) => *cursor,
            None => {
                let Some(cursor) = (match style {
                    CursorStyle::None => create_invisible_cursor(&state.xcb_connection).log_err(),
                    _ => state
                        .cursor_handle
                        .load_cursor(&state.xcb_connection, style.to_icon_name())
                        .log_err(),
                }) else {
                    return;
                };

                state.cursor_cache.insert(style, cursor);
                cursor
            }
        };

        state.cursor_styles.insert(focused_window, style);
        state
            .xcb_connection
            .change_window_attributes(
                focused_window,
                &ChangeWindowAttributesAux {
                    cursor: Some(cursor),
                    ..Default::default()
                },
            )
            .anyhow()
            .and_then(|cookie| cookie.check().anyhow())
            .context("setting cursor style")
            .log_err();
    }

    fn open_uri(&self, uri: &str) {
        #[cfg(any(feature = "wayland", feature = "x11"))]
        open_uri_internal(self.background_executor(), uri, None);
    }

    fn reveal_path(&self, path: PathBuf) {
        #[cfg(any(feature = "x11", feature = "wayland"))]
        reveal_path_internal(self.background_executor(), path, None);
    }

    fn write_to_primary(&self, item: crate::ClipboardItem) {
        let state = self.0.borrow_mut();
        state
            .clipboard
            .set_text(
                std::borrow::Cow::Owned(item.text().unwrap_or_default()),
                clipboard::ClipboardKind::Primary,
                clipboard::WaitConfig::None,
            )
            .context("Failed to write to clipboard (primary)")
            .log_with_level(log::Level::Debug);
    }

    fn write_to_clipboard(&self, item: crate::ClipboardItem) {
        let mut state = self.0.borrow_mut();
        state
            .clipboard
            .set_text(
                std::borrow::Cow::Owned(item.text().unwrap_or_default()),
                clipboard::ClipboardKind::Clipboard,
                clipboard::WaitConfig::None,
            )
            .context("Failed to write to clipboard (clipboard)")
            .log_with_level(log::Level::Debug);
        state.clipboard_item.replace(item);
    }

    fn read_from_primary(&self) -> Option<crate::ClipboardItem> {
        let state = self.0.borrow_mut();
        return state
            .clipboard
            .get_any(clipboard::ClipboardKind::Primary)
            .context("Failed to read from clipboard (primary)")
            .log_with_level(log::Level::Debug);
    }

    fn read_from_clipboard(&self) -> Option<crate::ClipboardItem> {
        let state = self.0.borrow_mut();
        // if the last copy was from this app, return our cached item
        // which has metadata attached.
        if state
            .clipboard
            .is_owner(clipboard::ClipboardKind::Clipboard)
        {
            return state.clipboard_item.clone();
        }
        return state
            .clipboard
            .get_any(clipboard::ClipboardKind::Clipboard)
            .context("Failed to read from clipboard (clipboard)")
            .log_with_level(log::Level::Debug);
    }

    fn run(&self) {
        let mut event_loop = self
            .0
            .borrow_mut()
            .event_loop
            .take()
            .expect("App is already running");

        event_loop.run(None, &mut self.clone(), |_| {}).log_err();
    }

    fn active_window(&self) -> Option<AnyWindowHandle> {
        let state = self.0.borrow();
        state.keyboard_focused_window.and_then(|focused_window| {
            state
                .windows
                .get(&focused_window)
                .map(|window| window.handle())
        })
    }

    fn window_stack(&self) -> Option<Vec<AnyWindowHandle>> {
        let state = self.0.borrow();
        let root = state.xcb_connection.setup().roots[state.x_root_index].root;

        let reply = state
            .xcb_connection
            .get_property(
                false,
                root,
                state.atoms._NET_CLIENT_LIST_STACKING,
                xproto::AtomEnum::WINDOW,
                0,
                u32::MAX,
            )
            .ok()?
            .reply()
            .ok()?;

        let window_ids = reply
            .value
            .chunks_exact(4)
            .map(|chunk| u32::from_ne_bytes(chunk.try_into().unwrap()))
            .collect::<Vec<xproto::Window>>();

        let mut handles = Vec::new();

        // We need to reverse, since _NET_CLIENT_LIST_STACKING has
        // a back-to-front order.
        // See: https://specifications.freedesktop.org/wm-spec/1.3/ar01s03.html
        for window_ref in window_ids
            .iter()
            .rev()
            .filter_map(|&win| state.windows.get(&win))
        {
            if !window_ref.window.state.borrow().destroyed {
                handles.push(window_ref.handle());
            }
        }

        Some(handles)
    }
}

// Adapted from:
// https://docs.rs/winit/0.29.11/src/winit/platform_impl/linux/x11/monitor.rs.html#103-111
pub fn mode_refresh_rate(mode: &randr::ModeInfo) -> Duration {
    if mode.dot_clock == 0 || mode.htotal == 0 || mode.vtotal == 0 {
        return Duration::from_millis(16);
    }

    let millihertz = mode.dot_clock as u64 * 1_000 / (mode.htotal as u64 * mode.vtotal as u64);
    let micros = 1_000_000_000 / millihertz;
    log::info!("Refreshing at {} micros", micros);
    Duration::from_micros(micros)
}

fn fp3232_to_f32(value: xinput::Fp3232) -> f32 {
    value.integral as f32 + value.frac as f32 / u32::MAX as f32
}

fn check_compositor_present(xcb_connection: &XCBConnection, root: u32) -> bool {
    // Method 1: Check for _NET_WM_CM_S{root}
    let atom_name = format!("_NET_WM_CM_S{}", root);
    let atom = xcb_connection
        .intern_atom(false, atom_name.as_bytes())
        .unwrap()
        .reply()
        .map(|reply| reply.atom)
        .unwrap_or(0);

    let method1 = if atom != 0 {
        xcb_connection
            .get_selection_owner(atom)
            .unwrap()
            .reply()
            .map(|reply| reply.owner != 0)
            .unwrap_or(false)
    } else {
        false
    };

    // Method 2: Check for _NET_WM_CM_OWNER
    let atom_name = "_NET_WM_CM_OWNER";
    let atom = xcb_connection
        .intern_atom(false, atom_name.as_bytes())
        .unwrap()
        .reply()
        .map(|reply| reply.atom)
        .unwrap_or(0);

    let method2 = if atom != 0 {
        xcb_connection
            .get_property(false, root, atom, xproto::AtomEnum::WINDOW, 0, 1)
            .unwrap()
            .reply()
            .map(|reply| reply.value_len > 0)
            .unwrap_or(false)
    } else {
        false
    };

    // Method 3: Check for _NET_SUPPORTING_WM_CHECK
    let atom_name = "_NET_SUPPORTING_WM_CHECK";
    let atom = xcb_connection
        .intern_atom(false, atom_name.as_bytes())
        .unwrap()
        .reply()
        .map(|reply| reply.atom)
        .unwrap_or(0);

    let method3 = if atom != 0 {
        xcb_connection
            .get_property(false, root, atom, xproto::AtomEnum::WINDOW, 0, 1)
            .unwrap()
            .reply()
            .map(|reply| reply.value_len > 0)
            .unwrap_or(false)
    } else {
        false
    };

    // TODO: Remove this
    log::info!(
        "Compositor detection: _NET_WM_CM_S?={}, _NET_WM_CM_OWNER={}, _NET_SUPPORTING_WM_CHECK={}",
        method1,
        method2,
        method3
    );

    method1 || method2 || method3
}

fn check_gtk_frame_extents_supported(
    xcb_connection: &XCBConnection,
    atoms: &XcbAtoms,
    root: xproto::Window,
) -> bool {
    let supported_atoms = xcb_connection
        .get_property(
            false,
            root,
            atoms._NET_SUPPORTED,
            xproto::AtomEnum::ATOM,
            0,
            1024,
        )
        .unwrap()
        .reply()
        .map(|reply| {
            // Convert Vec<u8> to Vec<u32>
            reply
                .value
                .chunks_exact(4)
                .map(|chunk| u32::from_ne_bytes([chunk[0], chunk[1], chunk[2], chunk[3]]))
                .collect::<Vec<u32>>()
        })
        .unwrap_or_default();

    supported_atoms.contains(&atoms._GTK_FRAME_EXTENTS)
}

fn xdnd_is_atom_supported(atom: u32, atoms: &XcbAtoms) -> bool {
    return atom == atoms.TEXT
        || atom == atoms.STRING
        || atom == atoms.UTF8_STRING
        || atom == atoms.TEXT_PLAIN
        || atom == atoms.TEXT_PLAIN_UTF8
        || atom == atoms.TextUriList;
}

fn xdnd_get_supported_atom(
    xcb_connection: &XCBConnection,
    supported_atoms: &XcbAtoms,
    target: xproto::Window,
) -> u32 {
    let property = xcb_connection
        .get_property(
            false,
            target,
            supported_atoms.XdndTypeList,
            AtomEnum::ANY,
            0,
            1024,
        )
        .unwrap();
    if let Ok(reply) = property.reply() {
        if let Some(atoms) = reply.value32() {
            for atom in atoms {
                if xdnd_is_atom_supported(atom, &supported_atoms) {
                    return atom;
                }
            }
        }
    }
    return 0;
}

fn xdnd_send_finished(
    xcb_connection: &XCBConnection,
    atoms: &XcbAtoms,
    source: xproto::Window,
    target: xproto::Window,
) {
    let message = ClientMessageEvent {
        format: 32,
        window: target,
        type_: atoms.XdndFinished,
        data: ClientMessageData::from([source, 1, atoms.XdndActionCopy, 0, 0]),
        sequence: 0,
        response_type: xproto::CLIENT_MESSAGE_EVENT,
    };
    xcb_connection
        .send_event(false, target, EventMask::default(), message)
        .unwrap();
}

fn xdnd_send_status(
    xcb_connection: &XCBConnection,
    atoms: &XcbAtoms,
    source: xproto::Window,
    target: xproto::Window,
    action: u32,
) {
    let message = ClientMessageEvent {
        format: 32,
        window: target,
        type_: atoms.XdndStatus,
        data: ClientMessageData::from([source, 1, 0, 0, action]),
        sequence: 0,
        response_type: xproto::CLIENT_MESSAGE_EVENT,
    };
    xcb_connection
        .send_event(false, target, EventMask::default(), message)
        .unwrap();
}

/// Recomputes `pointer_device_states` by querying all pointer devices.
/// When a device is present in `scroll_values_to_preserve`, its value for `ScrollAxisState.scroll_value` is used.
fn get_new_pointer_device_states(
    xcb_connection: &XCBConnection,
    scroll_values_to_preserve: &BTreeMap<xinput::DeviceId, PointerDeviceState>,
) -> BTreeMap<xinput::DeviceId, PointerDeviceState> {
    let devices_query_result = xcb_connection
        .xinput_xi_query_device(XINPUT_ALL_DEVICES)
        .unwrap()
        .reply()
        .unwrap();

    let mut pointer_device_states = BTreeMap::new();
    pointer_device_states.extend(
        devices_query_result
            .infos
            .iter()
            .filter(|info| is_pointer_device(info.type_))
            .filter_map(|info| {
                let scroll_data = info
                    .classes
                    .iter()
                    .filter_map(|class| class.data.as_scroll())
                    .map(|class| *class)
                    .rev()
                    .collect::<Vec<_>>();
                let old_state = scroll_values_to_preserve.get(&info.deviceid);
                let old_horizontal = old_state.map(|state| &state.horizontal);
                let old_vertical = old_state.map(|state| &state.vertical);
                let horizontal = scroll_data
                    .iter()
                    .find(|data| data.scroll_type == xinput::ScrollType::HORIZONTAL)
                    .map(|data| scroll_data_to_axis_state(data, old_horizontal));
                let vertical = scroll_data
                    .iter()
                    .find(|data| data.scroll_type == xinput::ScrollType::VERTICAL)
                    .map(|data| scroll_data_to_axis_state(data, old_vertical));
                if horizontal.is_none() && vertical.is_none() {
                    None
                } else {
                    Some((
                        info.deviceid,
                        PointerDeviceState {
                            horizontal: horizontal.unwrap_or_else(Default::default),
                            vertical: vertical.unwrap_or_else(Default::default),
                        },
                    ))
                }
            }),
    );
    if pointer_device_states.is_empty() {
        log::error!("Found no xinput mouse pointers.");
    }
    return pointer_device_states;
}

/// Returns true if the device is a pointer device. Does not include pointer device groups.
fn is_pointer_device(type_: xinput::DeviceType) -> bool {
    type_ == xinput::DeviceType::SLAVE_POINTER
}

fn scroll_data_to_axis_state(
    data: &xinput::DeviceClassDataScroll,
    old_axis_state_with_valid_scroll_value: Option<&ScrollAxisState>,
) -> ScrollAxisState {
    ScrollAxisState {
        valuator_number: Some(data.number),
        multiplier: SCROLL_LINES / fp3232_to_f32(data.increment),
        scroll_value: old_axis_state_with_valid_scroll_value.and_then(|state| state.scroll_value),
    }
}

fn reset_all_pointer_device_scroll_positions(
    pointer_device_states: &mut BTreeMap<xinput::DeviceId, PointerDeviceState>,
) {
    pointer_device_states
        .iter_mut()
        .for_each(|(_, device_state)| reset_pointer_device_scroll_positions(device_state));
}

fn reset_pointer_device_scroll_positions(pointer: &mut PointerDeviceState) {
    pointer.horizontal.scroll_value = None;
    pointer.vertical.scroll_value = None;
}

/// Returns the scroll delta for a smooth scrolling motion event, or `None` if no scroll data is present.
fn get_scroll_delta_and_update_state(
    pointer: &mut PointerDeviceState,
    event: &xinput::MotionEvent,
) -> Option<Point<f32>> {
    let delta_x = get_axis_scroll_delta_and_update_state(event, &mut pointer.horizontal);
    let delta_y = get_axis_scroll_delta_and_update_state(event, &mut pointer.vertical);
    if delta_x.is_some() || delta_y.is_some() {
        Some(Point::new(delta_x.unwrap_or(0.0), delta_y.unwrap_or(0.0)))
    } else {
        None
    }
}

fn get_axis_scroll_delta_and_update_state(
    event: &xinput::MotionEvent,
    axis: &mut ScrollAxisState,
) -> Option<f32> {
    let axis_index = get_valuator_axis_index(&event.valuator_mask, axis.valuator_number?)?;
    if let Some(axis_value) = event.axisvalues.get(axis_index) {
        let new_scroll = fp3232_to_f32(*axis_value);
        let delta_scroll = axis
            .scroll_value
            .map(|old_scroll| (old_scroll - new_scroll) * axis.multiplier);
        axis.scroll_value = Some(new_scroll);
        delta_scroll
    } else {
        log::error!("Encountered invalid XInput valuator_mask, scrolling may not work properly.");
        None
    }
}

fn make_scroll_wheel_event(
    position: Point<Pixels>,
    scroll_delta: Point<f32>,
    modifiers: Modifiers,
) -> crate::ScrollWheelEvent {
    // When shift is held down, vertical scrolling turns into horizontal scrolling.
    let delta = if modifiers.shift {
        Point {
            x: scroll_delta.y,
            y: 0.0,
        }
    } else {
        scroll_delta
    };
    crate::ScrollWheelEvent {
        position,
        delta: ScrollDelta::Lines(delta),
        modifiers,
        touch_phase: TouchPhase::default(),
    }
}

fn create_invisible_cursor(
    connection: &XCBConnection,
) -> anyhow::Result<crate::platform::linux::x11::client::xproto::Cursor> {
    let empty_pixmap = connection.generate_id()?;
    let root = connection.setup().roots[0].root;
    connection.create_pixmap(1, empty_pixmap, root, 1, 1)?;

    let cursor = connection.generate_id()?;
    connection.create_cursor(cursor, empty_pixmap, empty_pixmap, 0, 0, 0, 0, 0, 0, 0, 0)?;

    connection.free_pixmap(empty_pixmap)?;

    connection.flush()?;
    Ok(cursor)
}<|MERGE_RESOLUTION|>--- conflicted
+++ resolved
@@ -1,7 +1,4 @@
-<<<<<<< HEAD
-use crate::{Capslock, platform::scap_screen_capture::scap_screen_sources};
-=======
->>>>>>> edd40566
+use crate::Capslock;
 use core::str;
 use std::{
     cell::RefCell,
