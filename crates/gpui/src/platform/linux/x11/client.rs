--- conflicted
+++ resolved
@@ -767,35 +767,20 @@
                 }
             }
             Event::XinputLeave(event) => {
-<<<<<<< HEAD
                 if event.mode == xinput::NotifyMode::NORMAL {
                     self.0.borrow_mut().scroll_x = None; // Set last scroll to `None` so that a large delta isn't created if scrolling is done outside the window (the valuator is global)
                     self.0.borrow_mut().scroll_y = None;
 
                     let window = self.get_window(event.event)?;
-                    let state = self.0.borrow();
-                    let pressed_button = button_from_mask(event.buttons[0]);
+                    let mut state = self.0.borrow_mut();
+                    let pressed_button = pressed_button_from_mask(event.buttons[0]);
                     let position = point(
                         px(event.event_x as f32 / u16::MAX as f32 / state.scale_factor),
                         px(event.event_y as f32 / u16::MAX as f32 / state.scale_factor),
                     );
                     let modifiers = modifiers_from_xinput_info(event.mods);
+                    state.modifiers = modifiers;
                     drop(state);
-=======
-                self.0.borrow_mut().scroll_x = None; // Set last scroll to `None` so that a large delta isn't created if scrolling is done outside the window (the valuator is global)
-                self.0.borrow_mut().scroll_y = None;
-
-                let window = self.get_window(event.event)?;
-                let mut state = self.0.borrow_mut();
-                let pressed_button = pressed_button_from_mask(event.buttons[0]);
-                let position = point(
-                    px(event.event_x as f32 / u16::MAX as f32 / state.scale_factor),
-                    px(event.event_y as f32 / u16::MAX as f32 / state.scale_factor),
-                );
-                let modifiers = modifiers_from_xinput_info(event.mods);
-                state.modifiers = modifiers;
-                drop(state);
->>>>>>> 66b73c2d
 
                     window.handle_input(PlatformInput::MouseExited(crate::MouseExitEvent {
                         pressed_button,
