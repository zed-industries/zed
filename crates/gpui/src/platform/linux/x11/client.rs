--- conflicted
+++ resolved
@@ -1,11 +1,7 @@
 use std::cell::RefCell;
 use std::collections::HashSet;
 use std::ops::Deref;
-<<<<<<< HEAD
-=======
-use std::os::fd::AsRawFd;
 use std::path::PathBuf;
->>>>>>> 9e36a66f
 use std::rc::{Rc, Weak};
 use std::time::{Duration, Instant};
 
@@ -34,13 +30,8 @@
 use crate::platform::{LinuxCommon, PlatformWindow};
 use crate::{
     modifiers_from_xinput_info, point, px, AnyWindowHandle, Bounds, ClipboardItem, CursorStyle,
-<<<<<<< HEAD
-    DisplayId, Keystroke, Modifiers, ModifiersChangedEvent, Pixels, PlatformDisplay, PlatformInput,
-    Point, ScrollDelta, Size, TouchPhase, WindowParams, X11Window,
-=======
     DisplayId, Keystroke, Modifiers, ModifiersChangedEvent, Pixels, Platform, PlatformDisplay,
-    PlatformInput, Point, QuitSignal, ScrollDelta, Size, TouchPhase, WindowParams, X11Window,
->>>>>>> 9e36a66f
+    PlatformInput, Point, ScrollDelta, Size, TouchPhase, WindowParams, X11Window,
 };
 
 use super::{button_of_key, modifiers_from_state, pressed_button_from_mask};
@@ -584,15 +575,7 @@
                 let window = self.get_window(event.window)?;
                 window.property_notify(event);
             }
-<<<<<<< HEAD
-            Event::FocusIn(event) => {
-=======
-            Event::Expose(event) => {
-                let window = self.get_window(event.window)?;
-                window.refresh();
-            }
             Event::FocusIn(event) if event.mode == xproto::NotifyMode::NORMAL => {
->>>>>>> 9e36a66f
                 let window = self.get_window(event.event)?;
                 window.set_focused(true);
                 let mut state = self.0.borrow_mut();
