--- conflicted
+++ resolved
@@ -15,14 +15,9 @@
 use x11rb::{
     connection::{Connection as _, RequestConnection as _},
     protocol::{
-<<<<<<< HEAD
+        render::{self, ConnectionExt as _},
         xinput::{self, ConnectionExt as _},
         xproto::{self, ConnectionExt as _, CreateWindowAux},
-=======
-        render::{self, ConnectionExt as _},
-        xinput,
-        xproto::{self, ConnectionExt as _},
->>>>>>> bb1817ff
     },
     resource_manager::Database,
     wrapper::ConnectionExt as _,
@@ -222,17 +217,6 @@
         let x_screen_index = params
             .display_id
             .map_or(x_main_screen_index, |did| did.0 as usize);
-<<<<<<< HEAD
-        let screen = xcb_connection.setup().roots.get(x_screen_index).unwrap();
-
-        let win_aux = xproto::CreateWindowAux::new().event_mask(
-            xproto::EventMask::EXPOSURE
-                | xproto::EventMask::STRUCTURE_NOTIFY
-                | xproto::EventMask::FOCUS_CHANGE
-                | xproto::EventMask::KEY_PRESS
-                | xproto::EventMask::KEY_RELEASE,
-        );
-=======
 
         let visual_set = find_visuals(&xcb_connection, x_screen_index);
         let visual_maybe = match params.window_background {
@@ -278,16 +262,8 @@
                     | xproto::EventMask::LEAVE_WINDOW
                     | xproto::EventMask::FOCUS_CHANGE
                     | xproto::EventMask::KEY_PRESS
-                    | xproto::EventMask::KEY_RELEASE
-                    | xproto::EventMask::BUTTON_PRESS
-                    | xproto::EventMask::BUTTON_RELEASE
-                    | xproto::EventMask::POINTER_MOTION
-                    | xproto::EventMask::BUTTON1_MOTION
-                    | xproto::EventMask::BUTTON2_MOTION
-                    | xproto::EventMask::BUTTON3_MOTION
-                    | xproto::EventMask::BUTTON_MOTION,
+                    | xproto::EventMask::KEY_RELEASE,
             );
->>>>>>> bb1817ff
 
         xcb_connection
             .create_window(
