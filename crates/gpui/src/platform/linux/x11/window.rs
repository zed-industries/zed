use crate::{
    platform::blade::{BladeRenderer, BladeSurfaceConfig},
    size, AnyWindowHandle, Bounds, DevicePixels, ForegroundExecutor, Modifiers, Pixels,
    PlatformAtlas, PlatformDisplay, PlatformInput, PlatformInputHandler, PlatformWindow, Point,
    PromptLevel, Scene, Size, WindowAppearance, WindowBackgroundAppearance, WindowBounds,
    WindowParams, X11ClientStatePtr,
};

use blade_graphics as gpu;
use raw_window_handle as rwh;
use util::ResultExt;
use x11rb::{
    connection::Connection,
    protocol::{
        xinput::{self, ConnectionExt as _},
        xproto::{
            self, ClientMessageEvent, ConnectionExt as _, EventMask, TranslateCoordinatesReply,
        },
    },
    wrapper::ConnectionExt as _,
    xcb_ffi::XCBConnection,
};

use std::{
    cell::RefCell,
    ffi::c_void,
    num::NonZeroU32,
    ops::Div,
    ptr::NonNull,
    rc::Rc,
    sync::{self, Arc},
};

use super::{X11Display, XINPUT_MASTER_DEVICE};

x11rb::atom_manager! {
    pub XcbAtoms: AtomsCookie {
        UTF8_STRING,
        WM_PROTOCOLS,
        WM_DELETE_WINDOW,
        WM_CHANGE_STATE,
        _NET_WM_NAME,
        _NET_WM_STATE,
        _NET_WM_STATE_MAXIMIZED_VERT,
        _NET_WM_STATE_MAXIMIZED_HORZ,
        _NET_WM_STATE_FULLSCREEN,
        _NET_WM_STATE_HIDDEN,
        _NET_WM_STATE_FOCUSED,
        _NET_WM_MOVERESIZE,
        _GTK_SHOW_WINDOW_MENU,
    }
}

fn query_render_extent(xcb_connection: &XCBConnection, x_window: xproto::Window) -> gpu::Extent {
    let reply = xcb_connection
        .get_geometry(x_window)
        .unwrap()
        .reply()
        .unwrap();
    gpu::Extent {
        width: reply.width as u32,
        height: reply.height as u32,
        depth: 1,
    }
}

#[derive(Debug)]
struct Visual {
    id: xproto::Visualid,
    colormap: u32,
    depth: u8,
}

struct VisualSet {
    inherit: Visual,
    opaque: Option<Visual>,
    transparent: Option<Visual>,
    root: u32,
    black_pixel: u32,
}

fn find_visuals(xcb_connection: &XCBConnection, screen_index: usize) -> VisualSet {
    let screen = &xcb_connection.setup().roots[screen_index];
    let mut set = VisualSet {
        inherit: Visual {
            id: screen.root_visual,
            colormap: screen.default_colormap,
            depth: screen.root_depth,
        },
        opaque: None,
        transparent: None,
        root: screen.root,
        black_pixel: screen.black_pixel,
    };

    for depth_info in screen.allowed_depths.iter() {
        for visual_type in depth_info.visuals.iter() {
            let visual = Visual {
                id: visual_type.visual_id,
                colormap: 0,
                depth: depth_info.depth,
            };
            log::debug!("Visual id: {}, class: {:?}, depth: {}, bits_per_value: {}, masks: 0x{:x} 0x{:x} 0x{:x}",
                visual_type.visual_id,
                visual_type.class,
                depth_info.depth,
                visual_type.bits_per_rgb_value,
                visual_type.red_mask, visual_type.green_mask, visual_type.blue_mask,
            );

            if (
                visual_type.red_mask,
                visual_type.green_mask,
                visual_type.blue_mask,
            ) != (0xFF0000, 0xFF00, 0xFF)
            {
                continue;
            }
            let color_mask = visual_type.red_mask | visual_type.green_mask | visual_type.blue_mask;
            let alpha_mask = color_mask as usize ^ ((1usize << depth_info.depth) - 1);

            if alpha_mask == 0 {
                if set.opaque.is_none() {
                    set.opaque = Some(visual);
                }
            } else {
                if set.transparent.is_none() {
                    set.transparent = Some(visual);
                }
            }
        }
    }

    set
}

struct RawWindow {
    connection: *mut c_void,
    screen_id: usize,
    window_id: u32,
    visual_id: u32,
}

#[derive(Default)]
pub struct Callbacks {
    request_frame: Option<Box<dyn FnMut()>>,
    input: Option<Box<dyn FnMut(PlatformInput) -> crate::DispatchEventResult>>,
    active_status_change: Option<Box<dyn FnMut(bool)>>,
    resize: Option<Box<dyn FnMut(Size<Pixels>, f32)>>,
    moved: Option<Box<dyn FnMut()>>,
    should_close: Option<Box<dyn FnMut() -> bool>>,
    close: Option<Box<dyn FnOnce()>>,
    appearance_changed: Option<Box<dyn FnMut()>>,
}

pub struct X11WindowState {
    pub destroyed: bool,
    client: X11ClientStatePtr,
    executor: ForegroundExecutor,
    atoms: XcbAtoms,
    x_root_window: xproto::Window,
    _raw: RawWindow,
    bounds: Bounds<i32>,
    scale_factor: f32,
    renderer: BladeRenderer,
    display: Rc<dyn PlatformDisplay>,
    input_handler: Option<PlatformInputHandler>,
    appearance: WindowAppearance,
    pub handle: AnyWindowHandle,
}

#[derive(Clone)]
pub(crate) struct X11WindowStatePtr {
    pub state: Rc<RefCell<X11WindowState>>,
    pub(crate) callbacks: Rc<RefCell<Callbacks>>,
    xcb_connection: Rc<XCBConnection>,
    x_window: xproto::Window,
}

impl rwh::HasWindowHandle for RawWindow {
    fn window_handle(&self) -> Result<rwh::WindowHandle, rwh::HandleError> {
        let non_zero = NonZeroU32::new(self.window_id).unwrap();
        let mut handle = rwh::XcbWindowHandle::new(non_zero);
        handle.visual_id = NonZeroU32::new(self.visual_id);
        Ok(unsafe { rwh::WindowHandle::borrow_raw(handle.into()) })
    }
}
impl rwh::HasDisplayHandle for RawWindow {
    fn display_handle(&self) -> Result<rwh::DisplayHandle, rwh::HandleError> {
        let non_zero = NonNull::new(self.connection).unwrap();
        let handle = rwh::XcbDisplayHandle::new(Some(non_zero), self.screen_id as i32);
        Ok(unsafe { rwh::DisplayHandle::borrow_raw(handle.into()) })
    }
}

impl rwh::HasWindowHandle for X11Window {
    fn window_handle(&self) -> Result<rwh::WindowHandle, rwh::HandleError> {
        unimplemented!()
    }
}
impl rwh::HasDisplayHandle for X11Window {
    fn display_handle(&self) -> Result<rwh::DisplayHandle, rwh::HandleError> {
        unimplemented!()
    }
}

impl X11WindowState {
    #[allow(clippy::too_many_arguments)]
    pub fn new(
        handle: AnyWindowHandle,
        client: X11ClientStatePtr,
        executor: ForegroundExecutor,
        params: WindowParams,
        xcb_connection: &Rc<XCBConnection>,
        x_main_screen_index: usize,
        x_window: xproto::Window,
        atoms: &XcbAtoms,
        scale_factor: f32,
        appearance: WindowAppearance,
    ) -> anyhow::Result<Self> {
        let x_screen_index = params
            .display_id
            .map_or(x_main_screen_index, |did| did.0 as usize);

        let visual_set = find_visuals(&xcb_connection, x_screen_index);
        let visual_maybe = match params.window_background {
            WindowBackgroundAppearance::Opaque => visual_set.opaque,
            WindowBackgroundAppearance::Transparent | WindowBackgroundAppearance::Blurred => {
                visual_set.transparent
            }
        };
        let visual = match visual_maybe {
            Some(visual) => visual,
            None => {
                log::warn!(
                    "Unable to find a matching visual for {:?}",
                    params.window_background
                );
                visual_set.inherit
            }
        };
        log::info!("Using {:?}", visual);

        let colormap = if visual.colormap != 0 {
            visual.colormap
        } else {
            let id = xcb_connection.generate_id().unwrap();
            log::info!("Creating colormap {}", id);
            xcb_connection
                .create_colormap(xproto::ColormapAlloc::NONE, id, visual_set.root, visual.id)
                .unwrap()
                .check()?;
            id
        };

        let win_aux = xproto::CreateWindowAux::new()
            .background_pixel(x11rb::NONE)
            // https://stackoverflow.com/questions/43218127/x11-xlib-xcb-creating-a-window-requires-border-pixel-if-specifying-colormap-wh
            .border_pixel(visual_set.black_pixel)
            .colormap(colormap)
            .event_mask(
                xproto::EventMask::EXPOSURE
                    | xproto::EventMask::STRUCTURE_NOTIFY
                    | xproto::EventMask::FOCUS_CHANGE
                    | xproto::EventMask::KEY_PRESS
                    | xproto::EventMask::KEY_RELEASE,
            );

        xcb_connection
            .create_window(
                visual.depth,
                x_window,
                visual_set.root,
                params.bounds.origin.x.0 as i16,
                params.bounds.origin.y.0 as i16,
                params.bounds.size.width.0 as u16,
                params.bounds.size.height.0 as u16,
                0,
                xproto::WindowClass::INPUT_OUTPUT,
                visual.id,
                &win_aux,
            )
            .unwrap()
            .check()?;

        if let Some(titlebar) = params.titlebar {
            if let Some(title) = titlebar.title {
                xcb_connection
                    .change_property8(
                        xproto::PropMode::REPLACE,
                        x_window,
                        xproto::AtomEnum::WM_NAME,
                        xproto::AtomEnum::STRING,
                        title.as_bytes(),
                    )
                    .unwrap();
            }
        }

        xcb_connection
            .change_property32(
                xproto::PropMode::REPLACE,
                x_window,
                atoms.WM_PROTOCOLS,
                xproto::AtomEnum::ATOM,
                &[atoms.WM_DELETE_WINDOW],
            )
            .unwrap();

        xcb_connection
            .xinput_xi_select_events(
                x_window,
                &[xinput::EventMask {
                    deviceid: XINPUT_MASTER_DEVICE,
                    mask: vec![
                        xinput::XIEventMask::MOTION
                            | xinput::XIEventMask::BUTTON_PRESS
                            | xinput::XIEventMask::BUTTON_RELEASE
                            | xinput::XIEventMask::LEAVE,
                    ],
                }],
            )
            .unwrap();

        xcb_connection.map_window(x_window).unwrap();
        xcb_connection.flush().unwrap();

        let raw = RawWindow {
            connection: as_raw_xcb_connection::AsRawXcbConnection::as_raw_xcb_connection(
                xcb_connection,
            ) as *mut _,
            screen_id: x_screen_index,
            window_id: x_window,
            visual_id: visual.id,
        };
        let gpu = Arc::new(
            unsafe {
                gpu::Context::init_windowed(
                    &raw,
                    gpu::ContextDesc {
                        validation: false,
                        capture: false,
                        overlay: false,
                    },
                )
            }
            .map_err(|e| anyhow::anyhow!("{:?}", e))?,
        );

        let config = BladeSurfaceConfig {
            // Note: this has to be done after the GPU init, or otherwise
            // the sizes are immediately invalidated.
            size: query_render_extent(xcb_connection, x_window),
            transparent: params.window_background != WindowBackgroundAppearance::Opaque,
        };

        Ok(Self {
            client,
            executor,
            display: Rc::new(X11Display::new(xcb_connection, x_screen_index).unwrap()),
            _raw: raw,
            x_root_window: visual_set.root,
            bounds: params.bounds.map(|v| v.0),
            scale_factor,
            renderer: BladeRenderer::new(gpu, config),
            atoms: *atoms,
            input_handler: None,
            appearance,
            handle,
<<<<<<< HEAD
        })
=======
            destroyed: false,
        }
>>>>>>> ec9e700e
    }

    fn content_size(&self) -> Size<Pixels> {
        let size = self.renderer.viewport_size();
        Size {
            width: size.width.into(),
            height: size.height.into(),
        }
    }
}

pub(crate) struct X11Window(pub X11WindowStatePtr);

impl Drop for X11Window {
    fn drop(&mut self) {
        let mut state = self.0.state.borrow_mut();
        state.renderer.destroy();

        self.0.xcb_connection.unmap_window(self.0.x_window).unwrap();
        self.0
            .xcb_connection
            .destroy_window(self.0.x_window)
            .unwrap();
        self.0.xcb_connection.flush().unwrap();

        // Mark window as destroyed so that we can filter out when X11 events
        // for it still come in.
        state.destroyed = true;

        let this_ptr = self.0.clone();
        let client_ptr = state.client.clone();
        state
            .executor
            .spawn(async move {
                this_ptr.close();
                client_ptr.drop_window(this_ptr.x_window);
            })
            .detach();
        drop(state);
    }
}

enum WmHintPropertyState {
    // Remove = 0,
    // Add = 1,
    Toggle = 2,
}

impl X11Window {
    #[allow(clippy::too_many_arguments)]
    pub fn new(
        handle: AnyWindowHandle,
        client: X11ClientStatePtr,
        executor: ForegroundExecutor,
        params: WindowParams,
        xcb_connection: &Rc<XCBConnection>,
        x_main_screen_index: usize,
        x_window: xproto::Window,
        atoms: &XcbAtoms,
        scale_factor: f32,
        appearance: WindowAppearance,
    ) -> anyhow::Result<Self> {
        Ok(Self(X11WindowStatePtr {
            state: Rc::new(RefCell::new(X11WindowState::new(
                handle,
                client,
                executor,
                params,
                xcb_connection,
                x_main_screen_index,
                x_window,
                atoms,
                scale_factor,
                appearance,
            )?)),
            callbacks: Rc::new(RefCell::new(Callbacks::default())),
            xcb_connection: xcb_connection.clone(),
            x_window,
        }))
    }

    fn set_wm_hints(&self, wm_hint_property_state: WmHintPropertyState, prop1: u32, prop2: u32) {
        let state = self.0.state.borrow();
        let message = ClientMessageEvent::new(
            32,
            self.0.x_window,
            state.atoms._NET_WM_STATE,
            [wm_hint_property_state as u32, prop1, prop2, 1, 0],
        );
        self.0
            .xcb_connection
            .send_event(
                false,
                state.x_root_window,
                EventMask::SUBSTRUCTURE_REDIRECT | EventMask::SUBSTRUCTURE_NOTIFY,
                message,
            )
            .unwrap();
    }

    fn get_wm_hints(&self) -> Vec<u32> {
        let reply = self
            .0
            .xcb_connection
            .get_property(
                false,
                self.0.x_window,
                self.0.state.borrow().atoms._NET_WM_STATE,
                xproto::AtomEnum::ATOM,
                0,
                u32::MAX,
            )
            .unwrap()
            .reply()
            .unwrap();
        // Reply is in u8 but atoms are represented as u32
        reply
            .value
            .chunks_exact(4)
            .map(|chunk| u32::from_ne_bytes([chunk[0], chunk[1], chunk[2], chunk[3]]))
            .collect()
    }

    fn get_root_position(&self, position: Point<Pixels>) -> TranslateCoordinatesReply {
        let state = self.0.state.borrow();
        self.0
            .xcb_connection
            .translate_coordinates(
                self.0.x_window,
                state.x_root_window,
                (position.x.0 * state.scale_factor) as i16,
                (position.y.0 * state.scale_factor) as i16,
            )
            .unwrap()
            .reply()
            .unwrap()
    }
}

impl X11WindowStatePtr {
    pub fn should_close(&self) -> bool {
        let mut cb = self.callbacks.borrow_mut();
        if let Some(mut should_close) = cb.should_close.take() {
            let result = (should_close)();
            cb.should_close = Some(should_close);
            result
        } else {
            true
        }
    }

    pub fn close(&self) {
        let mut callbacks = self.callbacks.borrow_mut();
        if let Some(fun) = callbacks.close.take() {
            fun()
        }
    }

    pub fn refresh(&self) {
        let mut cb = self.callbacks.borrow_mut();
        if let Some(ref mut fun) = cb.request_frame {
            fun();
        }
    }

    pub fn handle_input(&self, input: PlatformInput) {
        if let Some(ref mut fun) = self.callbacks.borrow_mut().input {
            if !fun(input.clone()).propagate {
                return;
            }
        }
        if let PlatformInput::KeyDown(event) = input {
            let mut state = self.state.borrow_mut();
            if let Some(mut input_handler) = state.input_handler.take() {
                if let Some(ime_key) = &event.keystroke.ime_key {
                    drop(state);
                    input_handler.replace_text_in_range(None, ime_key);
                    state = self.state.borrow_mut();
                }
                state.input_handler = Some(input_handler);
            }
        }
    }

    pub fn handle_ime_commit(&self, text: String) {
        let mut state = self.state.borrow_mut();
        if let Some(mut input_handler) = state.input_handler.take() {
            drop(state);
            input_handler.replace_text_in_range(None, &text);
            let mut state = self.state.borrow_mut();
            state.input_handler = Some(input_handler);
        }
    }

    pub fn handle_ime_preedit(&self, text: String) {
        let mut state = self.state.borrow_mut();
        if let Some(mut input_handler) = state.input_handler.take() {
            drop(state);
            input_handler.replace_and_mark_text_in_range(None, &text, None);
            let mut state = self.state.borrow_mut();
            state.input_handler = Some(input_handler);
        }
    }

    pub fn handle_ime_unmark(&self) {
        let mut state = self.state.borrow_mut();
        if let Some(mut input_handler) = state.input_handler.take() {
            drop(state);
            input_handler.unmark_text();
            let mut state = self.state.borrow_mut();
            state.input_handler = Some(input_handler);
        }
    }

    pub fn handle_ime_delete(&self) {
        let mut state = self.state.borrow_mut();
        if let Some(mut input_handler) = state.input_handler.take() {
            drop(state);
            if let Some(marked) = input_handler.marked_text_range() {
                input_handler.replace_text_in_range(Some(marked), "");
            }
            let mut state = self.state.borrow_mut();
            state.input_handler = Some(input_handler);
        }
    }

    pub fn get_ime_area(&self) -> Option<Bounds<Pixels>> {
        let mut state = self.state.borrow_mut();
        let mut bounds: Option<Bounds<Pixels>> = None;
        if let Some(mut input_handler) = state.input_handler.take() {
            drop(state);
            if let Some(range) = input_handler.selected_text_range() {
                bounds = input_handler.bounds_for_range(range);
            }
            let mut state = self.state.borrow_mut();
            state.input_handler = Some(input_handler);
        };
        bounds
    }

    pub fn configure(&self, bounds: Bounds<i32>) {
        let mut resize_args = None;
        let is_resize;
        {
            let mut state = self.state.borrow_mut();

            is_resize = bounds.size.width != state.bounds.size.width
                || bounds.size.height != state.bounds.size.height;

            // If it's a resize event (only width/height changed), we ignore `bounds.origin`
            // because it contains wrong values.
            if is_resize {
                state.bounds.size = bounds.size;
            } else {
                state.bounds = bounds;
            }

            let gpu_size = query_render_extent(&self.xcb_connection, self.x_window);
            if state.renderer.viewport_size() != gpu_size {
                state
                    .renderer
                    .update_drawable_size(size(gpu_size.width as f64, gpu_size.height as f64));
                resize_args = Some((state.content_size(), state.scale_factor));
            }
        }

        let mut callbacks = self.callbacks.borrow_mut();
        if let Some((content_size, scale_factor)) = resize_args {
            if let Some(ref mut fun) = callbacks.resize {
                fun(content_size, scale_factor)
            }
        }
        if !is_resize {
            if let Some(ref mut fun) = callbacks.moved {
                fun()
            }
        }
    }

    pub fn set_focused(&self, focus: bool) {
        if let Some(ref mut fun) = self.callbacks.borrow_mut().active_status_change {
            fun(focus);
        }
    }

    pub fn set_appearance(&mut self, appearance: WindowAppearance) {
        self.state.borrow_mut().appearance = appearance;

        let mut callbacks = self.callbacks.borrow_mut();
        if let Some(ref mut fun) = callbacks.appearance_changed {
            (fun)()
        }
    }
}

impl PlatformWindow for X11Window {
    fn bounds(&self) -> Bounds<DevicePixels> {
        self.0.state.borrow().bounds.map(|v| v.into())
    }

    fn is_maximized(&self) -> bool {
        let state = self.0.state.borrow();
        let wm_hints = self.get_wm_hints();
        // A maximized window that gets minimized will still retain its maximized state.
        !wm_hints.contains(&state.atoms._NET_WM_STATE_HIDDEN)
            && wm_hints.contains(&state.atoms._NET_WM_STATE_MAXIMIZED_VERT)
            && wm_hints.contains(&state.atoms._NET_WM_STATE_MAXIMIZED_HORZ)
    }

    fn window_bounds(&self) -> WindowBounds {
        let state = self.0.state.borrow();
        WindowBounds::Windowed(state.bounds.map(|p| DevicePixels(p)))
    }

    fn content_size(&self) -> Size<Pixels> {
        // We divide by the scale factor here because this value is queried to determine how much to draw,
        // but it will be multiplied later by the scale to adjust for scaling.
        let state = self.0.state.borrow();
        state
            .content_size()
            .map(|size| size.div(state.scale_factor))
    }

    fn scale_factor(&self) -> f32 {
        self.0.state.borrow().scale_factor
    }

    fn appearance(&self) -> WindowAppearance {
        self.0.state.borrow().appearance
    }

    fn display(&self) -> Option<Rc<dyn PlatformDisplay>> {
        Some(self.0.state.borrow().display.clone())
    }

    fn mouse_position(&self) -> Point<Pixels> {
        let reply = self
            .0
            .xcb_connection
            .query_pointer(self.0.x_window)
            .unwrap()
            .reply()
            .unwrap();
        Point::new((reply.root_x as u32).into(), (reply.root_y as u32).into())
    }

    fn modifiers(&self) -> Modifiers {
        self.0
            .state
            .borrow()
            .client
            .0
            .upgrade()
            .map(|ref_cell| ref_cell.borrow().modifiers)
            .unwrap_or_default()
    }

    fn set_input_handler(&mut self, input_handler: PlatformInputHandler) {
        self.0.state.borrow_mut().input_handler = Some(input_handler);
    }

    fn take_input_handler(&mut self) -> Option<PlatformInputHandler> {
        self.0.state.borrow_mut().input_handler.take()
    }

    fn prompt(
        &self,
        _level: PromptLevel,
        _msg: &str,
        _detail: Option<&str>,
        _answers: &[&str],
    ) -> Option<futures::channel::oneshot::Receiver<usize>> {
        None
    }

    fn activate(&self) {
        let win_aux = xproto::ConfigureWindowAux::new().stack_mode(xproto::StackMode::ABOVE);
        self.0
            .xcb_connection
            .configure_window(self.0.x_window, &win_aux)
            .log_err();
    }

    fn is_active(&self) -> bool {
        let state = self.0.state.borrow();
        self.get_wm_hints()
            .contains(&state.atoms._NET_WM_STATE_FOCUSED)
    }

    fn set_title(&mut self, title: &str) {
        self.0
            .xcb_connection
            .change_property8(
                xproto::PropMode::REPLACE,
                self.0.x_window,
                xproto::AtomEnum::WM_NAME,
                xproto::AtomEnum::STRING,
                title.as_bytes(),
            )
            .unwrap();

        self.0
            .xcb_connection
            .change_property8(
                xproto::PropMode::REPLACE,
                self.0.x_window,
                self.0.state.borrow().atoms._NET_WM_NAME,
                self.0.state.borrow().atoms.UTF8_STRING,
                title.as_bytes(),
            )
            .unwrap();
    }

    fn set_app_id(&mut self, app_id: &str) {
        let mut data = Vec::with_capacity(app_id.len() * 2 + 1);
        data.extend(app_id.bytes()); // instance https://unix.stackexchange.com/a/494170
        data.push(b'\0');
        data.extend(app_id.bytes()); // class

        self.0
            .xcb_connection
            .change_property8(
                xproto::PropMode::REPLACE,
                self.0.x_window,
                xproto::AtomEnum::WM_CLASS,
                xproto::AtomEnum::STRING,
                &data,
            )
            .unwrap();
    }

    fn set_edited(&mut self, _edited: bool) {
        log::info!("ignoring macOS specific set_edited");
    }

    fn set_background_appearance(&mut self, background_appearance: WindowBackgroundAppearance) {
        let mut inner = self.0.state.borrow_mut();
        let transparent = background_appearance != WindowBackgroundAppearance::Opaque;
        inner.renderer.update_transparency(transparent);
    }

    fn show_character_palette(&self) {
        log::info!("ignoring macOS specific show_character_palette");
    }

    fn minimize(&self) {
        let state = self.0.state.borrow();
        const WINDOW_ICONIC_STATE: u32 = 3;
        let message = ClientMessageEvent::new(
            32,
            self.0.x_window,
            state.atoms.WM_CHANGE_STATE,
            [WINDOW_ICONIC_STATE, 0, 0, 0, 0],
        );
        self.0
            .xcb_connection
            .send_event(
                false,
                state.x_root_window,
                EventMask::SUBSTRUCTURE_REDIRECT | EventMask::SUBSTRUCTURE_NOTIFY,
                message,
            )
            .unwrap();
    }

    fn zoom(&self) {
        let state = self.0.state.borrow();
        self.set_wm_hints(
            WmHintPropertyState::Toggle,
            state.atoms._NET_WM_STATE_MAXIMIZED_VERT,
            state.atoms._NET_WM_STATE_MAXIMIZED_HORZ,
        );
    }

    fn toggle_fullscreen(&self) {
        let state = self.0.state.borrow();
        self.set_wm_hints(
            WmHintPropertyState::Toggle,
            state.atoms._NET_WM_STATE_FULLSCREEN,
            xproto::AtomEnum::NONE.into(),
        );
    }

    fn is_fullscreen(&self) -> bool {
        let state = self.0.state.borrow();
        self.get_wm_hints()
            .contains(&state.atoms._NET_WM_STATE_FULLSCREEN)
    }

    fn on_request_frame(&self, callback: Box<dyn FnMut()>) {
        self.0.callbacks.borrow_mut().request_frame = Some(callback);
    }

    fn on_input(&self, callback: Box<dyn FnMut(PlatformInput) -> crate::DispatchEventResult>) {
        self.0.callbacks.borrow_mut().input = Some(callback);
    }

    fn on_active_status_change(&self, callback: Box<dyn FnMut(bool)>) {
        self.0.callbacks.borrow_mut().active_status_change = Some(callback);
    }

    fn on_resize(&self, callback: Box<dyn FnMut(Size<Pixels>, f32)>) {
        self.0.callbacks.borrow_mut().resize = Some(callback);
    }

    fn on_moved(&self, callback: Box<dyn FnMut()>) {
        self.0.callbacks.borrow_mut().moved = Some(callback);
    }

    fn on_should_close(&self, callback: Box<dyn FnMut() -> bool>) {
        self.0.callbacks.borrow_mut().should_close = Some(callback);
    }

    fn on_close(&self, callback: Box<dyn FnOnce()>) {
        self.0.callbacks.borrow_mut().close = Some(callback);
    }

    fn on_appearance_changed(&self, callback: Box<dyn FnMut()>) {
        self.0.callbacks.borrow_mut().appearance_changed = Some(callback);
    }

    fn draw(&self, scene: &Scene) {
        let mut inner = self.0.state.borrow_mut();
        inner.renderer.draw(scene);
    }

    fn sprite_atlas(&self) -> sync::Arc<dyn PlatformAtlas> {
        let inner = self.0.state.borrow();
        inner.renderer.sprite_atlas().clone()
    }

    fn show_window_menu(&self, position: Point<Pixels>) {
        let state = self.0.state.borrow();
        let coords = self.get_root_position(position);
        let message = ClientMessageEvent::new(
            32,
            self.0.x_window,
            state.atoms._GTK_SHOW_WINDOW_MENU,
            [
                XINPUT_MASTER_DEVICE as u32,
                coords.dst_x as u32,
                coords.dst_y as u32,
                0,
                0,
            ],
        );
        self.0
            .xcb_connection
            .send_event(
                false,
                state.x_root_window,
                EventMask::SUBSTRUCTURE_REDIRECT | EventMask::SUBSTRUCTURE_NOTIFY,
                message,
            )
            .unwrap();
    }

    fn start_system_move(&self) {
        let state = self.0.state.borrow();
        let pointer = self
            .0
            .xcb_connection
            .query_pointer(self.0.x_window)
            .unwrap()
            .reply()
            .unwrap();
        const MOVERESIZE_MOVE: u32 = 8;
        let message = ClientMessageEvent::new(
            32,
            self.0.x_window,
            state.atoms._NET_WM_MOVERESIZE,
            [
                pointer.root_x as u32,
                pointer.root_y as u32,
                MOVERESIZE_MOVE,
                1, // Left mouse button
                1,
            ],
        );
        self.0
            .xcb_connection
            .send_event(
                false,
                state.x_root_window,
                EventMask::SUBSTRUCTURE_REDIRECT | EventMask::SUBSTRUCTURE_NOTIFY,
                message,
            )
            .unwrap();
    }

    fn should_render_window_controls(&self) -> bool {
        false
    }
}<|MERGE_RESOLUTION|>--- conflicted
+++ resolved
@@ -367,12 +367,8 @@
             input_handler: None,
             appearance,
             handle,
-<<<<<<< HEAD
+            destroyed: false,
         })
-=======
-            destroyed: false,
-        }
->>>>>>> ec9e700e
     }
 
     fn content_size(&self) -> Size<Pixels> {
