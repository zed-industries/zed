--- conflicted
+++ resolved
@@ -399,10 +399,6 @@
         self.0.inner.borrow_mut().input_handler.take()
     }
 
-<<<<<<< HEAD
-    // todo(linux)
-=======
->>>>>>> 01fe3eec
     fn prompt(
         &self,
         _level: PromptLevel,
