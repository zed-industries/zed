// todo(linux): remove
#![allow(unused)]

use crate::{
    platform::blade::BladeRenderer, size, Bounds, DevicePixels, Modifiers, Pixels, PlatformAtlas,
    PlatformDisplay, PlatformInput, PlatformInputHandler, PlatformWindow, Point, PromptLevel,
    Scene, Size, WindowAppearance, WindowBackgroundAppearance, WindowOptions, WindowParams,
    X11Client, X11ClientState,
};
use blade_graphics as gpu;
use parking_lot::Mutex;
use raw_window_handle as rwh;
use util::ResultExt;
use x11rb::{
    connection::Connection,
    protocol::xproto::{self, ConnectionExt as _, CreateWindowAux},
    wrapper::ConnectionExt,
    xcb_ffi::XCBConnection,
};

use std::{
    cell::{Ref, RefCell, RefMut},
    ffi::c_void,
    iter::Zip,
    mem,
    num::NonZeroU32,
    ptr::NonNull,
    rc::Rc,
    sync::{self, Arc},
};

use super::X11Display;

x11rb::atom_manager! {
    pub XcbAtoms: AtomsCookie {
        UTF8_STRING,
        WM_PROTOCOLS,
        WM_DELETE_WINDOW,
        _NET_WM_NAME,
        _NET_WM_STATE,
        _NET_WM_STATE_MAXIMIZED_VERT,
        _NET_WM_STATE_MAXIMIZED_HORZ,
    }
}

fn query_render_extent(xcb_connection: &XCBConnection, x_window: xproto::Window) -> gpu::Extent {
    let reply = xcb_connection
        .get_geometry(x_window)
        .unwrap()
        .reply()
        .unwrap();
    gpu::Extent {
        width: reply.width as u32,
        height: reply.height as u32,
        depth: 1,
    }
}

struct RawWindow {
    connection: *mut c_void,
    screen_id: usize,
    window_id: u32,
    visual_id: u32,
}

#[derive(Default)]
pub struct Callbacks {
    request_frame: Option<Box<dyn FnMut()>>,
    input: Option<Box<dyn FnMut(PlatformInput) -> crate::DispatchEventResult>>,
    active_status_change: Option<Box<dyn FnMut(bool)>>,
    resize: Option<Box<dyn FnMut(Size<Pixels>, f32)>>,
    fullscreen: Option<Box<dyn FnMut(bool)>>,
    moved: Option<Box<dyn FnMut()>>,
    should_close: Option<Box<dyn FnMut() -> bool>>,
    close: Option<Box<dyn FnOnce()>>,
    appearance_changed: Option<Box<dyn FnMut()>>,
}

pub(crate) struct X11WindowState {
    raw: RawWindow,
<<<<<<< HEAD
    x_window: xproto::Window,
    callbacks: RefCell<Callbacks>,
    inner: RefCell<LinuxWindowInner>,
    atoms: XcbAtoms,
=======

    bounds: Bounds<i32>,
    scale_factor: f32,
    renderer: BladeRenderer,
    display: Rc<dyn PlatformDisplay>,

    input_handler: Option<PlatformInputHandler>,
>>>>>>> 8f69eac4
}

#[derive(Clone)]
pub(crate) struct X11Window {
    pub(crate) state: Rc<RefCell<X11WindowState>>,
    pub(crate) callbacks: Rc<RefCell<Callbacks>>,
    xcb_connection: Rc<XCBConnection>,
    x_window: xproto::Window,
}

// todo(linux): Remove other RawWindowHandle implementation
unsafe impl blade_rwh::HasRawWindowHandle for RawWindow {
    fn raw_window_handle(&self) -> blade_rwh::RawWindowHandle {
        let mut wh = blade_rwh::XcbWindowHandle::empty();
        wh.window = self.window_id;
        wh.visual_id = self.visual_id;
        wh.into()
    }
}
unsafe impl blade_rwh::HasRawDisplayHandle for RawWindow {
    fn raw_display_handle(&self) -> blade_rwh::RawDisplayHandle {
        let mut dh = blade_rwh::XcbDisplayHandle::empty();
        dh.connection = self.connection;
        dh.screen = self.screen_id as i32;
        dh.into()
    }
}

impl rwh::HasWindowHandle for X11Window {
    fn window_handle(&self) -> Result<rwh::WindowHandle, rwh::HandleError> {
        Ok(unsafe {
            let non_zero = NonZeroU32::new(self.state.borrow().raw.window_id).unwrap();
            let handle = rwh::XcbWindowHandle::new(non_zero);
            rwh::WindowHandle::borrow_raw(handle.into())
        })
    }
}
impl rwh::HasDisplayHandle for X11Window {
    fn display_handle(&self) -> Result<rwh::DisplayHandle, rwh::HandleError> {
        Ok(unsafe {
            let this = self.state.borrow();
            let non_zero = NonNull::new(this.raw.connection).unwrap();
            let handle = rwh::XcbDisplayHandle::new(Some(non_zero), this.raw.screen_id as i32);
            rwh::DisplayHandle::borrow_raw(handle.into())
        })
    }
}

impl X11WindowState {
    pub fn new(
        params: WindowParams,
        xcb_connection: &Rc<XCBConnection>,
        x_main_screen_index: usize,
        x_window: xproto::Window,
        atoms: &XcbAtoms,
    ) -> Self {
        let x_screen_index = params
            .display_id
            .map_or(x_main_screen_index, |did| did.0 as usize);
        let screen = xcb_connection.setup().roots.get(x_screen_index).unwrap();

        let win_aux = xproto::CreateWindowAux::new().event_mask(
            xproto::EventMask::EXPOSURE
                | xproto::EventMask::STRUCTURE_NOTIFY
                | xproto::EventMask::ENTER_WINDOW
                | xproto::EventMask::LEAVE_WINDOW
                | xproto::EventMask::FOCUS_CHANGE
                | xproto::EventMask::KEY_PRESS
                | xproto::EventMask::KEY_RELEASE
                | xproto::EventMask::BUTTON_PRESS
                | xproto::EventMask::BUTTON_RELEASE
                | xproto::EventMask::POINTER_MOTION
                | xproto::EventMask::BUTTON1_MOTION
                | xproto::EventMask::BUTTON2_MOTION
                | xproto::EventMask::BUTTON3_MOTION
                | xproto::EventMask::BUTTON4_MOTION
                | xproto::EventMask::BUTTON5_MOTION
                | xproto::EventMask::BUTTON_MOTION,
        );

        xcb_connection
            .create_window(
                x11rb::COPY_FROM_PARENT as _,
                x_window,
                screen.root,
                params.bounds.origin.x.0 as i16,
                params.bounds.origin.y.0 as i16,
                params.bounds.size.width.0 as u16,
                params.bounds.size.height.0 as u16,
                0,
                xproto::WindowClass::INPUT_OUTPUT,
                screen.root_visual,
                &win_aux,
            )
            .unwrap();

        if let Some(titlebar) = params.titlebar {
            if let Some(title) = titlebar.title {
                xcb_connection
                    .change_property8(
                        xproto::PropMode::REPLACE,
                        x_window,
                        xproto::AtomEnum::WM_NAME,
                        xproto::AtomEnum::STRING,
                        title.as_bytes(),
                    )
                    .unwrap();
            }
        }

        xcb_connection
            .change_property32(
                xproto::PropMode::REPLACE,
                x_window,
                atoms.WM_PROTOCOLS,
                xproto::AtomEnum::ATOM,
                &[atoms.WM_DELETE_WINDOW],
            )
            .unwrap();

        xcb_connection.map_window(x_window).unwrap();
        xcb_connection.flush().unwrap();

        let raw = RawWindow {
            connection: as_raw_xcb_connection::AsRawXcbConnection::as_raw_xcb_connection(
                xcb_connection,
            ) as *mut _,
            screen_id: x_screen_index,
            window_id: x_window,
            visual_id: screen.root_visual,
        };
        let gpu = Arc::new(
            unsafe {
                gpu::Context::init_windowed(
                    &raw,
                    gpu::ContextDesc {
                        validation: false,
                        capture: false,
                        overlay: false,
                    },
                )
            }
            .unwrap(),
        );

        // Note: this has to be done after the GPU init, or otherwise
        // the sizes are immediately invalidated.
        let gpu_extent = query_render_extent(xcb_connection, x_window);

        Self {
            display: Rc::new(X11Display::new(xcb_connection, x_screen_index).unwrap()),
            raw,
            bounds: params.bounds.map(|v| v.0),
            scale_factor: 1.0,
            renderer: BladeRenderer::new(gpu, gpu_extent),

            input_handler: None,
        }
    }

    fn content_size(&self) -> Size<Pixels> {
        let size = self.renderer.viewport_size();
        Size {
            width: size.width.into(),
            height: size.height.into(),
        }
    }
}

impl X11Window {
    pub fn new(
        params: WindowParams,
        xcb_connection: &Rc<XCBConnection>,
        x_main_screen_index: usize,
        x_window: xproto::Window,
        atoms: &XcbAtoms,
    ) -> Self {
        X11Window {
            state: Rc::new(RefCell::new(X11WindowState::new(
                params,
                xcb_connection,
                x_main_screen_index,
                x_window,
                atoms,
            ))),
            callbacks: Rc::new(RefCell::new(Callbacks::default())),
            xcb_connection: xcb_connection.clone(),
            x_window,
<<<<<<< HEAD
            callbacks: RefCell::new(Callbacks::default()),
            inner: RefCell::new(LinuxWindowInner {
                bounds: params.bounds.map(|v| v.0),
                scale_factor: 1.0,
                renderer: BladeRenderer::new(gpu, gpu_extent),
                input_handler: None,
            }),
            atoms: *atoms,
=======
>>>>>>> 8f69eac4
        }
    }

    pub fn destroy(&self) {
        let mut state = self.state.borrow_mut();
        state.renderer.destroy();
        drop(state);

        self.xcb_connection.unmap_window(self.x_window).unwrap();
        self.xcb_connection.destroy_window(self.x_window).unwrap();
        if let Some(fun) = self.callbacks.borrow_mut().close.take() {
            fun();
        }
        self.xcb_connection.flush().unwrap();
    }

    pub fn refresh(&self) {
        let mut cb = self.callbacks.borrow_mut();
        if let Some(ref mut fun) = cb.request_frame {
            fun();
        }
    }

    pub fn handle_input(&self, input: PlatformInput) {
        if let Some(ref mut fun) = self.callbacks.borrow_mut().input {
            if !fun(input.clone()).propagate {
                return;
            }
        }
        if let PlatformInput::KeyDown(event) = input {
            let mut state = self.state.borrow_mut();
            if let Some(mut input_handler) = state.input_handler.take() {
                if let Some(ime_key) = &event.keystroke.ime_key {
                    drop(state);
                    input_handler.replace_text_in_range(None, ime_key);
                    state = self.state.borrow_mut();
                }
                state.input_handler = Some(input_handler);
            }
        }
    }

    pub fn configure(&self, bounds: Bounds<i32>) {
        let mut resize_args = None;
        let do_move;
        {
            let mut state = self.state.borrow_mut();
            let old_bounds = mem::replace(&mut state.bounds, bounds);
            do_move = old_bounds.origin != bounds.origin;
            // todo(linux): use normal GPUI types here, refactor out the double
            // viewport check and extra casts ( )
            let gpu_size = query_render_extent(&self.xcb_connection, self.x_window);
            if state.renderer.viewport_size() != gpu_size {
                state
                    .renderer
                    .update_drawable_size(size(gpu_size.width as f64, gpu_size.height as f64));
                resize_args = Some((state.content_size(), state.scale_factor));
            }
        }

        let mut callbacks = self.callbacks.borrow_mut();
        if let Some((content_size, scale_factor)) = resize_args {
            if let Some(ref mut fun) = callbacks.resize {
                fun(content_size, scale_factor)
            }
        }
        if do_move {
            if let Some(ref mut fun) = callbacks.moved {
                fun()
            }
        }
    }

    pub fn set_focused(&self, focus: bool) {
        if let Some(ref mut fun) = self.callbacks.borrow_mut().active_status_change {
            fun(focus);
        }
    }
}

impl PlatformWindow for X11Window {
    fn bounds(&self) -> Bounds<DevicePixels> {
        self.state.borrow_mut().bounds.map(|v| v.into())
    }

    // todo(linux)
    fn is_maximized(&self) -> bool {
        false
    }

    // todo(linux)
    fn is_minimized(&self) -> bool {
        false
    }

    fn content_size(&self) -> Size<Pixels> {
        self.state.borrow_mut().content_size()
    }

    fn scale_factor(&self) -> f32 {
        self.state.borrow_mut().scale_factor
    }

    // todo(linux)
    fn appearance(&self) -> WindowAppearance {
        WindowAppearance::Light
    }

    fn display(&self) -> Rc<dyn PlatformDisplay> {
        self.state.borrow().display.clone()
    }

    fn mouse_position(&self) -> Point<Pixels> {
        let reply = self
            .xcb_connection
            .query_pointer(self.x_window)
            .unwrap()
            .reply()
            .unwrap();
        Point::new((reply.root_x as u32).into(), (reply.root_y as u32).into())
    }

    // todo(linux)
    fn modifiers(&self) -> Modifiers {
        Modifiers::default()
    }

    fn as_any_mut(&mut self) -> &mut dyn std::any::Any {
        self
    }

    fn set_input_handler(&mut self, input_handler: PlatformInputHandler) {
        self.state.borrow_mut().input_handler = Some(input_handler);
    }

    fn take_input_handler(&mut self) -> Option<PlatformInputHandler> {
        self.state.borrow_mut().input_handler.take()
    }

    fn prompt(
        &self,
        _level: PromptLevel,
        _msg: &str,
        _detail: Option<&str>,
        _answers: &[&str],
    ) -> Option<futures::channel::oneshot::Receiver<usize>> {
        None
    }

    fn activate(&self) {
        let win_aux = xproto::ConfigureWindowAux::new().stack_mode(xproto::StackMode::ABOVE);
        self.xcb_connection
            .configure_window(self.x_window, &win_aux)
            .log_err();
    }

    // todo(linux)
    fn is_active(&self) -> bool {
        false
    }

    fn set_title(&mut self, title: &str) {
        self.xcb_connection
            .change_property8(
                xproto::PropMode::REPLACE,
                self.x_window,
                xproto::AtomEnum::WM_NAME,
                xproto::AtomEnum::STRING,
                title.as_bytes(),
            )
            .unwrap();

        self.0
            .xcb_connection
            .change_property8(
                xproto::PropMode::REPLACE,
                self.0.x_window,
                self.0.atoms._NET_WM_NAME,
                self.0.atoms.UTF8_STRING,
                title.as_bytes(),
            )
            .unwrap();
    }

    // todo(linux)
    fn set_edited(&mut self, edited: bool) {}

    fn set_background_appearance(&mut self, _background_appearance: WindowBackgroundAppearance) {
        // todo(linux)
    }

    // todo(linux), this corresponds to `orderFrontCharacterPalette` on macOS,
    // but it looks like the equivalent for Linux is GTK specific:
    //
    // https://docs.gtk.org/gtk3/signal.Entry.insert-emoji.html
    //
    // This API might need to change, or we might need to build an emoji picker into GPUI
    fn show_character_palette(&self) {
        unimplemented!()
    }

    // todo(linux)
    fn minimize(&self) {
        unimplemented!()
    }

    // todo(linux)
    fn zoom(&self) {
        unimplemented!()
    }

    // todo(linux)
    fn toggle_fullscreen(&self) {
        unimplemented!()
    }

    // todo(linux)
    fn is_fullscreen(&self) -> bool {
        false
    }

    fn on_request_frame(&self, callback: Box<dyn FnMut()>) {
        self.callbacks.borrow_mut().request_frame = Some(callback);
    }

    fn on_input(&self, callback: Box<dyn FnMut(PlatformInput) -> crate::DispatchEventResult>) {
        self.callbacks.borrow_mut().input = Some(callback);
    }

    fn on_active_status_change(&self, callback: Box<dyn FnMut(bool)>) {
        self.callbacks.borrow_mut().active_status_change = Some(callback);
    }

    fn on_resize(&self, callback: Box<dyn FnMut(Size<Pixels>, f32)>) {
        self.callbacks.borrow_mut().resize = Some(callback);
    }

    fn on_fullscreen(&self, callback: Box<dyn FnMut(bool)>) {
        self.callbacks.borrow_mut().fullscreen = Some(callback);
    }

    fn on_moved(&self, callback: Box<dyn FnMut()>) {
        self.callbacks.borrow_mut().moved = Some(callback);
    }

    fn on_should_close(&self, callback: Box<dyn FnMut() -> bool>) {
        self.callbacks.borrow_mut().should_close = Some(callback);
    }

    fn on_close(&self, callback: Box<dyn FnOnce()>) {
        self.callbacks.borrow_mut().close = Some(callback);
    }

    fn on_appearance_changed(&self, callback: Box<dyn FnMut()>) {
        self.callbacks.borrow_mut().appearance_changed = Some(callback);
    }

    // todo(linux)
    fn is_topmost_for_position(&self, _position: Point<Pixels>) -> bool {
        unimplemented!()
    }

    fn draw(&self, scene: &Scene) {
        let mut inner = self.state.borrow_mut();
        inner.renderer.draw(scene);
    }

    fn sprite_atlas(&self) -> sync::Arc<dyn PlatformAtlas> {
        let inner = self.state.borrow();
        inner.renderer.sprite_atlas().clone()
    }
}<|MERGE_RESOLUTION|>--- conflicted
+++ resolved
@@ -78,20 +78,13 @@
 
 pub(crate) struct X11WindowState {
     raw: RawWindow,
-<<<<<<< HEAD
-    x_window: xproto::Window,
-    callbacks: RefCell<Callbacks>,
-    inner: RefCell<LinuxWindowInner>,
     atoms: XcbAtoms,
-=======
-
     bounds: Bounds<i32>,
     scale_factor: f32,
     renderer: BladeRenderer,
     display: Rc<dyn PlatformDisplay>,
 
     input_handler: Option<PlatformInputHandler>,
->>>>>>> 8f69eac4
 }
 
 #[derive(Clone)]
@@ -280,17 +273,7 @@
             callbacks: Rc::new(RefCell::new(Callbacks::default())),
             xcb_connection: xcb_connection.clone(),
             x_window,
-<<<<<<< HEAD
-            callbacks: RefCell::new(Callbacks::default()),
-            inner: RefCell::new(LinuxWindowInner {
-                bounds: params.bounds.map(|v| v.0),
-                scale_factor: 1.0,
-                renderer: BladeRenderer::new(gpu, gpu_extent),
-                input_handler: None,
-            }),
             atoms: *atoms,
-=======
->>>>>>> 8f69eac4
         }
     }
 
