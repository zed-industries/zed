--- conflicted
+++ resolved
@@ -1,10 +1,3 @@
-<<<<<<< HEAD
-use crate::{
-    GLOBAL_THREAD_TIMINGS, PlatformDispatcher, Priority, PriorityQueueReceiver,
-    PriorityQueueSender, RunnableVariant, THREAD_TIMINGS, TaskTiming, ThreadTaskTimings, profiler,
-};
-=======
->>>>>>> 1b29725a
 use calloop::{
     EventLoop, PostAction,
     channel::{self, Sender},
@@ -191,8 +184,6 @@
             .send(TimerAfter { duration, runnable })
             .ok();
     }
-<<<<<<< HEAD
-=======
 
     fn spawn_realtime(&self, priority: RealtimePriority, f: Box<dyn FnOnce() + Send>) {
         std::thread::spawn(move || {
@@ -221,7 +212,6 @@
             f();
         });
     }
->>>>>>> 1b29725a
 }
 
 pub struct PriorityQueueCalloopSender<T> {
