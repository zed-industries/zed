--- conflicted
+++ resolved
@@ -70,13 +70,10 @@
 use crate::platform::linux::xdg_desktop_portal::{Event as XDPEvent, XDPEventSource};
 use crate::platform::linux::LinuxClient;
 use crate::platform::PlatformWindow;
-<<<<<<< HEAD
-use crate::{point, px, Bounds, FileDropEvent, ForegroundExecutor, MouseExitEvent, SCROLL_LINES};
-=======
 use crate::{
-    point, px, FileDropEvent, ForegroundExecutor, MouseExitEvent, WindowAppearance, SCROLL_LINES,
+    point, px, Bounds, FileDropEvent, ForegroundExecutor, MouseExitEvent, WindowAppearance,
+    SCROLL_LINES,
 };
->>>>>>> a84344a8
 use crate::{
     AnyWindowHandle, CursorStyle, DisplayId, KeyDownEvent, KeyUpEvent, Keystroke, Modifiers,
     ModifiersChangedEvent, MouseButton, MouseDownEvent, MouseMoveEvent, MouseUpEvent,
