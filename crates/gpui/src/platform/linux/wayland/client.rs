use std::{
    cell::{RefCell, RefMut},
    hash::Hash,
    os::fd::{AsRawFd, BorrowedFd},
    path::PathBuf,
    rc::{Rc, Weak},
    time::{Duration, Instant},
};

use anyhow::anyhow;
use calloop::{
    EventLoop, LoopHandle,
    timer::{TimeoutAction, Timer},
};
use calloop_wayland_source::WaylandSource;
use collections::HashMap;
use filedescriptor::Pipe;
use futures::channel::oneshot;
use http_client::Url;
use smallvec::SmallVec;
use util::ResultExt;
use wayland_backend::client::ObjectId;
use wayland_backend::protocol::WEnum;
use wayland_client::event_created_child;
use wayland_client::globals::{GlobalList, GlobalListContents, registry_queue_init};
use wayland_client::protocol::wl_callback::{self, WlCallback};
use wayland_client::protocol::wl_data_device_manager::DndAction;
use wayland_client::protocol::wl_data_offer::WlDataOffer;
use wayland_client::protocol::wl_pointer::AxisSource;
use wayland_client::protocol::{
    wl_data_device, wl_data_device_manager, wl_data_offer, wl_data_source, wl_output, wl_region,
};
use wayland_client::{
    Connection, Dispatch, Proxy, QueueHandle, delegate_noop,
    protocol::{
        wl_buffer, wl_compositor, wl_keyboard, wl_pointer, wl_registry, wl_seat, wl_shm,
        wl_shm_pool, wl_surface,
    },
};
use wayland_protocols::wp::cursor_shape::v1::client::{
    wp_cursor_shape_device_v1, wp_cursor_shape_manager_v1,
};
use wayland_protocols::wp::fractional_scale::v1::client::{
    wp_fractional_scale_manager_v1, wp_fractional_scale_v1,
};
use wayland_protocols::wp::primary_selection::zv1::client::zwp_primary_selection_offer_v1::{
    self, ZwpPrimarySelectionOfferV1,
};
use wayland_protocols::wp::primary_selection::zv1::client::{
    zwp_primary_selection_device_manager_v1, zwp_primary_selection_device_v1,
    zwp_primary_selection_source_v1,
};
use wayland_protocols::wp::text_input::zv3::client::zwp_text_input_v3::{
    ContentHint, ContentPurpose,
};
use wayland_protocols::wp::text_input::zv3::client::{
    zwp_text_input_manager_v3, zwp_text_input_v3,
};
use wayland_protocols::wp::viewporter::client::{wp_viewport, wp_viewporter};
use wayland_protocols::xdg::activation::v1::client::{xdg_activation_token_v1, xdg_activation_v1};
use wayland_protocols::xdg::decoration::zv1::client::{
    zxdg_decoration_manager_v1, zxdg_toplevel_decoration_v1,
};
use wayland_protocols::xdg::shell::client::{xdg_surface, xdg_toplevel, xdg_wm_base};
use wayland_protocols_plasma::blur::client::{org_kde_kwin_blur, org_kde_kwin_blur_manager};
use xkbcommon::xkb::ffi::XKB_KEYMAP_FORMAT_TEXT_V1;
use xkbcommon::xkb::{self, KEYMAP_COMPILE_NO_FLAGS, Keycode};

use super::{
    display::WaylandDisplay,
    window::{ImeInput, WaylandWindowStatePtr},
};

<<<<<<< HEAD
=======
use crate::platform::linux::{
    LinuxClient, get_xkb_compose_state, is_within_click_distance, open_uri_internal, read_fd,
    reveal_path_internal,
    wayland::{
        clipboard::{Clipboard, DataOffer, FILE_LIST_MIME_TYPE, TEXT_MIME_TYPES},
        cursor::Cursor,
        serial::{SerialKind, SerialTracker},
        window::WaylandWindow,
    },
    xdg_desktop_portal::{Event as XDPEvent, XDPEventSource},
};
>>>>>>> 3fb10236
use crate::platform::{PlatformWindow, blade::BladeContext};
use crate::{
    AnyWindowHandle, Bounds, CursorStyle, DOUBLE_CLICK_INTERVAL, DevicePixels, DisplayId,
    FileDropEvent, ForegroundExecutor, KeyDownEvent, KeyUpEvent, Keystroke, LinuxCommon,
    LinuxKeyboardLayout, Modifiers, ModifiersChangedEvent, MouseButton, MouseDownEvent,
    MouseExitEvent, MouseMoveEvent, MouseUpEvent, NavigationDirection, Pixels, PlatformDisplay,
    PlatformInput, PlatformKeyboardLayout, Point, SCROLL_LINES, ScaledPixels, ScreenCaptureSource,
    ScrollDelta, ScrollWheelEvent, Size, TouchPhase, WindowParams, point, px, size,
};
use crate::{
    Capslock,
    platform::linux::{
        LinuxClient, get_xkb_compose_state, is_within_click_distance, open_uri_internal, read_fd,
        reveal_path_internal,
        wayland::{
            clipboard::{Clipboard, DataOffer, FILE_LIST_MIME_TYPE, TEXT_MIME_TYPE},
            cursor::Cursor,
            serial::{SerialKind, SerialTracker},
            window::WaylandWindow,
        },
        xdg_desktop_portal::{Event as XDPEvent, XDPEventSource},
    },
};

/// Used to convert evdev scancode to xkb scancode
const MIN_KEYCODE: u32 = 8;

#[derive(Clone)]
pub struct Globals {
    pub qh: QueueHandle<WaylandClientStatePtr>,
    pub activation: Option<xdg_activation_v1::XdgActivationV1>,
    pub compositor: wl_compositor::WlCompositor,
    pub cursor_shape_manager: Option<wp_cursor_shape_manager_v1::WpCursorShapeManagerV1>,
    pub data_device_manager: Option<wl_data_device_manager::WlDataDeviceManager>,
    pub primary_selection_manager:
        Option<zwp_primary_selection_device_manager_v1::ZwpPrimarySelectionDeviceManagerV1>,
    pub wm_base: xdg_wm_base::XdgWmBase,
    pub shm: wl_shm::WlShm,
    pub seat: wl_seat::WlSeat,
    pub viewporter: Option<wp_viewporter::WpViewporter>,
    pub fractional_scale_manager:
        Option<wp_fractional_scale_manager_v1::WpFractionalScaleManagerV1>,
    pub decoration_manager: Option<zxdg_decoration_manager_v1::ZxdgDecorationManagerV1>,
    pub blur_manager: Option<org_kde_kwin_blur_manager::OrgKdeKwinBlurManager>,
    pub text_input_manager: Option<zwp_text_input_manager_v3::ZwpTextInputManagerV3>,
    pub executor: ForegroundExecutor,
}

impl Globals {
    fn new(
        globals: GlobalList,
        executor: ForegroundExecutor,
        qh: QueueHandle<WaylandClientStatePtr>,
        seat: wl_seat::WlSeat,
    ) -> Self {
        Globals {
            activation: globals.bind(&qh, 1..=1, ()).ok(),
            compositor: globals
                .bind(
                    &qh,
                    wl_surface::REQ_SET_BUFFER_SCALE_SINCE
                        ..=wl_surface::EVT_PREFERRED_BUFFER_SCALE_SINCE,
                    (),
                )
                .unwrap(),
            cursor_shape_manager: globals.bind(&qh, 1..=1, ()).ok(),
            data_device_manager: globals
                .bind(
                    &qh,
                    WL_DATA_DEVICE_MANAGER_VERSION..=WL_DATA_DEVICE_MANAGER_VERSION,
                    (),
                )
                .ok(),
            primary_selection_manager: globals.bind(&qh, 1..=1, ()).ok(),
            shm: globals.bind(&qh, 1..=1, ()).unwrap(),
            seat,
            wm_base: globals.bind(&qh, 2..=5, ()).unwrap(),
            viewporter: globals.bind(&qh, 1..=1, ()).ok(),
            fractional_scale_manager: globals.bind(&qh, 1..=1, ()).ok(),
            decoration_manager: globals.bind(&qh, 1..=1, ()).ok(),
            blur_manager: globals.bind(&qh, 1..=1, ()).ok(),
            text_input_manager: globals.bind(&qh, 1..=1, ()).ok(),
            executor,
            qh,
        }
    }
}

#[derive(Default, Debug, Clone, PartialEq, Eq, Hash)]
pub struct InProgressOutput {
    name: Option<String>,
    scale: Option<i32>,
    position: Option<Point<DevicePixels>>,
    size: Option<Size<DevicePixels>>,
}

impl InProgressOutput {
    fn complete(&self) -> Option<Output> {
        if let Some((position, size)) = self.position.zip(self.size) {
            let scale = self.scale.unwrap_or(1);
            Some(Output {
                name: self.name.clone(),
                scale,
                bounds: Bounds::new(position, size),
            })
        } else {
            None
        }
    }
}

#[derive(Debug, Clone, Eq, PartialEq, Hash)]
pub struct Output {
    pub name: Option<String>,
    pub scale: i32,
    pub bounds: Bounds<DevicePixels>,
}

pub(crate) struct WaylandClientState {
    serial_tracker: SerialTracker,
    globals: Globals,
    gpu_context: BladeContext,
    wl_seat: wl_seat::WlSeat, // TODO: Multi seat support
    wl_pointer: Option<wl_pointer::WlPointer>,
    wl_keyboard: Option<wl_keyboard::WlKeyboard>,
    cursor_shape_device: Option<wp_cursor_shape_device_v1::WpCursorShapeDeviceV1>,
    data_device: Option<wl_data_device::WlDataDevice>,
    primary_selection: Option<zwp_primary_selection_device_v1::ZwpPrimarySelectionDeviceV1>,
    text_input: Option<zwp_text_input_v3::ZwpTextInputV3>,
    pre_edit_text: Option<String>,
    ime_pre_edit: Option<String>,
    composing: bool,
    // Surface to Window mapping
    windows: HashMap<ObjectId, WaylandWindowStatePtr>,
    // Output to scale mapping
    outputs: HashMap<ObjectId, Output>,
    in_progress_outputs: HashMap<ObjectId, InProgressOutput>,
    keymap_state: Option<xkb::State>,
    compose_state: Option<xkb::compose::State>,
    drag: DragState,
    click: ClickState,
    repeat: KeyRepeat,
    pub modifiers: Modifiers,
    pub capslock: Capslock,
    axis_source: AxisSource,
    pub mouse_location: Option<Point<Pixels>>,
    continuous_scroll_delta: Option<Point<Pixels>>,
    discrete_scroll_delta: Option<Point<f32>>,
    vertical_modifier: f32,
    horizontal_modifier: f32,
    scroll_event_received: bool,
    enter_token: Option<()>,
    button_pressed: Option<MouseButton>,
    mouse_focused_window: Option<WaylandWindowStatePtr>,
    keyboard_focused_window: Option<WaylandWindowStatePtr>,
    loop_handle: LoopHandle<'static, WaylandClientStatePtr>,
    cursor_style: Option<CursorStyle>,
    clipboard: Clipboard,
    data_offers: Vec<DataOffer<WlDataOffer>>,
    primary_data_offer: Option<DataOffer<ZwpPrimarySelectionOfferV1>>,
    cursor: Cursor,
    pending_activation: Option<PendingActivation>,
    event_loop: Option<EventLoop<'static, WaylandClientStatePtr>>,
    common: LinuxCommon,
}

pub struct DragState {
    data_offer: Option<wl_data_offer::WlDataOffer>,
    window: Option<WaylandWindowStatePtr>,
    position: Point<Pixels>,
}

pub struct ClickState {
    last_mouse_button: Option<MouseButton>,
    last_click: Instant,
    last_location: Point<Pixels>,
    current_count: usize,
}

pub(crate) struct KeyRepeat {
    characters_per_second: u32,
    delay: Duration,
    current_id: u64,
    current_keycode: Option<xkb::Keycode>,
}

pub(crate) enum PendingActivation {
    /// URI to open in the web browser.
    Uri(String),
    /// Path to open in the file explorer.
    Path(PathBuf),
    /// A window from ourselves to raise.
    Window(ObjectId),
}

/// This struct is required to conform to Rust's orphan rules, so we can dispatch on the state but hand the
/// window to GPUI.
#[derive(Clone)]
pub struct WaylandClientStatePtr(Weak<RefCell<WaylandClientState>>);

impl WaylandClientStatePtr {
    pub fn get_client(&self) -> Rc<RefCell<WaylandClientState>> {
        self.0
            .upgrade()
            .expect("The pointer should always be valid when dispatching in wayland")
    }

    pub fn get_serial(&self, kind: SerialKind) -> u32 {
        self.0.upgrade().unwrap().borrow().serial_tracker.get(kind)
    }

    pub fn set_pending_activation(&self, window: ObjectId) {
        self.0.upgrade().unwrap().borrow_mut().pending_activation =
            Some(PendingActivation::Window(window));
    }

    pub fn enable_ime(&self) {
        let client = self.get_client();
        let mut state = client.borrow_mut();
        let Some(mut text_input) = state.text_input.take() else {
            return;
        };

        text_input.enable();
        text_input.set_content_type(ContentHint::None, ContentPurpose::Normal);
        if let Some(window) = state.keyboard_focused_window.clone() {
            drop(state);
            if let Some(area) = window.get_ime_area() {
                text_input.set_cursor_rectangle(
                    area.origin.x.0 as i32,
                    area.origin.y.0 as i32,
                    area.size.width.0 as i32,
                    area.size.height.0 as i32,
                );
            }
            state = client.borrow_mut();
        }
        text_input.commit();
        state.text_input = Some(text_input);
    }

    pub fn disable_ime(&self) {
        let client = self.get_client();
        let mut state = client.borrow_mut();
        state.composing = false;
        if let Some(text_input) = &state.text_input {
            text_input.disable();
            text_input.commit();
        }
    }

    pub fn update_ime_position(&self, bounds: Bounds<ScaledPixels>) {
        let client = self.get_client();
        let mut state = client.borrow_mut();
        if state.composing || state.text_input.is_none() || state.pre_edit_text.is_some() {
            return;
        }

        let text_input = state.text_input.as_ref().unwrap();
        text_input.set_cursor_rectangle(
            bounds.origin.x.0 as i32,
            bounds.origin.y.0 as i32,
            bounds.size.width.0 as i32,
            bounds.size.height.0 as i32,
        );
        text_input.commit();
    }

    pub fn drop_window(&self, surface_id: &ObjectId) {
        let mut client = self.get_client();
        let mut state = client.borrow_mut();
        let closed_window = state.windows.remove(surface_id).unwrap();
        if let Some(window) = state.mouse_focused_window.take() {
            if !window.ptr_eq(&closed_window) {
                state.mouse_focused_window = Some(window);
            }
        }
        if let Some(window) = state.keyboard_focused_window.take() {
            if !window.ptr_eq(&closed_window) {
                state.keyboard_focused_window = Some(window);
            }
        }
        if state.windows.is_empty() {
            state.common.signal.stop();
        }
    }
}

#[derive(Clone)]
pub struct WaylandClient(Rc<RefCell<WaylandClientState>>);

impl Drop for WaylandClient {
    fn drop(&mut self) {
        let mut state = self.0.borrow_mut();
        state.windows.clear();

        if let Some(wl_pointer) = &state.wl_pointer {
            wl_pointer.release();
        }
        if let Some(cursor_shape_device) = &state.cursor_shape_device {
            cursor_shape_device.destroy();
        }
        if let Some(data_device) = &state.data_device {
            data_device.release();
        }
        if let Some(text_input) = &state.text_input {
            text_input.destroy();
        }
    }
}

const WL_DATA_DEVICE_MANAGER_VERSION: u32 = 3;

fn wl_seat_version(version: u32) -> u32 {
    // We rely on the wl_pointer.frame event
    const WL_SEAT_MIN_VERSION: u32 = 5;
    const WL_SEAT_MAX_VERSION: u32 = 9;

    if version < WL_SEAT_MIN_VERSION {
        panic!(
            "wl_seat below required version: {} < {}",
            version, WL_SEAT_MIN_VERSION
        );
    }

    version.clamp(WL_SEAT_MIN_VERSION, WL_SEAT_MAX_VERSION)
}

fn wl_output_version(version: u32) -> u32 {
    const WL_OUTPUT_MIN_VERSION: u32 = 2;
    const WL_OUTPUT_MAX_VERSION: u32 = 4;

    if version < WL_OUTPUT_MIN_VERSION {
        panic!(
            "wl_output below required version: {} < {}",
            version, WL_OUTPUT_MIN_VERSION
        );
    }

    version.clamp(WL_OUTPUT_MIN_VERSION, WL_OUTPUT_MAX_VERSION)
}

impl WaylandClient {
    pub(crate) fn new() -> Self {
        let conn = Connection::connect_to_env().unwrap();

        let (globals, mut event_queue) =
            registry_queue_init::<WaylandClientStatePtr>(&conn).unwrap();
        let qh = event_queue.handle();

        let mut seat: Option<wl_seat::WlSeat> = None;
        #[allow(clippy::mutable_key_type)]
        let mut in_progress_outputs = HashMap::default();
        globals.contents().with_list(|list| {
            for global in list {
                match &global.interface[..] {
                    "wl_seat" => {
                        seat = Some(globals.registry().bind::<wl_seat::WlSeat, _, _>(
                            global.name,
                            wl_seat_version(global.version),
                            &qh,
                            (),
                        ));
                    }
                    "wl_output" => {
                        let output = globals.registry().bind::<wl_output::WlOutput, _, _>(
                            global.name,
                            wl_output_version(global.version),
                            &qh,
                            (),
                        );
                        in_progress_outputs.insert(output.id(), InProgressOutput::default());
                    }
                    _ => {}
                }
            }
        });

        let event_loop = EventLoop::<WaylandClientStatePtr>::try_new().unwrap();

        let (common, main_receiver) = LinuxCommon::new(event_loop.get_signal());

        let handle = event_loop.handle();
        handle
            .insert_source(main_receiver, {
                let handle = handle.clone();
                move |event, _, _: &mut WaylandClientStatePtr| {
                    if let calloop::channel::Event::Msg(runnable) = event {
                        handle.insert_idle(|_| {
                            runnable.run();
                        });
                    }
                }
            })
            .unwrap();

        let gpu_context = BladeContext::new().expect("Unable to init GPU context");

        let seat = seat.unwrap();
        let globals = Globals::new(
            globals,
            common.foreground_executor.clone(),
            qh.clone(),
            seat.clone(),
        );

        let data_device = globals
            .data_device_manager
            .as_ref()
            .map(|data_device_manager| data_device_manager.get_data_device(&seat, &qh, ()));

        let primary_selection = globals
            .primary_selection_manager
            .as_ref()
            .map(|primary_selection_manager| primary_selection_manager.get_device(&seat, &qh, ()));

        let mut cursor = Cursor::new(&conn, &globals, 24);

        handle
            .insert_source(XDPEventSource::new(&common.background_executor), {
                move |event, _, client| match event {
                    XDPEvent::WindowAppearance(appearance) => {
                        if let Some(client) = client.0.upgrade() {
                            let mut client = client.borrow_mut();

                            client.common.appearance = appearance;

                            for (_, window) in &mut client.windows {
                                window.set_appearance(appearance);
                            }
                        }
                    }
                    XDPEvent::CursorTheme(theme) => {
                        if let Some(client) = client.0.upgrade() {
                            let mut client = client.borrow_mut();
                            client.cursor.set_theme(theme.as_str());
                        }
                    }
                    XDPEvent::CursorSize(size) => {
                        if let Some(client) = client.0.upgrade() {
                            let mut client = client.borrow_mut();
                            client.cursor.set_size(size);
                        }
                    }
                }
            })
            .unwrap();

        let mut state = Rc::new(RefCell::new(WaylandClientState {
            serial_tracker: SerialTracker::new(),
            globals,
            gpu_context,
            wl_seat: seat,
            wl_pointer: None,
            wl_keyboard: None,
            cursor_shape_device: None,
            data_device,
            primary_selection,
            text_input: None,
            pre_edit_text: None,
            ime_pre_edit: None,
            composing: false,
            outputs: HashMap::default(),
            in_progress_outputs,
            windows: HashMap::default(),
            common,
            keymap_state: None,
            compose_state: None,
            drag: DragState {
                data_offer: None,
                window: None,
                position: Point::default(),
            },
            click: ClickState {
                last_click: Instant::now(),
                last_mouse_button: None,
                last_location: Point::default(),
                current_count: 0,
            },
            repeat: KeyRepeat {
                characters_per_second: 16,
                delay: Duration::from_millis(500),
                current_id: 0,
                current_keycode: None,
            },
            modifiers: Modifiers {
                shift: false,
                control: false,
                alt: false,
                function: false,
                platform: false,
            },
            capslock: Capslock { on: false },
            scroll_event_received: false,
            axis_source: AxisSource::Wheel,
            mouse_location: None,
            continuous_scroll_delta: None,
            discrete_scroll_delta: None,
            vertical_modifier: -1.0,
            horizontal_modifier: -1.0,
            button_pressed: None,
            mouse_focused_window: None,
            keyboard_focused_window: None,
            loop_handle: handle.clone(),
            enter_token: None,
            cursor_style: None,
            clipboard: Clipboard::new(conn.clone(), handle.clone()),
            data_offers: Vec::new(),
            primary_data_offer: None,
            cursor,
            pending_activation: None,
            event_loop: Some(event_loop),
        }));

        WaylandSource::new(conn, event_queue)
            .insert(handle)
            .unwrap();

        Self(state)
    }
}

impl LinuxClient for WaylandClient {
    fn keyboard_layout(&self) -> Box<dyn PlatformKeyboardLayout> {
        let state = self.0.borrow();
        let id = if let Some(keymap_state) = &state.keymap_state {
            let layout_idx = keymap_state.serialize_layout(xkbcommon::xkb::STATE_LAYOUT_EFFECTIVE);
            keymap_state
                .get_keymap()
                .layout_get_name(layout_idx)
                .to_string()
        } else {
            "unknown".to_string()
        };
        Box::new(LinuxKeyboardLayout::new(id))
    }

    fn displays(&self) -> Vec<Rc<dyn PlatformDisplay>> {
        self.0
            .borrow()
            .outputs
            .iter()
            .map(|(id, output)| {
                Rc::new(WaylandDisplay {
                    id: id.clone(),
                    name: output.name.clone(),
                    bounds: output.bounds.to_pixels(output.scale as f32),
                }) as Rc<dyn PlatformDisplay>
            })
            .collect()
    }

    fn display(&self, id: DisplayId) -> Option<Rc<dyn PlatformDisplay>> {
        self.0
            .borrow()
            .outputs
            .iter()
            .find_map(|(object_id, output)| {
                (object_id.protocol_id() == id.0).then(|| {
                    Rc::new(WaylandDisplay {
                        id: object_id.clone(),
                        name: output.name.clone(),
                        bounds: output.bounds.to_pixels(output.scale as f32),
                    }) as Rc<dyn PlatformDisplay>
                })
            })
    }

    fn primary_display(&self) -> Option<Rc<dyn PlatformDisplay>> {
        None
    }

    fn is_screen_capture_supported(&self) -> bool {
        false
    }

    fn screen_capture_sources(
        &self,
    ) -> oneshot::Receiver<anyhow::Result<Vec<Box<dyn ScreenCaptureSource>>>> {
        // TODO: Get screen capture working on wayland. Be sure to try window resizing as that may
        // be tricky.
        //
        // start_scap_default_target_source()
        let (sources_tx, sources_rx) = oneshot::channel();
        sources_tx
            .send(Err(anyhow!("Wayland screen capture not yet implemented.")))
            .ok();
        sources_rx
    }

    fn open_window(
        &self,
        handle: AnyWindowHandle,
        params: WindowParams,
    ) -> anyhow::Result<Box<dyn PlatformWindow>> {
        let mut state = self.0.borrow_mut();

        let (window, surface_id) = WaylandWindow::new(
            handle,
            state.globals.clone(),
            &state.gpu_context,
            WaylandClientStatePtr(Rc::downgrade(&self.0)),
            params,
            state.common.appearance,
        )?;
        state.windows.insert(surface_id, window.0.clone());

        Ok(Box::new(window))
    }

    fn set_cursor_style(&self, style: CursorStyle) {
        let mut state = self.0.borrow_mut();

        let need_update = state
            .cursor_style
            .map_or(true, |current_style| current_style != style);

        if need_update {
            let serial = state.serial_tracker.get(SerialKind::MouseEnter);
            state.cursor_style = Some(style);

            if let CursorStyle::None = style {
                let wl_pointer = state
                    .wl_pointer
                    .clone()
                    .expect("window is focused by pointer");
                wl_pointer.set_cursor(serial, None, 0, 0);
            } else if let Some(cursor_shape_device) = &state.cursor_shape_device {
                cursor_shape_device.set_shape(serial, style.to_shape());
            } else if let Some(focused_window) = &state.mouse_focused_window {
                // cursor-shape-v1 isn't supported, set the cursor using a surface.
                let wl_pointer = state
                    .wl_pointer
                    .clone()
                    .expect("window is focused by pointer");
                let scale = focused_window.primary_output_scale();
                state
                    .cursor
                    .set_icon(&wl_pointer, serial, style.to_icon_name(), scale);
            }
        }
    }

    fn open_uri(&self, uri: &str) {
        let mut state = self.0.borrow_mut();
        if let (Some(activation), Some(window)) = (
            state.globals.activation.clone(),
            state.mouse_focused_window.clone(),
        ) {
            state.pending_activation = Some(PendingActivation::Uri(uri.to_string()));
            let token = activation.get_activation_token(&state.globals.qh, ());
            let serial = state.serial_tracker.get(SerialKind::MousePress);
            token.set_serial(serial, &state.wl_seat);
            token.set_surface(&window.surface());
            token.commit();
        } else {
            let executor = state.common.background_executor.clone();
            open_uri_internal(executor, uri, None);
        }
    }

    fn reveal_path(&self, path: PathBuf) {
        let mut state = self.0.borrow_mut();
        if let (Some(activation), Some(window)) = (
            state.globals.activation.clone(),
            state.mouse_focused_window.clone(),
        ) {
            state.pending_activation = Some(PendingActivation::Path(path));
            let token = activation.get_activation_token(&state.globals.qh, ());
            let serial = state.serial_tracker.get(SerialKind::MousePress);
            token.set_serial(serial, &state.wl_seat);
            token.set_surface(&window.surface());
            token.commit();
        } else {
            let executor = state.common.background_executor.clone();
            reveal_path_internal(executor, path, None);
        }
    }

    fn with_common<R>(&self, f: impl FnOnce(&mut LinuxCommon) -> R) -> R {
        f(&mut self.0.borrow_mut().common)
    }

    fn run(&self) {
        let mut event_loop = self
            .0
            .borrow_mut()
            .event_loop
            .take()
            .expect("App is already running");

        event_loop
            .run(
                None,
                &mut WaylandClientStatePtr(Rc::downgrade(&self.0)),
                |_| {},
            )
            .log_err();
    }

    fn write_to_primary(&self, item: crate::ClipboardItem) {
        let mut state = self.0.borrow_mut();
        let (Some(primary_selection_manager), Some(primary_selection)) = (
            state.globals.primary_selection_manager.clone(),
            state.primary_selection.clone(),
        ) else {
            return;
        };
        if state.mouse_focused_window.is_some() || state.keyboard_focused_window.is_some() {
            state.clipboard.set_primary(item);
            let serial = state.serial_tracker.get(SerialKind::KeyPress);
            let data_source = primary_selection_manager.create_source(&state.globals.qh, ());
            for mime_type in TEXT_MIME_TYPES {
                data_source.offer(mime_type.to_string());
            }
            data_source.offer(state.clipboard.self_mime());
            primary_selection.set_selection(Some(&data_source), serial);
        }
    }

    fn write_to_clipboard(&self, item: crate::ClipboardItem) {
        let mut state = self.0.borrow_mut();
        let (Some(data_device_manager), Some(data_device)) = (
            state.globals.data_device_manager.clone(),
            state.data_device.clone(),
        ) else {
            return;
        };
        if state.mouse_focused_window.is_some() || state.keyboard_focused_window.is_some() {
            state.clipboard.set(item);
            let serial = state.serial_tracker.get(SerialKind::KeyPress);
            let data_source = data_device_manager.create_data_source(&state.globals.qh, ());
            for mime_type in TEXT_MIME_TYPES {
                data_source.offer(mime_type.to_string());
            }
            data_source.offer(state.clipboard.self_mime());
            data_device.set_selection(Some(&data_source), serial);
        }
    }

    fn read_from_primary(&self) -> Option<crate::ClipboardItem> {
        self.0.borrow_mut().clipboard.read_primary()
    }

    fn read_from_clipboard(&self) -> Option<crate::ClipboardItem> {
        self.0.borrow_mut().clipboard.read()
    }

    fn active_window(&self) -> Option<AnyWindowHandle> {
        self.0
            .borrow_mut()
            .keyboard_focused_window
            .as_ref()
            .map(|window| window.handle())
    }

    fn window_stack(&self) -> Option<Vec<AnyWindowHandle>> {
        None
    }

    fn compositor_name(&self) -> &'static str {
        "Wayland"
    }
}

impl Dispatch<wl_registry::WlRegistry, GlobalListContents> for WaylandClientStatePtr {
    fn event(
        this: &mut Self,
        registry: &wl_registry::WlRegistry,
        event: wl_registry::Event,
        _: &GlobalListContents,
        _: &Connection,
        qh: &QueueHandle<Self>,
    ) {
        let mut client = this.get_client();
        let mut state = client.borrow_mut();

        match event {
            wl_registry::Event::Global {
                name,
                interface,
                version,
            } => match &interface[..] {
                "wl_seat" => {
                    if let Some(wl_pointer) = state.wl_pointer.take() {
                        wl_pointer.release();
                    }
                    if let Some(wl_keyboard) = state.wl_keyboard.take() {
                        wl_keyboard.release();
                    }
                    state.wl_seat.release();
                    state.wl_seat = registry.bind::<wl_seat::WlSeat, _, _>(
                        name,
                        wl_seat_version(version),
                        qh,
                        (),
                    );
                }
                "wl_output" => {
                    let output = registry.bind::<wl_output::WlOutput, _, _>(
                        name,
                        wl_output_version(version),
                        qh,
                        (),
                    );

                    state
                        .in_progress_outputs
                        .insert(output.id(), InProgressOutput::default());
                }
                _ => {}
            },
            wl_registry::Event::GlobalRemove { name: _ } => {
                // TODO: handle global removal
            }
            _ => {}
        }
    }
}

delegate_noop!(WaylandClientStatePtr: ignore xdg_activation_v1::XdgActivationV1);
delegate_noop!(WaylandClientStatePtr: ignore wl_compositor::WlCompositor);
delegate_noop!(WaylandClientStatePtr: ignore wp_cursor_shape_device_v1::WpCursorShapeDeviceV1);
delegate_noop!(WaylandClientStatePtr: ignore wp_cursor_shape_manager_v1::WpCursorShapeManagerV1);
delegate_noop!(WaylandClientStatePtr: ignore wl_data_device_manager::WlDataDeviceManager);
delegate_noop!(WaylandClientStatePtr: ignore zwp_primary_selection_device_manager_v1::ZwpPrimarySelectionDeviceManagerV1);
delegate_noop!(WaylandClientStatePtr: ignore wl_shm::WlShm);
delegate_noop!(WaylandClientStatePtr: ignore wl_shm_pool::WlShmPool);
delegate_noop!(WaylandClientStatePtr: ignore wl_buffer::WlBuffer);
delegate_noop!(WaylandClientStatePtr: ignore wl_region::WlRegion);
delegate_noop!(WaylandClientStatePtr: ignore wp_fractional_scale_manager_v1::WpFractionalScaleManagerV1);
delegate_noop!(WaylandClientStatePtr: ignore zxdg_decoration_manager_v1::ZxdgDecorationManagerV1);
delegate_noop!(WaylandClientStatePtr: ignore org_kde_kwin_blur_manager::OrgKdeKwinBlurManager);
delegate_noop!(WaylandClientStatePtr: ignore zwp_text_input_manager_v3::ZwpTextInputManagerV3);
delegate_noop!(WaylandClientStatePtr: ignore org_kde_kwin_blur::OrgKdeKwinBlur);
delegate_noop!(WaylandClientStatePtr: ignore wp_viewporter::WpViewporter);
delegate_noop!(WaylandClientStatePtr: ignore wp_viewport::WpViewport);

impl Dispatch<WlCallback, ObjectId> for WaylandClientStatePtr {
    fn event(
        state: &mut WaylandClientStatePtr,
        _: &wl_callback::WlCallback,
        event: wl_callback::Event,
        surface_id: &ObjectId,
        _: &Connection,
        _: &QueueHandle<Self>,
    ) {
        let client = state.get_client();
        let mut state = client.borrow_mut();
        let Some(window) = get_window(&mut state, surface_id) else {
            return;
        };
        drop(state);

        match event {
            wl_callback::Event::Done { .. } => {
                window.frame();
            }
            _ => {}
        }
    }
}

fn get_window(
    mut state: &mut RefMut<WaylandClientState>,
    surface_id: &ObjectId,
) -> Option<WaylandWindowStatePtr> {
    state.windows.get(surface_id).cloned()
}

impl Dispatch<wl_surface::WlSurface, ()> for WaylandClientStatePtr {
    fn event(
        this: &mut Self,
        surface: &wl_surface::WlSurface,
        event: <wl_surface::WlSurface as Proxy>::Event,
        _: &(),
        _: &Connection,
        _: &QueueHandle<Self>,
    ) {
        let mut client = this.get_client();
        let mut state = client.borrow_mut();

        let Some(window) = get_window(&mut state, &surface.id()) else {
            return;
        };
        #[allow(clippy::mutable_key_type)]
        let outputs = state.outputs.clone();
        drop(state);

        window.handle_surface_event(event, outputs);
    }
}

impl Dispatch<wl_output::WlOutput, ()> for WaylandClientStatePtr {
    fn event(
        this: &mut Self,
        output: &wl_output::WlOutput,
        event: <wl_output::WlOutput as Proxy>::Event,
        _: &(),
        _: &Connection,
        _: &QueueHandle<Self>,
    ) {
        let mut client = this.get_client();
        let mut state = client.borrow_mut();

        let Some(mut in_progress_output) = state.in_progress_outputs.get_mut(&output.id()) else {
            return;
        };

        match event {
            wl_output::Event::Name { name } => {
                in_progress_output.name = Some(name);
            }
            wl_output::Event::Scale { factor } => {
                in_progress_output.scale = Some(factor);
            }
            wl_output::Event::Geometry { x, y, .. } => {
                in_progress_output.position = Some(point(DevicePixels(x), DevicePixels(y)))
            }
            wl_output::Event::Mode { width, height, .. } => {
                in_progress_output.size = Some(size(DevicePixels(width), DevicePixels(height)))
            }
            wl_output::Event::Done => {
                if let Some(complete) = in_progress_output.complete() {
                    state.outputs.insert(output.id(), complete);
                }
                state.in_progress_outputs.remove(&output.id());
            }
            _ => {}
        }
    }
}

impl Dispatch<xdg_surface::XdgSurface, ObjectId> for WaylandClientStatePtr {
    fn event(
        state: &mut Self,
        _: &xdg_surface::XdgSurface,
        event: xdg_surface::Event,
        surface_id: &ObjectId,
        _: &Connection,
        _: &QueueHandle<Self>,
    ) {
        let client = state.get_client();
        let mut state = client.borrow_mut();
        let Some(window) = get_window(&mut state, surface_id) else {
            return;
        };
        drop(state);
        window.handle_xdg_surface_event(event);
    }
}

impl Dispatch<xdg_toplevel::XdgToplevel, ObjectId> for WaylandClientStatePtr {
    fn event(
        this: &mut Self,
        _: &xdg_toplevel::XdgToplevel,
        event: <xdg_toplevel::XdgToplevel as Proxy>::Event,
        surface_id: &ObjectId,
        _: &Connection,
        _: &QueueHandle<Self>,
    ) {
        let client = this.get_client();
        let mut state = client.borrow_mut();
        let Some(window) = get_window(&mut state, surface_id) else {
            return;
        };

        drop(state);
        let should_close = window.handle_toplevel_event(event);

        if should_close {
            // The close logic will be handled in drop_window()
            window.close();
        }
    }
}

impl Dispatch<xdg_wm_base::XdgWmBase, ()> for WaylandClientStatePtr {
    fn event(
        _: &mut Self,
        wm_base: &xdg_wm_base::XdgWmBase,
        event: <xdg_wm_base::XdgWmBase as Proxy>::Event,
        _: &(),
        _: &Connection,
        _: &QueueHandle<Self>,
    ) {
        if let xdg_wm_base::Event::Ping { serial } = event {
            wm_base.pong(serial);
        }
    }
}

impl Dispatch<xdg_activation_token_v1::XdgActivationTokenV1, ()> for WaylandClientStatePtr {
    fn event(
        this: &mut Self,
        token: &xdg_activation_token_v1::XdgActivationTokenV1,
        event: <xdg_activation_token_v1::XdgActivationTokenV1 as Proxy>::Event,
        _: &(),
        _: &Connection,
        _: &QueueHandle<Self>,
    ) {
        let client = this.get_client();
        let mut state = client.borrow_mut();

        if let xdg_activation_token_v1::Event::Done { token } = event {
            let executor = state.common.background_executor.clone();
            match state.pending_activation.take() {
                Some(PendingActivation::Uri(uri)) => open_uri_internal(executor, &uri, Some(token)),
                Some(PendingActivation::Path(path)) => {
                    reveal_path_internal(executor, path, Some(token))
                }
                Some(PendingActivation::Window(window)) => {
                    let Some(window) = get_window(&mut state, &window) else {
                        return;
                    };
                    let activation = state.globals.activation.as_ref().unwrap();
                    activation.activate(token, &window.surface());
                }
                None => log::error!("activation token received with no pending activation"),
            }
        }

        token.destroy();
    }
}

impl Dispatch<wl_seat::WlSeat, ()> for WaylandClientStatePtr {
    fn event(
        state: &mut Self,
        seat: &wl_seat::WlSeat,
        event: wl_seat::Event,
        _: &(),
        _: &Connection,
        qh: &QueueHandle<Self>,
    ) {
        if let wl_seat::Event::Capabilities {
            capabilities: WEnum::Value(capabilities),
        } = event
        {
            let client = state.get_client();
            let mut state = client.borrow_mut();
            if capabilities.contains(wl_seat::Capability::Keyboard) {
                let keyboard = seat.get_keyboard(qh, ());

                state.text_input = state
                    .globals
                    .text_input_manager
                    .as_ref()
                    .map(|text_input_manager| text_input_manager.get_text_input(&seat, qh, ()));

                if let Some(wl_keyboard) = &state.wl_keyboard {
                    wl_keyboard.release();
                }

                state.wl_keyboard = Some(keyboard);
            }
            if capabilities.contains(wl_seat::Capability::Pointer) {
                let pointer = seat.get_pointer(qh, ());
                state.cursor_shape_device = state
                    .globals
                    .cursor_shape_manager
                    .as_ref()
                    .map(|cursor_shape_manager| cursor_shape_manager.get_pointer(&pointer, qh, ()));

                if let Some(wl_pointer) = &state.wl_pointer {
                    wl_pointer.release();
                }

                state.wl_pointer = Some(pointer);
            }
        }
    }
}

impl Dispatch<wl_keyboard::WlKeyboard, ()> for WaylandClientStatePtr {
    fn event(
        this: &mut Self,
        _: &wl_keyboard::WlKeyboard,
        event: wl_keyboard::Event,
        _: &(),
        _: &Connection,
        _: &QueueHandle<Self>,
    ) {
        let mut client = this.get_client();
        let mut state = client.borrow_mut();
        match event {
            wl_keyboard::Event::RepeatInfo { rate, delay } => {
                state.repeat.characters_per_second = rate as u32;
                state.repeat.delay = Duration::from_millis(delay as u64);
            }
            wl_keyboard::Event::Keymap {
                format: WEnum::Value(format),
                fd,
                size,
                ..
            } => {
                if format != wl_keyboard::KeymapFormat::XkbV1 {
                    log::error!("Received keymap format {:?}, expected XkbV1", format);
                    return;
                }
                let xkb_context = xkb::Context::new(xkb::CONTEXT_NO_FLAGS);
                let keymap = unsafe {
                    xkb::Keymap::new_from_fd(
                        &xkb_context,
                        fd,
                        size as usize,
                        XKB_KEYMAP_FORMAT_TEXT_V1,
                        KEYMAP_COMPILE_NO_FLAGS,
                    )
                    .log_err()
                    .flatten()
                    .expect("Failed to create keymap")
                };
                state.keymap_state = Some(xkb::State::new(&keymap));
                state.compose_state = get_xkb_compose_state(&xkb_context);

                if let Some(mut callback) = state.common.callbacks.keyboard_layout_change.take() {
                    drop(state);
                    callback();
                    state = client.borrow_mut();
                    state.common.callbacks.keyboard_layout_change = Some(callback);
                }
            }
            wl_keyboard::Event::Enter { surface, .. } => {
                state.keyboard_focused_window = get_window(&mut state, &surface.id());
                state.enter_token = Some(());

                if let Some(window) = state.keyboard_focused_window.clone() {
                    drop(state);
                    window.set_focused(true);
                }
            }
            wl_keyboard::Event::Leave { surface, .. } => {
                let keyboard_focused_window = get_window(&mut state, &surface.id());
                state.keyboard_focused_window = None;
                state.enter_token.take();
                // Prevent keyboard events from repeating after opening e.g. a file chooser and closing it quickly
                state.repeat.current_id += 1;

                if let Some(window) = keyboard_focused_window {
                    if let Some(ref mut compose) = state.compose_state {
                        compose.reset();
                    }
                    state.pre_edit_text.take();
                    drop(state);
                    window.handle_ime(ImeInput::DeleteText);
                    window.set_focused(false);
                }
            }
            wl_keyboard::Event::Modifiers {
                mods_depressed,
                mods_latched,
                mods_locked,
                group,
                ..
            } => {
                let focused_window = state.keyboard_focused_window.clone();

                let keymap_state = state.keymap_state.as_mut().unwrap();
                let old_layout =
                    keymap_state.serialize_layout(xkbcommon::xkb::STATE_LAYOUT_EFFECTIVE);
                keymap_state.update_mask(mods_depressed, mods_latched, mods_locked, 0, 0, group);
                state.modifiers = Modifiers::from_xkb(keymap_state);
                let keymap_state = state.keymap_state.as_mut().unwrap();
                state.capslock = Capslock::from_xkb(keymap_state);

                if group != old_layout {
                    if let Some(mut callback) = state.common.callbacks.keyboard_layout_change.take()
                    {
                        drop(state);
                        callback();
                        state = client.borrow_mut();
                        state.common.callbacks.keyboard_layout_change = Some(callback);
                    }
                }

                let Some(focused_window) = focused_window else {
                    return;
                };

                let input = PlatformInput::ModifiersChanged(ModifiersChangedEvent {
                    modifiers: state.modifiers,
                    capslock: state.capslock,
                });

                drop(state);
                focused_window.handle_input(input);
            }
            wl_keyboard::Event::Key {
                serial,
                key,
                state: WEnum::Value(key_state),
                ..
            } => {
                state.serial_tracker.update(SerialKind::KeyPress, serial);

                let focused_window = state.keyboard_focused_window.clone();
                let Some(focused_window) = focused_window else {
                    return;
                };
                let focused_window = focused_window.clone();

                let keymap_state = state.keymap_state.as_ref().unwrap();
                let keycode = Keycode::from(key + MIN_KEYCODE);
                let keysym = keymap_state.key_get_one_sym(keycode);

                match key_state {
                    wl_keyboard::KeyState::Pressed if !keysym.is_modifier_key() => {
                        let mut keystroke =
                            Keystroke::from_xkb(&keymap_state, state.modifiers, keycode);
                        if let Some(mut compose) = state.compose_state.take() {
                            compose.feed(keysym);
                            match compose.status() {
                                xkb::Status::Composing => {
                                    keystroke.key_char = None;
                                    state.pre_edit_text =
                                        compose.utf8().or(Keystroke::underlying_dead_key(keysym));
                                    let pre_edit =
                                        state.pre_edit_text.clone().unwrap_or(String::default());
                                    drop(state);
                                    focused_window.handle_ime(ImeInput::SetMarkedText(pre_edit));
                                    state = client.borrow_mut();
                                }

                                xkb::Status::Composed => {
                                    state.pre_edit_text.take();
                                    keystroke.key_char = compose.utf8();
                                    if let Some(keysym) = compose.keysym() {
                                        keystroke.key = xkb::keysym_get_name(keysym);
                                    }
                                }
                                xkb::Status::Cancelled => {
                                    let pre_edit = state.pre_edit_text.take();
                                    let new_pre_edit = Keystroke::underlying_dead_key(keysym);
                                    state.pre_edit_text = new_pre_edit.clone();
                                    drop(state);
                                    if let Some(pre_edit) = pre_edit {
                                        focused_window.handle_ime(ImeInput::InsertText(pre_edit));
                                    }
                                    if let Some(current_key) = new_pre_edit {
                                        focused_window
                                            .handle_ime(ImeInput::SetMarkedText(current_key));
                                    }
                                    compose.feed(keysym);
                                    state = client.borrow_mut();
                                }
                                _ => {}
                            }
                            state.compose_state = Some(compose);
                        }
                        let input = PlatformInput::KeyDown(KeyDownEvent {
                            keystroke: keystroke.clone(),
                            is_held: false,
                        });

                        state.repeat.current_id += 1;
                        state.repeat.current_keycode = Some(keycode);

                        let rate = state.repeat.characters_per_second;
                        let id = state.repeat.current_id;
                        state
                            .loop_handle
                            .insert_source(Timer::from_duration(state.repeat.delay), {
                                let input = PlatformInput::KeyDown(KeyDownEvent {
                                    keystroke,
                                    is_held: true,
                                });
                                move |_event, _metadata, this| {
                                    let mut client = this.get_client();
                                    let mut state = client.borrow_mut();
                                    let is_repeating = id == state.repeat.current_id
                                        && state.repeat.current_keycode.is_some()
                                        && state.keyboard_focused_window.is_some();

                                    if !is_repeating || rate == 0 {
                                        return TimeoutAction::Drop;
                                    }

                                    let focused_window =
                                        state.keyboard_focused_window.as_ref().unwrap().clone();

                                    drop(state);
                                    focused_window.handle_input(input.clone());

                                    TimeoutAction::ToDuration(Duration::from_secs(1) / rate)
                                }
                            })
                            .unwrap();

                        drop(state);
                        focused_window.handle_input(input);
                    }
                    wl_keyboard::KeyState::Released if !keysym.is_modifier_key() => {
                        let input = PlatformInput::KeyUp(KeyUpEvent {
                            keystroke: Keystroke::from_xkb(keymap_state, state.modifiers, keycode),
                        });

                        if state.repeat.current_keycode == Some(keycode) {
                            state.repeat.current_keycode = None;
                        }

                        drop(state);
                        focused_window.handle_input(input);
                    }
                    _ => {}
                }
            }
            _ => {}
        }
    }
}
impl Dispatch<zwp_text_input_v3::ZwpTextInputV3, ()> for WaylandClientStatePtr {
    fn event(
        this: &mut Self,
        text_input: &zwp_text_input_v3::ZwpTextInputV3,
        event: <zwp_text_input_v3::ZwpTextInputV3 as Proxy>::Event,
        _: &(),
        _: &Connection,
        _: &QueueHandle<Self>,
    ) {
        let client = this.get_client();
        let mut state = client.borrow_mut();
        match event {
            zwp_text_input_v3::Event::Enter { .. } => {
                drop(state);
                this.enable_ime();
            }
            zwp_text_input_v3::Event::Leave { .. } => {
                drop(state);
                this.disable_ime();
            }
            zwp_text_input_v3::Event::CommitString { text } => {
                state.composing = false;
                let Some(window) = state.keyboard_focused_window.clone() else {
                    return;
                };

                if let Some(commit_text) = text {
                    drop(state);
                    // IBus Intercepts keys like `a`, `b`, but those keys are needed for vim mode.
                    // We should only send ASCII characters to Zed, otherwise a user could remap a letter like `か` or `相`.
                    if commit_text.len() == 1 {
                        window.handle_input(PlatformInput::KeyDown(KeyDownEvent {
                            keystroke: Keystroke {
                                modifiers: Modifiers::default(),
                                key: commit_text.clone(),
                                key_char: Some(commit_text),
                            },
                            is_held: false,
                        }));
                    } else {
                        window.handle_ime(ImeInput::InsertText(commit_text));
                    }
                }
            }
            zwp_text_input_v3::Event::PreeditString { text, .. } => {
                state.composing = true;
                state.ime_pre_edit = text;
            }
            zwp_text_input_v3::Event::Done { serial } => {
                let last_serial = state.serial_tracker.get(SerialKind::InputMethod);
                state.serial_tracker.update(SerialKind::InputMethod, serial);
                let Some(window) = state.keyboard_focused_window.clone() else {
                    return;
                };

                if let Some(text) = state.ime_pre_edit.take() {
                    drop(state);
                    window.handle_ime(ImeInput::SetMarkedText(text));
                    if let Some(area) = window.get_ime_area() {
                        text_input.set_cursor_rectangle(
                            area.origin.x.0 as i32,
                            area.origin.y.0 as i32,
                            area.size.width.0 as i32,
                            area.size.height.0 as i32,
                        );
                        if last_serial == serial {
                            text_input.commit();
                        }
                    }
                } else {
                    state.composing = false;
                    drop(state);
                    window.handle_ime(ImeInput::DeleteText);
                }
            }
            _ => {}
        }
    }
}

fn linux_button_to_gpui(button: u32) -> Option<MouseButton> {
    // These values are coming from <linux/input-event-codes.h>.
    const BTN_LEFT: u32 = 0x110;
    const BTN_RIGHT: u32 = 0x111;
    const BTN_MIDDLE: u32 = 0x112;
    const BTN_SIDE: u32 = 0x113;
    const BTN_EXTRA: u32 = 0x114;
    const BTN_FORWARD: u32 = 0x115;
    const BTN_BACK: u32 = 0x116;

    Some(match button {
        BTN_LEFT => MouseButton::Left,
        BTN_RIGHT => MouseButton::Right,
        BTN_MIDDLE => MouseButton::Middle,
        BTN_BACK | BTN_SIDE => MouseButton::Navigate(NavigationDirection::Back),
        BTN_FORWARD | BTN_EXTRA => MouseButton::Navigate(NavigationDirection::Forward),
        _ => return None,
    })
}

impl Dispatch<wl_pointer::WlPointer, ()> for WaylandClientStatePtr {
    fn event(
        this: &mut Self,
        wl_pointer: &wl_pointer::WlPointer,
        event: wl_pointer::Event,
        _: &(),
        _: &Connection,
        _: &QueueHandle<Self>,
    ) {
        let mut client = this.get_client();
        let mut state = client.borrow_mut();

        match event {
            wl_pointer::Event::Enter {
                serial,
                surface,
                surface_x,
                surface_y,
                ..
            } => {
                state.serial_tracker.update(SerialKind::MouseEnter, serial);
                state.mouse_location = Some(point(px(surface_x as f32), px(surface_y as f32)));
                state.button_pressed = None;

                if let Some(window) = get_window(&mut state, &surface.id()) {
                    state.mouse_focused_window = Some(window.clone());

                    if state.enter_token.is_some() {
                        state.enter_token = None;
                    }
                    if let Some(style) = state.cursor_style {
                        if let CursorStyle::None = style {
                            let wl_pointer = state
                                .wl_pointer
                                .clone()
                                .expect("window is focused by pointer");
                            wl_pointer.set_cursor(serial, None, 0, 0);
                        } else if let Some(cursor_shape_device) = &state.cursor_shape_device {
                            cursor_shape_device.set_shape(serial, style.to_shape());
                        } else {
                            let scale = window.primary_output_scale();
                            state
                                .cursor
                                .set_icon(&wl_pointer, serial, style.to_icon_name(), scale);
                        }
                    }
                    drop(state);
                    window.set_hovered(true);
                }
            }
            wl_pointer::Event::Leave { .. } => {
                if let Some(focused_window) = state.mouse_focused_window.clone() {
                    let input = PlatformInput::MouseExited(MouseExitEvent {
                        position: state.mouse_location.unwrap(),
                        pressed_button: state.button_pressed,
                        modifiers: state.modifiers,
                    });
                    state.mouse_focused_window = None;
                    state.mouse_location = None;
                    state.button_pressed = None;

                    drop(state);
                    focused_window.handle_input(input);
                    focused_window.set_hovered(false);
                }
            }
            wl_pointer::Event::Motion {
                surface_x,
                surface_y,
                ..
            } => {
                if state.mouse_focused_window.is_none() {
                    return;
                }
                state.mouse_location = Some(point(px(surface_x as f32), px(surface_y as f32)));

                if let Some(window) = state.mouse_focused_window.clone() {
                    if state
                        .keyboard_focused_window
                        .as_ref()
                        .map_or(false, |keyboard_window| window.ptr_eq(&keyboard_window))
                    {
                        state.enter_token = None;
                    }
                    let input = PlatformInput::MouseMove(MouseMoveEvent {
                        position: state.mouse_location.unwrap(),
                        pressed_button: state.button_pressed,
                        modifiers: state.modifiers,
                    });
                    drop(state);
                    window.handle_input(input);
                }
            }
            wl_pointer::Event::Button {
                serial,
                button,
                state: WEnum::Value(button_state),
                ..
            } => {
                state.serial_tracker.update(SerialKind::MousePress, serial);
                let button = linux_button_to_gpui(button);
                let Some(button) = button else { return };
                if state.mouse_focused_window.is_none() {
                    return;
                }
                match button_state {
                    wl_pointer::ButtonState::Pressed => {
                        if let Some(window) = state.keyboard_focused_window.clone() {
                            if state.composing && state.text_input.is_some() {
                                drop(state);
                                // text_input_v3 don't have something like a reset function
                                this.disable_ime();
                                this.enable_ime();
                                window.handle_ime(ImeInput::UnmarkText);
                                state = client.borrow_mut();
                            } else if let (Some(text), Some(compose)) =
                                (state.pre_edit_text.take(), state.compose_state.as_mut())
                            {
                                compose.reset();
                                drop(state);
                                window.handle_ime(ImeInput::InsertText(text));
                                state = client.borrow_mut();
                            }
                        }
                        let click_elapsed = state.click.last_click.elapsed();

                        if click_elapsed < DOUBLE_CLICK_INTERVAL
                            && state
                                .click
                                .last_mouse_button
                                .is_some_and(|prev_button| prev_button == button)
                            && is_within_click_distance(
                                state.click.last_location,
                                state.mouse_location.unwrap(),
                            )
                        {
                            state.click.current_count += 1;
                        } else {
                            state.click.current_count = 1;
                        }

                        state.click.last_click = Instant::now();
                        state.click.last_mouse_button = Some(button);
                        state.click.last_location = state.mouse_location.unwrap();

                        state.button_pressed = Some(button);

                        if let Some(window) = state.mouse_focused_window.clone() {
                            let input = PlatformInput::MouseDown(MouseDownEvent {
                                button,
                                position: state.mouse_location.unwrap(),
                                modifiers: state.modifiers,
                                click_count: state.click.current_count,
                                first_mouse: state.enter_token.take().is_some(),
                            });
                            drop(state);
                            window.handle_input(input);
                        }
                    }
                    wl_pointer::ButtonState::Released => {
                        state.button_pressed = None;

                        if let Some(window) = state.mouse_focused_window.clone() {
                            let input = PlatformInput::MouseUp(MouseUpEvent {
                                button,
                                position: state.mouse_location.unwrap(),
                                modifiers: state.modifiers,
                                click_count: state.click.current_count,
                            });
                            drop(state);
                            window.handle_input(input);
                        }
                    }
                    _ => {}
                }
            }

            // Axis Events
            wl_pointer::Event::AxisSource {
                axis_source: WEnum::Value(axis_source),
            } => {
                state.axis_source = axis_source;
            }
            wl_pointer::Event::Axis {
                axis: WEnum::Value(axis),
                value,
                ..
            } => {
                if state.axis_source == AxisSource::Wheel {
                    return;
                }
                let axis = if state.modifiers.shift {
                    wl_pointer::Axis::HorizontalScroll
                } else {
                    axis
                };
                let axis_modifier = match axis {
                    wl_pointer::Axis::VerticalScroll => state.vertical_modifier,
                    wl_pointer::Axis::HorizontalScroll => state.horizontal_modifier,
                    _ => 1.0,
                };
                state.scroll_event_received = true;
                let scroll_delta = state
                    .continuous_scroll_delta
                    .get_or_insert(point(px(0.0), px(0.0)));
                let modifier = 3.0;
                match axis {
                    wl_pointer::Axis::VerticalScroll => {
                        scroll_delta.y += px(value as f32 * modifier * axis_modifier);
                    }
                    wl_pointer::Axis::HorizontalScroll => {
                        scroll_delta.x += px(value as f32 * modifier * axis_modifier);
                    }
                    _ => unreachable!(),
                }
            }
            wl_pointer::Event::AxisDiscrete {
                axis: WEnum::Value(axis),
                discrete,
            } => {
                state.scroll_event_received = true;
                let axis = if state.modifiers.shift {
                    wl_pointer::Axis::HorizontalScroll
                } else {
                    axis
                };
                let axis_modifier = match axis {
                    wl_pointer::Axis::VerticalScroll => state.vertical_modifier,
                    wl_pointer::Axis::HorizontalScroll => state.horizontal_modifier,
                    _ => 1.0,
                };

                let scroll_delta = state.discrete_scroll_delta.get_or_insert(point(0.0, 0.0));
                match axis {
                    wl_pointer::Axis::VerticalScroll => {
                        scroll_delta.y += discrete as f32 * axis_modifier * SCROLL_LINES;
                    }
                    wl_pointer::Axis::HorizontalScroll => {
                        scroll_delta.x += discrete as f32 * axis_modifier * SCROLL_LINES;
                    }
                    _ => unreachable!(),
                }
            }
            wl_pointer::Event::AxisValue120 {
                axis: WEnum::Value(axis),
                value120,
            } => {
                state.scroll_event_received = true;
                let axis = if state.modifiers.shift {
                    wl_pointer::Axis::HorizontalScroll
                } else {
                    axis
                };
                let axis_modifier = match axis {
                    wl_pointer::Axis::VerticalScroll => state.vertical_modifier,
                    wl_pointer::Axis::HorizontalScroll => state.horizontal_modifier,
                    _ => unreachable!(),
                };

                let scroll_delta = state.discrete_scroll_delta.get_or_insert(point(0.0, 0.0));
                let wheel_percent = value120 as f32 / 120.0;
                match axis {
                    wl_pointer::Axis::VerticalScroll => {
                        scroll_delta.y += wheel_percent * axis_modifier * SCROLL_LINES;
                    }
                    wl_pointer::Axis::HorizontalScroll => {
                        scroll_delta.x += wheel_percent * axis_modifier * SCROLL_LINES;
                    }
                    _ => unreachable!(),
                }
            }
            wl_pointer::Event::Frame => {
                if state.scroll_event_received {
                    state.scroll_event_received = false;
                    let continuous = state.continuous_scroll_delta.take();
                    let discrete = state.discrete_scroll_delta.take();
                    if let Some(continuous) = continuous {
                        if let Some(window) = state.mouse_focused_window.clone() {
                            let input = PlatformInput::ScrollWheel(ScrollWheelEvent {
                                position: state.mouse_location.unwrap(),
                                delta: ScrollDelta::Pixels(continuous),
                                modifiers: state.modifiers,
                                touch_phase: TouchPhase::Moved,
                            });
                            drop(state);
                            window.handle_input(input);
                        }
                    } else if let Some(discrete) = discrete {
                        if let Some(window) = state.mouse_focused_window.clone() {
                            let input = PlatformInput::ScrollWheel(ScrollWheelEvent {
                                position: state.mouse_location.unwrap(),
                                delta: ScrollDelta::Lines(discrete),
                                modifiers: state.modifiers,
                                touch_phase: TouchPhase::Moved,
                            });
                            drop(state);
                            window.handle_input(input);
                        }
                    }
                }
            }
            _ => {}
        }
    }
}

impl Dispatch<wp_fractional_scale_v1::WpFractionalScaleV1, ObjectId> for WaylandClientStatePtr {
    fn event(
        this: &mut Self,
        _: &wp_fractional_scale_v1::WpFractionalScaleV1,
        event: <wp_fractional_scale_v1::WpFractionalScaleV1 as Proxy>::Event,
        surface_id: &ObjectId,
        _: &Connection,
        _: &QueueHandle<Self>,
    ) {
        let client = this.get_client();
        let mut state = client.borrow_mut();

        let Some(window) = get_window(&mut state, surface_id) else {
            return;
        };

        drop(state);
        window.handle_fractional_scale_event(event);
    }
}

impl Dispatch<zxdg_toplevel_decoration_v1::ZxdgToplevelDecorationV1, ObjectId>
    for WaylandClientStatePtr
{
    fn event(
        this: &mut Self,
        _: &zxdg_toplevel_decoration_v1::ZxdgToplevelDecorationV1,
        event: zxdg_toplevel_decoration_v1::Event,
        surface_id: &ObjectId,
        _: &Connection,
        _: &QueueHandle<Self>,
    ) {
        let client = this.get_client();
        let mut state = client.borrow_mut();
        let Some(window) = get_window(&mut state, surface_id) else {
            return;
        };

        drop(state);
        window.handle_toplevel_decoration_event(event);
    }
}

impl Dispatch<wl_data_device::WlDataDevice, ()> for WaylandClientStatePtr {
    fn event(
        this: &mut Self,
        _: &wl_data_device::WlDataDevice,
        event: wl_data_device::Event,
        _: &(),
        _: &Connection,
        _: &QueueHandle<Self>,
    ) {
        let client = this.get_client();
        let mut state = client.borrow_mut();

        match event {
            // Clipboard
            wl_data_device::Event::DataOffer { id: data_offer } => {
                state.data_offers.push(DataOffer::new(data_offer));
                if state.data_offers.len() > 2 {
                    // At most we store a clipboard offer and a drag and drop offer.
                    state.data_offers.remove(0).inner.destroy();
                }
            }
            wl_data_device::Event::Selection { id: data_offer } => {
                if let Some(offer) = data_offer {
                    let offer = state
                        .data_offers
                        .iter()
                        .find(|wrapper| wrapper.inner.id() == offer.id());
                    let offer = offer.cloned();
                    state.clipboard.set_offer(offer);
                } else {
                    state.clipboard.set_offer(None);
                }
            }

            // Drag and drop
            wl_data_device::Event::Enter {
                serial,
                surface,
                x,
                y,
                id: data_offer,
            } => {
                state.serial_tracker.update(SerialKind::DataDevice, serial);
                if let Some(data_offer) = data_offer {
                    let Some(drag_window) = get_window(&mut state, &surface.id()) else {
                        return;
                    };

                    const ACTIONS: DndAction = DndAction::Copy;
                    data_offer.set_actions(ACTIONS, ACTIONS);

                    let pipe = Pipe::new().unwrap();
                    data_offer.receive(FILE_LIST_MIME_TYPE.to_string(), unsafe {
                        BorrowedFd::borrow_raw(pipe.write.as_raw_fd())
                    });
                    let fd = pipe.read;
                    drop(pipe.write);

                    let read_task = state.common.background_executor.spawn(async {
                        let buffer = unsafe { read_fd(fd)? };
                        let text = String::from_utf8(buffer)?;
                        anyhow::Ok(text)
                    });

                    let this = this.clone();
                    state
                        .common
                        .foreground_executor
                        .spawn(async move {
                            let file_list = match read_task.await {
                                Ok(list) => list,
                                Err(err) => {
                                    log::error!("error reading drag and drop pipe: {err:?}");
                                    return;
                                }
                            };

                            let paths: SmallVec<[_; 2]> = file_list
                                .lines()
                                .filter_map(|path| Url::parse(path).log_err())
                                .filter_map(|url| url.to_file_path().log_err())
                                .collect();
                            let position = Point::new(x.into(), y.into());

                            // Prevent dropping text from other programs.
                            if paths.is_empty() {
                                data_offer.destroy();
                                return;
                            }

                            let input = PlatformInput::FileDrop(FileDropEvent::Entered {
                                position,
                                paths: crate::ExternalPaths(paths),
                            });

                            let client = this.get_client();
                            let mut state = client.borrow_mut();
                            state.drag.data_offer = Some(data_offer);
                            state.drag.window = Some(drag_window.clone());
                            state.drag.position = position;

                            drop(state);
                            drag_window.handle_input(input);
                        })
                        .detach();
                }
            }
            wl_data_device::Event::Motion { x, y, .. } => {
                let Some(drag_window) = state.drag.window.clone() else {
                    return;
                };
                let position = Point::new(x.into(), y.into());
                state.drag.position = position;

                let input = PlatformInput::FileDrop(FileDropEvent::Pending { position });
                drop(state);
                drag_window.handle_input(input);
            }
            wl_data_device::Event::Leave => {
                let Some(drag_window) = state.drag.window.clone() else {
                    return;
                };
                let data_offer = state.drag.data_offer.clone().unwrap();
                data_offer.destroy();

                state.drag.data_offer = None;
                state.drag.window = None;

                let input = PlatformInput::FileDrop(FileDropEvent::Exited {});
                drop(state);
                drag_window.handle_input(input);
            }
            wl_data_device::Event::Drop => {
                let Some(drag_window) = state.drag.window.clone() else {
                    return;
                };
                let data_offer = state.drag.data_offer.clone().unwrap();
                data_offer.finish();
                data_offer.destroy();

                state.drag.data_offer = None;
                state.drag.window = None;

                let input = PlatformInput::FileDrop(FileDropEvent::Submit {
                    position: state.drag.position,
                });
                drop(state);
                drag_window.handle_input(input);
            }
            _ => {}
        }
    }

    event_created_child!(WaylandClientStatePtr, wl_data_device::WlDataDevice, [
        wl_data_device::EVT_DATA_OFFER_OPCODE => (wl_data_offer::WlDataOffer, ()),
    ]);
}

impl Dispatch<wl_data_offer::WlDataOffer, ()> for WaylandClientStatePtr {
    fn event(
        this: &mut Self,
        data_offer: &wl_data_offer::WlDataOffer,
        event: wl_data_offer::Event,
        _: &(),
        _: &Connection,
        _: &QueueHandle<Self>,
    ) {
        let client = this.get_client();
        let mut state = client.borrow_mut();

        match event {
            wl_data_offer::Event::Offer { mime_type } => {
                // Drag and drop
                if mime_type == FILE_LIST_MIME_TYPE {
                    let serial = state.serial_tracker.get(SerialKind::DataDevice);
                    let mime_type = mime_type.clone();
                    data_offer.accept(serial, Some(mime_type));
                }

                // Clipboard
                if let Some(offer) = state
                    .data_offers
                    .iter_mut()
                    .find(|wrapper| wrapper.inner.id() == data_offer.id())
                {
                    offer.add_mime_type(mime_type);
                }
            }
            _ => {}
        }
    }
}

impl Dispatch<wl_data_source::WlDataSource, ()> for WaylandClientStatePtr {
    fn event(
        this: &mut Self,
        data_source: &wl_data_source::WlDataSource,
        event: wl_data_source::Event,
        _: &(),
        _: &Connection,
        _: &QueueHandle<Self>,
    ) {
        let client = this.get_client();
        let mut state = client.borrow_mut();

        match event {
            wl_data_source::Event::Send { mime_type, fd } => {
                state.clipboard.send(mime_type, fd);
            }
            wl_data_source::Event::Cancelled => {
                data_source.destroy();
            }
            _ => {}
        }
    }
}

impl Dispatch<zwp_primary_selection_device_v1::ZwpPrimarySelectionDeviceV1, ()>
    for WaylandClientStatePtr
{
    fn event(
        this: &mut Self,
        _: &zwp_primary_selection_device_v1::ZwpPrimarySelectionDeviceV1,
        event: zwp_primary_selection_device_v1::Event,
        _: &(),
        _: &Connection,
        _: &QueueHandle<Self>,
    ) {
        let client = this.get_client();
        let mut state = client.borrow_mut();

        match event {
            zwp_primary_selection_device_v1::Event::DataOffer { offer } => {
                let old_offer = state.primary_data_offer.replace(DataOffer::new(offer));
                if let Some(old_offer) = old_offer {
                    old_offer.inner.destroy();
                }
            }
            zwp_primary_selection_device_v1::Event::Selection { id: data_offer } => {
                if data_offer.is_some() {
                    let offer = state.primary_data_offer.clone();
                    state.clipboard.set_primary_offer(offer);
                } else {
                    state.clipboard.set_primary_offer(None);
                }
            }
            _ => {}
        }
    }

    event_created_child!(WaylandClientStatePtr, zwp_primary_selection_device_v1::ZwpPrimarySelectionDeviceV1, [
        zwp_primary_selection_device_v1::EVT_DATA_OFFER_OPCODE => (zwp_primary_selection_offer_v1::ZwpPrimarySelectionOfferV1, ()),
    ]);
}

impl Dispatch<zwp_primary_selection_offer_v1::ZwpPrimarySelectionOfferV1, ()>
    for WaylandClientStatePtr
{
    fn event(
        this: &mut Self,
        _data_offer: &zwp_primary_selection_offer_v1::ZwpPrimarySelectionOfferV1,
        event: zwp_primary_selection_offer_v1::Event,
        _: &(),
        _: &Connection,
        _: &QueueHandle<Self>,
    ) {
        let client = this.get_client();
        let mut state = client.borrow_mut();

        match event {
            zwp_primary_selection_offer_v1::Event::Offer { mime_type } => {
                if let Some(offer) = state.primary_data_offer.as_mut() {
                    offer.add_mime_type(mime_type);
                }
            }
            _ => {}
        }
    }
}

impl Dispatch<zwp_primary_selection_source_v1::ZwpPrimarySelectionSourceV1, ()>
    for WaylandClientStatePtr
{
    fn event(
        this: &mut Self,
        selection_source: &zwp_primary_selection_source_v1::ZwpPrimarySelectionSourceV1,
        event: zwp_primary_selection_source_v1::Event,
        _: &(),
        _: &Connection,
        _: &QueueHandle<Self>,
    ) {
        let client = this.get_client();
        let mut state = client.borrow_mut();

        match event {
            zwp_primary_selection_source_v1::Event::Send { mime_type, fd } => {
                state.clipboard.send_primary(mime_type, fd);
            }
            zwp_primary_selection_source_v1::Event::Cancelled => {
                selection_source.destroy();
            }
            _ => {}
        }
    }
}<|MERGE_RESOLUTION|>--- conflicted
+++ resolved
@@ -71,8 +71,6 @@
     window::{ImeInput, WaylandWindowStatePtr},
 };
 
-<<<<<<< HEAD
-=======
 use crate::platform::linux::{
     LinuxClient, get_xkb_compose_state, is_within_click_distance, open_uri_internal, read_fd,
     reveal_path_internal,
@@ -84,7 +82,6 @@
     },
     xdg_desktop_portal::{Event as XDPEvent, XDPEventSource},
 };
->>>>>>> 3fb10236
 use crate::platform::{PlatformWindow, blade::BladeContext};
 use crate::{
     AnyWindowHandle, Bounds, CursorStyle, DOUBLE_CLICK_INTERVAL, DevicePixels, DisplayId,
