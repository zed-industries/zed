use blade_graphics as gpu;
use collections::HashMap;
use futures::channel::oneshot::Receiver;
use std::{
    cell::{Ref, RefCell, RefMut},
    ffi::c_void,
    ptr::NonNull,
    rc::Rc,
    sync::Arc,
};

<<<<<<< HEAD
use crate::platform::{
    PlatformAtlas, PlatformInputHandler, PlatformWindow,
    blade::{BladeContext, BladeRenderer, BladeSurfaceConfig},
    linux::wayland::{display::WaylandDisplay, serial::SerialKind},
};
=======
use blade_graphics as gpu;
use collections::HashMap;
use futures::channel::oneshot::Receiver;

use raw_window_handle as rwh;
use wayland_backend::client::ObjectId;
use wayland_client::WEnum;
use wayland_client::{Proxy, protocol::wl_surface};
use wayland_protocols::wp::fractional_scale::v1::client::wp_fractional_scale_v1;
use wayland_protocols::wp::viewporter::client::wp_viewport;
use wayland_protocols::xdg::decoration::zv1::client::zxdg_toplevel_decoration_v1;
use wayland_protocols::xdg::shell::client::xdg_surface;
use wayland_protocols::xdg::shell::client::xdg_toplevel::{self};
use wayland_protocols_plasma::blur::client::org_kde_kwin_blur;

>>>>>>> 39731423
use crate::scene::Scene;
use crate::{
    AnyWindowHandle, Bounds, Decorations, Globals, GpuSpecs, Modifiers, Output, Pixels,
    PlatformDisplay, PlatformInput, Point, PromptButton, PromptLevel, RequestFrameOptions,
    ResizeEdge, ScaledPixels, Size, Tiling, WaylandClientStatePtr, WindowAppearance,
    WindowBackgroundAppearance, WindowBounds, WindowControlArea, WindowControls, WindowDecorations,
    WindowKind, WindowParams, px, size,
};
<<<<<<< HEAD
use raw_window_handle as rwh;
use wayland_backend::client::ObjectId;
use wayland_client::WEnum;
use wayland_client::{Proxy, protocol::wl_surface};
use wayland_protocols::wp::fractional_scale::v1::client::wp_fractional_scale_v1;
use wayland_protocols::wp::viewporter::client::wp_viewport;
use wayland_protocols::xdg::decoration::zv1::client::zxdg_toplevel_decoration_v1;
use wayland_protocols::xdg::shell::client::xdg_surface;
use wayland_protocols::xdg::shell::client::xdg_toplevel::{self};
use wayland_protocols_plasma::blur::client::org_kde_kwin_blur;
use wayland_protocols_wlr::layer_shell::v1::client::zwlr_layer_shell_v1::Layer;
use wayland_protocols_wlr::layer_shell::v1::client::zwlr_layer_surface_v1;
=======
use crate::{
    Capslock,
    platform::{
        PlatformAtlas, PlatformInputHandler, PlatformWindow,
        blade::{BladeContext, BladeRenderer, BladeSurfaceConfig},
        linux::wayland::{display::WaylandDisplay, serial::SerialKind},
    },
};
>>>>>>> 39731423

#[derive(Default)]
pub(crate) struct Callbacks {
    request_frame: Option<Box<dyn FnMut(RequestFrameOptions)>>,
    input: Option<Box<dyn FnMut(crate::PlatformInput) -> crate::DispatchEventResult>>,
    active_status_change: Option<Box<dyn FnMut(bool)>>,
    hover_status_change: Option<Box<dyn FnMut(bool)>>,
    resize: Option<Box<dyn FnMut(Size<Pixels>, f32)>>,
    moved: Option<Box<dyn FnMut()>>,
    should_close: Option<Box<dyn FnMut() -> bool>>,
    close: Option<Box<dyn FnOnce()>>,
    appearance_changed: Option<Box<dyn FnMut()>>,
}

struct RawWindow {
    window: *mut c_void,
    display: *mut c_void,
}

impl rwh::HasWindowHandle for RawWindow {
    fn window_handle(&self) -> Result<rwh::WindowHandle<'_>, rwh::HandleError> {
        let window = NonNull::new(self.window).unwrap();
        let handle = rwh::WaylandWindowHandle::new(window);
        Ok(unsafe { rwh::WindowHandle::borrow_raw(handle.into()) })
    }
}
impl rwh::HasDisplayHandle for RawWindow {
    fn display_handle(&self) -> Result<rwh::DisplayHandle<'_>, rwh::HandleError> {
        let display = NonNull::new(self.display).unwrap();
        let handle = rwh::WaylandDisplayHandle::new(display);
        Ok(unsafe { rwh::DisplayHandle::borrow_raw(handle.into()) })
    }
}

#[derive(Debug)]
struct InProgressConfigure {
    size: Option<Size<Pixels>>,
    fullscreen: bool,
    maximized: bool,
    resizing: bool,
    tiling: Tiling,
}

pub struct WaylandWindowState {
    surface_state: WaylandSurfaceState,
    acknowledged_first_configure: bool,
    pub surface: wl_surface::WlSurface,
    app_id: Option<String>,
    appearance: WindowAppearance,
    blur: Option<org_kde_kwin_blur::OrgKdeKwinBlur>,
    viewport: Option<wp_viewport::WpViewport>,
    outputs: HashMap<ObjectId, Output>,
    display: Option<(ObjectId, Output)>,
    globals: Globals,
    renderer: BladeRenderer,
    bounds: Bounds<Pixels>,
    scale: f32,
    input_handler: Option<PlatformInputHandler>,
    decorations: WindowDecorations,
    background_appearance: WindowBackgroundAppearance,
    fullscreen: bool,
    maximized: bool,
    tiling: Tiling,
    window_bounds: Bounds<Pixels>,
    client: WaylandClientStatePtr,
    handle: AnyWindowHandle,
    active: bool,
    hovered: bool,
    in_progress_configure: Option<InProgressConfigure>,
    resize_throttle: bool,
    in_progress_window_controls: Option<WindowControls>,
    window_controls: WindowControls,
    client_inset: Option<Pixels>,
}

pub enum WaylandSurfaceState {
    Xdg(WaylandXdgSurfaceState),
    LayerShell(WaylandLayerSurfaceState),
}

pub struct WaylandXdgSurfaceState {
    xdg_surface: xdg_surface::XdgSurface,
    toplevel: xdg_toplevel::XdgToplevel,
    decoration: Option<zxdg_toplevel_decoration_v1::ZxdgToplevelDecorationV1>,
}

pub struct WaylandLayerSurfaceState {
    layer_surface: zwlr_layer_surface_v1::ZwlrLayerSurfaceV1,
}

impl WaylandSurfaceState {
    fn ack_configure(&self, serial: u32) {
        match self {
            WaylandSurfaceState::Xdg(WaylandXdgSurfaceState { xdg_surface, .. }) => {
                xdg_surface.ack_configure(serial);
            }
            WaylandSurfaceState::LayerShell(WaylandLayerSurfaceState { layer_surface, .. }) => {
                layer_surface.ack_configure(serial);
            }
        }
    }

    fn decoration(&self) -> Option<&zxdg_toplevel_decoration_v1::ZxdgToplevelDecorationV1> {
        if let WaylandSurfaceState::Xdg(WaylandXdgSurfaceState { decoration, .. }) = self {
            decoration.as_ref()
        } else {
            None
        }
    }

    fn toplevel(&self) -> Option<&xdg_toplevel::XdgToplevel> {
        if let WaylandSurfaceState::Xdg(WaylandXdgSurfaceState { toplevel, .. }) = self {
            Some(toplevel)
        } else {
            None
        }
    }

    fn set_geometry(&self, x: i32, y: i32, width: i32, height: i32) {
        match self {
            WaylandSurfaceState::Xdg(WaylandXdgSurfaceState { xdg_surface, .. }) => {
                xdg_surface.set_window_geometry(x, y, width, height);
            }
            WaylandSurfaceState::LayerShell(WaylandLayerSurfaceState { layer_surface, .. }) => {
                // cannot set window position of a layer surface
                layer_surface.set_size(width as u32, height as u32);
            }
        }
    }

    fn destroy(&mut self) {
        match self {
            WaylandSurfaceState::Xdg(WaylandXdgSurfaceState {
                xdg_surface,
                toplevel,
                decoration: _decoration,
            }) => {
                toplevel.destroy();
                xdg_surface.destroy();
            }
            WaylandSurfaceState::LayerShell(WaylandLayerSurfaceState { layer_surface }) => {
                layer_surface.destroy();
            }
        }
    }
}

#[derive(Clone)]
pub struct WaylandWindowStatePtr {
    state: Rc<RefCell<WaylandWindowState>>,
    callbacks: Rc<RefCell<Callbacks>>,
}

impl WaylandWindowState {
    pub(crate) fn new(
        handle: AnyWindowHandle,
        surface: wl_surface::WlSurface,
        surface_state: WaylandSurfaceState,
        appearance: WindowAppearance,
        viewport: Option<wp_viewport::WpViewport>,
        client: WaylandClientStatePtr,
        globals: Globals,
        gpu_context: &BladeContext,
        options: WindowParams,
    ) -> anyhow::Result<Self> {
        let renderer = {
            let raw_window = RawWindow {
                window: surface.id().as_ptr().cast::<c_void>(),
                display: surface
                    .backend()
                    .upgrade()
                    .unwrap()
                    .display_ptr()
                    .cast::<c_void>(),
            };
            let config = BladeSurfaceConfig {
                size: gpu::Extent {
                    width: options.bounds.size.width.0 as u32,
                    height: options.bounds.size.height.0 as u32,
                    depth: 1,
                },
                transparent: true,
            };
            BladeRenderer::new(gpu_context, &raw_window, config)?
        };

        Ok(Self {
            surface_state,
            acknowledged_first_configure: false,
            surface,
            app_id: None,
            blur: None,
            viewport,
            globals,
            outputs: HashMap::default(),
            display: None,
            renderer,
            bounds: options.bounds,
            scale: 1.0,
            input_handler: None,
            decorations: WindowDecorations::Client,
            background_appearance: WindowBackgroundAppearance::Opaque,
            fullscreen: false,
            maximized: false,
            tiling: Tiling::default(),
            window_bounds: options.bounds,
            in_progress_configure: None,
            resize_throttle: false,
            client,
            appearance,
            handle,
            active: false,
            hovered: false,
            in_progress_window_controls: None,
            window_controls: WindowControls::default(),
            client_inset: None,
        })
    }

    pub fn is_transparent(&self) -> bool {
        self.decorations == WindowDecorations::Client
            || self.background_appearance != WindowBackgroundAppearance::Opaque
    }

    pub fn primary_output_scale(&mut self) -> i32 {
        let mut scale = 1;
        let mut current_output = self.display.take();
        for (id, output) in self.outputs.iter() {
            if let Some((_, output_data)) = &current_output {
                if output.scale > output_data.scale {
                    current_output = Some((id.clone(), output.clone()));
                }
            } else {
                current_output = Some((id.clone(), output.clone()));
            }
            scale = scale.max(output.scale);
        }
        self.display = current_output;
        scale
    }

    pub fn inset(&self) -> Pixels {
        match self.decorations {
            WindowDecorations::Server => px(0.0),
            WindowDecorations::Client => self.client_inset.unwrap_or(px(0.0)),
        }
    }
}

pub(crate) struct WaylandWindow(pub WaylandWindowStatePtr);
pub enum ImeInput {
    InsertText(String),
    SetMarkedText(String),
    UnmarkText,
    DeleteText,
}

impl Drop for WaylandWindow {
    fn drop(&mut self) {
        let mut state = self.0.state.borrow_mut();
        let surface_id = state.surface.id();
        let client = state.client.clone();

        state.renderer.destroy();
        if let Some(decoration) = &state.surface_state.decoration() {
            decoration.destroy();
        }
        if let Some(blur) = &state.blur {
            blur.release();
        }
        state.surface_state.destroy();
        if let Some(viewport) = &state.viewport {
            viewport.destroy();
        }
        state.surface.destroy();

        let state_ptr = self.0.clone();
        state
            .globals
            .executor
            .spawn(async move {
                state_ptr.close();
                client.drop_window(&surface_id)
            })
            .detach();
        drop(state);
    }
}

impl WaylandWindow {
    fn borrow(&self) -> Ref<'_, WaylandWindowState> {
        self.0.state.borrow()
    }

    fn borrow_mut(&self) -> RefMut<'_, WaylandWindowState> {
        self.0.state.borrow_mut()
    }

    pub fn new(
        handle: AnyWindowHandle,
        globals: Globals,
        gpu_context: &BladeContext,
        client: WaylandClientStatePtr,
        params: WindowParams,
        appearance: WindowAppearance,
    ) -> anyhow::Result<(Self, ObjectId)> {
        let surface = globals.compositor.create_surface(&globals.qh, ());

        let surface_state = match (params.kind, globals.layer_shell.as_ref()) {
            // Matching on layer_shell here means that if kind is Overlay, but the compositor doesn't support layer_shell,
            // we end up defaulting to xdg_surface anyway
            (WindowKind::Overlay, Some(layer_shell)) => {
                let layer_surface = layer_shell.get_layer_surface(
                    &surface,
                    None,
                    Layer::Overlay,
                    "".to_string(),
                    &globals.qh,
                    surface.id(),
                );

                let width = params.bounds.size.width.0;
                let height = params.bounds.size.height.0;
                layer_surface.set_size(width as u32, height as u32);
                layer_surface.set_keyboard_interactivity(
                    zwlr_layer_surface_v1::KeyboardInteractivity::OnDemand,
                );

                WaylandSurfaceState::LayerShell(WaylandLayerSurfaceState { layer_surface })
            }
            _ => {
                let xdg_surface =
                    globals
                        .wm_base
                        .get_xdg_surface(&surface, &globals.qh, surface.id());

                let toplevel = xdg_surface.get_toplevel(&globals.qh, surface.id());

                if let Some(size) = params.window_min_size {
                    toplevel.set_min_size(size.width.0 as i32, size.height.0 as i32);
                }

                // Attempt to set up window decorations based on the requested configuration
                let decoration = globals
                    .decoration_manager
                    .as_ref()
                    .map(|decoration_manager| {
                        decoration_manager.get_toplevel_decoration(
                            &toplevel,
                            &globals.qh,
                            surface.id(),
                        )
                    });

                WaylandSurfaceState::Xdg(WaylandXdgSurfaceState {
                    xdg_surface,
                    toplevel,
                    decoration,
                })
            }
        };

        if let Some(fractional_scale_manager) = globals.fractional_scale_manager.as_ref() {
            fractional_scale_manager.get_fractional_scale(&surface, &globals.qh, surface.id());
        }

        let viewport = globals
            .viewporter
            .as_ref()
            .map(|viewporter| viewporter.get_viewport(&surface, &globals.qh, ()));

        let this = Self(WaylandWindowStatePtr {
            state: Rc::new(RefCell::new(WaylandWindowState::new(
                handle,
                surface.clone(),
                surface_state,
                appearance,
                viewport,
                client,
                globals,
                gpu_context,
                params,
            )?)),
            callbacks: Rc::new(RefCell::new(Callbacks::default())),
        });

        // Kick things off
        surface.commit();

        Ok((this, surface.id()))
    }
}

impl WaylandWindowStatePtr {
    pub fn handle(&self) -> AnyWindowHandle {
        self.state.borrow().handle
    }

    pub fn surface(&self) -> wl_surface::WlSurface {
        self.state.borrow().surface.clone()
    }

    pub fn ptr_eq(&self, other: &Self) -> bool {
        Rc::ptr_eq(&self.state, &other.state)
    }

    pub fn frame(&self) {
        let mut state = self.state.borrow_mut();
        state.surface.frame(&state.globals.qh, state.surface.id());
        state.resize_throttle = false;
        drop(state);

        let mut cb = self.callbacks.borrow_mut();
        if let Some(fun) = cb.request_frame.as_mut() {
            fun(Default::default());
        }
    }

    pub fn handle_xdg_surface_event(&self, event: xdg_surface::Event) {
        match event {
            xdg_surface::Event::Configure { serial } => {
                {
                    let mut state = self.state.borrow_mut();
                    if let Some(window_controls) = state.in_progress_window_controls.take() {
                        state.window_controls = window_controls;

                        drop(state);
                        let mut callbacks = self.callbacks.borrow_mut();
                        if let Some(appearance_changed) = callbacks.appearance_changed.as_mut() {
                            appearance_changed();
                        }
                    }
                }
                {
                    let mut state = self.state.borrow_mut();

                    if let Some(mut configure) = state.in_progress_configure.take() {
                        let got_unmaximized = state.maximized && !configure.maximized;
                        state.fullscreen = configure.fullscreen;
                        state.maximized = configure.maximized;
                        state.tiling = configure.tiling;
                        // Limit interactive resizes to once per vblank
                        if configure.resizing && state.resize_throttle {
                            return;
                        } else if configure.resizing {
                            state.resize_throttle = true;
                        }
                        if !configure.fullscreen && !configure.maximized {
                            configure.size = if got_unmaximized {
                                Some(state.window_bounds.size)
                            } else {
                                compute_outer_size(state.inset(), configure.size, state.tiling)
                            };
                            if let Some(size) = configure.size {
                                state.window_bounds = Bounds {
                                    origin: Point::default(),
                                    size,
                                };
                            }
                        }
                        drop(state);
                        if let Some(size) = configure.size {
                            self.resize(size);
                        }
                    }
                }
                let mut state = self.state.borrow_mut();
                state.surface_state.ack_configure(serial);

                let window_geometry = inset_by_tiling(
                    state.bounds.map_origin(|_| px(0.0)),
                    state.inset(),
                    state.tiling,
                )
                .map(|v| v.0 as i32)
                .map_size(|v| if v <= 0 { 1 } else { v });

                state.surface_state.set_geometry(
                    window_geometry.origin.x,
                    window_geometry.origin.y,
                    window_geometry.size.width,
                    window_geometry.size.height,
                );

                let request_frame_callback = !state.acknowledged_first_configure;
                if request_frame_callback {
                    state.acknowledged_first_configure = true;
                    drop(state);
                    self.frame();
                }
            }
            _ => {}
        }
    }

    pub fn handle_toplevel_decoration_event(&self, event: zxdg_toplevel_decoration_v1::Event) {
        match event {
            zxdg_toplevel_decoration_v1::Event::Configure { mode } => match mode {
                WEnum::Value(zxdg_toplevel_decoration_v1::Mode::ServerSide) => {
                    self.state.borrow_mut().decorations = WindowDecorations::Server;
                    if let Some(mut appearance_changed) =
                        self.callbacks.borrow_mut().appearance_changed.as_mut()
                    {
                        appearance_changed();
                    }
                }
                WEnum::Value(zxdg_toplevel_decoration_v1::Mode::ClientSide) => {
                    self.state.borrow_mut().decorations = WindowDecorations::Client;
                    // Update background to be transparent
                    if let Some(mut appearance_changed) =
                        self.callbacks.borrow_mut().appearance_changed.as_mut()
                    {
                        appearance_changed();
                    }
                }
                WEnum::Value(_) => {
                    log::warn!("Unknown decoration mode");
                }
                WEnum::Unknown(v) => {
                    log::warn!("Unknown decoration mode: {}", v);
                }
            },
            _ => {}
        }
    }

    pub fn handle_fractional_scale_event(&self, event: wp_fractional_scale_v1::Event) {
        match event {
            wp_fractional_scale_v1::Event::PreferredScale { scale } => {
                self.rescale(scale as f32 / 120.0);
            }
            _ => {}
        }
    }

    pub fn handle_toplevel_event(&self, event: xdg_toplevel::Event) -> bool {
        match event {
            xdg_toplevel::Event::Configure {
                width,
                height,
                states,
            } => {
                let mut size = if width == 0 || height == 0 {
                    None
                } else {
                    Some(size(px(width as f32), px(height as f32)))
                };

                let states = extract_states::<xdg_toplevel::State>(&states);

                let mut tiling = Tiling::default();
                let mut fullscreen = false;
                let mut maximized = false;
                let mut resizing = false;

                for state in states {
                    match state {
                        xdg_toplevel::State::Maximized => {
                            maximized = true;
                        }
                        xdg_toplevel::State::Fullscreen => {
                            fullscreen = true;
                        }
                        xdg_toplevel::State::Resizing => resizing = true,
                        xdg_toplevel::State::TiledTop => {
                            tiling.top = true;
                        }
                        xdg_toplevel::State::TiledLeft => {
                            tiling.left = true;
                        }
                        xdg_toplevel::State::TiledRight => {
                            tiling.right = true;
                        }
                        xdg_toplevel::State::TiledBottom => {
                            tiling.bottom = true;
                        }
                        _ => {
                            // noop
                        }
                    }
                }

                if fullscreen || maximized {
                    tiling = Tiling::tiled();
                }

                let mut state = self.state.borrow_mut();
                state.in_progress_configure = Some(InProgressConfigure {
                    size,
                    fullscreen,
                    maximized,
                    resizing,
                    tiling,
                });

                false
            }
            xdg_toplevel::Event::Close => {
                let mut cb = self.callbacks.borrow_mut();
                if let Some(mut should_close) = cb.should_close.take() {
                    let result = (should_close)();
                    cb.should_close = Some(should_close);
                    if result {
                        drop(cb);
                        self.close();
                    }
                    result
                } else {
                    true
                }
            }
            xdg_toplevel::Event::WmCapabilities { capabilities } => {
                let mut window_controls = WindowControls::default();

                let states = extract_states::<xdg_toplevel::WmCapabilities>(&capabilities);

                for state in states {
                    match state {
                        xdg_toplevel::WmCapabilities::Maximize => {
                            window_controls.maximize = true;
                        }
                        xdg_toplevel::WmCapabilities::Minimize => {
                            window_controls.minimize = true;
                        }
                        xdg_toplevel::WmCapabilities::Fullscreen => {
                            window_controls.fullscreen = true;
                        }
                        xdg_toplevel::WmCapabilities::WindowMenu => {
                            window_controls.window_menu = true;
                        }
                        _ => {}
                    }
                }

                let mut state = self.state.borrow_mut();
                state.in_progress_window_controls = Some(window_controls);
                false
            }
            _ => false,
        }
    }

    pub fn handle_layersurface_event(&self, event: zwlr_layer_surface_v1::Event) -> bool {
        match event {
            zwlr_layer_surface_v1::Event::Configure {
                width,
                height,
                serial,
            } => {
                let mut size = if width == 0 || height == 0 {
                    None
                } else {
                    Some(size(px(width as f32), px(height as f32)))
                };

                let mut state = self.state.borrow_mut();
                state.in_progress_configure = Some(InProgressConfigure {
                    size,
                    fullscreen: false,
                    maximized: false,
                    tiling: Tiling::default(),
                });
                drop(state);

                // just do the same thing we'd do as an xdg_surface
                self.handle_xdg_surface_event(xdg_surface::Event::Configure { serial });

                false
            }
            zwlr_layer_surface_v1::Event::Closed => {
                // unlike xdg, we don't have a choice here: the surface is closing.
                true
            }
            _ => false,
        }
    }

    #[allow(clippy::mutable_key_type)]
    pub fn handle_surface_event(
        &self,
        event: wl_surface::Event,
        outputs: HashMap<ObjectId, Output>,
    ) {
        let mut state = self.state.borrow_mut();

        match event {
            wl_surface::Event::Enter { output } => {
                let id = output.id();

                let Some(output) = outputs.get(&id) else {
                    return;
                };

                state.outputs.insert(id, output.clone());

                let scale = state.primary_output_scale();

                // We use `PreferredBufferScale` instead to set the scale if it's available
                if state.surface.version() < wl_surface::EVT_PREFERRED_BUFFER_SCALE_SINCE {
                    state.surface.set_buffer_scale(scale);
                    drop(state);
                    self.rescale(scale as f32);
                }
            }
            wl_surface::Event::Leave { output } => {
                state.outputs.remove(&output.id());

                let scale = state.primary_output_scale();

                // We use `PreferredBufferScale` instead to set the scale if it's available
                if state.surface.version() < wl_surface::EVT_PREFERRED_BUFFER_SCALE_SINCE {
                    state.surface.set_buffer_scale(scale);
                    drop(state);
                    self.rescale(scale as f32);
                }
            }
            wl_surface::Event::PreferredBufferScale { factor } => {
                // We use `WpFractionalScale` instead to set the scale if it's available
                if state.globals.fractional_scale_manager.is_none() {
                    state.surface.set_buffer_scale(factor);
                    drop(state);
                    self.rescale(factor as f32);
                }
            }
            _ => {}
        }
    }

    pub fn handle_ime(&self, ime: ImeInput) {
        let mut state = self.state.borrow_mut();
        if let Some(mut input_handler) = state.input_handler.take() {
            drop(state);
            match ime {
                ImeInput::InsertText(text) => {
                    input_handler.replace_text_in_range(None, &text);
                }
                ImeInput::SetMarkedText(text) => {
                    input_handler.replace_and_mark_text_in_range(None, &text, None);
                }
                ImeInput::UnmarkText => {
                    input_handler.unmark_text();
                }
                ImeInput::DeleteText => {
                    if let Some(marked) = input_handler.marked_text_range() {
                        input_handler.replace_text_in_range(Some(marked), "");
                    }
                }
            }
            self.state.borrow_mut().input_handler = Some(input_handler);
        }
    }

    pub fn get_ime_area(&self) -> Option<Bounds<Pixels>> {
        let mut state = self.state.borrow_mut();
        let mut bounds: Option<Bounds<Pixels>> = None;
        if let Some(mut input_handler) = state.input_handler.take() {
            drop(state);
            if let Some(selection) = input_handler.marked_text_range() {
                bounds = input_handler.bounds_for_range(selection.start..selection.start);
            }
            self.state.borrow_mut().input_handler = Some(input_handler);
        }
        bounds
    }

    pub fn set_size_and_scale(&self, size: Option<Size<Pixels>>, scale: Option<f32>) {
        let (size, scale) = {
            let mut state = self.state.borrow_mut();
            if size.map_or(true, |size| size == state.bounds.size)
                && scale.map_or(true, |scale| scale == state.scale)
            {
                return;
            }
            if let Some(size) = size {
                state.bounds.size = size;
            }
            if let Some(scale) = scale {
                state.scale = scale;
            }
            let device_bounds = state.bounds.to_device_pixels(state.scale);
            state.renderer.update_drawable_size(device_bounds.size);
            (state.bounds.size, state.scale)
        };

        if let Some(ref mut fun) = self.callbacks.borrow_mut().resize {
            fun(size, scale);
        }

        {
            let state = self.state.borrow();
            if let Some(viewport) = &state.viewport {
                viewport.set_destination(size.width.0 as i32, size.height.0 as i32);
            }
        }
    }

    pub fn resize(&self, size: Size<Pixels>) {
        self.set_size_and_scale(Some(size), None);
    }

    pub fn rescale(&self, scale: f32) {
        self.set_size_and_scale(None, Some(scale));
    }

    pub fn close(&self) {
        let mut callbacks = self.callbacks.borrow_mut();
        if let Some(fun) = callbacks.close.take() {
            fun()
        }
    }

    pub fn handle_input(&self, input: PlatformInput) {
        if let Some(ref mut fun) = self.callbacks.borrow_mut().input {
            if !fun(input.clone()).propagate {
                return;
            }
        }
        if let PlatformInput::KeyDown(event) = input {
            if event.keystroke.modifiers.is_subset_of(&Modifiers::shift()) {
                if let Some(key_char) = &event.keystroke.key_char {
                    let mut state = self.state.borrow_mut();
                    if let Some(mut input_handler) = state.input_handler.take() {
                        drop(state);
                        input_handler.replace_text_in_range(None, key_char);
                        self.state.borrow_mut().input_handler = Some(input_handler);
                    }
                }
            }
        }
    }

    pub fn set_focused(&self, focus: bool) {
        self.state.borrow_mut().active = focus;
        if let Some(ref mut fun) = self.callbacks.borrow_mut().active_status_change {
            fun(focus);
        }
    }

    pub fn set_hovered(&self, focus: bool) {
        if let Some(ref mut fun) = self.callbacks.borrow_mut().hover_status_change {
            fun(focus);
        }
    }

    pub fn set_appearance(&mut self, appearance: WindowAppearance) {
        self.state.borrow_mut().appearance = appearance;

        let mut callbacks = self.callbacks.borrow_mut();
        if let Some(ref mut fun) = callbacks.appearance_changed {
            (fun)()
        }
    }

    pub fn primary_output_scale(&self) -> i32 {
        self.state.borrow_mut().primary_output_scale()
    }
}

fn extract_states<'a, S: TryFrom<u32> + 'a>(states: &'a [u8]) -> impl Iterator<Item = S> + 'a
where
    <S as TryFrom<u32>>::Error: 'a,
{
    states
        .chunks_exact(4)
        .flat_map(TryInto::<[u8; 4]>::try_into)
        .map(u32::from_ne_bytes)
        .flat_map(S::try_from)
}

impl rwh::HasWindowHandle for WaylandWindow {
    fn window_handle(&self) -> Result<rwh::WindowHandle<'_>, rwh::HandleError> {
        let surface = self.0.surface().id().as_ptr() as *mut libc::c_void;
        let c_ptr = NonNull::new(surface).ok_or(rwh::HandleError::Unavailable)?;
        let handle = rwh::WaylandWindowHandle::new(c_ptr);
        let raw_handle = rwh::RawWindowHandle::Wayland(handle);
        Ok(unsafe { rwh::WindowHandle::borrow_raw(raw_handle) })
    }
}

impl rwh::HasDisplayHandle for WaylandWindow {
    fn display_handle(&self) -> Result<rwh::DisplayHandle<'_>, rwh::HandleError> {
        let display = self
            .0
            .surface()
            .backend()
            .upgrade()
            .ok_or(rwh::HandleError::Unavailable)?
            .display_ptr() as *mut libc::c_void;

        let c_ptr = NonNull::new(display).ok_or(rwh::HandleError::Unavailable)?;
        let handle = rwh::WaylandDisplayHandle::new(c_ptr);
        let raw_handle = rwh::RawDisplayHandle::Wayland(handle);
        Ok(unsafe { rwh::DisplayHandle::borrow_raw(raw_handle) })
    }
}

impl PlatformWindow for WaylandWindow {
    fn bounds(&self) -> Bounds<Pixels> {
        self.borrow().bounds
    }

    fn is_maximized(&self) -> bool {
        self.borrow().maximized
    }

    fn window_bounds(&self) -> WindowBounds {
        let state = self.borrow();
        if state.fullscreen {
            WindowBounds::Fullscreen(state.window_bounds)
        } else if state.maximized {
            WindowBounds::Maximized(state.window_bounds)
        } else {
            drop(state);
            WindowBounds::Windowed(self.bounds())
        }
    }

    fn inner_window_bounds(&self) -> WindowBounds {
        let state = self.borrow();
        if state.fullscreen {
            WindowBounds::Fullscreen(state.window_bounds)
        } else if state.maximized {
            WindowBounds::Maximized(state.window_bounds)
        } else {
            let inset = state.inset();
            drop(state);
            WindowBounds::Windowed(self.bounds().inset(inset))
        }
    }

    fn content_size(&self) -> Size<Pixels> {
        self.borrow().bounds.size
    }

    fn resize(&mut self, size: Size<Pixels>) {
        let state = self.borrow();
        let state_ptr = self.0.clone();
        let dp_size = size.to_device_pixels(self.scale_factor());

        state.surface_state.set_geometry(
            state.bounds.origin.x.0 as i32,
            state.bounds.origin.y.0 as i32,
            dp_size.width.0,
            dp_size.height.0,
        );

        state
            .globals
            .executor
            .spawn(async move { state_ptr.resize(size) })
            .detach();
    }

    fn scale_factor(&self) -> f32 {
        self.borrow().scale
    }

    fn appearance(&self) -> WindowAppearance {
        self.borrow().appearance
    }

    fn display(&self) -> Option<Rc<dyn PlatformDisplay>> {
        let state = self.borrow();
        state.display.as_ref().map(|(id, display)| {
            Rc::new(WaylandDisplay {
                id: id.clone(),
                name: display.name.clone(),
                bounds: display.bounds.to_pixels(state.scale),
            }) as Rc<dyn PlatformDisplay>
        })
    }

    fn mouse_position(&self) -> Point<Pixels> {
        self.borrow()
            .client
            .get_client()
            .borrow()
            .mouse_location
            .unwrap_or_default()
    }

    fn modifiers(&self) -> Modifiers {
        self.borrow().client.get_client().borrow().modifiers
    }

    fn capslock(&self) -> Capslock {
        self.borrow().client.get_client().borrow().capslock
    }

    fn set_input_handler(&mut self, input_handler: PlatformInputHandler) {
        self.borrow_mut().input_handler = Some(input_handler);
    }

    fn take_input_handler(&mut self) -> Option<PlatformInputHandler> {
        self.borrow_mut().input_handler.take()
    }

    fn prompt(
        &self,
        _level: PromptLevel,
        _msg: &str,
        _detail: Option<&str>,
        _answers: &[PromptButton],
    ) -> Option<Receiver<usize>> {
        None
    }

    fn activate(&self) {
        // Try to request an activation token. Even though the activation is likely going to be rejected,
        // KWin and Mutter can use the app_id to visually indicate we're requesting attention.
        let state = self.borrow();
        if let (Some(activation), Some(app_id)) = (&state.globals.activation, state.app_id.clone())
        {
            state.client.set_pending_activation(state.surface.id());
            let token = activation.get_activation_token(&state.globals.qh, ());
            // The serial isn't exactly important here, since the activation is probably going to be rejected anyway.
            let serial = state.client.get_serial(SerialKind::MousePress);
            token.set_app_id(app_id);
            token.set_serial(serial, &state.globals.seat);
            token.set_surface(&state.surface);
            token.commit();
        }
    }

    fn is_active(&self) -> bool {
        self.borrow().active
    }

    fn is_hovered(&self) -> bool {
        self.borrow().hovered
    }

    fn set_title(&mut self, title: &str) {
        if let Some(toplevel) = self.borrow().surface_state.toplevel() {
            toplevel.set_title(title.to_string());
        }
    }

    fn set_app_id(&mut self, app_id: &str) {
        let mut state = self.borrow_mut();
        if let Some(toplevel) = self.borrow().surface_state.toplevel() {
            toplevel.set_app_id(app_id.to_owned());
        }
        state.app_id = Some(app_id.to_owned());
    }

    fn set_background_appearance(&self, background_appearance: WindowBackgroundAppearance) {
        let mut state = self.borrow_mut();
        state.background_appearance = background_appearance;
        update_window(state);
    }

    fn minimize(&self) {
        if let Some(toplevel) = self.borrow().surface_state.toplevel() {
            toplevel.set_minimized();
        }
    }

    fn zoom(&self) {
        let state = self.borrow();
        if let Some(toplevel) = state.surface_state.toplevel() {
            if !state.maximized {
                toplevel.set_maximized();
            } else {
                toplevel.unset_maximized();
            }
        }
    }

    fn toggle_fullscreen(&self) {
        let mut state = self.borrow();
        if let Some(toplevel) = state.surface_state.toplevel() {
            if !state.fullscreen {
                toplevel.set_fullscreen(None);
            } else {
                toplevel.unset_fullscreen();
            }
        }
    }

    fn is_fullscreen(&self) -> bool {
        self.borrow().fullscreen
    }

    fn on_request_frame(&self, callback: Box<dyn FnMut(RequestFrameOptions)>) {
        self.0.callbacks.borrow_mut().request_frame = Some(callback);
    }

    fn on_input(&self, callback: Box<dyn FnMut(PlatformInput) -> crate::DispatchEventResult>) {
        self.0.callbacks.borrow_mut().input = Some(callback);
    }

    fn on_active_status_change(&self, callback: Box<dyn FnMut(bool)>) {
        self.0.callbacks.borrow_mut().active_status_change = Some(callback);
    }

    fn on_hover_status_change(&self, callback: Box<dyn FnMut(bool)>) {
        self.0.callbacks.borrow_mut().hover_status_change = Some(callback);
    }

    fn on_resize(&self, callback: Box<dyn FnMut(Size<Pixels>, f32)>) {
        self.0.callbacks.borrow_mut().resize = Some(callback);
    }

    fn on_moved(&self, callback: Box<dyn FnMut()>) {
        self.0.callbacks.borrow_mut().moved = Some(callback);
    }

    fn on_should_close(&self, callback: Box<dyn FnMut() -> bool>) {
        self.0.callbacks.borrow_mut().should_close = Some(callback);
    }

    fn on_close(&self, callback: Box<dyn FnOnce()>) {
        self.0.callbacks.borrow_mut().close = Some(callback);
    }

    fn on_hit_test_window_control(&self, _callback: Box<dyn FnMut() -> Option<WindowControlArea>>) {
    }

    fn on_appearance_changed(&self, callback: Box<dyn FnMut()>) {
        self.0.callbacks.borrow_mut().appearance_changed = Some(callback);
    }

    fn draw(&self, scene: &Scene) {
        let mut state = self.borrow_mut();
        state.renderer.draw(scene);
    }

    fn completed_frame(&self) {
        let state = self.borrow();
        state.surface.commit();
    }

    fn sprite_atlas(&self) -> Arc<dyn PlatformAtlas> {
        let state = self.borrow();
        state.renderer.sprite_atlas().clone()
    }

    fn show_window_menu(&self, position: Point<Pixels>) {
        let state = self.borrow();
        let serial = state.client.get_serial(SerialKind::MousePress);
        if let Some(toplevel) = state.surface_state.toplevel() {
            toplevel.show_window_menu(
                &state.globals.seat,
                serial,
                position.x.0 as i32,
                position.y.0 as i32,
            );
        }
    }

    fn start_window_move(&self) {
        let state = self.borrow();
        let serial = state.client.get_serial(SerialKind::MousePress);
        if let Some(toplevel) = state.surface_state.toplevel() {
            toplevel._move(&state.globals.seat, serial);
        }
    }

    fn start_window_resize(&self, edge: crate::ResizeEdge) {
        let state = self.borrow();
        if let Some(toplevel) = state.surface_state.toplevel() {
            toplevel.resize(
                &state.globals.seat,
                state.client.get_serial(SerialKind::MousePress),
                edge.to_xdg(),
            )
        }
    }

    fn window_decorations(&self) -> Decorations {
        let state = self.borrow();
        match state.decorations {
            WindowDecorations::Server => Decorations::Server,
            WindowDecorations::Client => Decorations::Client {
                tiling: state.tiling,
            },
        }
    }

    fn request_decorations(&self, decorations: WindowDecorations) {
        let mut state = self.borrow_mut();
        state.decorations = decorations;
        if let Some(decoration) = state.surface_state.decoration() {
            decoration.set_mode(decorations.to_xdg());
            update_window(state);
        }
    }

    fn window_controls(&self) -> WindowControls {
        self.borrow().window_controls
    }

    fn set_client_inset(&self, inset: Pixels) {
        let mut state = self.borrow_mut();
        if Some(inset) != state.client_inset {
            state.client_inset = Some(inset);
            update_window(state);
        }
    }

    fn update_ime_position(&self, bounds: Bounds<ScaledPixels>) {
        let state = self.borrow();
        state.client.update_ime_position(bounds);
    }

    fn gpu_specs(&self) -> Option<GpuSpecs> {
        self.borrow().renderer.gpu_specs().into()
    }
}

fn update_window(mut state: RefMut<WaylandWindowState>) {
    let opaque = !state.is_transparent();

    state.renderer.update_transparency(!opaque);
    let mut opaque_area = state.window_bounds.map(|v| v.0 as i32);
    opaque_area.inset(state.inset().0 as i32);

    let region = state
        .globals
        .compositor
        .create_region(&state.globals.qh, ());
    region.add(
        opaque_area.origin.x,
        opaque_area.origin.y,
        opaque_area.size.width,
        opaque_area.size.height,
    );

    // Note that rounded corners make this rectangle API hard to work with.
    // As this is common when using CSD, let's just disable this API.
    if state.background_appearance == WindowBackgroundAppearance::Opaque
        && state.decorations == WindowDecorations::Server
    {
        // Promise the compositor that this region of the window surface
        // contains no transparent pixels. This allows the compositor to skip
        // updating whatever is behind the surface for better performance.
        state.surface.set_opaque_region(Some(&region));
    } else {
        state.surface.set_opaque_region(None);
    }

    if let Some(ref blur_manager) = state.globals.blur_manager {
        if state.background_appearance == WindowBackgroundAppearance::Blurred {
            if state.blur.is_none() {
                let blur = blur_manager.create(&state.surface, &state.globals.qh, ());
                state.blur = Some(blur);
            }
            state.blur.as_ref().unwrap().commit();
        } else {
            // It probably doesn't hurt to clear the blur for opaque windows
            blur_manager.unset(&state.surface);
            if let Some(b) = state.blur.take() {
                b.release()
            }
        }
    }

    region.destroy();
}

impl WindowDecorations {
    fn to_xdg(&self) -> zxdg_toplevel_decoration_v1::Mode {
        match self {
            WindowDecorations::Client => zxdg_toplevel_decoration_v1::Mode::ClientSide,
            WindowDecorations::Server => zxdg_toplevel_decoration_v1::Mode::ServerSide,
        }
    }
}

impl ResizeEdge {
    fn to_xdg(&self) -> xdg_toplevel::ResizeEdge {
        match self {
            ResizeEdge::Top => xdg_toplevel::ResizeEdge::Top,
            ResizeEdge::TopRight => xdg_toplevel::ResizeEdge::TopRight,
            ResizeEdge::Right => xdg_toplevel::ResizeEdge::Right,
            ResizeEdge::BottomRight => xdg_toplevel::ResizeEdge::BottomRight,
            ResizeEdge::Bottom => xdg_toplevel::ResizeEdge::Bottom,
            ResizeEdge::BottomLeft => xdg_toplevel::ResizeEdge::BottomLeft,
            ResizeEdge::Left => xdg_toplevel::ResizeEdge::Left,
            ResizeEdge::TopLeft => xdg_toplevel::ResizeEdge::TopLeft,
        }
    }
}

/// The configuration event is in terms of the window geometry, which we are constantly
/// updating to account for the client decorations. But that's not the area we want to render
/// to, due to our intrusize CSD. So, here we calculate the 'actual' size, by adding back in the insets
fn compute_outer_size(
    inset: Pixels,
    new_size: Option<Size<Pixels>>,
    tiling: Tiling,
) -> Option<Size<Pixels>> {
    new_size.map(|mut new_size| {
        if !tiling.top {
            new_size.height += inset;
        }
        if !tiling.bottom {
            new_size.height += inset;
        }
        if !tiling.left {
            new_size.width += inset;
        }
        if !tiling.right {
            new_size.width += inset;
        }

        new_size
    })
}

fn inset_by_tiling(mut bounds: Bounds<Pixels>, inset: Pixels, tiling: Tiling) -> Bounds<Pixels> {
    if !tiling.top {
        bounds.origin.y += inset;
        bounds.size.height -= inset;
    }
    if !tiling.bottom {
        bounds.size.height -= inset;
    }
    if !tiling.left {
        bounds.origin.x += inset;
        bounds.size.width -= inset;
    }
    if !tiling.right {
        bounds.size.width -= inset;
    }

    bounds
}<|MERGE_RESOLUTION|>--- conflicted
+++ resolved
@@ -9,38 +9,15 @@
     sync::Arc,
 };
 
-<<<<<<< HEAD
-use crate::platform::{
-    PlatformAtlas, PlatformInputHandler, PlatformWindow,
-    blade::{BladeContext, BladeRenderer, BladeSurfaceConfig},
-    linux::wayland::{display::WaylandDisplay, serial::SerialKind},
+use crate::{
+    Capslock,
+    platform::{
+        PlatformAtlas, PlatformInputHandler, PlatformWindow,
+        blade::{BladeContext, BladeRenderer, BladeSurfaceConfig},
+        linux::wayland::{display::WaylandDisplay, serial::SerialKind},
+    },
 };
-=======
-use blade_graphics as gpu;
-use collections::HashMap;
-use futures::channel::oneshot::Receiver;
-
-use raw_window_handle as rwh;
-use wayland_backend::client::ObjectId;
-use wayland_client::WEnum;
-use wayland_client::{Proxy, protocol::wl_surface};
-use wayland_protocols::wp::fractional_scale::v1::client::wp_fractional_scale_v1;
-use wayland_protocols::wp::viewporter::client::wp_viewport;
-use wayland_protocols::xdg::decoration::zv1::client::zxdg_toplevel_decoration_v1;
-use wayland_protocols::xdg::shell::client::xdg_surface;
-use wayland_protocols::xdg::shell::client::xdg_toplevel::{self};
-use wayland_protocols_plasma::blur::client::org_kde_kwin_blur;
-
->>>>>>> 39731423
-use crate::scene::Scene;
-use crate::{
-    AnyWindowHandle, Bounds, Decorations, Globals, GpuSpecs, Modifiers, Output, Pixels,
-    PlatformDisplay, PlatformInput, Point, PromptButton, PromptLevel, RequestFrameOptions,
-    ResizeEdge, ScaledPixels, Size, Tiling, WaylandClientStatePtr, WindowAppearance,
-    WindowBackgroundAppearance, WindowBounds, WindowControlArea, WindowControls, WindowDecorations,
-    WindowKind, WindowParams, px, size,
-};
-<<<<<<< HEAD
+
 use raw_window_handle as rwh;
 use wayland_backend::client::ObjectId;
 use wayland_client::WEnum;
@@ -53,16 +30,15 @@
 use wayland_protocols_plasma::blur::client::org_kde_kwin_blur;
 use wayland_protocols_wlr::layer_shell::v1::client::zwlr_layer_shell_v1::Layer;
 use wayland_protocols_wlr::layer_shell::v1::client::zwlr_layer_surface_v1;
-=======
+
+use crate::scene::Scene;
 use crate::{
-    Capslock,
-    platform::{
-        PlatformAtlas, PlatformInputHandler, PlatformWindow,
-        blade::{BladeContext, BladeRenderer, BladeSurfaceConfig},
-        linux::wayland::{display::WaylandDisplay, serial::SerialKind},
-    },
+    AnyWindowHandle, Bounds, Decorations, Globals, GpuSpecs, Modifiers, Output, Pixels,
+    PlatformDisplay, PlatformInput, Point, PromptButton, PromptLevel, RequestFrameOptions,
+    ResizeEdge, ScaledPixels, Size, Tiling, WaylandClientStatePtr, WindowAppearance,
+    WindowBackgroundAppearance, WindowBounds, WindowControlArea, WindowControls, WindowDecorations,
+    WindowKind, WindowParams, px, size,
 };
->>>>>>> 39731423
 
 #[derive(Default)]
 pub(crate) struct Callbacks {
