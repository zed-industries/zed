use std::any::Any;
use std::cell::RefCell;
use std::ffi::c_void;
use std::rc::Rc;
use std::sync::Arc;

use blade_graphics as gpu;
use blade_rwh::{HasRawDisplayHandle, HasRawWindowHandle, RawDisplayHandle, RawWindowHandle};
use collections::HashSet;
use futures::channel::oneshot::Receiver;
use raw_window_handle::{
    DisplayHandle, HandleError, HasDisplayHandle, HasWindowHandle, WindowHandle,
};
use wayland_backend::client::ObjectId;
use wayland_client::{protocol::wl_surface, Proxy};
use wayland_protocols::wp::viewporter::client::wp_viewport;
use wayland_protocols::xdg::shell::client::xdg_toplevel;

use crate::platform::blade::BladeRenderer;
use crate::platform::linux::wayland::display::WaylandDisplay;
use crate::platform::{PlatformAtlas, PlatformInputHandler, PlatformWindow};
use crate::scene::Scene;
use crate::{
    px, size, Bounds, Modifiers, Pixels, PlatformDisplay, PlatformInput, Point, PromptLevel, Size,
    WindowAppearance, WindowBounds, WindowOptions,
};

#[derive(Default)]
pub(crate) struct Callbacks {
    request_frame: Option<Box<dyn FnMut()>>,
    input: Option<Box<dyn FnMut(crate::PlatformInput) -> bool>>,
    active_status_change: Option<Box<dyn FnMut(bool)>>,
    resize: Option<Box<dyn FnMut(Size<Pixels>, f32)>>,
    fullscreen: Option<Box<dyn FnMut(bool)>>,
    moved: Option<Box<dyn FnMut()>>,
    should_close: Option<Box<dyn FnMut() -> bool>>,
    close: Option<Box<dyn FnOnce()>>,
    appearance_changed: Option<Box<dyn FnMut()>>,
}

struct WaylandWindowInner {
    renderer: BladeRenderer,
    bounds: Bounds<i32>,
    scale: f32,
    input_handler: Option<PlatformInputHandler>,
    decoration_state: WaylandDecorationState,
}

struct RawWindow {
    window: *mut c_void,
    display: *mut c_void,
}

unsafe impl HasRawWindowHandle for RawWindow {
    fn raw_window_handle(&self) -> RawWindowHandle {
        let mut wh = blade_rwh::WaylandWindowHandle::empty();
        wh.surface = self.window;
        wh.into()
    }
}

unsafe impl HasRawDisplayHandle for RawWindow {
    fn raw_display_handle(&self) -> RawDisplayHandle {
        let mut dh = blade_rwh::WaylandDisplayHandle::empty();
        dh.display = self.display;
        dh.into()
    }
}

impl WaylandWindowInner {
    fn new(wl_surf: &Arc<wl_surface::WlSurface>, bounds: Bounds<i32>) -> Self {
        let raw = RawWindow {
            window: wl_surf.id().as_ptr().cast::<c_void>(),
            display: wl_surf
                .backend()
                .upgrade()
                .unwrap()
                .display_ptr()
                .cast::<c_void>(),
        };
        let gpu = Arc::new(
            unsafe {
                gpu::Context::init_windowed(
                    &raw,
                    gpu::ContextDesc {
                        validation: false,
                        capture: false,
                        overlay: false,
                    },
                )
            }
            .unwrap(),
        );
        let extent = gpu::Extent {
            width: bounds.size.width as u32,
            height: bounds.size.height as u32,
            depth: 1,
        };
        Self {
            renderer: BladeRenderer::new(gpu, extent),
            bounds,
            scale: 1.0,
            input_handler: None,

            // On wayland, decorations are by default provided by the client
            decoration_state: WaylandDecorationState::Client,
        }
    }
}

pub(crate) struct WaylandWindowState {
    inner: RefCell<WaylandWindowInner>,
    pub(crate) callbacks: RefCell<Callbacks>,
    pub(crate) surface: Arc<wl_surface::WlSurface>,
    pub(crate) toplevel: Arc<xdg_toplevel::XdgToplevel>,
    pub(crate) outputs: RefCell<HashSet<ObjectId>>,
    viewport: Option<wp_viewport::WpViewport>,
}

impl WaylandWindowState {
    pub(crate) fn new(
        wl_surf: Arc<wl_surface::WlSurface>,
        viewport: Option<wp_viewport::WpViewport>,
        toplevel: Arc<xdg_toplevel::XdgToplevel>,
        options: WindowOptions,
    ) -> Self {
        if options.bounds == WindowBounds::Maximized {
            toplevel.set_maximized();
        } else if options.bounds == WindowBounds::Fullscreen {
            toplevel.set_fullscreen(None);
        }

        let bounds: Bounds<i32> = match options.bounds {
            WindowBounds::Fullscreen | WindowBounds::Maximized => Bounds {
                origin: Point::default(),
                size: Size {
                    width: 500,
                    height: 500,
                }, // todo(implement)
            },
            WindowBounds::Fixed(bounds) => bounds.map(|p| p.0 as i32),
        };

        Self {
            surface: Arc::clone(&wl_surf),
            inner: RefCell::new(WaylandWindowInner::new(&wl_surf, bounds)),
            callbacks: RefCell::new(Callbacks::default()),
            outputs: RefCell::new(HashSet::default()),
            toplevel,
            viewport,
        }
    }

    pub fn update(&self) {
        let mut cb = self.callbacks.borrow_mut();
        if let Some(mut fun) = cb.request_frame.take() {
            drop(cb);
            fun();
            self.callbacks.borrow_mut().request_frame = Some(fun);
        }
    }

    pub fn set_size_and_scale(&self, width: i32, height: i32, scale: f32) {
        self.inner.borrow_mut().scale = scale;
        self.inner.borrow_mut().bounds.size.width = width;
        self.inner.borrow_mut().bounds.size.height = height;
        self.inner.borrow_mut().renderer.update_drawable_size(size(
            width as f64 * scale as f64,
            height as f64 * scale as f64,
        ));

        if let Some(ref mut fun) = self.callbacks.borrow_mut().resize {
            fun(
                Size {
                    width: px(width as f32),
                    height: px(height as f32),
                },
                scale,
            );
        }

        if let Some(viewport) = &self.viewport {
            viewport.set_destination(width, height);
        }
    }

    pub fn resize(&self, width: i32, height: i32) {
        let scale = self.inner.borrow_mut().scale;
        self.set_size_and_scale(width, height, scale);
    }

    pub fn rescale(&self, scale: f32) {
        let bounds = self.inner.borrow_mut().bounds;
        self.set_size_and_scale(bounds.size.width, bounds.size.height, scale)
    }

    /// Notifies the window of the state of the decorations.
    ///
    /// # Note
    ///
    /// This API is indirectly called by the wayland compositor and
    /// not meant to be called by a user who wishes to change the state
    /// of the decorations. This is because the state of the decorations
    /// is managed by the compositor and not the client.
    pub fn set_decoration_state(&self, state: WaylandDecorationState) {
        self.inner.borrow_mut().decoration_state = state;
        log::trace!("Window decorations are now handled by {:?}", state);
        // todo(linux) - Handle this properly
    }

    pub fn close(&self) {
        let mut callbacks = self.callbacks.borrow_mut();
        if let Some(fun) = callbacks.close.take() {
            fun()
        }
        self.toplevel.destroy();
    }

    pub fn handle_input(&self, input: PlatformInput) {
        if let Some(ref mut fun) = self.callbacks.borrow_mut().input {
            if fun(input.clone()) {
                return;
            }
        }
        if let PlatformInput::KeyDown(event) = input {
            let mut inner = self.inner.borrow_mut();
            if let Some(ref mut input_handler) = inner.input_handler {
                if let Some(ime_key) = &event.keystroke.ime_key {
                    input_handler.replace_text_in_range(None, ime_key);
                }
            }
        }
    }

    pub fn set_focused(&self, focus: bool) {
        if let Some(ref mut fun) = self.callbacks.borrow_mut().active_status_change {
            fun(focus);
        }
    }
}

#[derive(Clone)]
pub(crate) struct WaylandWindow(pub(crate) Rc<WaylandWindowState>);

impl HasWindowHandle for WaylandWindow {
    fn window_handle(&self) -> Result<WindowHandle<'_>, HandleError> {
        unimplemented!()
    }
}

impl HasDisplayHandle for WaylandWindow {
    fn display_handle(&self) -> Result<DisplayHandle<'_>, HandleError> {
        unimplemented!()
    }
}

impl PlatformWindow for WaylandWindow {
    // todo(linux)
    fn bounds(&self) -> WindowBounds {
        WindowBounds::Maximized
    }

    fn content_size(&self) -> Size<Pixels> {
        let inner = self.0.inner.borrow_mut();
        Size {
            width: Pixels(inner.bounds.size.width as f32),
            height: Pixels(inner.bounds.size.height as f32),
        }
    }

    fn scale_factor(&self) -> f32 {
        self.0.inner.borrow_mut().scale
    }

    // todo(linux)
    fn titlebar_height(&self) -> Pixels {
        unimplemented!()
    }

    // todo(linux)
    fn appearance(&self) -> WindowAppearance {
        WindowAppearance::Light
    }

    // todo(linux)
    fn display(&self) -> Rc<dyn PlatformDisplay> {
        Rc::new(WaylandDisplay {})
    }

    // todo(linux)
    fn mouse_position(&self) -> Point<Pixels> {
        Point::default()
    }

    // todo(linux)
    fn modifiers(&self) -> Modifiers {
        crate::Modifiers::default()
    }

    // todo(linux)
    fn as_any_mut(&mut self) -> &mut dyn Any {
        unimplemented!()
    }

    fn set_input_handler(&mut self, input_handler: PlatformInputHandler) {
        self.0.inner.borrow_mut().input_handler = Some(input_handler);
    }

    fn take_input_handler(&mut self) -> Option<PlatformInputHandler> {
        self.0.inner.borrow_mut().input_handler.take()
    }

<<<<<<< HEAD
    // todo(linux)
=======
>>>>>>> 01fe3eec
    fn prompt(
        &self,
        level: PromptLevel,
        msg: &str,
        detail: Option<&str>,
        answers: &[&str],
    ) -> Option<Receiver<usize>> {
        None
    }

    fn activate(&self) {
        // todo(linux)
    }

    fn set_title(&mut self, title: &str) {
        self.0.toplevel.set_title(title.to_string());
    }

    fn set_edited(&mut self, edited: bool) {
        // todo(linux)
    }

    fn show_character_palette(&self) {
        // todo(linux)
    }

    fn minimize(&self) {
        // todo(linux)
    }

    fn zoom(&self) {
        // todo(linux)
    }

    fn toggle_full_screen(&self) {
        // todo(linux)
    }

    fn on_request_frame(&self, callback: Box<dyn FnMut()>) {
        self.0.callbacks.borrow_mut().request_frame = Some(callback);
    }

    fn on_input(&self, callback: Box<dyn FnMut(PlatformInput) -> bool>) {
        self.0.callbacks.borrow_mut().input = Some(callback);
    }

    fn on_active_status_change(&self, callback: Box<dyn FnMut(bool)>) {
        self.0.callbacks.borrow_mut().active_status_change = Some(callback);
    }

    fn on_resize(&self, callback: Box<dyn FnMut(Size<Pixels>, f32)>) {
        self.0.callbacks.borrow_mut().resize = Some(callback);
    }

    fn on_fullscreen(&self, callback: Box<dyn FnMut(bool)>) {
        // todo(linux)
    }

    fn on_moved(&self, callback: Box<dyn FnMut()>) {
        self.0.callbacks.borrow_mut().moved = Some(callback);
    }

    fn on_should_close(&self, callback: Box<dyn FnMut() -> bool>) {
        self.0.callbacks.borrow_mut().should_close = Some(callback);
    }

    fn on_close(&self, callback: Box<dyn FnOnce()>) {
        self.0.callbacks.borrow_mut().close = Some(callback);
    }

    fn on_appearance_changed(&self, callback: Box<dyn FnMut()>) {
        // todo(linux)
    }

    // todo(linux)
    fn is_topmost_for_position(&self, position: Point<Pixels>) -> bool {
        false
    }

    fn draw(&self, scene: &Scene) {
        let mut inner = self.0.inner.borrow_mut();
        inner.renderer.draw(scene);
    }

    fn sprite_atlas(&self) -> Arc<dyn PlatformAtlas> {
        let inner = self.0.inner.borrow_mut();
        inner.renderer.sprite_atlas().clone()
    }
}

#[derive(Debug, Copy, Clone, Eq, PartialEq, Hash)]
pub enum WaylandDecorationState {
    /// Decorations are to be provided by the client
    Client,

    /// Decorations are provided by the server
    Server,
}<|MERGE_RESOLUTION|>--- conflicted
+++ resolved
@@ -310,10 +310,6 @@
         self.0.inner.borrow_mut().input_handler.take()
     }
 
-<<<<<<< HEAD
-    // todo(linux)
-=======
->>>>>>> 01fe3eec
     fn prompt(
         &self,
         level: PromptLevel,
