#![allow(unused)]

use std::cell::RefCell;
use std::env;
use std::{
    path::{Path, PathBuf},
    rc::Rc,
    sync::Arc,
    time::Duration,
};

use anyhow::anyhow;
use ashpd::desktop::file_chooser::{OpenFileRequest, SaveFileRequest};
use async_task::Runnable;
use calloop::{EventLoop, LoopHandle, LoopSignal};
use flume::{Receiver, Sender};
use futures::channel::oneshot;
use parking_lot::Mutex;
use time::UtcOffset;
use wayland_client::Connection;

use crate::platform::linux::client::Client;
use crate::platform::linux::wayland::WaylandClient;
use crate::{
    Action, AnyWindowHandle, BackgroundExecutor, ClipboardItem, CursorStyle, DisplayId,
    ForegroundExecutor, Keymap, LinuxDispatcher, LinuxTextSystem, Menu, PathPromptOptions,
    Platform, PlatformDisplay, PlatformInput, PlatformTextSystem, PlatformWindow, Result,
    SemanticVersion, Task, WindowOptions,
};

use super::x11::X11Client;

#[derive(Default)]
pub(crate) struct Callbacks {
    open_urls: Option<Box<dyn FnMut(Vec<String>)>>,
    become_active: Option<Box<dyn FnMut()>>,
    resign_active: Option<Box<dyn FnMut()>>,
    quit: Option<Box<dyn FnMut()>>,
    reopen: Option<Box<dyn FnMut()>>,
    event: Option<Box<dyn FnMut(PlatformInput) -> bool>>,
    app_menu_action: Option<Box<dyn FnMut(&dyn Action)>>,
    will_open_app_menu: Option<Box<dyn FnMut()>>,
    validate_app_menu_command: Option<Box<dyn FnMut(&dyn Action) -> bool>>,
}

pub(crate) struct LinuxPlatformInner {
    pub(crate) event_loop: RefCell<EventLoop<'static, ()>>,
    pub(crate) loop_handle: Rc<LoopHandle<'static, ()>>,
    pub(crate) loop_signal: LoopSignal,
    pub(crate) background_executor: BackgroundExecutor,
    pub(crate) foreground_executor: ForegroundExecutor,
    pub(crate) text_system: Arc<LinuxTextSystem>,
    pub(crate) callbacks: RefCell<Callbacks>,
}

pub(crate) struct LinuxPlatform {
    client: Rc<dyn Client>,
    inner: Rc<LinuxPlatformInner>,
}

impl Default for LinuxPlatform {
    fn default() -> Self {
        Self::new()
    }
}

impl LinuxPlatform {
    pub(crate) fn new() -> Self {
        let wayland_display = env::var_os("WAYLAND_DISPLAY");
        let use_wayland = wayland_display.is_some() && !wayland_display.unwrap().is_empty();

        let (main_sender, main_receiver) = calloop::channel::channel::<Runnable>();
        let text_system = Arc::new(LinuxTextSystem::new());
        let callbacks = RefCell::new(Callbacks::default());

        let event_loop = EventLoop::try_new().unwrap();
        event_loop
            .handle()
            .insert_source(main_receiver, |event, _, _| {
                if let calloop::channel::Event::Msg(runnable) = event {
                    runnable.run();
                }
            });

        let dispatcher = Arc::new(LinuxDispatcher::new(main_sender));

        let inner = Rc::new(LinuxPlatformInner {
            loop_handle: Rc::new(event_loop.handle()),
            loop_signal: event_loop.get_signal(),
            event_loop: RefCell::new(event_loop),
            background_executor: BackgroundExecutor::new(dispatcher.clone()),
            foreground_executor: ForegroundExecutor::new(dispatcher.clone()),
            text_system,
            callbacks,
        });

        if use_wayland {
            Self {
                client: Rc::new(WaylandClient::new(Rc::clone(&inner))),
                inner,
            }
        } else {
            Self {
                client: X11Client::new(Rc::clone(&inner)),
                inner,
            }
        }
    }
}

const KEYRING_LABEL: &str = "zed-github-account";

impl Platform for LinuxPlatform {
    fn background_executor(&self) -> BackgroundExecutor {
        self.inner.background_executor.clone()
    }

    fn foreground_executor(&self) -> ForegroundExecutor {
        self.inner.foreground_executor.clone()
    }

    fn text_system(&self) -> Arc<dyn PlatformTextSystem> {
        self.inner.text_system.clone()
    }

    fn run(&self, on_finish_launching: Box<dyn FnOnce()>) {
        on_finish_launching();

        self.inner
            .event_loop
            .borrow_mut()
            .run(None, &mut (), |&mut ()| {})
            .expect("Run loop failed");

        if let Some(mut fun) = self.inner.callbacks.borrow_mut().quit.take() {
            fun();
        }
    }

    fn quit(&self) {
        self.inner.loop_signal.stop();
    }

    // todo(linux)
    fn restart(&self) {}

    // todo(linux)
    fn activate(&self, ignoring_other_apps: bool) {}

    // todo(linux)
    fn hide(&self) {}

    // todo(linux)
    fn hide_other_apps(&self) {}

    // todo(linux)
    fn unhide_other_apps(&self) {}

    fn displays(&self) -> Vec<Rc<dyn PlatformDisplay>> {
        self.client.displays()
    }

    fn display(&self, id: DisplayId) -> Option<Rc<dyn PlatformDisplay>> {
        self.client.display(id)
    }

    // todo(linux)
    fn active_window(&self) -> Option<AnyWindowHandle> {
        None
    }

    fn open_window(
        &self,
        handle: AnyWindowHandle,
        options: WindowOptions,
    ) -> Box<dyn PlatformWindow> {
        self.client.open_window(handle, options)
    }

    fn open_url(&self, url: &str) {
        open::that(url);
    }

    fn on_open_urls(&self, callback: Box<dyn FnMut(Vec<String>)>) {
        self.inner.callbacks.borrow_mut().open_urls = Some(callback);
    }

    fn prompt_for_paths(
        &self,
        options: PathPromptOptions,
    ) -> oneshot::Receiver<Option<Vec<PathBuf>>> {
        let (done_tx, done_rx) = oneshot::channel();
        self.inner
            .foreground_executor
            .spawn(async move {
                let title = if options.multiple {
                    if !options.files {
                        "Open folders"
                    } else {
                        "Open files"
                    }
                } else {
                    if !options.files {
                        "Open folder"
                    } else {
                        "Open file"
                    }
                };

                let result = OpenFileRequest::default()
                    .modal(true)
                    .title(title)
                    .accept_label("Select")
                    .multiple(options.multiple)
                    .directory(options.directories)
                    .send()
                    .await
                    .ok()
                    .and_then(|request| request.response().ok())
                    .and_then(|response| {
                        response
                            .uris()
                            .iter()
                            .map(|uri| uri.to_file_path().ok())
                            .collect()
                    });

                done_tx.send(result);
            })
            .detach();
        done_rx
    }

    fn prompt_for_new_path(&self, directory: &Path) -> oneshot::Receiver<Option<PathBuf>> {
        let (done_tx, done_rx) = oneshot::channel();
        let directory = directory.to_owned();
        self.inner
            .foreground_executor
            .spawn(async move {
                let result = SaveFileRequest::default()
                    .modal(true)
                    .title("Select new path")
                    .accept_label("Accept")
                    .send()
                    .await
                    .ok()
                    .and_then(|request| request.response().ok())
                    .and_then(|response| {
                        response
                            .uris()
                            .first()
                            .and_then(|uri| uri.to_file_path().ok())
                    });

                done_tx.send(result);
            })
            .detach();
        done_rx
    }

    fn reveal_path(&self, path: &Path) {
        if path.is_dir() {
            open::that(path);
            return;
        }
        // If `path` is a file, the system may try to open it in a text editor
        let dir = path.parent().unwrap_or(Path::new(""));
        open::that(dir);
    }

    fn on_become_active(&self, callback: Box<dyn FnMut()>) {
        self.inner.callbacks.borrow_mut().become_active = Some(callback);
    }

    fn on_resign_active(&self, callback: Box<dyn FnMut()>) {
        self.inner.callbacks.borrow_mut().resign_active = Some(callback);
    }

    fn on_quit(&self, callback: Box<dyn FnMut()>) {
        self.inner.callbacks.borrow_mut().quit = Some(callback);
    }

    fn on_reopen(&self, callback: Box<dyn FnMut()>) {
        self.inner.callbacks.borrow_mut().reopen = Some(callback);
    }

    fn on_event(&self, callback: Box<dyn FnMut(PlatformInput) -> bool>) {
        self.inner.callbacks.borrow_mut().event = Some(callback);
    }

    fn on_app_menu_action(&self, callback: Box<dyn FnMut(&dyn Action)>) {
        self.inner.callbacks.borrow_mut().app_menu_action = Some(callback);
    }

    fn on_will_open_app_menu(&self, callback: Box<dyn FnMut()>) {
        self.inner.callbacks.borrow_mut().will_open_app_menu = Some(callback);
    }

    fn on_validate_app_menu_command(&self, callback: Box<dyn FnMut(&dyn Action) -> bool>) {
        self.inner.callbacks.borrow_mut().validate_app_menu_command = Some(callback);
    }

    fn os_name(&self) -> &'static str {
        "Linux"
    }

    fn double_click_interval(&self) -> Duration {
        Duration::default()
    }

    fn os_version(&self) -> Result<SemanticVersion> {
        Ok(SemanticVersion {
            major: 1,
            minor: 0,
            patch: 0,
        })
    }

    fn app_version(&self) -> Result<SemanticVersion> {
        Ok(SemanticVersion {
            major: 1,
            minor: 0,
            patch: 0,
        })
    }

    //todo!(linux)
    fn app_path(&self) -> Result<PathBuf> {
        Err(anyhow::Error::msg(
            "Platform<LinuxPlatform>::app_path is not implemented yet",
        ))
    }

    // todo(linux)
    fn set_menus(&self, menus: Vec<Menu>, keymap: &Keymap) {}

    fn local_timezone(&self) -> UtcOffset {
        UtcOffset::UTC
    }

    //todo!(linux)
    fn path_for_auxiliary_executable(&self, name: &str) -> Result<PathBuf> {
        Err(anyhow::Error::msg(
            "Platform<LinuxPlatform>::path_for_auxiliary_executable is not implemented yet",
        ))
    }

<<<<<<< HEAD
    // todo(linux)
    fn set_cursor_style(&self, style: CursorStyle) {}
=======
    fn set_cursor_style(&self, style: CursorStyle) {
        self.client.set_cursor_style(style)
    }
>>>>>>> 01fe3eec

    // todo(linux)
    fn should_auto_hide_scrollbars(&self) -> bool {
        false
    }

<<<<<<< HEAD
    // todo(linux)
    fn write_to_clipboard(&self, item: ClipboardItem) {}

    // todo(linux)
=======
    fn write_to_clipboard(&self, item: ClipboardItem) {
        let clipboard = self.client.get_clipboard();
        clipboard.borrow_mut().set_contents(item.text);
    }

>>>>>>> 01fe3eec
    fn read_from_clipboard(&self) -> Option<ClipboardItem> {
        let clipboard = self.client.get_clipboard();
        let contents = clipboard.borrow_mut().get_contents();
        match contents {
            Ok(text) => Some(ClipboardItem {
                metadata: None,
                text,
            }),
            _ => None,
        }
    }

    fn write_credentials(&self, url: &str, username: &str, password: &[u8]) -> Task<Result<()>> {
        let url = url.to_string();
        let username = username.to_string();
        let password = password.to_vec();
        self.background_executor().spawn(async move {
            let keyring = oo7::Keyring::new().await?;
            keyring.unlock().await?;
            keyring
                .create_item(
                    KEYRING_LABEL,
                    &vec![("url", &url), ("username", &username)],
                    password,
                    true,
                )
                .await?;
            Ok(())
        })
    }

    //todo!(linux): add trait methods for accessing the primary selection

    fn read_credentials(&self, url: &str) -> Task<Result<Option<(String, Vec<u8>)>>> {
        let url = url.to_string();
        self.background_executor().spawn(async move {
            let keyring = oo7::Keyring::new().await?;
            keyring.unlock().await?;

            let items = keyring.search_items(&vec![("url", &url)]).await?;

            for item in items.into_iter() {
                if item.label().await.is_ok_and(|label| label == KEYRING_LABEL) {
                    let attributes = item.attributes().await?;
                    let username = attributes
                        .get("username")
                        .ok_or_else(|| anyhow!("Cannot find username in stored credentials"))?;
                    let secret = item.secret().await?;

                    // we lose the zeroizing capabilities at this boundary,
                    // a current limitation GPUI's credentials api
                    return Ok(Some((username.to_string(), secret.to_vec())));
                } else {
                    continue;
                }
            }
            Ok(None)
        })
    }

    fn delete_credentials(&self, url: &str) -> Task<Result<()>> {
        let url = url.to_string();
        self.background_executor().spawn(async move {
            let keyring = oo7::Keyring::new().await?;
            keyring.unlock().await?;

            let items = keyring.search_items(&vec![("url", &url)]).await?;

            for item in items.into_iter() {
                if item.label().await.is_ok_and(|label| label == KEYRING_LABEL) {
                    item.delete().await?;
                    return Ok(());
                }
            }

            Ok(())
        })
    }

    fn window_appearance(&self) -> crate::WindowAppearance {
        crate::WindowAppearance::Light
    }

    fn register_url_scheme(&self, _: &str) -> Task<anyhow::Result<()>> {
        Task::ready(Err(anyhow!("register_url_scheme unimplemented")))
    }
}

#[cfg(test)]
mod tests {
    use super::*;

    fn build_platform() -> LinuxPlatform {
        let platform = LinuxPlatform::new();
        platform
    }
}<|MERGE_RESOLUTION|>--- conflicted
+++ resolved
@@ -324,7 +324,7 @@
         })
     }
 
-    //todo!(linux)
+    //todo(linux)
     fn app_path(&self) -> Result<PathBuf> {
         Err(anyhow::Error::msg(
             "Platform<LinuxPlatform>::app_path is not implemented yet",
@@ -338,39 +338,27 @@
         UtcOffset::UTC
     }
 
-    //todo!(linux)
+    //todo(linux)
     fn path_for_auxiliary_executable(&self, name: &str) -> Result<PathBuf> {
         Err(anyhow::Error::msg(
             "Platform<LinuxPlatform>::path_for_auxiliary_executable is not implemented yet",
         ))
     }
 
-<<<<<<< HEAD
-    // todo(linux)
-    fn set_cursor_style(&self, style: CursorStyle) {}
-=======
     fn set_cursor_style(&self, style: CursorStyle) {
         self.client.set_cursor_style(style)
     }
->>>>>>> 01fe3eec
 
     // todo(linux)
     fn should_auto_hide_scrollbars(&self) -> bool {
         false
     }
 
-<<<<<<< HEAD
-    // todo(linux)
-    fn write_to_clipboard(&self, item: ClipboardItem) {}
-
-    // todo(linux)
-=======
     fn write_to_clipboard(&self, item: ClipboardItem) {
         let clipboard = self.client.get_clipboard();
         clipboard.borrow_mut().set_contents(item.text);
     }
 
->>>>>>> 01fe3eec
     fn read_from_clipboard(&self) -> Option<ClipboardItem> {
         let clipboard = self.client.get_clipboard();
         let contents = clipboard.borrow_mut().get_contents();
@@ -402,7 +390,7 @@
         })
     }
 
-    //todo!(linux): add trait methods for accessing the primary selection
+    //todo(linux): add trait methods for accessing the primary selection
 
     fn read_credentials(&self, url: &str) -> Task<Result<Option<(String, Vec<u8>)>>> {
         let url = url.to_string();
