#![allow(unused)]

use std::cell::RefCell;
use std::env;
use std::{
    path::{Path, PathBuf},
    rc::Rc,
    sync::Arc,
    time::Duration,
};

use anyhow::anyhow;
use ashpd::desktop::file_chooser::{OpenFileRequest, SaveFileRequest};
use async_task::Runnable;
use calloop::{EventLoop, LoopHandle, LoopSignal};
use flume::{Receiver, Sender};
use futures::channel::oneshot;
use parking_lot::Mutex;
use time::UtcOffset;
use wayland_client::Connection;

use crate::platform::linux::client::Client;
use crate::platform::linux::wayland::WaylandClient;
use crate::{
    Action, AnyWindowHandle, BackgroundExecutor, ClipboardItem, CursorStyle, DisplayId,
    ForegroundExecutor, Keymap, LinuxDispatcher, LinuxTextSystem, Menu, PathPromptOptions,
    Platform, PlatformDisplay, PlatformInput, PlatformTextSystem, PlatformWindow, Result,
    SemanticVersion, Task, WindowOptions,
};

use super::x11::X11Client;

#[derive(Default)]
pub(crate) struct Callbacks {
    open_urls: Option<Box<dyn FnMut(Vec<String>)>>,
    become_active: Option<Box<dyn FnMut()>>,
    resign_active: Option<Box<dyn FnMut()>>,
    quit: Option<Box<dyn FnMut()>>,
    reopen: Option<Box<dyn FnMut()>>,
    event: Option<Box<dyn FnMut(PlatformInput) -> bool>>,
    app_menu_action: Option<Box<dyn FnMut(&dyn Action)>>,
    will_open_app_menu: Option<Box<dyn FnMut()>>,
    validate_app_menu_command: Option<Box<dyn FnMut(&dyn Action) -> bool>>,
}

pub(crate) struct LinuxPlatformInner {
    pub(crate) event_loop: RefCell<EventLoop<'static, ()>>,
    pub(crate) loop_handle: Rc<LoopHandle<'static, ()>>,
    pub(crate) loop_signal: LoopSignal,
    pub(crate) background_executor: BackgroundExecutor,
    pub(crate) foreground_executor: ForegroundExecutor,
    pub(crate) text_system: Arc<LinuxTextSystem>,
    pub(crate) callbacks: RefCell<Callbacks>,
}

pub(crate) struct LinuxPlatform {
    client: Rc<dyn Client>,
    inner: Rc<LinuxPlatformInner>,
}

impl Default for LinuxPlatform {
    fn default() -> Self {
        Self::new()
    }
}

impl LinuxPlatform {
    pub(crate) fn new() -> Self {
        let wayland_display = env::var_os("WAYLAND_DISPLAY");
        let use_wayland = wayland_display.is_some() && !wayland_display.unwrap().is_empty();

        let (main_sender, main_receiver) = calloop::channel::channel::<Runnable>();
        let text_system = Arc::new(LinuxTextSystem::new());
        let callbacks = RefCell::new(Callbacks::default());

        let event_loop = EventLoop::try_new().unwrap();
        event_loop
            .handle()
            .insert_source(main_receiver, |event, _, _| {
                if let calloop::channel::Event::Msg(runnable) = event {
                    runnable.run();
                }
            });

        let dispatcher = Arc::new(LinuxDispatcher::new(main_sender));

        let inner = Rc::new(LinuxPlatformInner {
            loop_handle: Rc::new(event_loop.handle()),
            loop_signal: event_loop.get_signal(),
            event_loop: RefCell::new(event_loop),
            background_executor: BackgroundExecutor::new(dispatcher.clone()),
            foreground_executor: ForegroundExecutor::new(dispatcher.clone()),
            text_system,
            callbacks,
        });

        if use_wayland {
            Self {
                client: Rc::new(WaylandClient::new(Rc::clone(&inner))),
                inner,
            }
        } else {
            Self {
                client: X11Client::new(Rc::clone(&inner)),
                inner,
            }
        }
    }
}

const KEYRING_LABEL: &str = "zed-github-account";

impl Platform for LinuxPlatform {
    fn background_executor(&self) -> BackgroundExecutor {
        self.inner.background_executor.clone()
    }

    fn foreground_executor(&self) -> ForegroundExecutor {
        self.inner.foreground_executor.clone()
    }

    fn text_system(&self) -> Arc<dyn PlatformTextSystem> {
        self.inner.text_system.clone()
    }

    fn run(&self, on_finish_launching: Box<dyn FnOnce()>) {
        on_finish_launching();

        self.inner
            .event_loop
            .borrow_mut()
            .run(None, &mut (), |&mut ()| {})
            .expect("Run loop failed");

        if let Some(mut fun) = self.inner.callbacks.borrow_mut().quit.take() {
            fun();
        }
    }

    fn quit(&self) {
        self.inner.loop_signal.stop();
    }

    // todo(linux)
    fn restart(&self) {}

    // todo(linux)
    fn activate(&self, ignoring_other_apps: bool) {}

    // todo(linux)
    fn hide(&self) {}

    // todo(linux)
    fn hide_other_apps(&self) {}

    // todo(linux)
    fn unhide_other_apps(&self) {}

    fn displays(&self) -> Vec<Rc<dyn PlatformDisplay>> {
        self.client.displays()
    }

    fn display(&self, id: DisplayId) -> Option<Rc<dyn PlatformDisplay>> {
        self.client.display(id)
    }

    // todo(linux)
    fn active_window(&self) -> Option<AnyWindowHandle> {
        None
    }

    fn open_window(
        &self,
        handle: AnyWindowHandle,
        options: WindowOptions,
    ) -> Box<dyn PlatformWindow> {
        self.client.open_window(handle, options)
    }

    fn open_url(&self, url: &str) {
        open::that(url);
    }

    fn on_open_urls(&self, callback: Box<dyn FnMut(Vec<String>)>) {
        self.inner.callbacks.borrow_mut().open_urls = Some(callback);
    }

    fn prompt_for_paths(
        &self,
        options: PathPromptOptions,
    ) -> oneshot::Receiver<Option<Vec<PathBuf>>> {
        let (done_tx, done_rx) = oneshot::channel();
        self.inner
            .foreground_executor
            .spawn(async move {
                let title = if options.multiple {
                    if !options.files {
                        "Open folders"
                    } else {
                        "Open files"
                    }
                } else {
                    if !options.files {
                        "Open folder"
                    } else {
                        "Open file"
                    }
                };

                let result = OpenFileRequest::default()
                    .modal(true)
                    .title(title)
                    .accept_label("Select")
                    .multiple(options.multiple)
                    .directory(options.directories)
                    .send()
                    .await
                    .ok()
                    .and_then(|request| request.response().ok())
                    .and_then(|response| {
                        response
                            .uris()
                            .iter()
                            .map(|uri| uri.to_file_path().ok())
                            .collect()
                    });

                done_tx.send(result);
            })
            .detach();
        done_rx
    }

    fn prompt_for_new_path(&self, directory: &Path) -> oneshot::Receiver<Option<PathBuf>> {
        let (done_tx, done_rx) = oneshot::channel();
        let directory = directory.to_owned();
        self.inner
            .foreground_executor
            .spawn(async move {
                let result = SaveFileRequest::default()
                    .modal(true)
                    .title("Select new path")
                    .accept_label("Accept")
                    .send()
                    .await
                    .ok()
                    .and_then(|request| request.response().ok())
                    .and_then(|response| {
                        response
                            .uris()
                            .first()
                            .and_then(|uri| uri.to_file_path().ok())
                    });

                done_tx.send(result);
            })
            .detach();
        done_rx
    }

    fn reveal_path(&self, path: &Path) {
        if path.is_dir() {
            open::that(path);
            return;
        }
        // If `path` is a file, the system may try to open it in a text editor
        let dir = path.parent().unwrap_or(Path::new(""));
        open::that(dir);
    }

    fn on_become_active(&self, callback: Box<dyn FnMut()>) {
        self.inner.callbacks.borrow_mut().become_active = Some(callback);
    }

    fn on_resign_active(&self, callback: Box<dyn FnMut()>) {
        self.inner.callbacks.borrow_mut().resign_active = Some(callback);
    }

    fn on_quit(&self, callback: Box<dyn FnMut()>) {
        self.inner.callbacks.borrow_mut().quit = Some(callback);
    }

    fn on_reopen(&self, callback: Box<dyn FnMut()>) {
        self.inner.callbacks.borrow_mut().reopen = Some(callback);
    }

    fn on_event(&self, callback: Box<dyn FnMut(PlatformInput) -> bool>) {
        self.inner.callbacks.borrow_mut().event = Some(callback);
    }

    fn on_app_menu_action(&self, callback: Box<dyn FnMut(&dyn Action)>) {
        self.inner.callbacks.borrow_mut().app_menu_action = Some(callback);
    }

    fn on_will_open_app_menu(&self, callback: Box<dyn FnMut()>) {
        self.inner.callbacks.borrow_mut().will_open_app_menu = Some(callback);
    }

    fn on_validate_app_menu_command(&self, callback: Box<dyn FnMut(&dyn Action) -> bool>) {
        self.inner.callbacks.borrow_mut().validate_app_menu_command = Some(callback);
    }

    fn os_name(&self) -> &'static str {
        "Linux"
    }

    fn double_click_interval(&self) -> Duration {
        Duration::default()
    }

    fn os_version(&self) -> Result<SemanticVersion> {
        Ok(SemanticVersion {
            major: 1,
            minor: 0,
            patch: 0,
        })
    }

    fn app_version(&self) -> Result<SemanticVersion> {
        Ok(SemanticVersion {
            major: 1,
            minor: 0,
            patch: 0,
        })
    }

    //todo!(linux)
    fn app_path(&self) -> Result<PathBuf> {
        Err(anyhow::Error::msg(
            "Platform<LinuxPlatform>::app_path is not implemented yet",
        ))
    }

    // todo(linux)
    fn set_menus(&self, menus: Vec<Menu>, keymap: &Keymap) {}

    fn local_timezone(&self) -> UtcOffset {
        UtcOffset::UTC
    }

    //todo!(linux)
    fn path_for_auxiliary_executable(&self, name: &str) -> Result<PathBuf> {
        Err(anyhow::Error::msg(
            "Platform<LinuxPlatform>::path_for_auxiliary_executable is not implemented yet",
        ))
    }

    fn set_cursor_style(&self, style: CursorStyle) {
        self.client.set_cursor_style(style)
    }

    // todo(linux)
    fn should_auto_hide_scrollbars(&self) -> bool {
        false
    }

    // todo(linux)
    fn write_to_clipboard(&self, item: ClipboardItem) {}

    // todo(linux)
    fn read_from_clipboard(&self) -> Option<ClipboardItem> {
        None
    }

    //todo!(linux)
    fn write_credentials(&self, url: &str, username: &str, password: &[u8]) -> Task<Result<()>> {
<<<<<<< HEAD
        let url = url.to_string();
        let username = username.to_string();
        let password = password.to_vec();
        self.background_executor().spawn(async move {
            let keyring = oo7::Keyring::new().await?;
            keyring.unlock().await?;
            keyring
                .create_item(
                    KEYRING_LABEL,
                    &vec![("url", &url), ("username", &username)],
                    password,
                    true,
                )
                .await?;
            Ok(())
        })
=======
        Task::Ready(Some(Err(anyhow::Error::msg(
            "Platform<LinuxPlatform>::with_credentials is not implemented yet",
        ))))
>>>>>>> 49f378ea
    }

    //todo!(linux)
    fn read_credentials(&self, url: &str) -> Task<Result<Option<(String, Vec<u8>)>>> {
<<<<<<< HEAD
        let url = url.to_string();
        self.background_executor().spawn(async move {
            let keyring = oo7::Keyring::new().await?;
            keyring.unlock().await?;

            let items = keyring.search_items(&vec![("url", &url)]).await?;

            for item in items.into_iter() {
                if item.label().await.is_ok_and(|label| label == KEYRING_LABEL) {
                    let attributes = item.attributes().await?;
                    let username = attributes
                        .get("username")
                        .ok_or_else(|| anyhow!("Cannot find username in stored credentials"))?;
                    let secret = item.secret().await?;

                    // we lose the zeroizing capabilities at this boundary,
                    // a current limitation GPUI's credentials api
                    return Ok(Some((username.to_string(), secret.to_vec())));
                } else {
                    continue;
                }
            }
            Ok(None)
        })
=======
        Task::Ready(Some(Err(anyhow::Error::msg(
            "Platform<LinuxPlatform>::read_credentials is not implemented yet",
        ))))
>>>>>>> 49f378ea
    }

    //todo!(linux)
    fn delete_credentials(&self, url: &str) -> Task<Result<()>> {
<<<<<<< HEAD
        let url = url.to_string();
        self.background_executor().spawn(async move {
            let keyring = oo7::Keyring::new().await?;
            keyring.unlock().await?;

            let items = keyring.search_items(&vec![("url", &url)]).await?;

            for item in items.into_iter() {
                if item.label().await.is_ok_and(|label| label == KEYRING_LABEL) {
                    item.delete().await?;
                    return Ok(());
                }
            }

            Ok(())
        })
=======
        Task::Ready(Some(Err(anyhow::Error::msg(
            "Platform<LinuxPlatform>::delete_credentials is not implemented yet",
        ))))
>>>>>>> 49f378ea
    }

    fn window_appearance(&self) -> crate::WindowAppearance {
        crate::WindowAppearance::Light
    }
}

#[cfg(test)]
mod tests {
    use super::*;

    fn build_platform() -> LinuxPlatform {
        let platform = LinuxPlatform::new();
        platform
    }
}<|MERGE_RESOLUTION|>--- conflicted
+++ resolved
@@ -364,7 +364,6 @@
 
     //todo!(linux)
     fn write_credentials(&self, url: &str, username: &str, password: &[u8]) -> Task<Result<()>> {
-<<<<<<< HEAD
         let url = url.to_string();
         let username = username.to_string();
         let password = password.to_vec();
@@ -381,16 +380,10 @@
                 .await?;
             Ok(())
         })
-=======
-        Task::Ready(Some(Err(anyhow::Error::msg(
-            "Platform<LinuxPlatform>::with_credentials is not implemented yet",
-        ))))
->>>>>>> 49f378ea
     }
 
     //todo!(linux)
     fn read_credentials(&self, url: &str) -> Task<Result<Option<(String, Vec<u8>)>>> {
-<<<<<<< HEAD
         let url = url.to_string();
         self.background_executor().spawn(async move {
             let keyring = oo7::Keyring::new().await?;
@@ -415,16 +408,10 @@
             }
             Ok(None)
         })
-=======
-        Task::Ready(Some(Err(anyhow::Error::msg(
-            "Platform<LinuxPlatform>::read_credentials is not implemented yet",
-        ))))
->>>>>>> 49f378ea
     }
 
     //todo!(linux)
     fn delete_credentials(&self, url: &str) -> Task<Result<()>> {
-<<<<<<< HEAD
         let url = url.to_string();
         self.background_executor().spawn(async move {
             let keyring = oo7::Keyring::new().await?;
@@ -441,11 +428,6 @@
 
             Ok(())
         })
-=======
-        Task::Ready(Some(Err(anyhow::Error::msg(
-            "Platform<LinuxPlatform>::delete_credentials is not implemented yet",
-        ))))
->>>>>>> 49f378ea
     }
 
     fn window_appearance(&self) -> crate::WindowAppearance {
