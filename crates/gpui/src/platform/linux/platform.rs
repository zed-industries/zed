--- conflicted
+++ resolved
@@ -391,10 +391,6 @@
     }
 
     //todo(linux): add trait methods for accessing the primary selection
-<<<<<<< HEAD
-
-=======
->>>>>>> a03fecaf
     fn read_credentials(&self, url: &str) -> Task<Result<Option<(String, Vec<u8>)>>> {
         let url = url.to_string();
         self.background_executor().spawn(async move {
