--- conflicted
+++ resolved
@@ -32,19 +32,12 @@
 
 use crate::platform::NoopTextSystem;
 use crate::{
-<<<<<<< HEAD
-    px, Action, AnyWindowHandle, BackgroundExecutor, ClipboardItem, CosmicTextSystem, CursorStyle,
-    DisplayId, ForegroundExecutor, Keymap, Keystroke, LinuxDispatcher, Menu, MenuItem, Modifiers,
-    OwnedMenu, PathPromptOptions, Pixels, Platform, PlatformDisplay, PlatformInputHandler,
-    PlatformTextSystem, PlatformWindow, Point, PromptLevel, Result, ScreenCaptureSource,
-    SemanticVersion, SharedString, Size, Task, WindowAppearance, WindowOptions, WindowParams,
-=======
     px, Action, AnyWindowHandle, BackgroundExecutor, ClipboardItem, CursorStyle, DisplayId,
     ForegroundExecutor, Keymap, Keystroke, LinuxDispatcher, Menu, MenuItem, Modifiers, OwnedMenu,
     PathPromptOptions, Pixels, Platform, PlatformDisplay, PlatformInputHandler, PlatformTextSystem,
-    PlatformWindow, Point, PromptLevel, Result, SemanticVersion, SharedString, Size, Task,
+    PlatformWindow, Point, PromptLevel, Result, ScreenCaptureSource,
+    SemanticVersion, SharedString, Size, Task,
     WindowAppearance, WindowOptions, WindowParams,
->>>>>>> f80eb264
 };
 
 pub(crate) const SCROLL_LINES: f32 = 3.0;
