--- conflicted
+++ resolved
@@ -350,12 +350,9 @@
     input_during_keydown: Option<SmallVec<[ImeInput; 1]>>,
     previous_keydown_inserted_text: Option<String>,
     external_files_dragged: bool,
-<<<<<<< HEAD
     // Whether the next left-mouse click is also the focusing click.
     first_mouse: bool,
-=======
     mimized: bool,
->>>>>>> 95b2f4ca
 }
 
 impl MacWindowState {
@@ -612,11 +609,8 @@
                 input_during_keydown: None,
                 previous_keydown_inserted_text: None,
                 external_files_dragged: false,
-<<<<<<< HEAD
                 first_mouse: false,
-=======
                 mimized: false,
->>>>>>> 95b2f4ca
             })));
 
             (*native_window).set_ivar(
