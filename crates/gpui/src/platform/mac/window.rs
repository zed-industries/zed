--- conflicted
+++ resolved
@@ -350,13 +350,9 @@
     input_during_keydown: Option<SmallVec<[ImeInput; 1]>>,
     previous_keydown_inserted_text: Option<String>,
     external_files_dragged: bool,
-<<<<<<< HEAD
     // Whether the next left-mouse click is also the focusing click.
     first_mouse: bool,
-    mimized: bool,
-=======
     minimized: bool,
->>>>>>> 441677c9
 }
 
 impl MacWindowState {
@@ -613,12 +609,8 @@
                 input_during_keydown: None,
                 previous_keydown_inserted_text: None,
                 external_files_dragged: false,
-<<<<<<< HEAD
                 first_mouse: false,
-                mimized: false,
-=======
                 minimized: false,
->>>>>>> 441677c9
             })));
 
             (*native_window).set_ivar(
