use super::{BoolExt, MacDisplay, NSRange, NSStringExt, ns_string, renderer};
use crate::{
    AnyWindowHandle, Bounds, DisplayLink, ExternalPaths, FileDropEvent, ForegroundExecutor,
    KeyDownEvent, Keystroke, Modifiers, ModifiersChangedEvent, MouseButton, MouseDownEvent,
    MouseMoveEvent, MouseUpEvent, Pixels, PlatformAtlas, PlatformDisplay, PlatformInput,
    PlatformWindow, Point, PromptLevel, RequestFrameOptions, ScaledPixels, Size, Timer,
    WindowAppearance, WindowBackgroundAppearance, WindowBounds, WindowKind, WindowParams,
    platform::PlatformInputHandler, point, px, size,
};
use block::ConcreteBlock;
use cocoa::{
    appkit::{
        NSAppKitVersionNumber, NSAppKitVersionNumber12_0, NSApplication, NSBackingStoreBuffered,
        NSColor, NSEvent, NSEventModifierFlags, NSFilenamesPboardType, NSPasteboard, NSScreen,
        NSView, NSViewHeightSizable, NSViewWidthSizable, NSVisualEffectMaterial, NSVisualEffectState,
        NSVisualEffectView, NSWindow, NSWindowButton, NSWindowCollectionBehavior, NSWindowOcclusionState,
        NSWindowOrderingMode, NSWindowStyleMask, NSWindowTitleVisibility,
    },
    base::{id, nil},
    foundation::{
        NSArray, NSAutoreleasePool, NSDictionary, NSFastEnumeration, NSInteger, NSNotFound,
        NSOperatingSystemVersion, NSPoint, NSProcessInfo, NSRect, NSSize, NSString, NSUInteger,
    },
};
use core_graphics::display::{CGDirectDisplayID, CGPoint, CGRect};
use ctor::ctor;
use futures::channel::oneshot;
use objc::{
    class,
    declare::ClassDecl,
    msg_send,
    runtime::{BOOL, Class, NO, Object, Protocol, Sel, YES},
    sel, sel_impl,
};
use parking_lot::Mutex;
use raw_window_handle as rwh;
use smallvec::SmallVec;
use std::{
    cell::Cell,
    ffi::{CStr, c_void},
    mem,
    ops::Range,
    path::PathBuf,
    ptr::{self, NonNull},
    rc::Rc,
    sync::{Arc, Weak},
    time::Duration,
};
use util::ResultExt;

const WINDOW_STATE_IVAR: &str = "windowState";

static mut WINDOW_CLASS: *const Class = ptr::null();
static mut PANEL_CLASS: *const Class = ptr::null();
static mut VIEW_CLASS: *const Class = ptr::null();
static mut BLURRED_VIEW_CLASS: *const Class = ptr::null();

#[allow(non_upper_case_globals)]
const NSWindowStyleMaskNonactivatingPanel: NSWindowStyleMask =
    NSWindowStyleMask::from_bits_retain(1 << 7);
#[allow(non_upper_case_globals)]
const NSNormalWindowLevel: NSInteger = 0;
#[allow(non_upper_case_globals)]
const NSPopUpWindowLevel: NSInteger = 101;
#[allow(non_upper_case_globals)]
const NSTrackingMouseEnteredAndExited: NSUInteger = 0x01;
#[allow(non_upper_case_globals)]
const NSTrackingMouseMoved: NSUInteger = 0x02;
#[allow(non_upper_case_globals)]
const NSTrackingActiveAlways: NSUInteger = 0x80;
#[allow(non_upper_case_globals)]
const NSTrackingInVisibleRect: NSUInteger = 0x200;
#[allow(non_upper_case_globals)]
const NSWindowAnimationBehaviorUtilityWindow: NSInteger = 4;
#[allow(non_upper_case_globals)]
const NSViewLayerContentsRedrawDuringViewResize: NSInteger = 2;
// https://developer.apple.com/documentation/appkit/nsdragoperation
type NSDragOperation = NSUInteger;
#[allow(non_upper_case_globals)]
const NSDragOperationNone: NSDragOperation = 0;
#[allow(non_upper_case_globals)]
const NSDragOperationCopy: NSDragOperation = 1;

#[link(name = "CoreGraphics", kind = "framework")]
unsafe extern "C" {
    // Widely used private APIs; Apple uses them for their Terminal.app.
    fn CGSMainConnectionID() -> id;
    fn CGSSetWindowBackgroundBlurRadius(
        connection_id: id,
        window_id: NSInteger,
        radius: i64,
    ) -> i32;
}

#[ctor]
unsafe fn build_classes() {
    unsafe {
        WINDOW_CLASS = build_window_class("GPUIWindow", class!(NSWindow));
        PANEL_CLASS = build_window_class("GPUIPanel", class!(NSPanel));
        VIEW_CLASS = {
            let mut decl = ClassDecl::new("GPUIView", class!(NSView)).unwrap();
            decl.add_ivar::<*mut c_void>(WINDOW_STATE_IVAR);
            unsafe {
                decl.add_method(sel!(dealloc), dealloc_view as extern "C" fn(&Object, Sel));

                decl.add_method(
                    sel!(performKeyEquivalent:),
                    handle_key_equivalent as extern "C" fn(&Object, Sel, id) -> BOOL,
                );
                decl.add_method(
                    sel!(keyDown:),
                    handle_key_down as extern "C" fn(&Object, Sel, id),
                );
                decl.add_method(
                    sel!(keyUp:),
                    handle_key_up as extern "C" fn(&Object, Sel, id),
                );
                decl.add_method(
                    sel!(mouseDown:),
                    handle_view_event as extern "C" fn(&Object, Sel, id),
                );
                decl.add_method(
                    sel!(mouseUp:),
                    handle_view_event as extern "C" fn(&Object, Sel, id),
                );
                decl.add_method(
                    sel!(rightMouseDown:),
                    handle_view_event as extern "C" fn(&Object, Sel, id),
                );
                decl.add_method(
                    sel!(rightMouseUp:),
                    handle_view_event as extern "C" fn(&Object, Sel, id),
                );
                decl.add_method(
                    sel!(otherMouseDown:),
                    handle_view_event as extern "C" fn(&Object, Sel, id),
                );
                decl.add_method(
                    sel!(otherMouseUp:),
                    handle_view_event as extern "C" fn(&Object, Sel, id),
                );
                decl.add_method(
                    sel!(mouseMoved:),
                    handle_view_event as extern "C" fn(&Object, Sel, id),
                );
                decl.add_method(
                    sel!(mouseExited:),
                    handle_view_event as extern "C" fn(&Object, Sel, id),
                );
                decl.add_method(
                    sel!(mouseDragged:),
                    handle_view_event as extern "C" fn(&Object, Sel, id),
                );
                decl.add_method(
                    sel!(scrollWheel:),
                    handle_view_event as extern "C" fn(&Object, Sel, id),
                );
                decl.add_method(
                    sel!(swipeWithEvent:),
                    handle_view_event as extern "C" fn(&Object, Sel, id),
                );
                decl.add_method(
                    sel!(flagsChanged:),
                    handle_view_event as extern "C" fn(&Object, Sel, id),
                );

                decl.add_method(
                    sel!(makeBackingLayer),
                    make_backing_layer as extern "C" fn(&Object, Sel) -> id,
                );

                decl.add_protocol(Protocol::get("CALayerDelegate").unwrap());
                decl.add_method(
                    sel!(viewDidChangeBackingProperties),
                    view_did_change_backing_properties as extern "C" fn(&Object, Sel),
                );
                decl.add_method(
                    sel!(setFrameSize:),
                    set_frame_size as extern "C" fn(&Object, Sel, NSSize),
                );
                decl.add_method(
                    sel!(displayLayer:),
                    display_layer as extern "C" fn(&Object, Sel, id),
                );

                decl.add_protocol(Protocol::get("NSTextInputClient").unwrap());
                decl.add_method(
                    sel!(validAttributesForMarkedText),
                    valid_attributes_for_marked_text as extern "C" fn(&Object, Sel) -> id,
                );
                decl.add_method(
                    sel!(hasMarkedText),
                    has_marked_text as extern "C" fn(&Object, Sel) -> BOOL,
                );
                decl.add_method(
                    sel!(markedRange),
                    marked_range as extern "C" fn(&Object, Sel) -> NSRange,
                );
                decl.add_method(
                    sel!(selectedRange),
                    selected_range as extern "C" fn(&Object, Sel) -> NSRange,
                );
                decl.add_method(
                    sel!(firstRectForCharacterRange:actualRange:),
                    first_rect_for_character_range
                        as extern "C" fn(&Object, Sel, NSRange, id) -> NSRect,
                );
                decl.add_method(
                    sel!(insertText:replacementRange:),
                    insert_text as extern "C" fn(&Object, Sel, id, NSRange),
                );
                decl.add_method(
                    sel!(setMarkedText:selectedRange:replacementRange:),
                    set_marked_text as extern "C" fn(&Object, Sel, id, NSRange, NSRange),
                );
                decl.add_method(sel!(unmarkText), unmark_text as extern "C" fn(&Object, Sel));
                decl.add_method(
                    sel!(attributedSubstringForProposedRange:actualRange:),
                    attributed_substring_for_proposed_range
                        as extern "C" fn(&Object, Sel, NSRange, *mut c_void) -> id,
                );
                decl.add_method(
                    sel!(viewDidChangeEffectiveAppearance),
                    view_did_change_effective_appearance as extern "C" fn(&Object, Sel),
                );

                // Suppress beep on keystrokes with modifier keys.
                decl.add_method(
                    sel!(doCommandBySelector:),
                    do_command_by_selector as extern "C" fn(&Object, Sel, Sel),
                );

                decl.add_method(
                    sel!(acceptsFirstMouse:),
                    accepts_first_mouse as extern "C" fn(&Object, Sel, id) -> BOOL,
                );

                decl.add_method(
                    sel!(characterIndexForPoint:),
                    character_index_for_point as extern "C" fn(&Object, Sel, NSPoint) -> u64,
                );
            }
            decl.register()
        };
        BLURRED_VIEW_CLASS = {
            let mut decl = ClassDecl::new("BlurredView", class!(NSVisualEffectView)).unwrap();
            unsafe {
                decl.add_method(
                    sel!(initWithFrame:),
                    blurred_view_init_with_frame as extern "C" fn(&Object, Sel, NSRect) -> id,
                );
                decl.add_method(
                    sel!(updateLayer),
                    blurred_view_update_layer as extern "C" fn(&Object, Sel),
                );
                decl.register()
            }
        };
    }
}

pub(crate) fn convert_mouse_position(position: NSPoint, window_height: Pixels) -> Point<Pixels> {
    point(
        px(position.x as f32),
        // macOS screen coordinates are relative to bottom left
        window_height - px(position.y as f32),
    )
}

unsafe fn build_window_class(name: &'static str, superclass: &Class) -> *const Class {
    unsafe {
        let mut decl = ClassDecl::new(name, superclass).unwrap();
        decl.add_ivar::<*mut c_void>(WINDOW_STATE_IVAR);
        decl.add_method(sel!(dealloc), dealloc_window as extern "C" fn(&Object, Sel));

        decl.add_method(
            sel!(canBecomeMainWindow),
            yes as extern "C" fn(&Object, Sel) -> BOOL,
        );
        decl.add_method(
            sel!(canBecomeKeyWindow),
            yes as extern "C" fn(&Object, Sel) -> BOOL,
        );
        decl.add_method(
            sel!(windowDidResize:),
            window_did_resize as extern "C" fn(&Object, Sel, id),
        );
        decl.add_method(
            sel!(windowDidChangeOcclusionState:),
            window_did_change_occlusion_state as extern "C" fn(&Object, Sel, id),
        );
        decl.add_method(
            sel!(windowWillEnterFullScreen:),
            window_will_enter_fullscreen as extern "C" fn(&Object, Sel, id),
        );
        decl.add_method(
            sel!(windowWillExitFullScreen:),
            window_will_exit_fullscreen as extern "C" fn(&Object, Sel, id),
        );
        decl.add_method(
            sel!(windowDidMove:),
            window_did_move as extern "C" fn(&Object, Sel, id),
        );
        decl.add_method(
            sel!(windowDidChangeScreen:),
            window_did_change_screen as extern "C" fn(&Object, Sel, id),
        );
        decl.add_method(
            sel!(windowDidBecomeKey:),
            window_did_change_key_status as extern "C" fn(&Object, Sel, id),
        );
        decl.add_method(
            sel!(windowDidResignKey:),
            window_did_change_key_status as extern "C" fn(&Object, Sel, id),
        );
        decl.add_method(
            sel!(windowShouldClose:),
            window_should_close as extern "C" fn(&Object, Sel, id) -> BOOL,
        );

        decl.add_method(sel!(close), close_window as extern "C" fn(&Object, Sel));

        decl.add_method(
            sel!(draggingEntered:),
            dragging_entered as extern "C" fn(&Object, Sel, id) -> NSDragOperation,
        );
        decl.add_method(
            sel!(draggingUpdated:),
            dragging_updated as extern "C" fn(&Object, Sel, id) -> NSDragOperation,
        );
        decl.add_method(
            sel!(draggingExited:),
            dragging_exited as extern "C" fn(&Object, Sel, id),
        );
        decl.add_method(
            sel!(performDragOperation:),
            perform_drag_operation as extern "C" fn(&Object, Sel, id) -> BOOL,
        );
        decl.add_method(
            sel!(concludeDragOperation:),
            conclude_drag_operation as extern "C" fn(&Object, Sel, id),
        );

        decl.register()
    }
}

struct MacWindowState {
    handle: AnyWindowHandle,
    executor: ForegroundExecutor,
    native_window: id,
    native_view: NonNull<Object>,
    blurred_view: Option<id>,
    display_link: Option<DisplayLink>,
    renderer: renderer::Renderer,
    request_frame_callback: Option<Box<dyn FnMut(RequestFrameOptions)>>,
    event_callback: Option<Box<dyn FnMut(PlatformInput) -> crate::DispatchEventResult>>,
    activate_callback: Option<Box<dyn FnMut(bool)>>,
    resize_callback: Option<Box<dyn FnMut(Size<Pixels>, f32)>>,
    moved_callback: Option<Box<dyn FnMut()>>,
    should_close_callback: Option<Box<dyn FnMut() -> bool>>,
    close_callback: Option<Box<dyn FnOnce()>>,
    appearance_changed_callback: Option<Box<dyn FnMut()>>,
    input_handler: Option<PlatformInputHandler>,
    last_key_equivalent: Option<KeyDownEvent>,
    synthetic_drag_counter: usize,
    traffic_light_position: Option<Point<Pixels>>,
    transparent_titlebar: bool,
    previous_modifiers_changed_event: Option<PlatformInput>,
    keystroke_for_do_command: Option<Keystroke>,
    do_command_handled: Option<bool>,
    external_files_dragged: bool,
    // Whether the next left-mouse click is also the focusing click.
    first_mouse: bool,
    fullscreen_restore_bounds: Bounds<Pixels>,
}

impl MacWindowState {
    fn move_traffic_light(&self) {
        if let Some(traffic_light_position) = self.traffic_light_position {
            if self.is_fullscreen() {
                // Moving traffic lights while fullscreen doesn't work,
                // see https://github.com/zed-industries/zed/issues/4712
                return;
            }

            let titlebar_height = self.titlebar_height();

            unsafe {
                let close_button: id = msg_send![
                    self.native_window,
                    standardWindowButton: NSWindowButton::NSWindowCloseButton
                ];
                let min_button: id = msg_send![
                    self.native_window,
                    standardWindowButton: NSWindowButton::NSWindowMiniaturizeButton
                ];
                let zoom_button: id = msg_send![
                    self.native_window,
                    standardWindowButton: NSWindowButton::NSWindowZoomButton
                ];

                let mut close_button_frame: CGRect = msg_send![close_button, frame];
                let mut min_button_frame: CGRect = msg_send![min_button, frame];
                let mut zoom_button_frame: CGRect = msg_send![zoom_button, frame];
                let mut origin = point(
                    traffic_light_position.x,
                    titlebar_height
                        - traffic_light_position.y
                        - px(close_button_frame.size.height as f32),
                );
                let button_spacing =
                    px((min_button_frame.origin.x - close_button_frame.origin.x) as f32);

                close_button_frame.origin = CGPoint::new(origin.x.into(), origin.y.into());
                let _: () = msg_send![close_button, setFrame: close_button_frame];
                origin.x += button_spacing;

                min_button_frame.origin = CGPoint::new(origin.x.into(), origin.y.into());
                let _: () = msg_send![min_button, setFrame: min_button_frame];
                origin.x += button_spacing;

                zoom_button_frame.origin = CGPoint::new(origin.x.into(), origin.y.into());
                let _: () = msg_send![zoom_button, setFrame: zoom_button_frame];
                origin.x += button_spacing;
            }
        }
    }

    fn start_display_link(&mut self) {
        self.stop_display_link();
        unsafe {
            if !self
                .native_window
                .occlusionState()
                .contains(NSWindowOcclusionState::NSWindowOcclusionStateVisible)
            {
                return;
            }
        }
        let display_id = unsafe { display_id_for_screen(self.native_window.screen()) };
        if let Some(mut display_link) =
            DisplayLink::new(display_id, self.native_view.as_ptr() as *mut c_void, step).log_err()
        {
            display_link.start().log_err();
            self.display_link = Some(display_link);
        }
    }

    fn stop_display_link(&mut self) {
        self.display_link = None;
    }

    fn is_maximized(&self) -> bool {
        unsafe {
            let bounds = self.bounds();
            let screen_size = self.native_window.screen().visibleFrame().into();
            bounds.size == screen_size
        }
    }

    fn is_fullscreen(&self) -> bool {
        unsafe {
            let style_mask = self.native_window.styleMask();
            style_mask.contains(NSWindowStyleMask::NSFullScreenWindowMask)
        }
    }

    fn bounds(&self) -> Bounds<Pixels> {
        let mut window_frame = unsafe { NSWindow::frame(self.native_window) };
        let screen_frame = unsafe {
            let screen = NSWindow::screen(self.native_window);
            NSScreen::frame(screen)
        };

        // Flip the y coordinate to be top-left origin
        window_frame.origin.y =
            screen_frame.size.height - window_frame.origin.y - window_frame.size.height;

        Bounds::new(
            point(
                px((window_frame.origin.x - screen_frame.origin.x) as f32),
                px((window_frame.origin.y + screen_frame.origin.y) as f32),
            ),
            size(
                px(window_frame.size.width as f32),
                px(window_frame.size.height as f32),
            ),
        )
    }

    fn content_size(&self) -> Size<Pixels> {
        let NSSize { width, height, .. } =
            unsafe { NSView::frame(self.native_window.contentView()) }.size;
        size(px(width as f32), px(height as f32))
    }

    fn scale_factor(&self) -> f32 {
        get_scale_factor(self.native_window)
    }

    fn titlebar_height(&self) -> Pixels {
        unsafe {
            let frame = NSWindow::frame(self.native_window);
            let content_layout_rect: CGRect = msg_send![self.native_window, contentLayoutRect];
            px((frame.size.height - content_layout_rect.size.height) as f32)
        }
    }

    fn window_bounds(&self) -> WindowBounds {
        if self.is_fullscreen() {
            WindowBounds::Fullscreen(self.fullscreen_restore_bounds)
        } else {
            WindowBounds::Windowed(self.bounds())
        }
    }
}

unsafe impl Send for MacWindowState {}

pub(crate) struct MacWindow(Arc<Mutex<MacWindowState>>);

impl MacWindow {
    pub fn open(
        handle: AnyWindowHandle,
        WindowParams {
            bounds,
            titlebar,
            kind,
            is_movable,
            focus,
            show,
            display_id,
            window_min_size,
        }: WindowParams,
        executor: ForegroundExecutor,
        renderer_context: renderer::Context,
    ) -> Self {
        unsafe {
            let pool = NSAutoreleasePool::new(nil);

            let () = msg_send![class!(NSWindow), setAllowsAutomaticWindowTabbing: NO];

            let mut style_mask;
            if let Some(titlebar) = titlebar.as_ref() {
                style_mask = NSWindowStyleMask::NSClosableWindowMask
                    | NSWindowStyleMask::NSMiniaturizableWindowMask
                    | NSWindowStyleMask::NSResizableWindowMask
                    | NSWindowStyleMask::NSTitledWindowMask;

                if titlebar.appears_transparent {
                    style_mask |= NSWindowStyleMask::NSFullSizeContentViewWindowMask;
                }
            } else {
                style_mask = NSWindowStyleMask::NSTitledWindowMask
                    | NSWindowStyleMask::NSFullSizeContentViewWindowMask;
            }

            let native_window: id = match kind {
                WindowKind::Normal => msg_send![WINDOW_CLASS, alloc],
                WindowKind::PopUp => {
                    style_mask |= NSWindowStyleMaskNonactivatingPanel;
                    msg_send![PANEL_CLASS, alloc]
                }
            };

            let display = display_id
                .and_then(MacDisplay::find_by_id)
                .unwrap_or_else(MacDisplay::primary);

            let mut target_screen = nil;
            let mut screen_frame = None;

            let screens = NSScreen::screens(nil);
            let count: u64 = cocoa::foundation::NSArray::count(screens);
            for i in 0..count {
                let screen = cocoa::foundation::NSArray::objectAtIndex(screens, i);
                let frame = NSScreen::frame(screen);
                let display_id = display_id_for_screen(screen);
                if display_id == display.0 {
                    screen_frame = Some(frame);
                    target_screen = screen;
                }
            }

            let screen_frame = screen_frame.unwrap_or_else(|| {
                let screen = NSScreen::mainScreen(nil);
                target_screen = screen;
                NSScreen::frame(screen)
            });

            let window_rect = NSRect::new(
                NSPoint::new(
                    screen_frame.origin.x + bounds.origin.x.0 as f64,
                    screen_frame.origin.y
                        + (display.bounds().size.height - bounds.origin.y).0 as f64,
                ),
                NSSize::new(bounds.size.width.0 as f64, bounds.size.height.0 as f64),
            );

            let native_window = native_window.initWithContentRect_styleMask_backing_defer_screen_(
                window_rect,
                style_mask,
                NSBackingStoreBuffered,
                NO,
                target_screen,
            );
            assert!(!native_window.is_null());
            let () = msg_send![
                native_window,
                registerForDraggedTypes:
                    NSArray::arrayWithObject(nil, NSFilenamesPboardType)
            ];
            let () = msg_send![
                native_window,
                setReleasedWhenClosed: NO
            ];

            let content_view = native_window.contentView();
            let native_view: id = msg_send![VIEW_CLASS, alloc];
            let native_view = NSView::initWithFrame_(native_view, NSView::bounds(content_view));
            assert!(!native_view.is_null());

            let mut window = Self(Arc::new(Mutex::new(MacWindowState {
                handle,
                executor,
                native_window,
                native_view: NonNull::new_unchecked(native_view),
                blurred_view: None,
                display_link: None,
                renderer: renderer::new_renderer(
                    renderer_context,
                    native_window as *mut _,
                    native_view as *mut _,
                    bounds.size.map(|pixels| pixels.0),
                    false,
                ),
                request_frame_callback: None,
                event_callback: None,
                activate_callback: None,
                resize_callback: None,
                moved_callback: None,
                should_close_callback: None,
                close_callback: None,
                appearance_changed_callback: None,
                input_handler: None,
                last_key_equivalent: None,
                synthetic_drag_counter: 0,
                traffic_light_position: titlebar
                    .as_ref()
                    .and_then(|titlebar| titlebar.traffic_light_position),
                transparent_titlebar: titlebar
                    .as_ref()
                    .map_or(true, |titlebar| titlebar.appears_transparent),
                previous_modifiers_changed_event: None,
                keystroke_for_do_command: None,
                do_command_handled: None,
                external_files_dragged: false,
                first_mouse: false,
                fullscreen_restore_bounds: Bounds::default(),
            })));

            (*native_window).set_ivar(
                WINDOW_STATE_IVAR,
                Arc::into_raw(window.0.clone()) as *const c_void,
            );
            native_window.setDelegate_(native_window);
            (*native_view).set_ivar(
                WINDOW_STATE_IVAR,
                Arc::into_raw(window.0.clone()) as *const c_void,
            );

            if let Some(title) = titlebar
                .as_ref()
                .and_then(|t| t.title.as_ref().map(AsRef::as_ref))
            {
                window.set_title(title);
            }

            native_window.setMovable_(is_movable as BOOL);

            if let Some(window_min_size) = window_min_size {
                native_window.setContentMinSize_(NSSize {
                    width: window_min_size.width.to_f64(),
                    height: window_min_size.height.to_f64(),
                });
            }

            if titlebar.map_or(true, |titlebar| titlebar.appears_transparent) {
                native_window.setTitlebarAppearsTransparent_(YES);
                native_window.setTitleVisibility_(NSWindowTitleVisibility::NSWindowTitleHidden);
            }

            native_view.setAutoresizingMask_(NSViewWidthSizable | NSViewHeightSizable);
            native_view.setWantsBestResolutionOpenGLSurface_(YES);

            // From winit crate: On Mojave, views automatically become layer-backed shortly after
            // being added to a native_window. Changing the layer-backedness of a view breaks the
            // association between the view and its associated OpenGL context. To work around this,
            // on we explicitly make the view layer-backed up front so that AppKit doesn't do it
            // itself and break the association with its context.
            native_view.setWantsLayer(YES);
            let _: () = msg_send![
            native_view,
            setLayerContentsRedrawPolicy: NSViewLayerContentsRedrawDuringViewResize
            ];

            content_view.addSubview_(native_view.autorelease());
            native_window.makeFirstResponder_(native_view);

            match kind {
                WindowKind::Normal => {
                    native_window.setLevel_(NSNormalWindowLevel);
                    native_window.setAcceptsMouseMovedEvents_(YES);
                }
                WindowKind::PopUp => {
                    // Use a tracking area to allow receiving MouseMoved events even when
                    // the window or application aren't active, which is often the case
                    // e.g. for notification windows.
                    let tracking_area: id = msg_send![class!(NSTrackingArea), alloc];
                    let _: () = msg_send![
                        tracking_area,
                        initWithRect: NSRect::new(NSPoint::new(0., 0.), NSSize::new(0., 0.))
                        options: NSTrackingMouseEnteredAndExited | NSTrackingMouseMoved | NSTrackingActiveAlways | NSTrackingInVisibleRect
                        owner: native_view
                        userInfo: nil
                    ];
                    let _: () =
                        msg_send![native_view, addTrackingArea: tracking_area.autorelease()];

                    native_window.setLevel_(NSPopUpWindowLevel);
                    let _: () = msg_send![
                        native_window,
                        setAnimationBehavior: NSWindowAnimationBehaviorUtilityWindow
                    ];
                    native_window.setCollectionBehavior_(
                        NSWindowCollectionBehavior::NSWindowCollectionBehaviorCanJoinAllSpaces |
                        NSWindowCollectionBehavior::NSWindowCollectionBehaviorFullScreenAuxiliary
                    );
                }
            }

            if focus && show {
                native_window.makeKeyAndOrderFront_(nil);
            } else if show {
                native_window.orderFront_(nil);
            }

            // Set the initial position of the window to the specified origin.
            // Although we already specified the position using `initWithContentRect_styleMask_backing_defer_screen_`,
            // the window position might be incorrect if the main screen (the screen that contains the window that has focus)
            //  is different from the primary screen.
            NSWindow::setFrameTopLeftPoint_(native_window, window_rect.origin);
            window.0.lock().move_traffic_light();

            pool.drain();

            window
        }
    }

    pub fn active_window() -> Option<AnyWindowHandle> {
        unsafe {
            let app = NSApplication::sharedApplication(nil);
            let main_window: id = msg_send![app, mainWindow];
            if main_window.is_null() {
                return None;
            }

            if msg_send![main_window, isKindOfClass: WINDOW_CLASS] {
                let handle = get_window_state(&*main_window).lock().handle;
                Some(handle)
            } else {
                None
            }
        }
    }

    pub fn ordered_windows() -> Vec<AnyWindowHandle> {
        unsafe {
            let app = NSApplication::sharedApplication(nil);
            let windows: id = msg_send![app, orderedWindows];
            let count: NSUInteger = msg_send![windows, count];

            let mut window_handles = Vec::new();
            for i in 0..count {
                let window: id = msg_send![windows, objectAtIndex:i];
                if msg_send![window, isKindOfClass: WINDOW_CLASS] {
                    let handle = get_window_state(&*window).lock().handle;
                    window_handles.push(handle);
                }
            }

            window_handles
        }
    }
}

impl Drop for MacWindow {
    fn drop(&mut self) {
        let mut this = self.0.lock();
        this.renderer.destroy();
        let window = this.native_window;
        this.display_link.take();
        unsafe {
            this.native_window.setDelegate_(nil);
        }
        this.input_handler.take();
        this.executor
            .spawn(async move {
                unsafe {
                    window.close();
                    window.autorelease();
                }
            })
            .detach();
    }
}

impl PlatformWindow for MacWindow {
    fn bounds(&self) -> Bounds<Pixels> {
        self.0.as_ref().lock().bounds()
    }

    fn window_bounds(&self) -> WindowBounds {
        self.0.as_ref().lock().window_bounds()
    }

    fn is_maximized(&self) -> bool {
        self.0.as_ref().lock().is_maximized()
    }

    fn content_size(&self) -> Size<Pixels> {
        self.0.as_ref().lock().content_size()
    }

    fn resize(&mut self, size: Size<Pixels>) {
        let this = self.0.lock();
        let window = this.native_window;
        this.executor
            .spawn(async move {
                unsafe {
                    window.setContentSize_(NSSize {
                        width: size.width.0 as f64,
                        height: size.height.0 as f64,
                    });
                }
            })
            .detach();
    }

    fn scale_factor(&self) -> f32 {
        self.0.as_ref().lock().scale_factor()
    }

    fn appearance(&self) -> WindowAppearance {
        unsafe {
            let appearance: id = msg_send![self.0.lock().native_window, effectiveAppearance];
            WindowAppearance::from_native(appearance)
        }
    }

    fn display(&self) -> Option<Rc<dyn PlatformDisplay>> {
        unsafe {
            let screen = self.0.lock().native_window.screen();
            let device_description: id = msg_send![screen, deviceDescription];
            let screen_number: id = NSDictionary::valueForKey_(
                device_description,
                NSString::alloc(nil).init_str("NSScreenNumber"),
            );

            let screen_number: u32 = msg_send![screen_number, unsignedIntValue];

            Some(Rc::new(MacDisplay(screen_number)))
        }
    }

    fn mouse_position(&self) -> Point<Pixels> {
        let position = unsafe {
            self.0
                .lock()
                .native_window
                .mouseLocationOutsideOfEventStream()
        };
        convert_mouse_position(position, self.content_size().height)
    }

    fn modifiers(&self) -> Modifiers {
        unsafe {
            let modifiers: NSEventModifierFlags = msg_send![class!(NSEvent), modifierFlags];

            let control = modifiers.contains(NSEventModifierFlags::NSControlKeyMask);
            let alt = modifiers.contains(NSEventModifierFlags::NSAlternateKeyMask);
            let shift = modifiers.contains(NSEventModifierFlags::NSShiftKeyMask);
            let command = modifiers.contains(NSEventModifierFlags::NSCommandKeyMask);
            let function = modifiers.contains(NSEventModifierFlags::NSFunctionKeyMask);

            Modifiers {
                control,
                alt,
                shift,
                platform: command,
                function,
            }
        }
    }

    fn set_input_handler(&mut self, input_handler: PlatformInputHandler) {
        self.0.as_ref().lock().input_handler = Some(input_handler);
    }

    fn take_input_handler(&mut self) -> Option<PlatformInputHandler> {
        self.0.as_ref().lock().input_handler.take()
    }

    fn prompt(
        &self,
        level: PromptLevel,
        msg: &str,
        detail: Option<&str>,
        answers: &[&str],
    ) -> Option<oneshot::Receiver<usize>> {
        // macOs applies overrides to modal window buttons after they are added.
        // Two most important for this logic are:
        // * Buttons with "Cancel" title will be displayed as the last buttons in the modal
        // * Last button added to the modal via `addButtonWithTitle` stays focused
        // * Focused buttons react on "space"/" " keypresses
        // * Usage of `keyEquivalent`, `makeFirstResponder` or `setInitialFirstResponder` does not change the focus
        //
        // See also https://developer.apple.com/documentation/appkit/nsalert/1524532-addbuttonwithtitle#discussion
        // ```
        // By default, the first button has a key equivalent of Return,
        // any button with a title of “Cancel” has a key equivalent of Escape,
        // and any button with the title “Don’t Save” has a key equivalent of Command-D (but only if it’s not the first button).
        // ```
        //
        // To avoid situations when the last element added is "Cancel" and it gets the focus
        // (hence stealing both ESC and Space shortcuts), we find and add one non-Cancel button
        // last, so it gets focus and a Space shortcut.
        // This way, "Save this file? Yes/No/Cancel"-ish modals will get all three buttons mapped with a key.
        let latest_non_cancel_label = answers
            .iter()
            .enumerate()
            .rev()
            .find(|(_, label)| **label != "Cancel")
            .filter(|&(label_index, _)| label_index > 0);

        unsafe {
            let alert: id = msg_send![class!(NSAlert), alloc];
            let alert: id = msg_send![alert, init];
            let alert_style = match level {
                PromptLevel::Info => 1,
                PromptLevel::Warning => 0,
                PromptLevel::Critical => 2,
            };
            let _: () = msg_send![alert, setAlertStyle: alert_style];
            let _: () = msg_send![alert, setMessageText: ns_string(msg)];
            if let Some(detail) = detail {
                let _: () = msg_send![alert, setInformativeText: ns_string(detail)];
            }

            for (ix, answer) in answers
                .iter()
                .enumerate()
                .filter(|&(ix, _)| Some(ix) != latest_non_cancel_label.map(|(ix, _)| ix))
            {
                let button: id = msg_send![alert, addButtonWithTitle: ns_string(answer)];
                let _: () = msg_send![button, setTag: ix as NSInteger];
            }
            if let Some((ix, answer)) = latest_non_cancel_label {
                let button: id = msg_send![alert, addButtonWithTitle: ns_string(answer)];
                let _: () = msg_send![button, setTag: ix as NSInteger];
            }

            let (done_tx, done_rx) = oneshot::channel();
            let done_tx = Cell::new(Some(done_tx));
            let block = ConcreteBlock::new(move |answer: NSInteger| {
                if let Some(done_tx) = done_tx.take() {
                    let _ = done_tx.send(answer.try_into().unwrap());
                }
            });
            let block = block.copy();
            let native_window = self.0.lock().native_window;
            let executor = self.0.lock().executor.clone();
            executor
                .spawn(async move {
                    let _: () = msg_send![
                        alert,
                        beginSheetModalForWindow: native_window
                        completionHandler: block
                    ];
                })
                .detach();

            Some(done_rx)
        }
    }

    fn activate(&self) {
        let window = self.0.lock().native_window;
        let executor = self.0.lock().executor.clone();
        executor
            .spawn(async move {
                unsafe {
                    let _: () = msg_send![window, makeKeyAndOrderFront: nil];
                }
            })
            .detach();
    }

    fn is_active(&self) -> bool {
        unsafe { self.0.lock().native_window.isKeyWindow() == YES }
    }

    // is_hovered is unused on macOS. See Window::is_window_hovered.
    fn is_hovered(&self) -> bool {
        false
    }

    fn set_title(&mut self, title: &str) {
        unsafe {
            let app = NSApplication::sharedApplication(nil);
            let window = self.0.lock().native_window;
            let title = ns_string(title);
            let _: () = msg_send![app, changeWindowsItem:window title:title filename:false];
            let _: () = msg_send![window, setTitle: title];
            self.0.lock().move_traffic_light();
        }
    }

    fn set_app_id(&mut self, _app_id: &str) {}

    fn set_background_appearance(&self, background_appearance: WindowBackgroundAppearance) {
        let mut this = self.0.as_ref().lock();

<<<<<<< HEAD
        let opaque = background_appearance == WindowBackgroundAppearance::Opaque;
        this.renderer.update_transparency(!opaque);
=======
        let blur_radius = if background_appearance == WindowBackgroundAppearance::Blurred {
            80
        } else {
            0
        };
        let opaque = (background_appearance == WindowBackgroundAppearance::Opaque).to_objc();
>>>>>>> a4f5c4fe

        unsafe {
            this.native_window.setOpaque_(opaque);
            let background_color = if opaque == YES {
                NSColor::colorWithSRGBRed_green_blue_alpha_(nil, 0f64, 0f64, 0f64, 1f64)
            } else {
                // Not using `+[NSColor clearColor]` to avoid broken shadow.
                NSColor::colorWithSRGBRed_green_blue_alpha_(nil, 0f64, 0f64, 0f64, 0.0001)
            };
            this.native_window.setBackgroundColor_(background_color);

            if NSAppKitVersionNumber < NSAppKitVersionNumber12_0 {
                // Whether `-[NSVisualEffectView respondsToSelector:@selector(_updateProxyLayer)]`.
                // On macOS Catalina/Big Sur `NSVisualEffectView` doesn’t own concrete sublayers
                // but uses a `CAProxyLayer`. Use the legacy WindowServer API.
                let blur_radius = if background_appearance == WindowBackgroundAppearance::Blurred {
                    30  // The same as an `NSVisualEffectView`.
                    // However, `CGSSetWindowBackgroundBlurRadius` will clamp it to about 15.
                } else {
                    0
                };

                let window_number = this.native_window.windowNumber();
                CGSSetWindowBackgroundBlurRadius(CGSMainConnectionID(), window_number, blur_radius);
            } else {
                // On newer macOS `NSVisualEffectView` manages the effect layer directly. Using it
                // could have a better performance (it downsamples the backdrop) and more control
                // over the effect layer.
                if background_appearance != WindowBackgroundAppearance::Blurred {
                    if let Some(blur_view) = this.blurred_view {
                        NSView::removeFromSuperview(blur_view);
                        this.blurred_view = None;
                    }
                } else if this.blurred_view == None {
                    let content_view = this.native_window.contentView();
                    let frame = NSView::bounds(content_view);
                    let mut blur_view: id = msg_send![BLURRED_VIEW_CLASS, alloc];
                    blur_view = NSView::initWithFrame_(blur_view, frame);
                    blur_view.setAutoresizingMask_(NSViewWidthSizable | NSViewHeightSizable);

                    let _: () = msg_send![
                        content_view,
                        addSubview: blur_view
                        positioned: NSWindowOrderingMode::NSWindowBelow
                        relativeTo: nil
                    ];
                    this.blurred_view = Some(blur_view.autorelease());
                }
            }
        }
    }

    fn set_edited(&mut self, edited: bool) {
        unsafe {
            let window = self.0.lock().native_window;
            msg_send![window, setDocumentEdited: edited as BOOL]
        }

        // Changing the document edited state resets the traffic light position,
        // so we have to move it again.
        self.0.lock().move_traffic_light();
    }

    fn show_character_palette(&self) {
        let this = self.0.lock();
        let window = this.native_window;
        this.executor
            .spawn(async move {
                unsafe {
                    let app = NSApplication::sharedApplication(nil);
                    let _: () = msg_send![app, orderFrontCharacterPalette: window];
                }
            })
            .detach();
    }

    fn minimize(&self) {
        let window = self.0.lock().native_window;
        unsafe {
            window.miniaturize_(nil);
        }
    }

    fn zoom(&self) {
        let this = self.0.lock();
        let window = this.native_window;
        this.executor
            .spawn(async move {
                unsafe {
                    window.zoom_(nil);
                }
            })
            .detach();
    }

    fn toggle_fullscreen(&self) {
        let this = self.0.lock();
        let window = this.native_window;
        this.executor
            .spawn(async move {
                unsafe {
                    window.toggleFullScreen_(nil);
                }
            })
            .detach();
    }

    fn is_fullscreen(&self) -> bool {
        let this = self.0.lock();
        let window = this.native_window;

        unsafe {
            window
                .styleMask()
                .contains(NSWindowStyleMask::NSFullScreenWindowMask)
        }
    }

    fn on_request_frame(&self, callback: Box<dyn FnMut(RequestFrameOptions)>) {
        self.0.as_ref().lock().request_frame_callback = Some(callback);
    }

    fn on_input(&self, callback: Box<dyn FnMut(PlatformInput) -> crate::DispatchEventResult>) {
        self.0.as_ref().lock().event_callback = Some(callback);
    }

    fn on_active_status_change(&self, callback: Box<dyn FnMut(bool)>) {
        self.0.as_ref().lock().activate_callback = Some(callback);
    }

    fn on_hover_status_change(&self, _: Box<dyn FnMut(bool)>) {}

    fn on_resize(&self, callback: Box<dyn FnMut(Size<Pixels>, f32)>) {
        self.0.as_ref().lock().resize_callback = Some(callback);
    }

    fn on_moved(&self, callback: Box<dyn FnMut()>) {
        self.0.as_ref().lock().moved_callback = Some(callback);
    }

    fn on_should_close(&self, callback: Box<dyn FnMut() -> bool>) {
        self.0.as_ref().lock().should_close_callback = Some(callback);
    }

    fn on_close(&self, callback: Box<dyn FnOnce()>) {
        self.0.as_ref().lock().close_callback = Some(callback);
    }

    fn on_appearance_changed(&self, callback: Box<dyn FnMut()>) {
        self.0.lock().appearance_changed_callback = Some(callback);
    }

    fn draw(&self, scene: &crate::Scene) {
        let mut this = self.0.lock();
        this.renderer.draw(scene);
    }

    fn sprite_atlas(&self) -> Arc<dyn PlatformAtlas> {
        self.0.lock().renderer.sprite_atlas().clone()
    }

    fn gpu_specs(&self) -> Option<crate::GpuSpecs> {
        None
    }

    fn update_ime_position(&self, _bounds: Bounds<ScaledPixels>) {
        let executor = self.0.lock().executor.clone();
        executor
            .spawn(async move {
                unsafe {
                    let input_context: id =
                        msg_send![class!(NSTextInputContext), currentInputContext];
                    if input_context.is_null() {
                        return;
                    }
                    let _: () = msg_send![input_context, invalidateCharacterCoordinates];
                }
            })
            .detach()
    }
}

impl rwh::HasWindowHandle for MacWindow {
    fn window_handle(&self) -> Result<rwh::WindowHandle<'_>, rwh::HandleError> {
        // SAFETY: The AppKitWindowHandle is a wrapper around a pointer to an NSView
        unsafe {
            Ok(rwh::WindowHandle::borrow_raw(rwh::RawWindowHandle::AppKit(
                rwh::AppKitWindowHandle::new(self.0.lock().native_view.cast()),
            )))
        }
    }
}

impl rwh::HasDisplayHandle for MacWindow {
    fn display_handle(&self) -> Result<rwh::DisplayHandle<'_>, rwh::HandleError> {
        // SAFETY: This is a no-op on macOS
        unsafe {
            Ok(rwh::DisplayHandle::borrow_raw(
                rwh::AppKitDisplayHandle::new().into(),
            ))
        }
    }
}

fn get_scale_factor(native_window: id) -> f32 {
    let factor = unsafe {
        let screen: id = msg_send![native_window, screen];
        NSScreen::backingScaleFactor(screen) as f32
    };

    // We are not certain what triggers this, but it seems that sometimes
    // this method would return 0 (https://github.com/zed-industries/zed/issues/6412)
    // It seems most likely that this would happen if the window has no screen
    // (if it is off-screen), though we'd expect to see viewDidChangeBackingProperties before
    // it was rendered for real.
    // Regardless, attempt to avoid the issue here.
    if factor == 0.0 { 2. } else { factor }
}

unsafe fn get_window_state(object: &Object) -> Arc<Mutex<MacWindowState>> {
    unsafe {
        let raw: *mut c_void = *object.get_ivar(WINDOW_STATE_IVAR);
        let rc1 = Arc::from_raw(raw as *mut Mutex<MacWindowState>);
        let rc2 = rc1.clone();
        mem::forget(rc1);
        rc2
    }
}

unsafe fn drop_window_state(object: &Object) {
    unsafe {
        let raw: *mut c_void = *object.get_ivar(WINDOW_STATE_IVAR);
        Arc::from_raw(raw as *mut Mutex<MacWindowState>);
    }
}

extern "C" fn yes(_: &Object, _: Sel) -> BOOL {
    YES
}

extern "C" fn dealloc_window(this: &Object, _: Sel) {
    unsafe {
        drop_window_state(this);
        let _: () = msg_send![super(this, class!(NSWindow)), dealloc];
    }
}

extern "C" fn dealloc_view(this: &Object, _: Sel) {
    unsafe {
        drop_window_state(this);
        let _: () = msg_send![super(this, class!(NSView)), dealloc];
    }
}

extern "C" fn handle_key_equivalent(this: &Object, _: Sel, native_event: id) -> BOOL {
    handle_key_event(this, native_event, true)
}

extern "C" fn handle_key_down(this: &Object, _: Sel, native_event: id) {
    handle_key_event(this, native_event, false);
}

extern "C" fn handle_key_up(this: &Object, _: Sel, native_event: id) {
    handle_key_event(this, native_event, false);
}

// Things to test if you're modifying this method:
//  U.S. layout:
//   - The IME consumes characters like 'j' and 'k', which makes paging through `less` in
//     the terminal behave incorrectly by default. This behavior should be patched by our
//     IME integration
//   - `alt-t` should open the tasks menu
//   - In vim mode, this keybinding should work:
//     ```
//        {
//          "context": "Editor && vim_mode == insert",
//          "bindings": {"j j": "vim::NormalBefore"}
//        }
//     ```
//     and typing 'j k' in insert mode with this keybinding should insert the two characters
//  Brazilian layout:
//   - `" space` should create an unmarked quote
//   - `" backspace` should delete the marked quote
//   - `" "`should create an unmarked quote and a second marked quote
//   - `" up` should insert a quote, unmark it, and move up one line
//   - `" cmd-down` should insert a quote, unmark it, and move to the end of the file
//   - `cmd-ctrl-space` and clicking on an emoji should type it
//  Czech (QWERTY) layout:
//   - in vim mode `option-4`  should go to end of line (same as $)
//  Japanese (Romaji) layout:
//   - type `a i left down up enter enter` should create an unmarked text "愛"
extern "C" fn handle_key_event(this: &Object, native_event: id, key_equivalent: bool) -> BOOL {
    let window_state = unsafe { get_window_state(this) };
    let mut lock = window_state.as_ref().lock();

    let window_height = lock.content_size().height;
    let event = unsafe { PlatformInput::from_native(native_event, Some(window_height)) };

    let Some(event) = event else {
        return NO;
    };

    let run_callback = |event: PlatformInput| -> BOOL {
        let mut callback = window_state.as_ref().lock().event_callback.take();
        let handled: BOOL = if let Some(callback) = callback.as_mut() {
            !callback(event).propagate as BOOL
        } else {
            NO
        };
        window_state.as_ref().lock().event_callback = callback;
        handled
    };

    match event {
        PlatformInput::KeyDown(mut key_down_event) => {
            // For certain keystrokes, macOS will first dispatch a "key equivalent" event.
            // If that event isn't handled, it will then dispatch a "key down" event. GPUI
            // makes no distinction between these two types of events, so we need to ignore
            // the "key down" event if we've already just processed its "key equivalent" version.
            if key_equivalent {
                lock.last_key_equivalent = Some(key_down_event.clone());
            } else if lock.last_key_equivalent.take().as_ref() == Some(&key_down_event) {
                return NO;
            }

            drop(lock);

            let is_composing =
                with_input_handler(this, |input_handler| input_handler.marked_text_range())
                    .flatten()
                    .is_some();

            // If we're composing, send the key to the input handler first;
            // otherwise we only send to the input handler if we don't have a matching binding.
            // The input handler may call `do_command_by_selector` if it doesn't know how to handle
            // a key. If it does so, it will return YES so we won't send the key twice.
            // We also do this for non-printing keys (like arrow keys and escape) as the IME menu
            // may need them even if there is no marked text;
            // however we skip keys with control or the input handler adds control-characters to the buffer.
            // and keys with function, as the input handler swallows them.
            if is_composing
                || (key_down_event.keystroke.key_char.is_none()
                    && !key_down_event.keystroke.modifiers.control
                    && !key_down_event.keystroke.modifiers.function)
            {
                {
                    let mut lock = window_state.as_ref().lock();
                    lock.keystroke_for_do_command = Some(key_down_event.keystroke.clone());
                    lock.do_command_handled.take();
                    drop(lock);
                }

                let handled: BOOL = unsafe {
                    let input_context: id = msg_send![this, inputContext];
                    msg_send![input_context, handleEvent: native_event]
                };
                window_state.as_ref().lock().keystroke_for_do_command.take();
                if let Some(handled) = window_state.as_ref().lock().do_command_handled.take() {
                    return handled as BOOL;
                } else if handled == YES {
                    return YES;
                }

                let handled = run_callback(PlatformInput::KeyDown(key_down_event));
                return handled;
            }

            let handled = run_callback(PlatformInput::KeyDown(key_down_event.clone()));
            if handled == YES {
                return YES;
            }

            if key_down_event.is_held {
                if let Some(key_char) = key_down_event.keystroke.key_char.as_ref() {
                    let handled = with_input_handler(&this, |input_handler| {
                        if !input_handler.apple_press_and_hold_enabled() {
                            input_handler.replace_text_in_range(None, &key_char);
                            return YES;
                        }
                        NO
                    });
                    if handled == Some(YES) {
                        return YES;
                    }
                }
            }

            // Don't send key equivalents to the input handler,
            // or macOS shortcuts like cmd-` will stop working.
            if key_equivalent {
                return NO;
            }

            unsafe {
                let input_context: id = msg_send![this, inputContext];
                msg_send![input_context, handleEvent: native_event]
            }
        }

        PlatformInput::KeyUp(_) => {
            drop(lock);
            run_callback(event)
        }

        _ => NO,
    }
}

extern "C" fn handle_view_event(this: &Object, _: Sel, native_event: id) {
    let window_state = unsafe { get_window_state(this) };
    let weak_window_state = Arc::downgrade(&window_state);
    let mut lock = window_state.as_ref().lock();
    let window_height = lock.content_size().height;
    let event = unsafe { PlatformInput::from_native(native_event, Some(window_height)) };

    if let Some(mut event) = event {
        match &mut event {
            PlatformInput::MouseDown(
                event @ MouseDownEvent {
                    button: MouseButton::Left,
                    modifiers: Modifiers { control: true, .. },
                    ..
                },
            ) => {
                // On mac, a ctrl-left click should be handled as a right click.
                *event = MouseDownEvent {
                    button: MouseButton::Right,
                    modifiers: Modifiers {
                        control: false,
                        ..event.modifiers
                    },
                    click_count: 1,
                    ..*event
                };
            }

            // Handles focusing click.
            PlatformInput::MouseDown(
                event @ MouseDownEvent {
                    button: MouseButton::Left,
                    ..
                },
            ) if (lock.first_mouse) => {
                *event = MouseDownEvent {
                    first_mouse: true,
                    ..*event
                };
                lock.first_mouse = false;
            }

            // Because we map a ctrl-left_down to a right_down -> right_up let's ignore
            // the ctrl-left_up to avoid having a mismatch in button down/up events if the
            // user is still holding ctrl when releasing the left mouse button
            PlatformInput::MouseUp(
                event @ MouseUpEvent {
                    button: MouseButton::Left,
                    modifiers: Modifiers { control: true, .. },
                    ..
                },
            ) => {
                *event = MouseUpEvent {
                    button: MouseButton::Right,
                    modifiers: Modifiers {
                        control: false,
                        ..event.modifiers
                    },
                    click_count: 1,
                    ..*event
                };
            }

            _ => {}
        };

        match &event {
            PlatformInput::MouseDown(_) => {
                drop(lock);
                unsafe {
                    let input_context: id = msg_send![this, inputContext];
                    msg_send![input_context, handleEvent: native_event]
                }
                lock = window_state.as_ref().lock();
            }
            PlatformInput::MouseMove(
                event @ MouseMoveEvent {
                    pressed_button: Some(_),
                    ..
                },
            ) => {
                // Synthetic drag is used for selecting long buffer contents while buffer is being scrolled.
                // External file drag and drop is able to emit its own synthetic mouse events which will conflict
                // with these ones.
                if !lock.external_files_dragged {
                    lock.synthetic_drag_counter += 1;
                    let executor = lock.executor.clone();
                    executor
                        .spawn(synthetic_drag(
                            weak_window_state,
                            lock.synthetic_drag_counter,
                            event.clone(),
                        ))
                        .detach();
                }
            }

            PlatformInput::MouseUp(MouseUpEvent { .. }) => {
                lock.synthetic_drag_counter += 1;
            }

            PlatformInput::ModifiersChanged(ModifiersChangedEvent { modifiers }) => {
                // Only raise modifiers changed event when they have actually changed
                if let Some(PlatformInput::ModifiersChanged(ModifiersChangedEvent {
                    modifiers: prev_modifiers,
                })) = &lock.previous_modifiers_changed_event
                {
                    if prev_modifiers == modifiers {
                        return;
                    }
                }

                lock.previous_modifiers_changed_event = Some(event.clone());
            }

            _ => {}
        }

        if let Some(mut callback) = lock.event_callback.take() {
            drop(lock);
            callback(event);
            window_state.lock().event_callback = Some(callback);
        }
    }
}

extern "C" fn window_did_change_occlusion_state(this: &Object, _: Sel, _: id) {
    let window_state = unsafe { get_window_state(this) };
    let lock = &mut *window_state.lock();
    unsafe {
        if lock
            .native_window
            .occlusionState()
            .contains(NSWindowOcclusionState::NSWindowOcclusionStateVisible)
        {
            lock.start_display_link();
        } else {
            lock.stop_display_link();
        }
    }
}

extern "C" fn window_did_resize(this: &Object, _: Sel, _: id) {
    let window_state = unsafe { get_window_state(this) };
    window_state.as_ref().lock().move_traffic_light();
}

extern "C" fn window_will_enter_fullscreen(this: &Object, _: Sel, _: id) {
    let window_state = unsafe { get_window_state(this) };
    let mut lock = window_state.as_ref().lock();
    lock.fullscreen_restore_bounds = lock.bounds();

    let min_version = NSOperatingSystemVersion::new(15, 3, 0);

    if is_macos_version_at_least(min_version) {
        unsafe {
            lock.native_window.setTitlebarAppearsTransparent_(NO);
        }
    }
}

extern "C" fn window_will_exit_fullscreen(this: &Object, _: Sel, _: id) {
    let window_state = unsafe { get_window_state(this) };
    let mut lock = window_state.as_ref().lock();

    let min_version = NSOperatingSystemVersion::new(15, 3, 0);

    if is_macos_version_at_least(min_version) && lock.transparent_titlebar {
        unsafe {
            lock.native_window.setTitlebarAppearsTransparent_(YES);
        }
    }
}

pub(crate) fn is_macos_version_at_least(version: NSOperatingSystemVersion) -> bool {
    unsafe { NSProcessInfo::processInfo(nil).isOperatingSystemAtLeastVersion(version) }
}

extern "C" fn window_did_move(this: &Object, _: Sel, _: id) {
    let window_state = unsafe { get_window_state(this) };
    let mut lock = window_state.as_ref().lock();
    if let Some(mut callback) = lock.moved_callback.take() {
        drop(lock);
        callback();
        window_state.lock().moved_callback = Some(callback);
    }
}

extern "C" fn window_did_change_screen(this: &Object, _: Sel, _: id) {
    let window_state = unsafe { get_window_state(this) };
    let mut lock = window_state.as_ref().lock();
    lock.start_display_link();
}

extern "C" fn window_did_change_key_status(this: &Object, selector: Sel, _: id) {
    let window_state = unsafe { get_window_state(this) };
    let lock = window_state.lock();
    let is_active = unsafe { lock.native_window.isKeyWindow() == YES };

    // When opening a pop-up while the application isn't active, Cocoa sends a spurious
    // `windowDidBecomeKey` message to the previous key window even though that window
    // isn't actually key. This causes a bug if the application is later activated while
    // the pop-up is still open, making it impossible to activate the previous key window
    // even if the pop-up gets closed. The only way to activate it again is to de-activate
    // the app and re-activate it, which is a pretty bad UX.
    // The following code detects the spurious event and invokes `resignKeyWindow`:
    // in theory, we're not supposed to invoke this method manually but it balances out
    // the spurious `becomeKeyWindow` event and helps us work around that bug.
    if selector == sel!(windowDidBecomeKey:) && !is_active {
        unsafe {
            let _: () = msg_send![lock.native_window, resignKeyWindow];
            return;
        }
    }

    let executor = lock.executor.clone();
    drop(lock);
    executor
        .spawn(async move {
            let mut lock = window_state.as_ref().lock();
            if let Some(mut callback) = lock.activate_callback.take() {
                drop(lock);
                callback(is_active);
                window_state.lock().activate_callback = Some(callback);
            };
        })
        .detach();
}

extern "C" fn window_should_close(this: &Object, _: Sel, _: id) -> BOOL {
    let window_state = unsafe { get_window_state(this) };
    let mut lock = window_state.as_ref().lock();
    if let Some(mut callback) = lock.should_close_callback.take() {
        drop(lock);
        let should_close = callback();
        window_state.lock().should_close_callback = Some(callback);
        should_close as BOOL
    } else {
        YES
    }
}

extern "C" fn close_window(this: &Object, _: Sel) {
    unsafe {
        let close_callback = {
            let window_state = get_window_state(this);
            let mut lock = window_state.as_ref().lock();
            lock.close_callback.take()
        };

        if let Some(callback) = close_callback {
            callback();
        }

        let _: () = msg_send![super(this, class!(NSWindow)), close];
    }
}

extern "C" fn make_backing_layer(this: &Object, _: Sel) -> id {
    let window_state = unsafe { get_window_state(this) };
    let window_state = window_state.as_ref().lock();
    window_state.renderer.layer_ptr() as id
}

extern "C" fn view_did_change_backing_properties(this: &Object, _: Sel) {
    let window_state = unsafe { get_window_state(this) };
    let mut lock = window_state.as_ref().lock();

    let scale_factor = lock.scale_factor();
    let size = lock.content_size();
    let drawable_size = size.to_device_pixels(scale_factor);
    unsafe {
        let _: () = msg_send![
            lock.renderer.layer(),
            setContentsScale: scale_factor as f64
        ];
    }

    lock.renderer.update_drawable_size(drawable_size);

    if let Some(mut callback) = lock.resize_callback.take() {
        let content_size = lock.content_size();
        let scale_factor = lock.scale_factor();
        drop(lock);
        callback(content_size, scale_factor);
        window_state.as_ref().lock().resize_callback = Some(callback);
    };
}

extern "C" fn set_frame_size(this: &Object, _: Sel, size: NSSize) {
    let window_state = unsafe { get_window_state(this) };
    let mut lock = window_state.as_ref().lock();

    let new_size = Size::<Pixels>::from(size);
    let old_size = unsafe {
        let old_frame: NSRect = msg_send![this, frame];
        Size::<Pixels>::from(old_frame.size)
    };

    if old_size == new_size {
        return;
    }

    unsafe {
        let _: () = msg_send![super(this, class!(NSView)), setFrameSize: size];
    }

    let scale_factor = lock.scale_factor();
    let drawable_size = new_size.to_device_pixels(scale_factor);
    lock.renderer.update_drawable_size(drawable_size);

    if let Some(mut callback) = lock.resize_callback.take() {
        let content_size = lock.content_size();
        let scale_factor = lock.scale_factor();
        drop(lock);
        callback(content_size, scale_factor);
        window_state.lock().resize_callback = Some(callback);
    };
}

extern "C" fn display_layer(this: &Object, _: Sel, _: id) {
    let window_state = unsafe { get_window_state(this) };
    let mut lock = window_state.lock();
    if let Some(mut callback) = lock.request_frame_callback.take() {
        #[cfg(not(feature = "macos-blade"))]
        lock.renderer.set_presents_with_transaction(true);
        lock.stop_display_link();
        drop(lock);
        callback(Default::default());

        let mut lock = window_state.lock();
        lock.request_frame_callback = Some(callback);
        #[cfg(not(feature = "macos-blade"))]
        lock.renderer.set_presents_with_transaction(false);
        lock.start_display_link();
    }
}

unsafe extern "C" fn step(view: *mut c_void) {
    let view = view as id;
    let window_state = unsafe { get_window_state(&*view) };
    let mut lock = window_state.lock();

    if let Some(mut callback) = lock.request_frame_callback.take() {
        drop(lock);
        callback(Default::default());
        window_state.lock().request_frame_callback = Some(callback);
    }
}

extern "C" fn valid_attributes_for_marked_text(_: &Object, _: Sel) -> id {
    unsafe { msg_send![class!(NSArray), array] }
}

extern "C" fn has_marked_text(this: &Object, _: Sel) -> BOOL {
    let has_marked_text_result =
        with_input_handler(this, |input_handler| input_handler.marked_text_range()).flatten();

    has_marked_text_result.is_some() as BOOL
}

extern "C" fn marked_range(this: &Object, _: Sel) -> NSRange {
    let marked_range_result =
        with_input_handler(this, |input_handler| input_handler.marked_text_range()).flatten();

    marked_range_result.map_or(NSRange::invalid(), |range| range.into())
}

extern "C" fn selected_range(this: &Object, _: Sel) -> NSRange {
    let selected_range_result = with_input_handler(this, |input_handler| {
        input_handler.selected_text_range(false)
    })
    .flatten();

    selected_range_result.map_or(NSRange::invalid(), |selection| selection.range.into())
}

extern "C" fn first_rect_for_character_range(
    this: &Object,
    _: Sel,
    range: NSRange,
    _: id,
) -> NSRect {
    let frame = get_frame(this);
    with_input_handler(this, |input_handler| {
        input_handler.bounds_for_range(range.to_range()?)
    })
    .flatten()
    .map_or(
        NSRect::new(NSPoint::new(0., 0.), NSSize::new(0., 0.)),
        |bounds| {
            NSRect::new(
                NSPoint::new(
                    frame.origin.x + bounds.origin.x.0 as f64,
                    frame.origin.y + frame.size.height
                        - bounds.origin.y.0 as f64
                        - bounds.size.height.0 as f64,
                ),
                NSSize::new(bounds.size.width.0 as f64, bounds.size.height.0 as f64),
            )
        },
    )
}

fn get_frame(this: &Object) -> NSRect {
    unsafe {
        let state = get_window_state(this);
        let lock = state.lock();
        let mut frame = NSWindow::frame(lock.native_window);
        let content_layout_rect: CGRect = msg_send![lock.native_window, contentLayoutRect];
        let style_mask: NSWindowStyleMask = msg_send![lock.native_window, styleMask];
        if !style_mask.contains(NSWindowStyleMask::NSFullSizeContentViewWindowMask) {
            frame.origin.y -= frame.size.height - content_layout_rect.size.height;
        }
        frame
    }
}

extern "C" fn insert_text(this: &Object, _: Sel, text: id, replacement_range: NSRange) {
    unsafe {
        let is_attributed_string: BOOL =
            msg_send![text, isKindOfClass: [class!(NSAttributedString)]];
        let text: id = if is_attributed_string == YES {
            msg_send![text, string]
        } else {
            text
        };

        let text = text.to_str();
        let replacement_range = replacement_range.to_range();
        with_input_handler(this, |input_handler| {
            input_handler.replace_text_in_range(replacement_range, &text)
        });
    }
}

extern "C" fn set_marked_text(
    this: &Object,
    _: Sel,
    text: id,
    selected_range: NSRange,
    replacement_range: NSRange,
) {
    unsafe {
        let is_attributed_string: BOOL =
            msg_send![text, isKindOfClass: [class!(NSAttributedString)]];
        let text: id = if is_attributed_string == YES {
            msg_send![text, string]
        } else {
            text
        };
        let selected_range = selected_range.to_range();
        let replacement_range = replacement_range.to_range();
        let text = text.to_str();
        with_input_handler(this, |input_handler| {
            input_handler.replace_and_mark_text_in_range(replacement_range, &text, selected_range)
        });
    }
}
extern "C" fn unmark_text(this: &Object, _: Sel) {
    with_input_handler(this, |input_handler| input_handler.unmark_text());
}

extern "C" fn attributed_substring_for_proposed_range(
    this: &Object,
    _: Sel,
    range: NSRange,
    actual_range: *mut c_void,
) -> id {
    with_input_handler(this, |input_handler| {
        let range = range.to_range()?;
        if range.is_empty() {
            return None;
        }
        let mut adjusted: Option<Range<usize>> = None;

        let selected_text = input_handler.text_for_range(range.clone(), &mut adjusted)?;
        if let Some(adjusted) = adjusted {
            if adjusted != range {
                unsafe { (actual_range as *mut NSRange).write(NSRange::from(adjusted)) };
            }
        }
        unsafe {
            let string: id = msg_send![class!(NSAttributedString), alloc];
            let string: id = msg_send![string, initWithString: ns_string(&selected_text)];
            Some(string)
        }
    })
    .flatten()
    .unwrap_or(nil)
}

// We ignore which selector it asks us to do because the user may have
// bound the shortcut to something else.
extern "C" fn do_command_by_selector(this: &Object, _: Sel, _: Sel) {
    let state = unsafe { get_window_state(this) };
    let mut lock = state.as_ref().lock();
    let keystroke = lock.keystroke_for_do_command.take();
    let mut event_callback = lock.event_callback.take();
    drop(lock);

    if let Some((keystroke, mut callback)) = keystroke.zip(event_callback.as_mut()) {
        let handled = (callback)(PlatformInput::KeyDown(KeyDownEvent {
            keystroke,
            is_held: false,
        }));
        state.as_ref().lock().do_command_handled = Some(!handled.propagate);
    }

    state.as_ref().lock().event_callback = event_callback;
}

extern "C" fn view_did_change_effective_appearance(this: &Object, _: Sel) {
    unsafe {
        let state = get_window_state(this);
        let mut lock = state.as_ref().lock();
        if let Some(mut callback) = lock.appearance_changed_callback.take() {
            drop(lock);
            callback();
            state.lock().appearance_changed_callback = Some(callback);
        }
    }
}

extern "C" fn accepts_first_mouse(this: &Object, _: Sel, _: id) -> BOOL {
    let window_state = unsafe { get_window_state(this) };
    let mut lock = window_state.as_ref().lock();
    lock.first_mouse = true;
    YES
}

extern "C" fn character_index_for_point(this: &Object, _: Sel, position: NSPoint) -> u64 {
    let position = screen_point_to_gpui_point(this, position);
    with_input_handler(this, |input_handler| {
        input_handler.character_index_for_point(position)
    })
    .flatten()
    .map(|index| index as u64)
    .unwrap_or(NSNotFound as u64)
}

fn screen_point_to_gpui_point(this: &Object, position: NSPoint) -> Point<Pixels> {
    let frame = get_frame(this);
    let window_x = position.x - frame.origin.x;
    let window_y = frame.size.height - (position.y - frame.origin.y);
    let position = point(px(window_x as f32), px(window_y as f32));
    position
}

extern "C" fn dragging_entered(this: &Object, _: Sel, dragging_info: id) -> NSDragOperation {
    let window_state = unsafe { get_window_state(this) };
    let position = drag_event_position(&window_state, dragging_info);
    let paths = external_paths_from_event(dragging_info);
    if let Some(event) =
        paths.map(|paths| PlatformInput::FileDrop(FileDropEvent::Entered { position, paths }))
    {
        if send_new_event(&window_state, event) {
            window_state.lock().external_files_dragged = true;
            return NSDragOperationCopy;
        }
    }
    NSDragOperationNone
}

extern "C" fn dragging_updated(this: &Object, _: Sel, dragging_info: id) -> NSDragOperation {
    let window_state = unsafe { get_window_state(this) };
    let position = drag_event_position(&window_state, dragging_info);
    if send_new_event(
        &window_state,
        PlatformInput::FileDrop(FileDropEvent::Pending { position }),
    ) {
        NSDragOperationCopy
    } else {
        NSDragOperationNone
    }
}

extern "C" fn dragging_exited(this: &Object, _: Sel, _: id) {
    let window_state = unsafe { get_window_state(this) };
    send_new_event(
        &window_state,
        PlatformInput::FileDrop(FileDropEvent::Exited),
    );
    window_state.lock().external_files_dragged = false;
}

extern "C" fn perform_drag_operation(this: &Object, _: Sel, dragging_info: id) -> BOOL {
    let window_state = unsafe { get_window_state(this) };
    let position = drag_event_position(&window_state, dragging_info);
    send_new_event(
        &window_state,
        PlatformInput::FileDrop(FileDropEvent::Submit { position }),
    )
    .to_objc()
}

fn external_paths_from_event(dragging_info: *mut Object) -> Option<ExternalPaths> {
    let mut paths = SmallVec::new();
    let pasteboard: id = unsafe { msg_send![dragging_info, draggingPasteboard] };
    let filenames = unsafe { NSPasteboard::propertyListForType(pasteboard, NSFilenamesPboardType) };
    if filenames == nil {
        return None;
    }
    for file in unsafe { filenames.iter() } {
        let path = unsafe {
            let f = NSString::UTF8String(file);
            CStr::from_ptr(f).to_string_lossy().into_owned()
        };
        paths.push(PathBuf::from(path))
    }
    Some(ExternalPaths(paths))
}

extern "C" fn conclude_drag_operation(this: &Object, _: Sel, _: id) {
    let window_state = unsafe { get_window_state(this) };
    send_new_event(
        &window_state,
        PlatformInput::FileDrop(FileDropEvent::Exited),
    );
}

async fn synthetic_drag(
    window_state: Weak<Mutex<MacWindowState>>,
    drag_id: usize,
    event: MouseMoveEvent,
) {
    loop {
        Timer::after(Duration::from_millis(16)).await;
        if let Some(window_state) = window_state.upgrade() {
            let mut lock = window_state.lock();
            if lock.synthetic_drag_counter == drag_id {
                if let Some(mut callback) = lock.event_callback.take() {
                    drop(lock);
                    callback(PlatformInput::MouseMove(event.clone()));
                    window_state.lock().event_callback = Some(callback);
                }
            } else {
                break;
            }
        }
    }
}

fn send_new_event(window_state_lock: &Mutex<MacWindowState>, e: PlatformInput) -> bool {
    let window_state = window_state_lock.lock().event_callback.take();
    if let Some(mut callback) = window_state {
        callback(e);
        window_state_lock.lock().event_callback = Some(callback);
        true
    } else {
        false
    }
}

fn drag_event_position(window_state: &Mutex<MacWindowState>, dragging_info: id) -> Point<Pixels> {
    let drag_location: NSPoint = unsafe { msg_send![dragging_info, draggingLocation] };
    convert_mouse_position(drag_location, window_state.lock().content_size().height)
}

fn with_input_handler<F, R>(window: &Object, f: F) -> Option<R>
where
    F: FnOnce(&mut PlatformInputHandler) -> R,
{
    let window_state = unsafe { get_window_state(window) };
    let mut lock = window_state.as_ref().lock();
    if let Some(mut input_handler) = lock.input_handler.take() {
        drop(lock);
        let result = f(&mut input_handler);
        window_state.lock().input_handler = Some(input_handler);
        Some(result)
    } else {
        None
    }
}

unsafe fn display_id_for_screen(screen: id) -> CGDirectDisplayID {
    unsafe {
        let device_description = NSScreen::deviceDescription(screen);
        let screen_number_key: id = NSString::alloc(nil).init_str("NSScreenNumber");
        let screen_number = device_description.objectForKey_(screen_number_key);
        let screen_number: NSUInteger = msg_send![screen_number, unsignedIntegerValue];
        screen_number as CGDirectDisplayID
    }
}

extern "C" fn blurred_view_init_with_frame(this: &Object, _: Sel, frame: NSRect) -> id {
    unsafe {
        let view = msg_send![super(this, class!(NSVisualEffectView)), initWithFrame: frame];
        #[allow(deprecated)]  //  This material is tested to hove no desktop tinting effect.
        NSVisualEffectView::setMaterial_(view, NSVisualEffectMaterial::Light);
        NSVisualEffectView::setState_(view, NSVisualEffectState::Active);
        view
    }
}

extern "C" fn blurred_view_update_layer(this: &Object, _: Sel) {
    unsafe {
        let _: () = msg_send![super(this, class!(NSVisualEffectView)), updateLayer];
        let layer: id = msg_send![this, layer];
        if !layer.is_null() {
            remove_layer_background(layer);
        }
    }
}

unsafe fn remove_layer_background(layer: id) {
    let _: () = msg_send![layer, setBackgroundColor:nil];

    let filters: id = msg_send![layer, filters];
    if !filters.is_null() {
        // There should be only one layer that has the filter.
        // The blurring layer also adjusts the saturation.
        let predicate = unsafe {
            // The effect of a `CAFilter` or `CIFilter` is determined by its name, and the
            // `description` reflects its name and some parameters. Currently `NSVisualEffectView`
            // uses a `CAFilter` named "colorSaturate". If one day they switch to `CIFilter`, the
            // `description` will still contain "Saturat" ("... inputSaturation = ...").
            let test_string: id = NSString::alloc(nil).init_str("Saturat").autorelease();
            ConcreteBlock::new(move |filter: id, _: NSUInteger, _: *mut BOOL| -> BOOL {
                let description: id = msg_send![filter, description];
                !msg_send![description, containsString: test_string]
            })
        };

        let indices: id = msg_send![filters, indexesOfObjectsPassingTest: predicate];
        let filtered: id = msg_send![filters, objectsAtIndexes: indices];
        let _: () = msg_send![layer, setFilters: filtered];
    }

    let sublayers: id = msg_send![layer, sublayers];
    if !sublayers.is_null() {
        unsafe {
            let count = NSArray::count(sublayers);
            for i in 0..count {
                let sublayer = sublayers.objectAtIndex(i);
                remove_layer_background(sublayer);
            }
        }
    }
}<|MERGE_RESOLUTION|>--- conflicted
+++ resolved
@@ -1033,17 +1033,8 @@
     fn set_background_appearance(&self, background_appearance: WindowBackgroundAppearance) {
         let mut this = self.0.as_ref().lock();
 
-<<<<<<< HEAD
         let opaque = background_appearance == WindowBackgroundAppearance::Opaque;
         this.renderer.update_transparency(!opaque);
-=======
-        let blur_radius = if background_appearance == WindowBackgroundAppearance::Blurred {
-            80
-        } else {
-            0
-        };
-        let opaque = (background_appearance == WindowBackgroundAppearance::Opaque).to_objc();
->>>>>>> a4f5c4fe
 
         unsafe {
             this.native_window.setOpaque_(opaque);
