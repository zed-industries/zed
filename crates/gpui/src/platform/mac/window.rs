--- conflicted
+++ resolved
@@ -1850,7 +1850,6 @@
     }
 }
 
-<<<<<<< HEAD
 fn send_to_input_handler(window: &Object, ime: ImeInput) {
     unsafe {
         let window_state = get_window_state(window);
@@ -1873,12 +1872,12 @@
             window_state.lock().input_handler = Some(input_handler);
         }
     }
-=======
+}
+
 unsafe fn display_id_for_screen(screen: id) -> CGDirectDisplayID {
     let device_description = NSScreen::deviceDescription(screen);
     let screen_number_key: id = NSString::alloc(nil).init_str("NSScreenNumber");
     let screen_number = device_description.objectForKey_(screen_number_key);
     let screen_number: NSUInteger = msg_send![screen_number, unsignedIntegerValue];
     screen_number as CGDirectDisplayID
->>>>>>> f4d7b3e3
 }