--- conflicted
+++ resolved
@@ -1,12 +1,9 @@
-<<<<<<< HEAD
-use anyhow::{Context, bail};
+use anyhow::{Context as _, bail};
 use schemars::{JsonSchema, SchemaGenerator, schema::Schema};
-use serde::de::{self, Visitor};
-use serde::{Deserialize, Deserializer, Serialize, Serializer};
-=======
-use anyhow::{Context as _, bail};
-use serde::de::{self, Deserialize, Deserializer, Visitor};
->>>>>>> 9f7987c5
+use serde::{
+    Deserialize, Deserializer, Serialize, Serializer,
+    de::{self, Visitor},
+};
 use std::{
     fmt::{self, Display, Formatter},
     hash::{Hash, Hasher},
