#[cfg(any(feature = "inspector", debug_assertions))]
use crate::Inspector;
use crate::{
    Action, AnyDrag, AnyElement, AnyImageCache, AnyTooltip, AnyView, App, AppContext, Arena, Asset,
    AsyncWindowContext, AvailableSpace, Background, BorderStyle, Bounds, BoxShadow, Capslock,
    Context, Corners, CursorStyle, Decorations, DevicePixels, DispatchActionListener,
    DispatchNodeId, DispatchTree, DisplayId, Edges, Effect, Entity, EntityId, EventEmitter,
    FileDropEvent, FontId, Global, GlobalElementId, GlyphId, GpuSpecs, Hsla, InputHandler, IsZero,
    KeyBinding, KeyContext, KeyDownEvent, KeyEvent, Keystroke, KeystrokeEvent, LayoutId,
    LineLayoutIndex, Modifiers, ModifiersChangedEvent, MonochromeSprite, MouseButton, MouseEvent,
    MouseMoveEvent, MouseUpEvent, Path, Pixels, PlatformAtlas, PlatformDisplay, PlatformInput,
    PlatformInputHandler, PlatformWindow, Point, PolychromeSprite, PromptButton, PromptLevel, Quad,
    Render, RenderGlyphParams, RenderImage, RenderImageParams, RenderSvgParams, Replay, ResizeEdge,
<<<<<<< HEAD
    SMOOTH_SVG_SCALE_FACTOR, SUBPIXEL_VARIANTS, ScaledPixels, Scene, Shadow, SharedString, Size,
    StrikethroughStyle, Style, SubscriberSet, Subscription, TabStopMap, TaffyLayoutEngine, Task,
    TextStyle, TextStyleRefinement, TransformationMatrix, Underline, UnderlineStyle,
    WindowAppearance, WindowBackgroundAppearance, WindowBounds, WindowControls, WindowDecorations,
    WindowOptions, WindowParams, WindowTextSystem, point, prelude::*, px, rems, size,
    transparent_black,
=======
    SMOOTH_SVG_SCALE_FACTOR, SUBPIXEL_VARIANTS_X, SUBPIXEL_VARIANTS_Y, ScaledPixels, Scene, Shadow,
    SharedString, Size, StrikethroughStyle, Style, SubscriberSet, Subscription, SystemWindowTab,
    SystemWindowTabController, TabHandles, TaffyLayoutEngine, Task, TextStyle, TextStyleRefinement,
    TransformationMatrix, Underline, UnderlineStyle, WindowAppearance, WindowBackgroundAppearance,
    WindowBounds, WindowControls, WindowDecorations, WindowOptions, WindowParams, WindowTextSystem,
    point, prelude::*, px, rems, size, transparent_black,
>>>>>>> 8ebe4fa1
};
use anyhow::{Context as _, Result, anyhow};
use collections::{FxHashMap, FxHashSet};
#[cfg(target_os = "macos")]
use core_video::pixel_buffer::CVPixelBuffer;
use derive_more::{Deref, DerefMut};
use futures::FutureExt;
use futures::channel::oneshot;
use itertools::FoldWhile::{Continue, Done};
use itertools::Itertools;
use parking_lot::RwLock;
use raw_window_handle::{HandleError, HasDisplayHandle, HasWindowHandle};
use refineable::Refineable;
use slotmap::SlotMap;
use smallvec::SmallVec;
use std::{
    any::{Any, TypeId},
    borrow::Cow,
    cell::{Cell, RefCell},
    cmp,
    fmt::{Debug, Display},
    hash::{Hash, Hasher},
    marker::PhantomData,
    mem,
    ops::{DerefMut, Range},
    rc::Rc,
    sync::{
        Arc, Weak,
        atomic::{AtomicUsize, Ordering::SeqCst},
    },
    time::{Duration, Instant},
};
use util::post_inc;
use util::{ResultExt, measure};
use uuid::Uuid;

mod prompts;

use crate::util::atomic_incr_if_not_zero;
pub use prompts::*;

pub(crate) const DEFAULT_WINDOW_SIZE: Size<Pixels> = size(px(1024.), px(700.));

/// Represents the two different phases when dispatching events.
#[derive(Default, Copy, Clone, Debug, Eq, PartialEq)]
pub enum DispatchPhase {
    /// After the capture phase comes the bubble phase, in which mouse event listeners are
    /// invoked front to back and keyboard event listeners are invoked from the focused element
    /// to the root of the element tree. This is the phase you'll most commonly want to use when
    /// registering event listeners.
    #[default]
    Bubble,
    /// During the initial capture phase, mouse event listeners are invoked back to front, and keyboard
    /// listeners are invoked from the root of the tree downward toward the focused element. This phase
    /// is used for special purposes such as clearing the "pressed" state for click events. If
    /// you stop event propagation during this phase, you need to know what you're doing. Handlers
    /// outside of the immediate region may rely on detecting non-local events during this phase.
    Capture,
}

impl DispatchPhase {
    /// Returns true if this represents the "bubble" phase.
    #[inline]
    pub fn bubble(self) -> bool {
        self == DispatchPhase::Bubble
    }

    /// Returns true if this represents the "capture" phase.
    #[inline]
    pub fn capture(self) -> bool {
        self == DispatchPhase::Capture
    }
}

struct WindowInvalidatorInner {
    pub dirty: bool,
    pub draw_phase: DrawPhase,
    pub dirty_views: FxHashSet<EntityId>,
}

#[derive(Clone)]
pub(crate) struct WindowInvalidator {
    inner: Rc<RefCell<WindowInvalidatorInner>>,
}

impl WindowInvalidator {
    pub fn new() -> Self {
        WindowInvalidator {
            inner: Rc::new(RefCell::new(WindowInvalidatorInner {
                dirty: true,
                draw_phase: DrawPhase::None,
                dirty_views: FxHashSet::default(),
            })),
        }
    }

    pub fn invalidate_view(&self, entity: EntityId, cx: &mut App) -> bool {
        let mut inner = self.inner.borrow_mut();
        inner.dirty_views.insert(entity);
        if inner.draw_phase == DrawPhase::None {
            inner.dirty = true;
            cx.push_effect(Effect::Notify { emitter: entity });
            true
        } else {
            false
        }
    }

    pub fn is_dirty(&self) -> bool {
        self.inner.borrow().dirty
    }

    pub fn set_dirty(&self, dirty: bool) {
        self.inner.borrow_mut().dirty = dirty
    }

    pub fn set_phase(&self, phase: DrawPhase) {
        self.inner.borrow_mut().draw_phase = phase
    }

    pub fn take_views(&self) -> FxHashSet<EntityId> {
        mem::take(&mut self.inner.borrow_mut().dirty_views)
    }

    pub fn replace_views(&self, views: FxHashSet<EntityId>) {
        self.inner.borrow_mut().dirty_views = views;
    }

    pub fn not_drawing(&self) -> bool {
        self.inner.borrow().draw_phase == DrawPhase::None
    }

    #[track_caller]
    pub fn debug_assert_paint(&self) {
        debug_assert!(
            matches!(self.inner.borrow().draw_phase, DrawPhase::Paint),
            "this method can only be called during paint"
        );
    }

    #[track_caller]
    pub fn debug_assert_prepaint(&self) {
        debug_assert!(
            matches!(self.inner.borrow().draw_phase, DrawPhase::Prepaint),
            "this method can only be called during request_layout, or prepaint"
        );
    }

    #[track_caller]
    pub fn debug_assert_paint_or_prepaint(&self) {
        debug_assert!(
            matches!(
                self.inner.borrow().draw_phase,
                DrawPhase::Paint | DrawPhase::Prepaint
            ),
            "this method can only be called during request_layout, prepaint, or paint"
        );
    }
}

type AnyObserver = Box<dyn FnMut(&mut Window, &mut App) -> bool + 'static>;

pub(crate) type AnyWindowFocusListener =
    Box<dyn FnMut(&WindowFocusEvent, &mut Window, &mut App) -> bool + 'static>;

pub(crate) struct WindowFocusEvent {
    pub(crate) previous_focus_path: SmallVec<[FocusId; 8]>,
    pub(crate) current_focus_path: SmallVec<[FocusId; 8]>,
}

impl WindowFocusEvent {
    pub fn is_focus_in(&self, focus_id: FocusId) -> bool {
        !self.previous_focus_path.contains(&focus_id) && self.current_focus_path.contains(&focus_id)
    }

    pub fn is_focus_out(&self, focus_id: FocusId) -> bool {
        self.previous_focus_path.contains(&focus_id) && !self.current_focus_path.contains(&focus_id)
    }
}

/// This is provided when subscribing for `Context::on_focus_out` events.
pub struct FocusOutEvent {
    /// A weak focus handle representing what was blurred.
    pub blurred: WeakFocusHandle,
}

slotmap::new_key_type! {
    /// A globally unique identifier for a focusable element.
    pub struct FocusId;
}

thread_local! {
    pub(crate) static ELEMENT_ARENA: RefCell<Arena> = RefCell::new(Arena::new(1024 * 1024));
}

/// Returned when the element arena has been used and so must be cleared before the next draw.
#[must_use]
pub struct ArenaClearNeeded;

impl ArenaClearNeeded {
    /// Clear the element arena.
    pub fn clear(self) {
        ELEMENT_ARENA.with_borrow_mut(|element_arena| {
            element_arena.clear();
        });
    }
}

pub(crate) type FocusMap = RwLock<SlotMap<FocusId, FocusRef>>;
pub(crate) struct FocusRef {
    pub(crate) ref_count: AtomicUsize,
    pub(crate) tab_index: isize,
    pub(crate) tab_stop: bool,
}

impl FocusId {
    /// Obtains whether the element associated with this handle is currently focused.
    pub fn is_focused(&self, window: &Window) -> bool {
        window.focus == Some(*self)
    }

    /// Obtains whether the element associated with this handle contains the focused
    /// element or is itself focused.
    pub fn contains_focused(&self, window: &Window, cx: &App) -> bool {
        window
            .focused(cx)
            .is_some_and(|focused| self.contains(focused.id, window))
    }

    /// Obtains whether the element associated with this handle is contained within the
    /// focused element or is itself focused.
    pub fn within_focused(&self, window: &Window, cx: &App) -> bool {
        let focused = window.focused(cx);
        focused.is_some_and(|focused| focused.id.contains(*self, window))
    }

    /// Obtains whether this handle contains the given handle in the most recently rendered frame.
    pub(crate) fn contains(&self, other: Self, window: &Window) -> bool {
        window
            .rendered_frame
            .dispatch_tree
            .focus_contains(*self, other)
    }
}

/// A handle which can be used to track and manipulate the focused element in a window.
pub struct FocusHandle {
    pub(crate) id: FocusId,
    handles: Arc<FocusMap>,
    /// The index of this element in the tab order.
    pub tab_index: isize,
    /// Whether this element can be focused by tab navigation.
    pub tab_stop: bool,
}

impl std::fmt::Debug for FocusHandle {
    fn fmt(&self, f: &mut std::fmt::Formatter<'_>) -> std::fmt::Result {
        f.write_fmt(format_args!("FocusHandle({:?})", self.id))
    }
}

impl FocusHandle {
    pub(crate) fn new(handles: &Arc<FocusMap>) -> Self {
        let id = handles.write().insert(FocusRef {
            ref_count: AtomicUsize::new(1),
            tab_index: 0,
            tab_stop: false,
        });

        Self {
            id,
            tab_index: 0,
            tab_stop: false,
            handles: handles.clone(),
        }
    }

    pub(crate) fn for_id(id: FocusId, handles: &Arc<FocusMap>) -> Option<Self> {
        let lock = handles.read();
        let focus = lock.get(id)?;
        if atomic_incr_if_not_zero(&focus.ref_count) == 0 {
            return None;
        }
        Some(Self {
            id,
            tab_index: focus.tab_index,
            tab_stop: focus.tab_stop,
            handles: handles.clone(),
        })
    }

    /// Sets the tab index of the element associated with this handle.
    pub fn tab_index(mut self, index: isize) -> Self {
        self.tab_index = index;
        if let Some(focus) = self.handles.write().get_mut(self.id) {
            focus.tab_index = index;
        }
        self
    }

    /// Sets whether the element associated with this handle is a tab stop.
    ///
    /// When `false`, the element will not be included in the tab order.
    pub fn tab_stop(mut self, tab_stop: bool) -> Self {
        self.tab_stop = tab_stop;
        if let Some(focus) = self.handles.write().get_mut(self.id) {
            focus.tab_stop = tab_stop;
        }
        self
    }

    /// Converts this focus handle into a weak variant, which does not prevent it from being released.
    pub fn downgrade(&self) -> WeakFocusHandle {
        WeakFocusHandle {
            id: self.id,
            handles: Arc::downgrade(&self.handles),
        }
    }

    /// Moves the focus to the element associated with this handle.
    pub fn focus(&self, window: &mut Window) {
        window.focus(self)
    }

    /// Obtains whether the element associated with this handle is currently focused.
    pub fn is_focused(&self, window: &Window) -> bool {
        self.id.is_focused(window)
    }

    /// Obtains whether the element associated with this handle contains the focused
    /// element or is itself focused.
    pub fn contains_focused(&self, window: &Window, cx: &App) -> bool {
        self.id.contains_focused(window, cx)
    }

    /// Obtains whether the element associated with this handle is contained within the
    /// focused element or is itself focused.
    pub fn within_focused(&self, window: &Window, cx: &mut App) -> bool {
        self.id.within_focused(window, cx)
    }

    /// Obtains whether this handle contains the given handle in the most recently rendered frame.
    pub fn contains(&self, other: &Self, window: &Window) -> bool {
        self.id.contains(other.id, window)
    }

    /// Dispatch an action on the element that rendered this focus handle
    pub fn dispatch_action(&self, action: &dyn Action, window: &mut Window, cx: &mut App) {
        if let Some(node_id) = window
            .rendered_frame
            .dispatch_tree
            .focusable_node_id(self.id)
        {
            window.dispatch_action_on_node(node_id, action, cx)
        }
    }
}

impl Clone for FocusHandle {
    fn clone(&self) -> Self {
        Self::for_id(self.id, &self.handles).unwrap()
    }
}

impl PartialEq for FocusHandle {
    fn eq(&self, other: &Self) -> bool {
        self.id == other.id
    }
}

impl Eq for FocusHandle {}

impl Drop for FocusHandle {
    fn drop(&mut self) {
        self.handles
            .read()
            .get(self.id)
            .unwrap()
            .ref_count
            .fetch_sub(1, SeqCst);
    }
}

/// A weak reference to a focus handle.
#[derive(Clone, Debug)]
pub struct WeakFocusHandle {
    pub(crate) id: FocusId,
    pub(crate) handles: Weak<FocusMap>,
}

impl WeakFocusHandle {
    /// Attempts to upgrade the [WeakFocusHandle] to a [FocusHandle].
    pub fn upgrade(&self) -> Option<FocusHandle> {
        let handles = self.handles.upgrade()?;
        FocusHandle::for_id(self.id, &handles)
    }
}

impl PartialEq for WeakFocusHandle {
    fn eq(&self, other: &WeakFocusHandle) -> bool {
        self.id == other.id
    }
}

impl Eq for WeakFocusHandle {}

impl PartialEq<FocusHandle> for WeakFocusHandle {
    fn eq(&self, other: &FocusHandle) -> bool {
        self.id == other.id
    }
}

impl PartialEq<WeakFocusHandle> for FocusHandle {
    fn eq(&self, other: &WeakFocusHandle) -> bool {
        self.id == other.id
    }
}

/// Focusable allows users of your view to easily
/// focus it (using window.focus_view(cx, view))
pub trait Focusable: 'static {
    /// Returns the focus handle associated with this view.
    fn focus_handle(&self, cx: &App) -> FocusHandle;
}

impl<V: Focusable> Focusable for Entity<V> {
    fn focus_handle(&self, cx: &App) -> FocusHandle {
        self.read(cx).focus_handle(cx)
    }
}

/// ManagedView is a view (like a Modal, Popover, Menu, etc.)
/// where the lifecycle of the view is handled by another view.
pub trait ManagedView: Focusable + EventEmitter<DismissEvent> + Render {}

impl<M: Focusable + EventEmitter<DismissEvent> + Render> ManagedView for M {}

/// Emitted by implementers of [`ManagedView`] to indicate the view should be dismissed, such as when a view is presented as a modal.
pub struct DismissEvent;

type FrameCallback = Box<dyn FnOnce(&mut Window, &mut App)>;

pub(crate) type AnyMouseListener =
    Box<dyn FnMut(&dyn Any, DispatchPhase, &mut Window, &mut App) + 'static>;

#[derive(Clone)]
pub(crate) struct CursorStyleRequest {
    pub(crate) hitbox_id: Option<HitboxId>,
    pub(crate) style: CursorStyle,
}

#[derive(Default, Eq, PartialEq)]
pub(crate) struct HitTest {
    pub(crate) ids: SmallVec<[HitboxId; 8]>,
    pub(crate) hover_hitbox_count: usize,
}

/// A type of window control area that corresponds to the platform window.
#[derive(Clone, Copy, Debug, Eq, PartialEq)]
pub enum WindowControlArea {
    /// An area that allows dragging of the platform window.
    Drag,
    /// An area that allows closing of the platform window.
    Close,
    /// An area that allows maximizing of the platform window.
    Max,
    /// An area that allows minimizing of the platform window.
    Min,
}

/// An identifier for a [Hitbox] which also includes [HitboxBehavior].
#[derive(Copy, Clone, Debug, Eq, PartialEq, Hash)]
pub struct HitboxId(u64);

impl HitboxId {
    /// Checks if the hitbox with this ID is currently hovered. Except when handling
    /// `ScrollWheelEvent`, this is typically what you want when determining whether to handle mouse
    /// events or paint hover styles.
    ///
    /// See [`Hitbox::is_hovered`] for details.
    pub fn is_hovered(self, window: &Window) -> bool {
        let hit_test = &window.mouse_hit_test;
        for id in hit_test.ids.iter().take(hit_test.hover_hitbox_count) {
            if self == *id {
                return true;
            }
        }
        false
    }

    /// Checks if the hitbox with this ID contains the mouse and should handle scroll events.
    /// Typically this should only be used when handling `ScrollWheelEvent`, and otherwise
    /// `is_hovered` should be used. See the documentation of `Hitbox::is_hovered` for details about
    /// this distinction.
    pub fn should_handle_scroll(self, window: &Window) -> bool {
        window.mouse_hit_test.ids.contains(&self)
    }

    fn next(mut self) -> HitboxId {
        HitboxId(self.0.wrapping_add(1))
    }
}

/// A rectangular region that potentially blocks hitboxes inserted prior.
/// See [Window::insert_hitbox] for more details.
#[derive(Clone, Debug, Deref)]
pub struct Hitbox {
    /// A unique identifier for the hitbox.
    pub id: HitboxId,
    /// The bounds of the hitbox.
    #[deref]
    pub bounds: Bounds<Pixels>,
    /// The content mask when the hitbox was inserted.
    pub content_mask: ContentMask<Pixels>,
    /// Flags that specify hitbox behavior.
    pub behavior: HitboxBehavior,
}

impl Hitbox {
    /// Checks if the hitbox is currently hovered. Except when handling `ScrollWheelEvent`, this is
    /// typically what you want when determining whether to handle mouse events or paint hover
    /// styles.
    ///
    /// This can return `false` even when the hitbox contains the mouse, if a hitbox in front of
    /// this sets `HitboxBehavior::BlockMouse` (`InteractiveElement::occlude`) or
    /// `HitboxBehavior::BlockMouseExceptScroll` (`InteractiveElement::block_mouse_except_scroll`).
    ///
    /// Handling of `ScrollWheelEvent` should typically use `should_handle_scroll` instead.
    /// Concretely, this is due to use-cases like overlays that cause the elements under to be
    /// non-interactive while still allowing scrolling. More abstractly, this is because
    /// `is_hovered` is about element interactions directly under the mouse - mouse moves, clicks,
    /// hover styling, etc. In contrast, scrolling is about finding the current outer scrollable
    /// container.
    pub fn is_hovered(&self, window: &Window) -> bool {
        self.id.is_hovered(window)
    }

    /// Checks if the hitbox contains the mouse and should handle scroll events. Typically this
    /// should only be used when handling `ScrollWheelEvent`, and otherwise `is_hovered` should be
    /// used. See the documentation of `Hitbox::is_hovered` for details about this distinction.
    ///
    /// This can return `false` even when the hitbox contains the mouse, if a hitbox in front of
    /// this sets `HitboxBehavior::BlockMouse` (`InteractiveElement::occlude`).
    pub fn should_handle_scroll(&self, window: &Window) -> bool {
        self.id.should_handle_scroll(window)
    }
}

/// How the hitbox affects mouse behavior.
#[derive(Copy, Clone, Debug, Default, PartialEq, Eq)]
pub enum HitboxBehavior {
    /// Normal hitbox mouse behavior, doesn't affect mouse handling for other hitboxes.
    #[default]
    Normal,

    /// All hitboxes behind this hitbox will be ignored and so will have `hitbox.is_hovered() ==
    /// false` and `hitbox.should_handle_scroll() == false`. Typically for elements this causes
    /// skipping of all mouse events, hover styles, and tooltips. This flag is set by
    /// [`InteractiveElement::occlude`].
    ///
    /// For mouse handlers that check those hitboxes, this behaves the same as registering a
    /// bubble-phase handler for every mouse event type:
    ///
    /// ```ignore
    /// window.on_mouse_event(move |_: &EveryMouseEventTypeHere, phase, window, cx| {
    ///     if phase == DispatchPhase::Capture && hitbox.is_hovered(window) {
    ///         cx.stop_propagation();
    ///     }
    /// })
    /// ```
    ///
    /// This has effects beyond event handling - any use of hitbox checking, such as hover
    /// styles and tooltops. These other behaviors are the main point of this mechanism. An
    /// alternative might be to not affect mouse event handling - but this would allow
    /// inconsistent UI where clicks and moves interact with elements that are not considered to
    /// be hovered.
    BlockMouse,

    /// All hitboxes behind this hitbox will have `hitbox.is_hovered() == false`, even when
    /// `hitbox.should_handle_scroll() == true`. Typically for elements this causes all mouse
    /// interaction except scroll events to be ignored - see the documentation of
    /// [`Hitbox::is_hovered`] for details. This flag is set by
    /// [`InteractiveElement::block_mouse_except_scroll`].
    ///
    /// For mouse handlers that check those hitboxes, this behaves the same as registering a
    /// bubble-phase handler for every mouse event type **except** `ScrollWheelEvent`:
    ///
    /// ```ignore
    /// window.on_mouse_event(move |_: &EveryMouseEventTypeExceptScroll, phase, window, cx| {
    ///     if phase == DispatchPhase::Bubble && hitbox.should_handle_scroll(window) {
    ///         cx.stop_propagation();
    ///     }
    /// })
    /// ```
    ///
    /// See the documentation of [`Hitbox::is_hovered`] for details of why `ScrollWheelEvent` is
    /// handled differently than other mouse events. If also blocking these scroll events is
    /// desired, then a `cx.stop_propagation()` handler like the one above can be used.
    ///
    /// This has effects beyond event handling - this affects any use of `is_hovered`, such as
    /// hover styles and tooltops. These other behaviors are the main point of this mechanism.
    /// An alternative might be to not affect mouse event handling - but this would allow
    /// inconsistent UI where clicks and moves interact with elements that are not considered to
    /// be hovered.
    BlockMouseExceptScroll,
}

/// An identifier for a tooltip.
#[derive(Copy, Clone, Debug, Default, Eq, PartialEq)]
pub struct TooltipId(usize);

impl TooltipId {
    /// Checks if the tooltip is currently hovered.
    pub fn is_hovered(&self, window: &Window) -> bool {
        window
            .tooltip_bounds
            .as_ref()
            .is_some_and(|tooltip_bounds| {
                tooltip_bounds.id == *self
                    && tooltip_bounds.bounds.contains(&window.mouse_position())
            })
    }
}

pub(crate) struct TooltipBounds {
    id: TooltipId,
    bounds: Bounds<Pixels>,
}

#[derive(Clone)]
pub(crate) struct TooltipRequest {
    id: TooltipId,
    tooltip: AnyTooltip,
}

pub(crate) struct DeferredDraw {
    current_view: EntityId,
    priority: usize,
    parent_node: DispatchNodeId,
    element_id_stack: SmallVec<[ElementId; 32]>,
    text_style_stack: Vec<TextStyleRefinement>,
    element: Option<AnyElement>,
    absolute_offset: Point<Pixels>,
    prepaint_range: Range<PrepaintStateIndex>,
    paint_range: Range<PaintIndex>,
}

pub(crate) struct Frame {
    pub(crate) focus: Option<FocusId>,
    pub(crate) window_active: bool,
    pub(crate) element_states: FxHashMap<(GlobalElementId, TypeId), ElementStateBox>,
    accessed_element_states: Vec<(GlobalElementId, TypeId)>,
    pub(crate) mouse_listeners: Vec<Option<AnyMouseListener>>,
    pub(crate) dispatch_tree: DispatchTree,
    pub(crate) scene: Scene,
    pub(crate) hitboxes: Vec<Hitbox>,
    pub(crate) window_control_hitboxes: Vec<(WindowControlArea, Hitbox)>,
    pub(crate) deferred_draws: Vec<DeferredDraw>,
    pub(crate) input_handlers: Vec<Option<PlatformInputHandler>>,
    pub(crate) tooltip_requests: Vec<Option<TooltipRequest>>,
    pub(crate) cursor_styles: Vec<CursorStyleRequest>,
    #[cfg(any(test, feature = "test-support"))]
    pub(crate) debug_bounds: FxHashMap<String, Bounds<Pixels>>,
    #[cfg(any(feature = "inspector", debug_assertions))]
    pub(crate) next_inspector_instance_ids: FxHashMap<Rc<crate::InspectorElementPath>, usize>,
    #[cfg(any(feature = "inspector", debug_assertions))]
    pub(crate) inspector_hitboxes: FxHashMap<HitboxId, crate::InspectorElementId>,
    pub(crate) tab_stops: TabStopMap,
}

#[derive(Clone, Default)]
pub(crate) struct PrepaintStateIndex {
    hitboxes_index: usize,
    tooltips_index: usize,
    deferred_draws_index: usize,
    dispatch_tree_index: usize,
    accessed_element_states_index: usize,
    line_layout_index: LineLayoutIndex,
}

#[derive(Clone, Default)]
pub(crate) struct PaintIndex {
    scene_index: usize,
    mouse_listeners_index: usize,
    input_handlers_index: usize,
    cursor_styles_index: usize,
    accessed_element_states_index: usize,
    tab_handle_index: usize,
    line_layout_index: LineLayoutIndex,
}

impl Frame {
    pub(crate) fn new(dispatch_tree: DispatchTree) -> Self {
        Frame {
            focus: None,
            window_active: false,
            element_states: FxHashMap::default(),
            accessed_element_states: Vec::new(),
            mouse_listeners: Vec::new(),
            dispatch_tree,
            scene: Scene::default(),
            hitboxes: Vec::new(),
            window_control_hitboxes: Vec::new(),
            deferred_draws: Vec::new(),
            input_handlers: Vec::new(),
            tooltip_requests: Vec::new(),
            cursor_styles: Vec::new(),

            #[cfg(any(test, feature = "test-support"))]
            debug_bounds: FxHashMap::default(),

            #[cfg(any(feature = "inspector", debug_assertions))]
            next_inspector_instance_ids: FxHashMap::default(),

            #[cfg(any(feature = "inspector", debug_assertions))]
            inspector_hitboxes: FxHashMap::default(),
            tab_stops: TabStopMap::default(),
        }
    }

    pub(crate) fn clear(&mut self) {
        self.element_states.clear();
        self.accessed_element_states.clear();
        self.mouse_listeners.clear();
        self.dispatch_tree.clear();
        self.scene.clear();
        self.input_handlers.clear();
        self.tooltip_requests.clear();
        self.cursor_styles.clear();
        self.hitboxes.clear();
        self.window_control_hitboxes.clear();
        self.deferred_draws.clear();
        self.tab_stops.clear();
        self.focus = None;

        #[cfg(any(feature = "inspector", debug_assertions))]
        {
            self.next_inspector_instance_ids.clear();
            self.inspector_hitboxes.clear();
        }
    }

    pub(crate) fn cursor_style(&self, window: &Window) -> Option<CursorStyle> {
        self.cursor_styles
            .iter()
            .rev()
            .fold_while(None, |style, request| match request.hitbox_id {
                None => Done(Some(request.style)),
                Some(hitbox_id) => Continue(
                    style.or_else(|| hitbox_id.is_hovered(window).then_some(request.style)),
                ),
            })
            .into_inner()
    }

    pub(crate) fn hit_test(&self, position: Point<Pixels>) -> HitTest {
        let mut set_hover_hitbox_count = false;
        let mut hit_test = HitTest::default();
        for hitbox in self.hitboxes.iter().rev() {
            let bounds = hitbox.bounds.intersect(&hitbox.content_mask.bounds);
            if bounds.contains(&position) {
                hit_test.ids.push(hitbox.id);
                if !set_hover_hitbox_count
                    && hitbox.behavior == HitboxBehavior::BlockMouseExceptScroll
                {
                    hit_test.hover_hitbox_count = hit_test.ids.len();
                    set_hover_hitbox_count = true;
                }
                if hitbox.behavior == HitboxBehavior::BlockMouse {
                    break;
                }
            }
        }
        if !set_hover_hitbox_count {
            hit_test.hover_hitbox_count = hit_test.ids.len();
        }
        hit_test
    }

    pub(crate) fn focus_path(&self) -> SmallVec<[FocusId; 8]> {
        self.focus
            .map(|focus_id| self.dispatch_tree.focus_path(focus_id))
            .unwrap_or_default()
    }

    pub(crate) fn finish(&mut self, prev_frame: &mut Self) {
        for element_state_key in &self.accessed_element_states {
            if let Some((element_state_key, element_state)) =
                prev_frame.element_states.remove_entry(element_state_key)
            {
                self.element_states.insert(element_state_key, element_state);
            }
        }

        self.scene.finish();
    }
}

/// Holds the state for a specific window.
pub struct Window {
    pub(crate) handle: AnyWindowHandle,
    pub(crate) invalidator: WindowInvalidator,
    pub(crate) removed: bool,
    pub(crate) platform_window: Box<dyn PlatformWindow>,
    display_id: Option<DisplayId>,
    sprite_atlas: Arc<dyn PlatformAtlas>,
    text_system: Arc<WindowTextSystem>,
    rem_size: Pixels,
    /// The stack of override values for the window's rem size.
    ///
    /// This is used by `with_rem_size` to allow rendering an element tree with
    /// a given rem size.
    rem_size_override_stack: SmallVec<[Pixels; 8]>,
    pub(crate) viewport_size: Size<Pixels>,
    layout_engine: Option<TaffyLayoutEngine>,
    pub(crate) root: Option<AnyView>,
    pub(crate) element_id_stack: SmallVec<[ElementId; 32]>,
    pub(crate) text_style_stack: Vec<TextStyleRefinement>,
    pub(crate) rendered_entity_stack: Vec<EntityId>,
    pub(crate) element_offset_stack: Vec<Point<Pixels>>,
    pub(crate) element_opacity: Option<f32>,
    pub(crate) content_mask_stack: Vec<ContentMask<Pixels>>,
    pub(crate) requested_autoscroll: Option<Bounds<Pixels>>,
    pub(crate) image_cache_stack: Vec<AnyImageCache>,
    pub(crate) rendered_frame: Frame,
    pub(crate) next_frame: Frame,
    next_hitbox_id: HitboxId,
    pub(crate) next_tooltip_id: TooltipId,
    pub(crate) tooltip_bounds: Option<TooltipBounds>,
    next_frame_callbacks: Rc<RefCell<Vec<FrameCallback>>>,
    pub(crate) dirty_views: FxHashSet<EntityId>,
    focus_listeners: SubscriberSet<(), AnyWindowFocusListener>,
    pub(crate) focus_lost_listeners: SubscriberSet<(), AnyObserver>,
    default_prevented: bool,
    mouse_position: Point<Pixels>,
    mouse_hit_test: HitTest,
    modifiers: Modifiers,
    capslock: Capslock,
    scale_factor: f32,
    pub(crate) bounds_observers: SubscriberSet<(), AnyObserver>,
    appearance: WindowAppearance,
    pub(crate) appearance_observers: SubscriberSet<(), AnyObserver>,
    active: Rc<Cell<bool>>,
    hovered: Rc<Cell<bool>>,
    pub(crate) needs_present: Rc<Cell<bool>>,
    pub(crate) last_input_timestamp: Rc<Cell<Instant>>,
    pub(crate) refreshing: bool,
    pub(crate) activation_observers: SubscriberSet<(), AnyObserver>,
    pub(crate) focus: Option<FocusId>,
    focus_enabled: bool,
    pending_input: Option<PendingInput>,
    pending_modifier: ModifierState,
    pub(crate) pending_input_observers: SubscriberSet<(), AnyObserver>,
    prompt: Option<RenderablePromptHandle>,
    pub(crate) client_inset: Option<Pixels>,
    #[cfg(any(feature = "inspector", debug_assertions))]
    inspector: Option<Entity<Inspector>>,
}

#[derive(Clone, Debug, Default)]
struct ModifierState {
    modifiers: Modifiers,
    saw_keystroke: bool,
}

#[derive(Clone, Copy, Debug, Eq, PartialEq)]
pub(crate) enum DrawPhase {
    None,
    Prepaint,
    Paint,
    Focus,
}

#[derive(Default, Debug)]
struct PendingInput {
    keystrokes: SmallVec<[Keystroke; 1]>,
    focus: Option<FocusId>,
    timer: Option<Task<()>>,
}

pub(crate) struct ElementStateBox {
    pub(crate) inner: Box<dyn Any>,
    #[cfg(debug_assertions)]
    pub(crate) type_name: &'static str,
}

fn default_bounds(display_id: Option<DisplayId>, cx: &mut App) -> Bounds<Pixels> {
    const DEFAULT_WINDOW_OFFSET: Point<Pixels> = point(px(0.), px(35.));

    // TODO, BUG: if you open a window with the currently active window
    // on the stack, this will erroneously select the 'unwrap_or_else'
    // code path
    cx.active_window()
        .and_then(|w| w.update(cx, |_, window, _| window.bounds()).ok())
        .map(|mut bounds| {
            bounds.origin += DEFAULT_WINDOW_OFFSET;
            bounds
        })
        .unwrap_or_else(|| {
            let display = display_id
                .map(|id| cx.find_display(id))
                .unwrap_or_else(|| cx.primary_display());

            display
                .map(|display| display.default_bounds())
                .unwrap_or_else(|| Bounds::new(point(px(0.), px(0.)), DEFAULT_WINDOW_SIZE))
        })
}

impl Window {
    pub(crate) fn new(
        handle: AnyWindowHandle,
        options: WindowOptions,
        cx: &mut App,
    ) -> Result<Self> {
        let WindowOptions {
            window_bounds,
            titlebar,
            focus,
            show,
            kind,
            is_movable,
            is_resizable,
            is_minimizable,
            display_id,
            window_background,
            app_id,
            window_min_size,
            window_decorations,
            #[cfg_attr(not(target_os = "macos"), allow(unused_variables))]
            tabbing_identifier,
        } = options;

        let bounds = window_bounds
            .map(|bounds| bounds.get_bounds())
            .unwrap_or_else(|| default_bounds(display_id, cx));
        let mut platform_window = cx.platform.open_window(
            handle,
            WindowParams {
                bounds,
                titlebar,
                kind,
                is_movable,
                is_resizable,
                is_minimizable,
                focus,
                show,
                display_id,
                window_min_size,
                #[cfg(target_os = "macos")]
                tabbing_identifier,
            },
        )?;

        let tab_bar_visible = platform_window.tab_bar_visible();
        SystemWindowTabController::init_visible(cx, tab_bar_visible);
        if let Some(tabs) = platform_window.tabbed_windows() {
            SystemWindowTabController::add_tab(cx, handle.window_id(), tabs);
        }

        let display_id = platform_window.display().map(|display| display.id());
        let sprite_atlas = platform_window.sprite_atlas();
        let mouse_position = platform_window.mouse_position();
        let modifiers = platform_window.modifiers();
        let capslock = platform_window.capslock();
        let content_size = platform_window.content_size();
        let scale_factor = platform_window.scale_factor();
        let appearance = platform_window.appearance();
        let text_system = Arc::new(WindowTextSystem::new(cx.text_system().clone()));
        let invalidator = WindowInvalidator::new();
        let active = Rc::new(Cell::new(platform_window.is_active()));
        let hovered = Rc::new(Cell::new(platform_window.is_hovered()));
        let needs_present = Rc::new(Cell::new(false));
        let next_frame_callbacks: Rc<RefCell<Vec<FrameCallback>>> = Default::default();
        let last_input_timestamp = Rc::new(Cell::new(Instant::now()));

        platform_window
            .request_decorations(window_decorations.unwrap_or(WindowDecorations::Server));
        platform_window.set_background_appearance(window_background);

        if let Some(ref window_open_state) = window_bounds {
            match window_open_state {
                WindowBounds::Fullscreen(_) => platform_window.toggle_fullscreen(),
                WindowBounds::Maximized(_) => platform_window.zoom(),
                WindowBounds::Windowed(_) => {}
            }
        }

        platform_window.on_close(Box::new({
            let window_id = handle.window_id();
            let mut cx = cx.to_async();
            move || {
                let _ = handle.update(&mut cx, |_, window, _| window.remove_window());
                let _ = cx.update(|cx| {
                    SystemWindowTabController::remove_tab(cx, window_id);
                });
            }
        }));
        platform_window.on_request_frame(Box::new({
            let mut cx = cx.to_async();
            let invalidator = invalidator.clone();
            let active = active.clone();
            let needs_present = needs_present.clone();
            let next_frame_callbacks = next_frame_callbacks.clone();
            let last_input_timestamp = last_input_timestamp.clone();
            move |request_frame_options| {
                let next_frame_callbacks = next_frame_callbacks.take();
                if !next_frame_callbacks.is_empty() {
                    handle
                        .update(&mut cx, |_, window, cx| {
                            for callback in next_frame_callbacks {
                                callback(window, cx);
                            }
                        })
                        .log_err();
                }

                // Keep presenting the current scene for 1 extra second since the
                // last input to prevent the display from underclocking the refresh rate.
                let needs_present = request_frame_options.require_presentation
                    || needs_present.get()
                    || (active.get()
                        && last_input_timestamp.get().elapsed() < Duration::from_secs(1));

                if invalidator.is_dirty() || request_frame_options.force_render {
                    measure("frame duration", || {
                        handle
                            .update(&mut cx, |_, window, cx| {
                                let arena_clear_needed = window.draw(cx);
                                window.present();
                                // drop the arena elements after present to reduce latency
                                arena_clear_needed.clear();
                            })
                            .log_err();
                    })
                } else if needs_present {
                    handle
                        .update(&mut cx, |_, window, _| window.present())
                        .log_err();
                }

                handle
                    .update(&mut cx, |_, window, _| {
                        window.complete_frame();
                    })
                    .log_err();
            }
        }));
        platform_window.on_resize(Box::new({
            let mut cx = cx.to_async();
            move |_, _| {
                handle
                    .update(&mut cx, |_, window, cx| window.bounds_changed(cx))
                    .log_err();
            }
        }));
        platform_window.on_moved(Box::new({
            let mut cx = cx.to_async();
            move || {
                handle
                    .update(&mut cx, |_, window, cx| window.bounds_changed(cx))
                    .log_err();
            }
        }));
        platform_window.on_appearance_changed(Box::new({
            let mut cx = cx.to_async();
            move || {
                handle
                    .update(&mut cx, |_, window, cx| window.appearance_changed(cx))
                    .log_err();
            }
        }));
        platform_window.on_active_status_change(Box::new({
            let mut cx = cx.to_async();
            move |active| {
                handle
                    .update(&mut cx, |_, window, cx| {
                        window.active.set(active);
                        window.modifiers = window.platform_window.modifiers();
                        window.capslock = window.platform_window.capslock();
                        window
                            .activation_observers
                            .clone()
                            .retain(&(), |callback| callback(window, cx));

                        window.bounds_changed(cx);
                        window.refresh();

                        SystemWindowTabController::update_last_active(cx, window.handle.id);
                    })
                    .log_err();
            }
        }));
        platform_window.on_hover_status_change(Box::new({
            let mut cx = cx.to_async();
            move |active| {
                handle
                    .update(&mut cx, |_, window, _| {
                        window.hovered.set(active);
                        window.refresh();
                    })
                    .log_err();
            }
        }));
        platform_window.on_input({
            let mut cx = cx.to_async();
            Box::new(move |event| {
                handle
                    .update(&mut cx, |_, window, cx| window.dispatch_event(event, cx))
                    .log_err()
                    .unwrap_or(DispatchEventResult::default())
            })
        });
        platform_window.on_hit_test_window_control({
            let mut cx = cx.to_async();
            Box::new(move || {
                handle
                    .update(&mut cx, |_, window, _cx| {
                        for (area, hitbox) in &window.rendered_frame.window_control_hitboxes {
                            if window.mouse_hit_test.ids.contains(&hitbox.id) {
                                return Some(*area);
                            }
                        }
                        None
                    })
                    .log_err()
                    .unwrap_or(None)
            })
        });
        platform_window.on_move_tab_to_new_window({
            let mut cx = cx.to_async();
            Box::new(move || {
                handle
                    .update(&mut cx, |_, _window, cx| {
                        SystemWindowTabController::move_tab_to_new_window(cx, handle.window_id());
                    })
                    .log_err();
            })
        });
        platform_window.on_merge_all_windows({
            let mut cx = cx.to_async();
            Box::new(move || {
                handle
                    .update(&mut cx, |_, _window, cx| {
                        SystemWindowTabController::merge_all_windows(cx, handle.window_id());
                    })
                    .log_err();
            })
        });
        platform_window.on_select_next_tab({
            let mut cx = cx.to_async();
            Box::new(move || {
                handle
                    .update(&mut cx, |_, _window, cx| {
                        SystemWindowTabController::select_next_tab(cx, handle.window_id());
                    })
                    .log_err();
            })
        });
        platform_window.on_select_previous_tab({
            let mut cx = cx.to_async();
            Box::new(move || {
                handle
                    .update(&mut cx, |_, _window, cx| {
                        SystemWindowTabController::select_previous_tab(cx, handle.window_id())
                    })
                    .log_err();
            })
        });
        platform_window.on_toggle_tab_bar({
            let mut cx = cx.to_async();
            Box::new(move || {
                handle
                    .update(&mut cx, |_, window, cx| {
                        let tab_bar_visible = window.platform_window.tab_bar_visible();
                        SystemWindowTabController::set_visible(cx, tab_bar_visible);
                    })
                    .log_err();
            })
        });

        if let Some(app_id) = app_id {
            platform_window.set_app_id(&app_id);
        }

        platform_window.map_window().unwrap();

        Ok(Window {
            handle,
            invalidator,
            removed: false,
            platform_window,
            display_id,
            sprite_atlas,
            text_system,
            rem_size: px(16.),
            rem_size_override_stack: SmallVec::new(),
            viewport_size: content_size,
            layout_engine: Some(TaffyLayoutEngine::new()),
            root: None,
            element_id_stack: SmallVec::default(),
            text_style_stack: Vec::new(),
            rendered_entity_stack: Vec::new(),
            element_offset_stack: Vec::new(),
            content_mask_stack: Vec::new(),
            element_opacity: None,
            requested_autoscroll: None,
            rendered_frame: Frame::new(DispatchTree::new(cx.keymap.clone(), cx.actions.clone())),
            next_frame: Frame::new(DispatchTree::new(cx.keymap.clone(), cx.actions.clone())),
            next_frame_callbacks,
            next_hitbox_id: HitboxId(0),
            next_tooltip_id: TooltipId::default(),
            tooltip_bounds: None,
            dirty_views: FxHashSet::default(),
            focus_listeners: SubscriberSet::new(),
            focus_lost_listeners: SubscriberSet::new(),
            default_prevented: true,
            mouse_position,
            mouse_hit_test: HitTest::default(),
            modifiers,
            capslock,
            scale_factor,
            bounds_observers: SubscriberSet::new(),
            appearance,
            appearance_observers: SubscriberSet::new(),
            active,
            hovered,
            needs_present,
            last_input_timestamp,
            refreshing: false,
            activation_observers: SubscriberSet::new(),
            focus: None,
            focus_enabled: true,
            pending_input: None,
            pending_modifier: ModifierState::default(),
            pending_input_observers: SubscriberSet::new(),
            prompt: None,
            client_inset: None,
            image_cache_stack: Vec::new(),
            #[cfg(any(feature = "inspector", debug_assertions))]
            inspector: None,
        })
    }

    pub(crate) fn new_focus_listener(
        &self,
        value: AnyWindowFocusListener,
    ) -> (Subscription, impl FnOnce() + use<>) {
        self.focus_listeners.insert((), value)
    }
}

#[derive(Clone, Debug, Default, PartialEq, Eq)]
pub(crate) struct DispatchEventResult {
    pub propagate: bool,
    pub default_prevented: bool,
}

/// Indicates which region of the window is visible. Content falling outside of this mask will not be
/// rendered. Currently, only rectangular content masks are supported, but we give the mask its own type
/// to leave room to support more complex shapes in the future.
#[derive(Clone, Debug, Default, PartialEq, Eq)]
#[repr(C)]
pub struct ContentMask<P: Clone + Debug + Default + PartialEq> {
    /// The bounds
    pub bounds: Bounds<P>,
}

impl ContentMask<Pixels> {
    /// Scale the content mask's pixel units by the given scaling factor.
    pub fn scale(&self, factor: f32) -> ContentMask<ScaledPixels> {
        ContentMask {
            bounds: self.bounds.scale(factor),
        }
    }

    /// Intersect the content mask with the given content mask.
    pub fn intersect(&self, other: &Self) -> Self {
        let bounds = self.bounds.intersect(&other.bounds);
        ContentMask { bounds }
    }
}

impl Window {
    fn mark_view_dirty(&mut self, view_id: EntityId) {
        // Mark ancestor views as dirty. If already in the `dirty_views` set, then all its ancestors
        // should already be dirty.
        for view_id in self
            .rendered_frame
            .dispatch_tree
            .view_path(view_id)
            .into_iter()
            .rev()
        {
            if !self.dirty_views.insert(view_id) {
                break;
            }
        }
    }

    /// Registers a callback to be invoked when the window appearance changes.
    pub fn observe_window_appearance(
        &self,
        mut callback: impl FnMut(&mut Window, &mut App) + 'static,
    ) -> Subscription {
        let (subscription, activate) = self.appearance_observers.insert(
            (),
            Box::new(move |window, cx| {
                callback(window, cx);
                true
            }),
        );
        activate();
        subscription
    }

    /// Replaces the root entity of the window with a new one.
    pub fn replace_root<E>(
        &mut self,
        cx: &mut App,
        build_view: impl FnOnce(&mut Window, &mut Context<E>) -> E,
    ) -> Entity<E>
    where
        E: 'static + Render,
    {
        let view = cx.new(|cx| build_view(self, cx));
        self.root = Some(view.clone().into());
        self.refresh();
        view
    }

    /// Returns the root entity of the window, if it has one.
    pub fn root<E>(&self) -> Option<Option<Entity<E>>>
    where
        E: 'static + Render,
    {
        self.root
            .as_ref()
            .map(|view| view.clone().downcast::<E>().ok())
    }

    /// Obtain a handle to the window that belongs to this context.
    pub fn window_handle(&self) -> AnyWindowHandle {
        self.handle
    }

    /// Mark the window as dirty, scheduling it to be redrawn on the next frame.
    pub fn refresh(&mut self) {
        if self.invalidator.not_drawing() {
            self.refreshing = true;
            self.invalidator.set_dirty(true);
        }
    }

    /// Close this window.
    pub fn remove_window(&mut self) {
        self.removed = true;
    }

    /// Obtain the currently focused [`FocusHandle`]. If no elements are focused, returns `None`.
    pub fn focused(&self, cx: &App) -> Option<FocusHandle> {
        self.focus
            .and_then(|id| FocusHandle::for_id(id, &cx.focus_handles))
    }

    /// Move focus to the element associated with the given [`FocusHandle`].
    pub fn focus(&mut self, handle: &FocusHandle) {
        if !self.focus_enabled || self.focus == Some(handle.id) {
            return;
        }

        self.focus = Some(handle.id);
        self.clear_pending_keystrokes();
        self.refresh();
    }

    /// Remove focus from all elements within this context's window.
    pub fn blur(&mut self) {
        if !self.focus_enabled {
            return;
        }

        self.focus = None;
        self.refresh();
    }

    /// Blur the window and don't allow anything in it to be focused again.
    pub fn disable_focus(&mut self) {
        self.blur();
        self.focus_enabled = false;
    }

    /// Move focus to next tab stop.
    pub fn focus_next(&mut self) {
        if !self.focus_enabled {
            return;
        }

        if let Some(handle) = self.rendered_frame.tab_stops.next(self.focus.as_ref()) {
            self.focus(&handle)
        }
    }

    /// Move focus to previous tab stop.
    pub fn focus_prev(&mut self) {
        if !self.focus_enabled {
            return;
        }

        if let Some(handle) = self.rendered_frame.tab_stops.prev(self.focus.as_ref()) {
            self.focus(&handle)
        }
    }

    /// Accessor for the text system.
    pub fn text_system(&self) -> &Arc<WindowTextSystem> {
        &self.text_system
    }

    /// The current text style. Which is composed of all the style refinements provided to `with_text_style`.
    pub fn text_style(&self) -> TextStyle {
        let mut style = TextStyle::default();
        for refinement in &self.text_style_stack {
            style.refine(refinement);
        }
        style
    }

    /// Check if the platform window is maximized
    /// On some platforms (namely Windows) this is different than the bounds being the size of the display
    pub fn is_maximized(&self) -> bool {
        self.platform_window.is_maximized()
    }

    /// request a certain window decoration (Wayland)
    pub fn request_decorations(&self, decorations: WindowDecorations) {
        self.platform_window.request_decorations(decorations);
    }

    /// Start a window resize operation (Wayland)
    pub fn start_window_resize(&self, edge: ResizeEdge) {
        self.platform_window.start_window_resize(edge);
    }

    /// Return the `WindowBounds` to indicate that how a window should be opened
    /// after it has been closed
    pub fn window_bounds(&self) -> WindowBounds {
        self.platform_window.window_bounds()
    }

    /// Return the `WindowBounds` excluding insets (Wayland and X11)
    pub fn inner_window_bounds(&self) -> WindowBounds {
        self.platform_window.inner_window_bounds()
    }

    /// Dispatch the given action on the currently focused element.
    pub fn dispatch_action(&mut self, action: Box<dyn Action>, cx: &mut App) {
        let focus_id = self.focused(cx).map(|handle| handle.id);

        let window = self.handle;
        cx.defer(move |cx| {
            window
                .update(cx, |_, window, cx| {
                    let node_id = window.focus_node_id_in_rendered_frame(focus_id);
                    window.dispatch_action_on_node(node_id, action.as_ref(), cx);
                })
                .log_err();
        })
    }

    pub(crate) fn dispatch_keystroke_observers(
        &mut self,
        event: &dyn Any,
        action: Option<Box<dyn Action>>,
        context_stack: Vec<KeyContext>,
        cx: &mut App,
    ) {
        let Some(key_down_event) = event.downcast_ref::<KeyDownEvent>() else {
            return;
        };

        cx.keystroke_observers.clone().retain(&(), move |callback| {
            (callback)(
                &KeystrokeEvent {
                    keystroke: key_down_event.keystroke.clone(),
                    action: action.as_ref().map(|action| action.boxed_clone()),
                    context_stack: context_stack.clone(),
                },
                self,
                cx,
            )
        });
    }

    pub(crate) fn dispatch_keystroke_interceptors(
        &mut self,
        event: &dyn Any,
        context_stack: Vec<KeyContext>,
        cx: &mut App,
    ) {
        let Some(key_down_event) = event.downcast_ref::<KeyDownEvent>() else {
            return;
        };

        cx.keystroke_interceptors
            .clone()
            .retain(&(), move |callback| {
                (callback)(
                    &KeystrokeEvent {
                        keystroke: key_down_event.keystroke.clone(),
                        action: None,
                        context_stack: context_stack.clone(),
                    },
                    self,
                    cx,
                )
            });
    }

    /// Schedules the given function to be run at the end of the current effect cycle, allowing entities
    /// that are currently on the stack to be returned to the app.
    pub fn defer(&self, cx: &mut App, f: impl FnOnce(&mut Window, &mut App) + 'static) {
        let handle = self.handle;
        cx.defer(move |cx| {
            handle.update(cx, |_, window, cx| f(window, cx)).ok();
        });
    }

    /// Subscribe to events emitted by a entity.
    /// The entity to which you're subscribing must implement the [`EventEmitter`] trait.
    /// The callback will be invoked a handle to the emitting entity, the event, and a window context for the current window.
    pub fn observe<T: 'static>(
        &mut self,
        observed: &Entity<T>,
        cx: &mut App,
        mut on_notify: impl FnMut(Entity<T>, &mut Window, &mut App) + 'static,
    ) -> Subscription {
        let entity_id = observed.entity_id();
        let observed = observed.downgrade();
        let window_handle = self.handle;
        cx.new_observer(
            entity_id,
            Box::new(move |cx| {
                window_handle
                    .update(cx, |_, window, cx| {
                        if let Some(handle) = observed.upgrade() {
                            on_notify(handle, window, cx);
                            true
                        } else {
                            false
                        }
                    })
                    .unwrap_or(false)
            }),
        )
    }

    /// Subscribe to events emitted by a entity.
    /// The entity to which you're subscribing must implement the [`EventEmitter`] trait.
    /// The callback will be invoked a handle to the emitting entity, the event, and a window context for the current window.
    pub fn subscribe<Emitter, Evt>(
        &mut self,
        entity: &Entity<Emitter>,
        cx: &mut App,
        mut on_event: impl FnMut(Entity<Emitter>, &Evt, &mut Window, &mut App) + 'static,
    ) -> Subscription
    where
        Emitter: EventEmitter<Evt>,
        Evt: 'static,
    {
        let entity_id = entity.entity_id();
        let handle = entity.downgrade();
        let window_handle = self.handle;
        cx.new_subscription(
            entity_id,
            (
                TypeId::of::<Evt>(),
                Box::new(move |event, cx| {
                    window_handle
                        .update(cx, |_, window, cx| {
                            if let Some(entity) = handle.upgrade() {
                                let event = event.downcast_ref().expect("invalid event type");
                                on_event(entity, event, window, cx);
                                true
                            } else {
                                false
                            }
                        })
                        .unwrap_or(false)
                }),
            ),
        )
    }

    /// Register a callback to be invoked when the given `Entity` is released.
    pub fn observe_release<T>(
        &self,
        entity: &Entity<T>,
        cx: &mut App,
        mut on_release: impl FnOnce(&mut T, &mut Window, &mut App) + 'static,
    ) -> Subscription
    where
        T: 'static,
    {
        let entity_id = entity.entity_id();
        let window_handle = self.handle;
        let (subscription, activate) = cx.release_listeners.insert(
            entity_id,
            Box::new(move |entity, cx| {
                let entity = entity.downcast_mut().expect("invalid entity type");
                let _ = window_handle.update(cx, |_, window, cx| on_release(entity, window, cx));
            }),
        );
        activate();
        subscription
    }

    /// Creates an [`AsyncWindowContext`], which has a static lifetime and can be held across
    /// await points in async code.
    pub fn to_async(&self, cx: &App) -> AsyncWindowContext {
        AsyncWindowContext::new_context(cx.to_async(), self.handle)
    }

    /// Schedule the given closure to be run directly after the current frame is rendered.
    pub fn on_next_frame(&self, callback: impl FnOnce(&mut Window, &mut App) + 'static) {
        RefCell::borrow_mut(&self.next_frame_callbacks).push(Box::new(callback));
    }

    /// Schedule a frame to be drawn on the next animation frame.
    ///
    /// This is useful for elements that need to animate continuously, such as a video player or an animated GIF.
    /// It will cause the window to redraw on the next frame, even if no other changes have occurred.
    ///
    /// If called from within a view, it will notify that view on the next frame. Otherwise, it will refresh the entire window.
    pub fn request_animation_frame(&self) {
        let entity = self.current_view();
        self.on_next_frame(move |_, cx| cx.notify(entity));
    }

    /// Spawn the future returned by the given closure on the application thread pool.
    /// The closure is provided a handle to the current window and an `AsyncWindowContext` for
    /// use within your future.
    #[track_caller]
    pub fn spawn<AsyncFn, R>(&self, cx: &App, f: AsyncFn) -> Task<R>
    where
        R: 'static,
        AsyncFn: AsyncFnOnce(&mut AsyncWindowContext) -> R + 'static,
    {
        let handle = self.handle;
        cx.spawn(async move |app| {
            let mut async_window_cx = AsyncWindowContext::new_context(app.clone(), handle);
            f(&mut async_window_cx).await
        })
    }

    fn bounds_changed(&mut self, cx: &mut App) {
        self.scale_factor = self.platform_window.scale_factor();
        self.viewport_size = self.platform_window.content_size();
        self.display_id = self.platform_window.display().map(|display| display.id());

        self.refresh();

        self.bounds_observers
            .clone()
            .retain(&(), |callback| callback(self, cx));
    }

    /// Returns the bounds of the current window in the global coordinate space, which could span across multiple displays.
    pub fn bounds(&self) -> Bounds<Pixels> {
        self.platform_window.bounds()
    }

    /// Set the content size of the window.
    pub fn resize(&mut self, size: Size<Pixels>) {
        self.platform_window.resize(size);
    }

    /// Returns whether or not the window is currently fullscreen
    pub fn is_fullscreen(&self) -> bool {
        self.platform_window.is_fullscreen()
    }

    pub(crate) fn appearance_changed(&mut self, cx: &mut App) {
        self.appearance = self.platform_window.appearance();

        self.appearance_observers
            .clone()
            .retain(&(), |callback| callback(self, cx));
    }

    /// Returns the appearance of the current window.
    pub fn appearance(&self) -> WindowAppearance {
        self.appearance
    }

    /// Returns the size of the drawable area within the window.
    pub fn viewport_size(&self) -> Size<Pixels> {
        self.viewport_size
    }

    /// Returns whether this window is focused by the operating system (receiving key events).
    pub fn is_window_active(&self) -> bool {
        self.active.get()
    }

    /// Returns whether this window is considered to be the window
    /// that currently owns the mouse cursor.
    /// On mac, this is equivalent to `is_window_active`.
    pub fn is_window_hovered(&self) -> bool {
        if cfg!(any(
            target_os = "windows",
            target_os = "linux",
            target_os = "freebsd"
        )) {
            self.hovered.get()
        } else {
            self.is_window_active()
        }
    }

    /// Toggle zoom on the window.
    pub fn zoom_window(&self) {
        self.platform_window.zoom();
    }

    /// Opens the native title bar context menu, useful when implementing client side decorations (Wayland and X11)
    pub fn show_window_menu(&self, position: Point<Pixels>) {
        self.platform_window.show_window_menu(position)
    }

    /// Tells the compositor to take control of window movement (Wayland and X11)
    ///
    /// Events may not be received during a move operation.
    pub fn start_window_move(&self) {
        self.platform_window.start_window_move()
    }

    /// When using client side decorations, set this to the width of the invisible decorations (Wayland and X11)
    pub fn set_client_inset(&mut self, inset: Pixels) {
        self.client_inset = Some(inset);
        self.platform_window.set_client_inset(inset);
    }

    /// Returns the client_inset value by [`Self::set_client_inset`].
    pub fn client_inset(&self) -> Option<Pixels> {
        self.client_inset
    }

    /// Returns whether the title bar window controls need to be rendered by the application (Wayland and X11)
    pub fn window_decorations(&self) -> Decorations {
        self.platform_window.window_decorations()
    }

    /// Returns which window controls are currently visible (Wayland)
    pub fn window_controls(&self) -> WindowControls {
        self.platform_window.window_controls()
    }

    /// Updates the window's title at the platform level.
    pub fn set_window_title(&mut self, title: &str) {
        self.platform_window.set_title(title);
    }

    /// Sets the application identifier.
    pub fn set_app_id(&mut self, app_id: &str) {
        self.platform_window.set_app_id(app_id);
    }

    /// Sets the window background appearance.
    pub fn set_background_appearance(&self, background_appearance: WindowBackgroundAppearance) {
        self.platform_window
            .set_background_appearance(background_appearance);
    }

    /// Mark the window as dirty at the platform level.
    pub fn set_window_edited(&mut self, edited: bool) {
        self.platform_window.set_edited(edited);
    }

    /// Determine the display on which the window is visible.
    pub fn display(&self, cx: &App) -> Option<Rc<dyn PlatformDisplay>> {
        cx.platform
            .displays()
            .into_iter()
            .find(|display| Some(display.id()) == self.display_id)
    }

    /// Show the platform character palette.
    pub fn show_character_palette(&self) {
        self.platform_window.show_character_palette();
    }

    /// The scale factor of the display associated with the window. For example, it could
    /// return 2.0 for a "retina" display, indicating that each logical pixel should actually
    /// be rendered as two pixels on screen.
    pub fn scale_factor(&self) -> f32 {
        self.scale_factor
    }

    /// The size of an em for the base font of the application. Adjusting this value allows the
    /// UI to scale, just like zooming a web page.
    pub fn rem_size(&self) -> Pixels {
        self.rem_size_override_stack
            .last()
            .copied()
            .unwrap_or(self.rem_size)
    }

    /// Sets the size of an em for the base font of the application. Adjusting this value allows the
    /// UI to scale, just like zooming a web page.
    pub fn set_rem_size(&mut self, rem_size: impl Into<Pixels>) {
        self.rem_size = rem_size.into();
    }

    /// Acquire a globally unique identifier for the given ElementId.
    /// Only valid for the duration of the provided closure.
    pub fn with_global_id<R>(
        &mut self,
        element_id: ElementId,
        f: impl FnOnce(&GlobalElementId, &mut Self) -> R,
    ) -> R {
        self.element_id_stack.push(element_id);
        let global_id = GlobalElementId(self.element_id_stack.clone());
        let result = f(&global_id, self);
        self.element_id_stack.pop();
        result
    }

    /// Executes the provided function with the specified rem size.
    ///
    /// This method must only be called as part of element drawing.
    pub fn with_rem_size<F, R>(&mut self, rem_size: Option<impl Into<Pixels>>, f: F) -> R
    where
        F: FnOnce(&mut Self) -> R,
    {
        self.invalidator.debug_assert_paint_or_prepaint();

        if let Some(rem_size) = rem_size {
            self.rem_size_override_stack.push(rem_size.into());
            let result = f(self);
            self.rem_size_override_stack.pop();
            result
        } else {
            f(self)
        }
    }

    /// The line height associated with the current text style.
    pub fn line_height(&self) -> Pixels {
        self.text_style().line_height_in_pixels(self.rem_size())
    }

    /// Call to prevent the default action of an event. Currently only used to prevent
    /// parent elements from becoming focused on mouse down.
    pub fn prevent_default(&mut self) {
        self.default_prevented = true;
    }

    /// Obtain whether default has been prevented for the event currently being dispatched.
    pub fn default_prevented(&self) -> bool {
        self.default_prevented
    }

    /// Determine whether the given action is available along the dispatch path to the currently focused element.
    pub fn is_action_available(&self, action: &dyn Action, cx: &mut App) -> bool {
        let node_id =
            self.focus_node_id_in_rendered_frame(self.focused(cx).map(|handle| handle.id));
        self.rendered_frame
            .dispatch_tree
            .is_action_available(action, node_id)
    }

    /// The position of the mouse relative to the window.
    pub fn mouse_position(&self) -> Point<Pixels> {
        self.mouse_position
    }

    /// The current state of the keyboard's modifiers
    pub fn modifiers(&self) -> Modifiers {
        self.modifiers
    }

    /// The current state of the keyboard's capslock
    pub fn capslock(&self) -> Capslock {
        self.capslock
    }

    fn complete_frame(&self) {
        self.platform_window.completed_frame();
    }

    /// Produces a new frame and assigns it to `rendered_frame`. To actually show
    /// the contents of the new [`Scene`], use [`Self::present`].
    #[profiling::function]
    pub fn draw(&mut self, cx: &mut App) -> ArenaClearNeeded {
        self.invalidate_entities();
        cx.entities.clear_accessed();
        debug_assert!(self.rendered_entity_stack.is_empty());
        self.invalidator.set_dirty(false);
        self.requested_autoscroll = None;

        // Restore the previously-used input handler.
        if let Some(input_handler) = self.platform_window.take_input_handler() {
            self.rendered_frame.input_handlers.push(Some(input_handler));
        }
        self.draw_roots(cx);
        self.dirty_views.clear();
        self.next_frame.window_active = self.active.get();

        // Register requested input handler with the platform window.
        if let Some(input_handler) = self.next_frame.input_handlers.pop() {
            self.platform_window
                .set_input_handler(input_handler.unwrap());
        }

        self.layout_engine.as_mut().unwrap().clear();
        self.text_system().finish_frame();
        self.next_frame.finish(&mut self.rendered_frame);

        self.invalidator.set_phase(DrawPhase::Focus);
        let previous_focus_path = self.rendered_frame.focus_path();
        let previous_window_active = self.rendered_frame.window_active;
        mem::swap(&mut self.rendered_frame, &mut self.next_frame);
        self.next_frame.clear();
        let current_focus_path = self.rendered_frame.focus_path();
        let current_window_active = self.rendered_frame.window_active;

        if previous_focus_path != current_focus_path
            || previous_window_active != current_window_active
        {
            if !previous_focus_path.is_empty() && current_focus_path.is_empty() {
                self.focus_lost_listeners
                    .clone()
                    .retain(&(), |listener| listener(self, cx));
            }

            let event = WindowFocusEvent {
                previous_focus_path: if previous_window_active {
                    previous_focus_path
                } else {
                    Default::default()
                },
                current_focus_path: if current_window_active {
                    current_focus_path
                } else {
                    Default::default()
                },
            };
            self.focus_listeners
                .clone()
                .retain(&(), |listener| listener(&event, self, cx));
        }

        debug_assert!(self.rendered_entity_stack.is_empty());
        self.record_entities_accessed(cx);
        self.reset_cursor_style(cx);
        self.refreshing = false;
        self.invalidator.set_phase(DrawPhase::None);
        self.needs_present.set(true);

        ArenaClearNeeded
    }

    fn record_entities_accessed(&mut self, cx: &mut App) {
        let mut entities_ref = cx.entities.accessed_entities.borrow_mut();
        let mut entities = mem::take(entities_ref.deref_mut());
        drop(entities_ref);
        let handle = self.handle;
        cx.record_entities_accessed(
            handle,
            // Try moving window invalidator into the Window
            self.invalidator.clone(),
            &entities,
        );
        let mut entities_ref = cx.entities.accessed_entities.borrow_mut();
        mem::swap(&mut entities, entities_ref.deref_mut());
    }

    fn invalidate_entities(&mut self) {
        let mut views = self.invalidator.take_views();
        for entity in views.drain() {
            self.mark_view_dirty(entity);
        }
        self.invalidator.replace_views(views);
    }

    #[profiling::function]
    fn present(&self) {
        self.platform_window.draw(&self.rendered_frame.scene);
        self.needs_present.set(false);
        profiling::finish_frame!();
    }

    fn draw_roots(&mut self, cx: &mut App) {
        self.invalidator.set_phase(DrawPhase::Prepaint);
        self.tooltip_bounds.take();

        let _inspector_width: Pixels = rems(30.0).to_pixels(self.rem_size());
        let root_size = {
            #[cfg(any(feature = "inspector", debug_assertions))]
            {
                if self.inspector.is_some() {
                    let mut size = self.viewport_size;
                    size.width = (size.width - _inspector_width).max(px(0.0));
                    size
                } else {
                    self.viewport_size
                }
            }
            #[cfg(not(any(feature = "inspector", debug_assertions)))]
            {
                self.viewport_size
            }
        };

        // Layout all root elements.
        let mut root_element = self.root.as_ref().unwrap().clone().into_any();
        root_element.prepaint_as_root(Point::default(), root_size.into(), self, cx);

        #[cfg(any(feature = "inspector", debug_assertions))]
        let inspector_element = self.prepaint_inspector(_inspector_width, cx);

        let mut sorted_deferred_draws =
            (0..self.next_frame.deferred_draws.len()).collect::<SmallVec<[_; 8]>>();
        sorted_deferred_draws.sort_by_key(|ix| self.next_frame.deferred_draws[*ix].priority);
        self.prepaint_deferred_draws(&sorted_deferred_draws, cx);

        let mut prompt_element = None;
        let mut active_drag_element = None;
        let mut tooltip_element = None;
        if let Some(prompt) = self.prompt.take() {
            let mut element = prompt.view.any_view().into_any();
            element.prepaint_as_root(Point::default(), root_size.into(), self, cx);
            prompt_element = Some(element);
            self.prompt = Some(prompt);
        } else if let Some(active_drag) = cx.active_drag.take() {
            let mut element = active_drag.view.clone().into_any();
            let offset = self.mouse_position() - active_drag.cursor_offset;
            element.prepaint_as_root(offset, AvailableSpace::min_size(), self, cx);
            active_drag_element = Some(element);
            cx.active_drag = Some(active_drag);
        } else {
            tooltip_element = self.prepaint_tooltip(cx);
        }

        self.mouse_hit_test = self.next_frame.hit_test(self.mouse_position);

        // Now actually paint the elements.
        self.invalidator.set_phase(DrawPhase::Paint);
        root_element.paint(self, cx);

        #[cfg(any(feature = "inspector", debug_assertions))]
        self.paint_inspector(inspector_element, cx);

        self.paint_deferred_draws(&sorted_deferred_draws, cx);

        if let Some(mut prompt_element) = prompt_element {
            prompt_element.paint(self, cx);
        } else if let Some(mut drag_element) = active_drag_element {
            drag_element.paint(self, cx);
        } else if let Some(mut tooltip_element) = tooltip_element {
            tooltip_element.paint(self, cx);
        }

        #[cfg(any(feature = "inspector", debug_assertions))]
        self.paint_inspector_hitbox(cx);
    }

    fn prepaint_tooltip(&mut self, cx: &mut App) -> Option<AnyElement> {
        // Use indexing instead of iteration to avoid borrowing self for the duration of the loop.
        for tooltip_request_index in (0..self.next_frame.tooltip_requests.len()).rev() {
            let Some(Some(tooltip_request)) = self
                .next_frame
                .tooltip_requests
                .get(tooltip_request_index)
                .cloned()
            else {
                log::error!("Unexpectedly absent TooltipRequest");
                continue;
            };
            let mut element = tooltip_request.tooltip.view.clone().into_any();
            let mouse_position = tooltip_request.tooltip.mouse_position;
            let tooltip_size = element.layout_as_root(AvailableSpace::min_size(), self, cx);

            let mut tooltip_bounds =
                Bounds::new(mouse_position + point(px(1.), px(1.)), tooltip_size);
            let window_bounds = Bounds {
                origin: Point::default(),
                size: self.viewport_size(),
            };

            if tooltip_bounds.right() > window_bounds.right() {
                let new_x = mouse_position.x - tooltip_bounds.size.width - px(1.);
                if new_x >= Pixels::ZERO {
                    tooltip_bounds.origin.x = new_x;
                } else {
                    tooltip_bounds.origin.x = cmp::max(
                        Pixels::ZERO,
                        tooltip_bounds.origin.x - tooltip_bounds.right() - window_bounds.right(),
                    );
                }
            }

            if tooltip_bounds.bottom() > window_bounds.bottom() {
                let new_y = mouse_position.y - tooltip_bounds.size.height - px(1.);
                if new_y >= Pixels::ZERO {
                    tooltip_bounds.origin.y = new_y;
                } else {
                    tooltip_bounds.origin.y = cmp::max(
                        Pixels::ZERO,
                        tooltip_bounds.origin.y - tooltip_bounds.bottom() - window_bounds.bottom(),
                    );
                }
            }

            // It's possible for an element to have an active tooltip while not being painted (e.g.
            // via the `visible_on_hover` method). Since mouse listeners are not active in this
            // case, instead update the tooltip's visibility here.
            let is_visible =
                (tooltip_request.tooltip.check_visible_and_update)(tooltip_bounds, self, cx);
            if !is_visible {
                continue;
            }

            self.with_absolute_element_offset(tooltip_bounds.origin, |window| {
                element.prepaint(window, cx)
            });

            self.tooltip_bounds = Some(TooltipBounds {
                id: tooltip_request.id,
                bounds: tooltip_bounds,
            });
            return Some(element);
        }
        None
    }

    fn prepaint_deferred_draws(&mut self, deferred_draw_indices: &[usize], cx: &mut App) {
        assert_eq!(self.element_id_stack.len(), 0);

        let mut deferred_draws = mem::take(&mut self.next_frame.deferred_draws);
        for deferred_draw_ix in deferred_draw_indices {
            let deferred_draw = &mut deferred_draws[*deferred_draw_ix];
            self.element_id_stack
                .clone_from(&deferred_draw.element_id_stack);
            self.text_style_stack
                .clone_from(&deferred_draw.text_style_stack);
            self.next_frame
                .dispatch_tree
                .set_active_node(deferred_draw.parent_node);

            let prepaint_start = self.prepaint_index();
            if let Some(element) = deferred_draw.element.as_mut() {
                self.with_rendered_view(deferred_draw.current_view, |window| {
                    window.with_absolute_element_offset(deferred_draw.absolute_offset, |window| {
                        element.prepaint(window, cx)
                    });
                })
            } else {
                self.reuse_prepaint(deferred_draw.prepaint_range.clone());
            }
            let prepaint_end = self.prepaint_index();
            deferred_draw.prepaint_range = prepaint_start..prepaint_end;
        }
        assert_eq!(
            self.next_frame.deferred_draws.len(),
            0,
            "cannot call defer_draw during deferred drawing"
        );
        self.next_frame.deferred_draws = deferred_draws;
        self.element_id_stack.clear();
        self.text_style_stack.clear();
    }

    fn paint_deferred_draws(&mut self, deferred_draw_indices: &[usize], cx: &mut App) {
        assert_eq!(self.element_id_stack.len(), 0);

        let mut deferred_draws = mem::take(&mut self.next_frame.deferred_draws);
        for deferred_draw_ix in deferred_draw_indices {
            let mut deferred_draw = &mut deferred_draws[*deferred_draw_ix];
            self.element_id_stack
                .clone_from(&deferred_draw.element_id_stack);
            self.next_frame
                .dispatch_tree
                .set_active_node(deferred_draw.parent_node);

            let paint_start = self.paint_index();
            if let Some(element) = deferred_draw.element.as_mut() {
                self.with_rendered_view(deferred_draw.current_view, |window| {
                    element.paint(window, cx);
                })
            } else {
                self.reuse_paint(deferred_draw.paint_range.clone());
            }
            let paint_end = self.paint_index();
            deferred_draw.paint_range = paint_start..paint_end;
        }
        self.next_frame.deferred_draws = deferred_draws;
        self.element_id_stack.clear();
    }

    pub(crate) fn prepaint_index(&self) -> PrepaintStateIndex {
        PrepaintStateIndex {
            hitboxes_index: self.next_frame.hitboxes.len(),
            tooltips_index: self.next_frame.tooltip_requests.len(),
            deferred_draws_index: self.next_frame.deferred_draws.len(),
            dispatch_tree_index: self.next_frame.dispatch_tree.len(),
            accessed_element_states_index: self.next_frame.accessed_element_states.len(),
            line_layout_index: self.text_system.layout_index(),
        }
    }

    pub(crate) fn reuse_prepaint(&mut self, range: Range<PrepaintStateIndex>) {
        self.next_frame.hitboxes.extend(
            self.rendered_frame.hitboxes[range.start.hitboxes_index..range.end.hitboxes_index]
                .iter()
                .cloned(),
        );
        self.next_frame.tooltip_requests.extend(
            self.rendered_frame.tooltip_requests
                [range.start.tooltips_index..range.end.tooltips_index]
                .iter_mut()
                .map(|request| request.take()),
        );
        self.next_frame.accessed_element_states.extend(
            self.rendered_frame.accessed_element_states[range.start.accessed_element_states_index
                ..range.end.accessed_element_states_index]
                .iter()
                .map(|(id, type_id)| (GlobalElementId(id.0.clone()), *type_id)),
        );
        self.text_system
            .reuse_layouts(range.start.line_layout_index..range.end.line_layout_index);

        let reused_subtree = self.next_frame.dispatch_tree.reuse_subtree(
            range.start.dispatch_tree_index..range.end.dispatch_tree_index,
            &mut self.rendered_frame.dispatch_tree,
            self.focus,
        );

        if reused_subtree.contains_focus() {
            self.next_frame.focus = self.focus;
        }

        self.next_frame.deferred_draws.extend(
            self.rendered_frame.deferred_draws
                [range.start.deferred_draws_index..range.end.deferred_draws_index]
                .iter()
                .map(|deferred_draw| DeferredDraw {
                    current_view: deferred_draw.current_view,
                    parent_node: reused_subtree.refresh_node_id(deferred_draw.parent_node),
                    element_id_stack: deferred_draw.element_id_stack.clone(),
                    text_style_stack: deferred_draw.text_style_stack.clone(),
                    priority: deferred_draw.priority,
                    element: None,
                    absolute_offset: deferred_draw.absolute_offset,
                    prepaint_range: deferred_draw.prepaint_range.clone(),
                    paint_range: deferred_draw.paint_range.clone(),
                }),
        );
    }

    pub(crate) fn paint_index(&self) -> PaintIndex {
        PaintIndex {
            scene_index: self.next_frame.scene.len(),
            mouse_listeners_index: self.next_frame.mouse_listeners.len(),
            input_handlers_index: self.next_frame.input_handlers.len(),
            cursor_styles_index: self.next_frame.cursor_styles.len(),
            accessed_element_states_index: self.next_frame.accessed_element_states.len(),
            tab_handle_index: self.next_frame.tab_stops.paint_index(),
            line_layout_index: self.text_system.layout_index(),
        }
    }

    pub(crate) fn reuse_paint(&mut self, range: Range<PaintIndex>) {
        self.next_frame.cursor_styles.extend(
            self.rendered_frame.cursor_styles
                [range.start.cursor_styles_index..range.end.cursor_styles_index]
                .iter()
                .cloned(),
        );
        self.next_frame.input_handlers.extend(
            self.rendered_frame.input_handlers
                [range.start.input_handlers_index..range.end.input_handlers_index]
                .iter_mut()
                .map(|handler| handler.take()),
        );
        self.next_frame.mouse_listeners.extend(
            self.rendered_frame.mouse_listeners
                [range.start.mouse_listeners_index..range.end.mouse_listeners_index]
                .iter_mut()
                .map(|listener| listener.take()),
        );
        self.next_frame.accessed_element_states.extend(
            self.rendered_frame.accessed_element_states[range.start.accessed_element_states_index
                ..range.end.accessed_element_states_index]
                .iter()
                .map(|(id, type_id)| (GlobalElementId(id.0.clone()), *type_id)),
        );
        self.next_frame.tab_stops.replay(
            &self.rendered_frame.tab_stops.insertion_history
                [range.start.tab_handle_index..range.end.tab_handle_index],
        );

        self.text_system
            .reuse_layouts(range.start.line_layout_index..range.end.line_layout_index);
        self.next_frame.scene.replay(
            range.start.scene_index..range.end.scene_index,
            &self.rendered_frame.scene,
        );
    }

    /// Push a text style onto the stack, and call a function with that style active.
    /// Use [`Window::text_style`] to get the current, combined text style. This method
    /// should only be called as part of element drawing.
    pub fn with_text_style<F, R>(&mut self, style: Option<TextStyleRefinement>, f: F) -> R
    where
        F: FnOnce(&mut Self) -> R,
    {
        self.invalidator.debug_assert_paint_or_prepaint();
        if let Some(style) = style {
            self.text_style_stack.push(style);
            let result = f(self);
            self.text_style_stack.pop();
            result
        } else {
            f(self)
        }
    }

    /// Updates the cursor style at the platform level. This method should only be called
    /// during the prepaint phase of element drawing.
    pub fn set_cursor_style(&mut self, style: CursorStyle, hitbox: &Hitbox) {
        self.invalidator.debug_assert_paint();
        self.next_frame.cursor_styles.push(CursorStyleRequest {
            hitbox_id: Some(hitbox.id),
            style,
        });
    }

    /// Updates the cursor style for the entire window at the platform level. A cursor
    /// style using this method will have precedence over any cursor style set using
    /// `set_cursor_style`. This method should only be called during the prepaint
    /// phase of element drawing.
    pub fn set_window_cursor_style(&mut self, style: CursorStyle) {
        self.invalidator.debug_assert_paint();
        self.next_frame.cursor_styles.push(CursorStyleRequest {
            hitbox_id: None,
            style,
        })
    }

    /// Sets a tooltip to be rendered for the upcoming frame. This method should only be called
    /// during the paint phase of element drawing.
    pub fn set_tooltip(&mut self, tooltip: AnyTooltip) -> TooltipId {
        self.invalidator.debug_assert_prepaint();
        let id = TooltipId(post_inc(&mut self.next_tooltip_id.0));
        self.next_frame
            .tooltip_requests
            .push(Some(TooltipRequest { id, tooltip }));
        id
    }

    /// Invoke the given function with the given content mask after intersecting it
    /// with the current mask. This method should only be called during element drawing.
    pub fn with_content_mask<R>(
        &mut self,
        mask: Option<ContentMask<Pixels>>,
        f: impl FnOnce(&mut Self) -> R,
    ) -> R {
        self.invalidator.debug_assert_paint_or_prepaint();
        if let Some(mask) = mask {
            let mask = mask.intersect(&self.content_mask());
            self.content_mask_stack.push(mask);
            let result = f(self);
            self.content_mask_stack.pop();
            result
        } else {
            f(self)
        }
    }

    /// Updates the global element offset relative to the current offset. This is used to implement
    /// scrolling. This method should only be called during the prepaint phase of element drawing.
    pub fn with_element_offset<R>(
        &mut self,
        offset: Point<Pixels>,
        f: impl FnOnce(&mut Self) -> R,
    ) -> R {
        self.invalidator.debug_assert_prepaint();

        if offset.is_zero() {
            return f(self);
        };

        let abs_offset = self.element_offset() + offset;
        self.with_absolute_element_offset(abs_offset, f)
    }

    /// Updates the global element offset based on the given offset. This is used to implement
    /// drag handles and other manual painting of elements. This method should only be called during
    /// the prepaint phase of element drawing.
    pub fn with_absolute_element_offset<R>(
        &mut self,
        offset: Point<Pixels>,
        f: impl FnOnce(&mut Self) -> R,
    ) -> R {
        self.invalidator.debug_assert_prepaint();
        self.element_offset_stack.push(offset);
        let result = f(self);
        self.element_offset_stack.pop();
        result
    }

    pub(crate) fn with_element_opacity<R>(
        &mut self,
        opacity: Option<f32>,
        f: impl FnOnce(&mut Self) -> R,
    ) -> R {
        if opacity.is_none() {
            return f(self);
        }

        self.invalidator.debug_assert_paint_or_prepaint();
        self.element_opacity = opacity;
        let result = f(self);
        self.element_opacity = None;
        result
    }

    /// Perform prepaint on child elements in a "retryable" manner, so that any side effects
    /// of prepaints can be discarded before prepainting again. This is used to support autoscroll
    /// where we need to prepaint children to detect the autoscroll bounds, then adjust the
    /// element offset and prepaint again. See [`crate::List`] for an example. This method should only be
    /// called during the prepaint phase of element drawing.
    pub fn transact<T, U>(&mut self, f: impl FnOnce(&mut Self) -> Result<T, U>) -> Result<T, U> {
        self.invalidator.debug_assert_prepaint();
        let index = self.prepaint_index();
        let result = f(self);
        if result.is_err() {
            self.next_frame.hitboxes.truncate(index.hitboxes_index);
            self.next_frame
                .tooltip_requests
                .truncate(index.tooltips_index);
            self.next_frame
                .deferred_draws
                .truncate(index.deferred_draws_index);
            self.next_frame
                .dispatch_tree
                .truncate(index.dispatch_tree_index);
            self.next_frame
                .accessed_element_states
                .truncate(index.accessed_element_states_index);
            self.text_system.truncate_layouts(index.line_layout_index);
        }
        result
    }

    /// When you call this method during [`Element::prepaint`], containing elements will attempt to
    /// scroll to cause the specified bounds to become visible. When they decide to autoscroll, they will call
    /// [`Element::prepaint`] again with a new set of bounds. See [`crate::List`] for an example of an element
    /// that supports this method being called on the elements it contains. This method should only be
    /// called during the prepaint phase of element drawing.
    pub fn request_autoscroll(&mut self, bounds: Bounds<Pixels>) {
        self.invalidator.debug_assert_prepaint();
        self.requested_autoscroll = Some(bounds);
    }

    /// This method can be called from a containing element such as [`crate::List`] to support the autoscroll behavior
    /// described in [`Self::request_autoscroll`].
    pub fn take_autoscroll(&mut self) -> Option<Bounds<Pixels>> {
        self.invalidator.debug_assert_prepaint();
        self.requested_autoscroll.take()
    }

    /// Asynchronously load an asset, if the asset hasn't finished loading this will return None.
    /// Your view will be re-drawn once the asset has finished loading.
    ///
    /// Note that the multiple calls to this method will only result in one `Asset::load` call at a
    /// time.
    pub fn use_asset<A: Asset>(&mut self, source: &A::Source, cx: &mut App) -> Option<A::Output> {
        let (task, is_first) = cx.fetch_asset::<A>(source);
        task.clone().now_or_never().or_else(|| {
            if is_first {
                let entity_id = self.current_view();
                self.spawn(cx, {
                    let task = task.clone();
                    async move |cx| {
                        task.await;

                        cx.on_next_frame(move |_, cx| {
                            cx.notify(entity_id);
                        });
                    }
                })
                .detach();
            }

            None
        })
    }

    /// Asynchronously load an asset, if the asset hasn't finished loading or doesn't exist this will return None.
    /// Your view will not be re-drawn once the asset has finished loading.
    ///
    /// Note that the multiple calls to this method will only result in one `Asset::load` call at a
    /// time.
    pub fn get_asset<A: Asset>(&mut self, source: &A::Source, cx: &mut App) -> Option<A::Output> {
        let (task, _) = cx.fetch_asset::<A>(source);
        task.now_or_never()
    }
    /// Obtain the current element offset. This method should only be called during the
    /// prepaint phase of element drawing.
    pub fn element_offset(&self) -> Point<Pixels> {
        self.invalidator.debug_assert_prepaint();
        self.element_offset_stack
            .last()
            .copied()
            .unwrap_or_default()
    }

    /// Obtain the current element opacity. This method should only be called during the
    /// prepaint phase of element drawing.
    pub(crate) fn element_opacity(&self) -> f32 {
        self.invalidator.debug_assert_paint_or_prepaint();
        self.element_opacity.unwrap_or(1.0)
    }

    /// Obtain the current content mask. This method should only be called during element drawing.
    pub fn content_mask(&self) -> ContentMask<Pixels> {
        self.invalidator.debug_assert_paint_or_prepaint();
        self.content_mask_stack
            .last()
            .cloned()
            .unwrap_or_else(|| ContentMask {
                bounds: Bounds {
                    origin: Point::default(),
                    size: self.viewport_size,
                },
            })
    }

    /// Provide elements in the called function with a new namespace in which their identifiers must be unique.
    /// This can be used within a custom element to distinguish multiple sets of child elements.
    pub fn with_element_namespace<R>(
        &mut self,
        element_id: impl Into<ElementId>,
        f: impl FnOnce(&mut Self) -> R,
    ) -> R {
        self.element_id_stack.push(element_id.into());
        let result = f(self);
        self.element_id_stack.pop();
        result
    }

    /// Use a piece of state that exists as long this element is being rendered in consecutive frames.
    pub fn use_keyed_state<S: 'static>(
        &mut self,
        key: impl Into<ElementId>,
        cx: &mut App,
        init: impl FnOnce(&mut Self, &mut Context<S>) -> S,
    ) -> Entity<S> {
        let current_view = self.current_view();
        self.with_global_id(key.into(), |global_id, window| {
            window.with_element_state(global_id, |state: Option<Entity<S>>, window| {
                if let Some(state) = state {
                    (state.clone(), state)
                } else {
                    let new_state = cx.new(|cx| init(window, cx));
                    cx.observe(&new_state, move |_, cx| {
                        cx.notify(current_view);
                    })
                    .detach();
                    (new_state.clone(), new_state)
                }
            })
        })
    }

    /// Immediately push an element ID onto the stack. Useful for simplifying IDs in lists
    pub fn with_id<R>(&mut self, id: impl Into<ElementId>, f: impl FnOnce(&mut Self) -> R) -> R {
        self.with_global_id(id.into(), |_, window| f(window))
    }

    /// Use a piece of state that exists as long this element is being rendered in consecutive frames, without needing to specify a key
    ///
    /// NOTE: This method uses the location of the caller to generate an ID for this state.
    ///       If this is not sufficient to identify your state (e.g. you're rendering a list item),
    ///       you can provide a custom ElementID using the `use_keyed_state` method.
    #[track_caller]
    pub fn use_state<S: 'static>(
        &mut self,
        cx: &mut App,
        init: impl FnOnce(&mut Self, &mut Context<S>) -> S,
    ) -> Entity<S> {
        self.use_keyed_state(
            ElementId::CodeLocation(*core::panic::Location::caller()),
            cx,
            init,
        )
    }

    /// Updates or initializes state for an element with the given id that lives across multiple
    /// frames. If an element with this ID existed in the rendered frame, its state will be passed
    /// to the given closure. The state returned by the closure will be stored so it can be referenced
    /// when drawing the next frame. This method should only be called as part of element drawing.
    pub fn with_element_state<S, R>(
        &mut self,
        global_id: &GlobalElementId,
        f: impl FnOnce(Option<S>, &mut Self) -> (R, S),
    ) -> R
    where
        S: 'static,
    {
        self.invalidator.debug_assert_paint_or_prepaint();

        let key = (GlobalElementId(global_id.0.clone()), TypeId::of::<S>());
        self.next_frame
            .accessed_element_states
            .push((GlobalElementId(key.0.clone()), TypeId::of::<S>()));

        if let Some(any) = self
            .next_frame
            .element_states
            .remove(&key)
            .or_else(|| self.rendered_frame.element_states.remove(&key))
        {
            let ElementStateBox {
                inner,
                #[cfg(debug_assertions)]
                type_name,
            } = any;
            // Using the extra inner option to avoid needing to reallocate a new box.
            let mut state_box = inner
                .downcast::<Option<S>>()
                .map_err(|_| {
                    #[cfg(debug_assertions)]
                    {
                        anyhow::anyhow!(
                            "invalid element state type for id, requested {:?}, actual: {:?}",
                            std::any::type_name::<S>(),
                            type_name
                        )
                    }

                    #[cfg(not(debug_assertions))]
                    {
                        anyhow::anyhow!(
                            "invalid element state type for id, requested {:?}",
                            std::any::type_name::<S>(),
                        )
                    }
                })
                .unwrap();

            let state = state_box.take().expect(
                "reentrant call to with_element_state for the same state type and element id",
            );
            let (result, state) = f(Some(state), self);
            state_box.replace(state);
            self.next_frame.element_states.insert(
                key,
                ElementStateBox {
                    inner: state_box,
                    #[cfg(debug_assertions)]
                    type_name,
                },
            );
            result
        } else {
            let (result, state) = f(None, self);
            self.next_frame.element_states.insert(
                key,
                ElementStateBox {
                    inner: Box::new(Some(state)),
                    #[cfg(debug_assertions)]
                    type_name: std::any::type_name::<S>(),
                },
            );
            result
        }
    }

    /// A variant of `with_element_state` that allows the element's id to be optional. This is a convenience
    /// method for elements where the element id may or may not be assigned. Prefer using `with_element_state`
    /// when the element is guaranteed to have an id.
    ///
    /// The first option means 'no ID provided'
    /// The second option means 'not yet initialized'
    pub fn with_optional_element_state<S, R>(
        &mut self,
        global_id: Option<&GlobalElementId>,
        f: impl FnOnce(Option<Option<S>>, &mut Self) -> (R, Option<S>),
    ) -> R
    where
        S: 'static,
    {
        self.invalidator.debug_assert_paint_or_prepaint();

        if let Some(global_id) = global_id {
            self.with_element_state(global_id, |state, cx| {
                let (result, state) = f(Some(state), cx);
                let state =
                    state.expect("you must return some state when you pass some element id");
                (result, state)
            })
        } else {
            let (result, state) = f(None, self);
            debug_assert!(
                state.is_none(),
                "you must not return an element state when passing None for the global id"
            );
            result
        }
    }

    /// Executes the given closure within the context of a tab group.
    #[inline]
    pub fn with_tab_group<R>(&mut self, index: Option<isize>, f: impl FnOnce(&mut Self) -> R) -> R {
        if let Some(index) = index {
            self.next_frame.tab_stops.begin_group(index);
            let result = f(self);
            self.next_frame.tab_stops.end_group();
            result
        } else {
            f(self)
        }
    }

    /// Defers the drawing of the given element, scheduling it to be painted on top of the currently-drawn tree
    /// at a later time. The `priority` parameter determines the drawing order relative to other deferred elements,
    /// with higher values being drawn on top.
    ///
    /// This method should only be called as part of the prepaint phase of element drawing.
    pub fn defer_draw(
        &mut self,
        element: AnyElement,
        absolute_offset: Point<Pixels>,
        priority: usize,
    ) {
        self.invalidator.debug_assert_prepaint();
        let parent_node = self.next_frame.dispatch_tree.active_node_id().unwrap();
        self.next_frame.deferred_draws.push(DeferredDraw {
            current_view: self.current_view(),
            parent_node,
            element_id_stack: self.element_id_stack.clone(),
            text_style_stack: self.text_style_stack.clone(),
            priority,
            element: Some(element),
            absolute_offset,
            prepaint_range: PrepaintStateIndex::default()..PrepaintStateIndex::default(),
            paint_range: PaintIndex::default()..PaintIndex::default(),
        });
    }

    /// Creates a new painting layer for the specified bounds. A "layer" is a batch
    /// of geometry that are non-overlapping and have the same draw order. This is typically used
    /// for performance reasons.
    ///
    /// This method should only be called as part of the paint phase of element drawing.
    pub fn paint_layer<R>(&mut self, bounds: Bounds<Pixels>, f: impl FnOnce(&mut Self) -> R) -> R {
        self.invalidator.debug_assert_paint();

        let scale_factor = self.scale_factor();
        let content_mask = self.content_mask();
        let clipped_bounds = bounds.intersect(&content_mask.bounds);
        if !clipped_bounds.is_empty() {
            self.next_frame
                .scene
                .push_layer(clipped_bounds.scale(scale_factor));
        }

        let result = f(self);

        if !clipped_bounds.is_empty() {
            self.next_frame.scene.pop_layer();
        }

        result
    }

    /// Paint one or more drop shadows into the scene for the next frame at the current z-index.
    ///
    /// This method should only be called as part of the paint phase of element drawing.
    pub fn paint_shadows(
        &mut self,
        bounds: Bounds<Pixels>,
        corner_radii: Corners<Pixels>,
        shadows: &[BoxShadow],
    ) {
        self.invalidator.debug_assert_paint();

        let scale_factor = self.scale_factor();
        let content_mask = self.content_mask();
        let opacity = self.element_opacity();
        for shadow in shadows {
            let shadow_bounds = (bounds + shadow.offset).dilate(shadow.spread_radius);
            self.next_frame.scene.insert_primitive(Shadow {
                order: 0,
                blur_radius: shadow.blur_radius.scale(scale_factor),
                bounds: shadow_bounds.scale(scale_factor),
                content_mask: content_mask.scale(scale_factor),
                corner_radii: corner_radii.scale(scale_factor),
                color: shadow.color.opacity(opacity),
            });
        }
    }

    /// Paint one or more quads into the scene for the next frame at the current stacking context.
    /// Quads are colored rectangular regions with an optional background, border, and corner radius.
    /// see [`fill`], [`outline`], and [`quad`] to construct this type.
    ///
    /// This method should only be called as part of the paint phase of element drawing.
    ///
    /// Note that the `quad.corner_radii` are allowed to exceed the bounds, creating sharp corners
    /// where the circular arcs meet. This will not display well when combined with dashed borders.
    /// Use `Corners::clamp_radii_for_quad_size` if the radii should fit within the bounds.
    pub fn paint_quad(&mut self, quad: PaintQuad) {
        self.invalidator.debug_assert_paint();

        let scale_factor = self.scale_factor();
        let content_mask = self.content_mask();
        let opacity = self.element_opacity();
        self.next_frame.scene.insert_primitive(Quad {
            order: 0,
            bounds: quad.bounds.scale(scale_factor),
            content_mask: content_mask.scale(scale_factor),
            background: quad.background.opacity(opacity),
            border_color: quad.border_color.opacity(opacity),
            corner_radii: quad.corner_radii.scale(scale_factor),
            border_widths: quad.border_widths.scale(scale_factor),
            border_style: quad.border_style,
        });
    }

    /// Paint the given `Path` into the scene for the next frame at the current z-index.
    ///
    /// This method should only be called as part of the paint phase of element drawing.
    pub fn paint_path(&mut self, mut path: Path<Pixels>, color: impl Into<Background>) {
        self.invalidator.debug_assert_paint();

        let scale_factor = self.scale_factor();
        let content_mask = self.content_mask();
        let opacity = self.element_opacity();
        path.content_mask = content_mask;
        let color: Background = color.into();
        path.color = color.opacity(opacity);
        self.next_frame
            .scene
            .insert_primitive(path.scale(scale_factor));
    }

    /// Paint an underline into the scene for the next frame at the current z-index.
    ///
    /// This method should only be called as part of the paint phase of element drawing.
    pub fn paint_underline(
        &mut self,
        origin: Point<Pixels>,
        width: Pixels,
        style: &UnderlineStyle,
    ) {
        self.invalidator.debug_assert_paint();

        let scale_factor = self.scale_factor();
        let height = if style.wavy {
            style.thickness * 3.
        } else {
            style.thickness
        };
        let bounds = Bounds {
            origin,
            size: size(width, height),
        };
        let content_mask = self.content_mask();
        let element_opacity = self.element_opacity();

        self.next_frame.scene.insert_primitive(Underline {
            order: 0,
            pad: 0,
            bounds: bounds.scale(scale_factor),
            content_mask: content_mask.scale(scale_factor),
            color: style.color.unwrap_or_default().opacity(element_opacity),
            thickness: style.thickness.scale(scale_factor),
            wavy: if style.wavy { 1 } else { 0 },
        });
    }

    /// Paint a strikethrough into the scene for the next frame at the current z-index.
    ///
    /// This method should only be called as part of the paint phase of element drawing.
    pub fn paint_strikethrough(
        &mut self,
        origin: Point<Pixels>,
        width: Pixels,
        style: &StrikethroughStyle,
    ) {
        self.invalidator.debug_assert_paint();

        let scale_factor = self.scale_factor();
        let height = style.thickness;
        let bounds = Bounds {
            origin,
            size: size(width, height),
        };
        let content_mask = self.content_mask();
        let opacity = self.element_opacity();

        self.next_frame.scene.insert_primitive(Underline {
            order: 0,
            pad: 0,
            bounds: bounds.scale(scale_factor),
            content_mask: content_mask.scale(scale_factor),
            thickness: style.thickness.scale(scale_factor),
            color: style.color.unwrap_or_default().opacity(opacity),
            wavy: 0,
        });
    }

    /// Paints a monochrome (non-emoji) glyph into the scene for the next frame at the current z-index.
    ///
    /// The y component of the origin is the baseline of the glyph.
    /// You should generally prefer to use the [`ShapedLine::paint`](crate::ShapedLine::paint) or
    /// [`WrappedLine::paint`](crate::WrappedLine::paint) methods in the [`TextSystem`](crate::TextSystem).
    /// This method is only useful if you need to paint a single glyph that has already been shaped.
    ///
    /// This method should only be called as part of the paint phase of element drawing.
    pub fn paint_glyph(
        &mut self,
        origin: Point<Pixels>,
        font_id: FontId,
        glyph_id: GlyphId,
        font_size: Pixels,
        color: Hsla,
    ) -> Result<()> {
        self.invalidator.debug_assert_paint();

        let element_opacity = self.element_opacity();
        let scale_factor = self.scale_factor();
        let glyph_origin = origin.scale(scale_factor);

        let subpixel_variant = Point {
            x: (glyph_origin.x.0.fract() * SUBPIXEL_VARIANTS_X as f32).floor() as u8,
            y: (glyph_origin.y.0.fract() * SUBPIXEL_VARIANTS_Y as f32).floor() as u8,
        };
        let params = RenderGlyphParams {
            font_id,
            glyph_id,
            font_size,
            subpixel_variant,
            scale_factor,
            is_emoji: false,
        };

        let raster_bounds = self.text_system().raster_bounds(&params)?;
        if !raster_bounds.is_zero() {
            let tile = self
                .sprite_atlas
                .get_or_insert_with(&params.clone().into(), &mut || {
                    let (size, bytes) = self.text_system().rasterize_glyph(&params)?;
                    Ok(Some((size, Cow::Owned(bytes))))
                })?
                .expect("Callback above only errors or returns Some");
            let bounds = Bounds {
                origin: glyph_origin.map(|px| px.floor()) + raster_bounds.origin.map(Into::into),
                size: tile.bounds.size.map(Into::into),
            };
            let content_mask = self.content_mask().scale(scale_factor);
            self.next_frame.scene.insert_primitive(MonochromeSprite {
                order: 0,
                pad: 0,
                bounds,
                content_mask,
                color: color.opacity(element_opacity),
                tile,
                transformation: TransformationMatrix::unit(),
            });
        }
        Ok(())
    }

    /// Paints an emoji glyph into the scene for the next frame at the current z-index.
    ///
    /// The y component of the origin is the baseline of the glyph.
    /// You should generally prefer to use the [`ShapedLine::paint`](crate::ShapedLine::paint) or
    /// [`WrappedLine::paint`](crate::WrappedLine::paint) methods in the [`TextSystem`](crate::TextSystem).
    /// This method is only useful if you need to paint a single emoji that has already been shaped.
    ///
    /// This method should only be called as part of the paint phase of element drawing.
    pub fn paint_emoji(
        &mut self,
        origin: Point<Pixels>,
        font_id: FontId,
        glyph_id: GlyphId,
        font_size: Pixels,
    ) -> Result<()> {
        self.invalidator.debug_assert_paint();

        let scale_factor = self.scale_factor();
        let glyph_origin = origin.scale(scale_factor);
        let params = RenderGlyphParams {
            font_id,
            glyph_id,
            font_size,
            // We don't render emojis with subpixel variants.
            subpixel_variant: Default::default(),
            scale_factor,
            is_emoji: true,
        };

        let raster_bounds = self.text_system().raster_bounds(&params)?;
        if !raster_bounds.is_zero() {
            let tile = self
                .sprite_atlas
                .get_or_insert_with(&params.clone().into(), &mut || {
                    let (size, bytes) = self.text_system().rasterize_glyph(&params)?;
                    Ok(Some((size, Cow::Owned(bytes))))
                })?
                .expect("Callback above only errors or returns Some");

            let bounds = Bounds {
                origin: glyph_origin.map(|px| px.floor()) + raster_bounds.origin.map(Into::into),
                size: tile.bounds.size.map(Into::into),
            };
            let content_mask = self.content_mask().scale(scale_factor);
            let opacity = self.element_opacity();

            self.next_frame.scene.insert_primitive(PolychromeSprite {
                order: 0,
                pad: 0,
                grayscale: false,
                bounds,
                corner_radii: Default::default(),
                content_mask,
                tile,
                opacity,
            });
        }
        Ok(())
    }

    /// Paint a monochrome SVG into the scene for the next frame at the current stacking context.
    ///
    /// This method should only be called as part of the paint phase of element drawing.
    pub fn paint_svg(
        &mut self,
        bounds: Bounds<Pixels>,
        path: SharedString,
        transformation: TransformationMatrix,
        color: Hsla,
        cx: &App,
    ) -> Result<()> {
        self.invalidator.debug_assert_paint();

        let element_opacity = self.element_opacity();
        let scale_factor = self.scale_factor();
        let bounds = bounds.scale(scale_factor);
        let params = RenderSvgParams {
            path,
            size: bounds.size.map(|pixels| {
                DevicePixels::from((pixels.0 * SMOOTH_SVG_SCALE_FACTOR).ceil() as i32)
            }),
        };

        let Some(tile) =
            self.sprite_atlas
                .get_or_insert_with(&params.clone().into(), &mut || {
                    let Some(bytes) = cx.svg_renderer.render(&params)? else {
                        return Ok(None);
                    };
                    Ok(Some((params.size, Cow::Owned(bytes))))
                })?
        else {
            return Ok(());
        };
        let content_mask = self.content_mask().scale(scale_factor);

        self.next_frame.scene.insert_primitive(MonochromeSprite {
            order: 0,
            pad: 0,
            bounds: bounds
                .map_origin(|origin| origin.floor())
                .map_size(|size| size.ceil()),
            content_mask,
            color: color.opacity(element_opacity),
            tile,
            transformation,
        });

        Ok(())
    }

    /// Paint an image into the scene for the next frame at the current z-index.
    /// This method will panic if the frame_index is not valid
    ///
    /// This method should only be called as part of the paint phase of element drawing.
    pub fn paint_image(
        &mut self,
        bounds: Bounds<Pixels>,
        corner_radii: Corners<Pixels>,
        data: Arc<RenderImage>,
        frame_index: usize,
        grayscale: bool,
    ) -> Result<()> {
        self.invalidator.debug_assert_paint();

        let scale_factor = self.scale_factor();
        let bounds = bounds.scale(scale_factor);
        let params = RenderImageParams {
            image_id: data.id,
            frame_index,
        };

        let tile = self
            .sprite_atlas
            .get_or_insert_with(&params.into(), &mut || {
                Ok(Some((
                    data.size(frame_index),
                    Cow::Borrowed(
                        data.as_bytes(frame_index)
                            .expect("It's the caller's job to pass a valid frame index"),
                    ),
                )))
            })?
            .expect("Callback above only returns Some");
        let content_mask = self.content_mask().scale(scale_factor);
        let corner_radii = corner_radii.scale(scale_factor);
        let opacity = self.element_opacity();

        self.next_frame.scene.insert_primitive(PolychromeSprite {
            order: 0,
            pad: 0,
            grayscale,
            bounds: bounds
                .map_origin(|origin| origin.floor())
                .map_size(|size| size.ceil()),
            content_mask,
            corner_radii,
            tile,
            opacity,
        });
        Ok(())
    }

    /// Paint a surface into the scene for the next frame at the current z-index.
    ///
    /// This method should only be called as part of the paint phase of element drawing.
    #[cfg(target_os = "macos")]
    pub fn paint_surface(&mut self, bounds: Bounds<Pixels>, image_buffer: CVPixelBuffer) {
        use crate::PaintSurface;

        self.invalidator.debug_assert_paint();

        let scale_factor = self.scale_factor();
        let bounds = bounds.scale(scale_factor);
        let content_mask = self.content_mask().scale(scale_factor);
        self.next_frame.scene.insert_primitive(PaintSurface {
            order: 0,
            bounds,
            content_mask,
            image_buffer,
        });
    }

    /// Removes an image from the sprite atlas.
    pub fn drop_image(&mut self, data: Arc<RenderImage>) -> Result<()> {
        for frame_index in 0..data.frame_count() {
            let params = RenderImageParams {
                image_id: data.id,
                frame_index,
            };

            self.sprite_atlas.remove(&params.clone().into());
        }

        Ok(())
    }

    /// Add a node to the layout tree for the current frame. Takes the `Style` of the element for which
    /// layout is being requested, along with the layout ids of any children. This method is called during
    /// calls to the [`Element::request_layout`] trait method and enables any element to participate in layout.
    ///
    /// This method should only be called as part of the request_layout or prepaint phase of element drawing.
    #[must_use]
    pub fn request_layout(
        &mut self,
        style: Style,
        children: impl IntoIterator<Item = LayoutId>,
        cx: &mut App,
    ) -> LayoutId {
        self.invalidator.debug_assert_prepaint();

        cx.layout_id_buffer.clear();
        cx.layout_id_buffer.extend(children);
        let rem_size = self.rem_size();

        self.layout_engine
            .as_mut()
            .unwrap()
            .request_layout(style, rem_size, &cx.layout_id_buffer)
    }

    /// Add a node to the layout tree for the current frame. Instead of taking a `Style` and children,
    /// this variant takes a function that is invoked during layout so you can use arbitrary logic to
    /// determine the element's size. One place this is used internally is when measuring text.
    ///
    /// The given closure is invoked at layout time with the known dimensions and available space and
    /// returns a `Size`.
    ///
    /// This method should only be called as part of the request_layout or prepaint phase of element drawing.
    pub fn request_measured_layout<
        F: FnMut(Size<Option<Pixels>>, Size<AvailableSpace>, &mut Window, &mut App) -> Size<Pixels>
            + 'static,
    >(
        &mut self,
        style: Style,
        measure: F,
    ) -> LayoutId {
        self.invalidator.debug_assert_prepaint();

        let rem_size = self.rem_size();
        self.layout_engine
            .as_mut()
            .unwrap()
            .request_measured_layout(style, rem_size, measure)
    }

    /// Compute the layout for the given id within the given available space.
    /// This method is called for its side effect, typically by the framework prior to painting.
    /// After calling it, you can request the bounds of the given layout node id or any descendant.
    ///
    /// This method should only be called as part of the prepaint phase of element drawing.
    pub fn compute_layout(
        &mut self,
        layout_id: LayoutId,
        available_space: Size<AvailableSpace>,
        cx: &mut App,
    ) {
        self.invalidator.debug_assert_prepaint();

        let mut layout_engine = self.layout_engine.take().unwrap();
        layout_engine.compute_layout(layout_id, available_space, self, cx);
        self.layout_engine = Some(layout_engine);
    }

    /// Obtain the bounds computed for the given LayoutId relative to the window. This method will usually be invoked by
    /// GPUI itself automatically in order to pass your element its `Bounds` automatically.
    ///
    /// This method should only be called as part of element drawing.
    pub fn layout_bounds(&mut self, layout_id: LayoutId) -> Bounds<Pixels> {
        self.invalidator.debug_assert_prepaint();

        let mut bounds = self
            .layout_engine
            .as_mut()
            .unwrap()
            .layout_bounds(layout_id)
            .map(Into::into);
        bounds.origin += self.element_offset();
        bounds
    }

    /// This method should be called during `prepaint`. You can use
    /// the returned [Hitbox] during `paint` or in an event handler
    /// to determine whether the inserted hitbox was the topmost.
    ///
    /// This method should only be called as part of the prepaint phase of element drawing.
    pub fn insert_hitbox(&mut self, bounds: Bounds<Pixels>, behavior: HitboxBehavior) -> Hitbox {
        self.invalidator.debug_assert_prepaint();

        let content_mask = self.content_mask();
        let mut id = self.next_hitbox_id;
        self.next_hitbox_id = self.next_hitbox_id.next();
        let hitbox = Hitbox {
            id,
            bounds,
            content_mask,
            behavior,
        };
        self.next_frame.hitboxes.push(hitbox.clone());
        hitbox
    }

    /// Set a hitbox which will act as a control area of the platform window.
    ///
    /// This method should only be called as part of the paint phase of element drawing.
    pub fn insert_window_control_hitbox(&mut self, area: WindowControlArea, hitbox: Hitbox) {
        self.invalidator.debug_assert_paint();
        self.next_frame.window_control_hitboxes.push((area, hitbox));
    }

    /// Sets the key context for the current element. This context will be used to translate
    /// keybindings into actions.
    ///
    /// This method should only be called as part of the paint phase of element drawing.
    pub fn set_key_context(&mut self, context: KeyContext) {
        self.invalidator.debug_assert_paint();
        self.next_frame.dispatch_tree.set_key_context(context);
    }

    /// Sets the focus handle for the current element. This handle will be used to manage focus state
    /// and keyboard event dispatch for the element.
    ///
    /// This method should only be called as part of the prepaint phase of element drawing.
    pub fn set_focus_handle(&mut self, focus_handle: &FocusHandle, _: &App) {
        self.invalidator.debug_assert_prepaint();
        if focus_handle.is_focused(self) {
            self.next_frame.focus = Some(focus_handle.id);
        }
        self.next_frame.dispatch_tree.set_focus_id(focus_handle.id);
    }

    /// Sets the view id for the current element, which will be used to manage view caching.
    ///
    /// This method should only be called as part of element prepaint. We plan on removing this
    /// method eventually when we solve some issues that require us to construct editor elements
    /// directly instead of always using editors via views.
    pub fn set_view_id(&mut self, view_id: EntityId) {
        self.invalidator.debug_assert_prepaint();
        self.next_frame.dispatch_tree.set_view_id(view_id);
    }

    /// Get the entity ID for the currently rendering view
    pub fn current_view(&self) -> EntityId {
        self.invalidator.debug_assert_paint_or_prepaint();
        self.rendered_entity_stack.last().copied().unwrap()
    }

    pub(crate) fn with_rendered_view<R>(
        &mut self,
        id: EntityId,
        f: impl FnOnce(&mut Self) -> R,
    ) -> R {
        self.rendered_entity_stack.push(id);
        let result = f(self);
        self.rendered_entity_stack.pop();
        result
    }

    /// Executes the provided function with the specified image cache.
    pub fn with_image_cache<F, R>(&mut self, image_cache: Option<AnyImageCache>, f: F) -> R
    where
        F: FnOnce(&mut Self) -> R,
    {
        if let Some(image_cache) = image_cache {
            self.image_cache_stack.push(image_cache);
            let result = f(self);
            self.image_cache_stack.pop();
            result
        } else {
            f(self)
        }
    }

    /// Sets an input handler, such as [`ElementInputHandler`][element_input_handler], which interfaces with the
    /// platform to receive textual input with proper integration with concerns such
    /// as IME interactions. This handler will be active for the upcoming frame until the following frame is
    /// rendered.
    ///
    /// This method should only be called as part of the paint phase of element drawing.
    ///
    /// [element_input_handler]: crate::ElementInputHandler
    pub fn handle_input(
        &mut self,
        focus_handle: &FocusHandle,
        input_handler: impl InputHandler,
        cx: &App,
    ) {
        self.invalidator.debug_assert_paint();

        if focus_handle.is_focused(self) {
            let cx = self.to_async(cx);
            self.next_frame
                .input_handlers
                .push(Some(PlatformInputHandler::new(cx, Box::new(input_handler))));
        }
    }

    /// Register a mouse event listener on the window for the next frame. The type of event
    /// is determined by the first parameter of the given listener. When the next frame is rendered
    /// the listener will be cleared.
    ///
    /// This method should only be called as part of the paint phase of element drawing.
    pub fn on_mouse_event<Event: MouseEvent>(
        &mut self,
        mut handler: impl FnMut(&Event, DispatchPhase, &mut Window, &mut App) + 'static,
    ) {
        self.invalidator.debug_assert_paint();

        self.next_frame.mouse_listeners.push(Some(Box::new(
            move |event: &dyn Any, phase: DispatchPhase, window: &mut Window, cx: &mut App| {
                if let Some(event) = event.downcast_ref() {
                    handler(event, phase, window, cx)
                }
            },
        )));
    }

    /// Register a key event listener on the window for the next frame. The type of event
    /// is determined by the first parameter of the given listener. When the next frame is rendered
    /// the listener will be cleared.
    ///
    /// This is a fairly low-level method, so prefer using event handlers on elements unless you have
    /// a specific need to register a global listener.
    ///
    /// This method should only be called as part of the paint phase of element drawing.
    pub fn on_key_event<Event: KeyEvent>(
        &mut self,
        listener: impl Fn(&Event, DispatchPhase, &mut Window, &mut App) + 'static,
    ) {
        self.invalidator.debug_assert_paint();

        self.next_frame.dispatch_tree.on_key_event(Rc::new(
            move |event: &dyn Any, phase, window: &mut Window, cx: &mut App| {
                if let Some(event) = event.downcast_ref::<Event>() {
                    listener(event, phase, window, cx)
                }
            },
        ));
    }

    /// Register a modifiers changed event listener on the window for the next frame.
    ///
    /// This is a fairly low-level method, so prefer using event handlers on elements unless you have
    /// a specific need to register a global listener.
    ///
    /// This method should only be called as part of the paint phase of element drawing.
    pub fn on_modifiers_changed(
        &mut self,
        listener: impl Fn(&ModifiersChangedEvent, &mut Window, &mut App) + 'static,
    ) {
        self.invalidator.debug_assert_paint();

        self.next_frame.dispatch_tree.on_modifiers_changed(Rc::new(
            move |event: &ModifiersChangedEvent, window: &mut Window, cx: &mut App| {
                listener(event, window, cx)
            },
        ));
    }

    /// Register a listener to be called when the given focus handle or one of its descendants receives focus.
    /// This does not fire if the given focus handle - or one of its descendants - was previously focused.
    /// Returns a subscription and persists until the subscription is dropped.
    pub fn on_focus_in(
        &mut self,
        handle: &FocusHandle,
        cx: &mut App,
        mut listener: impl FnMut(&mut Window, &mut App) + 'static,
    ) -> Subscription {
        let focus_id = handle.id;
        let (subscription, activate) =
            self.new_focus_listener(Box::new(move |event, window, cx| {
                if event.is_focus_in(focus_id) {
                    listener(window, cx);
                }
                true
            }));
        cx.defer(move |_| activate());
        subscription
    }

    /// Register a listener to be called when the given focus handle or one of its descendants loses focus.
    /// Returns a subscription and persists until the subscription is dropped.
    pub fn on_focus_out(
        &mut self,
        handle: &FocusHandle,
        cx: &mut App,
        mut listener: impl FnMut(FocusOutEvent, &mut Window, &mut App) + 'static,
    ) -> Subscription {
        let focus_id = handle.id;
        let (subscription, activate) =
            self.new_focus_listener(Box::new(move |event, window, cx| {
                if let Some(blurred_id) = event.previous_focus_path.last().copied()
                    && event.is_focus_out(focus_id)
                {
                    let event = FocusOutEvent {
                        blurred: WeakFocusHandle {
                            id: blurred_id,
                            handles: Arc::downgrade(&cx.focus_handles),
                        },
                    };
                    listener(event, window, cx)
                }
                true
            }));
        cx.defer(move |_| activate());
        subscription
    }

    fn reset_cursor_style(&self, cx: &mut App) {
        // Set the cursor only if we're the active window.
        if self.is_window_hovered() {
            let style = self
                .rendered_frame
                .cursor_style(self)
                .unwrap_or(CursorStyle::Arrow);
            cx.platform.set_cursor_style(style);
        }
    }

    /// Dispatch a given keystroke as though the user had typed it.
    /// You can create a keystroke with Keystroke::parse("").
    pub fn dispatch_keystroke(&mut self, keystroke: Keystroke, cx: &mut App) -> bool {
        let keystroke = keystroke.with_simulated_ime();
        let result = self.dispatch_event(
            PlatformInput::KeyDown(KeyDownEvent {
                keystroke: keystroke.clone(),
                is_held: false,
            }),
            cx,
        );
        if !result.propagate {
            return true;
        }

        if let Some(input) = keystroke.key_char
            && let Some(mut input_handler) = self.platform_window.take_input_handler()
        {
            input_handler.dispatch_input(&input, self, cx);
            self.platform_window.set_input_handler(input_handler);
            return true;
        }

        false
    }

    /// Return a key binding string for an action, to display in the UI. Uses the highest precedence
    /// binding for the action (last binding added to the keymap).
    pub fn keystroke_text_for(&self, action: &dyn Action) -> String {
        self.highest_precedence_binding_for_action(action)
            .map(|binding| {
                binding
                    .keystrokes()
                    .iter()
                    .map(ToString::to_string)
                    .collect::<Vec<_>>()
                    .join(" ")
            })
            .unwrap_or_else(|| action.name().to_string())
    }

    /// Dispatch a mouse or keyboard event on the window.
    #[profiling::function]
    pub fn dispatch_event(&mut self, event: PlatformInput, cx: &mut App) -> DispatchEventResult {
        self.last_input_timestamp.set(Instant::now());
        // Handlers may set this to false by calling `stop_propagation`.
        cx.propagate_event = true;
        // Handlers may set this to true by calling `prevent_default`.
        self.default_prevented = false;

        let event = match event {
            // Track the mouse position with our own state, since accessing the platform
            // API for the mouse position can only occur on the main thread.
            PlatformInput::MouseMove(mouse_move) => {
                self.mouse_position = mouse_move.position;
                self.modifiers = mouse_move.modifiers;
                PlatformInput::MouseMove(mouse_move)
            }
            PlatformInput::MouseDown(mouse_down) => {
                self.mouse_position = mouse_down.position;
                self.modifiers = mouse_down.modifiers;
                PlatformInput::MouseDown(mouse_down)
            }
            PlatformInput::MouseUp(mouse_up) => {
                self.mouse_position = mouse_up.position;
                self.modifiers = mouse_up.modifiers;
                PlatformInput::MouseUp(mouse_up)
            }
            PlatformInput::MouseExited(mouse_exited) => {
                self.modifiers = mouse_exited.modifiers;
                PlatformInput::MouseExited(mouse_exited)
            }
            PlatformInput::ModifiersChanged(modifiers_changed) => {
                self.modifiers = modifiers_changed.modifiers;
                self.capslock = modifiers_changed.capslock;
                PlatformInput::ModifiersChanged(modifiers_changed)
            }
            PlatformInput::ScrollWheel(scroll_wheel) => {
                self.mouse_position = scroll_wheel.position;
                self.modifiers = scroll_wheel.modifiers;
                PlatformInput::ScrollWheel(scroll_wheel)
            }
            // Translate dragging and dropping of external files from the operating system
            // to internal drag and drop events.
            PlatformInput::FileDrop(file_drop) => match file_drop {
                FileDropEvent::Entered { position, paths } => {
                    self.mouse_position = position;
                    if cx.active_drag.is_none() {
                        cx.active_drag = Some(AnyDrag {
                            value: Arc::new(paths.clone()),
                            view: cx.new(|_| paths).into(),
                            cursor_offset: position,
                            cursor_style: None,
                        });
                    }
                    PlatformInput::MouseMove(MouseMoveEvent {
                        position,
                        pressed_button: Some(MouseButton::Left),
                        modifiers: Modifiers::default(),
                    })
                }
                FileDropEvent::Pending { position } => {
                    self.mouse_position = position;
                    PlatformInput::MouseMove(MouseMoveEvent {
                        position,
                        pressed_button: Some(MouseButton::Left),
                        modifiers: Modifiers::default(),
                    })
                }
                FileDropEvent::Submit { position } => {
                    cx.activate(true);
                    self.mouse_position = position;
                    PlatformInput::MouseUp(MouseUpEvent {
                        button: MouseButton::Left,
                        position,
                        modifiers: Modifiers::default(),
                        click_count: 1,
                    })
                }
                FileDropEvent::Exited => {
                    cx.active_drag.take();
                    PlatformInput::FileDrop(FileDropEvent::Exited)
                }
            },
            PlatformInput::KeyDown(_) | PlatformInput::KeyUp(_) => event,
        };

        if let Some(any_mouse_event) = event.mouse_event() {
            self.dispatch_mouse_event(any_mouse_event, cx);
        } else if let Some(any_key_event) = event.keyboard_event() {
            self.dispatch_key_event(any_key_event, cx);
        }

        DispatchEventResult {
            propagate: cx.propagate_event,
            default_prevented: self.default_prevented,
        }
    }

    fn dispatch_mouse_event(&mut self, event: &dyn Any, cx: &mut App) {
        let hit_test = self.rendered_frame.hit_test(self.mouse_position());
        if hit_test != self.mouse_hit_test {
            self.mouse_hit_test = hit_test;
            self.reset_cursor_style(cx);
        }

        #[cfg(any(feature = "inspector", debug_assertions))]
        if self.is_inspector_picking(cx) {
            self.handle_inspector_mouse_event(event, cx);
            // When inspector is picking, all other mouse handling is skipped.
            return;
        }

        let mut mouse_listeners = mem::take(&mut self.rendered_frame.mouse_listeners);

        // Capture phase, events bubble from back to front. Handlers for this phase are used for
        // special purposes, such as detecting events outside of a given Bounds.
        for listener in &mut mouse_listeners {
            let listener = listener.as_mut().unwrap();
            listener(event, DispatchPhase::Capture, self, cx);
            if !cx.propagate_event {
                break;
            }
        }

        // Bubble phase, where most normal handlers do their work.
        if cx.propagate_event {
            for listener in mouse_listeners.iter_mut().rev() {
                let listener = listener.as_mut().unwrap();
                listener(event, DispatchPhase::Bubble, self, cx);
                if !cx.propagate_event {
                    break;
                }
            }
        }

        self.rendered_frame.mouse_listeners = mouse_listeners;

        if cx.has_active_drag() {
            if event.is::<MouseMoveEvent>() {
                // If this was a mouse move event, redraw the window so that the
                // active drag can follow the mouse cursor.
                self.refresh();
            } else if event.is::<MouseUpEvent>() {
                // If this was a mouse up event, cancel the active drag and redraw
                // the window.
                cx.active_drag = None;
                self.refresh();
            }
        }
    }

    fn dispatch_key_event(&mut self, event: &dyn Any, cx: &mut App) {
        if self.invalidator.is_dirty() {
            self.draw(cx).clear();
        }

        let node_id = self.focus_node_id_in_rendered_frame(self.focus);
        let dispatch_path = self.rendered_frame.dispatch_tree.dispatch_path(node_id);

        let mut keystroke: Option<Keystroke> = None;

        if let Some(event) = event.downcast_ref::<ModifiersChangedEvent>() {
            if event.modifiers.number_of_modifiers() == 0
                && self.pending_modifier.modifiers.number_of_modifiers() == 1
                && !self.pending_modifier.saw_keystroke
            {
                let key = match self.pending_modifier.modifiers {
                    modifiers if modifiers.shift => Some("shift"),
                    modifiers if modifiers.control => Some("control"),
                    modifiers if modifiers.alt => Some("alt"),
                    modifiers if modifiers.platform => Some("platform"),
                    modifiers if modifiers.function => Some("function"),
                    _ => None,
                };
                if let Some(key) = key {
                    keystroke = Some(Keystroke {
                        key: key.to_string(),
                        key_char: None,
                        modifiers: Modifiers::default(),
                    });
                }
            }

            if self.pending_modifier.modifiers.number_of_modifiers() == 0
                && event.modifiers.number_of_modifiers() == 1
            {
                self.pending_modifier.saw_keystroke = false
            }
            self.pending_modifier.modifiers = event.modifiers
        } else if let Some(key_down_event) = event.downcast_ref::<KeyDownEvent>() {
            self.pending_modifier.saw_keystroke = true;
            keystroke = Some(key_down_event.keystroke.clone());
        }

        let Some(keystroke) = keystroke else {
            self.finish_dispatch_key_event(event, dispatch_path, self.context_stack(), cx);
            return;
        };

        cx.propagate_event = true;
        self.dispatch_keystroke_interceptors(event, self.context_stack(), cx);
        if !cx.propagate_event {
            self.finish_dispatch_key_event(event, dispatch_path, self.context_stack(), cx);
            return;
        }

        let mut currently_pending = self.pending_input.take().unwrap_or_default();
        if currently_pending.focus.is_some() && currently_pending.focus != self.focus {
            currently_pending = PendingInput::default();
        }

        let match_result = self.rendered_frame.dispatch_tree.dispatch_key(
            currently_pending.keystrokes,
            keystroke,
            &dispatch_path,
        );

        if !match_result.to_replay.is_empty() {
            self.replay_pending_input(match_result.to_replay, cx);
            cx.propagate_event = true;
        }

        if !match_result.pending.is_empty() {
            currently_pending.keystrokes = match_result.pending;
            currently_pending.focus = self.focus;
            currently_pending.timer = Some(self.spawn(cx, async move |cx| {
                cx.background_executor.timer(Duration::from_secs(1)).await;
                cx.update(move |window, cx| {
                    let Some(currently_pending) = window
                        .pending_input
                        .take()
                        .filter(|pending| pending.focus == window.focus)
                    else {
                        return;
                    };

                    let node_id = window.focus_node_id_in_rendered_frame(window.focus);
                    let dispatch_path = window.rendered_frame.dispatch_tree.dispatch_path(node_id);

                    let to_replay = window
                        .rendered_frame
                        .dispatch_tree
                        .flush_dispatch(currently_pending.keystrokes, &dispatch_path);

                    window.pending_input_changed(cx);
                    window.replay_pending_input(to_replay, cx)
                })
                .log_err();
            }));
            self.pending_input = Some(currently_pending);
            self.pending_input_changed(cx);
            cx.propagate_event = false;
            return;
        }

        for binding in match_result.bindings {
            self.dispatch_action_on_node(node_id, binding.action.as_ref(), cx);
            if !cx.propagate_event {
                self.dispatch_keystroke_observers(
                    event,
                    Some(binding.action),
                    match_result.context_stack,
                    cx,
                );
                self.pending_input_changed(cx);
                return;
            }
        }

        self.finish_dispatch_key_event(event, dispatch_path, match_result.context_stack, cx);
        self.pending_input_changed(cx);
    }

    fn finish_dispatch_key_event(
        &mut self,
        event: &dyn Any,
        dispatch_path: SmallVec<[DispatchNodeId; 32]>,
        context_stack: Vec<KeyContext>,
        cx: &mut App,
    ) {
        self.dispatch_key_down_up_event(event, &dispatch_path, cx);
        if !cx.propagate_event {
            return;
        }

        self.dispatch_modifiers_changed_event(event, &dispatch_path, cx);
        if !cx.propagate_event {
            return;
        }

        self.dispatch_keystroke_observers(event, None, context_stack, cx);
    }

    fn pending_input_changed(&mut self, cx: &mut App) {
        self.pending_input_observers
            .clone()
            .retain(&(), |callback| callback(self, cx));
    }

    fn dispatch_key_down_up_event(
        &mut self,
        event: &dyn Any,
        dispatch_path: &SmallVec<[DispatchNodeId; 32]>,
        cx: &mut App,
    ) {
        // Capture phase
        for node_id in dispatch_path {
            let node = self.rendered_frame.dispatch_tree.node(*node_id);

            for key_listener in node.key_listeners.clone() {
                key_listener(event, DispatchPhase::Capture, self, cx);
                if !cx.propagate_event {
                    return;
                }
            }
        }

        // Bubble phase
        for node_id in dispatch_path.iter().rev() {
            // Handle low level key events
            let node = self.rendered_frame.dispatch_tree.node(*node_id);
            for key_listener in node.key_listeners.clone() {
                key_listener(event, DispatchPhase::Bubble, self, cx);
                if !cx.propagate_event {
                    return;
                }
            }
        }
    }

    fn dispatch_modifiers_changed_event(
        &mut self,
        event: &dyn Any,
        dispatch_path: &SmallVec<[DispatchNodeId; 32]>,
        cx: &mut App,
    ) {
        let Some(event) = event.downcast_ref::<ModifiersChangedEvent>() else {
            return;
        };
        for node_id in dispatch_path.iter().rev() {
            let node = self.rendered_frame.dispatch_tree.node(*node_id);
            for listener in node.modifiers_changed_listeners.clone() {
                listener(event, self, cx);
                if !cx.propagate_event {
                    return;
                }
            }
        }
    }

    /// Determine whether a potential multi-stroke key binding is in progress on this window.
    pub fn has_pending_keystrokes(&self) -> bool {
        self.pending_input.is_some()
    }

    pub(crate) fn clear_pending_keystrokes(&mut self) {
        self.pending_input.take();
    }

    /// Returns the currently pending input keystrokes that might result in a multi-stroke key binding.
    pub fn pending_input_keystrokes(&self) -> Option<&[Keystroke]> {
        self.pending_input
            .as_ref()
            .map(|pending_input| pending_input.keystrokes.as_slice())
    }

    fn replay_pending_input(&mut self, replays: SmallVec<[Replay; 1]>, cx: &mut App) {
        let node_id = self.focus_node_id_in_rendered_frame(self.focus);
        let dispatch_path = self.rendered_frame.dispatch_tree.dispatch_path(node_id);

        'replay: for replay in replays {
            let event = KeyDownEvent {
                keystroke: replay.keystroke.clone(),
                is_held: false,
            };

            cx.propagate_event = true;
            for binding in replay.bindings {
                self.dispatch_action_on_node(node_id, binding.action.as_ref(), cx);
                if !cx.propagate_event {
                    self.dispatch_keystroke_observers(
                        &event,
                        Some(binding.action),
                        Vec::default(),
                        cx,
                    );
                    continue 'replay;
                }
            }

            self.dispatch_key_down_up_event(&event, &dispatch_path, cx);
            if !cx.propagate_event {
                continue 'replay;
            }
            if let Some(input) = replay.keystroke.key_char.as_ref().cloned()
                && let Some(mut input_handler) = self.platform_window.take_input_handler()
            {
                input_handler.dispatch_input(&input, self, cx);
                self.platform_window.set_input_handler(input_handler)
            }
        }
    }

    fn focus_node_id_in_rendered_frame(&self, focus_id: Option<FocusId>) -> DispatchNodeId {
        focus_id
            .and_then(|focus_id| {
                self.rendered_frame
                    .dispatch_tree
                    .focusable_node_id(focus_id)
            })
            .unwrap_or_else(|| self.rendered_frame.dispatch_tree.root_node_id())
    }

    fn dispatch_action_on_node(
        &mut self,
        node_id: DispatchNodeId,
        action: &dyn Action,
        cx: &mut App,
    ) {
        let dispatch_path = self.rendered_frame.dispatch_tree.dispatch_path(node_id);

        // Capture phase for global actions.
        cx.propagate_event = true;
        if let Some(mut global_listeners) = cx
            .global_action_listeners
            .remove(&action.as_any().type_id())
        {
            for listener in &global_listeners {
                listener(action.as_any(), DispatchPhase::Capture, cx);
                if !cx.propagate_event {
                    break;
                }
            }

            global_listeners.extend(
                cx.global_action_listeners
                    .remove(&action.as_any().type_id())
                    .unwrap_or_default(),
            );

            cx.global_action_listeners
                .insert(action.as_any().type_id(), global_listeners);
        }

        if !cx.propagate_event {
            return;
        }

        // Capture phase for window actions.
        for node_id in &dispatch_path {
            let node = self.rendered_frame.dispatch_tree.node(*node_id);
            for DispatchActionListener {
                action_type,
                listener,
            } in node.action_listeners.clone()
            {
                let any_action = action.as_any();
                if action_type == any_action.type_id() {
                    listener(any_action, DispatchPhase::Capture, self, cx);

                    if !cx.propagate_event {
                        return;
                    }
                }
            }
        }

        // Bubble phase for window actions.
        for node_id in dispatch_path.iter().rev() {
            let node = self.rendered_frame.dispatch_tree.node(*node_id);
            for DispatchActionListener {
                action_type,
                listener,
            } in node.action_listeners.clone()
            {
                let any_action = action.as_any();
                if action_type == any_action.type_id() {
                    cx.propagate_event = false; // Actions stop propagation by default during the bubble phase
                    listener(any_action, DispatchPhase::Bubble, self, cx);

                    if !cx.propagate_event {
                        return;
                    }
                }
            }
        }

        // Bubble phase for global actions.
        if let Some(mut global_listeners) = cx
            .global_action_listeners
            .remove(&action.as_any().type_id())
        {
            for listener in global_listeners.iter().rev() {
                cx.propagate_event = false; // Actions stop propagation by default during the bubble phase

                listener(action.as_any(), DispatchPhase::Bubble, cx);
                if !cx.propagate_event {
                    break;
                }
            }

            global_listeners.extend(
                cx.global_action_listeners
                    .remove(&action.as_any().type_id())
                    .unwrap_or_default(),
            );

            cx.global_action_listeners
                .insert(action.as_any().type_id(), global_listeners);
        }
    }

    /// Register the given handler to be invoked whenever the global of the given type
    /// is updated.
    pub fn observe_global<G: Global>(
        &mut self,
        cx: &mut App,
        f: impl Fn(&mut Window, &mut App) + 'static,
    ) -> Subscription {
        let window_handle = self.handle;
        let (subscription, activate) = cx.global_observers.insert(
            TypeId::of::<G>(),
            Box::new(move |cx| {
                window_handle
                    .update(cx, |_, window, cx| f(window, cx))
                    .is_ok()
            }),
        );
        cx.defer(move |_| activate());
        subscription
    }

    /// Focus the current window and bring it to the foreground at the platform level.
    pub fn activate_window(&self) {
        self.platform_window.activate();
    }

    /// Minimize the current window at the platform level.
    pub fn minimize_window(&self) {
        self.platform_window.minimize();
    }

    /// Toggle full screen status on the current window at the platform level.
    pub fn toggle_fullscreen(&self) {
        self.platform_window.toggle_fullscreen();
    }

    /// Updates the IME panel position suggestions for languages like japanese, chinese.
    pub fn invalidate_character_coordinates(&self) {
        self.on_next_frame(|window, cx| {
            if let Some(mut input_handler) = window.platform_window.take_input_handler() {
                if let Some(bounds) = input_handler.selected_bounds(window, cx) {
                    window.platform_window.update_ime_position(bounds);
                }
                window.platform_window.set_input_handler(input_handler);
            }
        });
    }

    /// Present a platform dialog.
    /// The provided message will be presented, along with buttons for each answer.
    /// When a button is clicked, the returned Receiver will receive the index of the clicked button.
    pub fn prompt<T>(
        &mut self,
        level: PromptLevel,
        message: &str,
        detail: Option<&str>,
        answers: &[T],
        cx: &mut App,
    ) -> oneshot::Receiver<usize>
    where
        T: Clone + Into<PromptButton>,
    {
        let prompt_builder = cx.prompt_builder.take();
        let Some(prompt_builder) = prompt_builder else {
            unreachable!("Re-entrant window prompting is not supported by GPUI");
        };

        let answers = answers
            .iter()
            .map(|answer| answer.clone().into())
            .collect::<Vec<_>>();

        let receiver = match &prompt_builder {
            PromptBuilder::Default => self
                .platform_window
                .prompt(level, message, detail, &answers)
                .unwrap_or_else(|| {
                    self.build_custom_prompt(&prompt_builder, level, message, detail, &answers, cx)
                }),
            PromptBuilder::Custom(_) => {
                self.build_custom_prompt(&prompt_builder, level, message, detail, &answers, cx)
            }
        };

        cx.prompt_builder = Some(prompt_builder);

        receiver
    }

    fn build_custom_prompt(
        &mut self,
        prompt_builder: &PromptBuilder,
        level: PromptLevel,
        message: &str,
        detail: Option<&str>,
        answers: &[PromptButton],
        cx: &mut App,
    ) -> oneshot::Receiver<usize> {
        let (sender, receiver) = oneshot::channel();
        let handle = PromptHandle::new(sender);
        let handle = (prompt_builder)(level, message, detail, answers, handle, self, cx);
        self.prompt = Some(handle);
        receiver
    }

    /// Returns the current context stack.
    pub fn context_stack(&self) -> Vec<KeyContext> {
        let node_id = self.focus_node_id_in_rendered_frame(self.focus);
        let dispatch_tree = &self.rendered_frame.dispatch_tree;
        dispatch_tree
            .dispatch_path(node_id)
            .iter()
            .filter_map(move |&node_id| dispatch_tree.node(node_id).context.clone())
            .collect()
    }

    /// Returns all available actions for the focused element.
    pub fn available_actions(&self, cx: &App) -> Vec<Box<dyn Action>> {
        let node_id = self.focus_node_id_in_rendered_frame(self.focus);
        let mut actions = self.rendered_frame.dispatch_tree.available_actions(node_id);
        for action_type in cx.global_action_listeners.keys() {
            if let Err(ix) = actions.binary_search_by_key(action_type, |a| a.as_any().type_id()) {
                let action = cx.actions.build_action_type(action_type).ok();
                if let Some(action) = action {
                    actions.insert(ix, action);
                }
            }
        }
        actions
    }

    /// Returns key bindings that invoke an action on the currently focused element. Bindings are
    /// returned in the order they were added. For display, the last binding should take precedence.
    pub fn bindings_for_action(&self, action: &dyn Action) -> Vec<KeyBinding> {
        self.rendered_frame
            .dispatch_tree
            .bindings_for_action(action, &self.rendered_frame.dispatch_tree.context_stack)
    }

    /// Returns the highest precedence key binding that invokes an action on the currently focused
    /// element. This is more efficient than getting the last result of `bindings_for_action`.
    pub fn highest_precedence_binding_for_action(&self, action: &dyn Action) -> Option<KeyBinding> {
        self.rendered_frame
            .dispatch_tree
            .highest_precedence_binding_for_action(
                action,
                &self.rendered_frame.dispatch_tree.context_stack,
            )
    }

    /// Returns the key bindings for an action in a context.
    pub fn bindings_for_action_in_context(
        &self,
        action: &dyn Action,
        context: KeyContext,
    ) -> Vec<KeyBinding> {
        let dispatch_tree = &self.rendered_frame.dispatch_tree;
        dispatch_tree.bindings_for_action(action, &[context])
    }

    /// Returns the highest precedence key binding for an action in a context. This is more
    /// efficient than getting the last result of `bindings_for_action_in_context`.
    pub fn highest_precedence_binding_for_action_in_context(
        &self,
        action: &dyn Action,
        context: KeyContext,
    ) -> Option<KeyBinding> {
        let dispatch_tree = &self.rendered_frame.dispatch_tree;
        dispatch_tree.highest_precedence_binding_for_action(action, &[context])
    }

    /// Returns any bindings that would invoke an action on the given focus handle if it were
    /// focused. Bindings are returned in the order they were added. For display, the last binding
    /// should take precedence.
    pub fn bindings_for_action_in(
        &self,
        action: &dyn Action,
        focus_handle: &FocusHandle,
    ) -> Vec<KeyBinding> {
        let dispatch_tree = &self.rendered_frame.dispatch_tree;
        let Some(context_stack) = self.context_stack_for_focus_handle(focus_handle) else {
            return vec![];
        };
        dispatch_tree.bindings_for_action(action, &context_stack)
    }

    /// Returns the highest precedence key binding that would invoke an action on the given focus
    /// handle if it were focused. This is more efficient than getting the last result of
    /// `bindings_for_action_in`.
    pub fn highest_precedence_binding_for_action_in(
        &self,
        action: &dyn Action,
        focus_handle: &FocusHandle,
    ) -> Option<KeyBinding> {
        let dispatch_tree = &self.rendered_frame.dispatch_tree;
        let context_stack = self.context_stack_for_focus_handle(focus_handle)?;
        dispatch_tree.highest_precedence_binding_for_action(action, &context_stack)
    }

    fn context_stack_for_focus_handle(
        &self,
        focus_handle: &FocusHandle,
    ) -> Option<Vec<KeyContext>> {
        let dispatch_tree = &self.rendered_frame.dispatch_tree;
        let node_id = dispatch_tree.focusable_node_id(focus_handle.id)?;
        let context_stack: Vec<_> = dispatch_tree
            .dispatch_path(node_id)
            .into_iter()
            .filter_map(|node_id| dispatch_tree.node(node_id).context.clone())
            .collect();
        Some(context_stack)
    }

    /// Returns a generic event listener that invokes the given listener with the view and context associated with the given view handle.
    pub fn listener_for<V: Render, E>(
        &self,
        view: &Entity<V>,
        f: impl Fn(&mut V, &E, &mut Window, &mut Context<V>) + 'static,
    ) -> impl Fn(&E, &mut Window, &mut App) + 'static {
        let view = view.downgrade();
        move |e: &E, window: &mut Window, cx: &mut App| {
            view.update(cx, |view, cx| f(view, e, window, cx)).ok();
        }
    }

    /// Returns a generic handler that invokes the given handler with the view and context associated with the given view handle.
    pub fn handler_for<V: Render, Callback: Fn(&mut V, &mut Window, &mut Context<V>) + 'static>(
        &self,
        view: &Entity<V>,
        f: Callback,
    ) -> impl Fn(&mut Window, &mut App) + use<V, Callback> {
        let view = view.downgrade();
        move |window: &mut Window, cx: &mut App| {
            view.update(cx, |view, cx| f(view, window, cx)).ok();
        }
    }

    /// Register a callback that can interrupt the closing of the current window based the returned boolean.
    /// If the callback returns false, the window won't be closed.
    pub fn on_window_should_close(
        &self,
        cx: &App,
        f: impl Fn(&mut Window, &mut App) -> bool + 'static,
    ) {
        let mut cx = self.to_async(cx);
        self.platform_window.on_should_close(Box::new(move || {
            cx.update(|window, cx| f(window, cx)).unwrap_or(true)
        }))
    }

    /// Register an action listener on the window for the next frame. The type of action
    /// is determined by the first parameter of the given listener. When the next frame is rendered
    /// the listener will be cleared.
    ///
    /// This is a fairly low-level method, so prefer using action handlers on elements unless you have
    /// a specific need to register a global listener.
    pub fn on_action(
        &mut self,
        action_type: TypeId,
        listener: impl Fn(&dyn Any, DispatchPhase, &mut Window, &mut App) + 'static,
    ) {
        self.next_frame
            .dispatch_tree
            .on_action(action_type, Rc::new(listener));
    }

    /// Register an action listener on the window for the next frame if the condition is true.
    /// The type of action is determined by the first parameter of the given listener.
    /// When the next frame is rendered the listener will be cleared.
    ///
    /// This is a fairly low-level method, so prefer using action handlers on elements unless you have
    /// a specific need to register a global listener.
    pub fn on_action_when(
        &mut self,
        condition: bool,
        action_type: TypeId,
        listener: impl Fn(&dyn Any, DispatchPhase, &mut Window, &mut App) + 'static,
    ) {
        if condition {
            self.next_frame
                .dispatch_tree
                .on_action(action_type, Rc::new(listener));
        }
    }

    /// Read information about the GPU backing this window.
    /// Currently returns None on Mac and Windows.
    pub fn gpu_specs(&self) -> Option<GpuSpecs> {
        self.platform_window.gpu_specs()
    }

    /// Perform titlebar double-click action.
    /// This is macOS specific.
    pub fn titlebar_double_click(&self) {
        self.platform_window.titlebar_double_click();
    }

    /// Gets the window's title at the platform level.
    /// This is macOS specific.
    pub fn window_title(&self) -> String {
        self.platform_window.get_title()
    }

    /// Returns a list of all tabbed windows and their titles.
    /// This is macOS specific.
    pub fn tabbed_windows(&self) -> Option<Vec<SystemWindowTab>> {
        self.platform_window.tabbed_windows()
    }

    /// Returns the tab bar visibility.
    /// This is macOS specific.
    pub fn tab_bar_visible(&self) -> bool {
        self.platform_window.tab_bar_visible()
    }

    /// Merges all open windows into a single tabbed window.
    /// This is macOS specific.
    pub fn merge_all_windows(&self) {
        self.platform_window.merge_all_windows()
    }

    /// Moves the tab to a new containing window.
    /// This is macOS specific.
    pub fn move_tab_to_new_window(&self) {
        self.platform_window.move_tab_to_new_window()
    }

    /// Shows or hides the window tab overview.
    /// This is macOS specific.
    pub fn toggle_window_tab_overview(&self) {
        self.platform_window.toggle_window_tab_overview()
    }

    /// Sets the tabbing identifier for the window.
    /// This is macOS specific.
    pub fn set_tabbing_identifier(&self, tabbing_identifier: Option<String>) {
        self.platform_window
            .set_tabbing_identifier(tabbing_identifier)
    }

    /// Toggles the inspector mode on this window.
    #[cfg(any(feature = "inspector", debug_assertions))]
    pub fn toggle_inspector(&mut self, cx: &mut App) {
        self.inspector = match self.inspector {
            None => Some(cx.new(|_| Inspector::new())),
            Some(_) => None,
        };
        self.refresh();
    }

    /// Returns true if the window is in inspector mode.
    pub fn is_inspector_picking(&self, _cx: &App) -> bool {
        #[cfg(any(feature = "inspector", debug_assertions))]
        {
            if let Some(inspector) = &self.inspector {
                return inspector.read(_cx).is_picking();
            }
        }
        false
    }

    /// Executes the provided function with mutable access to an inspector state.
    #[cfg(any(feature = "inspector", debug_assertions))]
    pub fn with_inspector_state<T: 'static, R>(
        &mut self,
        _inspector_id: Option<&crate::InspectorElementId>,
        cx: &mut App,
        f: impl FnOnce(&mut Option<T>, &mut Self) -> R,
    ) -> R {
        if let Some(inspector_id) = _inspector_id
            && let Some(inspector) = &self.inspector
        {
            let inspector = inspector.clone();
            let active_element_id = inspector.read(cx).active_element_id();
            if Some(inspector_id) == active_element_id {
                return inspector.update(cx, |inspector, _cx| {
                    inspector.with_active_element_state(self, f)
                });
            }
        }
        f(&mut None, self)
    }

    #[cfg(any(feature = "inspector", debug_assertions))]
    pub(crate) fn build_inspector_element_id(
        &mut self,
        path: crate::InspectorElementPath,
    ) -> crate::InspectorElementId {
        self.invalidator.debug_assert_paint_or_prepaint();
        let path = Rc::new(path);
        let next_instance_id = self
            .next_frame
            .next_inspector_instance_ids
            .entry(path.clone())
            .or_insert(0);
        let instance_id = *next_instance_id;
        *next_instance_id += 1;
        crate::InspectorElementId { path, instance_id }
    }

    #[cfg(any(feature = "inspector", debug_assertions))]
    fn prepaint_inspector(&mut self, inspector_width: Pixels, cx: &mut App) -> Option<AnyElement> {
        if let Some(inspector) = self.inspector.take() {
            let mut inspector_element = AnyView::from(inspector.clone()).into_any_element();
            inspector_element.prepaint_as_root(
                point(self.viewport_size.width - inspector_width, px(0.0)),
                size(inspector_width, self.viewport_size.height).into(),
                self,
                cx,
            );
            self.inspector = Some(inspector);
            Some(inspector_element)
        } else {
            None
        }
    }

    #[cfg(any(feature = "inspector", debug_assertions))]
    fn paint_inspector(&mut self, mut inspector_element: Option<AnyElement>, cx: &mut App) {
        if let Some(mut inspector_element) = inspector_element {
            inspector_element.paint(self, cx);
        };
    }

    /// Registers a hitbox that can be used for inspector picking mode, allowing users to select and
    /// inspect UI elements by clicking on them.
    #[cfg(any(feature = "inspector", debug_assertions))]
    pub fn insert_inspector_hitbox(
        &mut self,
        hitbox_id: HitboxId,
        inspector_id: Option<&crate::InspectorElementId>,
        cx: &App,
    ) {
        self.invalidator.debug_assert_paint_or_prepaint();
        if !self.is_inspector_picking(cx) {
            return;
        }
        if let Some(inspector_id) = inspector_id {
            self.next_frame
                .inspector_hitboxes
                .insert(hitbox_id, inspector_id.clone());
        }
    }

    #[cfg(any(feature = "inspector", debug_assertions))]
    fn paint_inspector_hitbox(&mut self, cx: &App) {
        if let Some(inspector) = self.inspector.as_ref() {
            let inspector = inspector.read(cx);
            if let Some((hitbox_id, _)) = self.hovered_inspector_hitbox(inspector, &self.next_frame)
                && let Some(hitbox) = self
                    .next_frame
                    .hitboxes
                    .iter()
                    .find(|hitbox| hitbox.id == hitbox_id)
            {
                self.paint_quad(crate::fill(hitbox.bounds, crate::rgba(0x61afef4d)));
            }
        }
    }

    #[cfg(any(feature = "inspector", debug_assertions))]
    fn handle_inspector_mouse_event(&mut self, event: &dyn Any, cx: &mut App) {
        let Some(inspector) = self.inspector.clone() else {
            return;
        };
        if event.downcast_ref::<MouseMoveEvent>().is_some() {
            inspector.update(cx, |inspector, _cx| {
                if let Some((_, inspector_id)) =
                    self.hovered_inspector_hitbox(inspector, &self.rendered_frame)
                {
                    inspector.hover(inspector_id, self);
                }
            });
        } else if event.downcast_ref::<crate::MouseDownEvent>().is_some() {
            inspector.update(cx, |inspector, _cx| {
                if let Some((_, inspector_id)) =
                    self.hovered_inspector_hitbox(inspector, &self.rendered_frame)
                {
                    inspector.select(inspector_id, self);
                }
            });
        } else if let Some(event) = event.downcast_ref::<crate::ScrollWheelEvent>() {
            // This should be kept in sync with SCROLL_LINES in x11 platform.
            const SCROLL_LINES: f32 = 3.0;
            const SCROLL_PIXELS_PER_LAYER: f32 = 36.0;
            let delta_y = event
                .delta
                .pixel_delta(px(SCROLL_PIXELS_PER_LAYER / SCROLL_LINES))
                .y;
            if let Some(inspector) = self.inspector.clone() {
                inspector.update(cx, |inspector, _cx| {
                    if let Some(depth) = inspector.pick_depth.as_mut() {
                        *depth += delta_y.0 / SCROLL_PIXELS_PER_LAYER;
                        let max_depth = self.mouse_hit_test.ids.len() as f32 - 0.5;
                        if *depth < 0.0 {
                            *depth = 0.0;
                        } else if *depth > max_depth {
                            *depth = max_depth;
                        }
                        if let Some((_, inspector_id)) =
                            self.hovered_inspector_hitbox(inspector, &self.rendered_frame)
                        {
                            inspector.set_active_element_id(inspector_id, self);
                        }
                    }
                });
            }
        }
    }

    #[cfg(any(feature = "inspector", debug_assertions))]
    fn hovered_inspector_hitbox(
        &self,
        inspector: &Inspector,
        frame: &Frame,
    ) -> Option<(HitboxId, crate::InspectorElementId)> {
        if let Some(pick_depth) = inspector.pick_depth {
            let depth = (pick_depth as i64).try_into().unwrap_or(0);
            let max_skipped = self.mouse_hit_test.ids.len().saturating_sub(1);
            let skip_count = (depth as usize).min(max_skipped);
            for hitbox_id in self.mouse_hit_test.ids.iter().skip(skip_count) {
                if let Some(inspector_id) = frame.inspector_hitboxes.get(hitbox_id) {
                    return Some((*hitbox_id, inspector_id.clone()));
                }
            }
        }
        None
    }

    /// For testing: set the current modifier keys state.
    /// This does not generate any events.
    #[cfg(any(test, feature = "test-support"))]
    pub fn set_modifiers(&mut self, modifiers: Modifiers) {
        self.modifiers = modifiers;
    }
}

// #[derive(Clone, Copy, Eq, PartialEq, Hash)]
slotmap::new_key_type! {
    /// A unique identifier for a window.
    pub struct WindowId;
}

impl WindowId {
    /// Converts this window ID to a `u64`.
    pub fn as_u64(&self) -> u64 {
        self.0.as_ffi()
    }
}

impl From<u64> for WindowId {
    fn from(value: u64) -> Self {
        WindowId(slotmap::KeyData::from_ffi(value))
    }
}

/// A handle to a window with a specific root view type.
/// Note that this does not keep the window alive on its own.
#[derive(Deref, DerefMut)]
pub struct WindowHandle<V> {
    #[deref]
    #[deref_mut]
    pub(crate) any_handle: AnyWindowHandle,
    state_type: PhantomData<V>,
}

impl<V: 'static + Render> WindowHandle<V> {
    /// Creates a new handle from a window ID.
    /// This does not check if the root type of the window is `V`.
    pub fn new(id: WindowId) -> Self {
        WindowHandle {
            any_handle: AnyWindowHandle {
                id,
                state_type: TypeId::of::<V>(),
            },
            state_type: PhantomData,
        }
    }

    /// Get the root view out of this window.
    ///
    /// This will fail if the window is closed or if the root view's type does not match `V`.
    #[cfg(any(test, feature = "test-support"))]
    pub fn root<C>(&self, cx: &mut C) -> Result<Entity<V>>
    where
        C: AppContext,
    {
        crate::Flatten::flatten(cx.update_window(self.any_handle, |root_view, _, _| {
            root_view
                .downcast::<V>()
                .map_err(|_| anyhow!("the type of the window's root view has changed"))
        }))
    }

    /// Updates the root view of this window.
    ///
    /// This will fail if the window has been closed or if the root view's type does not match
    pub fn update<C, R>(
        &self,
        cx: &mut C,
        update: impl FnOnce(&mut V, &mut Window, &mut Context<V>) -> R,
    ) -> Result<R>
    where
        C: AppContext,
    {
        cx.update_window(self.any_handle, |root_view, window, cx| {
            let view = root_view
                .downcast::<V>()
                .map_err(|_| anyhow!("the type of the window's root view has changed"))?;

            Ok(view.update(cx, |view, cx| update(view, window, cx)))
        })?
    }

    /// Read the root view out of this window.
    ///
    /// This will fail if the window is closed or if the root view's type does not match `V`.
    pub fn read<'a>(&self, cx: &'a App) -> Result<&'a V> {
        let x = cx
            .windows
            .get(self.id)
            .and_then(|window| {
                window
                    .as_ref()
                    .and_then(|window| window.root.clone())
                    .map(|root_view| root_view.downcast::<V>())
            })
            .context("window not found")?
            .map_err(|_| anyhow!("the type of the window's root view has changed"))?;

        Ok(x.read(cx))
    }

    /// Read the root view out of this window, with a callback
    ///
    /// This will fail if the window is closed or if the root view's type does not match `V`.
    pub fn read_with<C, R>(&self, cx: &C, read_with: impl FnOnce(&V, &App) -> R) -> Result<R>
    where
        C: AppContext,
    {
        cx.read_window(self, |root_view, cx| read_with(root_view.read(cx), cx))
    }

    /// Read the root view pointer off of this window.
    ///
    /// This will fail if the window is closed or if the root view's type does not match `V`.
    pub fn entity<C>(&self, cx: &C) -> Result<Entity<V>>
    where
        C: AppContext,
    {
        cx.read_window(self, |root_view, _cx| root_view)
    }

    /// Check if this window is 'active'.
    ///
    /// Will return `None` if the window is closed or currently
    /// borrowed.
    pub fn is_active(&self, cx: &mut App) -> Option<bool> {
        cx.update_window(self.any_handle, |_, window, _| window.is_window_active())
            .ok()
    }
}

impl<V> Copy for WindowHandle<V> {}

impl<V> Clone for WindowHandle<V> {
    fn clone(&self) -> Self {
        *self
    }
}

impl<V> PartialEq for WindowHandle<V> {
    fn eq(&self, other: &Self) -> bool {
        self.any_handle == other.any_handle
    }
}

impl<V> Eq for WindowHandle<V> {}

impl<V> Hash for WindowHandle<V> {
    fn hash<H: Hasher>(&self, state: &mut H) {
        self.any_handle.hash(state);
    }
}

impl<V: 'static> From<WindowHandle<V>> for AnyWindowHandle {
    fn from(val: WindowHandle<V>) -> Self {
        val.any_handle
    }
}

unsafe impl<V> Send for WindowHandle<V> {}
unsafe impl<V> Sync for WindowHandle<V> {}

/// A handle to a window with any root view type, which can be downcast to a window with a specific root view type.
#[derive(Copy, Clone, PartialEq, Eq, Hash)]
pub struct AnyWindowHandle {
    pub(crate) id: WindowId,
    state_type: TypeId,
}

impl AnyWindowHandle {
    /// Get the ID of this window.
    pub fn window_id(&self) -> WindowId {
        self.id
    }

    /// Attempt to convert this handle to a window handle with a specific root view type.
    /// If the types do not match, this will return `None`.
    pub fn downcast<T: 'static>(&self) -> Option<WindowHandle<T>> {
        if TypeId::of::<T>() == self.state_type {
            Some(WindowHandle {
                any_handle: *self,
                state_type: PhantomData,
            })
        } else {
            None
        }
    }

    /// Updates the state of the root view of this window.
    ///
    /// This will fail if the window has been closed.
    pub fn update<C, R>(
        self,
        cx: &mut C,
        update: impl FnOnce(AnyView, &mut Window, &mut App) -> R,
    ) -> Result<R>
    where
        C: AppContext,
    {
        cx.update_window(self, update)
    }

    /// Read the state of the root view of this window.
    ///
    /// This will fail if the window has been closed.
    pub fn read<T, C, R>(self, cx: &C, read: impl FnOnce(Entity<T>, &App) -> R) -> Result<R>
    where
        C: AppContext,
        T: 'static,
    {
        let view = self
            .downcast::<T>()
            .context("the type of the window's root view has changed")?;

        cx.read_window(&view, read)
    }
}

impl HasWindowHandle for Window {
    fn window_handle(&self) -> Result<raw_window_handle::WindowHandle<'_>, HandleError> {
        self.platform_window.window_handle()
    }
}

impl HasDisplayHandle for Window {
    fn display_handle(
        &self,
    ) -> std::result::Result<raw_window_handle::DisplayHandle<'_>, HandleError> {
        self.platform_window.display_handle()
    }
}

/// An identifier for an [`Element`].
///
/// Can be constructed with a string, a number, or both, as well
/// as other internal representations.
#[derive(Clone, Debug, Eq, PartialEq, Hash)]
pub enum ElementId {
    /// The ID of a View element
    View(EntityId),
    /// An integer ID.
    Integer(u64),
    /// A string based ID.
    Name(SharedString),
    /// A UUID.
    Uuid(Uuid),
    /// An ID that's equated with a focus handle.
    FocusHandle(FocusId),
    /// A combination of a name and an integer.
    NamedInteger(SharedString, u64),
    /// A path.
    Path(Arc<std::path::Path>),
    /// A code location.
    CodeLocation(core::panic::Location<'static>),
    /// A labeled child of an element.
    NamedChild(Box<ElementId>, SharedString),
}

impl ElementId {
    /// Constructs an `ElementId::NamedInteger` from a name and `usize`.
    pub fn named_usize(name: impl Into<SharedString>, integer: usize) -> ElementId {
        Self::NamedInteger(name.into(), integer as u64)
    }
}

impl Display for ElementId {
    fn fmt(&self, f: &mut std::fmt::Formatter<'_>) -> std::fmt::Result {
        match self {
            ElementId::View(entity_id) => write!(f, "view-{}", entity_id)?,
            ElementId::Integer(ix) => write!(f, "{}", ix)?,
            ElementId::Name(name) => write!(f, "{}", name)?,
            ElementId::FocusHandle(_) => write!(f, "FocusHandle")?,
            ElementId::NamedInteger(s, i) => write!(f, "{}-{}", s, i)?,
            ElementId::Uuid(uuid) => write!(f, "{}", uuid)?,
            ElementId::Path(path) => write!(f, "{}", path.display())?,
            ElementId::CodeLocation(location) => write!(f, "{}", location)?,
            ElementId::NamedChild(id, name) => write!(f, "{}-{}", id, name)?,
        }

        Ok(())
    }
}

impl TryInto<SharedString> for ElementId {
    type Error = anyhow::Error;

    fn try_into(self) -> anyhow::Result<SharedString> {
        if let ElementId::Name(name) = self {
            Ok(name)
        } else {
            anyhow::bail!("element id is not string")
        }
    }
}

impl From<usize> for ElementId {
    fn from(id: usize) -> Self {
        ElementId::Integer(id as u64)
    }
}

impl From<i32> for ElementId {
    fn from(id: i32) -> Self {
        Self::Integer(id as u64)
    }
}

impl From<SharedString> for ElementId {
    fn from(name: SharedString) -> Self {
        ElementId::Name(name)
    }
}

impl From<Arc<std::path::Path>> for ElementId {
    fn from(path: Arc<std::path::Path>) -> Self {
        ElementId::Path(path)
    }
}

impl From<&'static str> for ElementId {
    fn from(name: &'static str) -> Self {
        ElementId::Name(name.into())
    }
}

impl<'a> From<&'a FocusHandle> for ElementId {
    fn from(handle: &'a FocusHandle) -> Self {
        ElementId::FocusHandle(handle.id)
    }
}

impl From<(&'static str, EntityId)> for ElementId {
    fn from((name, id): (&'static str, EntityId)) -> Self {
        ElementId::NamedInteger(name.into(), id.as_u64())
    }
}

impl From<(&'static str, usize)> for ElementId {
    fn from((name, id): (&'static str, usize)) -> Self {
        ElementId::NamedInteger(name.into(), id as u64)
    }
}

impl From<(SharedString, usize)> for ElementId {
    fn from((name, id): (SharedString, usize)) -> Self {
        ElementId::NamedInteger(name, id as u64)
    }
}

impl From<(&'static str, u64)> for ElementId {
    fn from((name, id): (&'static str, u64)) -> Self {
        ElementId::NamedInteger(name.into(), id)
    }
}

impl From<Uuid> for ElementId {
    fn from(value: Uuid) -> Self {
        Self::Uuid(value)
    }
}

impl From<(&'static str, u32)> for ElementId {
    fn from((name, id): (&'static str, u32)) -> Self {
        ElementId::NamedInteger(name.into(), id.into())
    }
}

impl<T: Into<SharedString>> From<(ElementId, T)> for ElementId {
    fn from((id, name): (ElementId, T)) -> Self {
        ElementId::NamedChild(Box::new(id), name.into())
    }
}

impl From<&'static core::panic::Location<'static>> for ElementId {
    fn from(location: &'static core::panic::Location<'static>) -> Self {
        ElementId::CodeLocation(*location)
    }
}

/// A rectangle to be rendered in the window at the given position and size.
/// Passed as an argument [`Window::paint_quad`].
#[derive(Clone)]
pub struct PaintQuad {
    /// The bounds of the quad within the window.
    pub bounds: Bounds<Pixels>,
    /// The radii of the quad's corners.
    pub corner_radii: Corners<Pixels>,
    /// The background color of the quad.
    pub background: Background,
    /// The widths of the quad's borders.
    pub border_widths: Edges<Pixels>,
    /// The color of the quad's borders.
    pub border_color: Hsla,
    /// The style of the quad's borders.
    pub border_style: BorderStyle,
}

impl PaintQuad {
    /// Sets the corner radii of the quad.
    pub fn corner_radii(self, corner_radii: impl Into<Corners<Pixels>>) -> Self {
        PaintQuad {
            corner_radii: corner_radii.into(),
            ..self
        }
    }

    /// Sets the border widths of the quad.
    pub fn border_widths(self, border_widths: impl Into<Edges<Pixels>>) -> Self {
        PaintQuad {
            border_widths: border_widths.into(),
            ..self
        }
    }

    /// Sets the border color of the quad.
    pub fn border_color(self, border_color: impl Into<Hsla>) -> Self {
        PaintQuad {
            border_color: border_color.into(),
            ..self
        }
    }

    /// Sets the background color of the quad.
    pub fn background(self, background: impl Into<Background>) -> Self {
        PaintQuad {
            background: background.into(),
            ..self
        }
    }
}

/// Creates a quad with the given parameters.
pub fn quad(
    bounds: Bounds<Pixels>,
    corner_radii: impl Into<Corners<Pixels>>,
    background: impl Into<Background>,
    border_widths: impl Into<Edges<Pixels>>,
    border_color: impl Into<Hsla>,
    border_style: BorderStyle,
) -> PaintQuad {
    PaintQuad {
        bounds,
        corner_radii: corner_radii.into(),
        background: background.into(),
        border_widths: border_widths.into(),
        border_color: border_color.into(),
        border_style,
    }
}

/// Creates a filled quad with the given bounds and background color.
pub fn fill(bounds: impl Into<Bounds<Pixels>>, background: impl Into<Background>) -> PaintQuad {
    PaintQuad {
        bounds: bounds.into(),
        corner_radii: (0.).into(),
        background: background.into(),
        border_widths: (0.).into(),
        border_color: transparent_black(),
        border_style: BorderStyle::default(),
    }
}

/// Creates a rectangle outline with the given bounds, border color, and a 1px border width
pub fn outline(
    bounds: impl Into<Bounds<Pixels>>,
    border_color: impl Into<Hsla>,
    border_style: BorderStyle,
) -> PaintQuad {
    PaintQuad {
        bounds: bounds.into(),
        corner_radii: (0.).into(),
        background: transparent_black().into(),
        border_widths: (1.).into(),
        border_color: border_color.into(),
        border_style,
    }
}<|MERGE_RESOLUTION|>--- conflicted
+++ resolved
@@ -11,21 +11,12 @@
     MouseMoveEvent, MouseUpEvent, Path, Pixels, PlatformAtlas, PlatformDisplay, PlatformInput,
     PlatformInputHandler, PlatformWindow, Point, PolychromeSprite, PromptButton, PromptLevel, Quad,
     Render, RenderGlyphParams, RenderImage, RenderImageParams, RenderSvgParams, Replay, ResizeEdge,
-<<<<<<< HEAD
-    SMOOTH_SVG_SCALE_FACTOR, SUBPIXEL_VARIANTS, ScaledPixels, Scene, Shadow, SharedString, Size,
-    StrikethroughStyle, Style, SubscriberSet, Subscription, TabStopMap, TaffyLayoutEngine, Task,
-    TextStyle, TextStyleRefinement, TransformationMatrix, Underline, UnderlineStyle,
-    WindowAppearance, WindowBackgroundAppearance, WindowBounds, WindowControls, WindowDecorations,
-    WindowOptions, WindowParams, WindowTextSystem, point, prelude::*, px, rems, size,
-    transparent_black,
-=======
     SMOOTH_SVG_SCALE_FACTOR, SUBPIXEL_VARIANTS_X, SUBPIXEL_VARIANTS_Y, ScaledPixels, Scene, Shadow,
     SharedString, Size, StrikethroughStyle, Style, SubscriberSet, Subscription, SystemWindowTab,
-    SystemWindowTabController, TabHandles, TaffyLayoutEngine, Task, TextStyle, TextStyleRefinement,
+    SystemWindowTabController, TabStopMap, TaffyLayoutEngine, Task, TextStyle, TextStyleRefinement,
     TransformationMatrix, Underline, UnderlineStyle, WindowAppearance, WindowBackgroundAppearance,
     WindowBounds, WindowControls, WindowDecorations, WindowOptions, WindowParams, WindowTextSystem,
     point, prelude::*, px, rems, size, transparent_black,
->>>>>>> 8ebe4fa1
 };
 use anyhow::{Context as _, Result, anyhow};
 use collections::{FxHashMap, FxHashSet};
