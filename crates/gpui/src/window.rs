use crate::{
    hash, point, prelude::*, px, size, transparent_black, Action, AnyDrag, AnyElement, AnyTooltip,
    AnyView, AppContext, Arena, Asset, AsyncWindowContext, AvailableSpace, Bounds, BoxShadow,
    Context, Corners, CursorStyle, DevicePixels, DispatchActionListener, DispatchNodeId,
    DispatchTree, DisplayId, Edges, Effect, Entity, EntityId, EventEmitter, FileDropEvent, Flatten,
    FontId, Global, GlobalElementId, GlyphId, Hsla, ImageData, InputHandler, IsZero, KeyBinding,
    KeyContext, KeyDownEvent, KeyEvent, KeyMatch, KeymatchResult, Keystroke, KeystrokeEvent,
    LayoutId, LineLayoutIndex, Model, ModelContext, Modifiers, ModifiersChangedEvent,
    MonochromeSprite, MouseButton, MouseEvent, MouseMoveEvent, MouseUpEvent, Path, Pixels,
    PlatformAtlas, PlatformDisplay, PlatformInput, PlatformInputHandler, PlatformWindow, Point,
    PolychromeSprite, PromptLevel, Quad, Render, RenderGlyphParams, RenderImageParams,
    RenderSvgParams, ScaledPixels, Scene, Shadow, SharedString, Size, StrikethroughStyle, Style,
    SubscriberSet, Subscription, TaffyLayoutEngine, Task, TextStyle, TextStyleRefinement,
    TransformationMatrix, Underline, UnderlineStyle, View, VisualContext, WeakView,
    WindowAppearance, WindowBackgroundAppearance, WindowBounds, WindowOptions, WindowParams,
    WindowTextSystem, SUBPIXEL_VARIANTS,
};
use anyhow::{anyhow, Context as _, Result};
use collections::{FxHashMap, FxHashSet};
use derive_more::{Deref, DerefMut};
use futures::channel::oneshot;
use futures::{future::Shared, FutureExt};
#[cfg(target_os = "macos")]
use media::core_video::CVImageBuffer;
use parking_lot::RwLock;
use refineable::Refineable;
use slotmap::SlotMap;
use smallvec::SmallVec;
use std::{
    any::{Any, TypeId},
    borrow::{Borrow, BorrowMut, Cow},
    cell::{Cell, RefCell},
    cmp,
    fmt::{Debug, Display},
    future::Future,
    hash::{Hash, Hasher},
    marker::PhantomData,
    mem,
    ops::Range,
    rc::Rc,
    sync::{
        atomic::{AtomicUsize, Ordering::SeqCst},
        Arc, Weak,
    },
    time::{Duration, Instant},
};
use util::post_inc;
use util::{measure, ResultExt};
use uuid::Uuid;

mod prompts;

pub use prompts::*;

pub(crate) const DEFAULT_WINDOW_SIZE: Size<Pixels> = size(px(1024.), px(700.));

/// Represents the two different phases when dispatching events.
#[derive(Default, Copy, Clone, Debug, Eq, PartialEq)]
pub enum DispatchPhase {
    /// After the capture phase comes the bubble phase, in which mouse event listeners are
    /// invoked front to back and keyboard event listeners are invoked from the focused element
    /// to the root of the element tree. This is the phase you'll most commonly want to use when
    /// registering event listeners.
    #[default]
    Bubble,
    /// During the initial capture phase, mouse event listeners are invoked back to front, and keyboard
    /// listeners are invoked from the root of the tree downward toward the focused element. This phase
    /// is used for special purposes such as clearing the "pressed" state for click events. If
    /// you stop event propagation during this phase, you need to know what you're doing. Handlers
    /// outside of the immediate region may rely on detecting non-local events during this phase.
    Capture,
}

impl DispatchPhase {
    /// Returns true if this represents the "bubble" phase.
    pub fn bubble(self) -> bool {
        self == DispatchPhase::Bubble
    }

    /// Returns true if this represents the "capture" phase.
    pub fn capture(self) -> bool {
        self == DispatchPhase::Capture
    }
}

type AnyObserver = Box<dyn FnMut(&mut WindowContext) -> bool + 'static>;

type AnyWindowFocusListener =
    Box<dyn FnMut(&WindowFocusEvent, &mut WindowContext) -> bool + 'static>;

struct WindowFocusEvent {
    previous_focus_path: SmallVec<[FocusId; 8]>,
    current_focus_path: SmallVec<[FocusId; 8]>,
}

impl WindowFocusEvent {
    pub fn is_focus_in(&self, focus_id: FocusId) -> bool {
        !self.previous_focus_path.contains(&focus_id) && self.current_focus_path.contains(&focus_id)
    }

    pub fn is_focus_out(&self, focus_id: FocusId) -> bool {
        self.previous_focus_path.contains(&focus_id) && !self.current_focus_path.contains(&focus_id)
    }
}

/// This is provided when subscribing for `ViewContext::on_focus_out` events.
pub struct FocusOutEvent {
    /// A weak focus handle representing what was blurred.
    pub blurred: WeakFocusHandle,
}

slotmap::new_key_type! {
    /// A globally unique identifier for a focusable element.
    pub struct FocusId;
}

thread_local! {
    /// 8MB wasn't quite enough...
    pub(crate) static ELEMENT_ARENA: RefCell<Arena> = RefCell::new(Arena::new(32 * 1024 * 1024));
}

impl FocusId {
    /// Obtains whether the element associated with this handle is currently focused.
    pub fn is_focused(&self, cx: &WindowContext) -> bool {
        cx.window.focus == Some(*self)
    }

    /// Obtains whether the element associated with this handle contains the focused
    /// element or is itself focused.
    pub fn contains_focused(&self, cx: &WindowContext) -> bool {
        cx.focused()
            .map_or(false, |focused| self.contains(focused.id, cx))
    }

    /// Obtains whether the element associated with this handle is contained within the
    /// focused element or is itself focused.
    pub fn within_focused(&self, cx: &WindowContext) -> bool {
        let focused = cx.focused();
        focused.map_or(false, |focused| focused.id.contains(*self, cx))
    }

    /// Obtains whether this handle contains the given handle in the most recently rendered frame.
    pub(crate) fn contains(&self, other: Self, cx: &WindowContext) -> bool {
        cx.window
            .rendered_frame
            .dispatch_tree
            .focus_contains(*self, other)
    }
}

/// A handle which can be used to track and manipulate the focused element in a window.
pub struct FocusHandle {
    pub(crate) id: FocusId,
    handles: Arc<RwLock<SlotMap<FocusId, AtomicUsize>>>,
}

impl std::fmt::Debug for FocusHandle {
    fn fmt(&self, f: &mut std::fmt::Formatter<'_>) -> std::fmt::Result {
        f.write_fmt(format_args!("FocusHandle({:?})", self.id))
    }
}

impl FocusHandle {
    pub(crate) fn new(handles: &Arc<RwLock<SlotMap<FocusId, AtomicUsize>>>) -> Self {
        let id = handles.write().insert(AtomicUsize::new(1));
        Self {
            id,
            handles: handles.clone(),
        }
    }

    pub(crate) fn for_id(
        id: FocusId,
        handles: &Arc<RwLock<SlotMap<FocusId, AtomicUsize>>>,
    ) -> Option<Self> {
        let lock = handles.read();
        let ref_count = lock.get(id)?;
        if ref_count.load(SeqCst) == 0 {
            None
        } else {
            ref_count.fetch_add(1, SeqCst);
            Some(Self {
                id,
                handles: handles.clone(),
            })
        }
    }

    /// Converts this focus handle into a weak variant, which does not prevent it from being released.
    pub fn downgrade(&self) -> WeakFocusHandle {
        WeakFocusHandle {
            id: self.id,
            handles: Arc::downgrade(&self.handles),
        }
    }

    /// Moves the focus to the element associated with this handle.
    pub fn focus(&self, cx: &mut WindowContext) {
        cx.focus(self)
    }

    /// Obtains whether the element associated with this handle is currently focused.
    pub fn is_focused(&self, cx: &WindowContext) -> bool {
        self.id.is_focused(cx)
    }

    /// Obtains whether the element associated with this handle contains the focused
    /// element or is itself focused.
    pub fn contains_focused(&self, cx: &WindowContext) -> bool {
        self.id.contains_focused(cx)
    }

    /// Obtains whether the element associated with this handle is contained within the
    /// focused element or is itself focused.
    pub fn within_focused(&self, cx: &WindowContext) -> bool {
        self.id.within_focused(cx)
    }

    /// Obtains whether this handle contains the given handle in the most recently rendered frame.
    pub fn contains(&self, other: &Self, cx: &WindowContext) -> bool {
        self.id.contains(other.id, cx)
    }

    /// Dispatch an action on the element that rendered this focus handle
    pub fn dispatch_action(&self, action: &dyn Action, cx: &mut WindowContext) {
        if let Some(node_id) = cx
            .window
            .rendered_frame
            .dispatch_tree
            .focusable_node_id(self.id)
        {
            cx.dispatch_action_on_node(node_id, action)
        }
    }
}

impl Clone for FocusHandle {
    fn clone(&self) -> Self {
        Self::for_id(self.id, &self.handles).unwrap()
    }
}

impl PartialEq for FocusHandle {
    fn eq(&self, other: &Self) -> bool {
        self.id == other.id
    }
}

impl Eq for FocusHandle {}

impl Drop for FocusHandle {
    fn drop(&mut self) {
        self.handles
            .read()
            .get(self.id)
            .unwrap()
            .fetch_sub(1, SeqCst);
    }
}

/// A weak reference to a focus handle.
#[derive(Clone, Debug)]
pub struct WeakFocusHandle {
    pub(crate) id: FocusId,
    handles: Weak<RwLock<SlotMap<FocusId, AtomicUsize>>>,
}

impl WeakFocusHandle {
    /// Attempts to upgrade the [WeakFocusHandle] to a [FocusHandle].
    pub fn upgrade(&self) -> Option<FocusHandle> {
        let handles = self.handles.upgrade()?;
        FocusHandle::for_id(self.id, &handles)
    }
}

impl PartialEq for WeakFocusHandle {
    fn eq(&self, other: &WeakFocusHandle) -> bool {
        self.id == other.id
    }
}

impl Eq for WeakFocusHandle {}

impl PartialEq<FocusHandle> for WeakFocusHandle {
    fn eq(&self, other: &FocusHandle) -> bool {
        self.id == other.id
    }
}

impl PartialEq<WeakFocusHandle> for FocusHandle {
    fn eq(&self, other: &WeakFocusHandle) -> bool {
        self.id == other.id
    }
}

/// FocusableView allows users of your view to easily
/// focus it (using cx.focus_view(view))
pub trait FocusableView: 'static + Render {
    /// Returns the focus handle associated with this view.
    fn focus_handle(&self, cx: &AppContext) -> FocusHandle;
}

/// ManagedView is a view (like a Modal, Popover, Menu, etc.)
/// where the lifecycle of the view is handled by another view.
pub trait ManagedView: FocusableView + EventEmitter<DismissEvent> {}

impl<M: FocusableView + EventEmitter<DismissEvent>> ManagedView for M {}

/// Emitted by implementers of [`ManagedView`] to indicate the view should be dismissed, such as when a view is presented as a modal.
pub struct DismissEvent;

type FrameCallback = Box<dyn FnOnce(&mut WindowContext)>;

pub(crate) type AnyMouseListener =
    Box<dyn FnMut(&dyn Any, DispatchPhase, &mut WindowContext) + 'static>;

#[derive(Clone)]
pub(crate) struct CursorStyleRequest {
    pub(crate) hitbox_id: HitboxId,
    pub(crate) style: CursorStyle,
}

/// An identifier for a [Hitbox].
#[derive(Copy, Clone, Debug, Default, Eq, PartialEq)]
pub struct HitboxId(usize);

impl HitboxId {
    /// Checks if the hitbox with this id is currently hovered.
    pub fn is_hovered(&self, cx: &WindowContext) -> bool {
        cx.window.mouse_hit_test.0.contains(self)
    }
}

/// A rectangular region that potentially blocks hitboxes inserted prior.
/// See [WindowContext::insert_hitbox] for more details.
#[derive(Clone, Debug, Deref)]
pub struct Hitbox {
    /// A unique identifier for the hitbox.
    pub id: HitboxId,
    /// The bounds of the hitbox.
    #[deref]
    pub bounds: Bounds<Pixels>,
    /// The content mask when the hitbox was inserted.
    pub content_mask: ContentMask<Pixels>,
    /// Whether the hitbox occludes other hitboxes inserted prior.
    pub opaque: bool,
}

impl Hitbox {
    /// Checks if the hitbox is currently hovered.
    pub fn is_hovered(&self, cx: &WindowContext) -> bool {
        self.id.is_hovered(cx)
    }
}

#[derive(Default, Eq, PartialEq)]
pub(crate) struct HitTest(SmallVec<[HitboxId; 8]>);

/// An identifier for a tooltip.
#[derive(Copy, Clone, Debug, Default, Eq, PartialEq)]
pub struct TooltipId(usize);

impl TooltipId {
    /// Checks if the tooltip is currently hovered.
    pub fn is_hovered(&self, cx: &WindowContext) -> bool {
        cx.window
            .tooltip_bounds
            .as_ref()
            .map_or(false, |tooltip_bounds| {
                tooltip_bounds.id == *self && tooltip_bounds.bounds.contains(&cx.mouse_position())
            })
    }
}

pub(crate) struct TooltipBounds {
    id: TooltipId,
    bounds: Bounds<Pixels>,
}

#[derive(Clone)]
pub(crate) struct TooltipRequest {
    id: TooltipId,
    tooltip: AnyTooltip,
}

pub(crate) struct DeferredDraw {
    priority: usize,
    parent_node: DispatchNodeId,
    element_id_stack: SmallVec<[ElementId; 32]>,
    text_style_stack: Vec<TextStyleRefinement>,
    element: Option<AnyElement>,
    absolute_offset: Point<Pixels>,
    prepaint_range: Range<PrepaintStateIndex>,
    paint_range: Range<PaintIndex>,
}

pub(crate) struct Frame {
    pub(crate) focus: Option<FocusId>,
    pub(crate) window_active: bool,
    pub(crate) element_states: FxHashMap<(GlobalElementId, TypeId), ElementStateBox>,
    accessed_element_states: Vec<(GlobalElementId, TypeId)>,
    pub(crate) mouse_listeners: Vec<Option<AnyMouseListener>>,
    pub(crate) dispatch_tree: DispatchTree,
    pub(crate) scene: Scene,
    pub(crate) hitboxes: Vec<Hitbox>,
    pub(crate) deferred_draws: Vec<DeferredDraw>,
    pub(crate) input_handlers: Vec<Option<PlatformInputHandler>>,
    pub(crate) tooltip_requests: Vec<Option<TooltipRequest>>,
    pub(crate) cursor_styles: Vec<CursorStyleRequest>,
    #[cfg(any(test, feature = "test-support"))]
    pub(crate) debug_bounds: FxHashMap<String, Bounds<Pixels>>,
}

#[derive(Clone, Default)]
pub(crate) struct PrepaintStateIndex {
    hitboxes_index: usize,
    tooltips_index: usize,
    deferred_draws_index: usize,
    dispatch_tree_index: usize,
    accessed_element_states_index: usize,
    line_layout_index: LineLayoutIndex,
}

#[derive(Clone, Default)]
pub(crate) struct PaintIndex {
    scene_index: usize,
    mouse_listeners_index: usize,
    input_handlers_index: usize,
    cursor_styles_index: usize,
    accessed_element_states_index: usize,
    line_layout_index: LineLayoutIndex,
}

impl Frame {
    pub(crate) fn new(dispatch_tree: DispatchTree) -> Self {
        Frame {
            focus: None,
            window_active: false,
            element_states: FxHashMap::default(),
            accessed_element_states: Vec::new(),
            mouse_listeners: Vec::new(),
            dispatch_tree,
            scene: Scene::default(),
            hitboxes: Vec::new(),
            deferred_draws: Vec::new(),
            input_handlers: Vec::new(),
            tooltip_requests: Vec::new(),
            cursor_styles: Vec::new(),

            #[cfg(any(test, feature = "test-support"))]
            debug_bounds: FxHashMap::default(),
        }
    }

    pub(crate) fn clear(&mut self) {
        self.element_states.clear();
        self.accessed_element_states.clear();
        self.mouse_listeners.clear();
        self.dispatch_tree.clear();
        self.scene.clear();
        self.input_handlers.clear();
        self.tooltip_requests.clear();
        self.cursor_styles.clear();
        self.hitboxes.clear();
        self.deferred_draws.clear();
    }

    pub(crate) fn hit_test(&self, position: Point<Pixels>) -> HitTest {
        let mut hit_test = HitTest::default();
        for hitbox in self.hitboxes.iter().rev() {
            let bounds = hitbox.bounds.intersect(&hitbox.content_mask.bounds);
            if bounds.contains(&position) {
                hit_test.0.push(hitbox.id);
                if hitbox.opaque {
                    break;
                }
            }
        }
        hit_test
    }

    pub(crate) fn focus_path(&self) -> SmallVec<[FocusId; 8]> {
        self.focus
            .map(|focus_id| self.dispatch_tree.focus_path(focus_id))
            .unwrap_or_default()
    }

    pub(crate) fn finish(&mut self, prev_frame: &mut Self) {
        for element_state_key in &self.accessed_element_states {
            if let Some((element_state_key, element_state)) =
                prev_frame.element_states.remove_entry(element_state_key)
            {
                self.element_states.insert(element_state_key, element_state);
            }
        }

        self.scene.finish();
    }
}

// Holds the state for a specific window.
#[doc(hidden)]
pub struct Window {
    pub(crate) handle: AnyWindowHandle,
    pub(crate) removed: bool,
    pub(crate) platform_window: Box<dyn PlatformWindow>,
    display_id: Option<DisplayId>,
    sprite_atlas: Arc<dyn PlatformAtlas>,
    text_system: Arc<WindowTextSystem>,
    rem_size: Pixels,
    /// The stack of override values for the window's rem size.
    ///
    /// This is used by `with_rem_size` to allow rendering an element tree with
    /// a given rem size.
    rem_size_override_stack: SmallVec<[Pixels; 8]>,
    pub(crate) viewport_size: Size<Pixels>,
    layout_engine: Option<TaffyLayoutEngine>,
    pub(crate) root_view: Option<AnyView>,
    pub(crate) element_id_stack: SmallVec<[ElementId; 32]>,
    pub(crate) text_style_stack: Vec<TextStyleRefinement>,
    pub(crate) element_offset_stack: Vec<Point<Pixels>>,
    pub(crate) content_mask_stack: Vec<ContentMask<Pixels>>,
    pub(crate) requested_autoscroll: Option<Bounds<Pixels>>,
    pub(crate) rendered_frame: Frame,
    pub(crate) next_frame: Frame,
    pub(crate) next_hitbox_id: HitboxId,
    pub(crate) next_tooltip_id: TooltipId,
    pub(crate) tooltip_bounds: Option<TooltipBounds>,
    next_frame_callbacks: Rc<RefCell<Vec<FrameCallback>>>,
    pub(crate) dirty_views: FxHashSet<EntityId>,
    pub(crate) focus_handles: Arc<RwLock<SlotMap<FocusId, AtomicUsize>>>,
    focus_listeners: SubscriberSet<(), AnyWindowFocusListener>,
    focus_lost_listeners: SubscriberSet<(), AnyObserver>,
    default_prevented: bool,
    mouse_position: Point<Pixels>,
    mouse_hit_test: HitTest,
    modifiers: Modifiers,
    scale_factor: f32,
    bounds_observers: SubscriberSet<(), AnyObserver>,
    appearance: WindowAppearance,
    appearance_observers: SubscriberSet<(), AnyObserver>,
    active: Rc<Cell<bool>>,
    pub(crate) dirty: Rc<Cell<bool>>,
    pub(crate) needs_present: Rc<Cell<bool>>,
    pub(crate) last_input_timestamp: Rc<Cell<Instant>>,
    pub(crate) refreshing: bool,
    pub(crate) draw_phase: DrawPhase,
    activation_observers: SubscriberSet<(), AnyObserver>,
    pub(crate) focus: Option<FocusId>,
    focus_enabled: bool,
    pending_input: Option<PendingInput>,
<<<<<<< HEAD
    pending_modifiers: Option<Modifiers>,
=======
    pending_input_observers: SubscriberSet<(), AnyObserver>,
>>>>>>> c477c129
    prompt: Option<RenderablePromptHandle>,
}

#[derive(Clone, Copy, Debug, Eq, PartialEq)]
pub(crate) enum DrawPhase {
    None,
    Prepaint,
    Paint,
    Focus,
}

#[derive(Default, Debug)]
struct PendingInput {
    keystrokes: SmallVec<[Keystroke; 1]>,
    bindings: SmallVec<[KeyBinding; 1]>,
    focus: Option<FocusId>,
    timer: Option<Task<()>>,
}

impl PendingInput {
    fn input(&self) -> String {
        self.keystrokes
            .iter()
            .flat_map(|k| k.ime_key.clone())
            .collect::<Vec<String>>()
            .join("")
    }

    fn used_by_binding(&self, binding: &KeyBinding) -> bool {
        if self.keystrokes.is_empty() {
            return true;
        }
        let keystroke = &self.keystrokes[0];
        for candidate in keystroke.match_candidates() {
            if binding.match_keystrokes(&[candidate]) == KeyMatch::Pending {
                return true;
            }
        }
        false
    }
}

pub(crate) struct ElementStateBox {
    pub(crate) inner: Box<dyn Any>,
    #[cfg(debug_assertions)]
    pub(crate) type_name: &'static str,
}

fn default_bounds(display_id: Option<DisplayId>, cx: &mut AppContext) -> Bounds<Pixels> {
    const DEFAULT_WINDOW_OFFSET: Point<Pixels> = point(px(0.), px(35.));

    cx.active_window()
        .and_then(|w| w.update(cx, |_, cx| cx.bounds()).ok())
        .map(|bounds| bounds.map_origin(|origin| origin + DEFAULT_WINDOW_OFFSET))
        .unwrap_or_else(|| {
            let display = display_id
                .map(|id| cx.find_display(id))
                .unwrap_or_else(|| cx.primary_display());

            display
                .map(|display| display.default_bounds())
                .unwrap_or_else(|| Bounds::new(point(px(0.), px(0.)), DEFAULT_WINDOW_SIZE))
        })
}

impl Window {
    pub(crate) fn new(
        handle: AnyWindowHandle,
        options: WindowOptions,
        cx: &mut AppContext,
    ) -> Result<Self> {
        let WindowOptions {
            window_bounds,
            titlebar,
            focus,
            show,
            kind,
            is_movable,
            display_id,
            window_background,
            app_id,
        } = options;

        let bounds = window_bounds
            .map(|bounds| bounds.get_bounds())
            .unwrap_or_else(|| default_bounds(display_id, cx));
        let mut platform_window = cx.platform.open_window(
            handle,
            WindowParams {
                bounds,
                titlebar,
                kind,
                is_movable,
                focus,
                show,
                display_id,
                window_background,
            },
        )?;
        let display_id = platform_window.display().map(|display| display.id());
        let sprite_atlas = platform_window.sprite_atlas();
        let mouse_position = platform_window.mouse_position();
        let modifiers = platform_window.modifiers();
        let content_size = platform_window.content_size();
        let scale_factor = platform_window.scale_factor();
        let appearance = platform_window.appearance();
        let text_system = Arc::new(WindowTextSystem::new(cx.text_system().clone()));
        let dirty = Rc::new(Cell::new(true));
        let active = Rc::new(Cell::new(platform_window.is_active()));
        let needs_present = Rc::new(Cell::new(false));
        let next_frame_callbacks: Rc<RefCell<Vec<FrameCallback>>> = Default::default();
        let last_input_timestamp = Rc::new(Cell::new(Instant::now()));

        if let Some(ref window_open_state) = window_bounds {
            match window_open_state {
                WindowBounds::Fullscreen(_) => platform_window.toggle_fullscreen(),
                WindowBounds::Maximized(_) => platform_window.zoom(),
                WindowBounds::Windowed(_) => {}
            }
        }

        platform_window.on_close(Box::new({
            let mut cx = cx.to_async();
            move || {
                let _ = handle.update(&mut cx, |_, cx| cx.remove_window());
            }
        }));
        platform_window.on_request_frame(Box::new({
            let mut cx = cx.to_async();
            let dirty = dirty.clone();
            let active = active.clone();
            let needs_present = needs_present.clone();
            let next_frame_callbacks = next_frame_callbacks.clone();
            let last_input_timestamp = last_input_timestamp.clone();
            move || {
                let next_frame_callbacks = next_frame_callbacks.take();
                if !next_frame_callbacks.is_empty() {
                    handle
                        .update(&mut cx, |_, cx| {
                            for callback in next_frame_callbacks {
                                callback(cx);
                            }
                        })
                        .log_err();
                }

                // Keep presenting the current scene for 1 extra second since the
                // last input to prevent the display from underclocking the refresh rate.
                let needs_present = needs_present.get()
                    || (active.get()
                        && last_input_timestamp.get().elapsed() < Duration::from_secs(1));

                if dirty.get() {
                    measure("frame duration", || {
                        handle
                            .update(&mut cx, |_, cx| {
                                cx.draw();
                                cx.present();
                            })
                            .log_err();
                    })
                } else if needs_present {
                    handle.update(&mut cx, |_, cx| cx.present()).log_err();
                }

                handle
                    .update(&mut cx, |_, cx| {
                        cx.complete_frame();
                    })
                    .log_err();
            }
        }));
        platform_window.on_resize(Box::new({
            let mut cx = cx.to_async();
            move |_, _| {
                handle
                    .update(&mut cx, |_, cx| cx.bounds_changed())
                    .log_err();
            }
        }));
        platform_window.on_moved(Box::new({
            let mut cx = cx.to_async();
            move || {
                handle
                    .update(&mut cx, |_, cx| cx.bounds_changed())
                    .log_err();
            }
        }));
        platform_window.on_appearance_changed(Box::new({
            let mut cx = cx.to_async();
            move || {
                handle
                    .update(&mut cx, |_, cx| cx.appearance_changed())
                    .log_err();
            }
        }));
        platform_window.on_active_status_change(Box::new({
            let mut cx = cx.to_async();
            move |active| {
                handle
                    .update(&mut cx, |_, cx| {
                        cx.window.active.set(active);
                        cx.window
                            .activation_observers
                            .clone()
                            .retain(&(), |callback| callback(cx));
                        cx.refresh();
                    })
                    .log_err();
            }
        }));

        platform_window.on_input({
            let mut cx = cx.to_async();
            Box::new(move |event| {
                handle
                    .update(&mut cx, |_, cx| cx.dispatch_event(event))
                    .log_err()
                    .unwrap_or(DispatchEventResult::default())
            })
        });

        if let Some(app_id) = app_id {
            platform_window.set_app_id(&app_id);
        }

        Ok(Window {
            handle,
            removed: false,
            platform_window,
            display_id,
            sprite_atlas,
            text_system,
            rem_size: px(16.),
            rem_size_override_stack: SmallVec::new(),
            viewport_size: content_size,
            layout_engine: Some(TaffyLayoutEngine::new()),
            root_view: None,
            element_id_stack: SmallVec::default(),
            text_style_stack: Vec::new(),
            element_offset_stack: Vec::new(),
            content_mask_stack: Vec::new(),
            requested_autoscroll: None,
            rendered_frame: Frame::new(DispatchTree::new(cx.keymap.clone(), cx.actions.clone())),
            next_frame: Frame::new(DispatchTree::new(cx.keymap.clone(), cx.actions.clone())),
            next_frame_callbacks,
            next_hitbox_id: HitboxId::default(),
            next_tooltip_id: TooltipId::default(),
            tooltip_bounds: None,
            dirty_views: FxHashSet::default(),
            focus_handles: Arc::new(RwLock::new(SlotMap::with_key())),
            focus_listeners: SubscriberSet::new(),
            focus_lost_listeners: SubscriberSet::new(),
            default_prevented: true,
            mouse_position,
            mouse_hit_test: HitTest::default(),
            modifiers,
            scale_factor,
            bounds_observers: SubscriberSet::new(),
            appearance,
            appearance_observers: SubscriberSet::new(),
            active,
            dirty,
            needs_present,
            last_input_timestamp,
            refreshing: false,
            draw_phase: DrawPhase::None,
            activation_observers: SubscriberSet::new(),
            focus: None,
            focus_enabled: true,
            pending_input: None,
<<<<<<< HEAD
            pending_modifiers: None,
=======
            pending_input_observers: SubscriberSet::new(),
>>>>>>> c477c129
            prompt: None,
        })
    }
    fn new_focus_listener(
        &mut self,
        value: AnyWindowFocusListener,
    ) -> (Subscription, impl FnOnce()) {
        self.focus_listeners.insert((), value)
    }
}

#[derive(Clone, Debug, Default, PartialEq, Eq)]
pub(crate) struct DispatchEventResult {
    pub propagate: bool,
    pub default_prevented: bool,
}

/// Indicates which region of the window is visible. Content falling outside of this mask will not be
/// rendered. Currently, only rectangular content masks are supported, but we give the mask its own type
/// to leave room to support more complex shapes in the future.
#[derive(Clone, Debug, Default, PartialEq, Eq)]
#[repr(C)]
pub struct ContentMask<P: Clone + Default + Debug> {
    /// The bounds
    pub bounds: Bounds<P>,
}

impl ContentMask<Pixels> {
    /// Scale the content mask's pixel units by the given scaling factor.
    pub fn scale(&self, factor: f32) -> ContentMask<ScaledPixels> {
        ContentMask {
            bounds: self.bounds.scale(factor),
        }
    }

    /// Intersect the content mask with the given content mask.
    pub fn intersect(&self, other: &Self) -> Self {
        let bounds = self.bounds.intersect(&other.bounds);
        ContentMask { bounds }
    }
}

/// Provides access to application state in the context of a single window. Derefs
/// to an [`AppContext`], so you can also pass a [`WindowContext`] to any method that takes
/// an [`AppContext`] and call any [`AppContext`] methods.
pub struct WindowContext<'a> {
    pub(crate) app: &'a mut AppContext,
    pub(crate) window: &'a mut Window,
}

impl<'a> WindowContext<'a> {
    pub(crate) fn new(app: &'a mut AppContext, window: &'a mut Window) -> Self {
        Self { app, window }
    }

    /// Obtain a handle to the window that belongs to this context.
    pub fn window_handle(&self) -> AnyWindowHandle {
        self.window.handle
    }

    /// Mark the window as dirty, scheduling it to be redrawn on the next frame.
    pub fn refresh(&mut self) {
        if self.window.draw_phase == DrawPhase::None {
            self.window.refreshing = true;
            self.window.dirty.set(true);
        }
    }

    /// Indicate that this view has changed, which will invoke any observers and also mark the window as dirty.
    /// If this view or any of its ancestors are *cached*, notifying it will cause it or its ancestors to be redrawn.
    pub fn notify(&mut self, view_id: EntityId) {
        for view_id in self
            .window
            .rendered_frame
            .dispatch_tree
            .view_path(view_id)
            .into_iter()
            .rev()
        {
            if !self.window.dirty_views.insert(view_id) {
                break;
            }
        }

        if self.window.draw_phase == DrawPhase::None {
            self.window.dirty.set(true);
            self.app.push_effect(Effect::Notify { emitter: view_id });
        }
    }

    /// Close this window.
    pub fn remove_window(&mut self) {
        self.window.removed = true;
    }

    /// Obtain a new [`FocusHandle`], which allows you to track and manipulate the keyboard focus
    /// for elements rendered within this window.
    pub fn focus_handle(&mut self) -> FocusHandle {
        FocusHandle::new(&self.window.focus_handles)
    }

    /// Obtain the currently focused [`FocusHandle`]. If no elements are focused, returns `None`.
    pub fn focused(&self) -> Option<FocusHandle> {
        self.window
            .focus
            .and_then(|id| FocusHandle::for_id(id, &self.window.focus_handles))
    }

    /// Move focus to the element associated with the given [`FocusHandle`].
    pub fn focus(&mut self, handle: &FocusHandle) {
        if !self.window.focus_enabled || self.window.focus == Some(handle.id) {
            return;
        }

        self.window.focus = Some(handle.id);
        self.window
            .rendered_frame
            .dispatch_tree
            .clear_pending_keystrokes();
        self.refresh();
    }

    /// Remove focus from all elements within this context's window.
    pub fn blur(&mut self) {
        if !self.window.focus_enabled {
            return;
        }

        self.window.focus = None;
        self.refresh();
    }

    /// Blur the window and don't allow anything in it to be focused again.
    pub fn disable_focus(&mut self) {
        self.blur();
        self.window.focus_enabled = false;
    }

    /// Accessor for the text system.
    pub fn text_system(&self) -> &Arc<WindowTextSystem> {
        &self.window.text_system
    }

    /// The current text style. Which is composed of all the style refinements provided to `with_text_style`.
    pub fn text_style(&self) -> TextStyle {
        let mut style = TextStyle::default();
        for refinement in &self.window.text_style_stack {
            style.refine(refinement);
        }
        style
    }

    /// Check if the platform window is maximized
    /// On some platforms (namely Windows) this is different than the bounds being the size of the display
    pub fn is_maximized(&self) -> bool {
        self.window.platform_window.is_maximized()
    }

    /// Return the `WindowBounds` to indicate that how a window should be opened
    /// after it has been closed
    pub fn window_bounds(&self) -> WindowBounds {
        self.window.platform_window.window_bounds()
    }

    /// Dispatch the given action on the currently focused element.
    pub fn dispatch_action(&mut self, action: Box<dyn Action>) {
        let focus_handle = self.focused();

        let window = self.window.handle;
        self.app.defer(move |cx| {
            window
                .update(cx, |_, cx| {
                    let node_id = focus_handle
                        .and_then(|handle| {
                            cx.window
                                .rendered_frame
                                .dispatch_tree
                                .focusable_node_id(handle.id)
                        })
                        .unwrap_or_else(|| cx.window.rendered_frame.dispatch_tree.root_node_id());

                    cx.dispatch_action_on_node(node_id, action.as_ref());
                })
                .log_err();
        })
    }

    pub(crate) fn dispatch_keystroke_observers(
        &mut self,
        event: &dyn Any,
        action: Option<Box<dyn Action>>,
    ) {
        let Some(key_down_event) = event.downcast_ref::<KeyDownEvent>() else {
            return;
        };

        self.keystroke_observers
            .clone()
            .retain(&(), move |callback| {
                (callback)(
                    &KeystrokeEvent {
                        keystroke: key_down_event.keystroke.clone(),
                        action: action.as_ref().map(|action| action.boxed_clone()),
                    },
                    self,
                );
                true
            });
    }

    pub(crate) fn clear_pending_keystrokes(&mut self) {
        self.window
            .rendered_frame
            .dispatch_tree
            .clear_pending_keystrokes();
        self.window
            .next_frame
            .dispatch_tree
            .clear_pending_keystrokes();
    }

    /// Schedules the given function to be run at the end of the current effect cycle, allowing entities
    /// that are currently on the stack to be returned to the app.
    pub fn defer(&mut self, f: impl FnOnce(&mut WindowContext) + 'static) {
        let handle = self.window.handle;
        self.app.defer(move |cx| {
            handle.update(cx, |_, cx| f(cx)).ok();
        });
    }

    /// Subscribe to events emitted by a model or view.
    /// The entity to which you're subscribing must implement the [`EventEmitter`] trait.
    /// The callback will be invoked a handle to the emitting entity (either a [`View`] or [`Model`]), the event, and a window context for the current window.
    pub fn observe<E, T>(
        &mut self,
        entity: &E,
        mut on_notify: impl FnMut(E, &mut WindowContext<'_>) + 'static,
    ) -> Subscription
    where
        E: Entity<T>,
    {
        let entity_id = entity.entity_id();
        let entity = entity.downgrade();
        let window_handle = self.window.handle;
        self.app.new_observer(
            entity_id,
            Box::new(move |cx| {
                window_handle
                    .update(cx, |_, cx| {
                        if let Some(handle) = E::upgrade_from(&entity) {
                            on_notify(handle, cx);
                            true
                        } else {
                            false
                        }
                    })
                    .unwrap_or(false)
            }),
        )
    }

    /// Subscribe to events emitted by a model or view.
    /// The entity to which you're subscribing must implement the [`EventEmitter`] trait.
    /// The callback will be invoked a handle to the emitting entity (either a [`View`] or [`Model`]), the event, and a window context for the current window.
    pub fn subscribe<Emitter, E, Evt>(
        &mut self,
        entity: &E,
        mut on_event: impl FnMut(E, &Evt, &mut WindowContext<'_>) + 'static,
    ) -> Subscription
    where
        Emitter: EventEmitter<Evt>,
        E: Entity<Emitter>,
        Evt: 'static,
    {
        let entity_id = entity.entity_id();
        let entity = entity.downgrade();
        let window_handle = self.window.handle;
        self.app.new_subscription(
            entity_id,
            (
                TypeId::of::<Evt>(),
                Box::new(move |event, cx| {
                    window_handle
                        .update(cx, |_, cx| {
                            if let Some(handle) = E::upgrade_from(&entity) {
                                let event = event.downcast_ref().expect("invalid event type");
                                on_event(handle, event, cx);
                                true
                            } else {
                                false
                            }
                        })
                        .unwrap_or(false)
                }),
            ),
        )
    }

    /// Creates an [`AsyncWindowContext`], which has a static lifetime and can be held across
    /// await points in async code.
    pub fn to_async(&self) -> AsyncWindowContext {
        AsyncWindowContext::new(self.app.to_async(), self.window.handle)
    }

    /// Schedule the given closure to be run directly after the current frame is rendered.
    pub fn on_next_frame(&mut self, callback: impl FnOnce(&mut WindowContext) + 'static) {
        RefCell::borrow_mut(&self.window.next_frame_callbacks).push(Box::new(callback));
    }

    /// Spawn the future returned by the given closure on the application thread pool.
    /// The closure is provided a handle to the current window and an `AsyncWindowContext` for
    /// use within your future.
    pub fn spawn<Fut, R>(&mut self, f: impl FnOnce(AsyncWindowContext) -> Fut) -> Task<R>
    where
        R: 'static,
        Fut: Future<Output = R> + 'static,
    {
        self.app
            .spawn(|app| f(AsyncWindowContext::new(app, self.window.handle)))
    }

    fn bounds_changed(&mut self) {
        self.window.scale_factor = self.window.platform_window.scale_factor();
        self.window.viewport_size = self.window.platform_window.content_size();
        self.window.display_id = self
            .window
            .platform_window
            .display()
            .map(|display| display.id());

        self.refresh();

        self.window
            .bounds_observers
            .clone()
            .retain(&(), |callback| callback(self));
    }

    /// Returns the bounds of the current window in the global coordinate space, which could span across multiple displays.
    pub fn bounds(&self) -> Bounds<Pixels> {
        self.window.platform_window.bounds()
    }

    /// Returns whether or not the window is currently fullscreen
    pub fn is_fullscreen(&self) -> bool {
        self.window.platform_window.is_fullscreen()
    }

    pub(crate) fn appearance_changed(&mut self) {
        self.window.appearance = self.window.platform_window.appearance();

        self.window
            .appearance_observers
            .clone()
            .retain(&(), |callback| callback(self));
    }

    /// Returns the appearance of the current window.
    pub fn appearance(&self) -> WindowAppearance {
        self.window.appearance
    }

    /// Returns the size of the drawable area within the window.
    pub fn viewport_size(&self) -> Size<Pixels> {
        self.window.viewport_size
    }

    /// Returns whether this window is focused by the operating system (receiving key events).
    pub fn is_window_active(&self) -> bool {
        self.window.active.get()
    }

    /// Toggle zoom on the window.
    pub fn zoom_window(&self) {
        self.window.platform_window.zoom();
    }

    /// Opens the native title bar context menu, useful when implementing client side decorations (Wayland and X11)
    pub fn show_window_menu(&self, position: Point<Pixels>) {
        self.window.platform_window.show_window_menu(position)
    }

    /// Tells the compositor to take control of window movement (Wayland and X11)
    ///
    /// Events may not be received during a move operation.
    pub fn start_system_move(&self) {
        self.window.platform_window.start_system_move()
    }

    /// Returns whether the title bar window controls need to be rendered by the application (Wayland and X11)
    pub fn should_render_window_controls(&self) -> bool {
        self.window.platform_window.should_render_window_controls()
    }

    /// Updates the window's title at the platform level.
    pub fn set_window_title(&mut self, title: &str) {
        self.window.platform_window.set_title(title);
    }

    /// Sets the application identifier.
    pub fn set_app_id(&mut self, app_id: &str) {
        self.window.platform_window.set_app_id(app_id);
    }

    /// Sets the window background appearance.
    pub fn set_background_appearance(&mut self, background_appearance: WindowBackgroundAppearance) {
        self.window
            .platform_window
            .set_background_appearance(background_appearance);
    }

    /// Mark the window as dirty at the platform level.
    pub fn set_window_edited(&mut self, edited: bool) {
        self.window.platform_window.set_edited(edited);
    }

    /// Determine the display on which the window is visible.
    pub fn display(&self) -> Option<Rc<dyn PlatformDisplay>> {
        self.platform
            .displays()
            .into_iter()
            .find(|display| Some(display.id()) == self.window.display_id)
    }

    /// Show the platform character palette.
    pub fn show_character_palette(&self) {
        self.window.platform_window.show_character_palette();
    }

    /// The scale factor of the display associated with the window. For example, it could
    /// return 2.0 for a "retina" display, indicating that each logical pixel should actually
    /// be rendered as two pixels on screen.
    pub fn scale_factor(&self) -> f32 {
        self.window.scale_factor
    }

    /// The size of an em for the base font of the application. Adjusting this value allows the
    /// UI to scale, just like zooming a web page.
    pub fn rem_size(&self) -> Pixels {
        self.window
            .rem_size_override_stack
            .last()
            .copied()
            .unwrap_or(self.window.rem_size)
    }

    /// Sets the size of an em for the base font of the application. Adjusting this value allows the
    /// UI to scale, just like zooming a web page.
    pub fn set_rem_size(&mut self, rem_size: impl Into<Pixels>) {
        self.window.rem_size = rem_size.into();
    }

    /// Executes the provided function with the specified rem size.
    ///
    /// This method must only be called as part of element drawing.
    pub fn with_rem_size<F, R>(&mut self, rem_size: Option<impl Into<Pixels>>, f: F) -> R
    where
        F: FnOnce(&mut Self) -> R,
    {
        debug_assert!(
            matches!(
                self.window.draw_phase,
                DrawPhase::Prepaint | DrawPhase::Paint
            ),
            "this method can only be called during request_layout, prepaint, or paint"
        );

        if let Some(rem_size) = rem_size {
            self.window.rem_size_override_stack.push(rem_size.into());
            let result = f(self);
            self.window.rem_size_override_stack.pop();
            result
        } else {
            f(self)
        }
    }

    /// The line height associated with the current text style.
    pub fn line_height(&self) -> Pixels {
        let rem_size = self.rem_size();
        let text_style = self.text_style();
        text_style
            .line_height
            .to_pixels(text_style.font_size, rem_size)
    }

    /// Call to prevent the default action of an event. Currently only used to prevent
    /// parent elements from becoming focused on mouse down.
    pub fn prevent_default(&mut self) {
        self.window.default_prevented = true;
    }

    /// Obtain whether default has been prevented for the event currently being dispatched.
    pub fn default_prevented(&self) -> bool {
        self.window.default_prevented
    }

    /// Determine whether the given action is available along the dispatch path to the currently focused element.
    pub fn is_action_available(&self, action: &dyn Action) -> bool {
        let target = self
            .focused()
            .and_then(|focused_handle| {
                self.window
                    .rendered_frame
                    .dispatch_tree
                    .focusable_node_id(focused_handle.id)
            })
            .unwrap_or_else(|| self.window.rendered_frame.dispatch_tree.root_node_id());
        self.window
            .rendered_frame
            .dispatch_tree
            .is_action_available(action, target)
    }

    /// The position of the mouse relative to the window.
    pub fn mouse_position(&self) -> Point<Pixels> {
        self.window.mouse_position
    }

    /// The current state of the keyboard's modifiers
    pub fn modifiers(&self) -> Modifiers {
        self.window.modifiers
    }

    fn complete_frame(&self) {
        self.window.platform_window.completed_frame();
    }

    /// Produces a new frame and assigns it to `rendered_frame`. To actually show
    /// the contents of the new [Scene], use [present].
    #[profiling::function]
    pub fn draw(&mut self) {
        self.window.dirty.set(false);
        self.window.requested_autoscroll = None;

        // Restore the previously-used input handler.
        if let Some(input_handler) = self.window.platform_window.take_input_handler() {
            self.window
                .rendered_frame
                .input_handlers
                .push(Some(input_handler));
        }

        self.draw_roots();
        self.window.dirty_views.clear();

        self.window
            .next_frame
            .dispatch_tree
            .preserve_pending_keystrokes(
                &mut self.window.rendered_frame.dispatch_tree,
                self.window.focus,
            );
        self.window.next_frame.focus = self.window.focus;
        self.window.next_frame.window_active = self.window.active.get();

        // Register requested input handler with the platform window.
        if let Some(input_handler) = self.window.next_frame.input_handlers.pop() {
            self.window
                .platform_window
                .set_input_handler(input_handler.unwrap());
        }

        self.window.layout_engine.as_mut().unwrap().clear();
        self.text_system().finish_frame();
        self.window
            .next_frame
            .finish(&mut self.window.rendered_frame);
        ELEMENT_ARENA.with_borrow_mut(|element_arena| {
            let percentage = (element_arena.len() as f32 / element_arena.capacity() as f32) * 100.;
            if percentage >= 80. {
                log::warn!("elevated element arena occupation: {}.", percentage);
            }
            element_arena.clear();
        });

        self.window.draw_phase = DrawPhase::Focus;
        let previous_focus_path = self.window.rendered_frame.focus_path();
        let previous_window_active = self.window.rendered_frame.window_active;
        mem::swap(&mut self.window.rendered_frame, &mut self.window.next_frame);
        self.window.next_frame.clear();
        let current_focus_path = self.window.rendered_frame.focus_path();
        let current_window_active = self.window.rendered_frame.window_active;

        if previous_focus_path != current_focus_path
            || previous_window_active != current_window_active
        {
            if !previous_focus_path.is_empty() && current_focus_path.is_empty() {
                self.window
                    .focus_lost_listeners
                    .clone()
                    .retain(&(), |listener| listener(self));
            }

            let event = WindowFocusEvent {
                previous_focus_path: if previous_window_active {
                    previous_focus_path
                } else {
                    Default::default()
                },
                current_focus_path: if current_window_active {
                    current_focus_path
                } else {
                    Default::default()
                },
            };
            self.window
                .focus_listeners
                .clone()
                .retain(&(), |listener| listener(&event, self));
        }

        self.reset_cursor_style();
        self.window.refreshing = false;
        self.window.draw_phase = DrawPhase::None;
        self.window.needs_present.set(true);
    }

    #[profiling::function]
    fn present(&self) {
        self.window
            .platform_window
            .draw(&self.window.rendered_frame.scene);
        self.window.needs_present.set(false);
        profiling::finish_frame!();
    }

    fn draw_roots(&mut self) {
        self.window.draw_phase = DrawPhase::Prepaint;
        self.window.tooltip_bounds.take();

        // Layout all root elements.
        let mut root_element = self.window.root_view.as_ref().unwrap().clone().into_any();
        root_element.prepaint_as_root(Point::default(), self.window.viewport_size.into(), self);

        let mut sorted_deferred_draws =
            (0..self.window.next_frame.deferred_draws.len()).collect::<SmallVec<[_; 8]>>();
        sorted_deferred_draws.sort_by_key(|ix| self.window.next_frame.deferred_draws[*ix].priority);
        self.prepaint_deferred_draws(&sorted_deferred_draws);

        let mut prompt_element = None;
        let mut active_drag_element = None;
        let mut tooltip_element = None;
        if let Some(prompt) = self.window.prompt.take() {
            let mut element = prompt.view.any_view().into_any();
            element.prepaint_as_root(Point::default(), self.window.viewport_size.into(), self);
            prompt_element = Some(element);
            self.window.prompt = Some(prompt);
        } else if let Some(active_drag) = self.app.active_drag.take() {
            let mut element = active_drag.view.clone().into_any();
            let offset = self.mouse_position() - active_drag.cursor_offset;
            element.prepaint_as_root(offset, AvailableSpace::min_size(), self);
            active_drag_element = Some(element);
            self.app.active_drag = Some(active_drag);
        } else {
            tooltip_element = self.prepaint_tooltip();
        }

        self.window.mouse_hit_test = self.window.next_frame.hit_test(self.window.mouse_position);

        // Now actually paint the elements.
        self.window.draw_phase = DrawPhase::Paint;
        root_element.paint(self);

        self.paint_deferred_draws(&sorted_deferred_draws);

        if let Some(mut prompt_element) = prompt_element {
            prompt_element.paint(self)
        } else if let Some(mut drag_element) = active_drag_element {
            drag_element.paint(self);
        } else if let Some(mut tooltip_element) = tooltip_element {
            tooltip_element.paint(self);
        }
    }

    fn prepaint_tooltip(&mut self) -> Option<AnyElement> {
        let tooltip_request = self.window.next_frame.tooltip_requests.last().cloned()?;
        let tooltip_request = tooltip_request.unwrap();
        let mut element = tooltip_request.tooltip.view.clone().into_any();
        let mouse_position = tooltip_request.tooltip.mouse_position;
        let tooltip_size = element.layout_as_root(AvailableSpace::min_size(), self);

        let mut tooltip_bounds = Bounds::new(mouse_position + point(px(1.), px(1.)), tooltip_size);
        let window_bounds = Bounds {
            origin: Point::default(),
            size: self.viewport_size(),
        };

        if tooltip_bounds.right() > window_bounds.right() {
            let new_x = mouse_position.x - tooltip_bounds.size.width - px(1.);
            if new_x >= Pixels::ZERO {
                tooltip_bounds.origin.x = new_x;
            } else {
                tooltip_bounds.origin.x = cmp::max(
                    Pixels::ZERO,
                    tooltip_bounds.origin.x - tooltip_bounds.right() - window_bounds.right(),
                );
            }
        }

        if tooltip_bounds.bottom() > window_bounds.bottom() {
            let new_y = mouse_position.y - tooltip_bounds.size.height - px(1.);
            if new_y >= Pixels::ZERO {
                tooltip_bounds.origin.y = new_y;
            } else {
                tooltip_bounds.origin.y = cmp::max(
                    Pixels::ZERO,
                    tooltip_bounds.origin.y - tooltip_bounds.bottom() - window_bounds.bottom(),
                );
            }
        }

        self.with_absolute_element_offset(tooltip_bounds.origin, |cx| element.prepaint(cx));

        self.window.tooltip_bounds = Some(TooltipBounds {
            id: tooltip_request.id,
            bounds: tooltip_bounds,
        });
        Some(element)
    }

    fn prepaint_deferred_draws(&mut self, deferred_draw_indices: &[usize]) {
        assert_eq!(self.window.element_id_stack.len(), 0);

        let mut deferred_draws = mem::take(&mut self.window.next_frame.deferred_draws);
        for deferred_draw_ix in deferred_draw_indices {
            let deferred_draw = &mut deferred_draws[*deferred_draw_ix];
            self.window
                .element_id_stack
                .clone_from(&deferred_draw.element_id_stack);
            self.window
                .text_style_stack
                .clone_from(&deferred_draw.text_style_stack);
            self.window
                .next_frame
                .dispatch_tree
                .set_active_node(deferred_draw.parent_node);

            let prepaint_start = self.prepaint_index();
            if let Some(element) = deferred_draw.element.as_mut() {
                self.with_absolute_element_offset(deferred_draw.absolute_offset, |cx| {
                    element.prepaint(cx)
                });
            } else {
                self.reuse_prepaint(deferred_draw.prepaint_range.clone());
            }
            let prepaint_end = self.prepaint_index();
            deferred_draw.prepaint_range = prepaint_start..prepaint_end;
        }
        assert_eq!(
            self.window.next_frame.deferred_draws.len(),
            0,
            "cannot call defer_draw during deferred drawing"
        );
        self.window.next_frame.deferred_draws = deferred_draws;
        self.window.element_id_stack.clear();
        self.window.text_style_stack.clear();
    }

    fn paint_deferred_draws(&mut self, deferred_draw_indices: &[usize]) {
        assert_eq!(self.window.element_id_stack.len(), 0);

        let mut deferred_draws = mem::take(&mut self.window.next_frame.deferred_draws);
        for deferred_draw_ix in deferred_draw_indices {
            let mut deferred_draw = &mut deferred_draws[*deferred_draw_ix];
            self.window
                .element_id_stack
                .clone_from(&deferred_draw.element_id_stack);
            self.window
                .next_frame
                .dispatch_tree
                .set_active_node(deferred_draw.parent_node);

            let paint_start = self.paint_index();
            if let Some(element) = deferred_draw.element.as_mut() {
                element.paint(self);
            } else {
                self.reuse_paint(deferred_draw.paint_range.clone());
            }
            let paint_end = self.paint_index();
            deferred_draw.paint_range = paint_start..paint_end;
        }
        self.window.next_frame.deferred_draws = deferred_draws;
        self.window.element_id_stack.clear();
    }

    pub(crate) fn prepaint_index(&self) -> PrepaintStateIndex {
        PrepaintStateIndex {
            hitboxes_index: self.window.next_frame.hitboxes.len(),
            tooltips_index: self.window.next_frame.tooltip_requests.len(),
            deferred_draws_index: self.window.next_frame.deferred_draws.len(),
            dispatch_tree_index: self.window.next_frame.dispatch_tree.len(),
            accessed_element_states_index: self.window.next_frame.accessed_element_states.len(),
            line_layout_index: self.window.text_system.layout_index(),
        }
    }

    pub(crate) fn reuse_prepaint(&mut self, range: Range<PrepaintStateIndex>) {
        let window = &mut self.window;
        window.next_frame.hitboxes.extend(
            window.rendered_frame.hitboxes[range.start.hitboxes_index..range.end.hitboxes_index]
                .iter()
                .cloned(),
        );
        window.next_frame.tooltip_requests.extend(
            window.rendered_frame.tooltip_requests
                [range.start.tooltips_index..range.end.tooltips_index]
                .iter_mut()
                .map(|request| request.take()),
        );
        window.next_frame.accessed_element_states.extend(
            window.rendered_frame.accessed_element_states[range.start.accessed_element_states_index
                ..range.end.accessed_element_states_index]
                .iter()
                .map(|(id, type_id)| (GlobalElementId(id.0.clone()), *type_id)),
        );
        window
            .text_system
            .reuse_layouts(range.start.line_layout_index..range.end.line_layout_index);

        let reused_subtree = window.next_frame.dispatch_tree.reuse_subtree(
            range.start.dispatch_tree_index..range.end.dispatch_tree_index,
            &mut window.rendered_frame.dispatch_tree,
        );
        window.next_frame.deferred_draws.extend(
            window.rendered_frame.deferred_draws
                [range.start.deferred_draws_index..range.end.deferred_draws_index]
                .iter()
                .map(|deferred_draw| DeferredDraw {
                    parent_node: reused_subtree.refresh_node_id(deferred_draw.parent_node),
                    element_id_stack: deferred_draw.element_id_stack.clone(),
                    text_style_stack: deferred_draw.text_style_stack.clone(),
                    priority: deferred_draw.priority,
                    element: None,
                    absolute_offset: deferred_draw.absolute_offset,
                    prepaint_range: deferred_draw.prepaint_range.clone(),
                    paint_range: deferred_draw.paint_range.clone(),
                }),
        );
    }

    pub(crate) fn paint_index(&self) -> PaintIndex {
        PaintIndex {
            scene_index: self.window.next_frame.scene.len(),
            mouse_listeners_index: self.window.next_frame.mouse_listeners.len(),
            input_handlers_index: self.window.next_frame.input_handlers.len(),
            cursor_styles_index: self.window.next_frame.cursor_styles.len(),
            accessed_element_states_index: self.window.next_frame.accessed_element_states.len(),
            line_layout_index: self.window.text_system.layout_index(),
        }
    }

    pub(crate) fn reuse_paint(&mut self, range: Range<PaintIndex>) {
        let window = &mut self.window;

        window.next_frame.cursor_styles.extend(
            window.rendered_frame.cursor_styles
                [range.start.cursor_styles_index..range.end.cursor_styles_index]
                .iter()
                .cloned(),
        );
        window.next_frame.input_handlers.extend(
            window.rendered_frame.input_handlers
                [range.start.input_handlers_index..range.end.input_handlers_index]
                .iter_mut()
                .map(|handler| handler.take()),
        );
        window.next_frame.mouse_listeners.extend(
            window.rendered_frame.mouse_listeners
                [range.start.mouse_listeners_index..range.end.mouse_listeners_index]
                .iter_mut()
                .map(|listener| listener.take()),
        );
        window.next_frame.accessed_element_states.extend(
            window.rendered_frame.accessed_element_states[range.start.accessed_element_states_index
                ..range.end.accessed_element_states_index]
                .iter()
                .map(|(id, type_id)| (GlobalElementId(id.0.clone()), *type_id)),
        );
        window
            .text_system
            .reuse_layouts(range.start.line_layout_index..range.end.line_layout_index);
        window.next_frame.scene.replay(
            range.start.scene_index..range.end.scene_index,
            &window.rendered_frame.scene,
        );
    }

    /// Push a text style onto the stack, and call a function with that style active.
    /// Use [`AppContext::text_style`] to get the current, combined text style. This method
    /// should only be called as part of element drawing.
    pub fn with_text_style<F, R>(&mut self, style: Option<TextStyleRefinement>, f: F) -> R
    where
        F: FnOnce(&mut Self) -> R,
    {
        debug_assert!(
            matches!(
                self.window.draw_phase,
                DrawPhase::Prepaint | DrawPhase::Paint
            ),
            "this method can only be called during request_layout, prepaint, or paint"
        );
        if let Some(style) = style {
            self.window.text_style_stack.push(style);
            let result = f(self);
            self.window.text_style_stack.pop();
            result
        } else {
            f(self)
        }
    }

    /// Updates the cursor style at the platform level. This method should only be called
    /// during the prepaint phase of element drawing.
    pub fn set_cursor_style(&mut self, style: CursorStyle, hitbox: &Hitbox) {
        debug_assert_eq!(
            self.window.draw_phase,
            DrawPhase::Paint,
            "this method can only be called during paint"
        );
        self.window
            .next_frame
            .cursor_styles
            .push(CursorStyleRequest {
                hitbox_id: hitbox.id,
                style,
            });
    }

    /// Sets a tooltip to be rendered for the upcoming frame. This method should only be called
    /// during the paint phase of element drawing.
    pub fn set_tooltip(&mut self, tooltip: AnyTooltip) -> TooltipId {
        debug_assert_eq!(
            self.window.draw_phase,
            DrawPhase::Prepaint,
            "this method can only be called during prepaint"
        );
        let id = TooltipId(post_inc(&mut self.window.next_tooltip_id.0));
        self.window
            .next_frame
            .tooltip_requests
            .push(Some(TooltipRequest { id, tooltip }));
        id
    }

    /// Invoke the given function with the given content mask after intersecting it
    /// with the current mask. This method should only be called during element drawing.
    pub fn with_content_mask<R>(
        &mut self,
        mask: Option<ContentMask<Pixels>>,
        f: impl FnOnce(&mut Self) -> R,
    ) -> R {
        debug_assert!(
            matches!(
                self.window.draw_phase,
                DrawPhase::Prepaint | DrawPhase::Paint
            ),
            "this method can only be called during request_layout, prepaint, or paint"
        );
        if let Some(mask) = mask {
            let mask = mask.intersect(&self.content_mask());
            self.window_mut().content_mask_stack.push(mask);
            let result = f(self);
            self.window_mut().content_mask_stack.pop();
            result
        } else {
            f(self)
        }
    }

    /// Updates the global element offset relative to the current offset. This is used to implement
    /// scrolling. This method should only be called during the prepaint phase of element drawing.
    pub fn with_element_offset<R>(
        &mut self,
        offset: Point<Pixels>,
        f: impl FnOnce(&mut Self) -> R,
    ) -> R {
        debug_assert_eq!(
            self.window.draw_phase,
            DrawPhase::Prepaint,
            "this method can only be called during request_layout, or prepaint"
        );

        if offset.is_zero() {
            return f(self);
        };

        let abs_offset = self.element_offset() + offset;
        self.with_absolute_element_offset(abs_offset, f)
    }

    /// Updates the global element offset based on the given offset. This is used to implement
    /// drag handles and other manual painting of elements. This method should only be called during
    /// the prepaint phase of element drawing.
    pub fn with_absolute_element_offset<R>(
        &mut self,
        offset: Point<Pixels>,
        f: impl FnOnce(&mut Self) -> R,
    ) -> R {
        debug_assert_eq!(
            self.window.draw_phase,
            DrawPhase::Prepaint,
            "this method can only be called during request_layout, or prepaint"
        );
        self.window_mut().element_offset_stack.push(offset);
        let result = f(self);
        self.window_mut().element_offset_stack.pop();
        result
    }

    /// Perform prepaint on child elements in a "retryable" manner, so that any side effects
    /// of prepaints can be discarded before prepainting again. This is used to support autoscroll
    /// where we need to prepaint children to detect the autoscroll bounds, then adjust the
    /// element offset and prepaint again. See [`List`] for an example. This method should only be
    /// called during the prepaint phase of element drawing.
    pub fn transact<T, U>(&mut self, f: impl FnOnce(&mut Self) -> Result<T, U>) -> Result<T, U> {
        debug_assert_eq!(
            self.window.draw_phase,
            DrawPhase::Prepaint,
            "this method can only be called during prepaint"
        );
        let index = self.prepaint_index();
        let result = f(self);
        if result.is_err() {
            self.window
                .next_frame
                .hitboxes
                .truncate(index.hitboxes_index);
            self.window
                .next_frame
                .tooltip_requests
                .truncate(index.tooltips_index);
            self.window
                .next_frame
                .deferred_draws
                .truncate(index.deferred_draws_index);
            self.window
                .next_frame
                .dispatch_tree
                .truncate(index.dispatch_tree_index);
            self.window
                .next_frame
                .accessed_element_states
                .truncate(index.accessed_element_states_index);
            self.window
                .text_system
                .truncate_layouts(index.line_layout_index);
        }
        result
    }

    /// When you call this method during [`prepaint`], containing elements will attempt to
    /// scroll to cause the specified bounds to become visible. When they decide to autoscroll, they will call
    /// [`prepaint`] again with a new set of bounds. See [`List`] for an example of an element
    /// that supports this method being called on the elements it contains. This method should only be
    /// called during the prepaint phase of element drawing.
    pub fn request_autoscroll(&mut self, bounds: Bounds<Pixels>) {
        debug_assert_eq!(
            self.window.draw_phase,
            DrawPhase::Prepaint,
            "this method can only be called during prepaint"
        );
        self.window.requested_autoscroll = Some(bounds);
    }

    /// This method can be called from a containing element such as [`List`] to support the autoscroll behavior
    /// described in [`request_autoscroll`].
    pub fn take_autoscroll(&mut self) -> Option<Bounds<Pixels>> {
        debug_assert_eq!(
            self.window.draw_phase,
            DrawPhase::Prepaint,
            "this method can only be called during prepaint"
        );
        self.window.requested_autoscroll.take()
    }

    /// Remove an asset from GPUI's cache
    pub fn remove_cached_asset<A: Asset + 'static>(
        &mut self,
        source: &A::Source,
    ) -> Option<A::Output> {
        self.asset_cache.remove::<A>(source)
    }

    /// Asynchronously load an asset, if the asset hasn't finished loading this will return None.
    /// Your view will be re-drawn once the asset has finished loading.
    ///
    /// Note that the multiple calls to this method will only result in one `Asset::load` call.
    /// The results of that call will be cached, and returned on subsequent uses of this API.
    ///
    /// Use [Self::remove_cached_asset] to reload your asset.
    pub fn use_cached_asset<A: Asset + 'static>(
        &mut self,
        source: &A::Source,
    ) -> Option<A::Output> {
        self.asset_cache.get::<A>(source).or_else(|| {
            if let Some(asset) = self.use_asset::<A>(source) {
                self.asset_cache
                    .insert::<A>(source.to_owned(), asset.clone());
                Some(asset)
            } else {
                None
            }
        })
    }

    /// Asynchronously load an asset, if the asset hasn't finished loading this will return None.
    /// Your view will be re-drawn once the asset has finished loading.
    ///
    /// Note that the multiple calls to this method will only result in one `Asset::load` call at a
    /// time.
    ///
    /// This asset will not be cached by default, see [Self::use_cached_asset]
    pub fn use_asset<A: Asset + 'static>(&mut self, source: &A::Source) -> Option<A::Output> {
        let asset_id = (TypeId::of::<A>(), hash(source));
        let mut is_first = false;
        let task = self
            .loading_assets
            .remove(&asset_id)
            .map(|boxed_task| *boxed_task.downcast::<Shared<Task<A::Output>>>().unwrap())
            .unwrap_or_else(|| {
                is_first = true;
                let future = A::load(source.clone(), self);
                let task = self.background_executor().spawn(future).shared();
                task
            });

        task.clone().now_or_never().or_else(|| {
            if is_first {
                let parent_id = self.parent_view_id();
                self.spawn({
                    let task = task.clone();
                    |mut cx| async move {
                        task.await;

                        cx.on_next_frame(move |cx| {
                            if let Some(parent_id) = parent_id {
                                cx.notify(parent_id)
                            } else {
                                cx.refresh()
                            }
                        });
                    }
                })
                .detach();
            }

            self.loading_assets.insert(asset_id, Box::new(task));

            None
        })
    }

    /// Obtain the current element offset. This method should only be called during the
    /// prepaint phase of element drawing.
    pub fn element_offset(&self) -> Point<Pixels> {
        debug_assert_eq!(
            self.window.draw_phase,
            DrawPhase::Prepaint,
            "this method can only be called during prepaint"
        );
        self.window()
            .element_offset_stack
            .last()
            .copied()
            .unwrap_or_default()
    }

    /// Obtain the current content mask. This method should only be called during element drawing.
    pub fn content_mask(&self) -> ContentMask<Pixels> {
        debug_assert!(
            matches!(
                self.window.draw_phase,
                DrawPhase::Prepaint | DrawPhase::Paint
            ),
            "this method can only be called during prepaint, or paint"
        );
        self.window()
            .content_mask_stack
            .last()
            .cloned()
            .unwrap_or_else(|| ContentMask {
                bounds: Bounds {
                    origin: Point::default(),
                    size: self.window().viewport_size,
                },
            })
    }

    /// Provide elements in the called function with a new namespace in which their identiers must be unique.
    /// This can be used within a custom element to distinguish multiple sets of child elements.
    pub fn with_element_namespace<R>(
        &mut self,
        element_id: impl Into<ElementId>,
        f: impl FnOnce(&mut Self) -> R,
    ) -> R {
        self.window.element_id_stack.push(element_id.into());
        let result = f(self);
        self.window.element_id_stack.pop();
        result
    }

    /// Updates or initializes state for an element with the given id that lives across multiple
    /// frames. If an element with this ID existed in the rendered frame, its state will be passed
    /// to the given closure. The state returned by the closure will be stored so it can be referenced
    /// when drawing the next frame. This method should only be called as part of element drawing.
    pub fn with_element_state<S, R>(
        &mut self,
        global_id: &GlobalElementId,
        f: impl FnOnce(Option<S>, &mut Self) -> (R, S),
    ) -> R
    where
        S: 'static,
    {
        debug_assert!(
            matches!(
                self.window.draw_phase,
                DrawPhase::Prepaint | DrawPhase::Paint
            ),
            "this method can only be called during request_layout, prepaint, or paint"
        );

        let key = (GlobalElementId(global_id.0.clone()), TypeId::of::<S>());
        self.window
            .next_frame
            .accessed_element_states
            .push((GlobalElementId(key.0.clone()), TypeId::of::<S>()));

        if let Some(any) = self
            .window
            .next_frame
            .element_states
            .remove(&key)
            .or_else(|| self.window.rendered_frame.element_states.remove(&key))
        {
            let ElementStateBox {
                inner,
                #[cfg(debug_assertions)]
                type_name,
            } = any;
            // Using the extra inner option to avoid needing to reallocate a new box.
            let mut state_box = inner
                .downcast::<Option<S>>()
                .map_err(|_| {
                    #[cfg(debug_assertions)]
                    {
                        anyhow::anyhow!(
                            "invalid element state type for id, requested {:?}, actual: {:?}",
                            std::any::type_name::<S>(),
                            type_name
                        )
                    }

                    #[cfg(not(debug_assertions))]
                    {
                        anyhow::anyhow!(
                            "invalid element state type for id, requested {:?}",
                            std::any::type_name::<S>(),
                        )
                    }
                })
                .unwrap();

            let state = state_box.take().expect(
                "reentrant call to with_element_state for the same state type and element id",
            );
            let (result, state) = f(Some(state), self);
            state_box.replace(state);
            self.window.next_frame.element_states.insert(
                key,
                ElementStateBox {
                    inner: state_box,
                    #[cfg(debug_assertions)]
                    type_name,
                },
            );
            result
        } else {
            let (result, state) = f(None, self);
            self.window.next_frame.element_states.insert(
                key,
                ElementStateBox {
                    inner: Box::new(Some(state)),
                    #[cfg(debug_assertions)]
                    type_name: std::any::type_name::<S>(),
                },
            );
            result
        }
    }

    /// A variant of `with_element_state` that allows the element's id to be optional. This is a convenience
    /// method for elements where the element id may or may not be assigned. Prefer using `with_element_state`
    /// when the element is guaranteed to have an id.
    pub fn with_optional_element_state<S, R>(
        &mut self,
        global_id: Option<&GlobalElementId>,
        f: impl FnOnce(Option<Option<S>>, &mut Self) -> (R, Option<S>),
    ) -> R
    where
        S: 'static,
    {
        debug_assert!(
            matches!(
                self.window.draw_phase,
                DrawPhase::Prepaint | DrawPhase::Paint
            ),
            "this method can only be called during request_layout, prepaint, or paint"
        );

        if let Some(global_id) = global_id {
            self.with_element_state(global_id, |state, cx| {
                let (result, state) = f(Some(state), cx);
                let state =
                    state.expect("you must return some state when you pass some element id");
                (result, state)
            })
        } else {
            let (result, state) = f(None, self);
            debug_assert!(
                state.is_none(),
                "you must not return an element state when passing None for the global id"
            );
            result
        }
    }

    /// Defers the drawing of the given element, scheduling it to be painted on top of the currently-drawn tree
    /// at a later time. The `priority` parameter determines the drawing order relative to other deferred elements,
    /// with higher values being drawn on top.
    ///
    /// This method should only be called as part of the prepaint phase of element drawing.
    pub fn defer_draw(
        &mut self,
        element: AnyElement,
        absolute_offset: Point<Pixels>,
        priority: usize,
    ) {
        let window = &mut self.window;
        debug_assert_eq!(
            window.draw_phase,
            DrawPhase::Prepaint,
            "this method can only be called during request_layout or prepaint"
        );
        let parent_node = window.next_frame.dispatch_tree.active_node_id().unwrap();
        window.next_frame.deferred_draws.push(DeferredDraw {
            parent_node,
            element_id_stack: window.element_id_stack.clone(),
            text_style_stack: window.text_style_stack.clone(),
            priority,
            element: Some(element),
            absolute_offset,
            prepaint_range: PrepaintStateIndex::default()..PrepaintStateIndex::default(),
            paint_range: PaintIndex::default()..PaintIndex::default(),
        });
    }

    /// Creates a new painting layer for the specified bounds. A "layer" is a batch
    /// of geometry that are non-overlapping and have the same draw order. This is typically used
    /// for performance reasons.
    ///
    /// This method should only be called as part of the paint phase of element drawing.
    pub fn paint_layer<R>(&mut self, bounds: Bounds<Pixels>, f: impl FnOnce(&mut Self) -> R) -> R {
        debug_assert_eq!(
            self.window.draw_phase,
            DrawPhase::Paint,
            "this method can only be called during paint"
        );

        let scale_factor = self.scale_factor();
        let content_mask = self.content_mask();
        let clipped_bounds = bounds.intersect(&content_mask.bounds);
        if !clipped_bounds.is_empty() {
            self.window
                .next_frame
                .scene
                .push_layer(clipped_bounds.scale(scale_factor));
        }

        let result = f(self);

        if !clipped_bounds.is_empty() {
            self.window.next_frame.scene.pop_layer();
        }

        result
    }

    /// Paint one or more drop shadows into the scene for the next frame at the current z-index.
    ///
    /// This method should only be called as part of the paint phase of element drawing.
    pub fn paint_shadows(
        &mut self,
        bounds: Bounds<Pixels>,
        corner_radii: Corners<Pixels>,
        shadows: &[BoxShadow],
    ) {
        debug_assert_eq!(
            self.window.draw_phase,
            DrawPhase::Paint,
            "this method can only be called during paint"
        );

        let scale_factor = self.scale_factor();
        let content_mask = self.content_mask();
        for shadow in shadows {
            let mut shadow_bounds = bounds;
            shadow_bounds.origin += shadow.offset;
            shadow_bounds.dilate(shadow.spread_radius);
            self.window.next_frame.scene.insert_primitive(Shadow {
                order: 0,
                blur_radius: shadow.blur_radius.scale(scale_factor),
                bounds: shadow_bounds.scale(scale_factor),
                content_mask: content_mask.scale(scale_factor),
                corner_radii: corner_radii.scale(scale_factor),
                color: shadow.color,
            });
        }
    }

    /// Paint one or more quads into the scene for the next frame at the current stacking context.
    /// Quads are colored rectangular regions with an optional background, border, and corner radius.
    /// see [`fill`](crate::fill), [`outline`](crate::outline), and [`quad`](crate::quad) to construct this type.
    ///
    /// This method should only be called as part of the paint phase of element drawing.
    pub fn paint_quad(&mut self, quad: PaintQuad) {
        debug_assert_eq!(
            self.window.draw_phase,
            DrawPhase::Paint,
            "this method can only be called during paint"
        );

        let scale_factor = self.scale_factor();
        let content_mask = self.content_mask();
        self.window.next_frame.scene.insert_primitive(Quad {
            order: 0,
            pad: 0,
            bounds: quad.bounds.scale(scale_factor),
            content_mask: content_mask.scale(scale_factor),
            background: quad.background,
            border_color: quad.border_color,
            corner_radii: quad.corner_radii.scale(scale_factor),
            border_widths: quad.border_widths.scale(scale_factor),
        });
    }

    /// Paint the given `Path` into the scene for the next frame at the current z-index.
    ///
    /// This method should only be called as part of the paint phase of element drawing.
    pub fn paint_path(&mut self, mut path: Path<Pixels>, color: impl Into<Hsla>) {
        debug_assert_eq!(
            self.window.draw_phase,
            DrawPhase::Paint,
            "this method can only be called during paint"
        );

        let scale_factor = self.scale_factor();
        let content_mask = self.content_mask();
        path.content_mask = content_mask;
        path.color = color.into();
        self.window
            .next_frame
            .scene
            .insert_primitive(path.scale(scale_factor));
    }

    /// Paint an underline into the scene for the next frame at the current z-index.
    ///
    /// This method should only be called as part of the paint phase of element drawing.
    pub fn paint_underline(
        &mut self,
        origin: Point<Pixels>,
        width: Pixels,
        style: &UnderlineStyle,
    ) {
        debug_assert_eq!(
            self.window.draw_phase,
            DrawPhase::Paint,
            "this method can only be called during paint"
        );

        let scale_factor = self.scale_factor();
        let height = if style.wavy {
            style.thickness * 3.
        } else {
            style.thickness
        };
        let bounds = Bounds {
            origin,
            size: size(width, height),
        };
        let content_mask = self.content_mask();

        self.window.next_frame.scene.insert_primitive(Underline {
            order: 0,
            pad: 0,
            bounds: bounds.scale(scale_factor),
            content_mask: content_mask.scale(scale_factor),
            color: style.color.unwrap_or_default(),
            thickness: style.thickness.scale(scale_factor),
            wavy: style.wavy,
        });
    }

    /// Paint a strikethrough into the scene for the next frame at the current z-index.
    ///
    /// This method should only be called as part of the paint phase of element drawing.
    pub fn paint_strikethrough(
        &mut self,
        origin: Point<Pixels>,
        width: Pixels,
        style: &StrikethroughStyle,
    ) {
        debug_assert_eq!(
            self.window.draw_phase,
            DrawPhase::Paint,
            "this method can only be called during paint"
        );

        let scale_factor = self.scale_factor();
        let height = style.thickness;
        let bounds = Bounds {
            origin,
            size: size(width, height),
        };
        let content_mask = self.content_mask();

        self.window.next_frame.scene.insert_primitive(Underline {
            order: 0,
            pad: 0,
            bounds: bounds.scale(scale_factor),
            content_mask: content_mask.scale(scale_factor),
            thickness: style.thickness.scale(scale_factor),
            color: style.color.unwrap_or_default(),
            wavy: false,
        });
    }

    /// Paints a monochrome (non-emoji) glyph into the scene for the next frame at the current z-index.
    ///
    /// The y component of the origin is the baseline of the glyph.
    /// You should generally prefer to use the [`ShapedLine::paint`](crate::ShapedLine::paint) or
    /// [`WrappedLine::paint`](crate::WrappedLine::paint) methods in the [`TextSystem`](crate::TextSystem).
    /// This method is only useful if you need to paint a single glyph that has already been shaped.
    ///
    /// This method should only be called as part of the paint phase of element drawing.
    pub fn paint_glyph(
        &mut self,
        origin: Point<Pixels>,
        font_id: FontId,
        glyph_id: GlyphId,
        font_size: Pixels,
        color: Hsla,
    ) -> Result<()> {
        debug_assert_eq!(
            self.window.draw_phase,
            DrawPhase::Paint,
            "this method can only be called during paint"
        );

        let scale_factor = self.scale_factor();
        let glyph_origin = origin.scale(scale_factor);
        let subpixel_variant = Point {
            x: (glyph_origin.x.0.fract() * SUBPIXEL_VARIANTS as f32).floor() as u8,
            y: (glyph_origin.y.0.fract() * SUBPIXEL_VARIANTS as f32).floor() as u8,
        };
        let params = RenderGlyphParams {
            font_id,
            glyph_id,
            font_size,
            subpixel_variant,
            scale_factor,
            is_emoji: false,
        };

        let raster_bounds = self.text_system().raster_bounds(&params)?;
        if !raster_bounds.is_zero() {
            let tile = self
                .window
                .sprite_atlas
                .get_or_insert_with(&params.clone().into(), &mut || {
                    let (size, bytes) = self.text_system().rasterize_glyph(&params)?;
                    Ok(Some((size, Cow::Owned(bytes))))
                })?
                .expect("Callback above only errors or returns Some");
            let bounds = Bounds {
                origin: glyph_origin.map(|px| px.floor()) + raster_bounds.origin.map(Into::into),
                size: tile.bounds.size.map(Into::into),
            };
            let content_mask = self.content_mask().scale(scale_factor);
            self.window
                .next_frame
                .scene
                .insert_primitive(MonochromeSprite {
                    order: 0,
                    pad: 0,
                    bounds,
                    content_mask,
                    color,
                    tile,
                    transformation: TransformationMatrix::unit(),
                });
        }
        Ok(())
    }

    /// Paints an emoji glyph into the scene for the next frame at the current z-index.
    ///
    /// The y component of the origin is the baseline of the glyph.
    /// You should generally prefer to use the [`ShapedLine::paint`](crate::ShapedLine::paint) or
    /// [`WrappedLine::paint`](crate::WrappedLine::paint) methods in the [`TextSystem`](crate::TextSystem).
    /// This method is only useful if you need to paint a single emoji that has already been shaped.
    ///
    /// This method should only be called as part of the paint phase of element drawing.
    pub fn paint_emoji(
        &mut self,
        origin: Point<Pixels>,
        font_id: FontId,
        glyph_id: GlyphId,
        font_size: Pixels,
    ) -> Result<()> {
        debug_assert_eq!(
            self.window.draw_phase,
            DrawPhase::Paint,
            "this method can only be called during paint"
        );

        let scale_factor = self.scale_factor();
        let glyph_origin = origin.scale(scale_factor);
        let params = RenderGlyphParams {
            font_id,
            glyph_id,
            font_size,
            // We don't render emojis with subpixel variants.
            subpixel_variant: Default::default(),
            scale_factor,
            is_emoji: true,
        };

        let raster_bounds = self.text_system().raster_bounds(&params)?;
        if !raster_bounds.is_zero() {
            let tile = self
                .window
                .sprite_atlas
                .get_or_insert_with(&params.clone().into(), &mut || {
                    let (size, bytes) = self.text_system().rasterize_glyph(&params)?;
                    Ok(Some((size, Cow::Owned(bytes))))
                })?
                .expect("Callback above only errors or returns Some");

            let bounds = Bounds {
                origin: glyph_origin.map(|px| px.floor()) + raster_bounds.origin.map(Into::into),
                size: tile.bounds.size.map(Into::into),
            };
            let content_mask = self.content_mask().scale(scale_factor);

            self.window
                .next_frame
                .scene
                .insert_primitive(PolychromeSprite {
                    order: 0,
                    grayscale: false,
                    bounds,
                    corner_radii: Default::default(),
                    content_mask,
                    tile,
                });
        }
        Ok(())
    }

    /// Paint a monochrome SVG into the scene for the next frame at the current stacking context.
    ///
    /// This method should only be called as part of the paint phase of element drawing.
    pub fn paint_svg(
        &mut self,
        bounds: Bounds<Pixels>,
        path: SharedString,
        transformation: TransformationMatrix,
        color: Hsla,
    ) -> Result<()> {
        debug_assert_eq!(
            self.window.draw_phase,
            DrawPhase::Paint,
            "this method can only be called during paint"
        );

        let scale_factor = self.scale_factor();
        let bounds = bounds.scale(scale_factor);
        // Render the SVG at twice the size to get a higher quality result.
        let params = RenderSvgParams {
            path,
            size: bounds
                .size
                .map(|pixels| DevicePixels::from((pixels.0 * 2.).ceil() as i32)),
        };

        let Some(tile) =
            self.window
                .sprite_atlas
                .get_or_insert_with(&params.clone().into(), &mut || {
                    let Some(bytes) = self.svg_renderer.render(&params)? else {
                        return Ok(None);
                    };
                    Ok(Some((params.size, Cow::Owned(bytes))))
                })?
        else {
            return Ok(());
        };
        let content_mask = self.content_mask().scale(scale_factor);

        self.window
            .next_frame
            .scene
            .insert_primitive(MonochromeSprite {
                order: 0,
                pad: 0,
                bounds,
                content_mask,
                color,
                tile,
                transformation,
            });

        Ok(())
    }

    /// Paint an image into the scene for the next frame at the current z-index.
    ///
    /// This method should only be called as part of the paint phase of element drawing.
    pub fn paint_image(
        &mut self,
        bounds: Bounds<Pixels>,
        corner_radii: Corners<Pixels>,
        data: Arc<ImageData>,
        grayscale: bool,
    ) -> Result<()> {
        debug_assert_eq!(
            self.window.draw_phase,
            DrawPhase::Paint,
            "this method can only be called during paint"
        );

        let scale_factor = self.scale_factor();
        let bounds = bounds.scale(scale_factor);
        let params = RenderImageParams { image_id: data.id };

        let tile = self
            .window
            .sprite_atlas
            .get_or_insert_with(&params.clone().into(), &mut || {
                Ok(Some((data.size(), Cow::Borrowed(data.as_bytes()))))
            })?
            .expect("Callback above only returns Some");
        let content_mask = self.content_mask().scale(scale_factor);
        let corner_radii = corner_radii.scale(scale_factor);

        self.window
            .next_frame
            .scene
            .insert_primitive(PolychromeSprite {
                order: 0,
                grayscale,
                bounds,
                content_mask,
                corner_radii,
                tile,
            });
        Ok(())
    }

    /// Paint a surface into the scene for the next frame at the current z-index.
    ///
    /// This method should only be called as part of the paint phase of element drawing.
    #[cfg(target_os = "macos")]
    pub fn paint_surface(&mut self, bounds: Bounds<Pixels>, image_buffer: CVImageBuffer) {
        debug_assert_eq!(
            self.window.draw_phase,
            DrawPhase::Paint,
            "this method can only be called during paint"
        );

        let scale_factor = self.scale_factor();
        let bounds = bounds.scale(scale_factor);
        let content_mask = self.content_mask().scale(scale_factor);
        self.window
            .next_frame
            .scene
            .insert_primitive(crate::Surface {
                order: 0,
                bounds,
                content_mask,
                image_buffer,
            });
    }

    #[must_use]
    /// Add a node to the layout tree for the current frame. Takes the `Style` of the element for which
    /// layout is being requested, along with the layout ids of any children. This method is called during
    /// calls to the [`Element::request_layout`] trait method and enables any element to participate in layout.
    ///
    /// This method should only be called as part of the request_layout or prepaint phase of element drawing.
    pub fn request_layout(
        &mut self,
        style: Style,
        children: impl IntoIterator<Item = LayoutId>,
    ) -> LayoutId {
        debug_assert_eq!(
            self.window.draw_phase,
            DrawPhase::Prepaint,
            "this method can only be called during request_layout, or prepaint"
        );

        self.app.layout_id_buffer.clear();
        self.app.layout_id_buffer.extend(children);
        let rem_size = self.rem_size();

        self.window.layout_engine.as_mut().unwrap().request_layout(
            style,
            rem_size,
            &self.app.layout_id_buffer,
        )
    }

    /// Add a node to the layout tree for the current frame. Instead of taking a `Style` and children,
    /// this variant takes a function that is invoked during layout so you can use arbitrary logic to
    /// determine the element's size. One place this is used internally is when measuring text.
    ///
    /// The given closure is invoked at layout time with the known dimensions and available space and
    /// returns a `Size`.
    ///
    /// This method should only be called as part of the request_layout or prepaint phase of element drawing.
    pub fn request_measured_layout<
        F: FnMut(Size<Option<Pixels>>, Size<AvailableSpace>, &mut WindowContext) -> Size<Pixels>
            + 'static,
    >(
        &mut self,
        style: Style,
        measure: F,
    ) -> LayoutId {
        debug_assert_eq!(
            self.window.draw_phase,
            DrawPhase::Prepaint,
            "this method can only be called during request_layout, or prepaint"
        );

        let rem_size = self.rem_size();
        self.window
            .layout_engine
            .as_mut()
            .unwrap()
            .request_measured_layout(style, rem_size, measure)
    }

    /// Compute the layout for the given id within the given available space.
    /// This method is called for its side effect, typically by the framework prior to painting.
    /// After calling it, you can request the bounds of the given layout node id or any descendant.
    ///
    /// This method should only be called as part of the prepaint phase of element drawing.
    pub fn compute_layout(&mut self, layout_id: LayoutId, available_space: Size<AvailableSpace>) {
        debug_assert_eq!(
            self.window.draw_phase,
            DrawPhase::Prepaint,
            "this method can only be called during request_layout, or prepaint"
        );

        let mut layout_engine = self.window.layout_engine.take().unwrap();
        layout_engine.compute_layout(layout_id, available_space, self);
        self.window.layout_engine = Some(layout_engine);
    }

    /// Obtain the bounds computed for the given LayoutId relative to the window. This method will usually be invoked by
    /// GPUI itself automatically in order to pass your element its `Bounds` automatically.
    ///
    /// This method should only be called as part of element drawing.
    pub fn layout_bounds(&mut self, layout_id: LayoutId) -> Bounds<Pixels> {
        debug_assert_eq!(
            self.window.draw_phase,
            DrawPhase::Prepaint,
            "this method can only be called during request_layout, prepaint, or paint"
        );

        let mut bounds = self
            .window
            .layout_engine
            .as_mut()
            .unwrap()
            .layout_bounds(layout_id)
            .map(Into::into);
        bounds.origin += self.element_offset();
        bounds
    }

    /// This method should be called during `prepaint`. You can use
    /// the returned [Hitbox] during `paint` or in an event handler
    /// to determine whether the inserted hitbox was the topmost.
    ///
    /// This method should only be called as part of the prepaint phase of element drawing.
    pub fn insert_hitbox(&mut self, bounds: Bounds<Pixels>, opaque: bool) -> Hitbox {
        debug_assert_eq!(
            self.window.draw_phase,
            DrawPhase::Prepaint,
            "this method can only be called during prepaint"
        );

        let content_mask = self.content_mask();
        let window = &mut self.window;
        let id = window.next_hitbox_id;
        window.next_hitbox_id.0 += 1;
        let hitbox = Hitbox {
            id,
            bounds,
            content_mask,
            opaque,
        };
        window.next_frame.hitboxes.push(hitbox.clone());
        hitbox
    }

    /// Sets the key context for the current element. This context will be used to translate
    /// keybindings into actions.
    ///
    /// This method should only be called as part of the paint phase of element drawing.
    pub fn set_key_context(&mut self, context: KeyContext) {
        debug_assert_eq!(
            self.window.draw_phase,
            DrawPhase::Paint,
            "this method can only be called during paint"
        );
        self.window
            .next_frame
            .dispatch_tree
            .set_key_context(context);
    }

    /// Sets the focus handle for the current element. This handle will be used to manage focus state
    /// and keyboard event dispatch for the element.
    ///
    /// This method should only be called as part of the paint phase of element drawing.
    pub fn set_focus_handle(&mut self, focus_handle: &FocusHandle) {
        debug_assert_eq!(
            self.window.draw_phase,
            DrawPhase::Paint,
            "this method can only be called during paint"
        );
        self.window
            .next_frame
            .dispatch_tree
            .set_focus_id(focus_handle.id);
    }

    /// Sets the view id for the current element, which will be used to manage view caching.
    ///
    /// This method should only be called as part of element prepaint. We plan on removing this
    /// method eventually when we solve some issues that require us to construct editor elements
    /// directly instead of always using editors via views.
    pub fn set_view_id(&mut self, view_id: EntityId) {
        debug_assert_eq!(
            self.window.draw_phase,
            DrawPhase::Prepaint,
            "this method can only be called during prepaint"
        );
        self.window.next_frame.dispatch_tree.set_view_id(view_id);
    }

    /// Get the last view id for the current element
    pub fn parent_view_id(&mut self) -> Option<EntityId> {
        self.window.next_frame.dispatch_tree.parent_view_id()
    }

    /// Sets an input handler, such as [`ElementInputHandler`][element_input_handler], which interfaces with the
    /// platform to receive textual input with proper integration with concerns such
    /// as IME interactions. This handler will be active for the upcoming frame until the following frame is
    /// rendered.
    ///
    /// This method should only be called as part of the paint phase of element drawing.
    ///
    /// [element_input_handler]: crate::ElementInputHandler
    pub fn handle_input(&mut self, focus_handle: &FocusHandle, input_handler: impl InputHandler) {
        debug_assert_eq!(
            self.window.draw_phase,
            DrawPhase::Paint,
            "this method can only be called during paint"
        );

        if focus_handle.is_focused(self) {
            let cx = self.to_async();
            self.window
                .next_frame
                .input_handlers
                .push(Some(PlatformInputHandler::new(cx, Box::new(input_handler))));
        }
    }

    /// Register a mouse event listener on the window for the next frame. The type of event
    /// is determined by the first parameter of the given listener. When the next frame is rendered
    /// the listener will be cleared.
    ///
    /// This method should only be called as part of the paint phase of element drawing.
    pub fn on_mouse_event<Event: MouseEvent>(
        &mut self,
        mut handler: impl FnMut(&Event, DispatchPhase, &mut WindowContext) + 'static,
    ) {
        debug_assert_eq!(
            self.window.draw_phase,
            DrawPhase::Paint,
            "this method can only be called during paint"
        );

        self.window.next_frame.mouse_listeners.push(Some(Box::new(
            move |event: &dyn Any, phase: DispatchPhase, cx: &mut WindowContext<'_>| {
                if let Some(event) = event.downcast_ref() {
                    handler(event, phase, cx)
                }
            },
        )));
    }

    /// Register a key event listener on the window for the next frame. The type of event
    /// is determined by the first parameter of the given listener. When the next frame is rendered
    /// the listener will be cleared.
    ///
    /// This is a fairly low-level method, so prefer using event handlers on elements unless you have
    /// a specific need to register a global listener.
    ///
    /// This method should only be called as part of the paint phase of element drawing.
    pub fn on_key_event<Event: KeyEvent>(
        &mut self,
        listener: impl Fn(&Event, DispatchPhase, &mut WindowContext) + 'static,
    ) {
        debug_assert_eq!(
            self.window.draw_phase,
            DrawPhase::Paint,
            "this method can only be called during paint"
        );

        self.window.next_frame.dispatch_tree.on_key_event(Rc::new(
            move |event: &dyn Any, phase, cx: &mut WindowContext<'_>| {
                if let Some(event) = event.downcast_ref::<Event>() {
                    listener(event, phase, cx)
                }
            },
        ));
    }

    /// Register a modifiers changed event listener on the window for the next frame.
    ///
    /// This is a fairly low-level method, so prefer using event handlers on elements unless you have
    /// a specific need to register a global listener.
    ///
    /// This method should only be called as part of the paint phase of element drawing.
    pub fn on_modifiers_changed(
        &mut self,
        listener: impl Fn(&ModifiersChangedEvent, &mut WindowContext) + 'static,
    ) {
        debug_assert_eq!(
            self.window.draw_phase,
            DrawPhase::Paint,
            "this method can only be called during paint"
        );

        self.window
            .next_frame
            .dispatch_tree
            .on_modifiers_changed(Rc::new(
                move |event: &ModifiersChangedEvent, cx: &mut WindowContext<'_>| {
                    listener(event, cx)
                },
            ));
    }

    /// Register a listener to be called when the given focus handle or one of its descendants receives focus.
    /// This does not fire if the given focus handle - or one of its descendants - was previously focused.
    /// Returns a subscription and persists until the subscription is dropped.
    pub fn on_focus_in(
        &mut self,
        handle: &FocusHandle,
        mut listener: impl FnMut(&mut WindowContext) + 'static,
    ) -> Subscription {
        let focus_id = handle.id;
        let (subscription, activate) =
            self.window.new_focus_listener(Box::new(move |event, cx| {
                if event.is_focus_in(focus_id) {
                    listener(cx);
                }
                true
            }));
        self.app.defer(move |_| activate());
        subscription
    }

    /// Register a listener to be called when the given focus handle or one of its descendants loses focus.
    /// Returns a subscription and persists until the subscription is dropped.
    pub fn on_focus_out(
        &mut self,
        handle: &FocusHandle,
        mut listener: impl FnMut(FocusOutEvent, &mut WindowContext) + 'static,
    ) -> Subscription {
        let focus_id = handle.id;
        let (subscription, activate) =
            self.window.new_focus_listener(Box::new(move |event, cx| {
                if let Some(blurred_id) = event.previous_focus_path.last().copied() {
                    if event.is_focus_out(focus_id) {
                        let event = FocusOutEvent {
                            blurred: WeakFocusHandle {
                                id: blurred_id,
                                handles: Arc::downgrade(&cx.window.focus_handles),
                            },
                        };
                        listener(event, cx)
                    }
                }
                true
            }));
        self.app.defer(move |_| activate());
        subscription
    }

    fn reset_cursor_style(&self) {
        // Set the cursor only if we're the active window.
        if self.is_window_active() {
            let style = self
                .window
                .rendered_frame
                .cursor_styles
                .iter()
                .rev()
                .find(|request| request.hitbox_id.is_hovered(self))
                .map(|request| request.style)
                .unwrap_or(CursorStyle::Arrow);
            self.platform.set_cursor_style(style);
        }
    }

    /// Dispatch a given keystroke as though the user had typed it.
    /// You can create a keystroke with Keystroke::parse("").
    pub fn dispatch_keystroke(&mut self, keystroke: Keystroke) -> bool {
        let keystroke = keystroke.with_simulated_ime();
        let result = self.dispatch_event(PlatformInput::KeyDown(KeyDownEvent {
            keystroke: keystroke.clone(),
            is_held: false,
        }));
        if !result.propagate {
            return true;
        }

        if let Some(input) = keystroke.ime_key {
            if let Some(mut input_handler) = self.window.platform_window.take_input_handler() {
                input_handler.dispatch_input(&input, self);
                self.window.platform_window.set_input_handler(input_handler);
                return true;
            }
        }

        false
    }

    /// Represent this action as a key binding string, to display in the UI.
    pub fn keystroke_text_for(&self, action: &dyn Action) -> String {
        self.bindings_for_action(action)
            .into_iter()
            .next()
            .map(|binding| {
                binding
                    .keystrokes()
                    .iter()
                    .map(ToString::to_string)
                    .collect::<Vec<_>>()
                    .join(" ")
            })
            .unwrap_or_else(|| action.name().to_string())
    }

    /// Dispatch a mouse or keyboard event on the window.
    #[profiling::function]
    pub fn dispatch_event(&mut self, event: PlatformInput) -> DispatchEventResult {
        self.window.last_input_timestamp.set(Instant::now());
        // Handlers may set this to false by calling `stop_propagation`.
        self.app.propagate_event = true;
        // Handlers may set this to true by calling `prevent_default`.
        self.window.default_prevented = false;

        let event = match event {
            // Track the mouse position with our own state, since accessing the platform
            // API for the mouse position can only occur on the main thread.
            PlatformInput::MouseMove(mouse_move) => {
                self.window.mouse_position = mouse_move.position;
                self.window.modifiers = mouse_move.modifiers;
                PlatformInput::MouseMove(mouse_move)
            }
            PlatformInput::MouseDown(mouse_down) => {
                self.window.mouse_position = mouse_down.position;
                self.window.modifiers = mouse_down.modifiers;
                PlatformInput::MouseDown(mouse_down)
            }
            PlatformInput::MouseUp(mouse_up) => {
                self.window.mouse_position = mouse_up.position;
                self.window.modifiers = mouse_up.modifiers;
                PlatformInput::MouseUp(mouse_up)
            }
            PlatformInput::MouseExited(mouse_exited) => {
                self.window.modifiers = mouse_exited.modifiers;
                PlatformInput::MouseExited(mouse_exited)
            }
            PlatformInput::ModifiersChanged(modifiers_changed) => {
                self.window.modifiers = modifiers_changed.modifiers;
                PlatformInput::ModifiersChanged(modifiers_changed)
            }
            PlatformInput::ScrollWheel(scroll_wheel) => {
                self.window.mouse_position = scroll_wheel.position;
                self.window.modifiers = scroll_wheel.modifiers;
                PlatformInput::ScrollWheel(scroll_wheel)
            }
            // Translate dragging and dropping of external files from the operating system
            // to internal drag and drop events.
            PlatformInput::FileDrop(file_drop) => match file_drop {
                FileDropEvent::Entered { position, paths } => {
                    self.window.mouse_position = position;
                    if self.active_drag.is_none() {
                        self.active_drag = Some(AnyDrag {
                            value: Box::new(paths.clone()),
                            view: self.new_view(|_| paths).into(),
                            cursor_offset: position,
                        });
                    }
                    PlatformInput::MouseMove(MouseMoveEvent {
                        position,
                        pressed_button: Some(MouseButton::Left),
                        modifiers: Modifiers::default(),
                    })
                }
                FileDropEvent::Pending { position } => {
                    self.window.mouse_position = position;
                    PlatformInput::MouseMove(MouseMoveEvent {
                        position,
                        pressed_button: Some(MouseButton::Left),
                        modifiers: Modifiers::default(),
                    })
                }
                FileDropEvent::Submit { position } => {
                    self.activate(true);
                    self.window.mouse_position = position;
                    PlatformInput::MouseUp(MouseUpEvent {
                        button: MouseButton::Left,
                        position,
                        modifiers: Modifiers::default(),
                        click_count: 1,
                    })
                }
                FileDropEvent::Exited => {
                    self.active_drag.take();
                    PlatformInput::FileDrop(FileDropEvent::Exited)
                }
            },
            PlatformInput::KeyDown(_) | PlatformInput::KeyUp(_) => event,
        };

        if let Some(any_mouse_event) = event.mouse_event() {
            self.dispatch_mouse_event(any_mouse_event);
        } else if let Some(any_key_event) = event.keyboard_event() {
            self.dispatch_key_event(any_key_event);
        }

        DispatchEventResult {
            propagate: self.app.propagate_event,
            default_prevented: self.window.default_prevented,
        }
    }

    fn dispatch_mouse_event(&mut self, event: &dyn Any) {
        let hit_test = self.window.rendered_frame.hit_test(self.mouse_position());
        if hit_test != self.window.mouse_hit_test {
            self.window.mouse_hit_test = hit_test;
            self.reset_cursor_style();
        }

        let mut mouse_listeners = mem::take(&mut self.window.rendered_frame.mouse_listeners);

        // Capture phase, events bubble from back to front. Handlers for this phase are used for
        // special purposes, such as detecting events outside of a given Bounds.
        for listener in &mut mouse_listeners {
            let listener = listener.as_mut().unwrap();
            listener(event, DispatchPhase::Capture, self);
            if !self.app.propagate_event {
                break;
            }
        }

        // Bubble phase, where most normal handlers do their work.
        if self.app.propagate_event {
            for listener in mouse_listeners.iter_mut().rev() {
                let listener = listener.as_mut().unwrap();
                listener(event, DispatchPhase::Bubble, self);
                if !self.app.propagate_event {
                    break;
                }
            }
        }

        self.window.rendered_frame.mouse_listeners = mouse_listeners;

        if self.has_active_drag() {
            if event.is::<MouseMoveEvent>() {
                // If this was a mouse move event, redraw the window so that the
                // active drag can follow the mouse cursor.
                self.refresh();
            } else if event.is::<MouseUpEvent>() {
                // If this was a mouse up event, cancel the active drag and redraw
                // the window.
                self.active_drag = None;
                self.refresh();
            }
        }
    }

    fn dispatch_key_event(&mut self, event: &dyn Any) {
        if self.window.dirty.get() {
            self.draw();
        }

        let node_id = self
            .window
            .focus
            .and_then(|focus_id| {
                self.window
                    .rendered_frame
                    .dispatch_tree
                    .focusable_node_id(focus_id)
            })
            .unwrap_or_else(|| self.window.rendered_frame.dispatch_tree.root_node_id());

        let dispatch_path = self
            .window
            .rendered_frame
            .dispatch_tree
            .dispatch_path(node_id);

        let mut bindings: SmallVec<[KeyBinding; 1]> = SmallVec::new();
        let mut pending = false;
        let mut keystroke: Option<Keystroke> = None;

        if let Some(event) = event.downcast_ref::<ModifiersChangedEvent>() {
            if let Some(previous) = self.window.pending_modifiers.take() {
                if event.modifiers.number_of_modifiers() == 0 {
                    let key = match previous {
                        modifiers if modifiers.shift => Some("shift"),
                        modifiers if modifiers.control => Some("control"),
                        modifiers if modifiers.alt => Some("alt"),
                        modifiers if modifiers.platform => Some("platform"),
                        modifiers if modifiers.function => Some("function"),
                        _ => None,
                    };
                    if let Some(key) = key {
                        let key = Keystroke {
                            key: key.to_string(),
                            ime_key: None,
                            modifiers: Modifiers::default(),
                        };
                        let KeymatchResult {
                            bindings: modifier_bindings,
                            pending: pending_bindings,
                        } = self
                            .window
                            .rendered_frame
                            .dispatch_tree
                            .dispatch_key(&key, &dispatch_path);

                        keystroke = Some(key);
                        bindings = modifier_bindings;
                        pending = pending_bindings;
                    }
                }
            } else if event.modifiers.number_of_modifiers() == 1 {
                self.window.pending_modifiers = Some(event.modifiers);
            }
            if keystroke.is_none() {
                return;
            }
        }

        if let Some(key_down_event) = event.downcast_ref::<KeyDownEvent>() {
            self.window.pending_modifiers.take();
            let KeymatchResult {
                bindings: key_down_bindings,
                pending: key_down_pending,
            } = self
                .window
                .rendered_frame
                .dispatch_tree
                .dispatch_key(&key_down_event.keystroke, &dispatch_path);

            keystroke = Some(key_down_event.keystroke.clone());

<<<<<<< HEAD
            bindings = key_down_bindings;
            pending = key_down_pending;
        }

        if pending {
            let mut currently_pending = self.window.pending_input.take().unwrap_or_default();
            if currently_pending.focus.is_some() && currently_pending.focus != self.window.focus {
                currently_pending = PendingInput::default();
            }
            currently_pending.focus = self.window.focus;
            if let Some(keystroke) = keystroke {
                currently_pending.keystrokes.push(keystroke.clone());
            }
            for binding in bindings {
                currently_pending.bindings.push(binding);
=======
                currently_pending.timer = Some(self.spawn(|mut cx| async move {
                    cx.background_executor.timer(Duration::from_secs(1)).await;
                    cx.update(move |cx| {
                        cx.clear_pending_keystrokes();
                        let Some(currently_pending) = cx.window.pending_input.take() else {
                            return;
                        };
                        cx.pending_input_changed();
                        cx.replay_pending_input(currently_pending);
                    })
                    .log_err();
                }));

                self.window.pending_input = Some(currently_pending);
                self.pending_input_changed();

                self.propagate_event = false;

                return;
            } else if let Some(currently_pending) = self.window.pending_input.take() {
                self.pending_input_changed();
                if bindings
                    .iter()
                    .all(|binding| !currently_pending.used_by_binding(binding))
                {
                    self.replay_pending_input(currently_pending)
                }
>>>>>>> c477c129
            }

            currently_pending.timer = Some(self.spawn(|mut cx| async move {
                cx.background_executor.timer(Duration::from_secs(1)).await;
                cx.update(move |cx| {
                    cx.clear_pending_keystrokes();
                    let Some(currently_pending) = cx.window.pending_input.take() else {
                        return;
                    };
                    cx.replay_pending_input(currently_pending)
                })
                .log_err();
            }));

            self.window.pending_input = Some(currently_pending);

            self.propagate_event = false;
            return;
        } else if let Some(currently_pending) = self.window.pending_input.take() {
            if bindings
                .iter()
                .all(|binding| !currently_pending.used_by_binding(binding))
            {
                self.replay_pending_input(currently_pending)
            }
        }

        if !bindings.is_empty() {
            self.clear_pending_keystrokes();
        }

        self.propagate_event = true;
        for binding in bindings {
            self.dispatch_action_on_node(node_id, binding.action.as_ref());
            if !self.propagate_event {
                self.dispatch_keystroke_observers(event, Some(binding.action));
                return;
            }
        }

        self.dispatch_key_down_up_event(event, &dispatch_path);
        if !self.propagate_event {
            return;
        }

        self.dispatch_modifiers_changed_event(event, &dispatch_path);
        if !self.propagate_event {
            return;
        }

        self.dispatch_keystroke_observers(event, None);
    }

    fn pending_input_changed(&mut self) {
        self.window
            .pending_input_observers
            .clone()
            .retain(&(), |callback| callback(self));
    }

    fn dispatch_key_down_up_event(
        &mut self,
        event: &dyn Any,
        dispatch_path: &SmallVec<[DispatchNodeId; 32]>,
    ) {
        // Capture phase
        for node_id in dispatch_path {
            let node = self.window.rendered_frame.dispatch_tree.node(*node_id);

            for key_listener in node.key_listeners.clone() {
                key_listener(event, DispatchPhase::Capture, self);
                if !self.propagate_event {
                    return;
                }
            }
        }

        // Bubble phase
        for node_id in dispatch_path.iter().rev() {
            // Handle low level key events
            let node = self.window.rendered_frame.dispatch_tree.node(*node_id);
            for key_listener in node.key_listeners.clone() {
                key_listener(event, DispatchPhase::Bubble, self);
                if !self.propagate_event {
                    return;
                }
            }
        }
    }

    fn dispatch_modifiers_changed_event(
        &mut self,
        event: &dyn Any,
        dispatch_path: &SmallVec<[DispatchNodeId; 32]>,
    ) {
        let Some(event) = event.downcast_ref::<ModifiersChangedEvent>() else {
            return;
        };
        for node_id in dispatch_path.iter().rev() {
            let node = self.window.rendered_frame.dispatch_tree.node(*node_id);
            for listener in node.modifiers_changed_listeners.clone() {
                listener(event, self);
                if !self.propagate_event {
                    return;
                }
            }
        }
    }

    /// Determine whether a potential multi-stroke key binding is in progress on this window.
    pub fn has_pending_keystrokes(&self) -> bool {
        self.window
            .rendered_frame
            .dispatch_tree
            .has_pending_keystrokes()
    }

    /// Returns the currently pending input keystrokes that might result in a multi-stroke key binding.
    pub fn pending_input_keystrokes(&self) -> Option<&[Keystroke]> {
        self.window
            .pending_input
            .as_ref()
            .map(|pending_input| pending_input.keystrokes.as_slice())
    }

    fn replay_pending_input(&mut self, currently_pending: PendingInput) {
        let node_id = self
            .window
            .focus
            .and_then(|focus_id| {
                self.window
                    .rendered_frame
                    .dispatch_tree
                    .focusable_node_id(focus_id)
            })
            .unwrap_or_else(|| self.window.rendered_frame.dispatch_tree.root_node_id());

        if self.window.focus != currently_pending.focus {
            return;
        }

        let input = currently_pending.input();

        self.propagate_event = true;
        for binding in currently_pending.bindings {
            self.dispatch_action_on_node(node_id, binding.action.as_ref());
            if !self.propagate_event {
                return;
            }
        }

        let dispatch_path = self
            .window
            .rendered_frame
            .dispatch_tree
            .dispatch_path(node_id);

        for keystroke in currently_pending.keystrokes {
            let event = KeyDownEvent {
                keystroke,
                is_held: false,
            };

            self.dispatch_key_down_up_event(&event, &dispatch_path);
            if !self.propagate_event {
                return;
            }
        }

        if !input.is_empty() {
            if let Some(mut input_handler) = self.window.platform_window.take_input_handler() {
                input_handler.dispatch_input(&input, self);
                self.window.platform_window.set_input_handler(input_handler)
            }
        }
    }

    fn dispatch_action_on_node(&mut self, node_id: DispatchNodeId, action: &dyn Action) {
        let dispatch_path = self
            .window
            .rendered_frame
            .dispatch_tree
            .dispatch_path(node_id);

        // Capture phase for global actions.
        self.propagate_event = true;
        if let Some(mut global_listeners) = self
            .global_action_listeners
            .remove(&action.as_any().type_id())
        {
            for listener in &global_listeners {
                listener(action.as_any(), DispatchPhase::Capture, self);
                if !self.propagate_event {
                    break;
                }
            }

            global_listeners.extend(
                self.global_action_listeners
                    .remove(&action.as_any().type_id())
                    .unwrap_or_default(),
            );

            self.global_action_listeners
                .insert(action.as_any().type_id(), global_listeners);
        }

        if !self.propagate_event {
            return;
        }

        // Capture phase for window actions.
        for node_id in &dispatch_path {
            let node = self.window.rendered_frame.dispatch_tree.node(*node_id);
            for DispatchActionListener {
                action_type,
                listener,
            } in node.action_listeners.clone()
            {
                let any_action = action.as_any();
                if action_type == any_action.type_id() {
                    listener(any_action, DispatchPhase::Capture, self);

                    if !self.propagate_event {
                        return;
                    }
                }
            }
        }

        // Bubble phase for window actions.
        for node_id in dispatch_path.iter().rev() {
            let node = self.window.rendered_frame.dispatch_tree.node(*node_id);
            for DispatchActionListener {
                action_type,
                listener,
            } in node.action_listeners.clone()
            {
                let any_action = action.as_any();
                if action_type == any_action.type_id() {
                    self.propagate_event = false; // Actions stop propagation by default during the bubble phase
                    listener(any_action, DispatchPhase::Bubble, self);

                    if !self.propagate_event {
                        return;
                    }
                }
            }
        }

        // Bubble phase for global actions.
        if let Some(mut global_listeners) = self
            .global_action_listeners
            .remove(&action.as_any().type_id())
        {
            for listener in global_listeners.iter().rev() {
                self.propagate_event = false; // Actions stop propagation by default during the bubble phase

                listener(action.as_any(), DispatchPhase::Bubble, self);
                if !self.propagate_event {
                    break;
                }
            }

            global_listeners.extend(
                self.global_action_listeners
                    .remove(&action.as_any().type_id())
                    .unwrap_or_default(),
            );

            self.global_action_listeners
                .insert(action.as_any().type_id(), global_listeners);
        }
    }

    /// Register the given handler to be invoked whenever the global of the given type
    /// is updated.
    pub fn observe_global<G: Global>(
        &mut self,
        f: impl Fn(&mut WindowContext<'_>) + 'static,
    ) -> Subscription {
        let window_handle = self.window.handle;
        let (subscription, activate) = self.global_observers.insert(
            TypeId::of::<G>(),
            Box::new(move |cx| window_handle.update(cx, |_, cx| f(cx)).is_ok()),
        );
        self.app.defer(move |_| activate());
        subscription
    }

    /// Focus the current window and bring it to the foreground at the platform level.
    pub fn activate_window(&self) {
        self.window.platform_window.activate();
    }

    /// Minimize the current window at the platform level.
    pub fn minimize_window(&self) {
        self.window.platform_window.minimize();
    }

    /// Toggle full screen status on the current window at the platform level.
    pub fn toggle_fullscreen(&self) {
        self.window.platform_window.toggle_fullscreen();
    }

    /// Present a platform dialog.
    /// The provided message will be presented, along with buttons for each answer.
    /// When a button is clicked, the returned Receiver will receive the index of the clicked button.
    pub fn prompt(
        &mut self,
        level: PromptLevel,
        message: &str,
        detail: Option<&str>,
        answers: &[&str],
    ) -> oneshot::Receiver<usize> {
        let prompt_builder = self.app.prompt_builder.take();
        let Some(prompt_builder) = prompt_builder else {
            unreachable!("Re-entrant window prompting is not supported by GPUI");
        };

        let receiver = match &prompt_builder {
            PromptBuilder::Default => self
                .window
                .platform_window
                .prompt(level, message, detail, answers)
                .unwrap_or_else(|| {
                    self.build_custom_prompt(&prompt_builder, level, message, detail, answers)
                }),
            PromptBuilder::Custom(_) => {
                self.build_custom_prompt(&prompt_builder, level, message, detail, answers)
            }
        };

        self.app.prompt_builder = Some(prompt_builder);

        receiver
    }

    fn build_custom_prompt(
        &mut self,
        prompt_builder: &PromptBuilder,
        level: PromptLevel,
        message: &str,
        detail: Option<&str>,
        answers: &[&str],
    ) -> oneshot::Receiver<usize> {
        let (sender, receiver) = oneshot::channel();
        let handle = PromptHandle::new(sender);
        let handle = (prompt_builder)(level, message, detail, answers, handle, self);
        self.window.prompt = Some(handle);
        receiver
    }

    /// Returns all available actions for the focused element.
    pub fn available_actions(&self) -> Vec<Box<dyn Action>> {
        let node_id = self
            .window
            .focus
            .and_then(|focus_id| {
                self.window
                    .rendered_frame
                    .dispatch_tree
                    .focusable_node_id(focus_id)
            })
            .unwrap_or_else(|| self.window.rendered_frame.dispatch_tree.root_node_id());

        let mut actions = self
            .window
            .rendered_frame
            .dispatch_tree
            .available_actions(node_id);
        for action_type in self.global_action_listeners.keys() {
            if let Err(ix) = actions.binary_search_by_key(action_type, |a| a.as_any().type_id()) {
                let action = self.actions.build_action_type(action_type).ok();
                if let Some(action) = action {
                    actions.insert(ix, action);
                }
            }
        }
        actions
    }

    /// Returns key bindings that invoke the given action on the currently focused element.
    pub fn bindings_for_action(&self, action: &dyn Action) -> Vec<KeyBinding> {
        self.window
            .rendered_frame
            .dispatch_tree
            .bindings_for_action(
                action,
                &self.window.rendered_frame.dispatch_tree.context_stack,
            )
    }

    /// Returns any bindings that would invoke the given action on the given focus handle if it were focused.
    pub fn bindings_for_action_in(
        &self,
        action: &dyn Action,
        focus_handle: &FocusHandle,
    ) -> Vec<KeyBinding> {
        let dispatch_tree = &self.window.rendered_frame.dispatch_tree;

        let Some(node_id) = dispatch_tree.focusable_node_id(focus_handle.id) else {
            return vec![];
        };
        let context_stack: Vec<_> = dispatch_tree
            .dispatch_path(node_id)
            .into_iter()
            .filter_map(|node_id| dispatch_tree.node(node_id).context.clone())
            .collect();
        dispatch_tree.bindings_for_action(action, &context_stack)
    }

    /// Returns a generic event listener that invokes the given listener with the view and context associated with the given view handle.
    pub fn listener_for<V: Render, E>(
        &self,
        view: &View<V>,
        f: impl Fn(&mut V, &E, &mut ViewContext<V>) + 'static,
    ) -> impl Fn(&E, &mut WindowContext) + 'static {
        let view = view.downgrade();
        move |e: &E, cx: &mut WindowContext| {
            view.update(cx, |view, cx| f(view, e, cx)).ok();
        }
    }

    /// Returns a generic handler that invokes the given handler with the view and context associated with the given view handle.
    pub fn handler_for<V: Render>(
        &self,
        view: &View<V>,
        f: impl Fn(&mut V, &mut ViewContext<V>) + 'static,
    ) -> impl Fn(&mut WindowContext) {
        let view = view.downgrade();
        move |cx: &mut WindowContext| {
            view.update(cx, |view, cx| f(view, cx)).ok();
        }
    }

    /// Register a callback that can interrupt the closing of the current window based the returned boolean.
    /// If the callback returns false, the window won't be closed.
    pub fn on_window_should_close(&mut self, f: impl Fn(&mut WindowContext) -> bool + 'static) {
        let mut this = self.to_async();
        self.window
            .platform_window
            .on_should_close(Box::new(move || this.update(|cx| f(cx)).unwrap_or(true)))
    }

    /// Register an action listener on the window for the next frame. The type of action
    /// is determined by the first parameter of the given listener. When the next frame is rendered
    /// the listener will be cleared.
    ///
    /// This is a fairly low-level method, so prefer using action handlers on elements unless you have
    /// a specific need to register a global listener.
    pub fn on_action(
        &mut self,
        action_type: TypeId,
        listener: impl Fn(&dyn Any, DispatchPhase, &mut WindowContext) + 'static,
    ) {
        self.window
            .next_frame
            .dispatch_tree
            .on_action(action_type, Rc::new(listener));
    }
}

#[cfg(target_os = "windows")]
impl WindowContext<'_> {
    /// Returns the raw HWND handle for the window.
    pub fn get_raw_handle(&self) -> windows::Win32::Foundation::HWND {
        self.window.platform_window.get_raw_handle()
    }
}

impl Context for WindowContext<'_> {
    type Result<T> = T;

    fn new_model<T>(&mut self, build_model: impl FnOnce(&mut ModelContext<'_, T>) -> T) -> Model<T>
    where
        T: 'static,
    {
        let slot = self.app.entities.reserve();
        let model = build_model(&mut ModelContext::new(&mut *self.app, slot.downgrade()));
        self.entities.insert(slot, model)
    }

    fn reserve_model<T: 'static>(&mut self) -> Self::Result<crate::Reservation<T>> {
        self.app.reserve_model()
    }

    fn insert_model<T: 'static>(
        &mut self,
        reservation: crate::Reservation<T>,
        build_model: impl FnOnce(&mut ModelContext<'_, T>) -> T,
    ) -> Self::Result<Model<T>> {
        self.app.insert_model(reservation, build_model)
    }

    fn update_model<T: 'static, R>(
        &mut self,
        model: &Model<T>,
        update: impl FnOnce(&mut T, &mut ModelContext<'_, T>) -> R,
    ) -> R {
        let mut entity = self.entities.lease(model);
        let result = update(
            &mut *entity,
            &mut ModelContext::new(&mut *self.app, model.downgrade()),
        );
        self.entities.end_lease(entity);
        result
    }

    fn read_model<T, R>(
        &self,
        handle: &Model<T>,
        read: impl FnOnce(&T, &AppContext) -> R,
    ) -> Self::Result<R>
    where
        T: 'static,
    {
        let entity = self.entities.read(handle);
        read(entity, &*self.app)
    }

    fn update_window<T, F>(&mut self, window: AnyWindowHandle, update: F) -> Result<T>
    where
        F: FnOnce(AnyView, &mut WindowContext<'_>) -> T,
    {
        if window == self.window.handle {
            let root_view = self.window.root_view.clone().unwrap();
            Ok(update(root_view, self))
        } else {
            window.update(self.app, update)
        }
    }

    fn read_window<T, R>(
        &self,
        window: &WindowHandle<T>,
        read: impl FnOnce(View<T>, &AppContext) -> R,
    ) -> Result<R>
    where
        T: 'static,
    {
        if window.any_handle == self.window.handle {
            let root_view = self
                .window
                .root_view
                .clone()
                .unwrap()
                .downcast::<T>()
                .map_err(|_| anyhow!("the type of the window's root view has changed"))?;
            Ok(read(root_view, self))
        } else {
            self.app.read_window(window, read)
        }
    }
}

impl VisualContext for WindowContext<'_> {
    fn new_view<V>(
        &mut self,
        build_view_state: impl FnOnce(&mut ViewContext<'_, V>) -> V,
    ) -> Self::Result<View<V>>
    where
        V: 'static + Render,
    {
        let slot = self.app.entities.reserve();
        let view = View {
            model: slot.clone(),
        };
        let mut cx = ViewContext::new(&mut *self.app, &mut *self.window, &view);
        let entity = build_view_state(&mut cx);
        cx.entities.insert(slot, entity);

        // Non-generic part to avoid leaking SubscriberSet to invokers of `new_view`.
        fn notify_observers(cx: &mut WindowContext, tid: TypeId, view: AnyView) {
            cx.new_view_observers.clone().retain(&tid, |observer| {
                let any_view = view.clone();
                (observer)(any_view, cx);
                true
            });
        }
        notify_observers(self, TypeId::of::<V>(), AnyView::from(view.clone()));

        view
    }

    /// Updates the given view. Prefer calling [`View::update`] instead, which calls this method.
    fn update_view<T: 'static, R>(
        &mut self,
        view: &View<T>,
        update: impl FnOnce(&mut T, &mut ViewContext<'_, T>) -> R,
    ) -> Self::Result<R> {
        let mut lease = self.app.entities.lease(&view.model);
        let mut cx = ViewContext::new(&mut *self.app, &mut *self.window, view);
        let result = update(&mut *lease, &mut cx);
        cx.app.entities.end_lease(lease);
        result
    }

    fn replace_root_view<V>(
        &mut self,
        build_view: impl FnOnce(&mut ViewContext<'_, V>) -> V,
    ) -> Self::Result<View<V>>
    where
        V: 'static + Render,
    {
        let view = self.new_view(build_view);
        self.window.root_view = Some(view.clone().into());
        self.refresh();
        view
    }

    fn focus_view<V: crate::FocusableView>(&mut self, view: &View<V>) -> Self::Result<()> {
        self.update_view(view, |view, cx| {
            view.focus_handle(cx).clone().focus(cx);
        })
    }

    fn dismiss_view<V>(&mut self, view: &View<V>) -> Self::Result<()>
    where
        V: ManagedView,
    {
        self.update_view(view, |_, cx| cx.emit(DismissEvent))
    }
}

impl<'a> std::ops::Deref for WindowContext<'a> {
    type Target = AppContext;

    fn deref(&self) -> &Self::Target {
        self.app
    }
}

impl<'a> std::ops::DerefMut for WindowContext<'a> {
    fn deref_mut(&mut self) -> &mut Self::Target {
        self.app
    }
}

impl<'a> Borrow<AppContext> for WindowContext<'a> {
    fn borrow(&self) -> &AppContext {
        self.app
    }
}

impl<'a> BorrowMut<AppContext> for WindowContext<'a> {
    fn borrow_mut(&mut self) -> &mut AppContext {
        self.app
    }
}

/// This trait contains functionality that is shared across [`ViewContext`] and [`WindowContext`]
pub trait BorrowWindow: BorrowMut<Window> + BorrowMut<AppContext> {
    #[doc(hidden)]
    fn app_mut(&mut self) -> &mut AppContext {
        self.borrow_mut()
    }

    #[doc(hidden)]
    fn app(&self) -> &AppContext {
        self.borrow()
    }

    #[doc(hidden)]
    fn window(&self) -> &Window {
        self.borrow()
    }

    #[doc(hidden)]
    fn window_mut(&mut self) -> &mut Window {
        self.borrow_mut()
    }
}

impl Borrow<Window> for WindowContext<'_> {
    fn borrow(&self) -> &Window {
        self.window
    }
}

impl BorrowMut<Window> for WindowContext<'_> {
    fn borrow_mut(&mut self) -> &mut Window {
        self.window
    }
}

impl<T> BorrowWindow for T where T: BorrowMut<AppContext> + BorrowMut<Window> {}

/// Provides access to application state that is specialized for a particular [`View`].
/// Allows you to interact with focus, emit events, etc.
/// ViewContext also derefs to [`WindowContext`], giving you access to all of its methods as well.
/// When you call [`View::update`], you're passed a `&mut V` and an `&mut ViewContext<V>`.
pub struct ViewContext<'a, V> {
    window_cx: WindowContext<'a>,
    view: &'a View<V>,
}

impl<V> Borrow<AppContext> for ViewContext<'_, V> {
    fn borrow(&self) -> &AppContext {
        &*self.window_cx.app
    }
}

impl<V> BorrowMut<AppContext> for ViewContext<'_, V> {
    fn borrow_mut(&mut self) -> &mut AppContext {
        &mut *self.window_cx.app
    }
}

impl<V> Borrow<Window> for ViewContext<'_, V> {
    fn borrow(&self) -> &Window {
        &*self.window_cx.window
    }
}

impl<V> BorrowMut<Window> for ViewContext<'_, V> {
    fn borrow_mut(&mut self) -> &mut Window {
        &mut *self.window_cx.window
    }
}

impl<'a, V: 'static> ViewContext<'a, V> {
    pub(crate) fn new(app: &'a mut AppContext, window: &'a mut Window, view: &'a View<V>) -> Self {
        Self {
            window_cx: WindowContext::new(app, window),
            view,
        }
    }

    /// Get the entity_id of this view.
    pub fn entity_id(&self) -> EntityId {
        self.view.entity_id()
    }

    /// Get the view pointer underlying this context.
    pub fn view(&self) -> &View<V> {
        self.view
    }

    /// Get the model underlying this view.
    pub fn model(&self) -> &Model<V> {
        &self.view.model
    }

    /// Access the underlying window context.
    pub fn window_context(&mut self) -> &mut WindowContext<'a> {
        &mut self.window_cx
    }

    /// Sets a given callback to be run on the next frame.
    pub fn on_next_frame(&mut self, f: impl FnOnce(&mut V, &mut ViewContext<V>) + 'static)
    where
        V: 'static,
    {
        let view = self.view().clone();
        self.window_cx.on_next_frame(move |cx| view.update(cx, f));
    }

    /// Schedules the given function to be run at the end of the current effect cycle, allowing entities
    /// that are currently on the stack to be returned to the app.
    pub fn defer(&mut self, f: impl FnOnce(&mut V, &mut ViewContext<V>) + 'static) {
        let view = self.view().downgrade();
        self.window_cx.defer(move |cx| {
            view.update(cx, f).ok();
        });
    }

    /// Observe another model or view for changes to its state, as tracked by [`ModelContext::notify`].
    pub fn observe<V2, E>(
        &mut self,
        entity: &E,
        mut on_notify: impl FnMut(&mut V, E, &mut ViewContext<'_, V>) + 'static,
    ) -> Subscription
    where
        V2: 'static,
        V: 'static,
        E: Entity<V2>,
    {
        let view = self.view().downgrade();
        let entity_id = entity.entity_id();
        let entity = entity.downgrade();
        let window_handle = self.window.handle;
        self.app.new_observer(
            entity_id,
            Box::new(move |cx| {
                window_handle
                    .update(cx, |_, cx| {
                        if let Some(handle) = E::upgrade_from(&entity) {
                            view.update(cx, |this, cx| on_notify(this, handle, cx))
                                .is_ok()
                        } else {
                            false
                        }
                    })
                    .unwrap_or(false)
            }),
        )
    }

    /// Subscribe to events emitted by another model or view.
    /// The entity to which you're subscribing must implement the [`EventEmitter`] trait.
    /// The callback will be invoked with a reference to the current view, a handle to the emitting entity (either a [`View`] or [`Model`]), the event, and a view context for the current view.
    pub fn subscribe<V2, E, Evt>(
        &mut self,
        entity: &E,
        mut on_event: impl FnMut(&mut V, E, &Evt, &mut ViewContext<'_, V>) + 'static,
    ) -> Subscription
    where
        V2: EventEmitter<Evt>,
        E: Entity<V2>,
        Evt: 'static,
    {
        let view = self.view().downgrade();
        let entity_id = entity.entity_id();
        let handle = entity.downgrade();
        let window_handle = self.window.handle;
        self.app.new_subscription(
            entity_id,
            (
                TypeId::of::<Evt>(),
                Box::new(move |event, cx| {
                    window_handle
                        .update(cx, |_, cx| {
                            if let Some(handle) = E::upgrade_from(&handle) {
                                let event = event.downcast_ref().expect("invalid event type");
                                view.update(cx, |this, cx| on_event(this, handle, event, cx))
                                    .is_ok()
                            } else {
                                false
                            }
                        })
                        .unwrap_or(false)
                }),
            ),
        )
    }

    /// Register a callback to be invoked when the view is released.
    ///
    /// The callback receives a handle to the view's window. This handle may be
    /// invalid, if the window was closed before the view was released.
    pub fn on_release(
        &mut self,
        on_release: impl FnOnce(&mut V, AnyWindowHandle, &mut AppContext) + 'static,
    ) -> Subscription {
        let window_handle = self.window.handle;
        let (subscription, activate) = self.app.release_listeners.insert(
            self.view.model.entity_id,
            Box::new(move |this, cx| {
                let this = this.downcast_mut().expect("invalid entity type");
                on_release(this, window_handle, cx)
            }),
        );
        activate();
        subscription
    }

    /// Register a callback to be invoked when the given Model or View is released.
    pub fn observe_release<V2, E>(
        &mut self,
        entity: &E,
        mut on_release: impl FnMut(&mut V, &mut V2, &mut ViewContext<'_, V>) + 'static,
    ) -> Subscription
    where
        V: 'static,
        V2: 'static,
        E: Entity<V2>,
    {
        let view = self.view().downgrade();
        let entity_id = entity.entity_id();
        let window_handle = self.window.handle;
        let (subscription, activate) = self.app.release_listeners.insert(
            entity_id,
            Box::new(move |entity, cx| {
                let entity = entity.downcast_mut().expect("invalid entity type");
                let _ = window_handle.update(cx, |_, cx| {
                    view.update(cx, |this, cx| on_release(this, entity, cx))
                });
            }),
        );
        activate();
        subscription
    }

    /// Indicate that this view has changed, which will invoke any observers and also mark the window as dirty.
    /// If this view or any of its ancestors are *cached*, notifying it will cause it or its ancestors to be redrawn.
    pub fn notify(&mut self) {
        self.window_cx.notify(self.view.entity_id());
    }

    /// Register a callback to be invoked when the window is resized.
    pub fn observe_window_bounds(
        &mut self,
        mut callback: impl FnMut(&mut V, &mut ViewContext<V>) + 'static,
    ) -> Subscription {
        let view = self.view.downgrade();
        let (subscription, activate) = self.window.bounds_observers.insert(
            (),
            Box::new(move |cx| view.update(cx, |view, cx| callback(view, cx)).is_ok()),
        );
        activate();
        subscription
    }

    /// Register a callback to be invoked when the window is activated or deactivated.
    pub fn observe_window_activation(
        &mut self,
        mut callback: impl FnMut(&mut V, &mut ViewContext<V>) + 'static,
    ) -> Subscription {
        let view = self.view.downgrade();
        let (subscription, activate) = self.window.activation_observers.insert(
            (),
            Box::new(move |cx| view.update(cx, |view, cx| callback(view, cx)).is_ok()),
        );
        activate();
        subscription
    }

    /// Registers a callback to be invoked when the window appearance changes.
    pub fn observe_window_appearance(
        &mut self,
        mut callback: impl FnMut(&mut V, &mut ViewContext<V>) + 'static,
    ) -> Subscription {
        let view = self.view.downgrade();
        let (subscription, activate) = self.window.appearance_observers.insert(
            (),
            Box::new(move |cx| view.update(cx, |view, cx| callback(view, cx)).is_ok()),
        );
        activate();
        subscription
    }

    /// Register a callback to be invoked when the window's pending input changes.
    pub fn observe_pending_input(
        &mut self,
        mut callback: impl FnMut(&mut V, &mut ViewContext<V>) + 'static,
    ) -> Subscription {
        let view = self.view.downgrade();
        let (subscription, activate) = self.window.pending_input_observers.insert(
            (),
            Box::new(move |cx| view.update(cx, |view, cx| callback(view, cx)).is_ok()),
        );
        activate();
        subscription
    }

    /// Register a listener to be called when the given focus handle receives focus.
    /// Returns a subscription and persists until the subscription is dropped.
    pub fn on_focus(
        &mut self,
        handle: &FocusHandle,
        mut listener: impl FnMut(&mut V, &mut ViewContext<V>) + 'static,
    ) -> Subscription {
        let view = self.view.downgrade();
        let focus_id = handle.id;
        let (subscription, activate) =
            self.window.new_focus_listener(Box::new(move |event, cx| {
                view.update(cx, |view, cx| {
                    if event.previous_focus_path.last() != Some(&focus_id)
                        && event.current_focus_path.last() == Some(&focus_id)
                    {
                        listener(view, cx)
                    }
                })
                .is_ok()
            }));
        self.app.defer(|_| activate());
        subscription
    }

    /// Register a listener to be called when the given focus handle or one of its descendants receives focus.
    /// This does not fire if the given focus handle - or one of its descendants - was previously focused.
    /// Returns a subscription and persists until the subscription is dropped.
    pub fn on_focus_in(
        &mut self,
        handle: &FocusHandle,
        mut listener: impl FnMut(&mut V, &mut ViewContext<V>) + 'static,
    ) -> Subscription {
        let view = self.view.downgrade();
        let focus_id = handle.id;
        let (subscription, activate) =
            self.window.new_focus_listener(Box::new(move |event, cx| {
                view.update(cx, |view, cx| {
                    if event.is_focus_in(focus_id) {
                        listener(view, cx)
                    }
                })
                .is_ok()
            }));
        self.app.defer(move |_| activate());
        subscription
    }

    /// Register a listener to be called when the given focus handle loses focus.
    /// Returns a subscription and persists until the subscription is dropped.
    pub fn on_blur(
        &mut self,
        handle: &FocusHandle,
        mut listener: impl FnMut(&mut V, &mut ViewContext<V>) + 'static,
    ) -> Subscription {
        let view = self.view.downgrade();
        let focus_id = handle.id;
        let (subscription, activate) =
            self.window.new_focus_listener(Box::new(move |event, cx| {
                view.update(cx, |view, cx| {
                    if event.previous_focus_path.last() == Some(&focus_id)
                        && event.current_focus_path.last() != Some(&focus_id)
                    {
                        listener(view, cx)
                    }
                })
                .is_ok()
            }));
        self.app.defer(move |_| activate());
        subscription
    }

    /// Register a listener to be called when nothing in the window has focus.
    /// This typically happens when the node that was focused is removed from the tree,
    /// and this callback lets you chose a default place to restore the users focus.
    /// Returns a subscription and persists until the subscription is dropped.
    pub fn on_focus_lost(
        &mut self,
        mut listener: impl FnMut(&mut V, &mut ViewContext<V>) + 'static,
    ) -> Subscription {
        let view = self.view.downgrade();
        let (subscription, activate) = self.window.focus_lost_listeners.insert(
            (),
            Box::new(move |cx| view.update(cx, |view, cx| listener(view, cx)).is_ok()),
        );
        activate();
        subscription
    }

    /// Register a listener to be called when the given focus handle or one of its descendants loses focus.
    /// Returns a subscription and persists until the subscription is dropped.
    pub fn on_focus_out(
        &mut self,
        handle: &FocusHandle,
        mut listener: impl FnMut(&mut V, FocusOutEvent, &mut ViewContext<V>) + 'static,
    ) -> Subscription {
        let view = self.view.downgrade();
        let focus_id = handle.id;
        let (subscription, activate) =
            self.window.new_focus_listener(Box::new(move |event, cx| {
                view.update(cx, |view, cx| {
                    if let Some(blurred_id) = event.previous_focus_path.last().copied() {
                        if event.is_focus_out(focus_id) {
                            let event = FocusOutEvent {
                                blurred: WeakFocusHandle {
                                    id: blurred_id,
                                    handles: Arc::downgrade(&cx.window.focus_handles),
                                },
                            };
                            listener(view, event, cx)
                        }
                    }
                })
                .is_ok()
            }));
        self.app.defer(move |_| activate());
        subscription
    }

    /// Schedule a future to be run asynchronously.
    /// The given callback is invoked with a [`WeakView<V>`] to avoid leaking the view for a long-running process.
    /// It's also given an [`AsyncWindowContext`], which can be used to access the state of the view across await points.
    /// The returned future will be polled on the main thread.
    pub fn spawn<Fut, R>(
        &mut self,
        f: impl FnOnce(WeakView<V>, AsyncWindowContext) -> Fut,
    ) -> Task<R>
    where
        R: 'static,
        Fut: Future<Output = R> + 'static,
    {
        let view = self.view().downgrade();
        self.window_cx.spawn(|cx| f(view, cx))
    }

    /// Register a callback to be invoked when the given global state changes.
    pub fn observe_global<G: Global>(
        &mut self,
        mut f: impl FnMut(&mut V, &mut ViewContext<'_, V>) + 'static,
    ) -> Subscription {
        let window_handle = self.window.handle;
        let view = self.view().downgrade();
        let (subscription, activate) = self.global_observers.insert(
            TypeId::of::<G>(),
            Box::new(move |cx| {
                window_handle
                    .update(cx, |_, cx| view.update(cx, |view, cx| f(view, cx)).is_ok())
                    .unwrap_or(false)
            }),
        );
        self.app.defer(move |_| activate());
        subscription
    }

    /// Register a callback to be invoked when the given Action type is dispatched to the window.
    pub fn on_action(
        &mut self,
        action_type: TypeId,
        listener: impl Fn(&mut V, &dyn Any, DispatchPhase, &mut ViewContext<V>) + 'static,
    ) {
        let handle = self.view().clone();
        self.window_cx
            .on_action(action_type, move |action, phase, cx| {
                handle.update(cx, |view, cx| {
                    listener(view, action, phase, cx);
                })
            });
    }

    /// Emit an event to be handled by any other views that have subscribed via [ViewContext::subscribe].
    pub fn emit<Evt>(&mut self, event: Evt)
    where
        Evt: 'static,
        V: EventEmitter<Evt>,
    {
        let emitter = self.view.model.entity_id;
        self.app.push_effect(Effect::Emit {
            emitter,
            event_type: TypeId::of::<Evt>(),
            event: Box::new(event),
        });
    }

    /// Move focus to the current view, assuming it implements [`FocusableView`].
    pub fn focus_self(&mut self)
    where
        V: FocusableView,
    {
        self.defer(|view, cx| view.focus_handle(cx).focus(cx))
    }

    /// Convenience method for accessing view state in an event callback.
    ///
    /// Many GPUI callbacks take the form of `Fn(&E, &mut WindowContext)`,
    /// but it's often useful to be able to access view state in these
    /// callbacks. This method provides a convenient way to do so.
    pub fn listener<E>(
        &self,
        f: impl Fn(&mut V, &E, &mut ViewContext<V>) + 'static,
    ) -> impl Fn(&E, &mut WindowContext) + 'static {
        let view = self.view().downgrade();
        move |e: &E, cx: &mut WindowContext| {
            view.update(cx, |view, cx| f(view, e, cx)).ok();
        }
    }
}

impl<V> Context for ViewContext<'_, V> {
    type Result<U> = U;

    fn new_model<T: 'static>(
        &mut self,
        build_model: impl FnOnce(&mut ModelContext<'_, T>) -> T,
    ) -> Model<T> {
        self.window_cx.new_model(build_model)
    }

    fn reserve_model<T: 'static>(&mut self) -> Self::Result<crate::Reservation<T>> {
        self.window_cx.reserve_model()
    }

    fn insert_model<T: 'static>(
        &mut self,
        reservation: crate::Reservation<T>,
        build_model: impl FnOnce(&mut ModelContext<'_, T>) -> T,
    ) -> Self::Result<Model<T>> {
        self.window_cx.insert_model(reservation, build_model)
    }

    fn update_model<T: 'static, R>(
        &mut self,
        model: &Model<T>,
        update: impl FnOnce(&mut T, &mut ModelContext<'_, T>) -> R,
    ) -> R {
        self.window_cx.update_model(model, update)
    }

    fn read_model<T, R>(
        &self,
        handle: &Model<T>,
        read: impl FnOnce(&T, &AppContext) -> R,
    ) -> Self::Result<R>
    where
        T: 'static,
    {
        self.window_cx.read_model(handle, read)
    }

    fn update_window<T, F>(&mut self, window: AnyWindowHandle, update: F) -> Result<T>
    where
        F: FnOnce(AnyView, &mut WindowContext<'_>) -> T,
    {
        self.window_cx.update_window(window, update)
    }

    fn read_window<T, R>(
        &self,
        window: &WindowHandle<T>,
        read: impl FnOnce(View<T>, &AppContext) -> R,
    ) -> Result<R>
    where
        T: 'static,
    {
        self.window_cx.read_window(window, read)
    }
}

impl<V: 'static> VisualContext for ViewContext<'_, V> {
    fn new_view<W: Render + 'static>(
        &mut self,
        build_view_state: impl FnOnce(&mut ViewContext<'_, W>) -> W,
    ) -> Self::Result<View<W>> {
        self.window_cx.new_view(build_view_state)
    }

    fn update_view<V2: 'static, R>(
        &mut self,
        view: &View<V2>,
        update: impl FnOnce(&mut V2, &mut ViewContext<'_, V2>) -> R,
    ) -> Self::Result<R> {
        self.window_cx.update_view(view, update)
    }

    fn replace_root_view<W>(
        &mut self,
        build_view: impl FnOnce(&mut ViewContext<'_, W>) -> W,
    ) -> Self::Result<View<W>>
    where
        W: 'static + Render,
    {
        self.window_cx.replace_root_view(build_view)
    }

    fn focus_view<W: FocusableView>(&mut self, view: &View<W>) -> Self::Result<()> {
        self.window_cx.focus_view(view)
    }

    fn dismiss_view<W: ManagedView>(&mut self, view: &View<W>) -> Self::Result<()> {
        self.window_cx.dismiss_view(view)
    }
}

impl<'a, V> std::ops::Deref for ViewContext<'a, V> {
    type Target = WindowContext<'a>;

    fn deref(&self) -> &Self::Target {
        &self.window_cx
    }
}

impl<'a, V> std::ops::DerefMut for ViewContext<'a, V> {
    fn deref_mut(&mut self) -> &mut Self::Target {
        &mut self.window_cx
    }
}

// #[derive(Clone, Copy, Eq, PartialEq, Hash)]
slotmap::new_key_type! {
    /// A unique identifier for a window.
    pub struct WindowId;
}

impl WindowId {
    /// Converts this window ID to a `u64`.
    pub fn as_u64(&self) -> u64 {
        self.0.as_ffi()
    }
}

/// A handle to a window with a specific root view type.
/// Note that this does not keep the window alive on its own.
#[derive(Deref, DerefMut)]
pub struct WindowHandle<V> {
    #[deref]
    #[deref_mut]
    pub(crate) any_handle: AnyWindowHandle,
    state_type: PhantomData<V>,
}

impl<V: 'static + Render> WindowHandle<V> {
    /// Creates a new handle from a window ID.
    /// This does not check if the root type of the window is `V`.
    pub fn new(id: WindowId) -> Self {
        WindowHandle {
            any_handle: AnyWindowHandle {
                id,
                state_type: TypeId::of::<V>(),
            },
            state_type: PhantomData,
        }
    }

    /// Get the root view out of this window.
    ///
    /// This will fail if the window is closed or if the root view's type does not match `V`.
    pub fn root<C>(&self, cx: &mut C) -> Result<View<V>>
    where
        C: Context,
    {
        Flatten::flatten(cx.update_window(self.any_handle, |root_view, _| {
            root_view
                .downcast::<V>()
                .map_err(|_| anyhow!("the type of the window's root view has changed"))
        }))
    }

    /// Updates the root view of this window.
    ///
    /// This will fail if the window has been closed or if the root view's type does not match
    pub fn update<C, R>(
        &self,
        cx: &mut C,
        update: impl FnOnce(&mut V, &mut ViewContext<'_, V>) -> R,
    ) -> Result<R>
    where
        C: Context,
    {
        cx.update_window(self.any_handle, |root_view, cx| {
            let view = root_view
                .downcast::<V>()
                .map_err(|_| anyhow!("the type of the window's root view has changed"))?;
            Ok(cx.update_view(&view, update))
        })?
    }

    /// Read the root view out of this window.
    ///
    /// This will fail if the window is closed or if the root view's type does not match `V`.
    pub fn read<'a>(&self, cx: &'a AppContext) -> Result<&'a V> {
        let x = cx
            .windows
            .get(self.id)
            .and_then(|window| {
                window
                    .as_ref()
                    .and_then(|window| window.root_view.clone())
                    .map(|root_view| root_view.downcast::<V>())
            })
            .ok_or_else(|| anyhow!("window not found"))?
            .map_err(|_| anyhow!("the type of the window's root view has changed"))?;

        Ok(x.read(cx))
    }

    /// Read the root view out of this window, with a callback
    ///
    /// This will fail if the window is closed or if the root view's type does not match `V`.
    pub fn read_with<C, R>(&self, cx: &C, read_with: impl FnOnce(&V, &AppContext) -> R) -> Result<R>
    where
        C: Context,
    {
        cx.read_window(self, |root_view, cx| read_with(root_view.read(cx), cx))
    }

    /// Read the root view pointer off of this window.
    ///
    /// This will fail if the window is closed or if the root view's type does not match `V`.
    pub fn root_view<C>(&self, cx: &C) -> Result<View<V>>
    where
        C: Context,
    {
        cx.read_window(self, |root_view, _cx| root_view.clone())
    }

    /// Check if this window is 'active'.
    ///
    /// Will return `None` if the window is closed or currently
    /// borrowed.
    pub fn is_active(&self, cx: &mut AppContext) -> Option<bool> {
        cx.update_window(self.any_handle, |_, cx| cx.is_window_active())
            .ok()
    }
}

impl<V> Copy for WindowHandle<V> {}

impl<V> Clone for WindowHandle<V> {
    fn clone(&self) -> Self {
        *self
    }
}

impl<V> PartialEq for WindowHandle<V> {
    fn eq(&self, other: &Self) -> bool {
        self.any_handle == other.any_handle
    }
}

impl<V> Eq for WindowHandle<V> {}

impl<V> Hash for WindowHandle<V> {
    fn hash<H: Hasher>(&self, state: &mut H) {
        self.any_handle.hash(state);
    }
}

impl<V: 'static> From<WindowHandle<V>> for AnyWindowHandle {
    fn from(val: WindowHandle<V>) -> Self {
        val.any_handle
    }
}

unsafe impl<V> Send for WindowHandle<V> {}
unsafe impl<V> Sync for WindowHandle<V> {}

/// A handle to a window with any root view type, which can be downcast to a window with a specific root view type.
#[derive(Copy, Clone, PartialEq, Eq, Hash)]
pub struct AnyWindowHandle {
    pub(crate) id: WindowId,
    state_type: TypeId,
}

impl AnyWindowHandle {
    /// Get the ID of this window.
    pub fn window_id(&self) -> WindowId {
        self.id
    }

    /// Attempt to convert this handle to a window handle with a specific root view type.
    /// If the types do not match, this will return `None`.
    pub fn downcast<T: 'static>(&self) -> Option<WindowHandle<T>> {
        if TypeId::of::<T>() == self.state_type {
            Some(WindowHandle {
                any_handle: *self,
                state_type: PhantomData,
            })
        } else {
            None
        }
    }

    /// Updates the state of the root view of this window.
    ///
    /// This will fail if the window has been closed.
    pub fn update<C, R>(
        self,
        cx: &mut C,
        update: impl FnOnce(AnyView, &mut WindowContext<'_>) -> R,
    ) -> Result<R>
    where
        C: Context,
    {
        cx.update_window(self, update)
    }

    /// Read the state of the root view of this window.
    ///
    /// This will fail if the window has been closed.
    pub fn read<T, C, R>(self, cx: &C, read: impl FnOnce(View<T>, &AppContext) -> R) -> Result<R>
    where
        C: Context,
        T: 'static,
    {
        let view = self
            .downcast::<T>()
            .context("the type of the window's root view has changed")?;

        cx.read_window(&view, read)
    }
}

/// An identifier for an [`Element`](crate::Element).
///
/// Can be constructed with a string, a number, or both, as well
/// as other internal representations.
#[derive(Clone, Debug, Eq, PartialEq, Hash)]
pub enum ElementId {
    /// The ID of a View element
    View(EntityId),
    /// An integer ID.
    Integer(usize),
    /// A string based ID.
    Name(SharedString),
    /// A UUID.
    Uuid(Uuid),
    /// An ID that's equated with a focus handle.
    FocusHandle(FocusId),
    /// A combination of a name and an integer.
    NamedInteger(SharedString, usize),
}

impl Display for ElementId {
    fn fmt(&self, f: &mut std::fmt::Formatter<'_>) -> std::fmt::Result {
        match self {
            ElementId::View(entity_id) => write!(f, "view-{}", entity_id)?,
            ElementId::Integer(ix) => write!(f, "{}", ix)?,
            ElementId::Name(name) => write!(f, "{}", name)?,
            ElementId::FocusHandle(_) => write!(f, "FocusHandle")?,
            ElementId::NamedInteger(s, i) => write!(f, "{}-{}", s, i)?,
            ElementId::Uuid(uuid) => write!(f, "{}", uuid)?,
        }

        Ok(())
    }
}

impl TryInto<SharedString> for ElementId {
    type Error = anyhow::Error;

    fn try_into(self) -> anyhow::Result<SharedString> {
        if let ElementId::Name(name) = self {
            Ok(name)
        } else {
            Err(anyhow!("element id is not string"))
        }
    }
}

impl From<usize> for ElementId {
    fn from(id: usize) -> Self {
        ElementId::Integer(id)
    }
}

impl From<i32> for ElementId {
    fn from(id: i32) -> Self {
        Self::Integer(id as usize)
    }
}

impl From<SharedString> for ElementId {
    fn from(name: SharedString) -> Self {
        ElementId::Name(name)
    }
}

impl From<&'static str> for ElementId {
    fn from(name: &'static str) -> Self {
        ElementId::Name(name.into())
    }
}

impl<'a> From<&'a FocusHandle> for ElementId {
    fn from(handle: &'a FocusHandle) -> Self {
        ElementId::FocusHandle(handle.id)
    }
}

impl From<(&'static str, EntityId)> for ElementId {
    fn from((name, id): (&'static str, EntityId)) -> Self {
        ElementId::NamedInteger(name.into(), id.as_u64() as usize)
    }
}

impl From<(&'static str, usize)> for ElementId {
    fn from((name, id): (&'static str, usize)) -> Self {
        ElementId::NamedInteger(name.into(), id)
    }
}

impl From<(&'static str, u64)> for ElementId {
    fn from((name, id): (&'static str, u64)) -> Self {
        ElementId::NamedInteger(name.into(), id as usize)
    }
}

impl From<Uuid> for ElementId {
    fn from(value: Uuid) -> Self {
        Self::Uuid(value)
    }
}

impl From<(&'static str, u32)> for ElementId {
    fn from((name, id): (&'static str, u32)) -> Self {
        ElementId::NamedInteger(name.into(), id as usize)
    }
}

/// A rectangle to be rendered in the window at the given position and size.
/// Passed as an argument [`WindowContext::paint_quad`].
#[derive(Clone)]
pub struct PaintQuad {
    /// The bounds of the quad within the window.
    pub bounds: Bounds<Pixels>,
    /// The radii of the quad's corners.
    pub corner_radii: Corners<Pixels>,
    /// The background color of the quad.
    pub background: Hsla,
    /// The widths of the quad's borders.
    pub border_widths: Edges<Pixels>,
    /// The color of the quad's borders.
    pub border_color: Hsla,
}

impl PaintQuad {
    /// Sets the corner radii of the quad.
    pub fn corner_radii(self, corner_radii: impl Into<Corners<Pixels>>) -> Self {
        PaintQuad {
            corner_radii: corner_radii.into(),
            ..self
        }
    }

    /// Sets the border widths of the quad.
    pub fn border_widths(self, border_widths: impl Into<Edges<Pixels>>) -> Self {
        PaintQuad {
            border_widths: border_widths.into(),
            ..self
        }
    }

    /// Sets the border color of the quad.
    pub fn border_color(self, border_color: impl Into<Hsla>) -> Self {
        PaintQuad {
            border_color: border_color.into(),
            ..self
        }
    }

    /// Sets the background color of the quad.
    pub fn background(self, background: impl Into<Hsla>) -> Self {
        PaintQuad {
            background: background.into(),
            ..self
        }
    }
}

/// Creates a quad with the given parameters.
pub fn quad(
    bounds: Bounds<Pixels>,
    corner_radii: impl Into<Corners<Pixels>>,
    background: impl Into<Hsla>,
    border_widths: impl Into<Edges<Pixels>>,
    border_color: impl Into<Hsla>,
) -> PaintQuad {
    PaintQuad {
        bounds,
        corner_radii: corner_radii.into(),
        background: background.into(),
        border_widths: border_widths.into(),
        border_color: border_color.into(),
    }
}

/// Creates a filled quad with the given bounds and background color.
pub fn fill(bounds: impl Into<Bounds<Pixels>>, background: impl Into<Hsla>) -> PaintQuad {
    PaintQuad {
        bounds: bounds.into(),
        corner_radii: (0.).into(),
        background: background.into(),
        border_widths: (0.).into(),
        border_color: transparent_black(),
    }
}

/// Creates a rectangle outline with the given bounds, border color, and a 1px border width
pub fn outline(bounds: impl Into<Bounds<Pixels>>, border_color: impl Into<Hsla>) -> PaintQuad {
    PaintQuad {
        bounds: bounds.into(),
        corner_radii: (0.).into(),
        background: transparent_black(),
        border_widths: (1.).into(),
        border_color: border_color.into(),
    }
}<|MERGE_RESOLUTION|>--- conflicted
+++ resolved
@@ -549,11 +549,8 @@
     pub(crate) focus: Option<FocusId>,
     focus_enabled: bool,
     pending_input: Option<PendingInput>,
-<<<<<<< HEAD
     pending_modifiers: Option<Modifiers>,
-=======
     pending_input_observers: SubscriberSet<(), AnyObserver>,
->>>>>>> c477c129
     prompt: Option<RenderablePromptHandle>,
 }
 
@@ -825,11 +822,8 @@
             focus: None,
             focus_enabled: true,
             pending_input: None,
-<<<<<<< HEAD
             pending_modifiers: None,
-=======
             pending_input_observers: SubscriberSet::new(),
->>>>>>> c477c129
             prompt: None,
         })
     }
@@ -3223,7 +3217,6 @@
 
             keystroke = Some(key_down_event.keystroke.clone());
 
-<<<<<<< HEAD
             bindings = key_down_bindings;
             pending = key_down_pending;
         }
@@ -3239,35 +3232,6 @@
             }
             for binding in bindings {
                 currently_pending.bindings.push(binding);
-=======
-                currently_pending.timer = Some(self.spawn(|mut cx| async move {
-                    cx.background_executor.timer(Duration::from_secs(1)).await;
-                    cx.update(move |cx| {
-                        cx.clear_pending_keystrokes();
-                        let Some(currently_pending) = cx.window.pending_input.take() else {
-                            return;
-                        };
-                        cx.pending_input_changed();
-                        cx.replay_pending_input(currently_pending);
-                    })
-                    .log_err();
-                }));
-
-                self.window.pending_input = Some(currently_pending);
-                self.pending_input_changed();
-
-                self.propagate_event = false;
-
-                return;
-            } else if let Some(currently_pending) = self.window.pending_input.take() {
-                self.pending_input_changed();
-                if bindings
-                    .iter()
-                    .all(|binding| !currently_pending.used_by_binding(binding))
-                {
-                    self.replay_pending_input(currently_pending)
-                }
->>>>>>> c477c129
             }
 
             currently_pending.timer = Some(self.spawn(|mut cx| async move {
@@ -3277,16 +3241,19 @@
                     let Some(currently_pending) = cx.window.pending_input.take() else {
                         return;
                     };
-                    cx.replay_pending_input(currently_pending)
+                    cx.replay_pending_input(currently_pending);
+                    cx.pending_input_changed();
                 })
                 .log_err();
             }));
 
             self.window.pending_input = Some(currently_pending);
+            self.pending_input_changed();
 
             self.propagate_event = false;
             return;
         } else if let Some(currently_pending) = self.window.pending_input.take() {
+            self.pending_input_changed();
             if bindings
                 .iter()
                 .all(|binding| !currently_pending.used_by_binding(binding))
