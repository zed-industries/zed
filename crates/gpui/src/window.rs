#[cfg(any(feature = "inspector", debug_assertions))]
use crate::Inspector;
use crate::{
    Action, AnyDrag, AnyElement, AnyImageCache, AnyTooltip, AnyView, App, AppContext, Arena, Asset,
<<<<<<< HEAD
    AsyncWindowContext, AvailableSpace, Background, BorderStyle, Bounds, BoxShadow, Capslock,
    Context, Corners, CursorStyle, Decorations, DevicePixels, DispatchActionListener,
    DispatchNodeId, DispatchTree, DisplayId, Edges, Effect, Entity, EntityId, EventEmitter,
    FileDropEvent, FontId, Global, GlobalElementId, GlyphId, GpuSpecs, Hsla, InputHandler, IsZero,
    KeyBinding, KeyContext, KeyDownEvent, KeyEvent, Keystroke, KeystrokeEvent, LayoutId,
    LineLayoutIndex, Modifiers, ModifiersChangedEvent, MonochromeSprite, MouseButton, MouseEvent,
    MouseMoveEvent, MouseUpEvent, Path, Pixels, PlatformAtlas, PlatformDisplay, PlatformInput,
    PlatformInputHandler, PlatformWindow, Point, PolychromeSprite, PromptLevel, Quad, Render,
=======
    AsyncWindowContext, AvailableSpace, Background, BorderStyle, Bounds, BoxShadow, Context,
    Corners, CursorStyle, Decorations, DevicePixels, DispatchActionListener, DispatchNodeId,
    DispatchTree, DisplayId, Edges, Effect, Entity, EntityId, EventEmitter, FileDropEvent, FontId,
    Global, GlobalElementId, GlyphId, GpuSpecs, Hsla, InputHandler, IsZero, KeyBinding, KeyContext,
    KeyDownEvent, KeyEvent, Keystroke, KeystrokeEvent, LayoutId, LineLayoutIndex, Modifiers,
    ModifiersChangedEvent, MonochromeSprite, MouseButton, MouseEvent, MouseMoveEvent, MouseUpEvent,
    Path, Pixels, PlatformAtlas, PlatformDisplay, PlatformInput, PlatformInputHandler,
    PlatformWindow, Point, PolychromeSprite, PromptButton, PromptLevel, Quad, Render,
>>>>>>> 3fb10236
    RenderGlyphParams, RenderImage, RenderImageParams, RenderSvgParams, Replay, ResizeEdge,
    SMOOTH_SVG_SCALE_FACTOR, SUBPIXEL_VARIANTS, ScaledPixels, Scene, Shadow, SharedString, Size,
    StrikethroughStyle, Style, SubscriberSet, Subscription, TaffyLayoutEngine, Task, TextStyle,
    TextStyleRefinement, TransformationMatrix, Underline, UnderlineStyle, WindowAppearance,
    WindowBackgroundAppearance, WindowBounds, WindowControls, WindowDecorations, WindowOptions,
    WindowParams, WindowTextSystem, point, prelude::*, px, rems, size, transparent_black,
};
use anyhow::{Context as _, Result, anyhow};
use collections::{FxHashMap, FxHashSet};
#[cfg(target_os = "macos")]
use core_video::pixel_buffer::CVPixelBuffer;
use derive_more::{Deref, DerefMut};
use futures::FutureExt;
use futures::channel::oneshot;
use parking_lot::RwLock;
use raw_window_handle::{HandleError, HasDisplayHandle, HasWindowHandle};
use refineable::Refineable;
use slotmap::SlotMap;
use smallvec::SmallVec;
use std::{
    any::{Any, TypeId},
    borrow::Cow,
    cell::{Cell, RefCell},
    cmp,
    fmt::{Debug, Display},
    hash::{Hash, Hasher},
    marker::PhantomData,
    mem,
    ops::{DerefMut, Range},
    rc::Rc,
    sync::{
        Arc, Weak,
        atomic::{AtomicUsize, Ordering::SeqCst},
    },
    time::{Duration, Instant},
};
use util::post_inc;
use util::{ResultExt, measure};
use uuid::Uuid;

mod prompts;

use crate::util::atomic_incr_if_not_zero;
pub use prompts::*;

pub(crate) const DEFAULT_WINDOW_SIZE: Size<Pixels> = size(px(1024.), px(700.));

/// Represents the two different phases when dispatching events.
#[derive(Default, Copy, Clone, Debug, Eq, PartialEq)]
pub enum DispatchPhase {
    /// After the capture phase comes the bubble phase, in which mouse event listeners are
    /// invoked front to back and keyboard event listeners are invoked from the focused element
    /// to the root of the element tree. This is the phase you'll most commonly want to use when
    /// registering event listeners.
    #[default]
    Bubble,
    /// During the initial capture phase, mouse event listeners are invoked back to front, and keyboard
    /// listeners are invoked from the root of the tree downward toward the focused element. This phase
    /// is used for special purposes such as clearing the "pressed" state for click events. If
    /// you stop event propagation during this phase, you need to know what you're doing. Handlers
    /// outside of the immediate region may rely on detecting non-local events during this phase.
    Capture,
}

impl DispatchPhase {
    /// Returns true if this represents the "bubble" phase.
    pub fn bubble(self) -> bool {
        self == DispatchPhase::Bubble
    }

    /// Returns true if this represents the "capture" phase.
    pub fn capture(self) -> bool {
        self == DispatchPhase::Capture
    }
}

struct WindowInvalidatorInner {
    pub dirty: bool,
    pub draw_phase: DrawPhase,
    pub dirty_views: FxHashSet<EntityId>,
}

#[derive(Clone)]
pub(crate) struct WindowInvalidator {
    inner: Rc<RefCell<WindowInvalidatorInner>>,
}

impl WindowInvalidator {
    pub fn new() -> Self {
        WindowInvalidator {
            inner: Rc::new(RefCell::new(WindowInvalidatorInner {
                dirty: true,
                draw_phase: DrawPhase::None,
                dirty_views: FxHashSet::default(),
            })),
        }
    }

    pub fn invalidate_view(&self, entity: EntityId, cx: &mut App) -> bool {
        let mut inner = self.inner.borrow_mut();
        inner.dirty_views.insert(entity);
        if inner.draw_phase == DrawPhase::None {
            inner.dirty = true;
            cx.push_effect(Effect::Notify { emitter: entity });
            true
        } else {
            false
        }
    }

    pub fn is_dirty(&self) -> bool {
        self.inner.borrow().dirty
    }

    pub fn set_dirty(&self, dirty: bool) {
        self.inner.borrow_mut().dirty = dirty
    }

    pub fn set_phase(&self, phase: DrawPhase) {
        self.inner.borrow_mut().draw_phase = phase
    }

    pub fn take_views(&self) -> FxHashSet<EntityId> {
        mem::take(&mut self.inner.borrow_mut().dirty_views)
    }

    pub fn replace_views(&self, views: FxHashSet<EntityId>) {
        self.inner.borrow_mut().dirty_views = views;
    }

    pub fn not_drawing(&self) -> bool {
        self.inner.borrow().draw_phase == DrawPhase::None
    }

    #[track_caller]
    pub fn debug_assert_paint(&self) {
        debug_assert!(
            matches!(self.inner.borrow().draw_phase, DrawPhase::Paint),
            "this method can only be called during paint"
        );
    }

    #[track_caller]
    pub fn debug_assert_prepaint(&self) {
        debug_assert!(
            matches!(self.inner.borrow().draw_phase, DrawPhase::Prepaint),
            "this method can only be called during request_layout, or prepaint"
        );
    }

    #[track_caller]
    pub fn debug_assert_paint_or_prepaint(&self) {
        debug_assert!(
            matches!(
                self.inner.borrow().draw_phase,
                DrawPhase::Paint | DrawPhase::Prepaint
            ),
            "this method can only be called during request_layout, prepaint, or paint"
        );
    }
}

type AnyObserver = Box<dyn FnMut(&mut Window, &mut App) -> bool + 'static>;

pub(crate) type AnyWindowFocusListener =
    Box<dyn FnMut(&WindowFocusEvent, &mut Window, &mut App) -> bool + 'static>;

pub(crate) struct WindowFocusEvent {
    pub(crate) previous_focus_path: SmallVec<[FocusId; 8]>,
    pub(crate) current_focus_path: SmallVec<[FocusId; 8]>,
}

impl WindowFocusEvent {
    pub fn is_focus_in(&self, focus_id: FocusId) -> bool {
        !self.previous_focus_path.contains(&focus_id) && self.current_focus_path.contains(&focus_id)
    }

    pub fn is_focus_out(&self, focus_id: FocusId) -> bool {
        self.previous_focus_path.contains(&focus_id) && !self.current_focus_path.contains(&focus_id)
    }
}

/// This is provided when subscribing for `Context::on_focus_out` events.
pub struct FocusOutEvent {
    /// A weak focus handle representing what was blurred.
    pub blurred: WeakFocusHandle,
}

slotmap::new_key_type! {
    /// A globally unique identifier for a focusable element.
    pub struct FocusId;
}

thread_local! {
    /// 8MB wasn't quite enough...
    pub(crate) static ELEMENT_ARENA: RefCell<Arena> = RefCell::new(Arena::new(32 * 1024 * 1024));
}

pub(crate) type FocusMap = RwLock<SlotMap<FocusId, AtomicUsize>>;

impl FocusId {
    /// Obtains whether the element associated with this handle is currently focused.
    pub fn is_focused(&self, window: &Window) -> bool {
        window.focus == Some(*self)
    }

    /// Obtains whether the element associated with this handle contains the focused
    /// element or is itself focused.
    pub fn contains_focused(&self, window: &Window, cx: &App) -> bool {
        window
            .focused(cx)
            .map_or(false, |focused| self.contains(focused.id, window))
    }

    /// Obtains whether the element associated with this handle is contained within the
    /// focused element or is itself focused.
    pub fn within_focused(&self, window: &Window, cx: &App) -> bool {
        let focused = window.focused(cx);
        focused.map_or(false, |focused| focused.id.contains(*self, window))
    }

    /// Obtains whether this handle contains the given handle in the most recently rendered frame.
    pub(crate) fn contains(&self, other: Self, window: &Window) -> bool {
        window
            .rendered_frame
            .dispatch_tree
            .focus_contains(*self, other)
    }
}

/// A handle which can be used to track and manipulate the focused element in a window.
pub struct FocusHandle {
    pub(crate) id: FocusId,
    handles: Arc<FocusMap>,
}

impl std::fmt::Debug for FocusHandle {
    fn fmt(&self, f: &mut std::fmt::Formatter<'_>) -> std::fmt::Result {
        f.write_fmt(format_args!("FocusHandle({:?})", self.id))
    }
}

impl FocusHandle {
    pub(crate) fn new(handles: &Arc<FocusMap>) -> Self {
        let id = handles.write().insert(AtomicUsize::new(1));
        Self {
            id,
            handles: handles.clone(),
        }
    }

    pub(crate) fn for_id(id: FocusId, handles: &Arc<FocusMap>) -> Option<Self> {
        let lock = handles.read();
        let ref_count = lock.get(id)?;
        if atomic_incr_if_not_zero(ref_count) == 0 {
            return None;
        }
        Some(Self {
            id,
            handles: handles.clone(),
        })
    }

    /// Converts this focus handle into a weak variant, which does not prevent it from being released.
    pub fn downgrade(&self) -> WeakFocusHandle {
        WeakFocusHandle {
            id: self.id,
            handles: Arc::downgrade(&self.handles),
        }
    }

    /// Moves the focus to the element associated with this handle.
    pub fn focus(&self, window: &mut Window) {
        window.focus(self)
    }

    /// Obtains whether the element associated with this handle is currently focused.
    pub fn is_focused(&self, window: &Window) -> bool {
        self.id.is_focused(window)
    }

    /// Obtains whether the element associated with this handle contains the focused
    /// element or is itself focused.
    pub fn contains_focused(&self, window: &Window, cx: &App) -> bool {
        self.id.contains_focused(window, cx)
    }

    /// Obtains whether the element associated with this handle is contained within the
    /// focused element or is itself focused.
    pub fn within_focused(&self, window: &Window, cx: &mut App) -> bool {
        self.id.within_focused(window, cx)
    }

    /// Obtains whether this handle contains the given handle in the most recently rendered frame.
    pub fn contains(&self, other: &Self, window: &Window) -> bool {
        self.id.contains(other.id, window)
    }

    /// Dispatch an action on the element that rendered this focus handle
    pub fn dispatch_action(&self, action: &dyn Action, window: &mut Window, cx: &mut App) {
        if let Some(node_id) = window
            .rendered_frame
            .dispatch_tree
            .focusable_node_id(self.id)
        {
            window.dispatch_action_on_node(node_id, action, cx)
        }
    }
}

impl Clone for FocusHandle {
    fn clone(&self) -> Self {
        Self::for_id(self.id, &self.handles).unwrap()
    }
}

impl PartialEq for FocusHandle {
    fn eq(&self, other: &Self) -> bool {
        self.id == other.id
    }
}

impl Eq for FocusHandle {}

impl Drop for FocusHandle {
    fn drop(&mut self) {
        self.handles
            .read()
            .get(self.id)
            .unwrap()
            .fetch_sub(1, SeqCst);
    }
}

/// A weak reference to a focus handle.
#[derive(Clone, Debug)]
pub struct WeakFocusHandle {
    pub(crate) id: FocusId,
    pub(crate) handles: Weak<FocusMap>,
}

impl WeakFocusHandle {
    /// Attempts to upgrade the [WeakFocusHandle] to a [FocusHandle].
    pub fn upgrade(&self) -> Option<FocusHandle> {
        let handles = self.handles.upgrade()?;
        FocusHandle::for_id(self.id, &handles)
    }
}

impl PartialEq for WeakFocusHandle {
    fn eq(&self, other: &WeakFocusHandle) -> bool {
        self.id == other.id
    }
}

impl Eq for WeakFocusHandle {}

impl PartialEq<FocusHandle> for WeakFocusHandle {
    fn eq(&self, other: &FocusHandle) -> bool {
        self.id == other.id
    }
}

impl PartialEq<WeakFocusHandle> for FocusHandle {
    fn eq(&self, other: &WeakFocusHandle) -> bool {
        self.id == other.id
    }
}

/// Focusable allows users of your view to easily
/// focus it (using window.focus_view(cx, view))
pub trait Focusable: 'static {
    /// Returns the focus handle associated with this view.
    fn focus_handle(&self, cx: &App) -> FocusHandle;
}

impl<V: Focusable> Focusable for Entity<V> {
    fn focus_handle(&self, cx: &App) -> FocusHandle {
        self.read(cx).focus_handle(cx)
    }
}

/// ManagedView is a view (like a Modal, Popover, Menu, etc.)
/// where the lifecycle of the view is handled by another view.
pub trait ManagedView: Focusable + EventEmitter<DismissEvent> + Render {}

impl<M: Focusable + EventEmitter<DismissEvent> + Render> ManagedView for M {}

/// Emitted by implementers of [`ManagedView`] to indicate the view should be dismissed, such as when a view is presented as a modal.
pub struct DismissEvent;

type FrameCallback = Box<dyn FnOnce(&mut Window, &mut App)>;

pub(crate) type AnyMouseListener =
    Box<dyn FnMut(&dyn Any, DispatchPhase, &mut Window, &mut App) + 'static>;

#[derive(Clone)]
pub(crate) struct CursorStyleRequest {
    pub(crate) hitbox_id: Option<HitboxId>, // None represents whole window
    pub(crate) style: CursorStyle,
}

#[derive(Default, Eq, PartialEq)]
pub(crate) struct HitTest {
    pub(crate) ids: SmallVec<[HitboxId; 8]>,
    pub(crate) hover_hitbox_count: usize,
}

/// An identifier for a [Hitbox] which also includes [HitboxBehavior].
#[derive(Copy, Clone, Debug, Eq, PartialEq, Hash)]
pub struct HitboxId(u64);

impl HitboxId {
    /// Checks if the hitbox with this ID is currently hovered. Except when handling
    /// `ScrollWheelEvent`, this is typically what you want when determining whether to handle mouse
    /// events or paint hover styles.
    ///
    /// See [`Hitbox::is_hovered`] for details.
    pub fn is_hovered(self, window: &Window) -> bool {
        let hit_test = &window.mouse_hit_test;
        for id in hit_test.ids.iter().take(hit_test.hover_hitbox_count) {
            if self == *id {
                return true;
            }
        }
        return false;
    }

    /// Checks if the hitbox with this ID contains the mouse and should handle scroll events.
    /// Typically this should only be used when handling `ScrollWheelEvent`, and otherwise
    /// `is_hovered` should be used. See the documentation of `Hitbox::is_hovered` for details about
    /// this distinction.
    pub fn should_handle_scroll(self, window: &Window) -> bool {
        window.mouse_hit_test.ids.contains(&self)
    }

    fn next(mut self) -> HitboxId {
        HitboxId(self.0.wrapping_add(1))
    }
}

/// A rectangular region that potentially blocks hitboxes inserted prior.
/// See [Window::insert_hitbox] for more details.
#[derive(Clone, Debug, Deref)]
pub struct Hitbox {
    /// A unique identifier for the hitbox.
    pub id: HitboxId,
    /// The bounds of the hitbox.
    #[deref]
    pub bounds: Bounds<Pixels>,
    /// The content mask when the hitbox was inserted.
    pub content_mask: ContentMask<Pixels>,
    /// Flags that specify hitbox behavior.
    pub behavior: HitboxBehavior,
}

impl Hitbox {
    /// Checks if the hitbox is currently hovered. Except when handling `ScrollWheelEvent`, this is
    /// typically what you want when determining whether to handle mouse events or paint hover
    /// styles.
    ///
    /// This can return `false` even when the hitbox contains the mouse, if a hitbox in front of
    /// this sets `HitboxBehavior::BlockMouse` (`InteractiveElement::occlude`) or
    /// `HitboxBehavior::BlockMouseExceptScroll` (`InteractiveElement::block_mouse_except_scroll`).
    ///
    /// Handling of `ScrollWheelEvent` should typically use `should_handle_scroll` instead.
    /// Concretely, this is due to use-cases like overlays that cause the elements under to be
    /// non-interactive while still allowing scrolling. More abstractly, this is because
    /// `is_hovered` is about element interactions directly under the mouse - mouse moves, clicks,
    /// hover styling, etc. In contrast, scrolling is about finding the current outer scrollable
    /// container.
    pub fn is_hovered(&self, window: &Window) -> bool {
        self.id.is_hovered(window)
    }

    /// Checks if the hitbox contains the mouse and should handle scroll events. Typically this
    /// should only be used when handling `ScrollWheelEvent`, and otherwise `is_hovered` should be
    /// used. See the documentation of `Hitbox::is_hovered` for details about this distinction.
    ///
    /// This can return `false` even when the hitbox contains the mouse, if a hitbox in front of
    /// this sets `HitboxBehavior::BlockMouse` (`InteractiveElement::occlude`).
    pub fn should_handle_scroll(&self, window: &Window) -> bool {
        self.id.should_handle_scroll(window)
    }
}

/// How the hitbox affects mouse behavior.
#[derive(Copy, Clone, Debug, Default, PartialEq, Eq)]
pub enum HitboxBehavior {
    /// Normal hitbox mouse behavior, doesn't affect mouse handling for other hitboxes.
    #[default]
    Normal,

    /// All hitboxes behind this hitbox will be ignored and so will have `hitbox.is_hovered() ==
    /// false` and `hitbox.should_handle_scroll() == false`. Typically for elements this causes
    /// skipping of all mouse events, hover styles, and tooltips. This flag is set by
    /// [`InteractiveElement::occlude`].
    ///
    /// For mouse handlers that check those hitboxes, this behaves the same as registering a
    /// bubble-phase handler for every mouse event type:
    ///
    /// ```
    /// window.on_mouse_event(move |_: &EveryMouseEventTypeHere, phase, window, cx| {
    ///     if phase == DispatchPhase::Capture && hitbox.is_hovered(window) {
    ///         cx.stop_propagation();
    ///     }
    /// }
    /// ```
    ///
    /// This has effects beyond event handling - any use of hitbox checking, such as hover
    /// styles and tooltops. These other behaviors are the main point of this mechanism. An
    /// alternative might be to not affect mouse event handling - but this would allow
    /// inconsistent UI where clicks and moves interact with elements that are not considered to
    /// be hovered.
    BlockMouse,

    /// All hitboxes behind this hitbox will have `hitbox.is_hovered() == false`, even when
    /// `hitbox.should_handle_scroll() == true`. Typically for elements this causes all mouse
    /// interaction except scroll events to be ignored - see the documentation of
    /// [`Hitbox::is_hovered`] for details. This flag is set by
    /// [`InteractiveElement::block_mouse_except_scroll`].
    ///
    /// For mouse handlers that check those hitboxes, this behaves the same as registering a
    /// bubble-phase handler for every mouse event type **except** `ScrollWheelEvent`:
    ///
    /// ```
    /// window.on_mouse_event(move |_: &EveryMouseEventTypeExceptScroll, phase, window, _cx| {
    ///     if phase == DispatchPhase::Bubble && hitbox.should_handle_scroll(window) {
    ///         cx.stop_propagation();
    ///     }
    /// }
    /// ```
    ///
    /// See the documentation of [`Hitbox::is_hovered`] for details of why `ScrollWheelEvent` is
    /// handled differently than other mouse events. If also blocking these scroll events is
    /// desired, then a `cx.stop_propagation()` handler like the one above can be used.
    ///
    /// This has effects beyond event handling - this affects any use of `is_hovered`, such as
    /// hover styles and tooltops. These other behaviors are the main point of this mechanism.
    /// An alternative might be to not affect mouse event handling - but this would allow
    /// inconsistent UI where clicks and moves interact with elements that are not considered to
    /// be hovered.
    BlockMouseExceptScroll,
}

/// An identifier for a tooltip.
#[derive(Copy, Clone, Debug, Default, Eq, PartialEq)]
pub struct TooltipId(usize);

impl TooltipId {
    /// Checks if the tooltip is currently hovered.
    pub fn is_hovered(&self, window: &Window) -> bool {
        window
            .tooltip_bounds
            .as_ref()
            .map_or(false, |tooltip_bounds| {
                tooltip_bounds.id == *self
                    && tooltip_bounds.bounds.contains(&window.mouse_position())
            })
    }
}

pub(crate) struct TooltipBounds {
    id: TooltipId,
    bounds: Bounds<Pixels>,
}

#[derive(Clone)]
pub(crate) struct TooltipRequest {
    id: TooltipId,
    tooltip: AnyTooltip,
}

pub(crate) struct DeferredDraw {
    current_view: EntityId,
    priority: usize,
    parent_node: DispatchNodeId,
    element_id_stack: SmallVec<[ElementId; 32]>,
    text_style_stack: Vec<TextStyleRefinement>,
    element: Option<AnyElement>,
    absolute_offset: Point<Pixels>,
    prepaint_range: Range<PrepaintStateIndex>,
    paint_range: Range<PaintIndex>,
}

pub(crate) struct Frame {
    pub(crate) focus: Option<FocusId>,
    pub(crate) window_active: bool,
    pub(crate) element_states: FxHashMap<(GlobalElementId, TypeId), ElementStateBox>,
    accessed_element_states: Vec<(GlobalElementId, TypeId)>,
    pub(crate) mouse_listeners: Vec<Option<AnyMouseListener>>,
    pub(crate) dispatch_tree: DispatchTree,
    pub(crate) scene: Scene,
    pub(crate) hitboxes: Vec<Hitbox>,
    pub(crate) deferred_draws: Vec<DeferredDraw>,
    pub(crate) input_handlers: Vec<Option<PlatformInputHandler>>,
    pub(crate) tooltip_requests: Vec<Option<TooltipRequest>>,
    pub(crate) cursor_styles: Vec<CursorStyleRequest>,
    #[cfg(any(test, feature = "test-support"))]
    pub(crate) debug_bounds: FxHashMap<String, Bounds<Pixels>>,
    #[cfg(any(feature = "inspector", debug_assertions))]
    pub(crate) next_inspector_instance_ids: FxHashMap<Rc<crate::InspectorElementPath>, usize>,
    #[cfg(any(feature = "inspector", debug_assertions))]
    pub(crate) inspector_hitboxes: FxHashMap<HitboxId, crate::InspectorElementId>,
}

#[derive(Clone, Default)]
pub(crate) struct PrepaintStateIndex {
    hitboxes_index: usize,
    tooltips_index: usize,
    deferred_draws_index: usize,
    dispatch_tree_index: usize,
    accessed_element_states_index: usize,
    line_layout_index: LineLayoutIndex,
}

#[derive(Clone, Default)]
pub(crate) struct PaintIndex {
    scene_index: usize,
    mouse_listeners_index: usize,
    input_handlers_index: usize,
    cursor_styles_index: usize,
    accessed_element_states_index: usize,
    line_layout_index: LineLayoutIndex,
}

impl Frame {
    pub(crate) fn new(dispatch_tree: DispatchTree) -> Self {
        Frame {
            focus: None,
            window_active: false,
            element_states: FxHashMap::default(),
            accessed_element_states: Vec::new(),
            mouse_listeners: Vec::new(),
            dispatch_tree,
            scene: Scene::default(),
            hitboxes: Vec::new(),
            deferred_draws: Vec::new(),
            input_handlers: Vec::new(),
            tooltip_requests: Vec::new(),
            cursor_styles: Vec::new(),

            #[cfg(any(test, feature = "test-support"))]
            debug_bounds: FxHashMap::default(),

            #[cfg(any(feature = "inspector", debug_assertions))]
            next_inspector_instance_ids: FxHashMap::default(),

            #[cfg(any(feature = "inspector", debug_assertions))]
            inspector_hitboxes: FxHashMap::default(),
        }
    }

    pub(crate) fn clear(&mut self) {
        self.element_states.clear();
        self.accessed_element_states.clear();
        self.mouse_listeners.clear();
        self.dispatch_tree.clear();
        self.scene.clear();
        self.input_handlers.clear();
        self.tooltip_requests.clear();
        self.cursor_styles.clear();
        self.hitboxes.clear();
        self.deferred_draws.clear();
        self.focus = None;

        #[cfg(any(feature = "inspector", debug_assertions))]
        {
            self.next_inspector_instance_ids.clear();
            self.inspector_hitboxes.clear();
        }
    }

    pub(crate) fn hit_test(&self, position: Point<Pixels>) -> HitTest {
        let mut set_hover_hitbox_count = false;
        let mut hit_test = HitTest::default();
        for hitbox in self.hitboxes.iter().rev() {
            let bounds = hitbox.bounds.intersect(&hitbox.content_mask.bounds);
            if bounds.contains(&position) {
                hit_test.ids.push(hitbox.id);
                if !set_hover_hitbox_count
                    && hitbox.behavior == HitboxBehavior::BlockMouseExceptScroll
                {
                    hit_test.hover_hitbox_count = hit_test.ids.len();
                    set_hover_hitbox_count = true;
                }
                if hitbox.behavior == HitboxBehavior::BlockMouse {
                    break;
                }
            }
        }
        if !set_hover_hitbox_count {
            hit_test.hover_hitbox_count = hit_test.ids.len();
        }
        hit_test
    }

    pub(crate) fn focus_path(&self) -> SmallVec<[FocusId; 8]> {
        self.focus
            .map(|focus_id| self.dispatch_tree.focus_path(focus_id))
            .unwrap_or_default()
    }

    pub(crate) fn finish(&mut self, prev_frame: &mut Self) {
        for element_state_key in &self.accessed_element_states {
            if let Some((element_state_key, element_state)) =
                prev_frame.element_states.remove_entry(element_state_key)
            {
                self.element_states.insert(element_state_key, element_state);
            }
        }

        self.scene.finish();
    }
}

/// Holds the state for a specific window.
pub struct Window {
    pub(crate) handle: AnyWindowHandle,
    pub(crate) invalidator: WindowInvalidator,
    pub(crate) removed: bool,
    pub(crate) platform_window: Box<dyn PlatformWindow>,
    display_id: Option<DisplayId>,
    sprite_atlas: Arc<dyn PlatformAtlas>,
    text_system: Arc<WindowTextSystem>,
    rem_size: Pixels,
    /// The stack of override values for the window's rem size.
    ///
    /// This is used by `with_rem_size` to allow rendering an element tree with
    /// a given rem size.
    rem_size_override_stack: SmallVec<[Pixels; 8]>,
    pub(crate) viewport_size: Size<Pixels>,
    layout_engine: Option<TaffyLayoutEngine>,
    pub(crate) root: Option<AnyView>,
    pub(crate) element_id_stack: SmallVec<[ElementId; 32]>,
    pub(crate) text_style_stack: Vec<TextStyleRefinement>,
    pub(crate) rendered_entity_stack: Vec<EntityId>,
    pub(crate) element_offset_stack: Vec<Point<Pixels>>,
    pub(crate) element_opacity: Option<f32>,
    pub(crate) content_mask_stack: Vec<ContentMask<Pixels>>,
    pub(crate) requested_autoscroll: Option<Bounds<Pixels>>,
    pub(crate) image_cache_stack: Vec<AnyImageCache>,
    pub(crate) rendered_frame: Frame,
    pub(crate) next_frame: Frame,
    next_hitbox_id: HitboxId,
    pub(crate) next_tooltip_id: TooltipId,
    pub(crate) tooltip_bounds: Option<TooltipBounds>,
    next_frame_callbacks: Rc<RefCell<Vec<FrameCallback>>>,
    pub(crate) dirty_views: FxHashSet<EntityId>,
    focus_listeners: SubscriberSet<(), AnyWindowFocusListener>,
    pub(crate) focus_lost_listeners: SubscriberSet<(), AnyObserver>,
    default_prevented: bool,
    mouse_position: Point<Pixels>,
    mouse_hit_test: HitTest,
    modifiers: Modifiers,
    capslock: Capslock,
    scale_factor: f32,
    pub(crate) bounds_observers: SubscriberSet<(), AnyObserver>,
    appearance: WindowAppearance,
    pub(crate) appearance_observers: SubscriberSet<(), AnyObserver>,
    active: Rc<Cell<bool>>,
    hovered: Rc<Cell<bool>>,
    pub(crate) needs_present: Rc<Cell<bool>>,
    pub(crate) last_input_timestamp: Rc<Cell<Instant>>,
    pub(crate) refreshing: bool,
    pub(crate) activation_observers: SubscriberSet<(), AnyObserver>,
    pub(crate) focus: Option<FocusId>,
    focus_enabled: bool,
    pending_input: Option<PendingInput>,
    pending_modifier: ModifierState,
    pub(crate) pending_input_observers: SubscriberSet<(), AnyObserver>,
    prompt: Option<RenderablePromptHandle>,
    pub(crate) client_inset: Option<Pixels>,
    #[cfg(any(feature = "inspector", debug_assertions))]
    inspector: Option<Entity<Inspector>>,
}

#[derive(Clone, Debug, Default)]
struct ModifierState {
    modifiers: Modifiers,
    saw_keystroke: bool,
}

#[derive(Clone, Copy, Debug, Eq, PartialEq)]
pub(crate) enum DrawPhase {
    None,
    Prepaint,
    Paint,
    Focus,
}

#[derive(Default, Debug)]
struct PendingInput {
    keystrokes: SmallVec<[Keystroke; 1]>,
    focus: Option<FocusId>,
    timer: Option<Task<()>>,
}

pub(crate) struct ElementStateBox {
    pub(crate) inner: Box<dyn Any>,
    #[cfg(debug_assertions)]
    pub(crate) type_name: &'static str,
}

fn default_bounds(display_id: Option<DisplayId>, cx: &mut App) -> Bounds<Pixels> {
    const DEFAULT_WINDOW_OFFSET: Point<Pixels> = point(px(0.), px(35.));

    // TODO, BUG: if you open a window with the currently active window
    // on the stack, this will erroneously select the 'unwrap_or_else'
    // code path
    cx.active_window()
        .and_then(|w| w.update(cx, |_, window, _| window.bounds()).ok())
        .map(|mut bounds| {
            bounds.origin += DEFAULT_WINDOW_OFFSET;
            bounds
        })
        .unwrap_or_else(|| {
            let display = display_id
                .map(|id| cx.find_display(id))
                .unwrap_or_else(|| cx.primary_display());

            display
                .map(|display| display.default_bounds())
                .unwrap_or_else(|| Bounds::new(point(px(0.), px(0.)), DEFAULT_WINDOW_SIZE))
        })
}

impl Window {
    pub(crate) fn new(
        handle: AnyWindowHandle,
        options: WindowOptions,
        cx: &mut App,
    ) -> Result<Self> {
        let WindowOptions {
            window_bounds,
            titlebar,
            focus,
            show,
            kind,
            is_movable,
            display_id,
            window_background,
            app_id,
            window_min_size,
            window_decorations,
        } = options;

        let bounds = window_bounds
            .map(|bounds| bounds.get_bounds())
            .unwrap_or_else(|| default_bounds(display_id, cx));
        let mut platform_window = cx.platform.open_window(
            handle,
            WindowParams {
                bounds,
                titlebar,
                kind,
                is_movable,
                focus,
                show,
                display_id,
                window_min_size,
            },
        )?;
        let display_id = platform_window.display().map(|display| display.id());
        let sprite_atlas = platform_window.sprite_atlas();
        let mouse_position = platform_window.mouse_position();
        let modifiers = platform_window.modifiers();
        let capslock = platform_window.capslock();
        let content_size = platform_window.content_size();
        let scale_factor = platform_window.scale_factor();
        let appearance = platform_window.appearance();
        let text_system = Arc::new(WindowTextSystem::new(cx.text_system().clone()));
        let invalidator = WindowInvalidator::new();
        let active = Rc::new(Cell::new(platform_window.is_active()));
        let hovered = Rc::new(Cell::new(platform_window.is_hovered()));
        let needs_present = Rc::new(Cell::new(false));
        let next_frame_callbacks: Rc<RefCell<Vec<FrameCallback>>> = Default::default();
        let last_input_timestamp = Rc::new(Cell::new(Instant::now()));

        platform_window
            .request_decorations(window_decorations.unwrap_or(WindowDecorations::Server));
        platform_window.set_background_appearance(window_background);

        if let Some(ref window_open_state) = window_bounds {
            match window_open_state {
                WindowBounds::Fullscreen(_) => platform_window.toggle_fullscreen(),
                WindowBounds::Maximized(_) => platform_window.zoom(),
                WindowBounds::Windowed(_) => {}
            }
        }

        platform_window.on_close(Box::new({
            let mut cx = cx.to_async();
            move || {
                let _ = handle.update(&mut cx, |_, window, _| window.remove_window());
            }
        }));
        platform_window.on_request_frame(Box::new({
            let mut cx = cx.to_async();
            let invalidator = invalidator.clone();
            let active = active.clone();
            let needs_present = needs_present.clone();
            let next_frame_callbacks = next_frame_callbacks.clone();
            let last_input_timestamp = last_input_timestamp.clone();
            move |request_frame_options| {
                let next_frame_callbacks = next_frame_callbacks.take();
                if !next_frame_callbacks.is_empty() {
                    handle
                        .update(&mut cx, |_, window, cx| {
                            for callback in next_frame_callbacks {
                                callback(window, cx);
                            }
                        })
                        .log_err();
                }

                // Keep presenting the current scene for 1 extra second since the
                // last input to prevent the display from underclocking the refresh rate.
                let needs_present = request_frame_options.require_presentation
                    || needs_present.get()
                    || (active.get()
                        && last_input_timestamp.get().elapsed() < Duration::from_secs(1));

                if invalidator.is_dirty() {
                    measure("frame duration", || {
                        handle
                            .update(&mut cx, |_, window, cx| {
                                window.draw(cx);
                                window.present();
                            })
                            .log_err();
                    })
                } else if needs_present {
                    handle
                        .update(&mut cx, |_, window, _| window.present())
                        .log_err();
                }

                handle
                    .update(&mut cx, |_, window, _| {
                        window.complete_frame();
                    })
                    .log_err();
            }
        }));
        platform_window.on_resize(Box::new({
            let mut cx = cx.to_async();
            move |_, _| {
                handle
                    .update(&mut cx, |_, window, cx| window.bounds_changed(cx))
                    .log_err();
            }
        }));
        platform_window.on_moved(Box::new({
            let mut cx = cx.to_async();
            move || {
                handle
                    .update(&mut cx, |_, window, cx| window.bounds_changed(cx))
                    .log_err();
            }
        }));
        platform_window.on_appearance_changed(Box::new({
            let mut cx = cx.to_async();
            move || {
                handle
                    .update(&mut cx, |_, window, cx| window.appearance_changed(cx))
                    .log_err();
            }
        }));
        platform_window.on_active_status_change(Box::new({
            let mut cx = cx.to_async();
            move |active| {
                handle
                    .update(&mut cx, |_, window, cx| {
                        window.active.set(active);
                        window.modifiers = window.platform_window.modifiers();
                        window.capslock = window.platform_window.capslock();
                        window
                            .activation_observers
                            .clone()
                            .retain(&(), |callback| callback(window, cx));
                        window.refresh();
                    })
                    .log_err();
            }
        }));
        platform_window.on_hover_status_change(Box::new({
            let mut cx = cx.to_async();
            move |active| {
                handle
                    .update(&mut cx, |_, window, _| {
                        window.hovered.set(active);
                        window.refresh();
                    })
                    .log_err();
            }
        }));
        platform_window.on_input({
            let mut cx = cx.to_async();
            Box::new(move |event| {
                handle
                    .update(&mut cx, |_, window, cx| window.dispatch_event(event, cx))
                    .log_err()
                    .unwrap_or(DispatchEventResult::default())
            })
        });

        if let Some(app_id) = app_id {
            platform_window.set_app_id(&app_id);
        }

        platform_window.map_window().unwrap();

        Ok(Window {
            handle,
            invalidator,
            removed: false,
            platform_window,
            display_id,
            sprite_atlas,
            text_system,
            rem_size: px(16.),
            rem_size_override_stack: SmallVec::new(),
            viewport_size: content_size,
            layout_engine: Some(TaffyLayoutEngine::new()),
            root: None,
            element_id_stack: SmallVec::default(),
            text_style_stack: Vec::new(),
            rendered_entity_stack: Vec::new(),
            element_offset_stack: Vec::new(),
            content_mask_stack: Vec::new(),
            element_opacity: None,
            requested_autoscroll: None,
            rendered_frame: Frame::new(DispatchTree::new(cx.keymap.clone(), cx.actions.clone())),
            next_frame: Frame::new(DispatchTree::new(cx.keymap.clone(), cx.actions.clone())),
            next_frame_callbacks,
            next_hitbox_id: HitboxId(0),
            next_tooltip_id: TooltipId::default(),
            tooltip_bounds: None,
            dirty_views: FxHashSet::default(),
            focus_listeners: SubscriberSet::new(),
            focus_lost_listeners: SubscriberSet::new(),
            default_prevented: true,
            mouse_position,
            mouse_hit_test: HitTest::default(),
            modifiers,
            capslock,
            scale_factor,
            bounds_observers: SubscriberSet::new(),
            appearance,
            appearance_observers: SubscriberSet::new(),
            active,
            hovered,
            needs_present,
            last_input_timestamp,
            refreshing: false,
            activation_observers: SubscriberSet::new(),
            focus: None,
            focus_enabled: true,
            pending_input: None,
            pending_modifier: ModifierState::default(),
            pending_input_observers: SubscriberSet::new(),
            prompt: None,
            client_inset: None,
            image_cache_stack: Vec::new(),
            #[cfg(any(feature = "inspector", debug_assertions))]
            inspector: None,
        })
    }

    pub(crate) fn new_focus_listener(
        &self,
        value: AnyWindowFocusListener,
    ) -> (Subscription, impl FnOnce() + use<>) {
        self.focus_listeners.insert((), value)
    }
}

#[derive(Clone, Debug, Default, PartialEq, Eq)]
pub(crate) struct DispatchEventResult {
    pub propagate: bool,
    pub default_prevented: bool,
}

/// Indicates which region of the window is visible. Content falling outside of this mask will not be
/// rendered. Currently, only rectangular content masks are supported, but we give the mask its own type
/// to leave room to support more complex shapes in the future.
#[derive(Clone, Debug, Default, PartialEq, Eq)]
#[repr(C)]
pub struct ContentMask<P: Clone + Debug + Default + PartialEq> {
    /// The bounds
    pub bounds: Bounds<P>,
}

impl ContentMask<Pixels> {
    /// Scale the content mask's pixel units by the given scaling factor.
    pub fn scale(&self, factor: f32) -> ContentMask<ScaledPixels> {
        ContentMask {
            bounds: self.bounds.scale(factor),
        }
    }

    /// Intersect the content mask with the given content mask.
    pub fn intersect(&self, other: &Self) -> Self {
        let bounds = self.bounds.intersect(&other.bounds);
        ContentMask { bounds }
    }
}

impl Window {
    fn mark_view_dirty(&mut self, view_id: EntityId) {
        // Mark ancestor views as dirty. If already in the `dirty_views` set, then all its ancestors
        // should already be dirty.
        for view_id in self
            .rendered_frame
            .dispatch_tree
            .view_path(view_id)
            .into_iter()
            .rev()
        {
            if !self.dirty_views.insert(view_id) {
                break;
            }
        }
    }

    /// Registers a callback to be invoked when the window appearance changes.
    pub fn observe_window_appearance(
        &self,
        mut callback: impl FnMut(&mut Window, &mut App) + 'static,
    ) -> Subscription {
        let (subscription, activate) = self.appearance_observers.insert(
            (),
            Box::new(move |window, cx| {
                callback(window, cx);
                true
            }),
        );
        activate();
        subscription
    }

    /// Replaces the root entity of the window with a new one.
    pub fn replace_root<E>(
        &mut self,
        cx: &mut App,
        build_view: impl FnOnce(&mut Window, &mut Context<E>) -> E,
    ) -> Entity<E>
    where
        E: 'static + Render,
    {
        let view = cx.new(|cx| build_view(self, cx));
        self.root = Some(view.clone().into());
        self.refresh();
        view
    }

    /// Returns the root entity of the window, if it has one.
    pub fn root<E>(&self) -> Option<Option<Entity<E>>>
    where
        E: 'static + Render,
    {
        self.root
            .as_ref()
            .map(|view| view.clone().downcast::<E>().ok())
    }

    /// Obtain a handle to the window that belongs to this context.
    pub fn window_handle(&self) -> AnyWindowHandle {
        self.handle
    }

    /// Mark the window as dirty, scheduling it to be redrawn on the next frame.
    pub fn refresh(&mut self) {
        if self.invalidator.not_drawing() {
            self.refreshing = true;
            self.invalidator.set_dirty(true);
        }
    }

    /// Close this window.
    pub fn remove_window(&mut self) {
        self.removed = true;
    }

    /// Obtain the currently focused [`FocusHandle`]. If no elements are focused, returns `None`.
    pub fn focused(&self, cx: &App) -> Option<FocusHandle> {
        self.focus
            .and_then(|id| FocusHandle::for_id(id, &cx.focus_handles))
    }

    /// Move focus to the element associated with the given [`FocusHandle`].
    pub fn focus(&mut self, handle: &FocusHandle) {
        if !self.focus_enabled || self.focus == Some(handle.id) {
            return;
        }

        self.focus = Some(handle.id);
        self.clear_pending_keystrokes();
        self.refresh();
    }

    /// Remove focus from all elements within this context's window.
    pub fn blur(&mut self) {
        if !self.focus_enabled {
            return;
        }

        self.focus = None;
        self.refresh();
    }

    /// Blur the window and don't allow anything in it to be focused again.
    pub fn disable_focus(&mut self) {
        self.blur();
        self.focus_enabled = false;
    }

    /// Accessor for the text system.
    pub fn text_system(&self) -> &Arc<WindowTextSystem> {
        &self.text_system
    }

    /// The current text style. Which is composed of all the style refinements provided to `with_text_style`.
    pub fn text_style(&self) -> TextStyle {
        let mut style = TextStyle::default();
        for refinement in &self.text_style_stack {
            style.refine(refinement);
        }
        style
    }

    /// Check if the platform window is maximized
    /// On some platforms (namely Windows) this is different than the bounds being the size of the display
    pub fn is_maximized(&self) -> bool {
        self.platform_window.is_maximized()
    }

    /// request a certain window decoration (Wayland)
    pub fn request_decorations(&self, decorations: WindowDecorations) {
        self.platform_window.request_decorations(decorations);
    }

    /// Start a window resize operation (Wayland)
    pub fn start_window_resize(&self, edge: ResizeEdge) {
        self.platform_window.start_window_resize(edge);
    }

    /// Return the `WindowBounds` to indicate that how a window should be opened
    /// after it has been closed
    pub fn window_bounds(&self) -> WindowBounds {
        self.platform_window.window_bounds()
    }

    /// Return the `WindowBounds` excluding insets (Wayland and X11)
    pub fn inner_window_bounds(&self) -> WindowBounds {
        self.platform_window.inner_window_bounds()
    }

    /// Dispatch the given action on the currently focused element.
    pub fn dispatch_action(&mut self, action: Box<dyn Action>, cx: &mut App) {
        let focus_handle = self.focused(cx);

        let window = self.handle;
        cx.defer(move |cx| {
            window
                .update(cx, |_, window, cx| {
                    let node_id = focus_handle
                        .and_then(|handle| {
                            window
                                .rendered_frame
                                .dispatch_tree
                                .focusable_node_id(handle.id)
                        })
                        .unwrap_or_else(|| window.rendered_frame.dispatch_tree.root_node_id());

                    window.dispatch_action_on_node(node_id, action.as_ref(), cx);
                })
                .log_err();
        })
    }

    pub(crate) fn dispatch_keystroke_observers(
        &mut self,
        event: &dyn Any,
        action: Option<Box<dyn Action>>,
        context_stack: Vec<KeyContext>,
        cx: &mut App,
    ) {
        let Some(key_down_event) = event.downcast_ref::<KeyDownEvent>() else {
            return;
        };

        cx.keystroke_observers.clone().retain(&(), move |callback| {
            (callback)(
                &KeystrokeEvent {
                    keystroke: key_down_event.keystroke.clone(),
                    action: action.as_ref().map(|action| action.boxed_clone()),
                    context_stack: context_stack.clone(),
                },
                self,
                cx,
            )
        });
    }

    /// Schedules the given function to be run at the end of the current effect cycle, allowing entities
    /// that are currently on the stack to be returned to the app.
    pub fn defer(&self, cx: &mut App, f: impl FnOnce(&mut Window, &mut App) + 'static) {
        let handle = self.handle;
        cx.defer(move |cx| {
            handle.update(cx, |_, window, cx| f(window, cx)).ok();
        });
    }

    /// Subscribe to events emitted by a entity.
    /// The entity to which you're subscribing must implement the [`EventEmitter`] trait.
    /// The callback will be invoked a handle to the emitting entity, the event, and a window context for the current window.
    pub fn observe<T: 'static>(
        &mut self,
        observed: &Entity<T>,
        cx: &mut App,
        mut on_notify: impl FnMut(Entity<T>, &mut Window, &mut App) + 'static,
    ) -> Subscription {
        let entity_id = observed.entity_id();
        let observed = observed.downgrade();
        let window_handle = self.handle;
        cx.new_observer(
            entity_id,
            Box::new(move |cx| {
                window_handle
                    .update(cx, |_, window, cx| {
                        if let Some(handle) = observed.upgrade() {
                            on_notify(handle, window, cx);
                            true
                        } else {
                            false
                        }
                    })
                    .unwrap_or(false)
            }),
        )
    }

    /// Subscribe to events emitted by a entity.
    /// The entity to which you're subscribing must implement the [`EventEmitter`] trait.
    /// The callback will be invoked a handle to the emitting entity, the event, and a window context for the current window.
    pub fn subscribe<Emitter, Evt>(
        &mut self,
        entity: &Entity<Emitter>,
        cx: &mut App,
        mut on_event: impl FnMut(Entity<Emitter>, &Evt, &mut Window, &mut App) + 'static,
    ) -> Subscription
    where
        Emitter: EventEmitter<Evt>,
        Evt: 'static,
    {
        let entity_id = entity.entity_id();
        let handle = entity.downgrade();
        let window_handle = self.handle;
        cx.new_subscription(
            entity_id,
            (
                TypeId::of::<Evt>(),
                Box::new(move |event, cx| {
                    window_handle
                        .update(cx, |_, window, cx| {
                            if let Some(entity) = handle.upgrade() {
                                let event = event.downcast_ref().expect("invalid event type");
                                on_event(entity, event, window, cx);
                                true
                            } else {
                                false
                            }
                        })
                        .unwrap_or(false)
                }),
            ),
        )
    }

    /// Register a callback to be invoked when the given `Entity` is released.
    pub fn observe_release<T>(
        &self,
        entity: &Entity<T>,
        cx: &mut App,
        mut on_release: impl FnOnce(&mut T, &mut Window, &mut App) + 'static,
    ) -> Subscription
    where
        T: 'static,
    {
        let entity_id = entity.entity_id();
        let window_handle = self.handle;
        let (subscription, activate) = cx.release_listeners.insert(
            entity_id,
            Box::new(move |entity, cx| {
                let entity = entity.downcast_mut().expect("invalid entity type");
                let _ = window_handle.update(cx, |_, window, cx| on_release(entity, window, cx));
            }),
        );
        activate();
        subscription
    }

    /// Creates an [`AsyncWindowContext`], which has a static lifetime and can be held across
    /// await points in async code.
    pub fn to_async(&self, cx: &App) -> AsyncWindowContext {
        AsyncWindowContext::new_context(cx.to_async(), self.handle)
    }

    /// Schedule the given closure to be run directly after the current frame is rendered.
    pub fn on_next_frame(&self, callback: impl FnOnce(&mut Window, &mut App) + 'static) {
        RefCell::borrow_mut(&self.next_frame_callbacks).push(Box::new(callback));
    }

    /// Schedule a frame to be drawn on the next animation frame.
    ///
    /// This is useful for elements that need to animate continuously, such as a video player or an animated GIF.
    /// It will cause the window to redraw on the next frame, even if no other changes have occurred.
    ///
    /// If called from within a view, it will notify that view on the next frame. Otherwise, it will refresh the entire window.
    pub fn request_animation_frame(&self) {
        let entity = self.current_view();
        self.on_next_frame(move |_, cx| cx.notify(entity));
    }

    /// Spawn the future returned by the given closure on the application thread pool.
    /// The closure is provided a handle to the current window and an `AsyncWindowContext` for
    /// use within your future.
    #[track_caller]
    pub fn spawn<AsyncFn, R>(&self, cx: &App, f: AsyncFn) -> Task<R>
    where
        R: 'static,
        AsyncFn: AsyncFnOnce(&mut AsyncWindowContext) -> R + 'static,
    {
        let handle = self.handle;
        cx.spawn(async move |app| {
            let mut async_window_cx = AsyncWindowContext::new_context(app.clone(), handle);
            f(&mut async_window_cx).await
        })
    }

    fn bounds_changed(&mut self, cx: &mut App) {
        self.scale_factor = self.platform_window.scale_factor();
        self.viewport_size = self.platform_window.content_size();
        self.display_id = self.platform_window.display().map(|display| display.id());

        self.refresh();

        self.bounds_observers
            .clone()
            .retain(&(), |callback| callback(self, cx));
    }

    /// Returns the bounds of the current window in the global coordinate space, which could span across multiple displays.
    pub fn bounds(&self) -> Bounds<Pixels> {
        self.platform_window.bounds()
    }

    /// Set the content size of the window.
    pub fn resize(&mut self, size: Size<Pixels>) {
        self.platform_window.resize(size);
    }

    /// Returns whether or not the window is currently fullscreen
    pub fn is_fullscreen(&self) -> bool {
        self.platform_window.is_fullscreen()
    }

    pub(crate) fn appearance_changed(&mut self, cx: &mut App) {
        self.appearance = self.platform_window.appearance();

        self.appearance_observers
            .clone()
            .retain(&(), |callback| callback(self, cx));
    }

    /// Returns the appearance of the current window.
    pub fn appearance(&self) -> WindowAppearance {
        self.appearance
    }

    /// Returns the size of the drawable area within the window.
    pub fn viewport_size(&self) -> Size<Pixels> {
        self.viewport_size
    }

    /// Returns whether this window is focused by the operating system (receiving key events).
    pub fn is_window_active(&self) -> bool {
        self.active.get()
    }

    /// Returns whether this window is considered to be the window
    /// that currently owns the mouse cursor.
    /// On mac, this is equivalent to `is_window_active`.
    pub fn is_window_hovered(&self) -> bool {
        if cfg!(any(
            target_os = "windows",
            target_os = "linux",
            target_os = "freebsd"
        )) {
            self.hovered.get()
        } else {
            self.is_window_active()
        }
    }

    /// Toggle zoom on the window.
    pub fn zoom_window(&self) {
        self.platform_window.zoom();
    }

    /// Opens the native title bar context menu, useful when implementing client side decorations (Wayland and X11)
    pub fn show_window_menu(&self, position: Point<Pixels>) {
        self.platform_window.show_window_menu(position)
    }

    /// Tells the compositor to take control of window movement (Wayland and X11)
    ///
    /// Events may not be received during a move operation.
    pub fn start_window_move(&self) {
        self.platform_window.start_window_move()
    }

    /// When using client side decorations, set this to the width of the invisible decorations (Wayland and X11)
    pub fn set_client_inset(&mut self, inset: Pixels) {
        self.client_inset = Some(inset);
        self.platform_window.set_client_inset(inset);
    }

    /// Returns the client_inset value by [`Self::set_client_inset`].
    pub fn client_inset(&self) -> Option<Pixels> {
        self.client_inset
    }

    /// Returns whether the title bar window controls need to be rendered by the application (Wayland and X11)
    pub fn window_decorations(&self) -> Decorations {
        self.platform_window.window_decorations()
    }

    /// Returns which window controls are currently visible (Wayland)
    pub fn window_controls(&self) -> WindowControls {
        self.platform_window.window_controls()
    }

    /// Updates the window's title at the platform level.
    pub fn set_window_title(&mut self, title: &str) {
        self.platform_window.set_title(title);
    }

    /// Sets the application identifier.
    pub fn set_app_id(&mut self, app_id: &str) {
        self.platform_window.set_app_id(app_id);
    }

    /// Sets the window background appearance.
    pub fn set_background_appearance(&self, background_appearance: WindowBackgroundAppearance) {
        self.platform_window
            .set_background_appearance(background_appearance);
    }

    /// Mark the window as dirty at the platform level.
    pub fn set_window_edited(&mut self, edited: bool) {
        self.platform_window.set_edited(edited);
    }

    /// Determine the display on which the window is visible.
    pub fn display(&self, cx: &App) -> Option<Rc<dyn PlatformDisplay>> {
        cx.platform
            .displays()
            .into_iter()
            .find(|display| Some(display.id()) == self.display_id)
    }

    /// Show the platform character palette.
    pub fn show_character_palette(&self) {
        self.platform_window.show_character_palette();
    }

    /// The scale factor of the display associated with the window. For example, it could
    /// return 2.0 for a "retina" display, indicating that each logical pixel should actually
    /// be rendered as two pixels on screen.
    pub fn scale_factor(&self) -> f32 {
        self.scale_factor
    }

    /// The size of an em for the base font of the application. Adjusting this value allows the
    /// UI to scale, just like zooming a web page.
    pub fn rem_size(&self) -> Pixels {
        self.rem_size_override_stack
            .last()
            .copied()
            .unwrap_or(self.rem_size)
    }

    /// Sets the size of an em for the base font of the application. Adjusting this value allows the
    /// UI to scale, just like zooming a web page.
    pub fn set_rem_size(&mut self, rem_size: impl Into<Pixels>) {
        self.rem_size = rem_size.into();
    }

    /// Acquire a globally unique identifier for the given ElementId.
    /// Only valid for the duration of the provided closure.
    pub fn with_global_id<R>(
        &mut self,
        element_id: ElementId,
        f: impl FnOnce(&GlobalElementId, &mut Self) -> R,
    ) -> R {
        self.element_id_stack.push(element_id);
        let global_id = GlobalElementId(self.element_id_stack.clone());
        let result = f(&global_id, self);
        self.element_id_stack.pop();
        result
    }

    /// Executes the provided function with the specified rem size.
    ///
    /// This method must only be called as part of element drawing.
    pub fn with_rem_size<F, R>(&mut self, rem_size: Option<impl Into<Pixels>>, f: F) -> R
    where
        F: FnOnce(&mut Self) -> R,
    {
        self.invalidator.debug_assert_paint_or_prepaint();

        if let Some(rem_size) = rem_size {
            self.rem_size_override_stack.push(rem_size.into());
            let result = f(self);
            self.rem_size_override_stack.pop();
            result
        } else {
            f(self)
        }
    }

    /// The line height associated with the current text style.
    pub fn line_height(&self) -> Pixels {
        self.text_style().line_height_in_pixels(self.rem_size())
    }

    /// Call to prevent the default action of an event. Currently only used to prevent
    /// parent elements from becoming focused on mouse down.
    pub fn prevent_default(&mut self) {
        self.default_prevented = true;
    }

    /// Obtain whether default has been prevented for the event currently being dispatched.
    pub fn default_prevented(&self) -> bool {
        self.default_prevented
    }

    /// Determine whether the given action is available along the dispatch path to the currently focused element.
    pub fn is_action_available(&self, action: &dyn Action, cx: &mut App) -> bool {
        let target = self
            .focused(cx)
            .and_then(|focused_handle| {
                self.rendered_frame
                    .dispatch_tree
                    .focusable_node_id(focused_handle.id)
            })
            .unwrap_or_else(|| self.rendered_frame.dispatch_tree.root_node_id());
        self.rendered_frame
            .dispatch_tree
            .is_action_available(action, target)
    }

    /// The position of the mouse relative to the window.
    pub fn mouse_position(&self) -> Point<Pixels> {
        self.mouse_position
    }

    /// The current state of the keyboard's modifiers
    pub fn modifiers(&self) -> Modifiers {
        self.modifiers
    }

    /// The current state of the keyboard's capslock
    pub fn capslock(&self) -> Capslock {
        self.capslock
    }

    fn complete_frame(&self) {
        self.platform_window.completed_frame();
    }

    /// Produces a new frame and assigns it to `rendered_frame`. To actually show
    /// the contents of the new [Scene], use [present].
    #[profiling::function]
    pub fn draw(&mut self, cx: &mut App) {
        self.invalidate_entities();
        cx.entities.clear_accessed();
        debug_assert!(self.rendered_entity_stack.is_empty());
        self.invalidator.set_dirty(false);
        self.requested_autoscroll = None;

        // Restore the previously-used input handler.
        if let Some(input_handler) = self.platform_window.take_input_handler() {
            self.rendered_frame.input_handlers.push(Some(input_handler));
        }
        self.draw_roots(cx);
        self.dirty_views.clear();
        self.next_frame.window_active = self.active.get();

        // Register requested input handler with the platform window.
        if let Some(input_handler) = self.next_frame.input_handlers.pop() {
            self.platform_window
                .set_input_handler(input_handler.unwrap());
        }

        self.layout_engine.as_mut().unwrap().clear();
        self.text_system().finish_frame();
        self.next_frame.finish(&mut self.rendered_frame);
        ELEMENT_ARENA.with_borrow_mut(|element_arena| {
            let percentage = (element_arena.len() as f32 / element_arena.capacity() as f32) * 100.;
            if percentage >= 80. {
                log::warn!("elevated element arena occupation: {}.", percentage);
            }
            element_arena.clear();
        });

        self.invalidator.set_phase(DrawPhase::Focus);
        let previous_focus_path = self.rendered_frame.focus_path();
        let previous_window_active = self.rendered_frame.window_active;
        mem::swap(&mut self.rendered_frame, &mut self.next_frame);
        self.next_frame.clear();
        let current_focus_path = self.rendered_frame.focus_path();
        let current_window_active = self.rendered_frame.window_active;

        if previous_focus_path != current_focus_path
            || previous_window_active != current_window_active
        {
            if !previous_focus_path.is_empty() && current_focus_path.is_empty() {
                self.focus_lost_listeners
                    .clone()
                    .retain(&(), |listener| listener(self, cx));
            }

            let event = WindowFocusEvent {
                previous_focus_path: if previous_window_active {
                    previous_focus_path
                } else {
                    Default::default()
                },
                current_focus_path: if current_window_active {
                    current_focus_path
                } else {
                    Default::default()
                },
            };
            self.focus_listeners
                .clone()
                .retain(&(), |listener| listener(&event, self, cx));
        }

        debug_assert!(self.rendered_entity_stack.is_empty());
        self.record_entities_accessed(cx);
        self.reset_cursor_style(cx);
        self.refreshing = false;
        self.invalidator.set_phase(DrawPhase::None);
        self.needs_present.set(true);
    }

    fn record_entities_accessed(&mut self, cx: &mut App) {
        let mut entities_ref = cx.entities.accessed_entities.borrow_mut();
        let mut entities = mem::take(entities_ref.deref_mut());
        drop(entities_ref);
        let handle = self.handle;
        cx.record_entities_accessed(
            handle,
            // Try moving window invalidator into the Window
            self.invalidator.clone(),
            &entities,
        );
        let mut entities_ref = cx.entities.accessed_entities.borrow_mut();
        mem::swap(&mut entities, entities_ref.deref_mut());
    }

    fn invalidate_entities(&mut self) {
        let mut views = self.invalidator.take_views();
        for entity in views.drain() {
            self.mark_view_dirty(entity);
        }
        self.invalidator.replace_views(views);
    }

    #[profiling::function]
    fn present(&self) {
        self.platform_window.draw(&self.rendered_frame.scene);
        self.needs_present.set(false);
        profiling::finish_frame!();
    }

    fn draw_roots(&mut self, cx: &mut App) {
        self.invalidator.set_phase(DrawPhase::Prepaint);
        self.tooltip_bounds.take();

        let _inspector_width: Pixels = rems(30.0).to_pixels(self.rem_size());
        let root_size = {
            #[cfg(any(feature = "inspector", debug_assertions))]
            {
                if self.inspector.is_some() {
                    let mut size = self.viewport_size;
                    size.width = (size.width - _inspector_width).max(px(0.0));
                    size
                } else {
                    self.viewport_size
                }
            }
            #[cfg(not(any(feature = "inspector", debug_assertions)))]
            {
                self.viewport_size
            }
        };

        // Layout all root elements.
        let mut root_element = self.root.as_ref().unwrap().clone().into_any();
        root_element.prepaint_as_root(Point::default(), root_size.into(), self, cx);

        #[cfg(any(feature = "inspector", debug_assertions))]
        let inspector_element = self.prepaint_inspector(_inspector_width, cx);

        let mut sorted_deferred_draws =
            (0..self.next_frame.deferred_draws.len()).collect::<SmallVec<[_; 8]>>();
        sorted_deferred_draws.sort_by_key(|ix| self.next_frame.deferred_draws[*ix].priority);
        self.prepaint_deferred_draws(&sorted_deferred_draws, cx);

        let mut prompt_element = None;
        let mut active_drag_element = None;
        let mut tooltip_element = None;
        if let Some(prompt) = self.prompt.take() {
            let mut element = prompt.view.any_view().into_any();
            element.prepaint_as_root(Point::default(), root_size.into(), self, cx);
            prompt_element = Some(element);
            self.prompt = Some(prompt);
        } else if let Some(active_drag) = cx.active_drag.take() {
            let mut element = active_drag.view.clone().into_any();
            let offset = self.mouse_position() - active_drag.cursor_offset;
            element.prepaint_as_root(offset, AvailableSpace::min_size(), self, cx);
            active_drag_element = Some(element);
            cx.active_drag = Some(active_drag);
        } else {
            tooltip_element = self.prepaint_tooltip(cx);
        }

        self.mouse_hit_test = self.next_frame.hit_test(self.mouse_position);

        // Now actually paint the elements.
        self.invalidator.set_phase(DrawPhase::Paint);
        root_element.paint(self, cx);

        #[cfg(any(feature = "inspector", debug_assertions))]
        self.paint_inspector(inspector_element, cx);

        self.paint_deferred_draws(&sorted_deferred_draws, cx);

        if let Some(mut prompt_element) = prompt_element {
            prompt_element.paint(self, cx);
        } else if let Some(mut drag_element) = active_drag_element {
            drag_element.paint(self, cx);
        } else if let Some(mut tooltip_element) = tooltip_element {
            tooltip_element.paint(self, cx);
        }

        #[cfg(any(feature = "inspector", debug_assertions))]
        self.paint_inspector_hitbox(cx);
    }

    fn prepaint_tooltip(&mut self, cx: &mut App) -> Option<AnyElement> {
        // Use indexing instead of iteration to avoid borrowing self for the duration of the loop.
        for tooltip_request_index in (0..self.next_frame.tooltip_requests.len()).rev() {
            let Some(Some(tooltip_request)) = self
                .next_frame
                .tooltip_requests
                .get(tooltip_request_index)
                .cloned()
            else {
                log::error!("Unexpectedly absent TooltipRequest");
                continue;
            };
            let mut element = tooltip_request.tooltip.view.clone().into_any();
            let mouse_position = tooltip_request.tooltip.mouse_position;
            let tooltip_size = element.layout_as_root(AvailableSpace::min_size(), self, cx);

            let mut tooltip_bounds =
                Bounds::new(mouse_position + point(px(1.), px(1.)), tooltip_size);
            let window_bounds = Bounds {
                origin: Point::default(),
                size: self.viewport_size(),
            };

            if tooltip_bounds.right() > window_bounds.right() {
                let new_x = mouse_position.x - tooltip_bounds.size.width - px(1.);
                if new_x >= Pixels::ZERO {
                    tooltip_bounds.origin.x = new_x;
                } else {
                    tooltip_bounds.origin.x = cmp::max(
                        Pixels::ZERO,
                        tooltip_bounds.origin.x - tooltip_bounds.right() - window_bounds.right(),
                    );
                }
            }

            if tooltip_bounds.bottom() > window_bounds.bottom() {
                let new_y = mouse_position.y - tooltip_bounds.size.height - px(1.);
                if new_y >= Pixels::ZERO {
                    tooltip_bounds.origin.y = new_y;
                } else {
                    tooltip_bounds.origin.y = cmp::max(
                        Pixels::ZERO,
                        tooltip_bounds.origin.y - tooltip_bounds.bottom() - window_bounds.bottom(),
                    );
                }
            }

            // It's possible for an element to have an active tooltip while not being painted (e.g.
            // via the `visible_on_hover` method). Since mouse listeners are not active in this
            // case, instead update the tooltip's visibility here.
            let is_visible =
                (tooltip_request.tooltip.check_visible_and_update)(tooltip_bounds, self, cx);
            if !is_visible {
                continue;
            }

            self.with_absolute_element_offset(tooltip_bounds.origin, |window| {
                element.prepaint(window, cx)
            });

            self.tooltip_bounds = Some(TooltipBounds {
                id: tooltip_request.id,
                bounds: tooltip_bounds,
            });
            return Some(element);
        }
        None
    }

    fn prepaint_deferred_draws(&mut self, deferred_draw_indices: &[usize], cx: &mut App) {
        assert_eq!(self.element_id_stack.len(), 0);

        let mut deferred_draws = mem::take(&mut self.next_frame.deferred_draws);
        for deferred_draw_ix in deferred_draw_indices {
            let deferred_draw = &mut deferred_draws[*deferred_draw_ix];
            self.element_id_stack
                .clone_from(&deferred_draw.element_id_stack);
            self.text_style_stack
                .clone_from(&deferred_draw.text_style_stack);
            self.next_frame
                .dispatch_tree
                .set_active_node(deferred_draw.parent_node);

            let prepaint_start = self.prepaint_index();
            if let Some(element) = deferred_draw.element.as_mut() {
                self.with_rendered_view(deferred_draw.current_view, |window| {
                    window.with_absolute_element_offset(deferred_draw.absolute_offset, |window| {
                        element.prepaint(window, cx)
                    });
                })
            } else {
                self.reuse_prepaint(deferred_draw.prepaint_range.clone());
            }
            let prepaint_end = self.prepaint_index();
            deferred_draw.prepaint_range = prepaint_start..prepaint_end;
        }
        assert_eq!(
            self.next_frame.deferred_draws.len(),
            0,
            "cannot call defer_draw during deferred drawing"
        );
        self.next_frame.deferred_draws = deferred_draws;
        self.element_id_stack.clear();
        self.text_style_stack.clear();
    }

    fn paint_deferred_draws(&mut self, deferred_draw_indices: &[usize], cx: &mut App) {
        assert_eq!(self.element_id_stack.len(), 0);

        let mut deferred_draws = mem::take(&mut self.next_frame.deferred_draws);
        for deferred_draw_ix in deferred_draw_indices {
            let mut deferred_draw = &mut deferred_draws[*deferred_draw_ix];
            self.element_id_stack
                .clone_from(&deferred_draw.element_id_stack);
            self.next_frame
                .dispatch_tree
                .set_active_node(deferred_draw.parent_node);

            let paint_start = self.paint_index();
            if let Some(element) = deferred_draw.element.as_mut() {
                self.with_rendered_view(deferred_draw.current_view, |window| {
                    element.paint(window, cx);
                })
            } else {
                self.reuse_paint(deferred_draw.paint_range.clone());
            }
            let paint_end = self.paint_index();
            deferred_draw.paint_range = paint_start..paint_end;
        }
        self.next_frame.deferred_draws = deferred_draws;
        self.element_id_stack.clear();
    }

    pub(crate) fn prepaint_index(&self) -> PrepaintStateIndex {
        PrepaintStateIndex {
            hitboxes_index: self.next_frame.hitboxes.len(),
            tooltips_index: self.next_frame.tooltip_requests.len(),
            deferred_draws_index: self.next_frame.deferred_draws.len(),
            dispatch_tree_index: self.next_frame.dispatch_tree.len(),
            accessed_element_states_index: self.next_frame.accessed_element_states.len(),
            line_layout_index: self.text_system.layout_index(),
        }
    }

    pub(crate) fn reuse_prepaint(&mut self, range: Range<PrepaintStateIndex>) {
        self.next_frame.hitboxes.extend(
            self.rendered_frame.hitboxes[range.start.hitboxes_index..range.end.hitboxes_index]
                .iter()
                .cloned(),
        );
        self.next_frame.tooltip_requests.extend(
            self.rendered_frame.tooltip_requests
                [range.start.tooltips_index..range.end.tooltips_index]
                .iter_mut()
                .map(|request| request.take()),
        );
        self.next_frame.accessed_element_states.extend(
            self.rendered_frame.accessed_element_states[range.start.accessed_element_states_index
                ..range.end.accessed_element_states_index]
                .iter()
                .map(|(id, type_id)| (GlobalElementId(id.0.clone()), *type_id)),
        );
        self.text_system
            .reuse_layouts(range.start.line_layout_index..range.end.line_layout_index);

        let reused_subtree = self.next_frame.dispatch_tree.reuse_subtree(
            range.start.dispatch_tree_index..range.end.dispatch_tree_index,
            &mut self.rendered_frame.dispatch_tree,
            self.focus,
        );

        if reused_subtree.contains_focus() {
            self.next_frame.focus = self.focus;
        }

        self.next_frame.deferred_draws.extend(
            self.rendered_frame.deferred_draws
                [range.start.deferred_draws_index..range.end.deferred_draws_index]
                .iter()
                .map(|deferred_draw| DeferredDraw {
                    current_view: deferred_draw.current_view,
                    parent_node: reused_subtree.refresh_node_id(deferred_draw.parent_node),
                    element_id_stack: deferred_draw.element_id_stack.clone(),
                    text_style_stack: deferred_draw.text_style_stack.clone(),
                    priority: deferred_draw.priority,
                    element: None,
                    absolute_offset: deferred_draw.absolute_offset,
                    prepaint_range: deferred_draw.prepaint_range.clone(),
                    paint_range: deferred_draw.paint_range.clone(),
                }),
        );
    }

    pub(crate) fn paint_index(&self) -> PaintIndex {
        PaintIndex {
            scene_index: self.next_frame.scene.len(),
            mouse_listeners_index: self.next_frame.mouse_listeners.len(),
            input_handlers_index: self.next_frame.input_handlers.len(),
            cursor_styles_index: self.next_frame.cursor_styles.len(),
            accessed_element_states_index: self.next_frame.accessed_element_states.len(),
            line_layout_index: self.text_system.layout_index(),
        }
    }

    pub(crate) fn reuse_paint(&mut self, range: Range<PaintIndex>) {
        self.next_frame.cursor_styles.extend(
            self.rendered_frame.cursor_styles
                [range.start.cursor_styles_index..range.end.cursor_styles_index]
                .iter()
                .cloned(),
        );
        self.next_frame.input_handlers.extend(
            self.rendered_frame.input_handlers
                [range.start.input_handlers_index..range.end.input_handlers_index]
                .iter_mut()
                .map(|handler| handler.take()),
        );
        self.next_frame.mouse_listeners.extend(
            self.rendered_frame.mouse_listeners
                [range.start.mouse_listeners_index..range.end.mouse_listeners_index]
                .iter_mut()
                .map(|listener| listener.take()),
        );
        self.next_frame.accessed_element_states.extend(
            self.rendered_frame.accessed_element_states[range.start.accessed_element_states_index
                ..range.end.accessed_element_states_index]
                .iter()
                .map(|(id, type_id)| (GlobalElementId(id.0.clone()), *type_id)),
        );

        self.text_system
            .reuse_layouts(range.start.line_layout_index..range.end.line_layout_index);
        self.next_frame.scene.replay(
            range.start.scene_index..range.end.scene_index,
            &self.rendered_frame.scene,
        );
    }

    /// Push a text style onto the stack, and call a function with that style active.
    /// Use [`Window::text_style`] to get the current, combined text style. This method
    /// should only be called as part of element drawing.
    pub fn with_text_style<F, R>(&mut self, style: Option<TextStyleRefinement>, f: F) -> R
    where
        F: FnOnce(&mut Self) -> R,
    {
        self.invalidator.debug_assert_paint_or_prepaint();
        if let Some(style) = style {
            self.text_style_stack.push(style);
            let result = f(self);
            self.text_style_stack.pop();
            result
        } else {
            f(self)
        }
    }

    /// Updates the cursor style at the platform level. This method should only be called
    /// during the prepaint phase of element drawing.
    pub fn set_cursor_style(&mut self, style: CursorStyle, hitbox: Option<&Hitbox>) {
        self.invalidator.debug_assert_paint();
        self.next_frame.cursor_styles.push(CursorStyleRequest {
            hitbox_id: hitbox.map(|hitbox| hitbox.id),
            style,
        });
    }

    /// Sets a tooltip to be rendered for the upcoming frame. This method should only be called
    /// during the paint phase of element drawing.
    pub fn set_tooltip(&mut self, tooltip: AnyTooltip) -> TooltipId {
        self.invalidator.debug_assert_prepaint();
        let id = TooltipId(post_inc(&mut self.next_tooltip_id.0));
        self.next_frame
            .tooltip_requests
            .push(Some(TooltipRequest { id, tooltip }));
        id
    }

    /// Invoke the given function with the given content mask after intersecting it
    /// with the current mask. This method should only be called during element drawing.
    pub fn with_content_mask<R>(
        &mut self,
        mask: Option<ContentMask<Pixels>>,
        f: impl FnOnce(&mut Self) -> R,
    ) -> R {
        self.invalidator.debug_assert_paint_or_prepaint();
        if let Some(mask) = mask {
            let mask = mask.intersect(&self.content_mask());
            self.content_mask_stack.push(mask);
            let result = f(self);
            self.content_mask_stack.pop();
            result
        } else {
            f(self)
        }
    }

    /// Updates the global element offset relative to the current offset. This is used to implement
    /// scrolling. This method should only be called during the prepaint phase of element drawing.
    pub fn with_element_offset<R>(
        &mut self,
        offset: Point<Pixels>,
        f: impl FnOnce(&mut Self) -> R,
    ) -> R {
        self.invalidator.debug_assert_prepaint();

        if offset.is_zero() {
            return f(self);
        };

        let abs_offset = self.element_offset() + offset;
        self.with_absolute_element_offset(abs_offset, f)
    }

    /// Updates the global element offset based on the given offset. This is used to implement
    /// drag handles and other manual painting of elements. This method should only be called during
    /// the prepaint phase of element drawing.
    pub fn with_absolute_element_offset<R>(
        &mut self,
        offset: Point<Pixels>,
        f: impl FnOnce(&mut Self) -> R,
    ) -> R {
        self.invalidator.debug_assert_prepaint();
        self.element_offset_stack.push(offset);
        let result = f(self);
        self.element_offset_stack.pop();
        result
    }

    pub(crate) fn with_element_opacity<R>(
        &mut self,
        opacity: Option<f32>,
        f: impl FnOnce(&mut Self) -> R,
    ) -> R {
        if opacity.is_none() {
            return f(self);
        }

        self.invalidator.debug_assert_paint_or_prepaint();
        self.element_opacity = opacity;
        let result = f(self);
        self.element_opacity = None;
        result
    }

    /// Perform prepaint on child elements in a "retryable" manner, so that any side effects
    /// of prepaints can be discarded before prepainting again. This is used to support autoscroll
    /// where we need to prepaint children to detect the autoscroll bounds, then adjust the
    /// element offset and prepaint again. See [`List`] for an example. This method should only be
    /// called during the prepaint phase of element drawing.
    pub fn transact<T, U>(&mut self, f: impl FnOnce(&mut Self) -> Result<T, U>) -> Result<T, U> {
        self.invalidator.debug_assert_prepaint();
        let index = self.prepaint_index();
        let result = f(self);
        if result.is_err() {
            self.next_frame.hitboxes.truncate(index.hitboxes_index);
            self.next_frame
                .tooltip_requests
                .truncate(index.tooltips_index);
            self.next_frame
                .deferred_draws
                .truncate(index.deferred_draws_index);
            self.next_frame
                .dispatch_tree
                .truncate(index.dispatch_tree_index);
            self.next_frame
                .accessed_element_states
                .truncate(index.accessed_element_states_index);
            self.text_system.truncate_layouts(index.line_layout_index);
        }
        result
    }

    /// When you call this method during [`prepaint`], containing elements will attempt to
    /// scroll to cause the specified bounds to become visible. When they decide to autoscroll, they will call
    /// [`prepaint`] again with a new set of bounds. See [`List`] for an example of an element
    /// that supports this method being called on the elements it contains. This method should only be
    /// called during the prepaint phase of element drawing.
    pub fn request_autoscroll(&mut self, bounds: Bounds<Pixels>) {
        self.invalidator.debug_assert_prepaint();
        self.requested_autoscroll = Some(bounds);
    }

    /// This method can be called from a containing element such as [`List`] to support the autoscroll behavior
    /// described in [`request_autoscroll`].
    pub fn take_autoscroll(&mut self) -> Option<Bounds<Pixels>> {
        self.invalidator.debug_assert_prepaint();
        self.requested_autoscroll.take()
    }

    /// Asynchronously load an asset, if the asset hasn't finished loading this will return None.
    /// Your view will be re-drawn once the asset has finished loading.
    ///
    /// Note that the multiple calls to this method will only result in one `Asset::load` call at a
    /// time.
    pub fn use_asset<A: Asset>(&mut self, source: &A::Source, cx: &mut App) -> Option<A::Output> {
        let (task, is_first) = cx.fetch_asset::<A>(source);
        task.clone().now_or_never().or_else(|| {
            if is_first {
                let entity_id = self.current_view();
                self.spawn(cx, {
                    let task = task.clone();
                    async move |cx| {
                        task.await;

                        cx.on_next_frame(move |_, cx| {
                            cx.notify(entity_id);
                        });
                    }
                })
                .detach();
            }

            None
        })
    }

    /// Asynchronously load an asset, if the asset hasn't finished loading or doesn't exist this will return None.
    /// Your view will not be re-drawn once the asset has finished loading.
    ///
    /// Note that the multiple calls to this method will only result in one `Asset::load` call at a
    /// time.
    pub fn get_asset<A: Asset>(&mut self, source: &A::Source, cx: &mut App) -> Option<A::Output> {
        let (task, _) = cx.fetch_asset::<A>(source);
        task.clone().now_or_never()
    }
    /// Obtain the current element offset. This method should only be called during the
    /// prepaint phase of element drawing.
    pub fn element_offset(&self) -> Point<Pixels> {
        self.invalidator.debug_assert_prepaint();
        self.element_offset_stack
            .last()
            .copied()
            .unwrap_or_default()
    }

    /// Obtain the current element opacity. This method should only be called during the
    /// prepaint phase of element drawing.
    pub(crate) fn element_opacity(&self) -> f32 {
        self.invalidator.debug_assert_paint_or_prepaint();
        self.element_opacity.unwrap_or(1.0)
    }

    /// Obtain the current content mask. This method should only be called during element drawing.
    pub fn content_mask(&self) -> ContentMask<Pixels> {
        self.invalidator.debug_assert_paint_or_prepaint();
        self.content_mask_stack
            .last()
            .cloned()
            .unwrap_or_else(|| ContentMask {
                bounds: Bounds {
                    origin: Point::default(),
                    size: self.viewport_size,
                },
            })
    }

    /// Provide elements in the called function with a new namespace in which their identifiers must be unique.
    /// This can be used within a custom element to distinguish multiple sets of child elements.
    pub fn with_element_namespace<R>(
        &mut self,
        element_id: impl Into<ElementId>,
        f: impl FnOnce(&mut Self) -> R,
    ) -> R {
        self.element_id_stack.push(element_id.into());
        let result = f(self);
        self.element_id_stack.pop();
        result
    }

    /// Updates or initializes state for an element with the given id that lives across multiple
    /// frames. If an element with this ID existed in the rendered frame, its state will be passed
    /// to the given closure. The state returned by the closure will be stored so it can be referenced
    /// when drawing the next frame. This method should only be called as part of element drawing.
    pub fn with_element_state<S, R>(
        &mut self,
        global_id: &GlobalElementId,
        f: impl FnOnce(Option<S>, &mut Self) -> (R, S),
    ) -> R
    where
        S: 'static,
    {
        self.invalidator.debug_assert_paint_or_prepaint();

        let key = (GlobalElementId(global_id.0.clone()), TypeId::of::<S>());
        self.next_frame
            .accessed_element_states
            .push((GlobalElementId(key.0.clone()), TypeId::of::<S>()));

        if let Some(any) = self
            .next_frame
            .element_states
            .remove(&key)
            .or_else(|| self.rendered_frame.element_states.remove(&key))
        {
            let ElementStateBox {
                inner,
                #[cfg(debug_assertions)]
                type_name,
            } = any;
            // Using the extra inner option to avoid needing to reallocate a new box.
            let mut state_box = inner
                .downcast::<Option<S>>()
                .map_err(|_| {
                    #[cfg(debug_assertions)]
                    {
                        anyhow::anyhow!(
                            "invalid element state type for id, requested {:?}, actual: {:?}",
                            std::any::type_name::<S>(),
                            type_name
                        )
                    }

                    #[cfg(not(debug_assertions))]
                    {
                        anyhow::anyhow!(
                            "invalid element state type for id, requested {:?}",
                            std::any::type_name::<S>(),
                        )
                    }
                })
                .unwrap();

            let state = state_box.take().expect(
                "reentrant call to with_element_state for the same state type and element id",
            );
            let (result, state) = f(Some(state), self);
            state_box.replace(state);
            self.next_frame.element_states.insert(
                key,
                ElementStateBox {
                    inner: state_box,
                    #[cfg(debug_assertions)]
                    type_name,
                },
            );
            result
        } else {
            let (result, state) = f(None, self);
            self.next_frame.element_states.insert(
                key,
                ElementStateBox {
                    inner: Box::new(Some(state)),
                    #[cfg(debug_assertions)]
                    type_name: std::any::type_name::<S>(),
                },
            );
            result
        }
    }

    /// A variant of `with_element_state` that allows the element's id to be optional. This is a convenience
    /// method for elements where the element id may or may not be assigned. Prefer using `with_element_state`
    /// when the element is guaranteed to have an id.
    ///
    /// The first option means 'no ID provided'
    /// The second option means 'not yet initialized'
    pub fn with_optional_element_state<S, R>(
        &mut self,
        global_id: Option<&GlobalElementId>,
        f: impl FnOnce(Option<Option<S>>, &mut Self) -> (R, Option<S>),
    ) -> R
    where
        S: 'static,
    {
        self.invalidator.debug_assert_paint_or_prepaint();

        if let Some(global_id) = global_id {
            self.with_element_state(global_id, |state, cx| {
                let (result, state) = f(Some(state), cx);
                let state =
                    state.expect("you must return some state when you pass some element id");
                (result, state)
            })
        } else {
            let (result, state) = f(None, self);
            debug_assert!(
                state.is_none(),
                "you must not return an element state when passing None for the global id"
            );
            result
        }
    }

    /// Defers the drawing of the given element, scheduling it to be painted on top of the currently-drawn tree
    /// at a later time. The `priority` parameter determines the drawing order relative to other deferred elements,
    /// with higher values being drawn on top.
    ///
    /// This method should only be called as part of the prepaint phase of element drawing.
    pub fn defer_draw(
        &mut self,
        element: AnyElement,
        absolute_offset: Point<Pixels>,
        priority: usize,
    ) {
        self.invalidator.debug_assert_prepaint();
        let parent_node = self.next_frame.dispatch_tree.active_node_id().unwrap();
        self.next_frame.deferred_draws.push(DeferredDraw {
            current_view: self.current_view(),
            parent_node,
            element_id_stack: self.element_id_stack.clone(),
            text_style_stack: self.text_style_stack.clone(),
            priority,
            element: Some(element),
            absolute_offset,
            prepaint_range: PrepaintStateIndex::default()..PrepaintStateIndex::default(),
            paint_range: PaintIndex::default()..PaintIndex::default(),
        });
    }

    /// Creates a new painting layer for the specified bounds. A "layer" is a batch
    /// of geometry that are non-overlapping and have the same draw order. This is typically used
    /// for performance reasons.
    ///
    /// This method should only be called as part of the paint phase of element drawing.
    pub fn paint_layer<R>(&mut self, bounds: Bounds<Pixels>, f: impl FnOnce(&mut Self) -> R) -> R {
        self.invalidator.debug_assert_paint();

        let scale_factor = self.scale_factor();
        let content_mask = self.content_mask();
        let clipped_bounds = bounds.intersect(&content_mask.bounds);
        if !clipped_bounds.is_empty() {
            self.next_frame
                .scene
                .push_layer(clipped_bounds.scale(scale_factor));
        }

        let result = f(self);

        if !clipped_bounds.is_empty() {
            self.next_frame.scene.pop_layer();
        }

        result
    }

    /// Paint one or more drop shadows into the scene for the next frame at the current z-index.
    ///
    /// This method should only be called as part of the paint phase of element drawing.
    pub fn paint_shadows(
        &mut self,
        bounds: Bounds<Pixels>,
        corner_radii: Corners<Pixels>,
        shadows: &[BoxShadow],
    ) {
        self.invalidator.debug_assert_paint();

        let scale_factor = self.scale_factor();
        let content_mask = self.content_mask();
        let opacity = self.element_opacity();
        for shadow in shadows {
            let shadow_bounds = (bounds + shadow.offset).dilate(shadow.spread_radius);
            self.next_frame.scene.insert_primitive(Shadow {
                order: 0,
                blur_radius: shadow.blur_radius.scale(scale_factor),
                bounds: shadow_bounds.scale(scale_factor),
                content_mask: content_mask.scale(scale_factor),
                corner_radii: corner_radii.scale(scale_factor),
                color: shadow.color.opacity(opacity),
            });
        }
    }

    /// Paint one or more quads into the scene for the next frame at the current stacking context.
    /// Quads are colored rectangular regions with an optional background, border, and corner radius.
    /// see [`fill`](crate::fill), [`outline`](crate::outline), and [`quad`](crate::quad) to construct this type.
    ///
    /// This method should only be called as part of the paint phase of element drawing.
    ///
    /// Note that the `quad.corner_radii` are allowed to exceed the bounds, creating sharp corners
    /// where the circular arcs meet. This will not display well when combined with dashed borders.
    /// Use `Corners::clamp_radii_for_quad_size` if the radii should fit within the bounds.
    pub fn paint_quad(&mut self, quad: PaintQuad) {
        self.invalidator.debug_assert_paint();

        let scale_factor = self.scale_factor();
        let content_mask = self.content_mask();
        let opacity = self.element_opacity();
        self.next_frame.scene.insert_primitive(Quad {
            order: 0,
            bounds: quad.bounds.scale(scale_factor),
            content_mask: content_mask.scale(scale_factor),
            background: quad.background.opacity(opacity),
            border_color: quad.border_color.opacity(opacity),
            corner_radii: quad.corner_radii.scale(scale_factor),
            border_widths: quad.border_widths.scale(scale_factor),
            border_style: quad.border_style,
        });
    }

    /// Paint the given `Path` into the scene for the next frame at the current z-index.
    ///
    /// This method should only be called as part of the paint phase of element drawing.
    pub fn paint_path(&mut self, mut path: Path<Pixels>, color: impl Into<Background>) {
        self.invalidator.debug_assert_paint();

        let scale_factor = self.scale_factor();
        let content_mask = self.content_mask();
        let opacity = self.element_opacity();
        path.content_mask = content_mask;
        let color: Background = color.into();
        path.color = color.opacity(opacity);
        self.next_frame
            .scene
            .insert_primitive(path.scale(scale_factor));
    }

    /// Paint an underline into the scene for the next frame at the current z-index.
    ///
    /// This method should only be called as part of the paint phase of element drawing.
    pub fn paint_underline(
        &mut self,
        origin: Point<Pixels>,
        width: Pixels,
        style: &UnderlineStyle,
    ) {
        self.invalidator.debug_assert_paint();

        let scale_factor = self.scale_factor();
        let height = if style.wavy {
            style.thickness * 3.
        } else {
            style.thickness
        };
        let bounds = Bounds {
            origin,
            size: size(width, height),
        };
        let content_mask = self.content_mask();
        let element_opacity = self.element_opacity();

        self.next_frame.scene.insert_primitive(Underline {
            order: 0,
            pad: 0,
            bounds: bounds.scale(scale_factor),
            content_mask: content_mask.scale(scale_factor),
            color: style.color.unwrap_or_default().opacity(element_opacity),
            thickness: style.thickness.scale(scale_factor),
            wavy: style.wavy,
        });
    }

    /// Paint a strikethrough into the scene for the next frame at the current z-index.
    ///
    /// This method should only be called as part of the paint phase of element drawing.
    pub fn paint_strikethrough(
        &mut self,
        origin: Point<Pixels>,
        width: Pixels,
        style: &StrikethroughStyle,
    ) {
        self.invalidator.debug_assert_paint();

        let scale_factor = self.scale_factor();
        let height = style.thickness;
        let bounds = Bounds {
            origin,
            size: size(width, height),
        };
        let content_mask = self.content_mask();
        let opacity = self.element_opacity();

        self.next_frame.scene.insert_primitive(Underline {
            order: 0,
            pad: 0,
            bounds: bounds.scale(scale_factor),
            content_mask: content_mask.scale(scale_factor),
            thickness: style.thickness.scale(scale_factor),
            color: style.color.unwrap_or_default().opacity(opacity),
            wavy: false,
        });
    }

    /// Paints a monochrome (non-emoji) glyph into the scene for the next frame at the current z-index.
    ///
    /// The y component of the origin is the baseline of the glyph.
    /// You should generally prefer to use the [`ShapedLine::paint`](crate::ShapedLine::paint) or
    /// [`WrappedLine::paint`](crate::WrappedLine::paint) methods in the [`TextSystem`](crate::TextSystem).
    /// This method is only useful if you need to paint a single glyph that has already been shaped.
    ///
    /// This method should only be called as part of the paint phase of element drawing.
    pub fn paint_glyph(
        &mut self,
        origin: Point<Pixels>,
        font_id: FontId,
        glyph_id: GlyphId,
        font_size: Pixels,
        color: Hsla,
    ) -> Result<()> {
        self.invalidator.debug_assert_paint();

        let element_opacity = self.element_opacity();
        let scale_factor = self.scale_factor();
        let glyph_origin = origin.scale(scale_factor);
        let subpixel_variant = Point {
            x: (glyph_origin.x.0.fract() * SUBPIXEL_VARIANTS as f32).floor() as u8,
            y: (glyph_origin.y.0.fract() * SUBPIXEL_VARIANTS as f32).floor() as u8,
        };
        let params = RenderGlyphParams {
            font_id,
            glyph_id,
            font_size,
            subpixel_variant,
            scale_factor,
            is_emoji: false,
        };

        let raster_bounds = self.text_system().raster_bounds(&params)?;
        if !raster_bounds.is_zero() {
            let tile = self
                .sprite_atlas
                .get_or_insert_with(&params.clone().into(), &mut || {
                    let (size, bytes) = self.text_system().rasterize_glyph(&params)?;
                    Ok(Some((size, Cow::Owned(bytes))))
                })?
                .expect("Callback above only errors or returns Some");
            let bounds = Bounds {
                origin: glyph_origin.map(|px| px.floor()) + raster_bounds.origin.map(Into::into),
                size: tile.bounds.size.map(Into::into),
            };
            let content_mask = self.content_mask().scale(scale_factor);
            self.next_frame.scene.insert_primitive(MonochromeSprite {
                order: 0,
                pad: 0,
                bounds,
                content_mask,
                color: color.opacity(element_opacity),
                tile,
                transformation: TransformationMatrix::unit(),
            });
        }
        Ok(())
    }

    /// Paints an emoji glyph into the scene for the next frame at the current z-index.
    ///
    /// The y component of the origin is the baseline of the glyph.
    /// You should generally prefer to use the [`ShapedLine::paint`](crate::ShapedLine::paint) or
    /// [`WrappedLine::paint`](crate::WrappedLine::paint) methods in the [`TextSystem`](crate::TextSystem).
    /// This method is only useful if you need to paint a single emoji that has already been shaped.
    ///
    /// This method should only be called as part of the paint phase of element drawing.
    pub fn paint_emoji(
        &mut self,
        origin: Point<Pixels>,
        font_id: FontId,
        glyph_id: GlyphId,
        font_size: Pixels,
    ) -> Result<()> {
        self.invalidator.debug_assert_paint();

        let scale_factor = self.scale_factor();
        let glyph_origin = origin.scale(scale_factor);
        let params = RenderGlyphParams {
            font_id,
            glyph_id,
            font_size,
            // We don't render emojis with subpixel variants.
            subpixel_variant: Default::default(),
            scale_factor,
            is_emoji: true,
        };

        let raster_bounds = self.text_system().raster_bounds(&params)?;
        if !raster_bounds.is_zero() {
            let tile = self
                .sprite_atlas
                .get_or_insert_with(&params.clone().into(), &mut || {
                    let (size, bytes) = self.text_system().rasterize_glyph(&params)?;
                    Ok(Some((size, Cow::Owned(bytes))))
                })?
                .expect("Callback above only errors or returns Some");

            let bounds = Bounds {
                origin: glyph_origin.map(|px| px.floor()) + raster_bounds.origin.map(Into::into),
                size: tile.bounds.size.map(Into::into),
            };
            let content_mask = self.content_mask().scale(scale_factor);
            let opacity = self.element_opacity();

            self.next_frame.scene.insert_primitive(PolychromeSprite {
                order: 0,
                pad: 0,
                grayscale: false,
                bounds,
                corner_radii: Default::default(),
                content_mask,
                tile,
                opacity,
            });
        }
        Ok(())
    }

    /// Paint a monochrome SVG into the scene for the next frame at the current stacking context.
    ///
    /// This method should only be called as part of the paint phase of element drawing.
    pub fn paint_svg(
        &mut self,
        bounds: Bounds<Pixels>,
        path: SharedString,
        transformation: TransformationMatrix,
        color: Hsla,
        cx: &App,
    ) -> Result<()> {
        self.invalidator.debug_assert_paint();

        let element_opacity = self.element_opacity();
        let scale_factor = self.scale_factor();
        let bounds = bounds.scale(scale_factor);
        let params = RenderSvgParams {
            path,
            size: bounds.size.map(|pixels| {
                DevicePixels::from((pixels.0 * SMOOTH_SVG_SCALE_FACTOR).ceil() as i32)
            }),
        };

        let Some(tile) =
            self.sprite_atlas
                .get_or_insert_with(&params.clone().into(), &mut || {
                    let Some(bytes) = cx.svg_renderer.render(&params)? else {
                        return Ok(None);
                    };
                    Ok(Some((params.size, Cow::Owned(bytes))))
                })?
        else {
            return Ok(());
        };
        let content_mask = self.content_mask().scale(scale_factor);

        self.next_frame.scene.insert_primitive(MonochromeSprite {
            order: 0,
            pad: 0,
            bounds: bounds
                .map_origin(|origin| origin.floor())
                .map_size(|size| size.ceil()),
            content_mask,
            color: color.opacity(element_opacity),
            tile,
            transformation,
        });

        Ok(())
    }

    /// Paint an image into the scene for the next frame at the current z-index.
    /// This method will panic if the frame_index is not valid
    ///
    /// This method should only be called as part of the paint phase of element drawing.
    pub fn paint_image(
        &mut self,
        bounds: Bounds<Pixels>,
        corner_radii: Corners<Pixels>,
        data: Arc<RenderImage>,
        frame_index: usize,
        grayscale: bool,
    ) -> Result<()> {
        self.invalidator.debug_assert_paint();

        let scale_factor = self.scale_factor();
        let bounds = bounds.scale(scale_factor);
        let params = RenderImageParams {
            image_id: data.id,
            frame_index,
        };

        let tile = self
            .sprite_atlas
            .get_or_insert_with(&params.clone().into(), &mut || {
                Ok(Some((
                    data.size(frame_index),
                    Cow::Borrowed(
                        data.as_bytes(frame_index)
                            .expect("It's the caller's job to pass a valid frame index"),
                    ),
                )))
            })?
            .expect("Callback above only returns Some");
        let content_mask = self.content_mask().scale(scale_factor);
        let corner_radii = corner_radii.scale(scale_factor);
        let opacity = self.element_opacity();

        self.next_frame.scene.insert_primitive(PolychromeSprite {
            order: 0,
            pad: 0,
            grayscale,
            bounds: bounds
                .map_origin(|origin| origin.floor())
                .map_size(|size| size.ceil()),
            content_mask,
            corner_radii,
            tile,
            opacity,
        });
        Ok(())
    }

    /// Paint a surface into the scene for the next frame at the current z-index.
    ///
    /// This method should only be called as part of the paint phase of element drawing.
    #[cfg(target_os = "macos")]
    pub fn paint_surface(&mut self, bounds: Bounds<Pixels>, image_buffer: CVPixelBuffer) {
        use crate::PaintSurface;

        self.invalidator.debug_assert_paint();

        let scale_factor = self.scale_factor();
        let bounds = bounds.scale(scale_factor);
        let content_mask = self.content_mask().scale(scale_factor);
        self.next_frame.scene.insert_primitive(PaintSurface {
            order: 0,
            bounds,
            content_mask,
            image_buffer,
        });
    }

    /// Removes an image from the sprite atlas.
    pub fn drop_image(&mut self, data: Arc<RenderImage>) -> Result<()> {
        for frame_index in 0..data.frame_count() {
            let params = RenderImageParams {
                image_id: data.id,
                frame_index,
            };

            self.sprite_atlas.remove(&params.clone().into());
        }

        Ok(())
    }

    /// Add a node to the layout tree for the current frame. Takes the `Style` of the element for which
    /// layout is being requested, along with the layout ids of any children. This method is called during
    /// calls to the [`Element::request_layout`] trait method and enables any element to participate in layout.
    ///
    /// This method should only be called as part of the request_layout or prepaint phase of element drawing.
    #[must_use]
    pub fn request_layout(
        &mut self,
        style: Style,
        children: impl IntoIterator<Item = LayoutId>,
        cx: &mut App,
    ) -> LayoutId {
        self.invalidator.debug_assert_prepaint();

        cx.layout_id_buffer.clear();
        cx.layout_id_buffer.extend(children);
        let rem_size = self.rem_size();

        self.layout_engine
            .as_mut()
            .unwrap()
            .request_layout(style, rem_size, &cx.layout_id_buffer)
    }

    /// Add a node to the layout tree for the current frame. Instead of taking a `Style` and children,
    /// this variant takes a function that is invoked during layout so you can use arbitrary logic to
    /// determine the element's size. One place this is used internally is when measuring text.
    ///
    /// The given closure is invoked at layout time with the known dimensions and available space and
    /// returns a `Size`.
    ///
    /// This method should only be called as part of the request_layout or prepaint phase of element drawing.
    pub fn request_measured_layout<
        F: FnMut(Size<Option<Pixels>>, Size<AvailableSpace>, &mut Window, &mut App) -> Size<Pixels>
            + 'static,
    >(
        &mut self,
        style: Style,
        measure: F,
    ) -> LayoutId {
        self.invalidator.debug_assert_prepaint();

        let rem_size = self.rem_size();
        self.layout_engine
            .as_mut()
            .unwrap()
            .request_measured_layout(style, rem_size, measure)
    }

    /// Compute the layout for the given id within the given available space.
    /// This method is called for its side effect, typically by the framework prior to painting.
    /// After calling it, you can request the bounds of the given layout node id or any descendant.
    ///
    /// This method should only be called as part of the prepaint phase of element drawing.
    pub fn compute_layout(
        &mut self,
        layout_id: LayoutId,
        available_space: Size<AvailableSpace>,
        cx: &mut App,
    ) {
        self.invalidator.debug_assert_prepaint();

        let mut layout_engine = self.layout_engine.take().unwrap();
        layout_engine.compute_layout(layout_id, available_space, self, cx);
        self.layout_engine = Some(layout_engine);
    }

    /// Obtain the bounds computed for the given LayoutId relative to the window. This method will usually be invoked by
    /// GPUI itself automatically in order to pass your element its `Bounds` automatically.
    ///
    /// This method should only be called as part of element drawing.
    pub fn layout_bounds(&mut self, layout_id: LayoutId) -> Bounds<Pixels> {
        self.invalidator.debug_assert_prepaint();

        let mut bounds = self
            .layout_engine
            .as_mut()
            .unwrap()
            .layout_bounds(layout_id)
            .map(Into::into);
        bounds.origin += self.element_offset();
        bounds
    }

    /// This method should be called during `prepaint`. You can use
    /// the returned [Hitbox] during `paint` or in an event handler
    /// to determine whether the inserted hitbox was the topmost.
    ///
    /// This method should only be called as part of the prepaint phase of element drawing.
    pub fn insert_hitbox(&mut self, bounds: Bounds<Pixels>, behavior: HitboxBehavior) -> Hitbox {
        self.invalidator.debug_assert_prepaint();

        let content_mask = self.content_mask();
        let mut id = self.next_hitbox_id;
        self.next_hitbox_id = self.next_hitbox_id.next();
        let hitbox = Hitbox {
            id,
            bounds,
            content_mask,
            behavior,
        };
        self.next_frame.hitboxes.push(hitbox.clone());
        hitbox
    }

    /// Sets the key context for the current element. This context will be used to translate
    /// keybindings into actions.
    ///
    /// This method should only be called as part of the paint phase of element drawing.
    pub fn set_key_context(&mut self, context: KeyContext) {
        self.invalidator.debug_assert_paint();
        self.next_frame.dispatch_tree.set_key_context(context);
    }

    /// Sets the focus handle for the current element. This handle will be used to manage focus state
    /// and keyboard event dispatch for the element.
    ///
    /// This method should only be called as part of the prepaint phase of element drawing.
    pub fn set_focus_handle(&mut self, focus_handle: &FocusHandle, _: &App) {
        self.invalidator.debug_assert_prepaint();
        if focus_handle.is_focused(self) {
            self.next_frame.focus = Some(focus_handle.id);
        }
        self.next_frame.dispatch_tree.set_focus_id(focus_handle.id);
    }

    /// Sets the view id for the current element, which will be used to manage view caching.
    ///
    /// This method should only be called as part of element prepaint. We plan on removing this
    /// method eventually when we solve some issues that require us to construct editor elements
    /// directly instead of always using editors via views.
    pub fn set_view_id(&mut self, view_id: EntityId) {
        self.invalidator.debug_assert_prepaint();
        self.next_frame.dispatch_tree.set_view_id(view_id);
    }

    /// Get the entity ID for the currently rendering view
    pub fn current_view(&self) -> EntityId {
        self.invalidator.debug_assert_paint_or_prepaint();
        self.rendered_entity_stack.last().copied().unwrap()
    }

    pub(crate) fn with_rendered_view<R>(
        &mut self,
        id: EntityId,
        f: impl FnOnce(&mut Self) -> R,
    ) -> R {
        self.rendered_entity_stack.push(id);
        let result = f(self);
        self.rendered_entity_stack.pop();
        result
    }

    /// Executes the provided function with the specified image cache.
    pub fn with_image_cache<F, R>(&mut self, image_cache: Option<AnyImageCache>, f: F) -> R
    where
        F: FnOnce(&mut Self) -> R,
    {
        if let Some(image_cache) = image_cache {
            self.image_cache_stack.push(image_cache);
            let result = f(self);
            self.image_cache_stack.pop();
            result
        } else {
            f(self)
        }
    }

    /// Sets an input handler, such as [`ElementInputHandler`][element_input_handler], which interfaces with the
    /// platform to receive textual input with proper integration with concerns such
    /// as IME interactions. This handler will be active for the upcoming frame until the following frame is
    /// rendered.
    ///
    /// This method should only be called as part of the paint phase of element drawing.
    ///
    /// [element_input_handler]: crate::ElementInputHandler
    pub fn handle_input(
        &mut self,
        focus_handle: &FocusHandle,
        input_handler: impl InputHandler,
        cx: &App,
    ) {
        self.invalidator.debug_assert_paint();

        if focus_handle.is_focused(self) {
            let cx = self.to_async(cx);
            self.next_frame
                .input_handlers
                .push(Some(PlatformInputHandler::new(cx, Box::new(input_handler))));
        }
    }

    /// Register a mouse event listener on the window for the next frame. The type of event
    /// is determined by the first parameter of the given listener. When the next frame is rendered
    /// the listener will be cleared.
    ///
    /// This method should only be called as part of the paint phase of element drawing.
    pub fn on_mouse_event<Event: MouseEvent>(
        &mut self,
        mut handler: impl FnMut(&Event, DispatchPhase, &mut Window, &mut App) + 'static,
    ) {
        self.invalidator.debug_assert_paint();

        self.next_frame.mouse_listeners.push(Some(Box::new(
            move |event: &dyn Any, phase: DispatchPhase, window: &mut Window, cx: &mut App| {
                if let Some(event) = event.downcast_ref() {
                    handler(event, phase, window, cx)
                }
            },
        )));
    }

    /// Register a key event listener on the window for the next frame. The type of event
    /// is determined by the first parameter of the given listener. When the next frame is rendered
    /// the listener will be cleared.
    ///
    /// This is a fairly low-level method, so prefer using event handlers on elements unless you have
    /// a specific need to register a global listener.
    ///
    /// This method should only be called as part of the paint phase of element drawing.
    pub fn on_key_event<Event: KeyEvent>(
        &mut self,
        listener: impl Fn(&Event, DispatchPhase, &mut Window, &mut App) + 'static,
    ) {
        self.invalidator.debug_assert_paint();

        self.next_frame.dispatch_tree.on_key_event(Rc::new(
            move |event: &dyn Any, phase, window: &mut Window, cx: &mut App| {
                if let Some(event) = event.downcast_ref::<Event>() {
                    listener(event, phase, window, cx)
                }
            },
        ));
    }

    /// Register a modifiers changed event listener on the window for the next frame.
    ///
    /// This is a fairly low-level method, so prefer using event handlers on elements unless you have
    /// a specific need to register a global listener.
    ///
    /// This method should only be called as part of the paint phase of element drawing.
    pub fn on_modifiers_changed(
        &mut self,
        listener: impl Fn(&ModifiersChangedEvent, &mut Window, &mut App) + 'static,
    ) {
        self.invalidator.debug_assert_paint();

        self.next_frame.dispatch_tree.on_modifiers_changed(Rc::new(
            move |event: &ModifiersChangedEvent, window: &mut Window, cx: &mut App| {
                listener(event, window, cx)
            },
        ));
    }

    /// Register a listener to be called when the given focus handle or one of its descendants receives focus.
    /// This does not fire if the given focus handle - or one of its descendants - was previously focused.
    /// Returns a subscription and persists until the subscription is dropped.
    pub fn on_focus_in(
        &mut self,
        handle: &FocusHandle,
        cx: &mut App,
        mut listener: impl FnMut(&mut Window, &mut App) + 'static,
    ) -> Subscription {
        let focus_id = handle.id;
        let (subscription, activate) =
            self.new_focus_listener(Box::new(move |event, window, cx| {
                if event.is_focus_in(focus_id) {
                    listener(window, cx);
                }
                true
            }));
        cx.defer(move |_| activate());
        subscription
    }

    /// Register a listener to be called when the given focus handle or one of its descendants loses focus.
    /// Returns a subscription and persists until the subscription is dropped.
    pub fn on_focus_out(
        &mut self,
        handle: &FocusHandle,
        cx: &mut App,
        mut listener: impl FnMut(FocusOutEvent, &mut Window, &mut App) + 'static,
    ) -> Subscription {
        let focus_id = handle.id;
        let (subscription, activate) =
            self.new_focus_listener(Box::new(move |event, window, cx| {
                if let Some(blurred_id) = event.previous_focus_path.last().copied() {
                    if event.is_focus_out(focus_id) {
                        let event = FocusOutEvent {
                            blurred: WeakFocusHandle {
                                id: blurred_id,
                                handles: Arc::downgrade(&cx.focus_handles),
                            },
                        };
                        listener(event, window, cx)
                    }
                }
                true
            }));
        cx.defer(move |_| activate());
        subscription
    }

    fn reset_cursor_style(&self, cx: &mut App) {
        // Set the cursor only if we're the active window.
        if self.is_window_hovered() {
            let style = self
                .rendered_frame
                .cursor_styles
                .iter()
                .rev()
                .find(|request| {
                    request
                        .hitbox_id
                        .map_or(true, |hitbox_id| hitbox_id.is_hovered(self))
                })
                .map(|request| request.style)
                .unwrap_or(CursorStyle::Arrow);
            cx.platform.set_cursor_style(style);
        }
    }

    /// Dispatch a given keystroke as though the user had typed it.
    /// You can create a keystroke with Keystroke::parse("").
    pub fn dispatch_keystroke(&mut self, keystroke: Keystroke, cx: &mut App) -> bool {
        let keystroke = keystroke.with_simulated_ime();
        let result = self.dispatch_event(
            PlatformInput::KeyDown(KeyDownEvent {
                keystroke: keystroke.clone(),
                is_held: false,
            }),
            cx,
        );
        if !result.propagate {
            return true;
        }

        if let Some(input) = keystroke.key_char {
            if let Some(mut input_handler) = self.platform_window.take_input_handler() {
                input_handler.dispatch_input(&input, self, cx);
                self.platform_window.set_input_handler(input_handler);
                return true;
            }
        }

        false
    }

    /// Return a key binding string for an action, to display in the UI. Uses the highest precedence
    /// binding for the action (last binding added to the keymap).
    pub fn keystroke_text_for(&self, action: &dyn Action) -> String {
        self.bindings_for_action(action)
            .last()
            .map(|binding| {
                binding
                    .keystrokes()
                    .iter()
                    .map(ToString::to_string)
                    .collect::<Vec<_>>()
                    .join(" ")
            })
            .unwrap_or_else(|| action.name().to_string())
    }

    /// Dispatch a mouse or keyboard event on the window.
    #[profiling::function]
    pub fn dispatch_event(&mut self, event: PlatformInput, cx: &mut App) -> DispatchEventResult {
        self.last_input_timestamp.set(Instant::now());
        // Handlers may set this to false by calling `stop_propagation`.
        cx.propagate_event = true;
        // Handlers may set this to true by calling `prevent_default`.
        self.default_prevented = false;

        let event = match event {
            // Track the mouse position with our own state, since accessing the platform
            // API for the mouse position can only occur on the main thread.
            PlatformInput::MouseMove(mouse_move) => {
                self.mouse_position = mouse_move.position;
                self.modifiers = mouse_move.modifiers;
                PlatformInput::MouseMove(mouse_move)
            }
            PlatformInput::MouseDown(mouse_down) => {
                self.mouse_position = mouse_down.position;
                self.modifiers = mouse_down.modifiers;
                PlatformInput::MouseDown(mouse_down)
            }
            PlatformInput::MouseUp(mouse_up) => {
                self.mouse_position = mouse_up.position;
                self.modifiers = mouse_up.modifiers;
                PlatformInput::MouseUp(mouse_up)
            }
            PlatformInput::MouseExited(mouse_exited) => {
                self.modifiers = mouse_exited.modifiers;
                PlatformInput::MouseExited(mouse_exited)
            }
            PlatformInput::ModifiersChanged(modifiers_changed) => {
                self.modifiers = modifiers_changed.modifiers;
                self.capslock = modifiers_changed.capslock;
                PlatformInput::ModifiersChanged(modifiers_changed)
            }

            PlatformInput::ScrollWheel(scroll_wheel) => {
                self.mouse_position = scroll_wheel.position;
                self.modifiers = scroll_wheel.modifiers;
                PlatformInput::ScrollWheel(scroll_wheel)
            }
            // Translate dragging and dropping of external files from the operating system
            // to internal drag and drop events.
            PlatformInput::FileDrop(file_drop) => match file_drop {
                FileDropEvent::Entered { position, paths } => {
                    self.mouse_position = position;
                    if cx.active_drag.is_none() {
                        cx.active_drag = Some(AnyDrag {
                            value: Arc::new(paths.clone()),
                            view: cx.new(|_| paths).into(),
                            cursor_offset: position,
                            cursor_style: None,
                        });
                    }
                    PlatformInput::MouseMove(MouseMoveEvent {
                        position,
                        pressed_button: Some(MouseButton::Left),
                        modifiers: Modifiers::default(),
                    })
                }
                FileDropEvent::Pending { position } => {
                    self.mouse_position = position;
                    PlatformInput::MouseMove(MouseMoveEvent {
                        position,
                        pressed_button: Some(MouseButton::Left),
                        modifiers: Modifiers::default(),
                    })
                }
                FileDropEvent::Submit { position } => {
                    cx.activate(true);
                    self.mouse_position = position;
                    PlatformInput::MouseUp(MouseUpEvent {
                        button: MouseButton::Left,
                        position,
                        modifiers: Modifiers::default(),
                        click_count: 1,
                    })
                }
                FileDropEvent::Exited => {
                    cx.active_drag.take();
                    PlatformInput::FileDrop(FileDropEvent::Exited)
                }
            },
            PlatformInput::KeyDown(_) | PlatformInput::KeyUp(_) => event,
        };

        if let Some(any_mouse_event) = event.mouse_event() {
            self.dispatch_mouse_event(any_mouse_event, cx);
        } else if let Some(any_key_event) = event.keyboard_event() {
            self.dispatch_key_event(any_key_event, cx);
        }

        DispatchEventResult {
            propagate: cx.propagate_event,
            default_prevented: self.default_prevented,
        }
    }

    fn dispatch_mouse_event(&mut self, event: &dyn Any, cx: &mut App) {
        let hit_test = self.rendered_frame.hit_test(self.mouse_position());
        if hit_test != self.mouse_hit_test {
            self.mouse_hit_test = hit_test;
            self.reset_cursor_style(cx);
        }

        #[cfg(any(feature = "inspector", debug_assertions))]
        if self.is_inspector_picking(cx) {
            self.handle_inspector_mouse_event(event, cx);
            // When inspector is picking, all other mouse handling is skipped.
            return;
        }

        let mut mouse_listeners = mem::take(&mut self.rendered_frame.mouse_listeners);

        // Capture phase, events bubble from back to front. Handlers for this phase are used for
        // special purposes, such as detecting events outside of a given Bounds.
        for listener in &mut mouse_listeners {
            let listener = listener.as_mut().unwrap();
            listener(event, DispatchPhase::Capture, self, cx);
            if !cx.propagate_event {
                break;
            }
        }

        // Bubble phase, where most normal handlers do their work.
        if cx.propagate_event {
            for listener in mouse_listeners.iter_mut().rev() {
                let listener = listener.as_mut().unwrap();
                listener(event, DispatchPhase::Bubble, self, cx);
                if !cx.propagate_event {
                    break;
                }
            }
        }

        self.rendered_frame.mouse_listeners = mouse_listeners;

        if cx.has_active_drag() {
            if event.is::<MouseMoveEvent>() {
                // If this was a mouse move event, redraw the window so that the
                // active drag can follow the mouse cursor.
                self.refresh();
            } else if event.is::<MouseUpEvent>() {
                // If this was a mouse up event, cancel the active drag and redraw
                // the window.
                cx.active_drag = None;
                self.refresh();
            }
        }
    }

    fn dispatch_key_event(&mut self, event: &dyn Any, cx: &mut App) {
        if self.invalidator.is_dirty() {
            self.draw(cx);
        }

        let node_id = self
            .focus
            .and_then(|focus_id| {
                self.rendered_frame
                    .dispatch_tree
                    .focusable_node_id(focus_id)
            })
            .unwrap_or_else(|| self.rendered_frame.dispatch_tree.root_node_id());

        let dispatch_path = self.rendered_frame.dispatch_tree.dispatch_path(node_id);

        let mut keystroke: Option<Keystroke> = None;

        if let Some(event) = event.downcast_ref::<ModifiersChangedEvent>() {
            if event.modifiers.number_of_modifiers() == 0
                && self.pending_modifier.modifiers.number_of_modifiers() == 1
                && !self.pending_modifier.saw_keystroke
            {
                let key = match self.pending_modifier.modifiers {
                    modifiers if modifiers.shift => Some("shift"),
                    modifiers if modifiers.control => Some("control"),
                    modifiers if modifiers.alt => Some("alt"),
                    modifiers if modifiers.platform => Some("platform"),
                    modifiers if modifiers.function => Some("function"),
                    _ => None,
                };
                if let Some(key) = key {
                    keystroke = Some(Keystroke {
                        key: key.to_string(),
                        key_char: None,
                        modifiers: Modifiers::default(),
                    });
                }
            }

            if self.pending_modifier.modifiers.number_of_modifiers() == 0
                && event.modifiers.number_of_modifiers() == 1
            {
                self.pending_modifier.saw_keystroke = false
            }
            self.pending_modifier.modifiers = event.modifiers
        } else if let Some(key_down_event) = event.downcast_ref::<KeyDownEvent>() {
            self.pending_modifier.saw_keystroke = true;
            keystroke = Some(key_down_event.keystroke.clone());
        }

        let Some(keystroke) = keystroke else {
            self.finish_dispatch_key_event(event, dispatch_path, self.context_stack(), cx);
            return;
        };

        let mut currently_pending = self.pending_input.take().unwrap_or_default();
        if currently_pending.focus.is_some() && currently_pending.focus != self.focus {
            currently_pending = PendingInput::default();
        }

        let match_result = self.rendered_frame.dispatch_tree.dispatch_key(
            currently_pending.keystrokes,
            keystroke,
            &dispatch_path,
        );

        if !match_result.to_replay.is_empty() {
            self.replay_pending_input(match_result.to_replay, cx)
        }

        if !match_result.pending.is_empty() {
            currently_pending.keystrokes = match_result.pending;
            currently_pending.focus = self.focus;
            currently_pending.timer = Some(self.spawn(cx, async move |cx| {
                cx.background_executor.timer(Duration::from_secs(1)).await;
                cx.update(move |window, cx| {
                    let Some(currently_pending) = window
                        .pending_input
                        .take()
                        .filter(|pending| pending.focus == window.focus)
                    else {
                        return;
                    };

                    let dispatch_path = window.rendered_frame.dispatch_tree.dispatch_path(node_id);

                    let to_replay = window
                        .rendered_frame
                        .dispatch_tree
                        .flush_dispatch(currently_pending.keystrokes, &dispatch_path);

                    window.replay_pending_input(to_replay, cx)
                })
                .log_err();
            }));
            self.pending_input = Some(currently_pending);
            self.pending_input_changed(cx);
            cx.propagate_event = false;
            return;
        }

        cx.propagate_event = true;
        for binding in match_result.bindings {
            self.dispatch_action_on_node(node_id, binding.action.as_ref(), cx);
            if !cx.propagate_event {
                self.dispatch_keystroke_observers(
                    event,
                    Some(binding.action),
                    match_result.context_stack.clone(),
                    cx,
                );
                self.pending_input_changed(cx);
                return;
            }
        }

        self.finish_dispatch_key_event(event, dispatch_path, match_result.context_stack, cx);
        self.pending_input_changed(cx);
    }

    fn finish_dispatch_key_event(
        &mut self,
        event: &dyn Any,
        dispatch_path: SmallVec<[DispatchNodeId; 32]>,
        context_stack: Vec<KeyContext>,
        cx: &mut App,
    ) {
        self.dispatch_key_down_up_event(event, &dispatch_path, cx);
        if !cx.propagate_event {
            return;
        }

        self.dispatch_modifiers_changed_event(event, &dispatch_path, cx);
        if !cx.propagate_event {
            return;
        }

        self.dispatch_keystroke_observers(event, None, context_stack, cx);
    }

    fn pending_input_changed(&mut self, cx: &mut App) {
        self.pending_input_observers
            .clone()
            .retain(&(), |callback| callback(self, cx));
    }

    fn dispatch_key_down_up_event(
        &mut self,
        event: &dyn Any,
        dispatch_path: &SmallVec<[DispatchNodeId; 32]>,
        cx: &mut App,
    ) {
        // Capture phase
        for node_id in dispatch_path {
            let node = self.rendered_frame.dispatch_tree.node(*node_id);

            for key_listener in node.key_listeners.clone() {
                key_listener(event, DispatchPhase::Capture, self, cx);
                if !cx.propagate_event {
                    return;
                }
            }
        }

        // Bubble phase
        for node_id in dispatch_path.iter().rev() {
            // Handle low level key events
            let node = self.rendered_frame.dispatch_tree.node(*node_id);
            for key_listener in node.key_listeners.clone() {
                key_listener(event, DispatchPhase::Bubble, self, cx);
                if !cx.propagate_event {
                    return;
                }
            }
        }
    }

    fn dispatch_modifiers_changed_event(
        &mut self,
        event: &dyn Any,
        dispatch_path: &SmallVec<[DispatchNodeId; 32]>,
        cx: &mut App,
    ) {
        let Some(event) = event.downcast_ref::<ModifiersChangedEvent>() else {
            return;
        };
        for node_id in dispatch_path.iter().rev() {
            let node = self.rendered_frame.dispatch_tree.node(*node_id);
            for listener in node.modifiers_changed_listeners.clone() {
                listener(event, self, cx);
                if !cx.propagate_event {
                    return;
                }
            }
        }
    }

    /// Determine whether a potential multi-stroke key binding is in progress on this window.
    pub fn has_pending_keystrokes(&self) -> bool {
        self.pending_input.is_some()
    }

    pub(crate) fn clear_pending_keystrokes(&mut self) {
        self.pending_input.take();
    }

    /// Returns the currently pending input keystrokes that might result in a multi-stroke key binding.
    pub fn pending_input_keystrokes(&self) -> Option<&[Keystroke]> {
        self.pending_input
            .as_ref()
            .map(|pending_input| pending_input.keystrokes.as_slice())
    }

    fn replay_pending_input(&mut self, replays: SmallVec<[Replay; 1]>, cx: &mut App) {
        let node_id = self
            .focus
            .and_then(|focus_id| {
                self.rendered_frame
                    .dispatch_tree
                    .focusable_node_id(focus_id)
            })
            .unwrap_or_else(|| self.rendered_frame.dispatch_tree.root_node_id());

        let dispatch_path = self.rendered_frame.dispatch_tree.dispatch_path(node_id);

        'replay: for replay in replays {
            let event = KeyDownEvent {
                keystroke: replay.keystroke.clone(),
                is_held: false,
            };

            cx.propagate_event = true;
            for binding in replay.bindings {
                self.dispatch_action_on_node(node_id, binding.action.as_ref(), cx);
                if !cx.propagate_event {
                    self.dispatch_keystroke_observers(
                        &event,
                        Some(binding.action),
                        Vec::default(),
                        cx,
                    );
                    continue 'replay;
                }
            }

            self.dispatch_key_down_up_event(&event, &dispatch_path, cx);
            if !cx.propagate_event {
                continue 'replay;
            }
            if let Some(input) = replay.keystroke.key_char.as_ref().cloned() {
                if let Some(mut input_handler) = self.platform_window.take_input_handler() {
                    input_handler.dispatch_input(&input, self, cx);
                    self.platform_window.set_input_handler(input_handler)
                }
            }
        }
    }

    fn dispatch_action_on_node(
        &mut self,
        node_id: DispatchNodeId,
        action: &dyn Action,
        cx: &mut App,
    ) {
        let dispatch_path = self.rendered_frame.dispatch_tree.dispatch_path(node_id);

        // Capture phase for global actions.
        cx.propagate_event = true;
        if let Some(mut global_listeners) = cx
            .global_action_listeners
            .remove(&action.as_any().type_id())
        {
            for listener in &global_listeners {
                listener(action.as_any(), DispatchPhase::Capture, cx);
                if !cx.propagate_event {
                    break;
                }
            }

            global_listeners.extend(
                cx.global_action_listeners
                    .remove(&action.as_any().type_id())
                    .unwrap_or_default(),
            );

            cx.global_action_listeners
                .insert(action.as_any().type_id(), global_listeners);
        }

        if !cx.propagate_event {
            return;
        }

        // Capture phase for window actions.
        for node_id in &dispatch_path {
            let node = self.rendered_frame.dispatch_tree.node(*node_id);
            for DispatchActionListener {
                action_type,
                listener,
            } in node.action_listeners.clone()
            {
                let any_action = action.as_any();
                if action_type == any_action.type_id() {
                    listener(any_action, DispatchPhase::Capture, self, cx);

                    if !cx.propagate_event {
                        return;
                    }
                }
            }
        }

        // Bubble phase for window actions.
        for node_id in dispatch_path.iter().rev() {
            let node = self.rendered_frame.dispatch_tree.node(*node_id);
            for DispatchActionListener {
                action_type,
                listener,
            } in node.action_listeners.clone()
            {
                let any_action = action.as_any();
                if action_type == any_action.type_id() {
                    cx.propagate_event = false; // Actions stop propagation by default during the bubble phase
                    listener(any_action, DispatchPhase::Bubble, self, cx);

                    if !cx.propagate_event {
                        return;
                    }
                }
            }
        }

        // Bubble phase for global actions.
        if let Some(mut global_listeners) = cx
            .global_action_listeners
            .remove(&action.as_any().type_id())
        {
            for listener in global_listeners.iter().rev() {
                cx.propagate_event = false; // Actions stop propagation by default during the bubble phase

                listener(action.as_any(), DispatchPhase::Bubble, cx);
                if !cx.propagate_event {
                    break;
                }
            }

            global_listeners.extend(
                cx.global_action_listeners
                    .remove(&action.as_any().type_id())
                    .unwrap_or_default(),
            );

            cx.global_action_listeners
                .insert(action.as_any().type_id(), global_listeners);
        }
    }

    /// Register the given handler to be invoked whenever the global of the given type
    /// is updated.
    pub fn observe_global<G: Global>(
        &mut self,
        cx: &mut App,
        f: impl Fn(&mut Window, &mut App) + 'static,
    ) -> Subscription {
        let window_handle = self.handle;
        let (subscription, activate) = cx.global_observers.insert(
            TypeId::of::<G>(),
            Box::new(move |cx| {
                window_handle
                    .update(cx, |_, window, cx| f(window, cx))
                    .is_ok()
            }),
        );
        cx.defer(move |_| activate());
        subscription
    }

    /// Focus the current window and bring it to the foreground at the platform level.
    pub fn activate_window(&self) {
        self.platform_window.activate();
    }

    /// Minimize the current window at the platform level.
    pub fn minimize_window(&self) {
        self.platform_window.minimize();
    }

    /// Toggle full screen status on the current window at the platform level.
    pub fn toggle_fullscreen(&self) {
        self.platform_window.toggle_fullscreen();
    }

    /// Updates the IME panel position suggestions for languages like japanese, chinese.
    pub fn invalidate_character_coordinates(&self) {
        self.on_next_frame(|window, cx| {
            if let Some(mut input_handler) = window.platform_window.take_input_handler() {
                if let Some(bounds) = input_handler.selected_bounds(window, cx) {
                    window
                        .platform_window
                        .update_ime_position(bounds.scale(window.scale_factor()));
                }
                window.platform_window.set_input_handler(input_handler);
            }
        });
    }

    /// Present a platform dialog.
    /// The provided message will be presented, along with buttons for each answer.
    /// When a button is clicked, the returned Receiver will receive the index of the clicked button.
    pub fn prompt<T>(
        &mut self,
        level: PromptLevel,
        message: &str,
        detail: Option<&str>,
        answers: &[T],
        cx: &mut App,
    ) -> oneshot::Receiver<usize>
    where
        T: Clone + Into<PromptButton>,
    {
        let prompt_builder = cx.prompt_builder.take();
        let Some(prompt_builder) = prompt_builder else {
            unreachable!("Re-entrant window prompting is not supported by GPUI");
        };

        let answers = answers
            .iter()
            .map(|answer| answer.clone().into())
            .collect::<Vec<_>>();

        let receiver = match &prompt_builder {
            PromptBuilder::Default => self
                .platform_window
                .prompt(level, message, detail, &answers)
                .unwrap_or_else(|| {
                    self.build_custom_prompt(&prompt_builder, level, message, detail, &answers, cx)
                }),
            PromptBuilder::Custom(_) => {
                self.build_custom_prompt(&prompt_builder, level, message, detail, &answers, cx)
            }
        };

        cx.prompt_builder = Some(prompt_builder);

        receiver
    }

    fn build_custom_prompt(
        &mut self,
        prompt_builder: &PromptBuilder,
        level: PromptLevel,
        message: &str,
        detail: Option<&str>,
        answers: &[PromptButton],
        cx: &mut App,
    ) -> oneshot::Receiver<usize> {
        let (sender, receiver) = oneshot::channel();
        let handle = PromptHandle::new(sender);
        let handle = (prompt_builder)(level, message, detail, answers, handle, self, cx);
        self.prompt = Some(handle);
        receiver
    }

    /// Returns the current context stack.
    pub fn context_stack(&self) -> Vec<KeyContext> {
        let dispatch_tree = &self.rendered_frame.dispatch_tree;
        let node_id = self
            .focus
            .and_then(|focus_id| dispatch_tree.focusable_node_id(focus_id))
            .unwrap_or_else(|| dispatch_tree.root_node_id());

        dispatch_tree
            .dispatch_path(node_id)
            .iter()
            .filter_map(move |&node_id| dispatch_tree.node(node_id).context.clone())
            .collect()
    }

    /// Returns all available actions for the focused element.
    pub fn available_actions(&self, cx: &App) -> Vec<Box<dyn Action>> {
        let node_id = self
            .focus
            .and_then(|focus_id| {
                self.rendered_frame
                    .dispatch_tree
                    .focusable_node_id(focus_id)
            })
            .unwrap_or_else(|| self.rendered_frame.dispatch_tree.root_node_id());

        let mut actions = self.rendered_frame.dispatch_tree.available_actions(node_id);
        for action_type in cx.global_action_listeners.keys() {
            if let Err(ix) = actions.binary_search_by_key(action_type, |a| a.as_any().type_id()) {
                let action = cx.actions.build_action_type(action_type).ok();
                if let Some(action) = action {
                    actions.insert(ix, action);
                }
            }
        }
        actions
    }

    /// Returns key bindings that invoke an action on the currently focused element. Bindings are
    /// returned in the order they were added. For display, the last binding should take precedence.
    pub fn bindings_for_action(&self, action: &dyn Action) -> Vec<KeyBinding> {
        self.rendered_frame
            .dispatch_tree
            .bindings_for_action(action, &self.rendered_frame.dispatch_tree.context_stack)
    }

    /// Returns any bindings that would invoke an action on the given focus handle if it were
    /// focused. Bindings are returned in the order they were added. For display, the last binding
    /// should take precedence.
    pub fn bindings_for_action_in(
        &self,
        action: &dyn Action,
        focus_handle: &FocusHandle,
    ) -> Vec<KeyBinding> {
        let dispatch_tree = &self.rendered_frame.dispatch_tree;

        let Some(node_id) = dispatch_tree.focusable_node_id(focus_handle.id) else {
            return vec![];
        };
        let context_stack: Vec<_> = dispatch_tree
            .dispatch_path(node_id)
            .into_iter()
            .filter_map(|node_id| dispatch_tree.node(node_id).context.clone())
            .collect();
        dispatch_tree.bindings_for_action(action, &context_stack)
    }

    /// Returns the key bindings for the given action in the given context.
    pub fn bindings_for_action_in_context(
        &self,
        action: &dyn Action,
        context: KeyContext,
    ) -> Vec<KeyBinding> {
        let dispatch_tree = &self.rendered_frame.dispatch_tree;
        dispatch_tree.bindings_for_action(action, &[context])
    }

    /// Returns a generic event listener that invokes the given listener with the view and context associated with the given view handle.
    pub fn listener_for<V: Render, E>(
        &self,
        view: &Entity<V>,
        f: impl Fn(&mut V, &E, &mut Window, &mut Context<V>) + 'static,
    ) -> impl Fn(&E, &mut Window, &mut App) + 'static {
        let view = view.downgrade();
        move |e: &E, window: &mut Window, cx: &mut App| {
            view.update(cx, |view, cx| f(view, e, window, cx)).ok();
        }
    }

    /// Returns a generic handler that invokes the given handler with the view and context associated with the given view handle.
    pub fn handler_for<V: Render, Callback: Fn(&mut V, &mut Window, &mut Context<V>) + 'static>(
        &self,
        view: &Entity<V>,
        f: Callback,
    ) -> impl Fn(&mut Window, &mut App) + use<V, Callback> {
        let view = view.downgrade();
        move |window: &mut Window, cx: &mut App| {
            view.update(cx, |view, cx| f(view, window, cx)).ok();
        }
    }

    /// Register a callback that can interrupt the closing of the current window based the returned boolean.
    /// If the callback returns false, the window won't be closed.
    pub fn on_window_should_close(
        &self,
        cx: &App,
        f: impl Fn(&mut Window, &mut App) -> bool + 'static,
    ) {
        let mut cx = self.to_async(cx);
        self.platform_window.on_should_close(Box::new(move || {
            cx.update(|window, cx| f(window, cx)).unwrap_or(true)
        }))
    }

    /// Register an action listener on the window for the next frame. The type of action
    /// is determined by the first parameter of the given listener. When the next frame is rendered
    /// the listener will be cleared.
    ///
    /// This is a fairly low-level method, so prefer using action handlers on elements unless you have
    /// a specific need to register a global listener.
    pub fn on_action(
        &mut self,
        action_type: TypeId,
        listener: impl Fn(&dyn Any, DispatchPhase, &mut Window, &mut App) + 'static,
    ) {
        self.next_frame
            .dispatch_tree
            .on_action(action_type, Rc::new(listener));
    }

    /// Read information about the GPU backing this window.
    /// Currently returns None on Mac and Windows.
    pub fn gpu_specs(&self) -> Option<GpuSpecs> {
        self.platform_window.gpu_specs()
    }

    /// Perform titlebar double-click action.
    /// This is MacOS specific.
    pub fn titlebar_double_click(&self) {
        self.platform_window.titlebar_double_click();
    }

    /// Toggles the inspector mode on this window.
    #[cfg(any(feature = "inspector", debug_assertions))]
    pub fn toggle_inspector(&mut self, cx: &mut App) {
        self.inspector = match self.inspector {
            None => Some(cx.new(|_| Inspector::new())),
            Some(_) => None,
        };
        self.refresh();
    }

    /// Returns true if the window is in inspector mode.
    pub fn is_inspector_picking(&self, _cx: &App) -> bool {
        #[cfg(any(feature = "inspector", debug_assertions))]
        {
            if let Some(inspector) = &self.inspector {
                return inspector.read(_cx).is_picking();
            }
        }
        false
    }

    /// Executes the provided function with mutable access to an inspector state.
    #[cfg(any(feature = "inspector", debug_assertions))]
    pub fn with_inspector_state<T: 'static, R>(
        &mut self,
        _inspector_id: Option<&crate::InspectorElementId>,
        cx: &mut App,
        f: impl FnOnce(&mut Option<T>, &mut Self) -> R,
    ) -> R {
        if let Some(inspector_id) = _inspector_id {
            if let Some(inspector) = &self.inspector {
                let inspector = inspector.clone();
                let active_element_id = inspector.read(cx).active_element_id();
                if Some(inspector_id) == active_element_id {
                    return inspector.update(cx, |inspector, _cx| {
                        inspector.with_active_element_state(self, f)
                    });
                }
            }
        }
        f(&mut None, self)
    }

    #[cfg(any(feature = "inspector", debug_assertions))]
    pub(crate) fn build_inspector_element_id(
        &mut self,
        path: crate::InspectorElementPath,
    ) -> crate::InspectorElementId {
        self.invalidator.debug_assert_paint_or_prepaint();
        let path = Rc::new(path);
        let next_instance_id = self
            .next_frame
            .next_inspector_instance_ids
            .entry(path.clone())
            .or_insert(0);
        let instance_id = *next_instance_id;
        *next_instance_id += 1;
        crate::InspectorElementId { path, instance_id }
    }

    #[cfg(any(feature = "inspector", debug_assertions))]
    fn prepaint_inspector(&mut self, inspector_width: Pixels, cx: &mut App) -> Option<AnyElement> {
        if let Some(inspector) = self.inspector.take() {
            let mut inspector_element = AnyView::from(inspector.clone()).into_any_element();
            inspector_element.prepaint_as_root(
                point(self.viewport_size.width - inspector_width, px(0.0)),
                size(inspector_width, self.viewport_size.height).into(),
                self,
                cx,
            );
            self.inspector = Some(inspector);
            Some(inspector_element)
        } else {
            None
        }
    }

    #[cfg(any(feature = "inspector", debug_assertions))]
    fn paint_inspector(&mut self, mut inspector_element: Option<AnyElement>, cx: &mut App) {
        if let Some(mut inspector_element) = inspector_element {
            inspector_element.paint(self, cx);
        };
    }

    /// Registers a hitbox that can be used for inspector picking mode, allowing users to select and
    /// inspect UI elements by clicking on them.
    #[cfg(any(feature = "inspector", debug_assertions))]
    pub fn insert_inspector_hitbox(
        &mut self,
        hitbox_id: HitboxId,
        inspector_id: Option<&crate::InspectorElementId>,
        cx: &App,
    ) {
        self.invalidator.debug_assert_paint_or_prepaint();
        if !self.is_inspector_picking(cx) {
            return;
        }
        if let Some(inspector_id) = inspector_id {
            self.next_frame
                .inspector_hitboxes
                .insert(hitbox_id, inspector_id.clone());
        }
    }

    #[cfg(any(feature = "inspector", debug_assertions))]
    fn paint_inspector_hitbox(&mut self, cx: &App) {
        if let Some(inspector) = self.inspector.as_ref() {
            let inspector = inspector.read(cx);
            if let Some((hitbox_id, _)) = self.hovered_inspector_hitbox(inspector, &self.next_frame)
            {
                if let Some(hitbox) = self
                    .next_frame
                    .hitboxes
                    .iter()
                    .find(|hitbox| hitbox.id == hitbox_id)
                {
                    self.paint_quad(crate::fill(hitbox.bounds, crate::rgba(0x61afef4d)));
                }
            }
        }
    }

    #[cfg(any(feature = "inspector", debug_assertions))]
    fn handle_inspector_mouse_event(&mut self, event: &dyn Any, cx: &mut App) {
        let Some(inspector) = self.inspector.clone() else {
            return;
        };
        if event.downcast_ref::<MouseMoveEvent>().is_some() {
            inspector.update(cx, |inspector, _cx| {
                if let Some((_, inspector_id)) =
                    self.hovered_inspector_hitbox(inspector, &self.rendered_frame)
                {
                    inspector.hover(inspector_id, self);
                }
            });
        } else if event.downcast_ref::<crate::MouseDownEvent>().is_some() {
            inspector.update(cx, |inspector, _cx| {
                if let Some((_, inspector_id)) =
                    self.hovered_inspector_hitbox(inspector, &self.rendered_frame)
                {
                    inspector.select(inspector_id, self);
                }
            });
        } else if let Some(event) = event.downcast_ref::<crate::ScrollWheelEvent>() {
            // This should be kept in sync with SCROLL_LINES in x11 platform.
            const SCROLL_LINES: f32 = 3.0;
            const SCROLL_PIXELS_PER_LAYER: f32 = 36.0;
            let delta_y = event
                .delta
                .pixel_delta(px(SCROLL_PIXELS_PER_LAYER / SCROLL_LINES))
                .y;
            if let Some(inspector) = self.inspector.clone() {
                inspector.update(cx, |inspector, _cx| {
                    if let Some(depth) = inspector.pick_depth.as_mut() {
                        *depth += delta_y.0 / SCROLL_PIXELS_PER_LAYER;
                        let max_depth = self.mouse_hit_test.ids.len() as f32 - 0.5;
                        if *depth < 0.0 {
                            *depth = 0.0;
                        } else if *depth > max_depth {
                            *depth = max_depth;
                        }
                        if let Some((_, inspector_id)) =
                            self.hovered_inspector_hitbox(inspector, &self.rendered_frame)
                        {
                            inspector.set_active_element_id(inspector_id.clone(), self);
                        }
                    }
                });
            }
        }
    }

    #[cfg(any(feature = "inspector", debug_assertions))]
    fn hovered_inspector_hitbox(
        &self,
        inspector: &Inspector,
        frame: &Frame,
    ) -> Option<(HitboxId, crate::InspectorElementId)> {
        if let Some(pick_depth) = inspector.pick_depth {
            let depth = (pick_depth as i64).try_into().unwrap_or(0);
            let max_skipped = self.mouse_hit_test.ids.len().saturating_sub(1);
            let skip_count = (depth as usize).min(max_skipped);
            for hitbox_id in self.mouse_hit_test.ids.iter().skip(skip_count) {
                if let Some(inspector_id) = frame.inspector_hitboxes.get(hitbox_id) {
                    return Some((*hitbox_id, inspector_id.clone()));
                }
            }
        }
        return None;
    }
}

// #[derive(Clone, Copy, Eq, PartialEq, Hash)]
slotmap::new_key_type! {
    /// A unique identifier for a window.
    pub struct WindowId;
}

impl WindowId {
    /// Converts this window ID to a `u64`.
    pub fn as_u64(&self) -> u64 {
        self.0.as_ffi()
    }
}

impl From<u64> for WindowId {
    fn from(value: u64) -> Self {
        WindowId(slotmap::KeyData::from_ffi(value))
    }
}

/// A handle to a window with a specific root view type.
/// Note that this does not keep the window alive on its own.
#[derive(Deref, DerefMut)]
pub struct WindowHandle<V> {
    #[deref]
    #[deref_mut]
    pub(crate) any_handle: AnyWindowHandle,
    state_type: PhantomData<V>,
}

impl<V: 'static + Render> WindowHandle<V> {
    /// Creates a new handle from a window ID.
    /// This does not check if the root type of the window is `V`.
    pub fn new(id: WindowId) -> Self {
        WindowHandle {
            any_handle: AnyWindowHandle {
                id,
                state_type: TypeId::of::<V>(),
            },
            state_type: PhantomData,
        }
    }

    /// Get the root view out of this window.
    ///
    /// This will fail if the window is closed or if the root view's type does not match `V`.
    #[cfg(any(test, feature = "test-support"))]
    pub fn root<C>(&self, cx: &mut C) -> Result<Entity<V>>
    where
        C: AppContext,
    {
        crate::Flatten::flatten(cx.update_window(self.any_handle, |root_view, _, _| {
            root_view
                .downcast::<V>()
                .map_err(|_| anyhow!("the type of the window's root view has changed"))
        }))
    }

    /// Updates the root view of this window.
    ///
    /// This will fail if the window has been closed or if the root view's type does not match
    pub fn update<C, R>(
        &self,
        cx: &mut C,
        update: impl FnOnce(&mut V, &mut Window, &mut Context<V>) -> R,
    ) -> Result<R>
    where
        C: AppContext,
    {
        cx.update_window(self.any_handle, |root_view, window, cx| {
            let view = root_view
                .downcast::<V>()
                .map_err(|_| anyhow!("the type of the window's root view has changed"))?;

            Ok(view.update(cx, |view, cx| update(view, window, cx)))
        })?
    }

    /// Read the root view out of this window.
    ///
    /// This will fail if the window is closed or if the root view's type does not match `V`.
    pub fn read<'a>(&self, cx: &'a App) -> Result<&'a V> {
        let x = cx
            .windows
            .get(self.id)
            .and_then(|window| {
                window
                    .as_ref()
                    .and_then(|window| window.root.clone())
                    .map(|root_view| root_view.downcast::<V>())
            })
            .context("window not found")?
            .map_err(|_| anyhow!("the type of the window's root view has changed"))?;

        Ok(x.read(cx))
    }

    /// Read the root view out of this window, with a callback
    ///
    /// This will fail if the window is closed or if the root view's type does not match `V`.
    pub fn read_with<C, R>(&self, cx: &C, read_with: impl FnOnce(&V, &App) -> R) -> Result<R>
    where
        C: AppContext,
    {
        cx.read_window(self, |root_view, cx| read_with(root_view.read(cx), cx))
    }

    /// Read the root view pointer off of this window.
    ///
    /// This will fail if the window is closed or if the root view's type does not match `V`.
    pub fn entity<C>(&self, cx: &C) -> Result<Entity<V>>
    where
        C: AppContext,
    {
        cx.read_window(self, |root_view, _cx| root_view.clone())
    }

    /// Check if this window is 'active'.
    ///
    /// Will return `None` if the window is closed or currently
    /// borrowed.
    pub fn is_active(&self, cx: &mut App) -> Option<bool> {
        cx.update_window(self.any_handle, |_, window, _| window.is_window_active())
            .ok()
    }
}

impl<V> Copy for WindowHandle<V> {}

impl<V> Clone for WindowHandle<V> {
    fn clone(&self) -> Self {
        *self
    }
}

impl<V> PartialEq for WindowHandle<V> {
    fn eq(&self, other: &Self) -> bool {
        self.any_handle == other.any_handle
    }
}

impl<V> Eq for WindowHandle<V> {}

impl<V> Hash for WindowHandle<V> {
    fn hash<H: Hasher>(&self, state: &mut H) {
        self.any_handle.hash(state);
    }
}

impl<V: 'static> From<WindowHandle<V>> for AnyWindowHandle {
    fn from(val: WindowHandle<V>) -> Self {
        val.any_handle
    }
}

unsafe impl<V> Send for WindowHandle<V> {}
unsafe impl<V> Sync for WindowHandle<V> {}

/// A handle to a window with any root view type, which can be downcast to a window with a specific root view type.
#[derive(Copy, Clone, PartialEq, Eq, Hash)]
pub struct AnyWindowHandle {
    pub(crate) id: WindowId,
    state_type: TypeId,
}

impl AnyWindowHandle {
    /// Get the ID of this window.
    pub fn window_id(&self) -> WindowId {
        self.id
    }

    /// Attempt to convert this handle to a window handle with a specific root view type.
    /// If the types do not match, this will return `None`.
    pub fn downcast<T: 'static>(&self) -> Option<WindowHandle<T>> {
        if TypeId::of::<T>() == self.state_type {
            Some(WindowHandle {
                any_handle: *self,
                state_type: PhantomData,
            })
        } else {
            None
        }
    }

    /// Updates the state of the root view of this window.
    ///
    /// This will fail if the window has been closed.
    pub fn update<C, R>(
        self,
        cx: &mut C,
        update: impl FnOnce(AnyView, &mut Window, &mut App) -> R,
    ) -> Result<R>
    where
        C: AppContext,
    {
        cx.update_window(self, update)
    }

    /// Read the state of the root view of this window.
    ///
    /// This will fail if the window has been closed.
    pub fn read<T, C, R>(self, cx: &C, read: impl FnOnce(Entity<T>, &App) -> R) -> Result<R>
    where
        C: AppContext,
        T: 'static,
    {
        let view = self
            .downcast::<T>()
            .context("the type of the window's root view has changed")?;

        cx.read_window(&view, read)
    }
}

impl HasWindowHandle for Window {
    fn window_handle(&self) -> Result<raw_window_handle::WindowHandle<'_>, HandleError> {
        self.platform_window.window_handle()
    }
}

impl HasDisplayHandle for Window {
    fn display_handle(
        &self,
    ) -> std::result::Result<raw_window_handle::DisplayHandle<'_>, HandleError> {
        self.platform_window.display_handle()
    }
}

/// An identifier for an [`Element`](crate::Element).
///
/// Can be constructed with a string, a number, or both, as well
/// as other internal representations.
#[derive(Clone, Debug, Eq, PartialEq, Hash)]
pub enum ElementId {
    /// The ID of a View element
    View(EntityId),
    /// An integer ID.
    Integer(u64),
    /// A string based ID.
    Name(SharedString),
    /// A UUID.
    Uuid(Uuid),
    /// An ID that's equated with a focus handle.
    FocusHandle(FocusId),
    /// A combination of a name and an integer.
    NamedInteger(SharedString, u64),
    /// A path.
    Path(Arc<std::path::Path>),
}

impl ElementId {
    /// Constructs an `ElementId::NamedInteger` from a name and `usize`.
    pub fn named_usize(name: impl Into<SharedString>, integer: usize) -> ElementId {
        Self::NamedInteger(name.into(), integer as u64)
    }
}

impl Display for ElementId {
    fn fmt(&self, f: &mut std::fmt::Formatter<'_>) -> std::fmt::Result {
        match self {
            ElementId::View(entity_id) => write!(f, "view-{}", entity_id)?,
            ElementId::Integer(ix) => write!(f, "{}", ix)?,
            ElementId::Name(name) => write!(f, "{}", name)?,
            ElementId::FocusHandle(_) => write!(f, "FocusHandle")?,
            ElementId::NamedInteger(s, i) => write!(f, "{}-{}", s, i)?,
            ElementId::Uuid(uuid) => write!(f, "{}", uuid)?,
            ElementId::Path(path) => write!(f, "{}", path.display())?,
        }

        Ok(())
    }
}

impl TryInto<SharedString> for ElementId {
    type Error = anyhow::Error;

    fn try_into(self) -> anyhow::Result<SharedString> {
        if let ElementId::Name(name) = self {
            Ok(name)
        } else {
            anyhow::bail!("element id is not string")
        }
    }
}

impl From<usize> for ElementId {
    fn from(id: usize) -> Self {
        ElementId::Integer(id as u64)
    }
}

impl From<i32> for ElementId {
    fn from(id: i32) -> Self {
        Self::Integer(id as u64)
    }
}

impl From<SharedString> for ElementId {
    fn from(name: SharedString) -> Self {
        ElementId::Name(name)
    }
}

impl From<Arc<std::path::Path>> for ElementId {
    fn from(path: Arc<std::path::Path>) -> Self {
        ElementId::Path(path)
    }
}

impl From<&'static str> for ElementId {
    fn from(name: &'static str) -> Self {
        ElementId::Name(name.into())
    }
}

impl<'a> From<&'a FocusHandle> for ElementId {
    fn from(handle: &'a FocusHandle) -> Self {
        ElementId::FocusHandle(handle.id)
    }
}

impl From<(&'static str, EntityId)> for ElementId {
    fn from((name, id): (&'static str, EntityId)) -> Self {
        ElementId::NamedInteger(name.into(), id.as_u64())
    }
}

impl From<(&'static str, usize)> for ElementId {
    fn from((name, id): (&'static str, usize)) -> Self {
        ElementId::NamedInteger(name.into(), id as u64)
    }
}

impl From<(SharedString, usize)> for ElementId {
    fn from((name, id): (SharedString, usize)) -> Self {
        ElementId::NamedInteger(name, id as u64)
    }
}

impl From<(&'static str, u64)> for ElementId {
    fn from((name, id): (&'static str, u64)) -> Self {
        ElementId::NamedInteger(name.into(), id)
    }
}

impl From<Uuid> for ElementId {
    fn from(value: Uuid) -> Self {
        Self::Uuid(value)
    }
}

impl From<(&'static str, u32)> for ElementId {
    fn from((name, id): (&'static str, u32)) -> Self {
        ElementId::NamedInteger(name.into(), id.into())
    }
}

/// A rectangle to be rendered in the window at the given position and size.
/// Passed as an argument [`Window::paint_quad`].
#[derive(Clone)]
pub struct PaintQuad {
    /// The bounds of the quad within the window.
    pub bounds: Bounds<Pixels>,
    /// The radii of the quad's corners.
    pub corner_radii: Corners<Pixels>,
    /// The background color of the quad.
    pub background: Background,
    /// The widths of the quad's borders.
    pub border_widths: Edges<Pixels>,
    /// The color of the quad's borders.
    pub border_color: Hsla,
    /// The style of the quad's borders.
    pub border_style: BorderStyle,
}

impl PaintQuad {
    /// Sets the corner radii of the quad.
    pub fn corner_radii(self, corner_radii: impl Into<Corners<Pixels>>) -> Self {
        PaintQuad {
            corner_radii: corner_radii.into(),
            ..self
        }
    }

    /// Sets the border widths of the quad.
    pub fn border_widths(self, border_widths: impl Into<Edges<Pixels>>) -> Self {
        PaintQuad {
            border_widths: border_widths.into(),
            ..self
        }
    }

    /// Sets the border color of the quad.
    pub fn border_color(self, border_color: impl Into<Hsla>) -> Self {
        PaintQuad {
            border_color: border_color.into(),
            ..self
        }
    }

    /// Sets the background color of the quad.
    pub fn background(self, background: impl Into<Background>) -> Self {
        PaintQuad {
            background: background.into(),
            ..self
        }
    }
}

/// Creates a quad with the given parameters.
pub fn quad(
    bounds: Bounds<Pixels>,
    corner_radii: impl Into<Corners<Pixels>>,
    background: impl Into<Background>,
    border_widths: impl Into<Edges<Pixels>>,
    border_color: impl Into<Hsla>,
    border_style: BorderStyle,
) -> PaintQuad {
    PaintQuad {
        bounds,
        corner_radii: corner_radii.into(),
        background: background.into(),
        border_widths: border_widths.into(),
        border_color: border_color.into(),
        border_style,
    }
}

/// Creates a filled quad with the given bounds and background color.
pub fn fill(bounds: impl Into<Bounds<Pixels>>, background: impl Into<Background>) -> PaintQuad {
    PaintQuad {
        bounds: bounds.into(),
        corner_radii: (0.).into(),
        background: background.into(),
        border_widths: (0.).into(),
        border_color: transparent_black(),
        border_style: BorderStyle::default(),
    }
}

/// Creates a rectangle outline with the given bounds, border color, and a 1px border width
pub fn outline(
    bounds: impl Into<Bounds<Pixels>>,
    border_color: impl Into<Hsla>,
    border_style: BorderStyle,
) -> PaintQuad {
    PaintQuad {
        bounds: bounds.into(),
        corner_radii: (0.).into(),
        background: transparent_black().into(),
        border_widths: (1.).into(),
        border_color: border_color.into(),
        border_style,
    }
}<|MERGE_RESOLUTION|>--- conflicted
+++ resolved
@@ -2,17 +2,7 @@
 use crate::Inspector;
 use crate::{
     Action, AnyDrag, AnyElement, AnyImageCache, AnyTooltip, AnyView, App, AppContext, Arena, Asset,
-<<<<<<< HEAD
-    AsyncWindowContext, AvailableSpace, Background, BorderStyle, Bounds, BoxShadow, Capslock,
-    Context, Corners, CursorStyle, Decorations, DevicePixels, DispatchActionListener,
-    DispatchNodeId, DispatchTree, DisplayId, Edges, Effect, Entity, EntityId, EventEmitter,
-    FileDropEvent, FontId, Global, GlobalElementId, GlyphId, GpuSpecs, Hsla, InputHandler, IsZero,
-    KeyBinding, KeyContext, KeyDownEvent, KeyEvent, Keystroke, KeystrokeEvent, LayoutId,
-    LineLayoutIndex, Modifiers, ModifiersChangedEvent, MonochromeSprite, MouseButton, MouseEvent,
-    MouseMoveEvent, MouseUpEvent, Path, Pixels, PlatformAtlas, PlatformDisplay, PlatformInput,
-    PlatformInputHandler, PlatformWindow, Point, PolychromeSprite, PromptLevel, Quad, Render,
-=======
-    AsyncWindowContext, AvailableSpace, Background, BorderStyle, Bounds, BoxShadow, Context,
+    AsyncWindowContext, AvailableSpace, Background, BorderStyle, Bounds, BoxShadow, Capslock, Context,
     Corners, CursorStyle, Decorations, DevicePixels, DispatchActionListener, DispatchNodeId,
     DispatchTree, DisplayId, Edges, Effect, Entity, EntityId, EventEmitter, FileDropEvent, FontId,
     Global, GlobalElementId, GlyphId, GpuSpecs, Hsla, InputHandler, IsZero, KeyBinding, KeyContext,
@@ -20,7 +10,6 @@
     ModifiersChangedEvent, MonochromeSprite, MouseButton, MouseEvent, MouseMoveEvent, MouseUpEvent,
     Path, Pixels, PlatformAtlas, PlatformDisplay, PlatformInput, PlatformInputHandler,
     PlatformWindow, Point, PolychromeSprite, PromptButton, PromptLevel, Quad, Render,
->>>>>>> 3fb10236
     RenderGlyphParams, RenderImage, RenderImageParams, RenderSvgParams, Replay, ResizeEdge,
     SMOOTH_SVG_SCALE_FACTOR, SUBPIXEL_VARIANTS, ScaledPixels, Scene, Shadow, SharedString, Size,
     StrikethroughStyle, Style, SubscriberSet, Subscription, TaffyLayoutEngine, Task, TextStyle,
