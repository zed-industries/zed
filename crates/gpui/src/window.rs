--- conflicted
+++ resolved
@@ -1,22 +1,5 @@
 use crate::{
-<<<<<<< HEAD
-    hash, point, prelude::*, px, size, transparent_black, Action, ActionData, AnyDrag, AnyElement,
-    AnyTooltip, AnyView, AppContext, Arena, Asset, AsyncWindowContext, AvailableSpace, Bounds,
-    BoxShadow, Context, Corners, CursorStyle, Decorations, DevicePixels, DispatchActionListener,
-    DispatchNodeId, DispatchTree, DisplayId, Edges, Effect, Entity, EntityId, EventEmitter,
-    FileDropEvent, Flatten, FontId, GestureEvent, Global, GlobalElementId, GlyphId, Hsla,
-    ImageData, InputHandler, IsZero, KeyBinding, KeyContext, KeyDownEvent, KeyEvent, KeyMatch,
-    KeymatchResult, Keystroke, KeystrokeEvent, LayoutId, LineLayoutIndex, Model, ModelContext,
-    Modifiers, ModifiersChangedEvent, MonochromeSprite, MouseButton, MouseEvent, MouseMoveEvent,
-    MouseUpEvent, NavigationDirection, Path, Pixels, PlatformAtlas, PlatformDisplay, PlatformInput,
-    PlatformInputHandler, PlatformWindow, Point, PolychromeSprite, PromptLevel, Quad, Render,
-    RenderGlyphParams, RenderImageParams, RenderSvgParams, ResizeEdge, ScaledPixels, Scene, Shadow,
-    SharedString, Size, StrikethroughStyle, Style, SubscriberSet, Subscription, TaffyLayoutEngine,
-    Task, TextStyle, TextStyleRefinement, TransformationMatrix, Underline, UnderlineStyle, View,
-    VisualContext, WeakView, WindowAppearance, WindowBackgroundAppearance, WindowBounds,
-    WindowControls, WindowDecorations, WindowOptions, WindowParams, WindowTextSystem,
-    SUBPIXEL_VARIANTS,
-=======
+
     point, prelude::*, px, size, transparent_black, Action, AnyDrag, AnyElement, AnyTooltip,
     AnyView, AppContext, Arena, Asset, AsyncWindowContext, AvailableSpace, Bounds, BoxShadow,
     Context, Corners, CursorStyle, Decorations, DevicePixels, DispatchActionListener,
@@ -32,7 +15,6 @@
     TransformationMatrix, Underline, UnderlineStyle, View, VisualContext, WeakView,
     WindowAppearance, WindowBackgroundAppearance, WindowBounds, WindowControls, WindowDecorations,
     WindowOptions, WindowParams, WindowTextSystem, SUBPIXEL_VARIANTS,
->>>>>>> 5cb4de4e
 };
 use anyhow::{anyhow, Context as _, Result};
 use collections::{FxHashMap, FxHashSet};
@@ -3304,10 +3286,7 @@
                         return;
                     };
 
-<<<<<<< HEAD
-                    cx.replay_pending_input(currently_pending);
-                    cx.pending_input_changed();
-=======
+
                     let dispatch_path = cx
                         .window
                         .rendered_frame
@@ -3321,7 +3300,6 @@
                         .flush_dispatch(currently_pending.keystrokes, &dispatch_path);
 
                     cx.replay_pending_input(to_replay)
->>>>>>> 5cb4de4e
                 })
                 .log_err();
             }));
