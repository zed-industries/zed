#[cfg(any(feature = "inspector", debug_assertions))]
use crate::Inspector;
use crate::{
    Action, AnyDrag, AnyElement, AnyImageCache, AnyTooltip, AnyView, App, AppContext, Arena, Asset,
    AsyncWindowContext, AvailableSpace, Background, BorderStyle, Bounds, BoxShadow, Capslock,
    Context, Corners, CursorStyle, Decorations, DevicePixels, DispatchActionListener,
    DispatchNodeId, DispatchTree, DisplayId, Edges, Effect, Entity, EntityId, EventEmitter,
    FileDropEvent, FontId, Global, GlobalElementId, GlyphId, GpuSpecs, Hsla, InputHandler, IsZero,
    KeyBinding, KeyContext, KeyDownEvent, KeyEvent, Keystroke, KeystrokeEvent, LayoutId,
    LineLayoutIndex, Modifiers, ModifiersChangedEvent, MonochromeSprite, MouseButton, MouseEvent,
    MouseMoveEvent, MouseUpEvent, Path, Pixels, PlatformAtlas, PlatformDisplay, PlatformInput,
    PlatformInputHandler, PlatformWindow, Point, PolychromeSprite, PromptButton, PromptLevel, Quad,
    Render, RenderGlyphParams, RenderImage, RenderImageParams, RenderSvgParams, Replay, ResizeEdge,
    SMOOTH_SVG_SCALE_FACTOR, SUBPIXEL_VARIANTS_X, SUBPIXEL_VARIANTS_Y, ScaledPixels, Scene, Shadow,
    SharedString, Size, StrikethroughStyle, Style, SubscriberSet, Subscription, SystemWindowTab,
    SystemWindowTabController, TabStopMap, TaffyLayoutEngine, Task, TextStyle, TextStyleRefinement,
    TransformationMatrix, Underline, UnderlineStyle, WindowAppearance, WindowBackgroundAppearance,
    WindowBounds, WindowControls, WindowDecorations, WindowOptions, WindowParams, WindowTextSystem,
    point, prelude::*, px, rems, size, transparent_black,
};
use anyhow::{Context as _, Result, anyhow};
use collections::{FxHashMap, FxHashSet};
#[cfg(target_os = "macos")]
use core_video::pixel_buffer::CVPixelBuffer;
use derive_more::{Deref, DerefMut};
use futures::FutureExt;
use futures::channel::oneshot;
use itertools::FoldWhile::{Continue, Done};
use itertools::Itertools;
use parking_lot::RwLock;
use raw_window_handle::{HandleError, HasDisplayHandle, HasWindowHandle};
use refineable::Refineable;
use slotmap::SlotMap;
use smallvec::SmallVec;
use std::{
    any::{Any, TypeId},
    borrow::Cow,
    cell::{Cell, RefCell},
    cmp,
    fmt::{Debug, Display},
    hash::{Hash, Hasher},
    marker::PhantomData,
    mem,
    ops::{DerefMut, Range},
    rc::Rc,
    sync::{
        Arc, Weak,
        atomic::{AtomicUsize, Ordering::SeqCst},
    },
    time::{Duration, Instant},
};
use util::post_inc;
use util::{ResultExt, measure};
use uuid::Uuid;

mod prompts;

use crate::util::atomic_incr_if_not_zero;
pub use prompts::*;

pub(crate) const DEFAULT_WINDOW_SIZE: Size<Pixels> = size(px(1024.), px(700.));

/// Represents the two different phases when dispatching events.
#[derive(Default, Copy, Clone, Debug, Eq, PartialEq)]
pub enum DispatchPhase {
    /// After the capture phase comes the bubble phase, in which mouse event listeners are
    /// invoked front to back and keyboard event listeners are invoked from the focused element
    /// to the root of the element tree. This is the phase you'll most commonly want to use when
    /// registering event listeners.
    #[default]
    Bubble,
    /// During the initial capture phase, mouse event listeners are invoked back to front, and keyboard
    /// listeners are invoked from the root of the tree downward toward the focused element. This phase
    /// is used for special purposes such as clearing the "pressed" state for click events. If
    /// you stop event propagation during this phase, you need to know what you're doing. Handlers
    /// outside of the immediate region may rely on detecting non-local events during this phase.
    Capture,
}

impl DispatchPhase {
    /// Returns true if this represents the "bubble" phase.
    #[inline]
    pub fn bubble(self) -> bool {
        self == DispatchPhase::Bubble
    }

    /// Returns true if this represents the "capture" phase.
    #[inline]
    pub fn capture(self) -> bool {
        self == DispatchPhase::Capture
    }
}

struct WindowInvalidatorInner {
    pub dirty: bool,
    pub draw_phase: DrawPhase,
    pub dirty_views: FxHashSet<EntityId>,
}

#[derive(Clone)]
pub(crate) struct WindowInvalidator {
    inner: Rc<RefCell<WindowInvalidatorInner>>,
}

impl WindowInvalidator {
    pub fn new() -> Self {
        WindowInvalidator {
            inner: Rc::new(RefCell::new(WindowInvalidatorInner {
                dirty: true,
                draw_phase: DrawPhase::None,
                dirty_views: FxHashSet::default(),
            })),
        }
    }

    pub fn invalidate_view(&self, entity: EntityId, cx: &mut App) -> bool {
        let mut inner = self.inner.borrow_mut();
        inner.dirty_views.insert(entity);
        if inner.draw_phase == DrawPhase::None {
            inner.dirty = true;
            cx.push_effect(Effect::Notify { emitter: entity });
            true
        } else {
            false
        }
    }

    pub fn is_dirty(&self) -> bool {
        self.inner.borrow().dirty
    }

    pub fn set_dirty(&self, dirty: bool) {
        self.inner.borrow_mut().dirty = dirty
    }

    pub fn set_phase(&self, phase: DrawPhase) {
        self.inner.borrow_mut().draw_phase = phase
    }

    pub fn take_views(&self) -> FxHashSet<EntityId> {
        mem::take(&mut self.inner.borrow_mut().dirty_views)
    }

    pub fn replace_views(&self, views: FxHashSet<EntityId>) {
        self.inner.borrow_mut().dirty_views = views;
    }

    pub fn not_drawing(&self) -> bool {
        self.inner.borrow().draw_phase == DrawPhase::None
    }

    #[track_caller]
    pub fn debug_assert_paint(&self) {
        debug_assert!(
            matches!(self.inner.borrow().draw_phase, DrawPhase::Paint),
            "this method can only be called during paint"
        );
    }

    #[track_caller]
    pub fn debug_assert_prepaint(&self) {
        debug_assert!(
            matches!(self.inner.borrow().draw_phase, DrawPhase::Prepaint),
            "this method can only be called during request_layout, or prepaint"
        );
    }

    #[track_caller]
    pub fn debug_assert_paint_or_prepaint(&self) {
        debug_assert!(
            matches!(
                self.inner.borrow().draw_phase,
                DrawPhase::Paint | DrawPhase::Prepaint
            ),
            "this method can only be called during request_layout, prepaint, or paint"
        );
    }
}

type AnyObserver = Box<dyn FnMut(&mut Window, &mut App) -> bool + 'static>;

pub(crate) type AnyWindowFocusListener =
    Box<dyn FnMut(&WindowFocusEvent, &mut Window, &mut App) -> bool + 'static>;

pub(crate) struct WindowFocusEvent {
    pub(crate) previous_focus_path: SmallVec<[FocusId; 8]>,
    pub(crate) current_focus_path: SmallVec<[FocusId; 8]>,
}

impl WindowFocusEvent {
    pub fn is_focus_in(&self, focus_id: FocusId) -> bool {
        !self.previous_focus_path.contains(&focus_id) && self.current_focus_path.contains(&focus_id)
    }

    pub fn is_focus_out(&self, focus_id: FocusId) -> bool {
        self.previous_focus_path.contains(&focus_id) && !self.current_focus_path.contains(&focus_id)
    }
}

/// This is provided when subscribing for `Context::on_focus_out` events.
pub struct FocusOutEvent {
    /// A weak focus handle representing what was blurred.
    pub blurred: WeakFocusHandle,
}

slotmap::new_key_type! {
    /// A globally unique identifier for a focusable element.
    pub struct FocusId;
}

thread_local! {
    pub(crate) static ELEMENT_ARENA: RefCell<Arena> = RefCell::new(Arena::new(1024 * 1024));
}

/// Returned when the element arena has been used and so must be cleared before the next draw.
#[must_use]
pub struct ArenaClearNeeded;

impl ArenaClearNeeded {
    /// Clear the element arena.
    pub fn clear(self) {
        ELEMENT_ARENA.with_borrow_mut(|element_arena| {
            element_arena.clear();
        });
    }
}

pub(crate) type FocusMap = RwLock<SlotMap<FocusId, FocusRef>>;
pub(crate) struct FocusRef {
    pub(crate) ref_count: AtomicUsize,
    pub(crate) tab_index: isize,
    pub(crate) tab_stop: bool,
}

impl FocusId {
    /// Obtains whether the element associated with this handle is currently focused.
    pub fn is_focused(&self, window: &Window) -> bool {
        window.focus == Some(*self)
    }

    /// Obtains whether the element associated with this handle contains the focused
    /// element or is itself focused.
    pub fn contains_focused(&self, window: &Window, cx: &App) -> bool {
        window
            .focused(cx)
            .is_some_and(|focused| self.contains(focused.id, window))
    }

    /// Obtains whether the element associated with this handle is contained within the
    /// focused element or is itself focused.
    pub fn within_focused(&self, window: &Window, cx: &App) -> bool {
        let focused = window.focused(cx);
        focused.is_some_and(|focused| focused.id.contains(*self, window))
    }

    /// Obtains whether this handle contains the given handle in the most recently rendered frame.
    pub(crate) fn contains(&self, other: Self, window: &Window) -> bool {
        window
            .rendered_frame
            .dispatch_tree
            .focus_contains(*self, other)
    }
}

/// A handle which can be used to track and manipulate the focused element in a window.
pub struct FocusHandle {
    pub(crate) id: FocusId,
    handles: Arc<FocusMap>,
    /// The index of this element in the tab order.
    pub tab_index: isize,
    /// Whether this element can be focused by tab navigation.
    pub tab_stop: bool,
}

impl std::fmt::Debug for FocusHandle {
    fn fmt(&self, f: &mut std::fmt::Formatter<'_>) -> std::fmt::Result {
        f.write_fmt(format_args!("FocusHandle({:?})", self.id))
    }
}

impl FocusHandle {
    pub(crate) fn new(handles: &Arc<FocusMap>) -> Self {
        let id = handles.write().insert(FocusRef {
            ref_count: AtomicUsize::new(1),
            tab_index: 0,
            tab_stop: false,
        });

        Self {
            id,
            tab_index: 0,
            tab_stop: false,
            handles: handles.clone(),
        }
    }

    pub(crate) fn for_id(id: FocusId, handles: &Arc<FocusMap>) -> Option<Self> {
        let lock = handles.read();
        let focus = lock.get(id)?;
        if atomic_incr_if_not_zero(&focus.ref_count) == 0 {
            return None;
        }
        Some(Self {
            id,
            tab_index: focus.tab_index,
            tab_stop: focus.tab_stop,
            handles: handles.clone(),
        })
    }

    /// Sets the tab index of the element associated with this handle.
    pub fn tab_index(mut self, index: isize) -> Self {
        self.tab_index = index;
        if let Some(focus) = self.handles.write().get_mut(self.id) {
            focus.tab_index = index;
        }
        self
    }

    /// Sets whether the element associated with this handle is a tab stop.
    ///
    /// When `false`, the element will not be included in the tab order.
    pub fn tab_stop(mut self, tab_stop: bool) -> Self {
        self.tab_stop = tab_stop;
        if let Some(focus) = self.handles.write().get_mut(self.id) {
            focus.tab_stop = tab_stop;
        }
        self
    }

    /// Converts this focus handle into a weak variant, which does not prevent it from being released.
    pub fn downgrade(&self) -> WeakFocusHandle {
        WeakFocusHandle {
            id: self.id,
            handles: Arc::downgrade(&self.handles),
        }
    }

    /// Moves the focus to the element associated with this handle.
    pub fn focus(&self, window: &mut Window) {
        window.focus(self)
    }

    /// Obtains whether the element associated with this handle is currently focused.
    pub fn is_focused(&self, window: &Window) -> bool {
        self.id.is_focused(window)
    }

    /// Obtains whether the element associated with this handle contains the focused
    /// element or is itself focused.
    pub fn contains_focused(&self, window: &Window, cx: &App) -> bool {
        self.id.contains_focused(window, cx)
    }

    /// Obtains whether the element associated with this handle is contained within the
    /// focused element or is itself focused.
    pub fn within_focused(&self, window: &Window, cx: &mut App) -> bool {
        self.id.within_focused(window, cx)
    }

    /// Obtains whether this handle contains the given handle in the most recently rendered frame.
    pub fn contains(&self, other: &Self, window: &Window) -> bool {
        self.id.contains(other.id, window)
    }

    /// Dispatch an action on the element that rendered this focus handle
    pub fn dispatch_action(&self, action: &dyn Action, window: &mut Window, cx: &mut App) {
        if let Some(node_id) = window
            .rendered_frame
            .dispatch_tree
            .focusable_node_id(self.id)
        {
            window.dispatch_action_on_node(node_id, action, cx)
        }
    }
}

impl Clone for FocusHandle {
    fn clone(&self) -> Self {
        Self::for_id(self.id, &self.handles).unwrap()
    }
}

impl PartialEq for FocusHandle {
    fn eq(&self, other: &Self) -> bool {
        self.id == other.id
    }
}

impl Eq for FocusHandle {}

impl Drop for FocusHandle {
    fn drop(&mut self) {
        self.handles
            .read()
            .get(self.id)
            .unwrap()
            .ref_count
            .fetch_sub(1, SeqCst);
    }
}

/// A weak reference to a focus handle.
#[derive(Clone, Debug)]
pub struct WeakFocusHandle {
    pub(crate) id: FocusId,
    pub(crate) handles: Weak<FocusMap>,
}

impl WeakFocusHandle {
    /// Attempts to upgrade the [WeakFocusHandle] to a [FocusHandle].
    pub fn upgrade(&self) -> Option<FocusHandle> {
        let handles = self.handles.upgrade()?;
        FocusHandle::for_id(self.id, &handles)
    }
}

impl PartialEq for WeakFocusHandle {
    fn eq(&self, other: &WeakFocusHandle) -> bool {
        self.id == other.id
    }
}

impl Eq for WeakFocusHandle {}

impl PartialEq<FocusHandle> for WeakFocusHandle {
    fn eq(&self, other: &FocusHandle) -> bool {
        self.id == other.id
    }
}

impl PartialEq<WeakFocusHandle> for FocusHandle {
    fn eq(&self, other: &WeakFocusHandle) -> bool {
        self.id == other.id
    }
}

/// Focusable allows users of your view to easily
/// focus it (using window.focus_view(cx, view))
pub trait Focusable: 'static {
    /// Returns the focus handle associated with this view.
    fn focus_handle(&self, cx: &App) -> FocusHandle;
}

impl<V: Focusable> Focusable for Entity<V> {
    fn focus_handle(&self, cx: &App) -> FocusHandle {
        self.read(cx).focus_handle(cx)
    }
}

/// ManagedView is a view (like a Modal, Popover, Menu, etc.)
/// where the lifecycle of the view is handled by another view.
pub trait ManagedView: Focusable + EventEmitter<DismissEvent> + Render {}

impl<M: Focusable + EventEmitter<DismissEvent> + Render> ManagedView for M {}

/// Emitted by implementers of [`ManagedView`] to indicate the view should be dismissed, such as when a view is presented as a modal.
pub struct DismissEvent;

type FrameCallback = Box<dyn FnOnce(&mut Window, &mut App)>;

pub(crate) type AnyMouseListener =
    Box<dyn FnMut(&dyn Any, DispatchPhase, &mut Window, &mut App) + 'static>;

#[derive(Clone)]
pub(crate) struct CursorStyleRequest {
    pub(crate) hitbox_id: Option<HitboxId>,
    pub(crate) style: CursorStyle,
}

#[derive(Default, Eq, PartialEq)]
pub(crate) struct HitTest {
    pub(crate) ids: SmallVec<[HitboxId; 8]>,
    pub(crate) hover_hitbox_count: usize,
}

/// A type of window control area that corresponds to the platform window.
#[derive(Clone, Copy, Debug, Eq, PartialEq)]
pub enum WindowControlArea {
    /// An area that allows dragging of the platform window.
    Drag,
    /// An area that allows closing of the platform window.
    Close,
    /// An area that allows maximizing of the platform window.
    Max,
    /// An area that allows minimizing of the platform window.
    Min,
}

/// An identifier for a [Hitbox] which also includes [HitboxBehavior].
#[derive(Copy, Clone, Debug, Eq, PartialEq, Hash)]
pub struct HitboxId(u64);

impl HitboxId {
    /// Checks if the hitbox with this ID is currently hovered. Except when handling
    /// `ScrollWheelEvent`, this is typically what you want when determining whether to handle mouse
    /// events or paint hover styles.
    ///
    /// See [`Hitbox::is_hovered`] for details.
    pub fn is_hovered(self, window: &Window) -> bool {
        let hit_test = &window.mouse_hit_test;
        for id in hit_test.ids.iter().take(hit_test.hover_hitbox_count) {
            if self == *id {
                return true;
            }
        }
        false
    }

    /// Checks if the hitbox with this ID contains the mouse and should handle scroll events.
    /// Typically this should only be used when handling `ScrollWheelEvent`, and otherwise
    /// `is_hovered` should be used. See the documentation of `Hitbox::is_hovered` for details about
    /// this distinction.
    pub fn should_handle_scroll(self, window: &Window) -> bool {
        window.mouse_hit_test.ids.contains(&self)
    }

    fn next(mut self) -> HitboxId {
        HitboxId(self.0.wrapping_add(1))
    }
}

/// A rectangular region that potentially blocks hitboxes inserted prior.
/// See [Window::insert_hitbox] for more details.
#[derive(Clone, Debug, Deref)]
pub struct Hitbox {
    /// A unique identifier for the hitbox.
    pub id: HitboxId,
    /// The bounds of the hitbox.
    #[deref]
    pub bounds: Bounds<Pixels>,
    /// The content mask when the hitbox was inserted.
    pub content_mask: ContentMask<Pixels>,
    /// Flags that specify hitbox behavior.
    pub behavior: HitboxBehavior,
}

impl Hitbox {
    /// Checks if the hitbox is currently hovered. Except when handling `ScrollWheelEvent`, this is
    /// typically what you want when determining whether to handle mouse events or paint hover
    /// styles.
    ///
    /// This can return `false` even when the hitbox contains the mouse, if a hitbox in front of
    /// this sets `HitboxBehavior::BlockMouse` (`InteractiveElement::occlude`) or
    /// `HitboxBehavior::BlockMouseExceptScroll` (`InteractiveElement::block_mouse_except_scroll`).
    ///
    /// Handling of `ScrollWheelEvent` should typically use `should_handle_scroll` instead.
    /// Concretely, this is due to use-cases like overlays that cause the elements under to be
    /// non-interactive while still allowing scrolling. More abstractly, this is because
    /// `is_hovered` is about element interactions directly under the mouse - mouse moves, clicks,
    /// hover styling, etc. In contrast, scrolling is about finding the current outer scrollable
    /// container.
    pub fn is_hovered(&self, window: &Window) -> bool {
        self.id.is_hovered(window)
    }

    /// Checks if the hitbox contains the mouse and should handle scroll events. Typically this
    /// should only be used when handling `ScrollWheelEvent`, and otherwise `is_hovered` should be
    /// used. See the documentation of `Hitbox::is_hovered` for details about this distinction.
    ///
    /// This can return `false` even when the hitbox contains the mouse, if a hitbox in front of
    /// this sets `HitboxBehavior::BlockMouse` (`InteractiveElement::occlude`).
    pub fn should_handle_scroll(&self, window: &Window) -> bool {
        self.id.should_handle_scroll(window)
    }
}

/// How the hitbox affects mouse behavior.
#[derive(Copy, Clone, Debug, Default, PartialEq, Eq)]
pub enum HitboxBehavior {
    /// Normal hitbox mouse behavior, doesn't affect mouse handling for other hitboxes.
    #[default]
    Normal,

    /// All hitboxes behind this hitbox will be ignored and so will have `hitbox.is_hovered() ==
    /// false` and `hitbox.should_handle_scroll() == false`. Typically for elements this causes
    /// skipping of all mouse events, hover styles, and tooltips. This flag is set by
    /// [`InteractiveElement::occlude`].
    ///
    /// For mouse handlers that check those hitboxes, this behaves the same as registering a
    /// bubble-phase handler for every mouse event type:
    ///
    /// ```ignore
    /// window.on_mouse_event(move |_: &EveryMouseEventTypeHere, phase, window, cx| {
    ///     if phase == DispatchPhase::Capture && hitbox.is_hovered(window) {
    ///         cx.stop_propagation();
    ///     }
    /// })
    /// ```
    ///
    /// This has effects beyond event handling - any use of hitbox checking, such as hover
    /// styles and tooltops. These other behaviors are the main point of this mechanism. An
    /// alternative might be to not affect mouse event handling - but this would allow
    /// inconsistent UI where clicks and moves interact with elements that are not considered to
    /// be hovered.
    BlockMouse,

    /// All hitboxes behind this hitbox will have `hitbox.is_hovered() == false`, even when
    /// `hitbox.should_handle_scroll() == true`. Typically for elements this causes all mouse
    /// interaction except scroll events to be ignored - see the documentation of
    /// [`Hitbox::is_hovered`] for details. This flag is set by
    /// [`InteractiveElement::block_mouse_except_scroll`].
    ///
    /// For mouse handlers that check those hitboxes, this behaves the same as registering a
    /// bubble-phase handler for every mouse event type **except** `ScrollWheelEvent`:
    ///
    /// ```ignore
    /// window.on_mouse_event(move |_: &EveryMouseEventTypeExceptScroll, phase, window, cx| {
    ///     if phase == DispatchPhase::Bubble && hitbox.should_handle_scroll(window) {
    ///         cx.stop_propagation();
    ///     }
    /// })
    /// ```
    ///
    /// See the documentation of [`Hitbox::is_hovered`] for details of why `ScrollWheelEvent` is
    /// handled differently than other mouse events. If also blocking these scroll events is
    /// desired, then a `cx.stop_propagation()` handler like the one above can be used.
    ///
    /// This has effects beyond event handling - this affects any use of `is_hovered`, such as
    /// hover styles and tooltops. These other behaviors are the main point of this mechanism.
    /// An alternative might be to not affect mouse event handling - but this would allow
    /// inconsistent UI where clicks and moves interact with elements that are not considered to
    /// be hovered.
    BlockMouseExceptScroll,
}

/// An identifier for a tooltip.
#[derive(Copy, Clone, Debug, Default, Eq, PartialEq)]
pub struct TooltipId(usize);

impl TooltipId {
    /// Checks if the tooltip is currently hovered.
    pub fn is_hovered(&self, window: &Window) -> bool {
        window
            .tooltip_bounds
            .as_ref()
            .is_some_and(|tooltip_bounds| {
                tooltip_bounds.id == *self
                    && tooltip_bounds.bounds.contains(&window.mouse_position())
            })
    }
}

pub(crate) struct TooltipBounds {
    id: TooltipId,
    bounds: Bounds<Pixels>,
}

#[derive(Clone)]
pub(crate) struct TooltipRequest {
    id: TooltipId,
    tooltip: AnyTooltip,
}

pub(crate) struct DeferredDraw {
    current_view: EntityId,
    priority: usize,
    parent_node: DispatchNodeId,
    element_id_stack: SmallVec<[ElementId; 32]>,
    text_style_stack: Vec<TextStyleRefinement>,
    element: Option<AnyElement>,
    absolute_offset: Point<Pixels>,
    prepaint_range: Range<PrepaintStateIndex>,
    paint_range: Range<PaintIndex>,
}

pub(crate) struct Frame {
    pub(crate) focus: Option<FocusId>,
    pub(crate) window_active: bool,
    pub(crate) element_states: FxHashMap<(GlobalElementId, TypeId), ElementStateBox>,
    accessed_element_states: Vec<(GlobalElementId, TypeId)>,
    pub(crate) mouse_listeners: Vec<Option<AnyMouseListener>>,
    pub(crate) dispatch_tree: DispatchTree,
    pub(crate) scene: Scene,
    pub(crate) hitboxes: Vec<Hitbox>,
    pub(crate) window_control_hitboxes: Vec<(WindowControlArea, Hitbox)>,
    pub(crate) deferred_draws: Vec<DeferredDraw>,
    pub(crate) input_handlers: Vec<Option<PlatformInputHandler>>,
    pub(crate) tooltip_requests: Vec<Option<TooltipRequest>>,
    pub(crate) cursor_styles: Vec<CursorStyleRequest>,
    #[cfg(any(test, feature = "test-support"))]
    pub(crate) debug_bounds: FxHashMap<String, Bounds<Pixels>>,
    #[cfg(any(feature = "inspector", debug_assertions))]
    pub(crate) next_inspector_instance_ids: FxHashMap<Rc<crate::InspectorElementPath>, usize>,
    #[cfg(any(feature = "inspector", debug_assertions))]
    pub(crate) inspector_hitboxes: FxHashMap<HitboxId, crate::InspectorElementId>,
    pub(crate) tab_stops: TabStopMap,
}

#[derive(Clone, Default)]
pub(crate) struct PrepaintStateIndex {
    hitboxes_index: usize,
    tooltips_index: usize,
    deferred_draws_index: usize,
    dispatch_tree_index: usize,
    accessed_element_states_index: usize,
    line_layout_index: LineLayoutIndex,
}

#[derive(Clone, Default)]
pub(crate) struct PaintIndex {
    scene_index: usize,
    mouse_listeners_index: usize,
    input_handlers_index: usize,
    cursor_styles_index: usize,
    accessed_element_states_index: usize,
    tab_handle_index: usize,
    line_layout_index: LineLayoutIndex,
}

impl Frame {
    pub(crate) fn new(dispatch_tree: DispatchTree) -> Self {
        Frame {
            focus: None,
            window_active: false,
            element_states: FxHashMap::default(),
            accessed_element_states: Vec::new(),
            mouse_listeners: Vec::new(),
            dispatch_tree,
            scene: Scene::default(),
            hitboxes: Vec::new(),
            window_control_hitboxes: Vec::new(),
            deferred_draws: Vec::new(),
            input_handlers: Vec::new(),
            tooltip_requests: Vec::new(),
            cursor_styles: Vec::new(),

            #[cfg(any(test, feature = "test-support"))]
            debug_bounds: FxHashMap::default(),

            #[cfg(any(feature = "inspector", debug_assertions))]
            next_inspector_instance_ids: FxHashMap::default(),

            #[cfg(any(feature = "inspector", debug_assertions))]
            inspector_hitboxes: FxHashMap::default(),
            tab_stops: TabStopMap::default(),
        }
    }

    pub(crate) fn clear(&mut self) {
        self.element_states.clear();
        self.accessed_element_states.clear();
        self.mouse_listeners.clear();
        self.dispatch_tree.clear();
        self.scene.clear();
        self.input_handlers.clear();
        self.tooltip_requests.clear();
        self.cursor_styles.clear();
        self.hitboxes.clear();
        self.window_control_hitboxes.clear();
        self.deferred_draws.clear();
        self.tab_stops.clear();
        self.focus = None;

        #[cfg(any(feature = "inspector", debug_assertions))]
        {
            self.next_inspector_instance_ids.clear();
            self.inspector_hitboxes.clear();
        }
    }

    pub(crate) fn cursor_style(&self, window: &Window) -> Option<CursorStyle> {
        self.cursor_styles
            .iter()
            .rev()
            .fold_while(None, |style, request| match request.hitbox_id {
                None => Done(Some(request.style)),
                Some(hitbox_id) => Continue(
                    style.or_else(|| hitbox_id.is_hovered(window).then_some(request.style)),
                ),
            })
            .into_inner()
    }

    pub(crate) fn hit_test(&self, position: Point<Pixels>) -> HitTest {
        let mut set_hover_hitbox_count = false;
        let mut hit_test = HitTest::default();
        for hitbox in self.hitboxes.iter().rev() {
            let bounds = hitbox.bounds.intersect(&hitbox.content_mask.bounds);
            if bounds.contains(&position) {
                hit_test.ids.push(hitbox.id);
                if !set_hover_hitbox_count
                    && hitbox.behavior == HitboxBehavior::BlockMouseExceptScroll
                {
                    hit_test.hover_hitbox_count = hit_test.ids.len();
                    set_hover_hitbox_count = true;
                }
                if hitbox.behavior == HitboxBehavior::BlockMouse {
                    break;
                }
            }
        }
        if !set_hover_hitbox_count {
            hit_test.hover_hitbox_count = hit_test.ids.len();
        }
        hit_test
    }

    pub(crate) fn focus_path(&self) -> SmallVec<[FocusId; 8]> {
        self.focus
            .map(|focus_id| self.dispatch_tree.focus_path(focus_id))
            .unwrap_or_default()
    }

    pub(crate) fn finish(&mut self, prev_frame: &mut Self) {
        for element_state_key in &self.accessed_element_states {
            if let Some((element_state_key, element_state)) =
                prev_frame.element_states.remove_entry(element_state_key)
            {
                self.element_states.insert(element_state_key, element_state);
            }
        }

        self.scene.finish();
    }
}

/// Holds the state for a specific window.
pub struct Window {
    pub(crate) handle: AnyWindowHandle,
    pub(crate) invalidator: WindowInvalidator,
    pub(crate) removed: bool,
    pub(crate) platform_window: Box<dyn PlatformWindow>,
    display_id: Option<DisplayId>,
    sprite_atlas: Arc<dyn PlatformAtlas>,
    text_system: Arc<WindowTextSystem>,
    rem_size: Pixels,
    /// The stack of override values for the window's rem size.
    ///
    /// This is used by `with_rem_size` to allow rendering an element tree with
    /// a given rem size.
    rem_size_override_stack: SmallVec<[Pixels; 8]>,
    pub(crate) viewport_size: Size<Pixels>,
    layout_engine: Option<TaffyLayoutEngine>,
    pub(crate) root: Option<AnyView>,
    pub(crate) element_id_stack: SmallVec<[ElementId; 32]>,
    pub(crate) text_style_stack: Vec<TextStyleRefinement>,
    pub(crate) rendered_entity_stack: Vec<EntityId>,
    pub(crate) element_offset_stack: Vec<Point<Pixels>>,
    pub(crate) element_opacity: Option<f32>,
    pub(crate) content_mask_stack: Vec<ContentMask<Pixels>>,
    pub(crate) requested_autoscroll: Option<Bounds<Pixels>>,
    pub(crate) image_cache_stack: Vec<AnyImageCache>,
    pub(crate) rendered_frame: Frame,
    pub(crate) next_frame: Frame,
    next_hitbox_id: HitboxId,
    pub(crate) next_tooltip_id: TooltipId,
    pub(crate) tooltip_bounds: Option<TooltipBounds>,
    next_frame_callbacks: Rc<RefCell<Vec<FrameCallback>>>,
    pub(crate) dirty_views: FxHashSet<EntityId>,
    focus_listeners: SubscriberSet<(), AnyWindowFocusListener>,
    pub(crate) focus_lost_listeners: SubscriberSet<(), AnyObserver>,
    default_prevented: bool,
    mouse_position: Point<Pixels>,
    mouse_hit_test: HitTest,
    modifiers: Modifiers,
    capslock: Capslock,
    scale_factor: f32,
    pub(crate) bounds_observers: SubscriberSet<(), AnyObserver>,
    appearance: WindowAppearance,
    pub(crate) appearance_observers: SubscriberSet<(), AnyObserver>,
    active: Rc<Cell<bool>>,
    hovered: Rc<Cell<bool>>,
    pub(crate) needs_present: Rc<Cell<bool>>,
    pub(crate) last_input_timestamp: Rc<Cell<Instant>>,
    pub(crate) refreshing: bool,
    pub(crate) activation_observers: SubscriberSet<(), AnyObserver>,
    pub(crate) focus: Option<FocusId>,
    focus_enabled: bool,
    pending_input: Option<PendingInput>,
    pending_modifier: ModifierState,
    pub(crate) pending_input_observers: SubscriberSet<(), AnyObserver>,
    prompt: Option<RenderablePromptHandle>,
    pub(crate) client_inset: Option<Pixels>,
    #[cfg(any(feature = "inspector", debug_assertions))]
    inspector: Option<Entity<Inspector>>,
}

#[derive(Clone, Debug, Default)]
struct ModifierState {
    modifiers: Modifiers,
    saw_keystroke: bool,
}

#[derive(Clone, Copy, Debug, Eq, PartialEq)]
pub(crate) enum DrawPhase {
    None,
    Prepaint,
    Paint,
    Focus,
}

#[derive(Default, Debug)]
struct PendingInput {
    keystrokes: SmallVec<[Keystroke; 1]>,
    focus: Option<FocusId>,
    timer: Option<Task<()>>,
}

pub(crate) struct ElementStateBox {
    pub(crate) inner: Box<dyn Any>,
    #[cfg(debug_assertions)]
    pub(crate) type_name: &'static str,
}

fn default_bounds(display_id: Option<DisplayId>, cx: &mut App) -> Bounds<Pixels> {
    const DEFAULT_WINDOW_OFFSET: Point<Pixels> = point(px(0.), px(35.));

    // TODO, BUG: if you open a window with the currently active window
    // on the stack, this will erroneously select the 'unwrap_or_else'
    // code path
    cx.active_window()
        .and_then(|w| w.update(cx, |_, window, _| window.bounds()).ok())
        .map(|mut bounds| {
            bounds.origin += DEFAULT_WINDOW_OFFSET;
            bounds
        })
        .unwrap_or_else(|| {
            let display = display_id
                .map(|id| cx.find_display(id))
                .unwrap_or_else(|| cx.primary_display());

            display
                .map(|display| display.default_bounds())
                .unwrap_or_else(|| Bounds::new(point(px(0.), px(0.)), DEFAULT_WINDOW_SIZE))
        })
}

impl Window {
    pub(crate) fn new(
        handle: AnyWindowHandle,
        options: WindowOptions,
        cx: &mut App,
    ) -> Result<Self> {
        let WindowOptions {
            window_bounds,
            titlebar,
            focus,
            show,
            kind,
            is_movable,
            is_resizable,
            is_minimizable,
            display_id,
            window_background,
            app_id,
            window_min_size,
            window_decorations,
            #[cfg_attr(not(target_os = "macos"), allow(unused_variables))]
            tabbing_identifier,
        } = options;

        let bounds = window_bounds
            .map(|bounds| bounds.get_bounds())
            .unwrap_or_else(|| default_bounds(display_id, cx));
        let mut platform_window = cx.platform.open_window(
            handle,
            WindowParams {
                bounds,
                titlebar,
                kind,
                is_movable,
                is_resizable,
                is_minimizable,
                focus,
                show,
                display_id,
                window_min_size,
                #[cfg(target_os = "macos")]
                tabbing_identifier,
            },
        )?;

        let tab_bar_visible = platform_window.tab_bar_visible();
        SystemWindowTabController::init_visible(cx, tab_bar_visible);
        if let Some(tabs) = platform_window.tabbed_windows() {
            SystemWindowTabController::add_tab(cx, handle.window_id(), tabs);
        }

        let display_id = platform_window.display().map(|display| display.id());
        let sprite_atlas = platform_window.sprite_atlas();
        let mouse_position = platform_window.mouse_position();
        let modifiers = platform_window.modifiers();
        let capslock = platform_window.capslock();
        let content_size = platform_window.content_size();
        let scale_factor = platform_window.scale_factor();
        let appearance = platform_window.appearance();
        let text_system = Arc::new(WindowTextSystem::new(cx.text_system().clone()));
        let invalidator = WindowInvalidator::new();
        let active = Rc::new(Cell::new(platform_window.is_active()));
        let hovered = Rc::new(Cell::new(platform_window.is_hovered()));
        let needs_present = Rc::new(Cell::new(false));
        let next_frame_callbacks: Rc<RefCell<Vec<FrameCallback>>> = Default::default();
        let last_input_timestamp = Rc::new(Cell::new(Instant::now()));

        platform_window
            .request_decorations(window_decorations.unwrap_or(WindowDecorations::Server));
        platform_window.set_background_appearance(window_background);

        if let Some(ref window_open_state) = window_bounds {
            match window_open_state {
                WindowBounds::Fullscreen(_) => platform_window.toggle_fullscreen(),
                WindowBounds::Maximized(_) => platform_window.zoom(),
                WindowBounds::Windowed(_) => {}
            }
        }

        platform_window.on_close(Box::new({
            let window_id = handle.window_id();
            let mut cx = cx.to_async();
            move || {
                let _ = handle.update(&mut cx, |_, window, _| window.remove_window());
                let _ = cx.update(|cx| {
                    SystemWindowTabController::remove_tab(cx, window_id);
                });
            }
        }));
        platform_window.on_request_frame(Box::new({
            let mut cx = cx.to_async();
            let invalidator = invalidator.clone();
            let active = active.clone();
            let needs_present = needs_present.clone();
            let next_frame_callbacks = next_frame_callbacks.clone();
            let last_input_timestamp = last_input_timestamp.clone();
            move |request_frame_options| {
                let next_frame_callbacks = next_frame_callbacks.take();
                if !next_frame_callbacks.is_empty() {
                    handle
                        .update(&mut cx, |_, window, cx| {
                            for callback in next_frame_callbacks {
                                callback(window, cx);
                            }
                        })
                        .log_err();
                }

                // Keep presenting the current scene for 1 extra second since the
                // last input to prevent the display from underclocking the refresh rate.
                let needs_present = request_frame_options.require_presentation
                    || needs_present.get()
                    || (active.get()
                        && last_input_timestamp.get().elapsed() < Duration::from_secs(1));

                if invalidator.is_dirty() || request_frame_options.force_render {
                    measure("frame duration", || {
                        handle
                            .update(&mut cx, |_, window, cx| {
                                let arena_clear_needed = window.draw(cx);
                                window.present();
                                // drop the arena elements after present to reduce latency
                                arena_clear_needed.clear();
                            })
                            .log_err();
                    })
                } else if needs_present {
                    handle
                        .update(&mut cx, |_, window, _| window.present())
                        .log_err();
                }

                handle
                    .update(&mut cx, |_, window, _| {
                        window.complete_frame();
                    })
                    .log_err();
            }
        }));
        platform_window.on_resize(Box::new({
            let mut cx = cx.to_async();
            move |_, _| {
                handle
                    .update(&mut cx, |_, window, cx| window.bounds_changed(cx))
                    .log_err();
            }
        }));
        platform_window.on_moved(Box::new({
            let mut cx = cx.to_async();
            move || {
                handle
                    .update(&mut cx, |_, window, cx| window.bounds_changed(cx))
                    .log_err();
            }
        }));
        platform_window.on_appearance_changed(Box::new({
            let mut cx = cx.to_async();
            move || {
                handle
                    .update(&mut cx, |_, window, cx| window.appearance_changed(cx))
                    .log_err();
            }
        }));
        platform_window.on_active_status_change(Box::new({
            let mut cx = cx.to_async();
            move |active| {
                handle
                    .update(&mut cx, |_, window, cx| {
                        window.active.set(active);
                        window.modifiers = window.platform_window.modifiers();
                        window.capslock = window.platform_window.capslock();
                        window
                            .activation_observers
                            .clone()
                            .retain(&(), |callback| callback(window, cx));

                        window.bounds_changed(cx);
                        window.refresh();

                        SystemWindowTabController::update_last_active(cx, window.handle.id);
                    })
                    .log_err();
            }
        }));
        platform_window.on_hover_status_change(Box::new({
            let mut cx = cx.to_async();
            move |active| {
                handle
                    .update(&mut cx, |_, window, _| {
                        window.hovered.set(active);
                        window.refresh();
                    })
                    .log_err();
            }
        }));
        platform_window.on_input({
            let mut cx = cx.to_async();
            Box::new(move |event| {
                handle
                    .update(&mut cx, |_, window, cx| window.dispatch_event(event, cx))
                    .log_err()
                    .unwrap_or(DispatchEventResult::default())
            })
        });
        platform_window.on_hit_test_window_control({
            let mut cx = cx.to_async();
            Box::new(move || {
                handle
                    .update(&mut cx, |_, window, _cx| {
                        for (area, hitbox) in &window.rendered_frame.window_control_hitboxes {
                            if window.mouse_hit_test.ids.contains(&hitbox.id) {
                                return Some(*area);
                            }
                        }
                        None
                    })
                    .log_err()
                    .unwrap_or(None)
            })
        });
        platform_window.on_move_tab_to_new_window({
            let mut cx = cx.to_async();
            Box::new(move || {
                handle
                    .update(&mut cx, |_, _window, cx| {
                        SystemWindowTabController::move_tab_to_new_window(cx, handle.window_id());
                    })
                    .log_err();
            })
        });
        platform_window.on_merge_all_windows({
            let mut cx = cx.to_async();
            Box::new(move || {
                handle
                    .update(&mut cx, |_, _window, cx| {
                        SystemWindowTabController::merge_all_windows(cx, handle.window_id());
                    })
                    .log_err();
            })
        });
        platform_window.on_select_next_tab({
            let mut cx = cx.to_async();
            Box::new(move || {
                handle
                    .update(&mut cx, |_, _window, cx| {
                        SystemWindowTabController::select_next_tab(cx, handle.window_id());
                    })
                    .log_err();
            })
        });
        platform_window.on_select_previous_tab({
            let mut cx = cx.to_async();
            Box::new(move || {
                handle
                    .update(&mut cx, |_, _window, cx| {
                        SystemWindowTabController::select_previous_tab(cx, handle.window_id())
                    })
                    .log_err();
            })
        });
        platform_window.on_toggle_tab_bar({
            let mut cx = cx.to_async();
            Box::new(move || {
                handle
                    .update(&mut cx, |_, window, cx| {
                        let tab_bar_visible = window.platform_window.tab_bar_visible();
                        SystemWindowTabController::set_visible(cx, tab_bar_visible);
                    })
                    .log_err();
            })
        });

        if let Some(app_id) = app_id {
            platform_window.set_app_id(&app_id);
        }

        platform_window.map_window().unwrap();

        Ok(Window {
            handle,
            invalidator,
            removed: false,
            platform_window,
            display_id,
            sprite_atlas,
            text_system,
            rem_size: px(16.),
            rem_size_override_stack: SmallVec::new(),
            viewport_size: content_size,
            layout_engine: Some(TaffyLayoutEngine::new()),
            root: None,
            element_id_stack: SmallVec::default(),
            text_style_stack: Vec::new(),
            rendered_entity_stack: Vec::new(),
            element_offset_stack: Vec::new(),
            content_mask_stack: Vec::new(),
            element_opacity: None,
            requested_autoscroll: None,
            rendered_frame: Frame::new(DispatchTree::new(cx.keymap.clone(), cx.actions.clone())),
            next_frame: Frame::new(DispatchTree::new(cx.keymap.clone(), cx.actions.clone())),
            next_frame_callbacks,
            next_hitbox_id: HitboxId(0),
            next_tooltip_id: TooltipId::default(),
            tooltip_bounds: None,
            dirty_views: FxHashSet::default(),
            focus_listeners: SubscriberSet::new(),
            focus_lost_listeners: SubscriberSet::new(),
            default_prevented: true,
            mouse_position,
            mouse_hit_test: HitTest::default(),
            modifiers,
            capslock,
            scale_factor,
            bounds_observers: SubscriberSet::new(),
            appearance,
            appearance_observers: SubscriberSet::new(),
            active,
            hovered,
            needs_present,
            last_input_timestamp,
            refreshing: false,
            activation_observers: SubscriberSet::new(),
            focus: None,
            focus_enabled: true,
            pending_input: None,
            pending_modifier: ModifierState::default(),
            pending_input_observers: SubscriberSet::new(),
            prompt: None,
            client_inset: None,
            image_cache_stack: Vec::new(),
            #[cfg(any(feature = "inspector", debug_assertions))]
            inspector: None,
        })
    }

    pub(crate) fn new_focus_listener(
        &self,
        value: AnyWindowFocusListener,
    ) -> (Subscription, impl FnOnce() + use<>) {
        self.focus_listeners.insert((), value)
    }
}

#[derive(Clone, Debug, Default, PartialEq, Eq)]
pub(crate) struct DispatchEventResult {
    pub propagate: bool,
    pub default_prevented: bool,
}

/// Indicates which region of the window is visible. Content falling outside of this mask will not be
/// rendered. Currently, only rectangular content masks are supported, but we give the mask its own type
/// to leave room to support more complex shapes in the future.
#[derive(Clone, Debug, Default, PartialEq, Eq)]
#[repr(C)]
pub struct ContentMask<P: Clone + Debug + Default + PartialEq> {
    /// The bounds
    pub bounds: Bounds<P>,
}

impl ContentMask<Pixels> {
    /// Scale the content mask's pixel units by the given scaling factor.
    pub fn scale(&self, factor: f32) -> ContentMask<ScaledPixels> {
        ContentMask {
            bounds: self.bounds.scale(factor),
        }
    }

    /// Intersect the content mask with the given content mask.
    pub fn intersect(&self, other: &Self) -> Self {
        let bounds = self.bounds.intersect(&other.bounds);
        ContentMask { bounds }
    }
}

impl Window {
    fn mark_view_dirty(&mut self, view_id: EntityId) {
        // Mark ancestor views as dirty. If already in the `dirty_views` set, then all its ancestors
        // should already be dirty.
        for view_id in self
            .rendered_frame
            .dispatch_tree
            .view_path(view_id)
            .into_iter()
            .rev()
        {
            if !self.dirty_views.insert(view_id) {
                break;
            }
        }
    }

    /// Registers a callback to be invoked when the window appearance changes.
    pub fn observe_window_appearance(
        &self,
        mut callback: impl FnMut(&mut Window, &mut App) + 'static,
    ) -> Subscription {
        let (subscription, activate) = self.appearance_observers.insert(
            (),
            Box::new(move |window, cx| {
                callback(window, cx);
                true
            }),
        );
        activate();
        subscription
    }

    /// Replaces the root entity of the window with a new one.
    pub fn replace_root<E>(
        &mut self,
        cx: &mut App,
        build_view: impl FnOnce(&mut Window, &mut Context<E>) -> E,
    ) -> Entity<E>
    where
        E: 'static + Render,
    {
        let view = cx.new(|cx| build_view(self, cx));
        self.root = Some(view.clone().into());
        self.refresh();
        view
    }

    /// Returns the root entity of the window, if it has one.
    pub fn root<E>(&self) -> Option<Option<Entity<E>>>
    where
        E: 'static + Render,
    {
        self.root
            .as_ref()
            .map(|view| view.clone().downcast::<E>().ok())
    }

    /// Obtain a handle to the window that belongs to this context.
    pub fn window_handle(&self) -> AnyWindowHandle {
        self.handle
    }

    /// Mark the window as dirty, scheduling it to be redrawn on the next frame.
    pub fn refresh(&mut self) {
        if self.invalidator.not_drawing() {
            self.refreshing = true;
            self.invalidator.set_dirty(true);
        }
    }

    /// Close this window.
    pub fn remove_window(&mut self) {
        self.removed = true;
    }

    /// Obtain the currently focused [`FocusHandle`]. If no elements are focused, returns `None`.
    pub fn focused(&self, cx: &App) -> Option<FocusHandle> {
        self.focus
            .and_then(|id| FocusHandle::for_id(id, &cx.focus_handles))
    }

    /// Move focus to the element associated with the given [`FocusHandle`].
    pub fn focus(&mut self, handle: &FocusHandle) {
        if !self.focus_enabled || self.focus == Some(handle.id) {
            return;
        }

        self.focus = Some(handle.id);
        self.clear_pending_keystrokes();
        self.refresh();
    }

    /// Remove focus from all elements within this context's window.
    pub fn blur(&mut self) {
        if !self.focus_enabled {
            return;
        }

        self.focus = None;
        self.refresh();
    }

    /// Blur the window and don't allow anything in it to be focused again.
    pub fn disable_focus(&mut self) {
        self.blur();
        self.focus_enabled = false;
    }

    /// Move focus to next tab stop.
    pub fn focus_next(&mut self) {
        if !self.focus_enabled {
            return;
        }

        if let Some(handle) = self.rendered_frame.tab_stops.next(self.focus.as_ref()) {
            self.focus(&handle)
        }
    }

    /// Move focus to previous tab stop.
    pub fn focus_prev(&mut self) {
        if !self.focus_enabled {
            return;
        }

        if let Some(handle) = self.rendered_frame.tab_stops.prev(self.focus.as_ref()) {
            self.focus(&handle)
        }
    }

    /// Accessor for the text system.
    pub fn text_system(&self) -> &Arc<WindowTextSystem> {
        &self.text_system
    }

    /// The current text style. Which is composed of all the style refinements provided to `with_text_style`.
    pub fn text_style(&self) -> TextStyle {
        let mut style = TextStyle::default();
        for refinement in &self.text_style_stack {
            style.refine(refinement);
        }
        style
    }

    /// Check if the platform window is maximized
    /// On some platforms (namely Windows) this is different than the bounds being the size of the display
    pub fn is_maximized(&self) -> bool {
        self.platform_window.is_maximized()
    }

    /// request a certain window decoration (Wayland)
    pub fn request_decorations(&self, decorations: WindowDecorations) {
        self.platform_window.request_decorations(decorations);
    }

    /// Start a window resize operation (Wayland)
    pub fn start_window_resize(&self, edge: ResizeEdge) {
        self.platform_window.start_window_resize(edge);
    }

    /// Return the `WindowBounds` to indicate that how a window should be opened
    /// after it has been closed
    pub fn window_bounds(&self) -> WindowBounds {
        self.platform_window.window_bounds()
    }

    /// Return the `WindowBounds` excluding insets (Wayland and X11)
    pub fn inner_window_bounds(&self) -> WindowBounds {
        self.platform_window.inner_window_bounds()
    }

    /// Dispatch the given action on the currently focused element.
    pub fn dispatch_action(&mut self, action: Box<dyn Action>, cx: &mut App) {
        let focus_id = self.focused(cx).map(|handle| handle.id);

        let window = self.handle;
        cx.defer(move |cx| {
            window
                .update(cx, |_, window, cx| {
                    let node_id = window.focus_node_id_in_rendered_frame(focus_id);
                    window.dispatch_action_on_node(node_id, action.as_ref(), cx);
                })
                .log_err();
        })
    }

    pub(crate) fn dispatch_keystroke_observers(
        &mut self,
        event: &dyn Any,
        action: Option<Box<dyn Action>>,
        context_stack: Vec<KeyContext>,
        cx: &mut App,
    ) {
        let Some(key_down_event) = event.downcast_ref::<KeyDownEvent>() else {
            return;
        };

        cx.keystroke_observers.clone().retain(&(), move |callback| {
            (callback)(
                &KeystrokeEvent {
                    keystroke: key_down_event.keystroke.clone(),
                    action: action.as_ref().map(|action| action.boxed_clone()),
                    context_stack: context_stack.clone(),
                },
                self,
                cx,
            )
        });
    }

    pub(crate) fn dispatch_keystroke_interceptors(
        &mut self,
        event: &dyn Any,
        context_stack: Vec<KeyContext>,
        cx: &mut App,
    ) {
        let Some(key_down_event) = event.downcast_ref::<KeyDownEvent>() else {
            return;
        };

        cx.keystroke_interceptors
            .clone()
            .retain(&(), move |callback| {
                (callback)(
                    &KeystrokeEvent {
                        keystroke: key_down_event.keystroke.clone(),
                        action: None,
                        context_stack: context_stack.clone(),
                    },
                    self,
                    cx,
                )
            });
    }

    /// Schedules the given function to be run at the end of the current effect cycle, allowing entities
    /// that are currently on the stack to be returned to the app.
    pub fn defer(&self, cx: &mut App, f: impl FnOnce(&mut Window, &mut App) + 'static) {
        let handle = self.handle;
        cx.defer(move |cx| {
            handle.update(cx, |_, window, cx| f(window, cx)).ok();
        });
    }

    /// Subscribe to events emitted by a entity.
    /// The entity to which you're subscribing must implement the [`EventEmitter`] trait.
    /// The callback will be invoked a handle to the emitting entity, the event, and a window context for the current window.
    pub fn observe<T: 'static>(
        &mut self,
        observed: &Entity<T>,
        cx: &mut App,
        mut on_notify: impl FnMut(Entity<T>, &mut Window, &mut App) + 'static,
    ) -> Subscription {
        let entity_id = observed.entity_id();
        let observed = observed.downgrade();
        let window_handle = self.handle;
        cx.new_observer(
            entity_id,
            Box::new(move |cx| {
                window_handle
                    .update(cx, |_, window, cx| {
                        if let Some(handle) = observed.upgrade() {
                            on_notify(handle, window, cx);
                            true
                        } else {
                            false
                        }
                    })
                    .unwrap_or(false)
            }),
        )
    }

    /// Subscribe to events emitted by a entity.
    /// The entity to which you're subscribing must implement the [`EventEmitter`] trait.
    /// The callback will be invoked a handle to the emitting entity, the event, and a window context for the current window.
    pub fn subscribe<Emitter, Evt>(
        &mut self,
        entity: &Entity<Emitter>,
        cx: &mut App,
        mut on_event: impl FnMut(Entity<Emitter>, &Evt, &mut Window, &mut App) + 'static,
    ) -> Subscription
    where
        Emitter: EventEmitter<Evt>,
        Evt: 'static,
    {
        let entity_id = entity.entity_id();
        let handle = entity.downgrade();
        let window_handle = self.handle;
        cx.new_subscription(
            entity_id,
            (
                TypeId::of::<Evt>(),
                Box::new(move |event, cx| {
                    window_handle
                        .update(cx, |_, window, cx| {
                            if let Some(entity) = handle.upgrade() {
                                let event = event.downcast_ref().expect("invalid event type");
                                on_event(entity, event, window, cx);
                                true
                            } else {
                                false
                            }
                        })
                        .unwrap_or(false)
                }),
            ),
        )
    }

    /// Register a callback to be invoked when the given `Entity` is released.
    pub fn observe_release<T>(
        &self,
        entity: &Entity<T>,
        cx: &mut App,
        mut on_release: impl FnOnce(&mut T, &mut Window, &mut App) + 'static,
    ) -> Subscription
    where
        T: 'static,
    {
        let entity_id = entity.entity_id();
        let window_handle = self.handle;
        let (subscription, activate) = cx.release_listeners.insert(
            entity_id,
            Box::new(move |entity, cx| {
                let entity = entity.downcast_mut().expect("invalid entity type");
                let _ = window_handle.update(cx, |_, window, cx| on_release(entity, window, cx));
            }),
        );
        activate();
        subscription
    }

    /// Creates an [`AsyncWindowContext`], which has a static lifetime and can be held across
    /// await points in async code.
    pub fn to_async(&self, cx: &App) -> AsyncWindowContext {
        AsyncWindowContext::new_context(cx.to_async(), self.handle)
    }

    /// Schedule the given closure to be run directly after the current frame is rendered.
    pub fn on_next_frame(&self, callback: impl FnOnce(&mut Window, &mut App) + 'static) {
        RefCell::borrow_mut(&self.next_frame_callbacks).push(Box::new(callback));
    }

    /// Schedule a frame to be drawn on the next animation frame.
    ///
    /// This is useful for elements that need to animate continuously, such as a video player or an animated GIF.
    /// It will cause the window to redraw on the next frame, even if no other changes have occurred.
    ///
    /// If called from within a view, it will notify that view on the next frame. Otherwise, it will refresh the entire window.
    pub fn request_animation_frame(&self) {
        let entity = self.current_view();
        self.on_next_frame(move |_, cx| cx.notify(entity));
    }

    /// Spawn the future returned by the given closure on the application thread pool.
    /// The closure is provided a handle to the current window and an `AsyncWindowContext` for
    /// use within your future.
    #[track_caller]
    pub fn spawn<AsyncFn, R>(&self, cx: &App, f: AsyncFn) -> Task<R>
    where
        R: 'static,
        AsyncFn: AsyncFnOnce(&mut AsyncWindowContext) -> R + 'static,
    {
        let handle = self.handle;
        cx.spawn(async move |app| {
            let mut async_window_cx = AsyncWindowContext::new_context(app.clone(), handle);
            f(&mut async_window_cx).await
        })
    }

    fn bounds_changed(&mut self, cx: &mut App) {
        self.scale_factor = self.platform_window.scale_factor();
        self.viewport_size = self.platform_window.content_size();
        self.display_id = self.platform_window.display().map(|display| display.id());

        self.refresh();

        self.bounds_observers
            .clone()
            .retain(&(), |callback| callback(self, cx));
    }

    /// Returns the bounds of the current window in the global coordinate space, which could span across multiple displays.
    pub fn bounds(&self) -> Bounds<Pixels> {
        self.platform_window.bounds()
    }

    /// Set the content size of the window.
    pub fn resize(&mut self, size: Size<Pixels>) {
        self.platform_window.resize(size);
    }

    /// Returns whether or not the window is currently fullscreen
    pub fn is_fullscreen(&self) -> bool {
        self.platform_window.is_fullscreen()
    }

    pub(crate) fn appearance_changed(&mut self, cx: &mut App) {
        self.appearance = self.platform_window.appearance();

        self.appearance_observers
            .clone()
            .retain(&(), |callback| callback(self, cx));
    }

    /// Returns the appearance of the current window.
    pub fn appearance(&self) -> WindowAppearance {
        self.appearance
    }

    /// Returns the size of the drawable area within the window.
    pub fn viewport_size(&self) -> Size<Pixels> {
        self.viewport_size
    }

    /// Returns whether this window is focused by the operating system (receiving key events).
    pub fn is_window_active(&self) -> bool {
        self.active.get()
    }

    /// Returns whether this window is considered to be the window
    /// that currently owns the mouse cursor.
    /// On mac, this is equivalent to `is_window_active`.
    pub fn is_window_hovered(&self) -> bool {
        if cfg!(any(
            target_os = "windows",
            target_os = "linux",
            target_os = "freebsd"
        )) {
            self.hovered.get()
        } else {
            self.is_window_active()
        }
    }

    /// Toggle zoom on the window.
    pub fn zoom_window(&self) {
        self.platform_window.zoom();
    }

    /// Opens the native title bar context menu, useful when implementing client side decorations (Wayland and X11)
    pub fn show_window_menu(&self, position: Point<Pixels>) {
        self.platform_window.show_window_menu(position)
    }

    /// Tells the compositor to take control of window movement (Wayland and X11)
    ///
    /// Events may not be received during a move operation.
    pub fn start_window_move(&self) {
        self.platform_window.start_window_move()
    }

    /// When using client side decorations, set this to the width of the invisible decorations (Wayland and X11)
    pub fn set_client_inset(&mut self, inset: Pixels) {
        self.client_inset = Some(inset);
        self.platform_window.set_client_inset(inset);
    }

    /// Returns the client_inset value by [`Self::set_client_inset`].
    pub fn client_inset(&self) -> Option<Pixels> {
        self.client_inset
    }

    /// Returns whether the title bar window controls need to be rendered by the application (Wayland and X11)
    pub fn window_decorations(&self) -> Decorations {
        self.platform_window.window_decorations()
    }

    /// Returns which window controls are currently visible (Wayland)
    pub fn window_controls(&self) -> WindowControls {
        self.platform_window.window_controls()
    }

    /// Updates the window's title at the platform level.
    pub fn set_window_title(&mut self, title: &str) {
        self.platform_window.set_title(title);
    }

    /// Sets the application identifier.
    pub fn set_app_id(&mut self, app_id: &str) {
        self.platform_window.set_app_id(app_id);
    }

    /// Sets the window background appearance.
    pub fn set_background_appearance(&self, background_appearance: WindowBackgroundAppearance) {
        self.platform_window
            .set_background_appearance(background_appearance);
    }

    /// Mark the window as dirty at the platform level.
    pub fn set_window_edited(&mut self, edited: bool) {
        self.platform_window.set_edited(edited);
    }

    /// Determine the display on which the window is visible.
    pub fn display(&self, cx: &App) -> Option<Rc<dyn PlatformDisplay>> {
        cx.platform
            .displays()
            .into_iter()
            .find(|display| Some(display.id()) == self.display_id)
    }

    /// Show the platform character palette.
    pub fn show_character_palette(&self) {
        self.platform_window.show_character_palette();
    }

    /// The scale factor of the display associated with the window. For example, it could
    /// return 2.0 for a "retina" display, indicating that each logical pixel should actually
    /// be rendered as two pixels on screen.
    pub fn scale_factor(&self) -> f32 {
        self.scale_factor
    }

    /// The size of an em for the base font of the application. Adjusting this value allows the
    /// UI to scale, just like zooming a web page.
    pub fn rem_size(&self) -> Pixels {
        self.rem_size_override_stack
            .last()
            .copied()
            .unwrap_or(self.rem_size)
    }

    /// Sets the size of an em for the base font of the application. Adjusting this value allows the
    /// UI to scale, just like zooming a web page.
    pub fn set_rem_size(&mut self, rem_size: impl Into<Pixels>) {
        self.rem_size = rem_size.into();
    }

    /// Acquire a globally unique identifier for the given ElementId.
    /// Only valid for the duration of the provided closure.
    pub fn with_global_id<R>(
        &mut self,
        element_id: ElementId,
        f: impl FnOnce(&GlobalElementId, &mut Self) -> R,
    ) -> R {
        self.element_id_stack.push(element_id);
        let global_id = GlobalElementId(self.element_id_stack.clone());
        let result = f(&global_id, self);
        self.element_id_stack.pop();
        result
    }

    /// Executes the provided function with the specified rem size.
    ///
    /// This method must only be called as part of element drawing.
    pub fn with_rem_size<F, R>(&mut self, rem_size: Option<impl Into<Pixels>>, f: F) -> R
    where
        F: FnOnce(&mut Self) -> R,
    {
        self.invalidator.debug_assert_paint_or_prepaint();

        if let Some(rem_size) = rem_size {
            self.rem_size_override_stack.push(rem_size.into());
            let result = f(self);
            self.rem_size_override_stack.pop();
            result
        } else {
            f(self)
        }
    }

    /// The line height associated with the current text style.
    pub fn line_height(&self) -> Pixels {
        self.text_style().line_height_in_pixels(self.rem_size())
    }

    /// Call to prevent the default action of an event. Currently only used to prevent
    /// parent elements from becoming focused on mouse down.
    pub fn prevent_default(&mut self) {
        self.default_prevented = true;
    }

    /// Obtain whether default has been prevented for the event currently being dispatched.
    pub fn default_prevented(&self) -> bool {
        self.default_prevented
    }

    /// Determine whether the given action is available along the dispatch path to the currently focused element.
    pub fn is_action_available(&self, action: &dyn Action, cx: &mut App) -> bool {
        let node_id =
            self.focus_node_id_in_rendered_frame(self.focused(cx).map(|handle| handle.id));
        self.rendered_frame
            .dispatch_tree
            .is_action_available(action, node_id)
    }

    /// The position of the mouse relative to the window.
    pub fn mouse_position(&self) -> Point<Pixels> {
        self.mouse_position
    }

    /// The current state of the keyboard's modifiers
    pub fn modifiers(&self) -> Modifiers {
        self.modifiers
    }

    /// The current state of the keyboard's capslock
    pub fn capslock(&self) -> Capslock {
        self.capslock
    }

    fn complete_frame(&self) {
        self.platform_window.completed_frame();
    }

    /// Produces a new frame and assigns it to `rendered_frame`. To actually show
    /// the contents of the new [`Scene`], use [`Self::present`].
    #[profiling::function]
    pub fn draw(&mut self, cx: &mut App) -> ArenaClearNeeded {
        self.invalidate_entities();
        cx.entities.clear_accessed();
        debug_assert!(self.rendered_entity_stack.is_empty());
        self.invalidator.set_dirty(false);
        self.requested_autoscroll = None;

        // Restore the previously-used input handler.
        if let Some(input_handler) = self.platform_window.take_input_handler() {
            self.rendered_frame.input_handlers.push(Some(input_handler));
        }
        self.draw_roots(cx);
        self.dirty_views.clear();
        self.next_frame.window_active = self.active.get();

        // Register requested input handler with the platform window.
        if let Some(input_handler) = self.next_frame.input_handlers.pop() {
            self.platform_window
                .set_input_handler(input_handler.unwrap());
        }

        self.layout_engine.as_mut().unwrap().clear();
        self.text_system().finish_frame();
        self.next_frame.finish(&mut self.rendered_frame);

        self.invalidator.set_phase(DrawPhase::Focus);
        let previous_focus_path = self.rendered_frame.focus_path();
        let previous_window_active = self.rendered_frame.window_active;
        mem::swap(&mut self.rendered_frame, &mut self.next_frame);
        self.next_frame.clear();
        let current_focus_path = self.rendered_frame.focus_path();
        let current_window_active = self.rendered_frame.window_active;

        if previous_focus_path != current_focus_path
            || previous_window_active != current_window_active
        {
            if !previous_focus_path.is_empty() && current_focus_path.is_empty() {
                self.focus_lost_listeners
                    .clone()
                    .retain(&(), |listener| listener(self, cx));
            }

            let event = WindowFocusEvent {
                previous_focus_path: if previous_window_active {
                    previous_focus_path
                } else {
                    Default::default()
                },
                current_focus_path: if current_window_active {
                    current_focus_path
                } else {
                    Default::default()
                },
            };
            self.focus_listeners
                .clone()
                .retain(&(), |listener| listener(&event, self, cx));
        }

        debug_assert!(self.rendered_entity_stack.is_empty());
        self.record_entities_accessed(cx);
        self.reset_cursor_style(cx);
        self.refreshing = false;
        self.invalidator.set_phase(DrawPhase::None);
        self.needs_present.set(true);

        ArenaClearNeeded
    }

    fn record_entities_accessed(&mut self, cx: &mut App) {
        let mut entities_ref = cx.entities.accessed_entities.borrow_mut();
        let mut entities = mem::take(entities_ref.deref_mut());
        drop(entities_ref);
        let handle = self.handle;
        cx.record_entities_accessed(
            handle,
            // Try moving window invalidator into the Window
            self.invalidator.clone(),
            &entities,
        );
        let mut entities_ref = cx.entities.accessed_entities.borrow_mut();
        mem::swap(&mut entities, entities_ref.deref_mut());
    }

    fn invalidate_entities(&mut self) {
        let mut views = self.invalidator.take_views();
        for entity in views.drain() {
            self.mark_view_dirty(entity);
        }
        self.invalidator.replace_views(views);
    }

    #[profiling::function]
    fn present(&self) {
        self.platform_window.draw(&self.rendered_frame.scene);
        self.needs_present.set(false);
        profiling::finish_frame!();
    }

    fn draw_roots(&mut self, cx: &mut App) {
        self.invalidator.set_phase(DrawPhase::Prepaint);
        self.tooltip_bounds.take();

        let _inspector_width: Pixels = rems(30.0).to_pixels(self.rem_size());
        let root_size = {
            #[cfg(any(feature = "inspector", debug_assertions))]
            {
                if self.inspector.is_some() {
                    let mut size = self.viewport_size;
                    size.width = (size.width - _inspector_width).max(px(0.0));
                    size
                } else {
                    self.viewport_size
                }
            }
            #[cfg(not(any(feature = "inspector", debug_assertions)))]
            {
                self.viewport_size
            }
        };

        // Layout all root elements.
        let mut root_element = self.root.as_ref().unwrap().clone().into_any();
        root_element.prepaint_as_root(Point::default(), root_size.into(), self, cx);

        #[cfg(any(feature = "inspector", debug_assertions))]
        let inspector_element = self.prepaint_inspector(_inspector_width, cx);

        let mut sorted_deferred_draws =
            (0..self.next_frame.deferred_draws.len()).collect::<SmallVec<[_; 8]>>();
        sorted_deferred_draws.sort_by_key(|ix| self.next_frame.deferred_draws[*ix].priority);
        self.prepaint_deferred_draws(&sorted_deferred_draws, cx);

        let mut prompt_element = None;
        let mut active_drag_element = None;
        let mut tooltip_element = None;
        if let Some(prompt) = self.prompt.take() {
            let mut element = prompt.view.any_view().into_any();
            element.prepaint_as_root(Point::default(), root_size.into(), self, cx);
            prompt_element = Some(element);
            self.prompt = Some(prompt);
        } else if let Some(active_drag) = cx.active_drag.take() {
            let mut element = active_drag.view.clone().into_any();
            let offset = self.mouse_position() - active_drag.cursor_offset;
            element.prepaint_as_root(offset, AvailableSpace::min_size(), self, cx);
            active_drag_element = Some(element);
            cx.active_drag = Some(active_drag);
        } else {
            tooltip_element = self.prepaint_tooltip(cx);
        }

        self.mouse_hit_test = self.next_frame.hit_test(self.mouse_position);

        // Now actually paint the elements.
        self.invalidator.set_phase(DrawPhase::Paint);
        root_element.paint(self, cx);

        #[cfg(any(feature = "inspector", debug_assertions))]
        self.paint_inspector(inspector_element, cx);

        self.paint_deferred_draws(&sorted_deferred_draws, cx);

        if let Some(mut prompt_element) = prompt_element {
            prompt_element.paint(self, cx);
        } else if let Some(mut drag_element) = active_drag_element {
            drag_element.paint(self, cx);
        } else if let Some(mut tooltip_element) = tooltip_element {
            tooltip_element.paint(self, cx);
        }

        #[cfg(any(feature = "inspector", debug_assertions))]
        self.paint_inspector_hitbox(cx);
    }

    fn prepaint_tooltip(&mut self, cx: &mut App) -> Option<AnyElement> {
        // Use indexing instead of iteration to avoid borrowing self for the duration of the loop.
        for tooltip_request_index in (0..self.next_frame.tooltip_requests.len()).rev() {
            let Some(Some(tooltip_request)) = self
                .next_frame
                .tooltip_requests
                .get(tooltip_request_index)
                .cloned()
            else {
                log::error!("Unexpectedly absent TooltipRequest");
                continue;
            };
            let mut element = tooltip_request.tooltip.view.clone().into_any();
            let mouse_position = tooltip_request.tooltip.mouse_position;
            let tooltip_size = element.layout_as_root(AvailableSpace::min_size(), self, cx);

            let mut tooltip_bounds =
                Bounds::new(mouse_position + point(px(1.), px(1.)), tooltip_size);
            let window_bounds = Bounds {
                origin: Point::default(),
                size: self.viewport_size(),
            };

            if tooltip_bounds.right() > window_bounds.right() {
                let new_x = mouse_position.x - tooltip_bounds.size.width - px(1.);
                if new_x >= Pixels::ZERO {
                    tooltip_bounds.origin.x = new_x;
                } else {
                    tooltip_bounds.origin.x = cmp::max(
                        Pixels::ZERO,
                        tooltip_bounds.origin.x - tooltip_bounds.right() - window_bounds.right(),
                    );
                }
            }

            if tooltip_bounds.bottom() > window_bounds.bottom() {
                let new_y = mouse_position.y - tooltip_bounds.size.height - px(1.);
                if new_y >= Pixels::ZERO {
                    tooltip_bounds.origin.y = new_y;
                } else {
                    tooltip_bounds.origin.y = cmp::max(
                        Pixels::ZERO,
                        tooltip_bounds.origin.y - tooltip_bounds.bottom() - window_bounds.bottom(),
                    );
                }
            }

            // It's possible for an element to have an active tooltip while not being painted (e.g.
            // via the `visible_on_hover` method). Since mouse listeners are not active in this
            // case, instead update the tooltip's visibility here.
            let is_visible =
                (tooltip_request.tooltip.check_visible_and_update)(tooltip_bounds, self, cx);
            if !is_visible {
                continue;
            }

            self.with_absolute_element_offset(tooltip_bounds.origin, |window| {
                element.prepaint(window, cx)
            });

            self.tooltip_bounds = Some(TooltipBounds {
                id: tooltip_request.id,
                bounds: tooltip_bounds,
            });
            return Some(element);
        }
        None
    }

    fn prepaint_deferred_draws(&mut self, deferred_draw_indices: &[usize], cx: &mut App) {
        assert_eq!(self.element_id_stack.len(), 0);

        let mut deferred_draws = mem::take(&mut self.next_frame.deferred_draws);
        for deferred_draw_ix in deferred_draw_indices {
            let deferred_draw = &mut deferred_draws[*deferred_draw_ix];
            self.element_id_stack
                .clone_from(&deferred_draw.element_id_stack);
            self.text_style_stack
                .clone_from(&deferred_draw.text_style_stack);
            self.next_frame
                .dispatch_tree
                .set_active_node(deferred_draw.parent_node);

            let prepaint_start = self.prepaint_index();
            if let Some(element) = deferred_draw.element.as_mut() {
                self.with_rendered_view(deferred_draw.current_view, |window| {
                    window.with_absolute_element_offset(deferred_draw.absolute_offset, |window| {
                        element.prepaint(window, cx)
                    });
                })
            } else {
                self.reuse_prepaint(deferred_draw.prepaint_range.clone());
            }
            let prepaint_end = self.prepaint_index();
            deferred_draw.prepaint_range = prepaint_start..prepaint_end;
        }
        assert_eq!(
            self.next_frame.deferred_draws.len(),
            0,
            "cannot call defer_draw during deferred drawing"
        );
        self.next_frame.deferred_draws = deferred_draws;
        self.element_id_stack.clear();
        self.text_style_stack.clear();
    }

    fn paint_deferred_draws(&mut self, deferred_draw_indices: &[usize], cx: &mut App) {
        assert_eq!(self.element_id_stack.len(), 0);

        let mut deferred_draws = mem::take(&mut self.next_frame.deferred_draws);
        for deferred_draw_ix in deferred_draw_indices {
            let mut deferred_draw = &mut deferred_draws[*deferred_draw_ix];
            self.element_id_stack
                .clone_from(&deferred_draw.element_id_stack);
            self.next_frame
                .dispatch_tree
                .set_active_node(deferred_draw.parent_node);

            let paint_start = self.paint_index();
            if let Some(element) = deferred_draw.element.as_mut() {
                self.with_rendered_view(deferred_draw.current_view, |window| {
                    element.paint(window, cx);
                })
            } else {
                self.reuse_paint(deferred_draw.paint_range.clone());
            }
            let paint_end = self.paint_index();
            deferred_draw.paint_range = paint_start..paint_end;
        }
        self.next_frame.deferred_draws = deferred_draws;
        self.element_id_stack.clear();
    }

    pub(crate) fn prepaint_index(&self) -> PrepaintStateIndex {
        PrepaintStateIndex {
            hitboxes_index: self.next_frame.hitboxes.len(),
            tooltips_index: self.next_frame.tooltip_requests.len(),
            deferred_draws_index: self.next_frame.deferred_draws.len(),
            dispatch_tree_index: self.next_frame.dispatch_tree.len(),
            accessed_element_states_index: self.next_frame.accessed_element_states.len(),
            line_layout_index: self.text_system.layout_index(),
        }
    }

    pub(crate) fn reuse_prepaint(&mut self, range: Range<PrepaintStateIndex>) {
        self.next_frame.hitboxes.extend(
            self.rendered_frame.hitboxes[range.start.hitboxes_index..range.end.hitboxes_index]
                .iter()
                .cloned(),
        );
        self.next_frame.tooltip_requests.extend(
            self.rendered_frame.tooltip_requests
                [range.start.tooltips_index..range.end.tooltips_index]
                .iter_mut()
                .map(|request| request.take()),
        );
        self.next_frame.accessed_element_states.extend(
            self.rendered_frame.accessed_element_states[range.start.accessed_element_states_index
                ..range.end.accessed_element_states_index]
                .iter()
                .map(|(id, type_id)| (GlobalElementId(id.0.clone()), *type_id)),
        );
        self.text_system
            .reuse_layouts(range.start.line_layout_index..range.end.line_layout_index);

        let reused_subtree = self.next_frame.dispatch_tree.reuse_subtree(
            range.start.dispatch_tree_index..range.end.dispatch_tree_index,
            &mut self.rendered_frame.dispatch_tree,
            self.focus,
        );

        if reused_subtree.contains_focus() {
            self.next_frame.focus = self.focus;
        }

        self.next_frame.deferred_draws.extend(
            self.rendered_frame.deferred_draws
                [range.start.deferred_draws_index..range.end.deferred_draws_index]
                .iter()
                .map(|deferred_draw| DeferredDraw {
                    current_view: deferred_draw.current_view,
                    parent_node: reused_subtree.refresh_node_id(deferred_draw.parent_node),
                    element_id_stack: deferred_draw.element_id_stack.clone(),
                    text_style_stack: deferred_draw.text_style_stack.clone(),
                    priority: deferred_draw.priority,
                    element: None,
                    absolute_offset: deferred_draw.absolute_offset,
                    prepaint_range: deferred_draw.prepaint_range.clone(),
                    paint_range: deferred_draw.paint_range.clone(),
                }),
        );
    }

    pub(crate) fn paint_index(&self) -> PaintIndex {
        PaintIndex {
            scene_index: self.next_frame.scene.len(),
            mouse_listeners_index: self.next_frame.mouse_listeners.len(),
            input_handlers_index: self.next_frame.input_handlers.len(),
            cursor_styles_index: self.next_frame.cursor_styles.len(),
            accessed_element_states_index: self.next_frame.accessed_element_states.len(),
            tab_handle_index: self.next_frame.tab_stops.paint_index(),
            line_layout_index: self.text_system.layout_index(),
        }
    }

    pub(crate) fn reuse_paint(&mut self, range: Range<PaintIndex>) {
        self.next_frame.cursor_styles.extend(
            self.rendered_frame.cursor_styles
                [range.start.cursor_styles_index..range.end.cursor_styles_index]
                .iter()
                .cloned(),
        );
        self.next_frame.input_handlers.extend(
            self.rendered_frame.input_handlers
                [range.start.input_handlers_index..range.end.input_handlers_index]
                .iter_mut()
                .map(|handler| handler.take()),
        );
        self.next_frame.mouse_listeners.extend(
            self.rendered_frame.mouse_listeners
                [range.start.mouse_listeners_index..range.end.mouse_listeners_index]
                .iter_mut()
                .map(|listener| listener.take()),
        );
        self.next_frame.accessed_element_states.extend(
            self.rendered_frame.accessed_element_states[range.start.accessed_element_states_index
                ..range.end.accessed_element_states_index]
                .iter()
                .map(|(id, type_id)| (GlobalElementId(id.0.clone()), *type_id)),
        );
        self.next_frame.tab_stops.replay(
            &self.rendered_frame.tab_stops.insertion_history
                [range.start.tab_handle_index..range.end.tab_handle_index],
        );

        self.text_system
            .reuse_layouts(range.start.line_layout_index..range.end.line_layout_index);
        self.next_frame.scene.replay(
            range.start.scene_index..range.end.scene_index,
            &self.rendered_frame.scene,
        );
    }

    /// Push a text style onto the stack, and call a function with that style active.
    /// Use [`Window::text_style`] to get the current, combined text style. This method
    /// should only be called as part of element drawing.
    pub fn with_text_style<F, R>(&mut self, style: Option<TextStyleRefinement>, f: F) -> R
    where
        F: FnOnce(&mut Self) -> R,
    {
        self.invalidator.debug_assert_paint_or_prepaint();
        if let Some(style) = style {
            self.text_style_stack.push(style);
            let result = f(self);
            self.text_style_stack.pop();
            result
        } else {
            f(self)
        }
    }

    /// Updates the cursor style at the platform level. This method should only be called
    /// during the prepaint phase of element drawing.
    pub fn set_cursor_style(&mut self, style: CursorStyle, hitbox: &Hitbox) {
        self.invalidator.debug_assert_paint();
        self.next_frame.cursor_styles.push(CursorStyleRequest {
            hitbox_id: Some(hitbox.id),
            style,
        });
    }

    /// Updates the cursor style for the entire window at the platform level. A cursor
    /// style using this method will have precedence over any cursor style set using
    /// `set_cursor_style`. This method should only be called during the prepaint
    /// phase of element drawing.
    pub fn set_window_cursor_style(&mut self, style: CursorStyle) {
        self.invalidator.debug_assert_paint();
        self.next_frame.cursor_styles.push(CursorStyleRequest {
            hitbox_id: None,
            style,
        })
    }

    /// Sets a tooltip to be rendered for the upcoming frame. This method should only be called
    /// during the paint phase of element drawing.
    pub fn set_tooltip(&mut self, tooltip: AnyTooltip) -> TooltipId {
        self.invalidator.debug_assert_prepaint();
        let id = TooltipId(post_inc(&mut self.next_tooltip_id.0));
        self.next_frame
            .tooltip_requests
            .push(Some(TooltipRequest { id, tooltip }));
        id
    }

    /// Invoke the given function with the given content mask after intersecting it
    /// with the current mask. This method should only be called during element drawing.
    pub fn with_content_mask<R>(
        &mut self,
        mask: Option<ContentMask<Pixels>>,
        f: impl FnOnce(&mut Self) -> R,
    ) -> R {
        self.invalidator.debug_assert_paint_or_prepaint();
        if let Some(mask) = mask {
            let mask = mask.intersect(&self.content_mask());
            self.content_mask_stack.push(mask);
            let result = f(self);
            self.content_mask_stack.pop();
            result
        } else {
            f(self)
        }
    }

    /// Updates the global element offset relative to the current offset. This is used to implement
    /// scrolling. This method should only be called during the prepaint phase of element drawing.
    pub fn with_element_offset<R>(
        &mut self,
        offset: Point<Pixels>,
        f: impl FnOnce(&mut Self) -> R,
    ) -> R {
        self.invalidator.debug_assert_prepaint();

        if offset.is_zero() {
            return f(self);
        };

        let abs_offset = self.element_offset() + offset;
        self.with_absolute_element_offset(abs_offset, f)
    }

    /// Updates the global element offset based on the given offset. This is used to implement
    /// drag handles and other manual painting of elements. This method should only be called during
    /// the prepaint phase of element drawing.
    pub fn with_absolute_element_offset<R>(
        &mut self,
        offset: Point<Pixels>,
        f: impl FnOnce(&mut Self) -> R,
    ) -> R {
        self.invalidator.debug_assert_prepaint();
        self.element_offset_stack.push(offset);
        let result = f(self);
        self.element_offset_stack.pop();
        result
    }

    pub(crate) fn with_element_opacity<R>(
        &mut self,
        opacity: Option<f32>,
        f: impl FnOnce(&mut Self) -> R,
    ) -> R {
        if opacity.is_none() {
            return f(self);
        }

        self.invalidator.debug_assert_paint_or_prepaint();
        self.element_opacity = opacity;
        let result = f(self);
        self.element_opacity = None;
        result
    }

    /// Perform prepaint on child elements in a "retryable" manner, so that any side effects
    /// of prepaints can be discarded before prepainting again. This is used to support autoscroll
    /// where we need to prepaint children to detect the autoscroll bounds, then adjust the
    /// element offset and prepaint again. See [`crate::List`] for an example. This method should only be
    /// called during the prepaint phase of element drawing.
    pub fn transact<T, U>(&mut self, f: impl FnOnce(&mut Self) -> Result<T, U>) -> Result<T, U> {
        self.invalidator.debug_assert_prepaint();
        let index = self.prepaint_index();
        let result = f(self);
        if result.is_err() {
            self.next_frame.hitboxes.truncate(index.hitboxes_index);
            self.next_frame
                .tooltip_requests
                .truncate(index.tooltips_index);
            self.next_frame
                .deferred_draws
                .truncate(index.deferred_draws_index);
            self.next_frame
                .dispatch_tree
                .truncate(index.dispatch_tree_index);
            self.next_frame
                .accessed_element_states
                .truncate(index.accessed_element_states_index);
            self.text_system.truncate_layouts(index.line_layout_index);
        }
        result
    }

    /// When you call this method during [`Element::prepaint`], containing elements will attempt to
    /// scroll to cause the specified bounds to become visible. When they decide to autoscroll, they will call
    /// [`Element::prepaint`] again with a new set of bounds. See [`crate::List`] for an example of an element
    /// that supports this method being called on the elements it contains. This method should only be
    /// called during the prepaint phase of element drawing.
    pub fn request_autoscroll(&mut self, bounds: Bounds<Pixels>) {
        self.invalidator.debug_assert_prepaint();
        self.requested_autoscroll = Some(bounds);
    }

    /// This method can be called from a containing element such as [`crate::List`] to support the autoscroll behavior
    /// described in [`Self::request_autoscroll`].
    pub fn take_autoscroll(&mut self) -> Option<Bounds<Pixels>> {
        self.invalidator.debug_assert_prepaint();
        self.requested_autoscroll.take()
    }

    /// Asynchronously load an asset, if the asset hasn't finished loading this will return None.
    /// Your view will be re-drawn once the asset has finished loading.
    ///
    /// Note that the multiple calls to this method will only result in one `Asset::load` call at a
    /// time.
    pub fn use_asset<A: Asset>(&mut self, source: &A::Source, cx: &mut App) -> Option<A::Output> {
        let (task, is_first) = cx.fetch_asset::<A>(source);
        task.clone().now_or_never().or_else(|| {
            if is_first {
                let entity_id = self.current_view();
                self.spawn(cx, {
                    let task = task.clone();
                    async move |cx| {
                        task.await;

                        cx.on_next_frame(move |_, cx| {
                            cx.notify(entity_id);
                        });
                    }
                })
                .detach();
            }

            None
        })
    }

    /// Asynchronously load an asset, if the asset hasn't finished loading or doesn't exist this will return None.
    /// Your view will not be re-drawn once the asset has finished loading.
    ///
    /// Note that the multiple calls to this method will only result in one `Asset::load` call at a
    /// time.
    pub fn get_asset<A: Asset>(&mut self, source: &A::Source, cx: &mut App) -> Option<A::Output> {
        let (task, _) = cx.fetch_asset::<A>(source);
        task.now_or_never()
    }
    /// Obtain the current element offset. This method should only be called during the
    /// prepaint phase of element drawing.
    pub fn element_offset(&self) -> Point<Pixels> {
        self.invalidator.debug_assert_prepaint();
        self.element_offset_stack
            .last()
            .copied()
            .unwrap_or_default()
    }

    /// Obtain the current element opacity. This method should only be called during the
    /// prepaint phase of element drawing.
    pub(crate) fn element_opacity(&self) -> f32 {
        self.invalidator.debug_assert_paint_or_prepaint();
        self.element_opacity.unwrap_or(1.0)
    }

    /// Obtain the current content mask. This method should only be called during element drawing.
    pub fn content_mask(&self) -> ContentMask<Pixels> {
        self.invalidator.debug_assert_paint_or_prepaint();
        self.content_mask_stack
            .last()
            .cloned()
            .unwrap_or_else(|| ContentMask {
                bounds: Bounds {
                    origin: Point::default(),
                    size: self.viewport_size,
                },
            })
    }

    /// Provide elements in the called function with a new namespace in which their identifiers must be unique.
    /// This can be used within a custom element to distinguish multiple sets of child elements.
    pub fn with_element_namespace<R>(
        &mut self,
        element_id: impl Into<ElementId>,
        f: impl FnOnce(&mut Self) -> R,
    ) -> R {
        self.element_id_stack.push(element_id.into());
        let result = f(self);
        self.element_id_stack.pop();
        result
    }

    /// Use a piece of state that exists as long this element is being rendered in consecutive frames.
    pub fn use_keyed_state<S: 'static>(
        &mut self,
        key: impl Into<ElementId>,
        cx: &mut App,
        init: impl FnOnce(&mut Self, &mut Context<S>) -> S,
    ) -> Entity<S> {
        let current_view = self.current_view();
        self.with_global_id(key.into(), |global_id, window| {
            window.with_element_state(global_id, |state: Option<Entity<S>>, window| {
                if let Some(state) = state {
                    (state.clone(), state)
                } else {
                    let new_state = cx.new(|cx| init(window, cx));
                    cx.observe(&new_state, move |_, cx| {
                        cx.notify(current_view);
                    })
                    .detach();
                    (new_state.clone(), new_state)
                }
            })
        })
    }

    /// Immediately push an element ID onto the stack. Useful for simplifying IDs in lists
    pub fn with_id<R>(&mut self, id: impl Into<ElementId>, f: impl FnOnce(&mut Self) -> R) -> R {
        self.with_global_id(id.into(), |_, window| f(window))
    }

    /// Use a piece of state that exists as long this element is being rendered in consecutive frames, without needing to specify a key
    ///
    /// NOTE: This method uses the location of the caller to generate an ID for this state.
    ///       If this is not sufficient to identify your state (e.g. you're rendering a list item),
    ///       you can provide a custom ElementID using the `use_keyed_state` method.
    #[track_caller]
    pub fn use_state<S: 'static>(
        &mut self,
        cx: &mut App,
        init: impl FnOnce(&mut Self, &mut Context<S>) -> S,
    ) -> Entity<S> {
        self.use_keyed_state(
            ElementId::CodeLocation(*core::panic::Location::caller()),
            cx,
            init,
        )
    }

    /// Updates or initializes state for an element with the given id that lives across multiple
    /// frames. If an element with this ID existed in the rendered frame, its state will be passed
    /// to the given closure. The state returned by the closure will be stored so it can be referenced
    /// when drawing the next frame. This method should only be called as part of element drawing.
    pub fn with_element_state<S, R>(
        &mut self,
        global_id: &GlobalElementId,
        f: impl FnOnce(Option<S>, &mut Self) -> (R, S),
    ) -> R
    where
        S: 'static,
    {
        self.invalidator.debug_assert_paint_or_prepaint();

        let key = (GlobalElementId(global_id.0.clone()), TypeId::of::<S>());
        self.next_frame
            .accessed_element_states
            .push((GlobalElementId(key.0.clone()), TypeId::of::<S>()));

        if let Some(any) = self
            .next_frame
            .element_states
            .remove(&key)
            .or_else(|| self.rendered_frame.element_states.remove(&key))
        {
            let ElementStateBox {
                inner,
                #[cfg(debug_assertions)]
                type_name,
            } = any;
            // Using the extra inner option to avoid needing to reallocate a new box.
            let mut state_box = inner
                .downcast::<Option<S>>()
                .map_err(|_| {
                    #[cfg(debug_assertions)]
                    {
                        anyhow::anyhow!(
                            "invalid element state type for id, requested {:?}, actual: {:?}",
                            std::any::type_name::<S>(),
                            type_name
                        )
                    }

                    #[cfg(not(debug_assertions))]
                    {
                        anyhow::anyhow!(
                            "invalid element state type for id, requested {:?}",
                            std::any::type_name::<S>(),
                        )
                    }
                })
                .unwrap();

            let state = state_box.take().expect(
                "reentrant call to with_element_state for the same state type and element id",
            );
            let (result, state) = f(Some(state), self);
            state_box.replace(state);
            self.next_frame.element_states.insert(
                key,
                ElementStateBox {
                    inner: state_box,
                    #[cfg(debug_assertions)]
                    type_name,
                },
            );
            result
        } else {
            let (result, state) = f(None, self);
            self.next_frame.element_states.insert(
                key,
                ElementStateBox {
                    inner: Box::new(Some(state)),
                    #[cfg(debug_assertions)]
                    type_name: std::any::type_name::<S>(),
                },
            );
            result
        }
    }

    /// A variant of `with_element_state` that allows the element's id to be optional. This is a convenience
    /// method for elements where the element id may or may not be assigned. Prefer using `with_element_state`
    /// when the element is guaranteed to have an id.
    ///
    /// The first option means 'no ID provided'
    /// The second option means 'not yet initialized'
    pub fn with_optional_element_state<S, R>(
        &mut self,
        global_id: Option<&GlobalElementId>,
        f: impl FnOnce(Option<Option<S>>, &mut Self) -> (R, Option<S>),
    ) -> R
    where
        S: 'static,
    {
        self.invalidator.debug_assert_paint_or_prepaint();

        if let Some(global_id) = global_id {
            self.with_element_state(global_id, |state, cx| {
                let (result, state) = f(Some(state), cx);
                let state =
                    state.expect("you must return some state when you pass some element id");
                (result, state)
            })
        } else {
            let (result, state) = f(None, self);
            debug_assert!(
                state.is_none(),
                "you must not return an element state when passing None for the global id"
            );
            result
        }
    }

    /// Executes the given closure within the context of a tab group.
    #[inline]
    pub fn with_tab_group<R>(&mut self, index: Option<isize>, f: impl FnOnce(&mut Self) -> R) -> R {
        if let Some(index) = index {
            self.next_frame.tab_stops.begin_group(index);
            let result = f(self);
            self.next_frame.tab_stops.end_group();
            result
        } else {
            f(self)
        }
    }

    /// Defers the drawing of the given element, scheduling it to be painted on top of the currently-drawn tree
    /// at a later time. The `priority` parameter determines the drawing order relative to other deferred elements,
    /// with higher values being drawn on top.
    ///
    /// This method should only be called as part of the prepaint phase of element drawing.
    pub fn defer_draw(
        &mut self,
        element: AnyElement,
        absolute_offset: Point<Pixels>,
        priority: usize,
    ) {
        self.invalidator.debug_assert_prepaint();
        let parent_node = self.next_frame.dispatch_tree.active_node_id().unwrap();
        self.next_frame.deferred_draws.push(DeferredDraw {
            current_view: self.current_view(),
            parent_node,
            element_id_stack: self.element_id_stack.clone(),
            text_style_stack: self.text_style_stack.clone(),
            priority,
            element: Some(element),
            absolute_offset,
            prepaint_range: PrepaintStateIndex::default()..PrepaintStateIndex::default(),
            paint_range: PaintIndex::default()..PaintIndex::default(),
        });
    }

    /// Creates a new painting layer for the specified bounds. A "layer" is a batch
    /// of geometry that are non-overlapping and have the same draw order. This is typically used
    /// for performance reasons.
    ///
    /// This method should only be called as part of the paint phase of element drawing.
    pub fn paint_layer<R>(&mut self, bounds: Bounds<Pixels>, f: impl FnOnce(&mut Self) -> R) -> R {
        self.invalidator.debug_assert_paint();

        let scale_factor = self.scale_factor();
        let content_mask = self.content_mask();
        let clipped_bounds = bounds.intersect(&content_mask.bounds);
        if !clipped_bounds.is_empty() {
            self.next_frame
                .scene
                .push_layer(clipped_bounds.scale(scale_factor));
        }

        let result = f(self);

        if !clipped_bounds.is_empty() {
            self.next_frame.scene.pop_layer();
        }

        result
    }

    /// Paint one or more drop shadows into the scene for the next frame at the current z-index.
    ///
    /// This method should only be called as part of the paint phase of element drawing.
    pub fn paint_shadows(
        &mut self,
        bounds: Bounds<Pixels>,
        corner_radii: Corners<Pixels>,
        shadows: &[BoxShadow],
    ) {
        self.invalidator.debug_assert_paint();

        let scale_factor = self.scale_factor();
        let content_mask = self.content_mask();
        let opacity = self.element_opacity();
        for shadow in shadows {
            let shadow_bounds = (bounds + shadow.offset).dilate(shadow.spread_radius);
            self.next_frame.scene.insert_primitive(Shadow {
                order: 0,
                blur_radius: shadow.blur_radius.scale(scale_factor),
                bounds: shadow_bounds.scale(scale_factor),
                content_mask: content_mask.scale(scale_factor),
                corner_radii: corner_radii.scale(scale_factor),
                color: shadow.color.opacity(opacity),
            });
        }
    }

    /// Paint one or more quads into the scene for the next frame at the current stacking context.
    /// Quads are colored rectangular regions with an optional background, border, and corner radius.
    /// see [`fill`], [`outline`], and [`quad`] to construct this type.
    ///
    /// This method should only be called as part of the paint phase of element drawing.
    ///
    /// Note that the `quad.corner_radii` are allowed to exceed the bounds, creating sharp corners
    /// where the circular arcs meet. This will not display well when combined with dashed borders.
    /// Use `Corners::clamp_radii_for_quad_size` if the radii should fit within the bounds.
    pub fn paint_quad(&mut self, quad: PaintQuad) {
        self.invalidator.debug_assert_paint();

        let scale_factor = self.scale_factor();
        let content_mask = self.content_mask();
        let opacity = self.element_opacity();
        self.next_frame.scene.insert_primitive(Quad {
            order: 0,
            bounds: quad.bounds.scale(scale_factor),
            content_mask: content_mask.scale(scale_factor),
            background: quad.background.opacity(opacity),
            border_color: quad.border_color.opacity(opacity),
            corner_radii: quad.corner_radii.scale(scale_factor),
            border_widths: quad.border_widths.scale(scale_factor),
            border_style: quad.border_style,
        });
    }

    /// Paint the given `Path` into the scene for the next frame at the current z-index.
    ///
    /// This method should only be called as part of the paint phase of element drawing.
    pub fn paint_path(&mut self, mut path: Path<Pixels>, color: impl Into<Background>) {
        self.invalidator.debug_assert_paint();

        let scale_factor = self.scale_factor();
        let content_mask = self.content_mask();
        let opacity = self.element_opacity();
        path.content_mask = content_mask;
        let color: Background = color.into();
        path.color = color.opacity(opacity);
        self.next_frame
            .scene
            .insert_primitive(path.scale(scale_factor));
    }

    /// Paint an underline into the scene for the next frame at the current z-index.
    ///
    /// This method should only be called as part of the paint phase of element drawing.
    pub fn paint_underline(
        &mut self,
        origin: Point<Pixels>,
        width: Pixels,
        style: &UnderlineStyle,
    ) {
        self.invalidator.debug_assert_paint();

        let scale_factor = self.scale_factor();
        let height = if style.wavy {
            style.thickness * 3.
        } else {
            style.thickness
        };
        let bounds = Bounds {
            origin,
            size: size(width, height),
        };
        let content_mask = self.content_mask();
        let element_opacity = self.element_opacity();

        self.next_frame.scene.insert_primitive(Underline {
            order: 0,
            pad: 0,
            bounds: bounds.scale(scale_factor),
            content_mask: content_mask.scale(scale_factor),
            color: style.color.unwrap_or_default().opacity(element_opacity),
            thickness: style.thickness.scale(scale_factor),
            wavy: if style.wavy { 1 } else { 0 },
        });
    }

    /// Paint a strikethrough into the scene for the next frame at the current z-index.
    ///
    /// This method should only be called as part of the paint phase of element drawing.
    pub fn paint_strikethrough(
        &mut self,
        origin: Point<Pixels>,
        width: Pixels,
        style: &StrikethroughStyle,
    ) {
        self.invalidator.debug_assert_paint();

        let scale_factor = self.scale_factor();
        let height = style.thickness;
        let bounds = Bounds {
            origin,
            size: size(width, height),
        };
        let content_mask = self.content_mask();
        let opacity = self.element_opacity();

        self.next_frame.scene.insert_primitive(Underline {
            order: 0,
            pad: 0,
            bounds: bounds.scale(scale_factor),
            content_mask: content_mask.scale(scale_factor),
            thickness: style.thickness.scale(scale_factor),
            color: style.color.unwrap_or_default().opacity(opacity),
            wavy: 0,
        });
    }

    /// Paints a monochrome (non-emoji) glyph into the scene for the next frame at the current z-index.
    ///
    /// The y component of the origin is the baseline of the glyph.
    /// You should generally prefer to use the [`ShapedLine::paint`](crate::ShapedLine::paint) or
    /// [`WrappedLine::paint`](crate::WrappedLine::paint) methods in the [`TextSystem`](crate::TextSystem).
    /// This method is only useful if you need to paint a single glyph that has already been shaped.
    ///
    /// This method should only be called as part of the paint phase of element drawing.
    pub fn paint_glyph(
        &mut self,
        origin: Point<Pixels>,
        font_id: FontId,
        glyph_id: GlyphId,
        font_size: Pixels,
        color: Hsla,
    ) -> Result<()> {
        self.invalidator.debug_assert_paint();

        let element_opacity = self.element_opacity();
        let scale_factor = self.scale_factor();
        let glyph_origin = origin.scale(scale_factor);

        let subpixel_variant = Point {
            x: (glyph_origin.x.0.fract() * SUBPIXEL_VARIANTS_X as f32).floor() as u8,
            y: (glyph_origin.y.0.fract() * SUBPIXEL_VARIANTS_Y as f32).floor() as u8,
        };
        let params = RenderGlyphParams {
            font_id,
            glyph_id,
            font_size,
            subpixel_variant,
            scale_factor,
            is_emoji: false,
        };

        let raster_bounds = self.text_system().raster_bounds(&params)?;
        if !raster_bounds.is_zero() {
            let tile = self
                .sprite_atlas
                .get_or_insert_with(&params.clone().into(), &mut || {
                    let (size, bytes) = self.text_system().rasterize_glyph(&params)?;
                    Ok(Some((size, Cow::Owned(bytes))))
                })?
                .expect("Callback above only errors or returns Some");
            let bounds = Bounds {
                origin: glyph_origin.map(|px| px.floor()) + raster_bounds.origin.map(Into::into),
                size: tile.bounds.size.map(Into::into),
            };
            let content_mask = self.content_mask().scale(scale_factor);
            self.next_frame.scene.insert_primitive(MonochromeSprite {
                order: 0,
                pad: 0,
                bounds,
                content_mask,
                color: color.opacity(element_opacity),
                tile,
                transformation: TransformationMatrix::unit(),
            });
        }
        Ok(())
    }

    /// Paints an emoji glyph into the scene for the next frame at the current z-index.
    ///
    /// The y component of the origin is the baseline of the glyph.
    /// You should generally prefer to use the [`ShapedLine::paint`](crate::ShapedLine::paint) or
    /// [`WrappedLine::paint`](crate::WrappedLine::paint) methods in the [`TextSystem`](crate::TextSystem).
    /// This method is only useful if you need to paint a single emoji that has already been shaped.
    ///
    /// This method should only be called as part of the paint phase of element drawing.
    pub fn paint_emoji(
        &mut self,
        origin: Point<Pixels>,
        font_id: FontId,
        glyph_id: GlyphId,
        font_size: Pixels,
    ) -> Result<()> {
        self.invalidator.debug_assert_paint();

        let scale_factor = self.scale_factor();
        let glyph_origin = origin.scale(scale_factor);
        let params = RenderGlyphParams {
            font_id,
            glyph_id,
            font_size,
            // We don't render emojis with subpixel variants.
            subpixel_variant: Default::default(),
            scale_factor,
            is_emoji: true,
        };

        let raster_bounds = self.text_system().raster_bounds(&params)?;
        if !raster_bounds.is_zero() {
            let tile = self
                .sprite_atlas
                .get_or_insert_with(&params.clone().into(), &mut || {
                    let (size, bytes) = self.text_system().rasterize_glyph(&params)?;
                    Ok(Some((size, Cow::Owned(bytes))))
                })?
                .expect("Callback above only errors or returns Some");

            let bounds = Bounds {
                origin: glyph_origin.map(|px| px.floor()) + raster_bounds.origin.map(Into::into),
                size: tile.bounds.size.map(Into::into),
            };
            let content_mask = self.content_mask().scale(scale_factor);
            let opacity = self.element_opacity();

            self.next_frame.scene.insert_primitive(PolychromeSprite {
                order: 0,
                pad: 0,
                grayscale: false,
                bounds,
                corner_radii: Default::default(),
                content_mask,
                tile,
                opacity,
            });
        }
        Ok(())
    }

    /// Paint a monochrome SVG into the scene for the next frame at the current stacking context.
    ///
    /// This method should only be called as part of the paint phase of element drawing.
    pub fn paint_svg(
        &mut self,
        bounds: Bounds<Pixels>,
        path: SharedString,
        transformation: TransformationMatrix,
        color: Hsla,
        cx: &App,
    ) -> Result<()> {
        self.invalidator.debug_assert_paint();

        let element_opacity = self.element_opacity();
        let scale_factor = self.scale_factor();
        let bounds = bounds.scale(scale_factor);
        let params = RenderSvgParams {
            path,
            size: bounds.size.map(|pixels| {
                DevicePixels::from((pixels.0 * SMOOTH_SVG_SCALE_FACTOR).ceil() as i32)
            }),
        };

        let Some(tile) =
            self.sprite_atlas
                .get_or_insert_with(&params.clone().into(), &mut || {
                    let Some(bytes) = cx.svg_renderer.render(&params)? else {
                        return Ok(None);
                    };
                    Ok(Some((params.size, Cow::Owned(bytes))))
                })?
        else {
            return Ok(());
        };
        let content_mask = self.content_mask().scale(scale_factor);

        self.next_frame.scene.insert_primitive(MonochromeSprite {
            order: 0,
            pad: 0,
            bounds: bounds
                .map_origin(|origin| origin.floor())
                .map_size(|size| size.ceil()),
            content_mask,
            color: color.opacity(element_opacity),
            tile,
            transformation,
        });

        Ok(())
    }

    /// Paint an image into the scene for the next frame at the current z-index.
    /// This method will panic if the frame_index is not valid
    ///
    /// This method should only be called as part of the paint phase of element drawing.
    pub fn paint_image(
        &mut self,
        bounds: Bounds<Pixels>,
        corner_radii: Corners<Pixels>,
        data: Arc<RenderImage>,
        frame_index: usize,
        grayscale: bool,
    ) -> Result<()> {
        self.invalidator.debug_assert_paint();

        let scale_factor = self.scale_factor();
        let bounds = bounds.scale(scale_factor);
        let params = RenderImageParams {
            image_id: data.id,
            frame_index,
        };

        let tile = self
            .sprite_atlas
            .get_or_insert_with(&params.into(), &mut || {
                Ok(Some((
                    data.size(frame_index),
                    Cow::Borrowed(
                        data.as_bytes(frame_index)
                            .expect("It's the caller's job to pass a valid frame index"),
                    ),
                )))
            })?
            .expect("Callback above only returns Some");
        let content_mask = self.content_mask().scale(scale_factor);
        let corner_radii = corner_radii.scale(scale_factor);
        let opacity = self.element_opacity();

        self.next_frame.scene.insert_primitive(PolychromeSprite {
            order: 0,
            pad: 0,
            grayscale,
            bounds: bounds
                .map_origin(|origin| origin.floor())
                .map_size(|size| size.ceil()),
            content_mask,
            corner_radii,
            tile,
            opacity,
        });
        Ok(())
    }

    /// Paint a surface into the scene for the next frame at the current z-index.
    ///
    /// This method should only be called as part of the paint phase of element drawing.
    #[cfg(target_os = "macos")]
    pub fn paint_surface(&mut self, bounds: Bounds<Pixels>, image_buffer: CVPixelBuffer) {
        use crate::PaintSurface;

        self.invalidator.debug_assert_paint();

        let scale_factor = self.scale_factor();
        let bounds = bounds.scale(scale_factor);
        let content_mask = self.content_mask().scale(scale_factor);
        self.next_frame.scene.insert_primitive(PaintSurface {
            order: 0,
            bounds,
            content_mask,
            image_buffer,
        });
    }

    /// Removes an image from the sprite atlas.
    pub fn drop_image(&mut self, data: Arc<RenderImage>) -> Result<()> {
        for frame_index in 0..data.frame_count() {
            let params = RenderImageParams {
                image_id: data.id,
                frame_index,
            };

            self.sprite_atlas.remove(&params.clone().into());
        }

        Ok(())
    }

    /// Add a node to the layout tree for the current frame. Takes the `Style` of the element for which
    /// layout is being requested, along with the layout ids of any children. This method is called during
    /// calls to the [`Element::request_layout`] trait method and enables any element to participate in layout.
    ///
    /// This method should only be called as part of the request_layout or prepaint phase of element drawing.
    #[must_use]
    pub fn request_layout(
        &mut self,
        style: Style,
        children: impl IntoIterator<Item = LayoutId>,
        cx: &mut App,
    ) -> LayoutId {
        self.invalidator.debug_assert_prepaint();

        cx.layout_id_buffer.clear();
        cx.layout_id_buffer.extend(children);
        let rem_size = self.rem_size();

        self.layout_engine
            .as_mut()
            .unwrap()
            .request_layout(style, rem_size, &cx.layout_id_buffer)
    }

    /// Add a node to the layout tree for the current frame. Instead of taking a `Style` and children,
    /// this variant takes a function that is invoked during layout so you can use arbitrary logic to
    /// determine the element's size. One place this is used internally is when measuring text.
    ///
    /// The given closure is invoked at layout time with the known dimensions and available space and
    /// returns a `Size`.
    ///
    /// This method should only be called as part of the request_layout or prepaint phase of element drawing.
    pub fn request_measured_layout<
        F: FnMut(Size<Option<Pixels>>, Size<AvailableSpace>, &mut Window, &mut App) -> Size<Pixels>
            + 'static,
    >(
        &mut self,
        style: Style,
        measure: F,
    ) -> LayoutId {
        self.invalidator.debug_assert_prepaint();

        let rem_size = self.rem_size();
        self.layout_engine
            .as_mut()
            .unwrap()
            .request_measured_layout(style, rem_size, measure)
    }

    /// Compute the layout for the given id within the given available space.
    /// This method is called for its side effect, typically by the framework prior to painting.
    /// After calling it, you can request the bounds of the given layout node id or any descendant.
    ///
    /// This method should only be called as part of the prepaint phase of element drawing.
    pub fn compute_layout(
        &mut self,
        layout_id: LayoutId,
        available_space: Size<AvailableSpace>,
        cx: &mut App,
    ) {
        self.invalidator.debug_assert_prepaint();

        let mut layout_engine = self.layout_engine.take().unwrap();
        layout_engine.compute_layout(layout_id, available_space, self, cx);
        self.layout_engine = Some(layout_engine);
    }

    /// Obtain the bounds computed for the given LayoutId relative to the window. This method will usually be invoked by
    /// GPUI itself automatically in order to pass your element its `Bounds` automatically.
    ///
    /// This method should only be called as part of element drawing.
    pub fn layout_bounds(&mut self, layout_id: LayoutId) -> Bounds<Pixels> {
        self.invalidator.debug_assert_prepaint();

        let mut bounds = self
            .layout_engine
            .as_mut()
            .unwrap()
            .layout_bounds(layout_id)
            .map(Into::into);
        bounds.origin += self.element_offset();
        bounds
    }

    /// This method should be called during `prepaint`. You can use
    /// the returned [Hitbox] during `paint` or in an event handler
    /// to determine whether the inserted hitbox was the topmost.
    ///
    /// This method should only be called as part of the prepaint phase of element drawing.
    pub fn insert_hitbox(&mut self, bounds: Bounds<Pixels>, behavior: HitboxBehavior) -> Hitbox {
        self.invalidator.debug_assert_prepaint();

        let content_mask = self.content_mask();
        let mut id = self.next_hitbox_id;
        self.next_hitbox_id = self.next_hitbox_id.next();
        let hitbox = Hitbox {
            id,
            bounds,
            content_mask,
            behavior,
        };
        self.next_frame.hitboxes.push(hitbox.clone());
        hitbox
    }

    /// Set a hitbox which will act as a control area of the platform window.
    ///
    /// This method should only be called as part of the paint phase of element drawing.
    pub fn insert_window_control_hitbox(&mut self, area: WindowControlArea, hitbox: Hitbox) {
        self.invalidator.debug_assert_paint();
        self.next_frame.window_control_hitboxes.push((area, hitbox));
    }

    /// Sets the key context for the current element. This context will be used to translate
    /// keybindings into actions.
    ///
    /// This method should only be called as part of the paint phase of element drawing.
    pub fn set_key_context(&mut self, context: KeyContext) {
        self.invalidator.debug_assert_paint();
        self.next_frame.dispatch_tree.set_key_context(context);
    }

    /// Sets the focus handle for the current element. This handle will be used to manage focus state
    /// and keyboard event dispatch for the element.
    ///
    /// This method should only be called as part of the prepaint phase of element drawing.
    pub fn set_focus_handle(&mut self, focus_handle: &FocusHandle, _: &App) {
        self.invalidator.debug_assert_prepaint();
        if focus_handle.is_focused(self) {
            self.next_frame.focus = Some(focus_handle.id);
        }
        self.next_frame.dispatch_tree.set_focus_id(focus_handle.id);
    }

    /// Sets the view id for the current element, which will be used to manage view caching.
    ///
    /// This method should only be called as part of element prepaint. We plan on removing this
    /// method eventually when we solve some issues that require us to construct editor elements
    /// directly instead of always using editors via views.
    pub fn set_view_id(&mut self, view_id: EntityId) {
        self.invalidator.debug_assert_prepaint();
        self.next_frame.dispatch_tree.set_view_id(view_id);
    }

    /// Get the entity ID for the currently rendering view
    pub fn current_view(&self) -> EntityId {
        self.invalidator.debug_assert_paint_or_prepaint();
        self.rendered_entity_stack.last().copied().unwrap()
    }

    pub(crate) fn with_rendered_view<R>(
        &mut self,
        id: EntityId,
        f: impl FnOnce(&mut Self) -> R,
    ) -> R {
        self.rendered_entity_stack.push(id);
        let result = f(self);
        self.rendered_entity_stack.pop();
        result
    }

    /// Executes the provided function with the specified image cache.
    pub fn with_image_cache<F, R>(&mut self, image_cache: Option<AnyImageCache>, f: F) -> R
    where
        F: FnOnce(&mut Self) -> R,
    {
        if let Some(image_cache) = image_cache {
            self.image_cache_stack.push(image_cache);
            let result = f(self);
            self.image_cache_stack.pop();
            result
        } else {
            f(self)
        }
    }

    /// Sets an input handler, such as [`ElementInputHandler`][element_input_handler], which interfaces with the
    /// platform to receive textual input with proper integration with concerns such
    /// as IME interactions. This handler will be active for the upcoming frame until the following frame is
    /// rendered.
    ///
    /// This method should only be called as part of the paint phase of element drawing.
    ///
    /// [element_input_handler]: crate::ElementInputHandler
    pub fn handle_input(
        &mut self,
        focus_handle: &FocusHandle,
        input_handler: impl InputHandler,
        cx: &App,
    ) {
        self.invalidator.debug_assert_paint();

        if focus_handle.is_focused(self) {
            let cx = self.to_async(cx);
            self.next_frame
                .input_handlers
                .push(Some(PlatformInputHandler::new(cx, Box::new(input_handler))));
        }
    }

    /// Register a mouse event listener on the window for the next frame. The type of event
    /// is determined by the first parameter of the given listener. When the next frame is rendered
    /// the listener will be cleared.
    ///
    /// This method should only be called as part of the paint phase of element drawing.
    pub fn on_mouse_event<Event: MouseEvent>(
        &mut self,
        mut handler: impl FnMut(&Event, DispatchPhase, &mut Window, &mut App) + 'static,
    ) {
        self.invalidator.debug_assert_paint();

        self.next_frame.mouse_listeners.push(Some(Box::new(
            move |event: &dyn Any, phase: DispatchPhase, window: &mut Window, cx: &mut App| {
                if let Some(event) = event.downcast_ref() {
                    handler(event, phase, window, cx)
                }
            },
        )));
    }

    /// Register a key event listener on the window for the next frame. The type of event
    /// is determined by the first parameter of the given listener. When the next frame is rendered
    /// the listener will be cleared.
    ///
    /// This is a fairly low-level method, so prefer using event handlers on elements unless you have
    /// a specific need to register a global listener.
    ///
    /// This method should only be called as part of the paint phase of element drawing.
    pub fn on_key_event<Event: KeyEvent>(
        &mut self,
        listener: impl Fn(&Event, DispatchPhase, &mut Window, &mut App) + 'static,
    ) {
        self.invalidator.debug_assert_paint();

        self.next_frame.dispatch_tree.on_key_event(Rc::new(
            move |event: &dyn Any, phase, window: &mut Window, cx: &mut App| {
                if let Some(event) = event.downcast_ref::<Event>() {
                    listener(event, phase, window, cx)
                }
            },
        ));
    }

    /// Register a modifiers changed event listener on the window for the next frame.
    ///
    /// This is a fairly low-level method, so prefer using event handlers on elements unless you have
    /// a specific need to register a global listener.
    ///
    /// This method should only be called as part of the paint phase of element drawing.
    pub fn on_modifiers_changed(
        &mut self,
        listener: impl Fn(&ModifiersChangedEvent, &mut Window, &mut App) + 'static,
    ) {
        self.invalidator.debug_assert_paint();

        self.next_frame.dispatch_tree.on_modifiers_changed(Rc::new(
            move |event: &ModifiersChangedEvent, window: &mut Window, cx: &mut App| {
                listener(event, window, cx)
            },
        ));
    }

    /// Register a listener to be called when the given focus handle or one of its descendants receives focus.
    /// This does not fire if the given focus handle - or one of its descendants - was previously focused.
    /// Returns a subscription and persists until the subscription is dropped.
    pub fn on_focus_in(
        &mut self,
        handle: &FocusHandle,
        cx: &mut App,
        mut listener: impl FnMut(&mut Window, &mut App) + 'static,
    ) -> Subscription {
        let focus_id = handle.id;
        let (subscription, activate) =
            self.new_focus_listener(Box::new(move |event, window, cx| {
                if event.is_focus_in(focus_id) {
                    listener(window, cx);
                }
                true
            }));
        cx.defer(move |_| activate());
        subscription
    }

    /// Register a listener to be called when the given focus handle or one of its descendants loses focus.
    /// Returns a subscription and persists until the subscription is dropped.
    pub fn on_focus_out(
        &mut self,
        handle: &FocusHandle,
        cx: &mut App,
        mut listener: impl FnMut(FocusOutEvent, &mut Window, &mut App) + 'static,
    ) -> Subscription {
        let focus_id = handle.id;
        let (subscription, activate) =
            self.new_focus_listener(Box::new(move |event, window, cx| {
                if let Some(blurred_id) = event.previous_focus_path.last().copied()
                    && event.is_focus_out(focus_id)
                {
                    let event = FocusOutEvent {
                        blurred: WeakFocusHandle {
                            id: blurred_id,
                            handles: Arc::downgrade(&cx.focus_handles),
                        },
                    };
                    listener(event, window, cx)
                }
                true
            }));
        cx.defer(move |_| activate());
        subscription
    }

    fn reset_cursor_style(&self, cx: &mut App) {
        // Set the cursor only if we're the active window.
        if self.is_window_hovered() {
            let style = self
                .rendered_frame
                .cursor_style(self)
                .unwrap_or(CursorStyle::Arrow);
            cx.platform.set_cursor_style(style);
        }
    }

    /// Dispatch a given keystroke as though the user had typed it.
    /// You can create a keystroke with Keystroke::parse("").
    pub fn dispatch_keystroke(&mut self, keystroke: Keystroke, cx: &mut App) -> bool {
        let keystroke = keystroke.with_simulated_ime();
        let result = self.dispatch_event(
            PlatformInput::KeyDown(KeyDownEvent {
                keystroke: keystroke.clone(),
                is_held: false,
            }),
            cx,
        );
        if !result.propagate {
            return true;
        }

        if let Some(input) = keystroke.key_char
            && let Some(mut input_handler) = self.platform_window.take_input_handler()
        {
            input_handler.dispatch_input(&input, self, cx);
            self.platform_window.set_input_handler(input_handler);
            return true;
        }

        false
    }

    /// Return a key binding string for an action, to display in the UI. Uses the highest precedence
    /// binding for the action (last binding added to the keymap).
    pub fn keystroke_text_for(&self, action: &dyn Action) -> String {
        self.highest_precedence_binding_for_action(action)
            .map(|binding| {
                binding
                    .keystrokes()
                    .iter()
                    .map(ToString::to_string)
                    .collect::<Vec<_>>()
                    .join(" ")
            })
            .unwrap_or_else(|| action.name().to_string())
    }

    /// Dispatch a mouse or keyboard event on the window.
    #[profiling::function]
    pub fn dispatch_event(&mut self, event: PlatformInput, cx: &mut App) -> DispatchEventResult {
        self.last_input_timestamp.set(Instant::now());
        // Handlers may set this to false by calling `stop_propagation`.
        cx.propagate_event = true;
        // Handlers may set this to true by calling `prevent_default`.
        self.default_prevented = false;

        let event = match event {
            // Track the mouse position with our own state, since accessing the platform
            // API for the mouse position can only occur on the main thread.
            PlatformInput::MouseMove(mouse_move) => {
                self.mouse_position = mouse_move.position;
                self.modifiers = mouse_move.modifiers;
                PlatformInput::MouseMove(mouse_move)
            }
            PlatformInput::MouseDown(mouse_down) => {
                self.mouse_position = mouse_down.position;
                self.modifiers = mouse_down.modifiers;
                PlatformInput::MouseDown(mouse_down)
            }
            PlatformInput::MouseUp(mouse_up) => {
                self.mouse_position = mouse_up.position;
                self.modifiers = mouse_up.modifiers;
                PlatformInput::MouseUp(mouse_up)
            }
            PlatformInput::MouseExited(mouse_exited) => {
                self.modifiers = mouse_exited.modifiers;
                PlatformInput::MouseExited(mouse_exited)
            }
            PlatformInput::ModifiersChanged(modifiers_changed) => {
                self.modifiers = modifiers_changed.modifiers;
                self.capslock = modifiers_changed.capslock;
                PlatformInput::ModifiersChanged(modifiers_changed)
            }
            PlatformInput::ScrollWheel(scroll_wheel) => {
                self.mouse_position = scroll_wheel.position;
                self.modifiers = scroll_wheel.modifiers;
                PlatformInput::ScrollWheel(scroll_wheel)
            }
            // Translate dragging and dropping of external files from the operating system
            // to internal drag and drop events.
            PlatformInput::FileDrop(file_drop) => match file_drop {
                FileDropEvent::Entered { position, paths } => {
                    self.mouse_position = position;
                    if cx.active_drag.is_none() {
                        cx.active_drag = Some(AnyDrag {
                            value: Arc::new(paths.clone()),
                            view: cx.new(|_| paths).into(),
                            cursor_offset: position,
                            cursor_style: None,
                        });
                    }
                    PlatformInput::MouseMove(MouseMoveEvent {
                        position,
                        pressed_button: Some(MouseButton::Left),
                        modifiers: Modifiers::default(),
                    })
                }
                FileDropEvent::Pending { position } => {
                    self.mouse_position = position;
                    PlatformInput::MouseMove(MouseMoveEvent {
                        position,
                        pressed_button: Some(MouseButton::Left),
                        modifiers: Modifiers::default(),
                    })
                }
                FileDropEvent::Submit { position } => {
                    cx.activate(true);
                    self.mouse_position = position;
                    PlatformInput::MouseUp(MouseUpEvent {
                        button: MouseButton::Left,
                        position,
                        modifiers: Modifiers::default(),
                        click_count: 1,
                    })
                }
                FileDropEvent::Exited => {
                    cx.active_drag.take();
                    PlatformInput::FileDrop(FileDropEvent::Exited)
                }
            },
            PlatformInput::KeyDown(_) | PlatformInput::KeyUp(_) => event,
        };

        if let Some(any_mouse_event) = event.mouse_event() {
            self.dispatch_mouse_event(any_mouse_event, cx);
        } else if let Some(any_key_event) = event.keyboard_event() {
            self.dispatch_key_event(any_key_event, cx);
        }

        DispatchEventResult {
            propagate: cx.propagate_event,
            default_prevented: self.default_prevented,
        }
    }

    fn dispatch_mouse_event(&mut self, event: &dyn Any, cx: &mut App) {
        let hit_test = self.rendered_frame.hit_test(self.mouse_position());
        if hit_test != self.mouse_hit_test {
            self.mouse_hit_test = hit_test;
            self.reset_cursor_style(cx);
        }

        #[cfg(any(feature = "inspector", debug_assertions))]
        if self.is_inspector_picking(cx) {
            self.handle_inspector_mouse_event(event, cx);
            // When inspector is picking, all other mouse handling is skipped.
            return;
        }

        let mut mouse_listeners = mem::take(&mut self.rendered_frame.mouse_listeners);

        // Capture phase, events bubble from back to front. Handlers for this phase are used for
        // special purposes, such as detecting events outside of a given Bounds.
        for listener in &mut mouse_listeners {
            let listener = listener.as_mut().unwrap();
            listener(event, DispatchPhase::Capture, self, cx);
            if !cx.propagate_event {
                break;
            }
        }

        // Bubble phase, where most normal handlers do their work.
        if cx.propagate_event {
            for listener in mouse_listeners.iter_mut().rev() {
                let listener = listener.as_mut().unwrap();
                listener(event, DispatchPhase::Bubble, self, cx);
                if !cx.propagate_event {
                    break;
                }
            }
        }

        self.rendered_frame.mouse_listeners = mouse_listeners;

        if cx.has_active_drag() {
            if event.is::<MouseMoveEvent>() {
                // If this was a mouse move event, redraw the window so that the
                // active drag can follow the mouse cursor.
                self.refresh();
            } else if event.is::<MouseUpEvent>() {
                // If this was a mouse up event, cancel the active drag and redraw
                // the window.
                cx.active_drag = None;
                self.refresh();
            }
        }
    }

    fn dispatch_key_event(&mut self, event: &dyn Any, cx: &mut App) {
        if self.invalidator.is_dirty() {
            self.draw(cx).clear();
        }

        let node_id = self.focus_node_id_in_rendered_frame(self.focus);
        let dispatch_path = self.rendered_frame.dispatch_tree.dispatch_path(node_id);

        let mut keystroke: Option<Keystroke> = None;

        if let Some(event) = event.downcast_ref::<ModifiersChangedEvent>() {
            if event.modifiers.number_of_modifiers() == 0
                && self.pending_modifier.modifiers.number_of_modifiers() == 1
                && !self.pending_modifier.saw_keystroke
            {
                let key = match self.pending_modifier.modifiers {
                    modifiers if modifiers.shift => Some("shift"),
                    modifiers if modifiers.control => Some("control"),
                    modifiers if modifiers.alt => Some("alt"),
                    modifiers if modifiers.platform => Some("platform"),
                    modifiers if modifiers.function => Some("function"),
                    _ => None,
                };
                if let Some(key) = key {
                    keystroke = Some(Keystroke {
                        key: key.to_string(),
                        key_char: None,
                        modifiers: Modifiers::default(),
                    });
                }
            }

            if self.pending_modifier.modifiers.number_of_modifiers() == 0
                && event.modifiers.number_of_modifiers() == 1
            {
                self.pending_modifier.saw_keystroke = false
            }
            self.pending_modifier.modifiers = event.modifiers
        } else if let Some(key_down_event) = event.downcast_ref::<KeyDownEvent>() {
            self.pending_modifier.saw_keystroke = true;
            keystroke = Some(key_down_event.keystroke.clone());
        }

        let Some(keystroke) = keystroke else {
            self.finish_dispatch_key_event(event, dispatch_path, self.context_stack(), cx);
            return;
        };

        cx.propagate_event = true;
        self.dispatch_keystroke_interceptors(event, self.context_stack(), cx);
        if !cx.propagate_event {
            self.finish_dispatch_key_event(event, dispatch_path, self.context_stack(), cx);
            return;
        }

        let mut currently_pending = self.pending_input.take().unwrap_or_default();
        if currently_pending.focus.is_some() && currently_pending.focus != self.focus {
            currently_pending = PendingInput::default();
        }

        let match_result = self.rendered_frame.dispatch_tree.dispatch_key(
            currently_pending.keystrokes,
            keystroke,
            &dispatch_path,
        );

        if !match_result.to_replay.is_empty() {
            self.replay_pending_input(match_result.to_replay, cx);
            cx.propagate_event = true;
        }

        if !match_result.pending.is_empty() {
            currently_pending.keystrokes = match_result.pending;
            currently_pending.focus = self.focus;
            currently_pending.timer = Some(self.spawn(cx, async move |cx| {
                cx.background_executor.timer(Duration::from_secs(1)).await;
                cx.update(move |window, cx| {
                    let Some(currently_pending) = window
                        .pending_input
                        .take()
                        .filter(|pending| pending.focus == window.focus)
                    else {
                        return;
                    };

                    let node_id = window.focus_node_id_in_rendered_frame(window.focus);
                    let dispatch_path = window.rendered_frame.dispatch_tree.dispatch_path(node_id);

                    let to_replay = window
                        .rendered_frame
                        .dispatch_tree
                        .flush_dispatch(currently_pending.keystrokes, &dispatch_path);

                    window.pending_input_changed(cx);
                    window.replay_pending_input(to_replay, cx)
                })
                .log_err();
            }));
            self.pending_input = Some(currently_pending);
            self.pending_input_changed(cx);
            cx.propagate_event = false;
            return;
        }

        for binding in match_result.bindings {
            self.dispatch_action_on_node(node_id, binding.action.as_ref(), cx);
            if !cx.propagate_event {
                self.dispatch_keystroke_observers(
                    event,
                    Some(binding.action),
                    match_result.context_stack,
                    cx,
                );
                self.pending_input_changed(cx);
                return;
            }
        }

        self.finish_dispatch_key_event(event, dispatch_path, match_result.context_stack, cx);
        self.pending_input_changed(cx);
    }

    fn finish_dispatch_key_event(
        &mut self,
        event: &dyn Any,
        dispatch_path: SmallVec<[DispatchNodeId; 32]>,
        context_stack: Vec<KeyContext>,
        cx: &mut App,
    ) {
        self.dispatch_key_down_up_event(event, &dispatch_path, cx);
        if !cx.propagate_event {
            return;
        }

        self.dispatch_modifiers_changed_event(event, &dispatch_path, cx);
        if !cx.propagate_event {
            return;
        }

        self.dispatch_keystroke_observers(event, None, context_stack, cx);
    }

    fn pending_input_changed(&mut self, cx: &mut App) {
        self.pending_input_observers
            .clone()
            .retain(&(), |callback| callback(self, cx));
    }

    fn dispatch_key_down_up_event(
        &mut self,
        event: &dyn Any,
        dispatch_path: &SmallVec<[DispatchNodeId; 32]>,
        cx: &mut App,
    ) {
        // Capture phase
        for node_id in dispatch_path {
            let node = self.rendered_frame.dispatch_tree.node(*node_id);

            for key_listener in node.key_listeners.clone() {
                key_listener(event, DispatchPhase::Capture, self, cx);
                if !cx.propagate_event {
                    return;
                }
            }
        }

        // Bubble phase
        for node_id in dispatch_path.iter().rev() {
            // Handle low level key events
            let node = self.rendered_frame.dispatch_tree.node(*node_id);
            for key_listener in node.key_listeners.clone() {
                key_listener(event, DispatchPhase::Bubble, self, cx);
                if !cx.propagate_event {
                    return;
                }
            }
        }
    }

    fn dispatch_modifiers_changed_event(
        &mut self,
        event: &dyn Any,
        dispatch_path: &SmallVec<[DispatchNodeId; 32]>,
        cx: &mut App,
    ) {
        let Some(event) = event.downcast_ref::<ModifiersChangedEvent>() else {
            return;
        };
        for node_id in dispatch_path.iter().rev() {
            let node = self.rendered_frame.dispatch_tree.node(*node_id);
            for listener in node.modifiers_changed_listeners.clone() {
                listener(event, self, cx);
                if !cx.propagate_event {
                    return;
                }
            }
        }
    }

    /// Determine whether a potential multi-stroke key binding is in progress on this window.
    pub fn has_pending_keystrokes(&self) -> bool {
        self.pending_input.is_some()
    }

    pub(crate) fn clear_pending_keystrokes(&mut self) {
        self.pending_input.take();
    }

    /// Returns the currently pending input keystrokes that might result in a multi-stroke key binding.
    pub fn pending_input_keystrokes(&self) -> Option<&[Keystroke]> {
        self.pending_input
            .as_ref()
            .map(|pending_input| pending_input.keystrokes.as_slice())
    }

    fn replay_pending_input(&mut self, replays: SmallVec<[Replay; 1]>, cx: &mut App) {
        let node_id = self.focus_node_id_in_rendered_frame(self.focus);
        let dispatch_path = self.rendered_frame.dispatch_tree.dispatch_path(node_id);

        'replay: for replay in replays {
            let event = KeyDownEvent {
                keystroke: replay.keystroke.clone(),
                is_held: false,
            };

            cx.propagate_event = true;
            for binding in replay.bindings {
                self.dispatch_action_on_node(node_id, binding.action.as_ref(), cx);
                if !cx.propagate_event {
                    self.dispatch_keystroke_observers(
                        &event,
                        Some(binding.action),
                        Vec::default(),
                        cx,
                    );
                    continue 'replay;
                }
            }

            self.dispatch_key_down_up_event(&event, &dispatch_path, cx);
            if !cx.propagate_event {
                continue 'replay;
            }
            if let Some(input) = replay.keystroke.key_char.as_ref().cloned()
                && let Some(mut input_handler) = self.platform_window.take_input_handler()
            {
                input_handler.dispatch_input(&input, self, cx);
                self.platform_window.set_input_handler(input_handler)
            }
        }
    }

    fn focus_node_id_in_rendered_frame(&self, focus_id: Option<FocusId>) -> DispatchNodeId {
        focus_id
            .and_then(|focus_id| {
                self.rendered_frame
                    .dispatch_tree
                    .focusable_node_id(focus_id)
            })
            .unwrap_or_else(|| self.rendered_frame.dispatch_tree.root_node_id())
    }

    fn dispatch_action_on_node(
        &mut self,
        node_id: DispatchNodeId,
        action: &dyn Action,
        cx: &mut App,
    ) {
        let dispatch_path = self.rendered_frame.dispatch_tree.dispatch_path(node_id);

        // Capture phase for global actions.
        cx.propagate_event = true;
        if let Some(mut global_listeners) = cx
            .global_action_listeners
            .remove(&action.as_any().type_id())
        {
            for listener in &global_listeners {
                listener(action.as_any(), DispatchPhase::Capture, cx);
                if !cx.propagate_event {
                    break;
                }
            }

            global_listeners.extend(
                cx.global_action_listeners
                    .remove(&action.as_any().type_id())
                    .unwrap_or_default(),
            );

            cx.global_action_listeners
                .insert(action.as_any().type_id(), global_listeners);
        }

        if !cx.propagate_event {
            return;
        }

        // Capture phase for window actions.
        for node_id in &dispatch_path {
            let node = self.rendered_frame.dispatch_tree.node(*node_id);
            for DispatchActionListener {
                action_type,
                listener,
            } in node.action_listeners.clone()
            {
                let any_action = action.as_any();
                if action_type == any_action.type_id() {
                    listener(any_action, DispatchPhase::Capture, self, cx);

                    if !cx.propagate_event {
                        return;
                    }
                }
            }
        }

        // Bubble phase for window actions.
        for node_id in dispatch_path.iter().rev() {
            let node = self.rendered_frame.dispatch_tree.node(*node_id);
            for DispatchActionListener {
                action_type,
                listener,
            } in node.action_listeners.clone()
            {
                let any_action = action.as_any();
                if action_type == any_action.type_id() {
                    cx.propagate_event = false; // Actions stop propagation by default during the bubble phase
                    listener(any_action, DispatchPhase::Bubble, self, cx);

                    if !cx.propagate_event {
                        return;
                    }
                }
            }
        }

        // Bubble phase for global actions.
        if let Some(mut global_listeners) = cx
            .global_action_listeners
            .remove(&action.as_any().type_id())
        {
            for listener in global_listeners.iter().rev() {
                cx.propagate_event = false; // Actions stop propagation by default during the bubble phase

                listener(action.as_any(), DispatchPhase::Bubble, cx);
                if !cx.propagate_event {
                    break;
                }
            }

            global_listeners.extend(
                cx.global_action_listeners
                    .remove(&action.as_any().type_id())
                    .unwrap_or_default(),
            );

            cx.global_action_listeners
                .insert(action.as_any().type_id(), global_listeners);
        }
    }

    /// Register the given handler to be invoked whenever the global of the given type
    /// is updated.
    pub fn observe_global<G: Global>(
        &mut self,
        cx: &mut App,
        f: impl Fn(&mut Window, &mut App) + 'static,
    ) -> Subscription {
        let window_handle = self.handle;
        let (subscription, activate) = cx.global_observers.insert(
            TypeId::of::<G>(),
            Box::new(move |cx| {
                window_handle
                    .update(cx, |_, window, cx| f(window, cx))
                    .is_ok()
            }),
        );
        cx.defer(move |_| activate());
        subscription
    }

    /// Focus the current window and bring it to the foreground at the platform level.
    pub fn activate_window(&self) {
        self.platform_window.activate();
    }

    /// Minimize the current window at the platform level.
    pub fn minimize_window(&self) {
        self.platform_window.minimize();
    }

    /// Toggle full screen status on the current window at the platform level.
    pub fn toggle_fullscreen(&self) {
        self.platform_window.toggle_fullscreen();
    }

    /// Updates the IME panel position suggestions for languages like japanese, chinese.
    pub fn invalidate_character_coordinates(&self) {
        self.on_next_frame(|window, cx| {
            if let Some(mut input_handler) = window.platform_window.take_input_handler() {
                if let Some(bounds) = input_handler.selected_bounds(window, cx) {
                    window.platform_window.update_ime_position(bounds);
                }
                window.platform_window.set_input_handler(input_handler);
            }
        });
    }

    /// Present a platform dialog.
    /// The provided message will be presented, along with buttons for each answer.
    /// When a button is clicked, the returned Receiver will receive the index of the clicked button.
    pub fn prompt<T>(
        &mut self,
        level: PromptLevel,
        message: &str,
        detail: Option<&str>,
        answers: &[T],
        cx: &mut App,
    ) -> oneshot::Receiver<usize>
    where
        T: Clone + Into<PromptButton>,
    {
        let prompt_builder = cx.prompt_builder.take();
        let Some(prompt_builder) = prompt_builder else {
            unreachable!("Re-entrant window prompting is not supported by GPUI");
        };

        let answers = answers
            .iter()
            .map(|answer| answer.clone().into())
            .collect::<Vec<_>>();

        let receiver = match &prompt_builder {
            PromptBuilder::Default => self
                .platform_window
                .prompt(level, message, detail, &answers)
                .unwrap_or_else(|| {
                    self.build_custom_prompt(&prompt_builder, level, message, detail, &answers, cx)
                }),
            PromptBuilder::Custom(_) => {
                self.build_custom_prompt(&prompt_builder, level, message, detail, &answers, cx)
            }
        };

        cx.prompt_builder = Some(prompt_builder);

        receiver
    }

    fn build_custom_prompt(
        &mut self,
        prompt_builder: &PromptBuilder,
        level: PromptLevel,
        message: &str,
        detail: Option<&str>,
        answers: &[PromptButton],
        cx: &mut App,
    ) -> oneshot::Receiver<usize> {
        let (sender, receiver) = oneshot::channel();
        let handle = PromptHandle::new(sender);
        let handle = (prompt_builder)(level, message, detail, answers, handle, self, cx);
        self.prompt = Some(handle);
        receiver
    }

    /// Returns the current context stack.
    pub fn context_stack(&self) -> Vec<KeyContext> {
        let node_id = self.focus_node_id_in_rendered_frame(self.focus);
        let dispatch_tree = &self.rendered_frame.dispatch_tree;
        dispatch_tree
            .dispatch_path(node_id)
            .iter()
            .filter_map(move |&node_id| dispatch_tree.node(node_id).context.clone())
            .collect()
    }

    /// Returns all available actions for the focused element.
    pub fn available_actions(&self, cx: &App) -> Vec<Box<dyn Action>> {
        let node_id = self.focus_node_id_in_rendered_frame(self.focus);
        let mut actions = self.rendered_frame.dispatch_tree.available_actions(node_id);
        for action_type in cx.global_action_listeners.keys() {
            if let Err(ix) = actions.binary_search_by_key(action_type, |a| a.as_any().type_id()) {
                let action = cx.actions.build_action_type(action_type).ok();
                if let Some(action) = action {
                    actions.insert(ix, action);
                }
            }
        }
        actions
    }

    /// Returns key bindings that invoke an action on the currently focused element. Bindings are
    /// returned in the order they were added. For display, the last binding should take precedence.
    pub fn bindings_for_action(&self, action: &dyn Action) -> Vec<KeyBinding> {
        self.rendered_frame
            .dispatch_tree
            .bindings_for_action(action, &self.rendered_frame.dispatch_tree.context_stack)
    }

    /// Returns the highest precedence key binding that invokes an action on the currently focused
    /// element. This is more efficient than getting the last result of `bindings_for_action`.
    pub fn highest_precedence_binding_for_action(&self, action: &dyn Action) -> Option<KeyBinding> {
        self.rendered_frame
            .dispatch_tree
            .highest_precedence_binding_for_action(
                action,
                &self.rendered_frame.dispatch_tree.context_stack,
            )
    }

    /// Returns the key bindings for an action in a context.
    pub fn bindings_for_action_in_context(
        &self,
        action: &dyn Action,
        context: KeyContext,
    ) -> Vec<KeyBinding> {
        let dispatch_tree = &self.rendered_frame.dispatch_tree;
        dispatch_tree.bindings_for_action(action, &[context])
    }

    /// Returns the highest precedence key binding for an action in a context. This is more
    /// efficient than getting the last result of `bindings_for_action_in_context`.
    pub fn highest_precedence_binding_for_action_in_context(
        &self,
        action: &dyn Action,
        context: KeyContext,
    ) -> Option<KeyBinding> {
        let dispatch_tree = &self.rendered_frame.dispatch_tree;
        dispatch_tree.highest_precedence_binding_for_action(action, &[context])
    }

    /// Returns any bindings that would invoke an action on the given focus handle if it were
    /// focused. Bindings are returned in the order they were added. For display, the last binding
    /// should take precedence.
    pub fn bindings_for_action_in(
        &self,
        action: &dyn Action,
        focus_handle: &FocusHandle,
    ) -> Vec<KeyBinding> {
        let dispatch_tree = &self.rendered_frame.dispatch_tree;
        let Some(context_stack) = self.context_stack_for_focus_handle(focus_handle) else {
            return vec![];
        };
        dispatch_tree.bindings_for_action(action, &context_stack)
    }

    /// Returns the highest precedence key binding that would invoke an action on the given focus
    /// handle if it were focused. This is more efficient than getting the last result of
    /// `bindings_for_action_in`.
    pub fn highest_precedence_binding_for_action_in(
        &self,
        action: &dyn Action,
        focus_handle: &FocusHandle,
    ) -> Option<KeyBinding> {
        let dispatch_tree = &self.rendered_frame.dispatch_tree;
        let context_stack = self.context_stack_for_focus_handle(focus_handle)?;
        dispatch_tree.highest_precedence_binding_for_action(action, &context_stack)
    }

    fn context_stack_for_focus_handle(
        &self,
        focus_handle: &FocusHandle,
    ) -> Option<Vec<KeyContext>> {
        let dispatch_tree = &self.rendered_frame.dispatch_tree;
        let node_id = dispatch_tree.focusable_node_id(focus_handle.id)?;
        let context_stack: Vec<_> = dispatch_tree
            .dispatch_path(node_id)
            .into_iter()
            .filter_map(|node_id| dispatch_tree.node(node_id).context.clone())
            .collect();
        Some(context_stack)
    }

    /// Returns a generic event listener that invokes the given listener with the view and context associated with the given view handle.
    pub fn listener_for<V: Render, E>(
        &self,
        view: &Entity<V>,
        f: impl Fn(&mut V, &E, &mut Window, &mut Context<V>) + 'static,
    ) -> impl Fn(&E, &mut Window, &mut App) + 'static {
        let view = view.downgrade();
        move |e: &E, window: &mut Window, cx: &mut App| {
            view.update(cx, |view, cx| f(view, e, window, cx)).ok();
        }
    }

    /// Returns a generic handler that invokes the given handler with the view and context associated with the given view handle.
    pub fn handler_for<V: Render, Callback: Fn(&mut V, &mut Window, &mut Context<V>) + 'static>(
        &self,
        view: &Entity<V>,
        f: Callback,
    ) -> impl Fn(&mut Window, &mut App) + use<V, Callback> {
        let view = view.downgrade();
        move |window: &mut Window, cx: &mut App| {
            view.update(cx, |view, cx| f(view, window, cx)).ok();
        }
    }

    /// Register a callback that can interrupt the closing of the current window based the returned boolean.
    /// If the callback returns false, the window won't be closed.
    pub fn on_window_should_close(
        &self,
        cx: &App,
        f: impl Fn(&mut Window, &mut App) -> bool + 'static,
    ) {
        let mut cx = self.to_async(cx);
        self.platform_window.on_should_close(Box::new(move || {
            cx.update(|window, cx| f(window, cx)).unwrap_or(true)
        }))
    }

    /// Register an action listener on the window for the next frame. The type of action
    /// is determined by the first parameter of the given listener. When the next frame is rendered
    /// the listener will be cleared.
    ///
    /// This is a fairly low-level method, so prefer using action handlers on elements unless you have
    /// a specific need to register a global listener.
    pub fn on_action(
        &mut self,
        action_type: TypeId,
        listener: impl Fn(&dyn Any, DispatchPhase, &mut Window, &mut App) + 'static,
    ) {
        self.next_frame
            .dispatch_tree
            .on_action(action_type, Rc::new(listener));
    }

    /// Register an action listener on the window for the next frame if the condition is true.
    /// The type of action is determined by the first parameter of the given listener.
    /// When the next frame is rendered the listener will be cleared.
    ///
    /// This is a fairly low-level method, so prefer using action handlers on elements unless you have
    /// a specific need to register a global listener.
    pub fn on_action_when(
        &mut self,
        condition: bool,
        action_type: TypeId,
        listener: impl Fn(&dyn Any, DispatchPhase, &mut Window, &mut App) + 'static,
    ) {
        if condition {
            self.next_frame
                .dispatch_tree
                .on_action(action_type, Rc::new(listener));
        }
    }

    /// Read information about the GPU backing this window.
    /// Currently returns None on Mac and Windows.
    pub fn gpu_specs(&self) -> Option<GpuSpecs> {
        self.platform_window.gpu_specs()
    }

    /// Perform titlebar double-click action.
    /// This is macOS specific.
    pub fn titlebar_double_click(&self) {
        self.platform_window.titlebar_double_click();
    }

    /// Gets the window's title at the platform level.
    /// This is macOS specific.
    pub fn window_title(&self) -> String {
        self.platform_window.get_title()
    }

    /// Returns a list of all tabbed windows and their titles.
    /// This is macOS specific.
    pub fn tabbed_windows(&self) -> Option<Vec<SystemWindowTab>> {
        self.platform_window.tabbed_windows()
    }

    /// Returns the tab bar visibility.
    /// This is macOS specific.
    pub fn tab_bar_visible(&self) -> bool {
        self.platform_window.tab_bar_visible()
    }

    /// Merges all open windows into a single tabbed window.
    /// This is macOS specific.
    pub fn merge_all_windows(&self) {
        self.platform_window.merge_all_windows()
    }

    /// Moves the tab to a new containing window.
    /// This is macOS specific.
    pub fn move_tab_to_new_window(&self) {
        self.platform_window.move_tab_to_new_window()
    }

    /// Shows or hides the window tab overview.
    /// This is macOS specific.
    pub fn toggle_window_tab_overview(&self) {
        self.platform_window.toggle_window_tab_overview()
    }

    /// Sets the tabbing identifier for the window.
    /// This is macOS specific.
    pub fn set_tabbing_identifier(&self, tabbing_identifier: Option<String>) {
        self.platform_window
            .set_tabbing_identifier(tabbing_identifier)
    }

    /// Toggles the inspector mode on this window.
    #[cfg(any(feature = "inspector", debug_assertions))]
    pub fn toggle_inspector(&mut self, cx: &mut App) {
        self.inspector = match self.inspector {
            None => Some(cx.new(|_| Inspector::new())),
            Some(_) => None,
        };
        self.refresh();
    }

    /// Returns true if the window is in inspector mode.
    pub fn is_inspector_picking(&self, _cx: &App) -> bool {
        #[cfg(any(feature = "inspector", debug_assertions))]
        {
            if let Some(inspector) = &self.inspector {
                return inspector.read(_cx).is_picking();
            }
        }
        false
    }

    /// Executes the provided function with mutable access to an inspector state.
    #[cfg(any(feature = "inspector", debug_assertions))]
    pub fn with_inspector_state<T: 'static, R>(
        &mut self,
        _inspector_id: Option<&crate::InspectorElementId>,
        cx: &mut App,
        f: impl FnOnce(&mut Option<T>, &mut Self) -> R,
    ) -> R {
        if let Some(inspector_id) = _inspector_id
            && let Some(inspector) = &self.inspector
        {
            let inspector = inspector.clone();
            let active_element_id = inspector.read(cx).active_element_id();
            if Some(inspector_id) == active_element_id {
                return inspector.update(cx, |inspector, _cx| {
                    inspector.with_active_element_state(self, f)
                });
            }
        }
        f(&mut None, self)
    }

    #[cfg(any(feature = "inspector", debug_assertions))]
    pub(crate) fn build_inspector_element_id(
        &mut self,
        path: crate::InspectorElementPath,
    ) -> crate::InspectorElementId {
        self.invalidator.debug_assert_paint_or_prepaint();
        let path = Rc::new(path);
        let next_instance_id = self
            .next_frame
            .next_inspector_instance_ids
            .entry(path.clone())
            .or_insert(0);
        let instance_id = *next_instance_id;
        *next_instance_id += 1;
        crate::InspectorElementId { path, instance_id }
    }

    #[cfg(any(feature = "inspector", debug_assertions))]
    fn prepaint_inspector(&mut self, inspector_width: Pixels, cx: &mut App) -> Option<AnyElement> {
        if let Some(inspector) = self.inspector.take() {
            let mut inspector_element = AnyView::from(inspector.clone()).into_any_element();
            inspector_element.prepaint_as_root(
                point(self.viewport_size.width - inspector_width, px(0.0)),
                size(inspector_width, self.viewport_size.height).into(),
                self,
                cx,
            );
            self.inspector = Some(inspector);
            Some(inspector_element)
        } else {
            None
        }
    }

    #[cfg(any(feature = "inspector", debug_assertions))]
    fn paint_inspector(&mut self, mut inspector_element: Option<AnyElement>, cx: &mut App) {
        if let Some(mut inspector_element) = inspector_element {
            inspector_element.paint(self, cx);
        };
    }

    /// Registers a hitbox that can be used for inspector picking mode, allowing users to select and
    /// inspect UI elements by clicking on them.
    #[cfg(any(feature = "inspector", debug_assertions))]
    pub fn insert_inspector_hitbox(
        &mut self,
        hitbox_id: HitboxId,
        inspector_id: Option<&crate::InspectorElementId>,
        cx: &App,
    ) {
        self.invalidator.debug_assert_paint_or_prepaint();
        if !self.is_inspector_picking(cx) {
            return;
        }
        if let Some(inspector_id) = inspector_id {
            self.next_frame
                .inspector_hitboxes
                .insert(hitbox_id, inspector_id.clone());
        }
    }

    #[cfg(any(feature = "inspector", debug_assertions))]
    fn paint_inspector_hitbox(&mut self, cx: &App) {
        if let Some(inspector) = self.inspector.as_ref() {
            let inspector = inspector.read(cx);
            if let Some((hitbox_id, _)) = self.hovered_inspector_hitbox(inspector, &self.next_frame)
                && let Some(hitbox) = self
                    .next_frame
                    .hitboxes
                    .iter()
                    .find(|hitbox| hitbox.id == hitbox_id)
            {
                self.paint_quad(crate::fill(hitbox.bounds, crate::rgba(0x61afef4d)));
            }
        }
    }

    #[cfg(any(feature = "inspector", debug_assertions))]
    fn handle_inspector_mouse_event(&mut self, event: &dyn Any, cx: &mut App) {
        let Some(inspector) = self.inspector.clone() else {
            return;
        };
        if event.downcast_ref::<MouseMoveEvent>().is_some() {
            inspector.update(cx, |inspector, _cx| {
                if let Some((_, inspector_id)) =
                    self.hovered_inspector_hitbox(inspector, &self.rendered_frame)
                {
                    inspector.hover(inspector_id, self);
                }
            });
        } else if event.downcast_ref::<crate::MouseDownEvent>().is_some() {
            inspector.update(cx, |inspector, _cx| {
                if let Some((_, inspector_id)) =
                    self.hovered_inspector_hitbox(inspector, &self.rendered_frame)
                {
                    inspector.select(inspector_id, self);
                }
            });
        } else if let Some(event) = event.downcast_ref::<crate::ScrollWheelEvent>() {
            // This should be kept in sync with SCROLL_LINES in x11 platform.
            const SCROLL_LINES: f32 = 3.0;
            const SCROLL_PIXELS_PER_LAYER: f32 = 36.0;
            let delta_y = event
                .delta
                .pixel_delta(px(SCROLL_PIXELS_PER_LAYER / SCROLL_LINES))
                .y;
            if let Some(inspector) = self.inspector.clone() {
                inspector.update(cx, |inspector, _cx| {
                    if let Some(depth) = inspector.pick_depth.as_mut() {
                        *depth += delta_y.0 / SCROLL_PIXELS_PER_LAYER;
                        let max_depth = self.mouse_hit_test.ids.len() as f32 - 0.5;
                        if *depth < 0.0 {
                            *depth = 0.0;
                        } else if *depth > max_depth {
                            *depth = max_depth;
                        }
                        if let Some((_, inspector_id)) =
                            self.hovered_inspector_hitbox(inspector, &self.rendered_frame)
                        {
                            inspector.set_active_element_id(inspector_id, self);
                        }
                    }
                });
            }
        }
    }

    #[cfg(any(feature = "inspector", debug_assertions))]
    fn hovered_inspector_hitbox(
        &self,
        inspector: &Inspector,
        frame: &Frame,
    ) -> Option<(HitboxId, crate::InspectorElementId)> {
        if let Some(pick_depth) = inspector.pick_depth {
            let depth = (pick_depth as i64).try_into().unwrap_or(0);
            let max_skipped = self.mouse_hit_test.ids.len().saturating_sub(1);
            let skip_count = (depth as usize).min(max_skipped);
            for hitbox_id in self.mouse_hit_test.ids.iter().skip(skip_count) {
                if let Some(inspector_id) = frame.inspector_hitboxes.get(hitbox_id) {
                    return Some((*hitbox_id, inspector_id.clone()));
                }
            }
        }
        None
    }

    /// For testing: set the current modifier keys state.
    /// This does not generate any events.
    #[cfg(any(test, feature = "test-support"))]
    pub fn set_modifiers(&mut self, modifiers: Modifiers) {
        self.modifiers = modifiers;
    }
}

// #[derive(Clone, Copy, Eq, PartialEq, Hash)]
slotmap::new_key_type! {
    /// A unique identifier for a window.
    pub struct WindowId;
}

impl WindowId {
    /// Converts this window ID to a `u64`.
    pub fn as_u64(&self) -> u64 {
        self.0.as_ffi()
    }
}

impl From<u64> for WindowId {
    fn from(value: u64) -> Self {
        WindowId(slotmap::KeyData::from_ffi(value))
    }
}

/// A handle to a window with a specific root view type.
/// Note that this does not keep the window alive on its own.
#[derive(Deref, DerefMut)]
pub struct WindowHandle<V> {
    #[deref]
    #[deref_mut]
    pub(crate) any_handle: AnyWindowHandle,
    state_type: PhantomData<V>,
}

impl<V: 'static + Render> WindowHandle<V> {
    /// Creates a new handle from a window ID.
    /// This does not check if the root type of the window is `V`.
    pub fn new(id: WindowId) -> Self {
        WindowHandle {
            any_handle: AnyWindowHandle {
                id,
                state_type: TypeId::of::<V>(),
            },
            state_type: PhantomData,
        }
    }

    /// Get the root view out of this window.
    ///
    /// This will fail if the window is closed or if the root view's type does not match `V`.
    #[cfg(any(test, feature = "test-support"))]
    pub fn root<C>(&self, cx: &mut C) -> Result<Entity<V>>
    where
        C: AppContext,
    {
        crate::Flatten::flatten(cx.update_window(self.any_handle, |root_view, _, _| {
            root_view
                .downcast::<V>()
                .map_err(|_| anyhow!("the type of the window's root view has changed"))
        }))
    }

    /// Updates the root view of this window.
    ///
    /// This will fail if the window has been closed or if the root view's type does not match
    pub fn update<C, R>(
        &self,
        cx: &mut C,
        update: impl FnOnce(&mut V, &mut Window, &mut Context<V>) -> R,
    ) -> Result<R>
    where
        C: AppContext,
    {
        cx.update_window(self.any_handle, |root_view, window, cx| {
            let view = root_view
                .downcast::<V>()
                .map_err(|_| anyhow!("the type of the window's root view has changed"))?;

            Ok(view.update(cx, |view, cx| update(view, window, cx)))
        })?
    }

    /// Read the root view out of this window.
    ///
    /// This will fail if the window is closed or if the root view's type does not match `V`.
    pub fn read<'a>(&self, cx: &'a App) -> Result<&'a V> {
        let x = cx
            .windows
            .get(self.id)
            .and_then(|window| {
                window
                    .as_ref()
                    .and_then(|window| window.root.clone())
                    .map(|root_view| root_view.downcast::<V>())
            })
            .context("window not found")?
            .map_err(|_| anyhow!("the type of the window's root view has changed"))?;

        Ok(x.read(cx))
    }

    /// Read the root view out of this window, with a callback
    ///
    /// This will fail if the window is closed or if the root view's type does not match `V`.
    pub fn read_with<C, R>(&self, cx: &C, read_with: impl FnOnce(&V, &App) -> R) -> Result<R>
    where
        C: AppContext,
    {
        cx.read_window(self, |root_view, cx| read_with(root_view.read(cx), cx))
    }

    /// Read the root view pointer off of this window.
    ///
    /// This will fail if the window is closed or if the root view's type does not match `V`.
    pub fn entity<C>(&self, cx: &C) -> Result<Entity<V>>
    where
        C: AppContext,
    {
        cx.read_window(self, |root_view, _cx| root_view)
    }

    /// Check if this window is 'active'.
    ///
    /// Will return `None` if the window is closed or currently
    /// borrowed.
    pub fn is_active(&self, cx: &mut App) -> Option<bool> {
        cx.update_window(self.any_handle, |_, window, _| window.is_window_active())
            .ok()
    }
}

impl<V> Copy for WindowHandle<V> {}

impl<V> Clone for WindowHandle<V> {
    fn clone(&self) -> Self {
        *self
    }
}

impl<V> PartialEq for WindowHandle<V> {
    fn eq(&self, other: &Self) -> bool {
        self.any_handle == other.any_handle
    }
}

impl<V> Eq for WindowHandle<V> {}

impl<V> Hash for WindowHandle<V> {
    fn hash<H: Hasher>(&self, state: &mut H) {
        self.any_handle.hash(state);
    }
}

impl<V: 'static> From<WindowHandle<V>> for AnyWindowHandle {
    fn from(val: WindowHandle<V>) -> Self {
        val.any_handle
    }
}

unsafe impl<V> Send for WindowHandle<V> {}
unsafe impl<V> Sync for WindowHandle<V> {}

/// A handle to a window with any root view type, which can be downcast to a window with a specific root view type.
#[derive(Copy, Clone, PartialEq, Eq, Hash)]
pub struct AnyWindowHandle {
    pub(crate) id: WindowId,
    state_type: TypeId,
}

impl AnyWindowHandle {
    /// Get the ID of this window.
    pub fn window_id(&self) -> WindowId {
        self.id
    }

    /// Attempt to convert this handle to a window handle with a specific root view type.
    /// If the types do not match, this will return `None`.
    pub fn downcast<T: 'static>(&self) -> Option<WindowHandle<T>> {
        if TypeId::of::<T>() == self.state_type {
            Some(WindowHandle {
                any_handle: *self,
                state_type: PhantomData,
            })
        } else {
            None
        }
    }

    /// Updates the state of the root view of this window.
    ///
    /// This will fail if the window has been closed.
    pub fn update<C, R>(
        self,
        cx: &mut C,
        update: impl FnOnce(AnyView, &mut Window, &mut App) -> R,
    ) -> Result<R>
    where
        C: AppContext,
    {
        cx.update_window(self, update)
    }

    /// Read the state of the root view of this window.
    ///
    /// This will fail if the window has been closed.
    pub fn read<T, C, R>(self, cx: &C, read: impl FnOnce(Entity<T>, &App) -> R) -> Result<R>
    where
        C: AppContext,
        T: 'static,
    {
        let view = self
            .downcast::<T>()
            .context("the type of the window's root view has changed")?;

        cx.read_window(&view, read)
    }
}

impl HasWindowHandle for Window {
    fn window_handle(&self) -> Result<raw_window_handle::WindowHandle<'_>, HandleError> {
        self.platform_window.window_handle()
    }
}

impl HasDisplayHandle for Window {
    fn display_handle(
        &self,
    ) -> std::result::Result<raw_window_handle::DisplayHandle<'_>, HandleError> {
        self.platform_window.display_handle()
    }
}

/// An identifier for an [`Element`].
///
/// Can be constructed with a string, a number, or both, as well
/// as other internal representations.
#[derive(Clone, Debug, Eq, PartialEq, Hash)]
pub enum ElementId {
    /// The ID of a View element
    View(EntityId),
    /// An integer ID.
    Integer(u64),
    /// A string based ID.
    Name(SharedString),
    /// A UUID.
    Uuid(Uuid),
    /// An ID that's equated with a focus handle.
    FocusHandle(FocusId),
    /// A combination of a name and an integer.
    NamedInteger(SharedString, u64),
    /// A path.
    Path(Arc<std::path::Path>),
    /// A code location.
    CodeLocation(core::panic::Location<'static>),
    /// A labeled child of an element.
    NamedChild(Box<ElementId>, SharedString),
}

impl ElementId {
    /// Constructs an `ElementId::NamedInteger` from a name and `usize`.
    pub fn named_usize(name: impl Into<SharedString>, integer: usize) -> ElementId {
        Self::NamedInteger(name.into(), integer as u64)
    }
}

impl Display for ElementId {
    fn fmt(&self, f: &mut std::fmt::Formatter<'_>) -> std::fmt::Result {
        match self {
            ElementId::View(entity_id) => write!(f, "view-{}", entity_id)?,
            ElementId::Integer(ix) => write!(f, "{}", ix)?,
            ElementId::Name(name) => write!(f, "{}", name)?,
            ElementId::FocusHandle(_) => write!(f, "FocusHandle")?,
            ElementId::NamedInteger(s, i) => write!(f, "{}-{}", s, i)?,
            ElementId::Uuid(uuid) => write!(f, "{}", uuid)?,
            ElementId::Path(path) => write!(f, "{}", path.display())?,
            ElementId::CodeLocation(location) => write!(f, "{}", location)?,
            ElementId::NamedChild(id, name) => write!(f, "{}-{}", id, name)?,
        }

        Ok(())
    }
}

impl TryInto<SharedString> for ElementId {
    type Error = anyhow::Error;

    fn try_into(self) -> anyhow::Result<SharedString> {
        if let ElementId::Name(name) = self {
            Ok(name)
        } else {
            anyhow::bail!("element id is not string")
        }
    }
}

impl From<usize> for ElementId {
    fn from(id: usize) -> Self {
        ElementId::Integer(id as u64)
    }
}

impl From<i32> for ElementId {
    fn from(id: i32) -> Self {
        Self::Integer(id as u64)
    }
}

impl From<SharedString> for ElementId {
    fn from(name: SharedString) -> Self {
        ElementId::Name(name)
    }
}

impl From<Arc<std::path::Path>> for ElementId {
    fn from(path: Arc<std::path::Path>) -> Self {
        ElementId::Path(path)
    }
}

impl From<&'static str> for ElementId {
    fn from(name: &'static str) -> Self {
        ElementId::Name(name.into())
    }
}

impl<'a> From<&'a FocusHandle> for ElementId {
    fn from(handle: &'a FocusHandle) -> Self {
        ElementId::FocusHandle(handle.id)
    }
}

impl From<(&'static str, EntityId)> for ElementId {
    fn from((name, id): (&'static str, EntityId)) -> Self {
        ElementId::NamedInteger(name.into(), id.as_u64())
    }
}

impl From<(&'static str, usize)> for ElementId {
    fn from((name, id): (&'static str, usize)) -> Self {
        ElementId::NamedInteger(name.into(), id as u64)
    }
}

impl From<(SharedString, usize)> for ElementId {
    fn from((name, id): (SharedString, usize)) -> Self {
        ElementId::NamedInteger(name, id as u64)
    }
}

impl From<(&'static str, u64)> for ElementId {
    fn from((name, id): (&'static str, u64)) -> Self {
        ElementId::NamedInteger(name.into(), id)
    }
}

impl From<Uuid> for ElementId {
    fn from(value: Uuid) -> Self {
        Self::Uuid(value)
    }
}

impl From<(&'static str, u32)> for ElementId {
    fn from((name, id): (&'static str, u32)) -> Self {
        ElementId::NamedInteger(name.into(), id.into())
    }
}

impl<T: Into<SharedString>> From<(ElementId, T)> for ElementId {
    fn from((id, name): (ElementId, T)) -> Self {
        ElementId::NamedChild(Box::new(id), name.into())
    }
}

<<<<<<< HEAD
impl From<core::panic::Location<'static>> for ElementId {
    fn from(value: core::panic::Location<'static>) -> Self {
        Self::CodeLocation(value)
=======
impl From<&'static core::panic::Location<'static>> for ElementId {
    fn from(location: &'static core::panic::Location<'static>) -> Self {
        ElementId::CodeLocation(*location)
>>>>>>> 6f4381b3
    }
}

/// A rectangle to be rendered in the window at the given position and size.
/// Passed as an argument [`Window::paint_quad`].
#[derive(Clone)]
pub struct PaintQuad {
    /// The bounds of the quad within the window.
    pub bounds: Bounds<Pixels>,
    /// The radii of the quad's corners.
    pub corner_radii: Corners<Pixels>,
    /// The background color of the quad.
    pub background: Background,
    /// The widths of the quad's borders.
    pub border_widths: Edges<Pixels>,
    /// The color of the quad's borders.
    pub border_color: Hsla,
    /// The style of the quad's borders.
    pub border_style: BorderStyle,
}

impl PaintQuad {
    /// Sets the corner radii of the quad.
    pub fn corner_radii(self, corner_radii: impl Into<Corners<Pixels>>) -> Self {
        PaintQuad {
            corner_radii: corner_radii.into(),
            ..self
        }
    }

    /// Sets the border widths of the quad.
    pub fn border_widths(self, border_widths: impl Into<Edges<Pixels>>) -> Self {
        PaintQuad {
            border_widths: border_widths.into(),
            ..self
        }
    }

    /// Sets the border color of the quad.
    pub fn border_color(self, border_color: impl Into<Hsla>) -> Self {
        PaintQuad {
            border_color: border_color.into(),
            ..self
        }
    }

    /// Sets the background color of the quad.
    pub fn background(self, background: impl Into<Background>) -> Self {
        PaintQuad {
            background: background.into(),
            ..self
        }
    }
}

/// Creates a quad with the given parameters.
pub fn quad(
    bounds: Bounds<Pixels>,
    corner_radii: impl Into<Corners<Pixels>>,
    background: impl Into<Background>,
    border_widths: impl Into<Edges<Pixels>>,
    border_color: impl Into<Hsla>,
    border_style: BorderStyle,
) -> PaintQuad {
    PaintQuad {
        bounds,
        corner_radii: corner_radii.into(),
        background: background.into(),
        border_widths: border_widths.into(),
        border_color: border_color.into(),
        border_style,
    }
}

/// Creates a filled quad with the given bounds and background color.
pub fn fill(bounds: impl Into<Bounds<Pixels>>, background: impl Into<Background>) -> PaintQuad {
    PaintQuad {
        bounds: bounds.into(),
        corner_radii: (0.).into(),
        background: background.into(),
        border_widths: (0.).into(),
        border_color: transparent_black(),
        border_style: BorderStyle::default(),
    }
}

/// Creates a rectangle outline with the given bounds, border color, and a 1px border width
pub fn outline(
    bounds: impl Into<Bounds<Pixels>>,
    border_color: impl Into<Hsla>,
    border_style: BorderStyle,
) -> PaintQuad {
    PaintQuad {
        bounds: bounds.into(),
        corner_radii: (0.).into(),
        background: transparent_black().into(),
        border_widths: (1.).into(),
        border_color: border_color.into(),
        border_style,
    }
}<|MERGE_RESOLUTION|>--- conflicted
+++ resolved
@@ -4972,15 +4972,9 @@
     }
 }
 
-<<<<<<< HEAD
-impl From<core::panic::Location<'static>> for ElementId {
-    fn from(value: core::panic::Location<'static>) -> Self {
-        Self::CodeLocation(value)
-=======
 impl From<&'static core::panic::Location<'static>> for ElementId {
     fn from(location: &'static core::panic::Location<'static>) -> Self {
         ElementId::CodeLocation(*location)
->>>>>>> 6f4381b3
     }
 }
 
