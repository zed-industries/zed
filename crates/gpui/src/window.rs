--- conflicted
+++ resolved
@@ -2,22 +2,6 @@
 use crate::Inspector;
 use crate::{
     Action, AnyDrag, AnyElement, AnyImageCache, AnyTooltip, AnyView, App, AppContext, Arena, Asset,
-<<<<<<< HEAD
-    AsyncWindowContext, AvailableSpace, Background, BorderStyle, Bounds, BoxShadow, Capslock,
-    Context, Corners, CursorStyle, Decorations, DevicePixels, DispatchActionListener,
-    DispatchNodeId, DispatchTree, DisplayId, Edges, Effect, Entity, EntityId, EventEmitter,
-    FileDropEvent, FontId, Global, GlobalElementId, GlyphId, GpuSpecs, Hsla, InputHandler, IsZero,
-    KeyBinding, KeyContext, KeyDownEvent, KeyEvent, Keystroke, KeystrokeEvent, LayoutId,
-    LineLayoutIndex, Modifiers, ModifiersChangedEvent, MonochromeSprite, MouseButton, MouseEvent,
-    MouseMoveEvent, MouseUpEvent, Path, Pixels, PlatformAtlas, PlatformDisplay, PlatformInput,
-    PlatformInputHandler, PlatformWindow, Point, PolychromeSprite, PromptLevel, Quad, Render,
-    RenderGlyphParams, RenderImage, RenderImageParams, RenderSvgParams, Replay, ResizeEdge,
-    SMOOTH_SVG_SCALE_FACTOR, SUBPIXEL_VARIANTS, ScaledPixels, Scene, Shadow, SharedString, Size,
-    StrikethroughStyle, Style, SubscriberSet, Subscription, TaffyLayoutEngine, Task, TextStyle,
-    TextStyleRefinement, TransformationMatrix, Underline, UnderlineStyle, WindowAppearance,
-    WindowBackgroundAppearance, WindowBounds, WindowControls, WindowDecorations, WindowOptions,
-    WindowParams, WindowTextSystem, point, prelude::*, px, size, transparent_black,
-=======
     AsyncWindowContext, AvailableSpace, Background, BorderStyle, Bounds, BoxShadow, Context,
     Corners, CursorStyle, Decorations, DevicePixels, DispatchActionListener, DispatchNodeId,
     DispatchTree, DisplayId, Edges, Effect, Entity, EntityId, EventEmitter, FileDropEvent, FontId,
@@ -32,7 +16,6 @@
     TransformationMatrix, Underline, UnderlineStyle, WindowAppearance, WindowBackgroundAppearance,
     WindowBounds, WindowControls, WindowDecorations, WindowOptions, WindowParams, WindowTextSystem,
     point, prelude::*, px, rems, size, transparent_black,
->>>>>>> 15d59fcd
 };
 use anyhow::{Context as _, Result, anyhow};
 use collections::{FxHashMap, FxHashSet};
