use crate::{
    px, transparent_black, Action, AnyDrag, AnyView, AppContext, Arena, AsyncWindowContext, Bounds,
    Context, Corners, CursorStyle, DispatchActionListener, DispatchNodeId, DispatchTree, DisplayId,
    Edges, Effect, Entity, EntityId, EventEmitter, FileDropEvent, Flatten, Global, GlobalElementId,
    Hsla, KeyBinding, KeyDownEvent, KeyMatch, KeymatchResult, Keystroke, KeystrokeEvent, Model,
    ModelContext, Modifiers, MouseButton, MouseMoveEvent, MouseUpEvent, Pixels, PlatformAtlas,
    PlatformDisplay, PlatformInput, PlatformWindow, Point, PromptLevel, Render, ScaledPixels,
    SharedString, Size, SubscriberSet, Subscription, TaffyLayoutEngine, Task, View, VisualContext,
    WeakView, WindowAppearance, WindowBounds, WindowOptions, WindowTextSystem,
};
use anyhow::{anyhow, Context as _, Result};
use collections::FxHashSet;
use derive_more::{Deref, DerefMut};
use futures::channel::oneshot;
use parking_lot::RwLock;
use slotmap::SlotMap;
use smallvec::SmallVec;
use std::{
    any::{Any, TypeId},
    borrow::{Borrow, BorrowMut},
    cell::{Cell, RefCell},
    fmt::{Debug, Display},
    future::Future,
    hash::{Hash, Hasher},
    marker::PhantomData,
    mem,
    rc::Rc,
    sync::{
        atomic::{AtomicUsize, Ordering::SeqCst},
        Arc,
    },
    time::{Duration, Instant},
};
use util::{measure, ResultExt};

mod element_cx;
mod prompts;

pub use element_cx::*;
pub use prompts::*;

/// A global stacking order, which is created by stacking successive z-index values.
/// Each z-index will always be interpreted in the context of its parent z-index.
#[derive(Debug, Deref, DerefMut, Clone, Ord, PartialOrd, PartialEq, Eq, Default)]
pub struct StackingOrder(SmallVec<[StackingContext; 64]>);

/// A single entry in a primitive's z-index stacking order
#[derive(Clone, Ord, PartialOrd, PartialEq, Eq, Default)]
pub struct StackingContext {
    pub(crate) z_index: u16,
    pub(crate) id: u16,
}

impl std::fmt::Debug for StackingContext {
    fn fmt(&self, f: &mut std::fmt::Formatter<'_>) -> std::fmt::Result {
        write!(f, "{{{}.{}}} ", self.z_index, self.id)
    }
}

/// Represents the two different phases when dispatching events.
#[derive(Default, Copy, Clone, Debug, Eq, PartialEq)]
pub enum DispatchPhase {
    /// After the capture phase comes the bubble phase, in which mouse event listeners are
    /// invoked front to back and keyboard event listeners are invoked from the focused element
    /// to the root of the element tree. This is the phase you'll most commonly want to use when
    /// registering event listeners.
    #[default]
    Bubble,
    /// During the initial capture phase, mouse event listeners are invoked back to front, and keyboard
    /// listeners are invoked from the root of the tree downward toward the focused element. This phase
    /// is used for special purposes such as clearing the "pressed" state for click events. If
    /// you stop event propagation during this phase, you need to know what you're doing. Handlers
    /// outside of the immediate region may rely on detecting non-local events during this phase.
    Capture,
}

impl DispatchPhase {
    /// Returns true if this represents the "bubble" phase.
    pub fn bubble(self) -> bool {
        self == DispatchPhase::Bubble
    }

    /// Returns true if this represents the "capture" phase.
    pub fn capture(self) -> bool {
        self == DispatchPhase::Capture
    }
}

type AnyObserver = Box<dyn FnMut(&mut WindowContext) -> bool + 'static>;

type AnyWindowFocusListener = Box<dyn FnMut(&FocusEvent, &mut WindowContext) -> bool + 'static>;

struct FocusEvent {
    previous_focus_path: SmallVec<[FocusId; 8]>,
    current_focus_path: SmallVec<[FocusId; 8]>,
}

slotmap::new_key_type! {
    /// A globally unique identifier for a focusable element.
    pub struct FocusId;
}

thread_local! {
    pub(crate) static ELEMENT_ARENA: RefCell<Arena> = RefCell::new(Arena::new(8 * 1024 * 1024));
}

impl FocusId {
    /// Obtains whether the element associated with this handle is currently focused.
    pub fn is_focused(&self, cx: &WindowContext) -> bool {
        cx.window.focus == Some(*self)
    }

    /// Obtains whether the element associated with this handle contains the focused
    /// element or is itself focused.
    pub fn contains_focused(&self, cx: &WindowContext) -> bool {
        cx.focused()
            .map_or(false, |focused| self.contains(focused.id, cx))
    }

    /// Obtains whether the element associated with this handle is contained within the
    /// focused element or is itself focused.
    pub fn within_focused(&self, cx: &WindowContext) -> bool {
        let focused = cx.focused();
        focused.map_or(false, |focused| focused.id.contains(*self, cx))
    }

    /// Obtains whether this handle contains the given handle in the most recently rendered frame.
    pub(crate) fn contains(&self, other: Self, cx: &WindowContext) -> bool {
        cx.window
            .rendered_frame
            .dispatch_tree
            .focus_contains(*self, other)
    }
}

/// A handle which can be used to track and manipulate the focused element in a window.
pub struct FocusHandle {
    pub(crate) id: FocusId,
    handles: Arc<RwLock<SlotMap<FocusId, AtomicUsize>>>,
}

impl std::fmt::Debug for FocusHandle {
    fn fmt(&self, f: &mut std::fmt::Formatter<'_>) -> std::fmt::Result {
        f.write_fmt(format_args!("FocusHandle({:?})", self.id))
    }
}

impl FocusHandle {
    pub(crate) fn new(handles: &Arc<RwLock<SlotMap<FocusId, AtomicUsize>>>) -> Self {
        let id = handles.write().insert(AtomicUsize::new(1));
        Self {
            id,
            handles: handles.clone(),
        }
    }

    pub(crate) fn for_id(
        id: FocusId,
        handles: &Arc<RwLock<SlotMap<FocusId, AtomicUsize>>>,
    ) -> Option<Self> {
        let lock = handles.read();
        let ref_count = lock.get(id)?;
        if ref_count.load(SeqCst) == 0 {
            None
        } else {
            ref_count.fetch_add(1, SeqCst);
            Some(Self {
                id,
                handles: handles.clone(),
            })
        }
    }

    /// Moves the focus to the element associated with this handle.
    pub fn focus(&self, cx: &mut WindowContext) {
        cx.focus(self)
    }

    /// Obtains whether the element associated with this handle is currently focused.
    pub fn is_focused(&self, cx: &WindowContext) -> bool {
        self.id.is_focused(cx)
    }

    /// Obtains whether the element associated with this handle contains the focused
    /// element or is itself focused.
    pub fn contains_focused(&self, cx: &WindowContext) -> bool {
        self.id.contains_focused(cx)
    }

    /// Obtains whether the element associated with this handle is contained within the
    /// focused element or is itself focused.
    pub fn within_focused(&self, cx: &WindowContext) -> bool {
        self.id.within_focused(cx)
    }

    /// Obtains whether this handle contains the given handle in the most recently rendered frame.
    pub fn contains(&self, other: &Self, cx: &WindowContext) -> bool {
        self.id.contains(other.id, cx)
    }
}

impl Clone for FocusHandle {
    fn clone(&self) -> Self {
        Self::for_id(self.id, &self.handles).unwrap()
    }
}

impl PartialEq for FocusHandle {
    fn eq(&self, other: &Self) -> bool {
        self.id == other.id
    }
}

impl Eq for FocusHandle {}

impl Drop for FocusHandle {
    fn drop(&mut self) {
        self.handles
            .read()
            .get(self.id)
            .unwrap()
            .fetch_sub(1, SeqCst);
    }
}

/// FocusableView allows users of your view to easily
/// focus it (using cx.focus_view(view))
pub trait FocusableView: 'static + Render {
    /// Returns the focus handle associated with this view.
    fn focus_handle(&self, cx: &AppContext) -> FocusHandle;
}

/// ManagedView is a view (like a Modal, Popover, Menu, etc.)
/// where the lifecycle of the view is handled by another view.
pub trait ManagedView: FocusableView + EventEmitter<DismissEvent> {}

impl<M: FocusableView + EventEmitter<DismissEvent>> ManagedView for M {}

/// Emitted by implementers of [`ManagedView`] to indicate the view should be dismissed, such as when a view is presented as a modal.
pub struct DismissEvent;

type FrameCallback = Box<dyn FnOnce(&mut WindowContext)>;

// Holds the state for a specific window.
#[doc(hidden)]
pub struct Window {
    pub(crate) handle: AnyWindowHandle,
    pub(crate) removed: bool,
    pub(crate) platform_window: Box<dyn PlatformWindow>,
    display_id: DisplayId,
    sprite_atlas: Arc<dyn PlatformAtlas>,
    text_system: Arc<WindowTextSystem>,
    pub(crate) rem_size: Pixels,
    pub(crate) viewport_size: Size<Pixels>,
    layout_engine: Option<TaffyLayoutEngine>,
    pub(crate) root_view: Option<AnyView>,
    pub(crate) element_id_stack: GlobalElementId,
    pub(crate) rendered_frame: Frame,
    pub(crate) next_frame: Frame,
    pub(crate) next_hitbox_id: HitboxId,
    next_frame_callbacks: Rc<RefCell<Vec<FrameCallback>>>,
    pub(crate) dirty_views: FxHashSet<EntityId>,
    pub(crate) focus_handles: Arc<RwLock<SlotMap<FocusId, AtomicUsize>>>,
    focus_listeners: SubscriberSet<(), AnyWindowFocusListener>,
    focus_lost_listeners: SubscriberSet<(), AnyObserver>,
    default_prevented: bool,
    mouse_position: Point<Pixels>,
    mouse_hit_test: HitTest,
    modifiers: Modifiers,
    scale_factor: f32,
    bounds: WindowBounds,
    bounds_observers: SubscriberSet<(), AnyObserver>,
    appearance: WindowAppearance,
    appearance_observers: SubscriberSet<(), AnyObserver>,
    active: Rc<Cell<bool>>,
    pub(crate) dirty: Rc<Cell<bool>>,
    pub(crate) needs_present: Rc<Cell<bool>>,
    pub(crate) last_input_timestamp: Rc<Cell<Instant>>,
    pub(crate) refreshing: bool,
    pub(crate) draw_phase: DrawPhase,
    activation_observers: SubscriberSet<(), AnyObserver>,
    pub(crate) focus: Option<FocusId>,
    focus_enabled: bool,
    pending_input: Option<PendingInput>,
    prompt: Option<RenderablePromptHandle>,
}

#[derive(Clone, Copy, Debug, Eq, PartialEq)]
pub(crate) enum DrawPhase {
    None,
    Layout,
    Paint,
    Focus,
}

#[derive(Default, Debug)]
struct PendingInput {
    keystrokes: SmallVec<[Keystroke; 1]>,
    bindings: SmallVec<[KeyBinding; 1]>,
    focus: Option<FocusId>,
    timer: Option<Task<()>>,
}

impl PendingInput {
    fn input(&self) -> String {
        self.keystrokes
            .iter()
            .flat_map(|k| k.ime_key.clone())
            .collect::<Vec<String>>()
            .join("")
    }

    fn used_by_binding(&self, binding: &KeyBinding) -> bool {
        if self.keystrokes.is_empty() {
            return true;
        }
        let keystroke = &self.keystrokes[0];
        for candidate in keystroke.match_candidates() {
            if binding.match_keystrokes(&[candidate]) == KeyMatch::Pending {
                return true;
            }
        }
        false
    }
}

pub(crate) struct ElementStateBox {
    pub(crate) inner: Box<dyn Any>,
    #[cfg(debug_assertions)]
    pub(crate) type_name: &'static str,
}

impl Window {
    pub(crate) fn new(
        handle: AnyWindowHandle,
        options: WindowOptions,
        cx: &mut AppContext,
    ) -> Self {
        let platform_window = cx.platform.open_window(handle, options);
        let display_id = platform_window.display().id();
        let sprite_atlas = platform_window.sprite_atlas();
        let mouse_position = platform_window.mouse_position();
        let modifiers = platform_window.modifiers();
        let content_size = platform_window.content_size();
        let scale_factor = platform_window.scale_factor();
        let bounds = platform_window.bounds();
        let appearance = platform_window.appearance();
        let text_system = Arc::new(WindowTextSystem::new(cx.text_system().clone()));
        let dirty = Rc::new(Cell::new(true));
        let active = Rc::new(Cell::new(false));
        let needs_present = Rc::new(Cell::new(false));
        let next_frame_callbacks: Rc<RefCell<Vec<FrameCallback>>> = Default::default();
        let last_input_timestamp = Rc::new(Cell::new(Instant::now()));

        platform_window.on_close(Box::new({
            let mut cx = cx.to_async();
            move || {
                let _ = handle.update(&mut cx, |_, cx| cx.remove_window());
            }
        }));
        platform_window.on_request_frame(Box::new({
            let mut cx = cx.to_async();
            let dirty = dirty.clone();
            let active = active.clone();
            let needs_present = needs_present.clone();
            let next_frame_callbacks = next_frame_callbacks.clone();
            let last_input_timestamp = last_input_timestamp.clone();
            move || {
                let next_frame_callbacks = next_frame_callbacks.take();
                if !next_frame_callbacks.is_empty() {
                    handle
                        .update(&mut cx, |_, cx| {
                            for callback in next_frame_callbacks {
                                callback(cx);
                            }
                        })
                        .log_err();
                }

                // Keep presenting the current scene for 1 extra second since the
                // last input to prevent the display from underclocking the refresh rate.
                let needs_present = needs_present.get()
                    || (active.get()
                        && last_input_timestamp.get().elapsed() < Duration::from_secs(1));

                if dirty.get() {
                    measure("frame duration", || {
                        handle
                            .update(&mut cx, |_, cx| {
                                cx.draw();
                                cx.present();
                            })
                            .log_err();
                    })
                } else if needs_present {
                    handle.update(&mut cx, |_, cx| cx.present()).log_err();
                }
            }
        }));
        platform_window.on_resize(Box::new({
            let mut cx = cx.to_async();
            move |_, _| {
                handle
                    .update(&mut cx, |_, cx| cx.window_bounds_changed())
                    .log_err();
            }
        }));
        platform_window.on_moved(Box::new({
            let mut cx = cx.to_async();
            move || {
                handle
                    .update(&mut cx, |_, cx| cx.window_bounds_changed())
                    .log_err();
            }
        }));
        platform_window.on_appearance_changed(Box::new({
            let mut cx = cx.to_async();
            move || {
                handle
                    .update(&mut cx, |_, cx| cx.appearance_changed())
                    .log_err();
            }
        }));
        platform_window.on_active_status_change(Box::new({
            let mut cx = cx.to_async();
            move |active| {
                handle
                    .update(&mut cx, |_, cx| {
                        cx.window.active.set(active);
                        cx.window
                            .activation_observers
                            .clone()
                            .retain(&(), |callback| callback(cx));
                    })
                    .log_err();
            }
        }));

        platform_window.on_input({
            let mut cx = cx.to_async();
            Box::new(move |event| {
                handle
                    .update(&mut cx, |_, cx| cx.dispatch_event(event))
                    .log_err()
                    .unwrap_or(false)
            })
        });

        Window {
            handle,
            removed: false,
            platform_window,
            display_id,
            sprite_atlas,
            text_system,
            rem_size: px(16.),
            viewport_size: content_size,
            layout_engine: Some(TaffyLayoutEngine::new()),
            root_view: None,
            element_id_stack: GlobalElementId::default(),
            rendered_frame: Frame::new(DispatchTree::new(cx.keymap.clone(), cx.actions.clone())),
            next_frame: Frame::new(DispatchTree::new(cx.keymap.clone(), cx.actions.clone())),
            next_frame_callbacks,
            next_hitbox_id: HitboxId::default(),
            dirty_views: FxHashSet::default(),
            focus_handles: Arc::new(RwLock::new(SlotMap::with_key())),
            focus_listeners: SubscriberSet::new(),
            focus_lost_listeners: SubscriberSet::new(),
            default_prevented: true,
            mouse_position,
            mouse_hit_test: HitTest::default(),
            modifiers,
            scale_factor,
            bounds,
            bounds_observers: SubscriberSet::new(),
            appearance,
            appearance_observers: SubscriberSet::new(),
            active,
            dirty,
            needs_present,
            last_input_timestamp,
            refreshing: false,
            draw_phase: DrawPhase::None,
            activation_observers: SubscriberSet::new(),
            focus: None,
            focus_enabled: true,
            pending_input: None,
            prompt: None,
        }
    }
    fn new_focus_listener(
        &mut self,
        value: AnyWindowFocusListener,
    ) -> (Subscription, impl FnOnce()) {
        self.focus_listeners.insert((), value)
    }
}

/// Indicates which region of the window is visible. Content falling outside of this mask will not be
/// rendered. Currently, only rectangular content masks are supported, but we give the mask its own type
/// to leave room to support more complex shapes in the future.
#[derive(Clone, Debug, Default, PartialEq, Eq)]
#[repr(C)]
pub struct ContentMask<P: Clone + Default + Debug> {
    /// The bounds
    pub bounds: Bounds<P>,
}

impl ContentMask<Pixels> {
    /// Scale the content mask's pixel units by the given scaling factor.
    pub fn scale(&self, factor: f32) -> ContentMask<ScaledPixels> {
        ContentMask {
            bounds: self.bounds.scale(factor),
        }
    }

    /// Intersect the content mask with the given content mask.
    pub fn intersect(&self, other: &Self) -> Self {
        let bounds = self.bounds.intersect(&other.bounds);
        ContentMask { bounds }
    }
}

/// Provides access to application state in the context of a single window. Derefs
/// to an [`AppContext`], so you can also pass a [`WindowContext`] to any method that takes
/// an [`AppContext`] and call any [`AppContext`] methods.
pub struct WindowContext<'a> {
    pub(crate) app: &'a mut AppContext,
    pub(crate) window: &'a mut Window,
}

impl<'a> WindowContext<'a> {
    pub(crate) fn new(app: &'a mut AppContext, window: &'a mut Window) -> Self {
        Self { app, window }
    }

    /// Obtain a handle to the window that belongs to this context.
    pub fn window_handle(&self) -> AnyWindowHandle {
        self.window.handle
    }

    /// Mark the window as dirty, scheduling it to be redrawn on the next frame.
    pub fn refresh(&mut self) {
        if self.window.draw_phase == DrawPhase::None {
            self.window.refreshing = true;
            self.window.dirty.set(true);
        }
    }

    /// Close this window.
    pub fn remove_window(&mut self) {
        self.window.removed = true;
    }

    /// Obtain a new [`FocusHandle`], which allows you to track and manipulate the keyboard focus
    /// for elements rendered within this window.
    pub fn focus_handle(&mut self) -> FocusHandle {
        FocusHandle::new(&self.window.focus_handles)
    }

    /// Obtain the currently focused [`FocusHandle`]. If no elements are focused, returns `None`.
    pub fn focused(&self) -> Option<FocusHandle> {
        self.window
            .focus
            .and_then(|id| FocusHandle::for_id(id, &self.window.focus_handles))
    }

    /// Move focus to the element associated with the given [`FocusHandle`].
    pub fn focus(&mut self, handle: &FocusHandle) {
        if !self.window.focus_enabled || self.window.focus == Some(handle.id) {
            return;
        }

        self.window.focus = Some(handle.id);
        self.window
            .rendered_frame
            .dispatch_tree
            .clear_pending_keystrokes();
        self.refresh();
    }

    /// Remove focus from all elements within this context's window.
    pub fn blur(&mut self) {
        if !self.window.focus_enabled {
            return;
        }

        self.window.focus = None;
        self.refresh();
    }

    /// Blur the window and don't allow anything in it to be focused again.
    pub fn disable_focus(&mut self) {
        self.blur();
        self.window.focus_enabled = false;
    }

    /// Accessor for the text system.
    pub fn text_system(&self) -> &Arc<WindowTextSystem> {
        &self.window.text_system
    }

    /// Dispatch the given action on the currently focused element.
    pub fn dispatch_action(&mut self, action: Box<dyn Action>) {
        let focus_handle = self.focused();

        let window = self.window.handle;
        self.app.defer(move |cx| {
            cx.propagate_event = true;
            window
                .update(cx, |_, cx| {
                    let node_id = focus_handle
                        .and_then(|handle| {
                            cx.window
                                .rendered_frame
                                .dispatch_tree
                                .focusable_node_id(handle.id)
                        })
                        .unwrap_or_else(|| cx.window.rendered_frame.dispatch_tree.root_node_id());

                    cx.dispatch_action_on_node(node_id, action.as_ref());
                })
                .log_err();
            if cx.propagate_event {
                cx.dispatch_global_action(action.as_ref());
            }
        })
    }

    pub(crate) fn dispatch_keystroke_observers(
        &mut self,
        event: &dyn Any,
        action: Option<Box<dyn Action>>,
    ) {
        let Some(key_down_event) = event.downcast_ref::<KeyDownEvent>() else {
            return;
        };

        self.keystroke_observers
            .clone()
            .retain(&(), move |callback| {
                (callback)(
                    &KeystrokeEvent {
                        keystroke: key_down_event.keystroke.clone(),
                        action: action.as_ref().map(|action| action.boxed_clone()),
                    },
                    self,
                );
                true
            });
    }

    pub(crate) fn clear_pending_keystrokes(&mut self) {
        self.window
            .rendered_frame
            .dispatch_tree
            .clear_pending_keystrokes();
        self.window
            .next_frame
            .dispatch_tree
            .clear_pending_keystrokes();
    }

    /// Schedules the given function to be run at the end of the current effect cycle, allowing entities
    /// that are currently on the stack to be returned to the app.
    pub fn defer(&mut self, f: impl FnOnce(&mut WindowContext) + 'static) {
        let handle = self.window.handle;
        self.app.defer(move |cx| {
            handle.update(cx, |_, cx| f(cx)).ok();
        });
    }

    /// Subscribe to events emitted by a model or view.
    /// The entity to which you're subscribing must implement the [`EventEmitter`] trait.
    /// The callback will be invoked a handle to the emitting entity (either a [`View`] or [`Model`]), the event, and a window context for the current window.
    pub fn subscribe<Emitter, E, Evt>(
        &mut self,
        entity: &E,
        mut on_event: impl FnMut(E, &Evt, &mut WindowContext<'_>) + 'static,
    ) -> Subscription
    where
        Emitter: EventEmitter<Evt>,
        E: Entity<Emitter>,
        Evt: 'static,
    {
        let entity_id = entity.entity_id();
        let entity = entity.downgrade();
        let window_handle = self.window.handle;
        self.app.new_subscription(
            entity_id,
            (
                TypeId::of::<Evt>(),
                Box::new(move |event, cx| {
                    window_handle
                        .update(cx, |_, cx| {
                            if let Some(handle) = E::upgrade_from(&entity) {
                                let event = event.downcast_ref().expect("invalid event type");
                                on_event(handle, event, cx);
                                true
                            } else {
                                false
                            }
                        })
                        .unwrap_or(false)
                }),
            ),
        )
    }

    /// Creates an [`AsyncWindowContext`], which has a static lifetime and can be held across
    /// await points in async code.
    pub fn to_async(&self) -> AsyncWindowContext {
        AsyncWindowContext::new(self.app.to_async(), self.window.handle)
    }

    /// Schedule the given closure to be run directly after the current frame is rendered.
    pub fn on_next_frame(&mut self, callback: impl FnOnce(&mut WindowContext) + 'static) {
        RefCell::borrow_mut(&self.window.next_frame_callbacks).push(Box::new(callback));
    }

    /// Spawn the future returned by the given closure on the application thread pool.
    /// The closure is provided a handle to the current window and an `AsyncWindowContext` for
    /// use within your future.
    pub fn spawn<Fut, R>(&mut self, f: impl FnOnce(AsyncWindowContext) -> Fut) -> Task<R>
    where
        R: 'static,
        Fut: Future<Output = R> + 'static,
    {
        self.app
            .spawn(|app| f(AsyncWindowContext::new(app, self.window.handle)))
    }

    /// Updates the global of the given type. The given closure is given simultaneous mutable
    /// access both to the global and the context.
    pub fn update_global<G, R>(&mut self, f: impl FnOnce(&mut G, &mut Self) -> R) -> R
    where
        G: Global,
    {
        let mut global = self.app.lease_global::<G>();
        let result = f(&mut global, self);
        self.app.end_global_lease(global);
        result
    }

    fn window_bounds_changed(&mut self) {
        self.window.scale_factor = self.window.platform_window.scale_factor();
        self.window.viewport_size = self.window.platform_window.content_size();
        self.window.bounds = self.window.platform_window.bounds();
        self.window.display_id = self.window.platform_window.display().id();
        self.refresh();

        self.window
            .bounds_observers
            .clone()
            .retain(&(), |callback| callback(self));
    }

    /// Returns the bounds of the current window in the global coordinate space, which could span across multiple displays.
    pub fn window_bounds(&self) -> WindowBounds {
        self.window.bounds
    }

    fn appearance_changed(&mut self) {
        self.window.appearance = self.window.platform_window.appearance();

        self.window
            .appearance_observers
            .clone()
            .retain(&(), |callback| callback(self));
    }

    /// Returns the appearance of the current window.
    pub fn appearance(&self) -> WindowAppearance {
        self.window.appearance
    }

    /// Returns the size of the drawable area within the window.
    pub fn viewport_size(&self) -> Size<Pixels> {
        self.window.viewport_size
    }

    /// Returns whether this window is focused by the operating system (receiving key events).
    pub fn is_window_active(&self) -> bool {
        self.window.active.get()
    }

    /// Toggle zoom on the window.
    pub fn zoom_window(&self) {
        self.window.platform_window.zoom();
    }

    /// Updates the window's title at the platform level.
    pub fn set_window_title(&mut self, title: &str) {
        self.window.platform_window.set_title(title);
    }

    /// Mark the window as dirty at the platform level.
    pub fn set_window_edited(&mut self, edited: bool) {
        self.window.platform_window.set_edited(edited);
    }

    /// Determine the display on which the window is visible.
    pub fn display(&self) -> Option<Rc<dyn PlatformDisplay>> {
        self.platform
            .displays()
            .into_iter()
            .find(|display| display.id() == self.window.display_id)
    }

    /// Show the platform character palette.
    pub fn show_character_palette(&self) {
        self.window.platform_window.show_character_palette();
    }

    /// The scale factor of the display associated with the window. For example, it could
    /// return 2.0 for a "retina" display, indicating that each logical pixel should actually
    /// be rendered as two pixels on screen.
    pub fn scale_factor(&self) -> f32 {
        self.window.scale_factor
    }

    /// The size of an em for the base font of the application. Adjusting this value allows the
    /// UI to scale, just like zooming a web page.
    pub fn rem_size(&self) -> Pixels {
        self.window.rem_size
    }

    /// Sets the size of an em for the base font of the application. Adjusting this value allows the
    /// UI to scale, just like zooming a web page.
    pub fn set_rem_size(&mut self, rem_size: impl Into<Pixels>) {
        self.window.rem_size = rem_size.into();
    }

    /// The line height associated with the current text style.
    pub fn line_height(&self) -> Pixels {
        let rem_size = self.rem_size();
        let text_style = self.text_style();
        text_style
            .line_height
            .to_pixels(text_style.font_size, rem_size)
    }

    /// Call to prevent the default action of an event. Currently only used to prevent
    /// parent elements from becoming focused on mouse down.
    pub fn prevent_default(&mut self) {
        self.window.default_prevented = true;
    }

    /// Obtain whether default has been prevented for the event currently being dispatched.
    pub fn default_prevented(&self) -> bool {
        self.window.default_prevented
    }

    /// Determine whether the given action is available along the dispatch path to the currently focused element.
    pub fn is_action_available(&self, action: &dyn Action) -> bool {
        let target = self
            .focused()
            .and_then(|focused_handle| {
                self.window
                    .rendered_frame
                    .dispatch_tree
                    .focusable_node_id(focused_handle.id)
            })
            .unwrap_or_else(|| self.window.rendered_frame.dispatch_tree.root_node_id());
        self.window
            .rendered_frame
            .dispatch_tree
            .is_action_available(action, target)
    }

    /// The position of the mouse relative to the window.
    pub fn mouse_position(&self) -> Point<Pixels> {
        self.window.mouse_position
    }

    /// The current state of the keyboard's modifiers
    pub fn modifiers(&self) -> Modifiers {
        self.window.modifiers
    }

    /// Produces a new frame and assigns it to `rendered_frame`. To actually show
    /// the contents of the new [Scene], use [present].
    #[profiling::function]
    pub fn draw(&mut self) {
        self.window.dirty.set(false);

        // Restore the previously-used input handler.
        if let Some(input_handler) = self.window.platform_window.take_input_handler() {
            self.window
                .rendered_frame
                .input_handlers
                .push(Some(input_handler));
        }

<<<<<<< HEAD
        self.with_element_context(|cx| cx.draw_roots());
=======
        let root_view = self.window.root_view.take().unwrap();
        let mut prompt = self.window.prompt.take();
        self.with_element_context(|cx| {
            cx.with_z_index(0, |cx| {
                cx.with_key_dispatch(Some(KeyContext::default()), None, |_, cx| {
                    // We need to use cx.cx here so we can utilize borrow splitting
                    for (action_type, action_listeners) in &cx.cx.app.global_action_listeners {
                        for action_listener in action_listeners.iter().cloned() {
                            cx.cx.window.next_frame.dispatch_tree.on_action(
                                *action_type,
                                Rc::new(
                                    move |action: &dyn Any, phase, cx: &mut WindowContext<'_>| {
                                        action_listener(action, phase, cx)
                                    },
                                ),
                            )
                        }
                    }

                    let available_space = cx.window.viewport_size.map(Into::into);

                    let origin = Point::default();
                    cx.paint_view(root_view.entity_id(), |cx| {
                        cx.with_absolute_element_offset(origin, |cx| {
                            let (layout_id, mut rendered_element) =
                                (root_view.request_layout)(&root_view, cx);
                            cx.compute_layout(layout_id, available_space);
                            rendered_element.paint(cx);

                            if let Some(prompt) = &mut prompt {
                                prompt.paint(cx).draw(origin, available_space, cx)
                            }
                        });
                    });
                })
            })
        });
        self.window.prompt = prompt;

        if let Some(active_drag) = self.app.active_drag.take() {
            self.with_element_context(|cx| {
                cx.with_z_index(ACTIVE_DRAG_Z_INDEX, |cx| {
                    let offset = cx.mouse_position() - active_drag.cursor_offset;
                    let available_space =
                        size(AvailableSpace::MinContent, AvailableSpace::MinContent);
                    active_drag.view.draw(offset, available_space, cx);
                })
            });
            self.active_drag = Some(active_drag);
        } else if let Some(tooltip_request) = self.window.next_frame.tooltip_request.take() {
            self.with_element_context(|cx| {
                cx.with_z_index(1, |cx| {
                    let available_space =
                        size(AvailableSpace::MinContent, AvailableSpace::MinContent);
                    tooltip_request.tooltip.view.draw(
                        tooltip_request.tooltip.cursor_offset,
                        available_space,
                        cx,
                    );
                })
            });
            self.window.next_frame.tooltip_request = Some(tooltip_request);
        }
>>>>>>> 01fe3eec
        self.window.dirty_views.clear();

        self.window
            .next_frame
            .dispatch_tree
            .preserve_pending_keystrokes(
                &mut self.window.rendered_frame.dispatch_tree,
                self.window.focus,
            );
        self.window.next_frame.focus = self.window.focus;
        self.window.next_frame.window_active = self.window.active.get();

        // Set the cursor only if we're the active window.
        if self.is_window_active() {
            let cursor_style = self.compute_cursor_style().unwrap_or(CursorStyle::Arrow);
            self.platform.set_cursor_style(cursor_style);
        }

        // Register requested input handler with the platform window.
        if let Some(input_handler) = self.window.next_frame.input_handlers.pop() {
            self.window
                .platform_window
                .set_input_handler(input_handler.unwrap());
        }

        self.window.layout_engine.as_mut().unwrap().clear();
        self.text_system().finish_frame();
        self.window
            .next_frame
            .finish(&mut self.window.rendered_frame);
        ELEMENT_ARENA.with_borrow_mut(|element_arena| {
            let percentage = (element_arena.len() as f32 / element_arena.capacity() as f32) * 100.;
            if percentage >= 80. {
                log::warn!("elevated element arena occupation: {}.", percentage);
            }
            element_arena.clear();
        });

        self.window.draw_phase = DrawPhase::Focus;
        let previous_focus_path = self.window.rendered_frame.focus_path();
        let previous_window_active = self.window.rendered_frame.window_active;
        mem::swap(&mut self.window.rendered_frame, &mut self.window.next_frame);
        self.window.next_frame.clear();
        let current_focus_path = self.window.rendered_frame.focus_path();
        let current_window_active = self.window.rendered_frame.window_active;

        if previous_focus_path != current_focus_path
            || previous_window_active != current_window_active
        {
            if !previous_focus_path.is_empty() && current_focus_path.is_empty() {
                self.window
                    .focus_lost_listeners
                    .clone()
                    .retain(&(), |listener| listener(self));
            }

            let event = FocusEvent {
                previous_focus_path: if previous_window_active {
                    previous_focus_path
                } else {
                    Default::default()
                },
                current_focus_path: if current_window_active {
                    current_focus_path
                } else {
                    Default::default()
                },
            };
            self.window
                .focus_listeners
                .clone()
                .retain(&(), |listener| listener(&event, self));
        }
        self.window.refreshing = false;
        self.window.draw_phase = DrawPhase::None;
        self.window.needs_present.set(true);
    }

    #[profiling::function]
    fn present(&self) {
        self.window
            .platform_window
            .draw(&self.window.rendered_frame.scene);
        self.window.needs_present.set(false);
        profiling::finish_frame!();
    }

    fn compute_cursor_style(&mut self) -> Option<CursorStyle> {
        // TODO: maybe we should have a HashMap keyed by HitboxId.
        let request = self
            .window
            .next_frame
            .cursor_styles
            .iter()
            .rev()
            .find(|request| request.hitbox_id.is_hovered(self))?;
        Some(request.style)
    }

    /// Dispatch a given keystroke as though the user had typed it.
    /// You can create a keystroke with Keystroke::parse("").
    pub fn dispatch_keystroke(&mut self, keystroke: Keystroke) -> bool {
        let keystroke = keystroke.with_simulated_ime();
        if self.dispatch_event(PlatformInput::KeyDown(KeyDownEvent {
            keystroke: keystroke.clone(),
            is_held: false,
        })) {
            return true;
        }

        if let Some(input) = keystroke.ime_key {
            if let Some(mut input_handler) = self.window.platform_window.take_input_handler() {
                input_handler.dispatch_input(&input, self);
                self.window.platform_window.set_input_handler(input_handler);
                return true;
            }
        }

        false
    }

    /// Represent this action as a key binding string, to display in the UI.
    pub fn keystroke_text_for(&self, action: &dyn Action) -> String {
        self.bindings_for_action(action)
            .into_iter()
            .next()
            .map(|binding| {
                binding
                    .keystrokes()
                    .iter()
                    .map(ToString::to_string)
                    .collect::<Vec<_>>()
                    .join(" ")
            })
            .unwrap_or_else(|| action.name().to_string())
    }

    /// Dispatch a mouse or keyboard event on the window.
    #[profiling::function]
    pub fn dispatch_event(&mut self, event: PlatformInput) -> bool {
        self.window.last_input_timestamp.set(Instant::now());
        // Handlers may set this to false by calling `stop_propagation`.
        self.app.propagate_event = true;
        // Handlers may set this to true by calling `prevent_default`.
        self.window.default_prevented = false;

        let event = match event {
            // Track the mouse position with our own state, since accessing the platform
            // API for the mouse position can only occur on the main thread.
            PlatformInput::MouseMove(mouse_move) => {
                self.window.mouse_position = mouse_move.position;
                self.window.modifiers = mouse_move.modifiers;
                PlatformInput::MouseMove(mouse_move)
            }
            PlatformInput::MouseDown(mouse_down) => {
                self.window.mouse_position = mouse_down.position;
                self.window.modifiers = mouse_down.modifiers;
                PlatformInput::MouseDown(mouse_down)
            }
            PlatformInput::MouseUp(mouse_up) => {
                self.window.mouse_position = mouse_up.position;
                self.window.modifiers = mouse_up.modifiers;
                PlatformInput::MouseUp(mouse_up)
            }
            PlatformInput::MouseExited(mouse_exited) => {
                self.window.modifiers = mouse_exited.modifiers;
                PlatformInput::MouseExited(mouse_exited)
            }
            PlatformInput::ModifiersChanged(modifiers_changed) => {
                self.window.modifiers = modifiers_changed.modifiers;
                PlatformInput::ModifiersChanged(modifiers_changed)
            }
            PlatformInput::ScrollWheel(scroll_wheel) => {
                self.window.mouse_position = scroll_wheel.position;
                self.window.modifiers = scroll_wheel.modifiers;
                PlatformInput::ScrollWheel(scroll_wheel)
            }
            // Translate dragging and dropping of external files from the operating system
            // to internal drag and drop events.
            PlatformInput::FileDrop(file_drop) => match file_drop {
                FileDropEvent::Entered { position, paths } => {
                    self.window.mouse_position = position;
                    if self.active_drag.is_none() {
                        self.active_drag = Some(AnyDrag {
                            value: Box::new(paths.clone()),
                            view: self.new_view(|_| paths).into(),
                            cursor_offset: position,
                        });
                    }
                    PlatformInput::MouseMove(MouseMoveEvent {
                        position,
                        pressed_button: Some(MouseButton::Left),
                        modifiers: Modifiers::default(),
                    })
                }
                FileDropEvent::Pending { position } => {
                    self.window.mouse_position = position;
                    PlatformInput::MouseMove(MouseMoveEvent {
                        position,
                        pressed_button: Some(MouseButton::Left),
                        modifiers: Modifiers::default(),
                    })
                }
                FileDropEvent::Submit { position } => {
                    self.activate(true);
                    self.window.mouse_position = position;
                    PlatformInput::MouseUp(MouseUpEvent {
                        button: MouseButton::Left,
                        position,
                        modifiers: Modifiers::default(),
                        click_count: 1,
                    })
                }
                FileDropEvent::Exited => PlatformInput::MouseUp(MouseUpEvent {
                    button: MouseButton::Left,
                    position: Point::default(),
                    modifiers: Modifiers::default(),
                    click_count: 1,
                }),
            },
            PlatformInput::KeyDown(_) | PlatformInput::KeyUp(_) => event,
        };

        if let Some(any_mouse_event) = event.mouse_event() {
            self.dispatch_mouse_event(any_mouse_event);
        } else if let Some(any_key_event) = event.keyboard_event() {
            self.dispatch_key_event(any_key_event);
        }

        !self.app.propagate_event
    }

    fn dispatch_mouse_event(&mut self, event: &dyn Any) {
        self.window.mouse_hit_test = self.window.rendered_frame.hit_test(self.mouse_position());

        let mut mouse_listeners = mem::take(&mut self.window.rendered_frame.mouse_listeners);
        self.with_element_context(|cx| {
            // Capture phase, events bubble from back to front. Handlers for this phase are used for
            // special purposes, such as detecting events outside of a given Bounds.
            for listener in &mut mouse_listeners {
                let listener = listener.as_mut().unwrap();
                listener(event, DispatchPhase::Capture, cx);
                if !cx.app.propagate_event {
                    break;
                }
            }

            // Bubble phase, where most normal handlers do their work.
            if cx.app.propagate_event {
                for listener in mouse_listeners.iter_mut().rev() {
                    let listener = listener.as_mut().unwrap();
                    listener(event, DispatchPhase::Bubble, cx);
                    if !cx.app.propagate_event {
                        break;
                    }
                }
            }
        });
        self.window.rendered_frame.mouse_listeners = mouse_listeners;

        if self.app.propagate_event && self.has_active_drag() {
            if event.is::<MouseMoveEvent>() {
                // If this was a mouse move event, redraw the window so that the
                // active drag can follow the mouse cursor.
                self.refresh();
            } else if event.is::<MouseUpEvent>() {
                // If this was a mouse up event, cancel the active drag and redraw
                // the window.
                self.active_drag = None;
                self.refresh();
            }
        }
    }

    fn dispatch_key_event(&mut self, event: &dyn Any) {
        if self.window.dirty.get() {
            self.draw();
        }

        let node_id = self
            .window
            .focus
            .and_then(|focus_id| {
                self.window
                    .rendered_frame
                    .dispatch_tree
                    .focusable_node_id(focus_id)
            })
            .unwrap_or_else(|| self.window.rendered_frame.dispatch_tree.root_node_id());

        let dispatch_path = self
            .window
            .rendered_frame
            .dispatch_tree
            .dispatch_path(node_id);

        if let Some(key_down_event) = event.downcast_ref::<KeyDownEvent>() {
            let KeymatchResult { bindings, pending } = self
                .window
                .rendered_frame
                .dispatch_tree
                .dispatch_key(&key_down_event.keystroke, &dispatch_path);

            if pending {
                let mut currently_pending = self.window.pending_input.take().unwrap_or_default();
                if currently_pending.focus.is_some() && currently_pending.focus != self.window.focus
                {
                    currently_pending = PendingInput::default();
                }
                currently_pending.focus = self.window.focus;
                currently_pending
                    .keystrokes
                    .push(key_down_event.keystroke.clone());
                for binding in bindings {
                    currently_pending.bindings.push(binding);
                }

                currently_pending.timer = Some(self.spawn(|mut cx| async move {
                    cx.background_executor.timer(Duration::from_secs(1)).await;
                    cx.update(move |cx| {
                        cx.clear_pending_keystrokes();
                        let Some(currently_pending) = cx.window.pending_input.take() else {
                            return;
                        };
                        cx.replay_pending_input(currently_pending)
                    })
                    .log_err();
                }));

                self.window.pending_input = Some(currently_pending);

                self.propagate_event = false;
                return;
            } else if let Some(currently_pending) = self.window.pending_input.take() {
                if bindings
                    .iter()
                    .all(|binding| !currently_pending.used_by_binding(binding))
                {
                    self.replay_pending_input(currently_pending)
                }
            }

            if !bindings.is_empty() {
                self.clear_pending_keystrokes();
            }

            self.propagate_event = true;
            for binding in bindings {
                self.dispatch_action_on_node(node_id, binding.action.as_ref());
                if !self.propagate_event {
                    self.dispatch_keystroke_observers(event, Some(binding.action));
                    return;
                }
            }
        }

        self.dispatch_key_down_up_event(event, &dispatch_path);
        if !self.propagate_event {
            return;
        }

        self.dispatch_keystroke_observers(event, None);
    }

    fn dispatch_key_down_up_event(
        &mut self,
        event: &dyn Any,
        dispatch_path: &SmallVec<[DispatchNodeId; 32]>,
    ) {
        // Capture phase
        for node_id in dispatch_path {
            let node = self.window.rendered_frame.dispatch_tree.node(*node_id);

            for key_listener in node.key_listeners.clone() {
                self.with_element_context(|cx| {
                    key_listener(event, DispatchPhase::Capture, cx);
                });
                if !self.propagate_event {
                    return;
                }
            }
        }

        // Bubble phase
        for node_id in dispatch_path.iter().rev() {
            // Handle low level key events
            let node = self.window.rendered_frame.dispatch_tree.node(*node_id);
            for key_listener in node.key_listeners.clone() {
                self.with_element_context(|cx| {
                    key_listener(event, DispatchPhase::Bubble, cx);
                });
                if !self.propagate_event {
                    return;
                }
            }
        }
    }

    /// Determine whether a potential multi-stroke key binding is in progress on this window.
    pub fn has_pending_keystrokes(&self) -> bool {
        self.window
            .rendered_frame
            .dispatch_tree
            .has_pending_keystrokes()
    }

    fn replay_pending_input(&mut self, currently_pending: PendingInput) {
        let node_id = self
            .window
            .focus
            .and_then(|focus_id| {
                self.window
                    .rendered_frame
                    .dispatch_tree
                    .focusable_node_id(focus_id)
            })
            .unwrap_or_else(|| self.window.rendered_frame.dispatch_tree.root_node_id());

        if self.window.focus != currently_pending.focus {
            return;
        }

        let input = currently_pending.input();

        self.propagate_event = true;
        for binding in currently_pending.bindings {
            self.dispatch_action_on_node(node_id, binding.action.as_ref());
            if !self.propagate_event {
                return;
            }
        }

        let dispatch_path = self
            .window
            .rendered_frame
            .dispatch_tree
            .dispatch_path(node_id);

        for keystroke in currently_pending.keystrokes {
            let event = KeyDownEvent {
                keystroke,
                is_held: false,
            };

            self.dispatch_key_down_up_event(&event, &dispatch_path);
            if !self.propagate_event {
                return;
            }
        }

        if !input.is_empty() {
            if let Some(mut input_handler) = self.window.platform_window.take_input_handler() {
                input_handler.dispatch_input(&input, self);
                self.window.platform_window.set_input_handler(input_handler)
            }
        }
    }

    fn dispatch_action_on_node(&mut self, node_id: DispatchNodeId, action: &dyn Action) {
        let dispatch_path = self
            .window
            .rendered_frame
            .dispatch_tree
            .dispatch_path(node_id);

        // Capture phase
        for node_id in &dispatch_path {
            let node = self.window.rendered_frame.dispatch_tree.node(*node_id);
            for DispatchActionListener {
                action_type,
                listener,
            } in node.action_listeners.clone()
            {
                let any_action = action.as_any();
                if action_type == any_action.type_id() {
                    self.with_element_context(|cx| {
                        listener(any_action, DispatchPhase::Capture, cx);
                    });

                    if !self.propagate_event {
                        return;
                    }
                }
            }
        }
        // Bubble phase
        for node_id in dispatch_path.iter().rev() {
            let node = self.window.rendered_frame.dispatch_tree.node(*node_id);
            for DispatchActionListener {
                action_type,
                listener,
            } in node.action_listeners.clone()
            {
                let any_action = action.as_any();
                if action_type == any_action.type_id() {
                    self.propagate_event = false; // Actions stop propagation by default during the bubble phase

                    self.with_element_context(|cx| {
                        listener(any_action, DispatchPhase::Bubble, cx);
                    });

                    if !self.propagate_event {
                        return;
                    }
                }
            }
        }
    }

    /// Register the given handler to be invoked whenever the global of the given type
    /// is updated.
    pub fn observe_global<G: Global>(
        &mut self,
        f: impl Fn(&mut WindowContext<'_>) + 'static,
    ) -> Subscription {
        let window_handle = self.window.handle;
        let (subscription, activate) = self.global_observers.insert(
            TypeId::of::<G>(),
            Box::new(move |cx| window_handle.update(cx, |_, cx| f(cx)).is_ok()),
        );
        self.app.defer(move |_| activate());
        subscription
    }

    /// Focus the current window and bring it to the foreground at the platform level.
    pub fn activate_window(&self) {
        self.window.platform_window.activate();
    }

    /// Minimize the current window at the platform level.
    pub fn minimize_window(&self) {
        self.window.platform_window.minimize();
    }

    /// Toggle full screen status on the current window at the platform level.
    pub fn toggle_full_screen(&self) {
        self.window.platform_window.toggle_full_screen();
    }

    /// Present a platform dialog.
    /// The provided message will be presented, along with buttons for each answer.
    /// When a button is clicked, the returned Receiver will receive the index of the clicked button.
    pub fn prompt(
        &mut self,
        level: PromptLevel,
        message: &str,
        detail: Option<&str>,
        answers: &[&str],
    ) -> oneshot::Receiver<usize> {
        let prompt_builder = self.app.prompt_builder.take();
        let Some(prompt_builder) = prompt_builder else {
            unreachable!("Re-entrant window prompting is not supported by GPUI");
        };

        let receiver = match &prompt_builder {
            PromptBuilder::Default => self
                .window
                .platform_window
                .prompt(level, message, detail, answers)
                .unwrap_or_else(|| {
                    self.build_custom_prompt(&prompt_builder, level, message, detail, answers)
                }),
            PromptBuilder::Custom(_) => {
                self.build_custom_prompt(&prompt_builder, level, message, detail, answers)
            }
        };

        self.app.prompt_builder = Some(prompt_builder);

        receiver
    }

    fn build_custom_prompt(
        &mut self,
        prompt_builder: &PromptBuilder,
        level: PromptLevel,
        message: &str,
        detail: Option<&str>,
        answers: &[&str],
    ) -> oneshot::Receiver<usize> {
        let (sender, receiver) = oneshot::channel();
        let handle = PromptHandle::new(sender);
        let handle = (prompt_builder)(level, message, detail, answers, handle, self);
        self.window.prompt = Some(handle);
        receiver
    }

    /// Returns all available actions for the focused element.
    pub fn available_actions(&self) -> Vec<Box<dyn Action>> {
        let node_id = self
            .window
            .focus
            .and_then(|focus_id| {
                self.window
                    .rendered_frame
                    .dispatch_tree
                    .focusable_node_id(focus_id)
            })
            .unwrap_or_else(|| self.window.rendered_frame.dispatch_tree.root_node_id());

        self.window
            .rendered_frame
            .dispatch_tree
            .available_actions(node_id)
    }

    /// Returns key bindings that invoke the given action on the currently focused element.
    pub fn bindings_for_action(&self, action: &dyn Action) -> Vec<KeyBinding> {
        self.window
            .rendered_frame
            .dispatch_tree
            .bindings_for_action(
                action,
                &self.window.rendered_frame.dispatch_tree.context_stack,
            )
    }

    /// Returns any bindings that would invoke the given action on the given focus handle if it were focused.
    pub fn bindings_for_action_in(
        &self,
        action: &dyn Action,
        focus_handle: &FocusHandle,
    ) -> Vec<KeyBinding> {
        let dispatch_tree = &self.window.rendered_frame.dispatch_tree;

        let Some(node_id) = dispatch_tree.focusable_node_id(focus_handle.id) else {
            return vec![];
        };
        let context_stack: Vec<_> = dispatch_tree
            .dispatch_path(node_id)
            .into_iter()
            .filter_map(|node_id| dispatch_tree.node(node_id).context.clone())
            .collect();
        dispatch_tree.bindings_for_action(action, &context_stack)
    }

    /// Returns a generic event listener that invokes the given listener with the view and context associated with the given view handle.
    pub fn listener_for<V: Render, E>(
        &self,
        view: &View<V>,
        f: impl Fn(&mut V, &E, &mut ViewContext<V>) + 'static,
    ) -> impl Fn(&E, &mut WindowContext) + 'static {
        let view = view.downgrade();
        move |e: &E, cx: &mut WindowContext| {
            view.update(cx, |view, cx| f(view, e, cx)).ok();
        }
    }

    /// Returns a generic handler that invokes the given handler with the view and context associated with the given view handle.
    pub fn handler_for<V: Render>(
        &self,
        view: &View<V>,
        f: impl Fn(&mut V, &mut ViewContext<V>) + 'static,
    ) -> impl Fn(&mut WindowContext) {
        let view = view.downgrade();
        move |cx: &mut WindowContext| {
            view.update(cx, |view, cx| f(view, cx)).ok();
        }
    }

    /// Register a callback that can interrupt the closing of the current window based the returned boolean.
    /// If the callback returns false, the window won't be closed.
    pub fn on_window_should_close(&mut self, f: impl Fn(&mut WindowContext) -> bool + 'static) {
        let mut this = self.to_async();
        self.window
            .platform_window
            .on_should_close(Box::new(move || this.update(|cx| f(cx)).unwrap_or(true)))
    }

    /// Register an action listener on the window for the next frame. The type of action
    /// is determined by the first parameter of the given listener. When the next frame is rendered
    /// the listener will be cleared.
    ///
    /// This is a fairly low-level method, so prefer using action handlers on elements unless you have
    /// a specific need to register a global listener.
    pub fn on_action(
        &mut self,
        action_type: TypeId,
        listener: impl Fn(&dyn Any, DispatchPhase, &mut WindowContext) + 'static,
    ) {
        self.window
            .next_frame
            .dispatch_tree
            .on_action(action_type, Rc::new(listener));
    }
}

impl Context for WindowContext<'_> {
    type Result<T> = T;

    fn new_model<T>(&mut self, build_model: impl FnOnce(&mut ModelContext<'_, T>) -> T) -> Model<T>
    where
        T: 'static,
    {
        let slot = self.app.entities.reserve();
        let model = build_model(&mut ModelContext::new(&mut *self.app, slot.downgrade()));
        self.entities.insert(slot, model)
    }

    fn update_model<T: 'static, R>(
        &mut self,
        model: &Model<T>,
        update: impl FnOnce(&mut T, &mut ModelContext<'_, T>) -> R,
    ) -> R {
        let mut entity = self.entities.lease(model);
        let result = update(
            &mut *entity,
            &mut ModelContext::new(&mut *self.app, model.downgrade()),
        );
        self.entities.end_lease(entity);
        result
    }

    fn update_window<T, F>(&mut self, window: AnyWindowHandle, update: F) -> Result<T>
    where
        F: FnOnce(AnyView, &mut WindowContext<'_>) -> T,
    {
        if window == self.window.handle {
            let root_view = self.window.root_view.clone().unwrap();
            Ok(update(root_view, self))
        } else {
            window.update(self.app, update)
        }
    }

    fn read_model<T, R>(
        &self,
        handle: &Model<T>,
        read: impl FnOnce(&T, &AppContext) -> R,
    ) -> Self::Result<R>
    where
        T: 'static,
    {
        let entity = self.entities.read(handle);
        read(entity, &*self.app)
    }

    fn read_window<T, R>(
        &self,
        window: &WindowHandle<T>,
        read: impl FnOnce(View<T>, &AppContext) -> R,
    ) -> Result<R>
    where
        T: 'static,
    {
        if window.any_handle == self.window.handle {
            let root_view = self
                .window
                .root_view
                .clone()
                .unwrap()
                .downcast::<T>()
                .map_err(|_| anyhow!("the type of the window's root view has changed"))?;
            Ok(read(root_view, self))
        } else {
            self.app.read_window(window, read)
        }
    }
}

impl VisualContext for WindowContext<'_> {
    fn new_view<V>(
        &mut self,
        build_view_state: impl FnOnce(&mut ViewContext<'_, V>) -> V,
    ) -> Self::Result<View<V>>
    where
        V: 'static + Render,
    {
        let slot = self.app.entities.reserve();
        let view = View {
            model: slot.clone(),
        };
        let mut cx = ViewContext::new(&mut *self.app, &mut *self.window, &view);
        let entity = build_view_state(&mut cx);
        cx.entities.insert(slot, entity);

        // Non-generic part to avoid leaking SubscriberSet to invokers of `new_view`.
        fn notify_observers(cx: &mut WindowContext, tid: TypeId, view: AnyView) {
            cx.new_view_observers.clone().retain(&tid, |observer| {
                let any_view = view.clone();
                (observer)(any_view, cx);
                true
            });
        }
        notify_observers(self, TypeId::of::<V>(), AnyView::from(view.clone()));

        view
    }

    /// Updates the given view. Prefer calling [`View::update`] instead, which calls this method.
    fn update_view<T: 'static, R>(
        &mut self,
        view: &View<T>,
        update: impl FnOnce(&mut T, &mut ViewContext<'_, T>) -> R,
    ) -> Self::Result<R> {
        let mut lease = self.app.entities.lease(&view.model);
        let mut cx = ViewContext::new(&mut *self.app, &mut *self.window, view);
        let result = update(&mut *lease, &mut cx);
        cx.app.entities.end_lease(lease);
        result
    }

    fn replace_root_view<V>(
        &mut self,
        build_view: impl FnOnce(&mut ViewContext<'_, V>) -> V,
    ) -> Self::Result<View<V>>
    where
        V: 'static + Render,
    {
        let view = self.new_view(build_view);
        self.window.root_view = Some(view.clone().into());
        self.refresh();
        view
    }

    fn focus_view<V: crate::FocusableView>(&mut self, view: &View<V>) -> Self::Result<()> {
        self.update_view(view, |view, cx| {
            view.focus_handle(cx).clone().focus(cx);
        })
    }

    fn dismiss_view<V>(&mut self, view: &View<V>) -> Self::Result<()>
    where
        V: ManagedView,
    {
        self.update_view(view, |_, cx| cx.emit(DismissEvent))
    }
}

impl<'a> std::ops::Deref for WindowContext<'a> {
    type Target = AppContext;

    fn deref(&self) -> &Self::Target {
        self.app
    }
}

impl<'a> std::ops::DerefMut for WindowContext<'a> {
    fn deref_mut(&mut self) -> &mut Self::Target {
        self.app
    }
}

impl<'a> Borrow<AppContext> for WindowContext<'a> {
    fn borrow(&self) -> &AppContext {
        self.app
    }
}

impl<'a> BorrowMut<AppContext> for WindowContext<'a> {
    fn borrow_mut(&mut self) -> &mut AppContext {
        self.app
    }
}

/// This trait contains functionality that is shared across [`ViewContext`] and [`WindowContext`]
pub trait BorrowWindow: BorrowMut<Window> + BorrowMut<AppContext> {
    #[doc(hidden)]
    fn app_mut(&mut self) -> &mut AppContext {
        self.borrow_mut()
    }

    #[doc(hidden)]
    fn app(&self) -> &AppContext {
        self.borrow()
    }

    #[doc(hidden)]
    fn window(&self) -> &Window {
        self.borrow()
    }

    #[doc(hidden)]
    fn window_mut(&mut self) -> &mut Window {
        self.borrow_mut()
    }
}

impl Borrow<Window> for WindowContext<'_> {
    fn borrow(&self) -> &Window {
        self.window
    }
}

impl BorrowMut<Window> for WindowContext<'_> {
    fn borrow_mut(&mut self) -> &mut Window {
        self.window
    }
}

impl<T> BorrowWindow for T where T: BorrowMut<AppContext> + BorrowMut<Window> {}

/// Provides access to application state that is specialized for a particular [`View`].
/// Allows you to interact with focus, emit events, etc.
/// ViewContext also derefs to [`WindowContext`], giving you access to all of its methods as well.
/// When you call [`View::update`], you're passed a `&mut V` and an `&mut ViewContext<V>`.
pub struct ViewContext<'a, V> {
    window_cx: WindowContext<'a>,
    view: &'a View<V>,
}

impl<V> Borrow<AppContext> for ViewContext<'_, V> {
    fn borrow(&self) -> &AppContext {
        &*self.window_cx.app
    }
}

impl<V> BorrowMut<AppContext> for ViewContext<'_, V> {
    fn borrow_mut(&mut self) -> &mut AppContext {
        &mut *self.window_cx.app
    }
}

impl<V> Borrow<Window> for ViewContext<'_, V> {
    fn borrow(&self) -> &Window {
        &*self.window_cx.window
    }
}

impl<V> BorrowMut<Window> for ViewContext<'_, V> {
    fn borrow_mut(&mut self) -> &mut Window {
        &mut *self.window_cx.window
    }
}

impl<'a, V: 'static> ViewContext<'a, V> {
    pub(crate) fn new(app: &'a mut AppContext, window: &'a mut Window, view: &'a View<V>) -> Self {
        Self {
            window_cx: WindowContext::new(app, window),
            view,
        }
    }

    /// Get the entity_id of this view.
    pub fn entity_id(&self) -> EntityId {
        self.view.entity_id()
    }

    /// Get the view pointer underlying this context.
    pub fn view(&self) -> &View<V> {
        self.view
    }

    /// Get the model underlying this view.
    pub fn model(&self) -> &Model<V> {
        &self.view.model
    }

    /// Access the underlying window context.
    pub fn window_context(&mut self) -> &mut WindowContext<'a> {
        &mut self.window_cx
    }

    /// Sets a given callback to be run on the next frame.
    pub fn on_next_frame(&mut self, f: impl FnOnce(&mut V, &mut ViewContext<V>) + 'static)
    where
        V: 'static,
    {
        let view = self.view().clone();
        self.window_cx.on_next_frame(move |cx| view.update(cx, f));
    }

    /// Schedules the given function to be run at the end of the current effect cycle, allowing entities
    /// that are currently on the stack to be returned to the app.
    pub fn defer(&mut self, f: impl FnOnce(&mut V, &mut ViewContext<V>) + 'static) {
        let view = self.view().downgrade();
        self.window_cx.defer(move |cx| {
            view.update(cx, f).ok();
        });
    }

    /// Observe another model or view for changes to its state, as tracked by [`ModelContext::notify`].
    pub fn observe<V2, E>(
        &mut self,
        entity: &E,
        mut on_notify: impl FnMut(&mut V, E, &mut ViewContext<'_, V>) + 'static,
    ) -> Subscription
    where
        V2: 'static,
        V: 'static,
        E: Entity<V2>,
    {
        let view = self.view().downgrade();
        let entity_id = entity.entity_id();
        let entity = entity.downgrade();
        let window_handle = self.window.handle;
        self.app.new_observer(
            entity_id,
            Box::new(move |cx| {
                window_handle
                    .update(cx, |_, cx| {
                        if let Some(handle) = E::upgrade_from(&entity) {
                            view.update(cx, |this, cx| on_notify(this, handle, cx))
                                .is_ok()
                        } else {
                            false
                        }
                    })
                    .unwrap_or(false)
            }),
        )
    }

    /// Subscribe to events emitted by another model or view.
    /// The entity to which you're subscribing must implement the [`EventEmitter`] trait.
    /// The callback will be invoked with a reference to the current view, a handle to the emitting entity (either a [`View`] or [`Model`]), the event, and a view context for the current view.
    pub fn subscribe<V2, E, Evt>(
        &mut self,
        entity: &E,
        mut on_event: impl FnMut(&mut V, E, &Evt, &mut ViewContext<'_, V>) + 'static,
    ) -> Subscription
    where
        V2: EventEmitter<Evt>,
        E: Entity<V2>,
        Evt: 'static,
    {
        let view = self.view().downgrade();
        let entity_id = entity.entity_id();
        let handle = entity.downgrade();
        let window_handle = self.window.handle;
        self.app.new_subscription(
            entity_id,
            (
                TypeId::of::<Evt>(),
                Box::new(move |event, cx| {
                    window_handle
                        .update(cx, |_, cx| {
                            if let Some(handle) = E::upgrade_from(&handle) {
                                let event = event.downcast_ref().expect("invalid event type");
                                view.update(cx, |this, cx| on_event(this, handle, event, cx))
                                    .is_ok()
                            } else {
                                false
                            }
                        })
                        .unwrap_or(false)
                }),
            ),
        )
    }

    /// Register a callback to be invoked when the view is released.
    ///
    /// The callback receives a handle to the view's window. This handle may be
    /// invalid, if the window was closed before the view was released.
    pub fn on_release(
        &mut self,
        on_release: impl FnOnce(&mut V, AnyWindowHandle, &mut AppContext) + 'static,
    ) -> Subscription {
        let window_handle = self.window.handle;
        let (subscription, activate) = self.app.release_listeners.insert(
            self.view.model.entity_id,
            Box::new(move |this, cx| {
                let this = this.downcast_mut().expect("invalid entity type");
                on_release(this, window_handle, cx)
            }),
        );
        activate();
        subscription
    }

    /// Register a callback to be invoked when the given Model or View is released.
    pub fn observe_release<V2, E>(
        &mut self,
        entity: &E,
        mut on_release: impl FnMut(&mut V, &mut V2, &mut ViewContext<'_, V>) + 'static,
    ) -> Subscription
    where
        V: 'static,
        V2: 'static,
        E: Entity<V2>,
    {
        let view = self.view().downgrade();
        let entity_id = entity.entity_id();
        let window_handle = self.window.handle;
        let (subscription, activate) = self.app.release_listeners.insert(
            entity_id,
            Box::new(move |entity, cx| {
                let entity = entity.downcast_mut().expect("invalid entity type");
                let _ = window_handle.update(cx, |_, cx| {
                    view.update(cx, |this, cx| on_release(this, entity, cx))
                });
            }),
        );
        activate();
        subscription
    }

    /// Indicate that this view has changed, which will invoke any observers and also mark the window as dirty.
    /// If this view or any of its ancestors are *cached*, notifying it will cause it or its ancestors to be redrawn.
    pub fn notify(&mut self) {
        for view_id in self
            .window
            .rendered_frame
            .dispatch_tree
            .view_path(self.view.entity_id())
            .into_iter()
            .rev()
        {
            if !self.window.dirty_views.insert(view_id) {
                break;
            }
        }

        if self.window.draw_phase == DrawPhase::None {
            self.window_cx.window.dirty.set(true);
            self.window_cx.app.push_effect(Effect::Notify {
                emitter: self.view.model.entity_id,
            });
        }
    }

    /// Register a callback to be invoked when the window is resized.
    pub fn observe_window_bounds(
        &mut self,
        mut callback: impl FnMut(&mut V, &mut ViewContext<V>) + 'static,
    ) -> Subscription {
        let view = self.view.downgrade();
        let (subscription, activate) = self.window.bounds_observers.insert(
            (),
            Box::new(move |cx| view.update(cx, |view, cx| callback(view, cx)).is_ok()),
        );
        activate();
        subscription
    }

    /// Register a callback to be invoked when the window is activated or deactivated.
    pub fn observe_window_activation(
        &mut self,
        mut callback: impl FnMut(&mut V, &mut ViewContext<V>) + 'static,
    ) -> Subscription {
        let view = self.view.downgrade();
        let (subscription, activate) = self.window.activation_observers.insert(
            (),
            Box::new(move |cx| view.update(cx, |view, cx| callback(view, cx)).is_ok()),
        );
        activate();
        subscription
    }

    /// Registers a callback to be invoked when the window appearance changes.
    pub fn observe_window_appearance(
        &mut self,
        mut callback: impl FnMut(&mut V, &mut ViewContext<V>) + 'static,
    ) -> Subscription {
        let view = self.view.downgrade();
        let (subscription, activate) = self.window.appearance_observers.insert(
            (),
            Box::new(move |cx| view.update(cx, |view, cx| callback(view, cx)).is_ok()),
        );
        activate();
        subscription
    }

    /// Register a listener to be called when the given focus handle receives focus.
    /// Returns a subscription and persists until the subscription is dropped.
    pub fn on_focus(
        &mut self,
        handle: &FocusHandle,
        mut listener: impl FnMut(&mut V, &mut ViewContext<V>) + 'static,
    ) -> Subscription {
        let view = self.view.downgrade();
        let focus_id = handle.id;
        let (subscription, activate) =
            self.window.new_focus_listener(Box::new(move |event, cx| {
                view.update(cx, |view, cx| {
                    if event.previous_focus_path.last() != Some(&focus_id)
                        && event.current_focus_path.last() == Some(&focus_id)
                    {
                        listener(view, cx)
                    }
                })
                .is_ok()
            }));
        self.app.defer(|_| activate());
        subscription
    }

    /// Register a listener to be called when the given focus handle or one of its descendants receives focus.
    /// Returns a subscription and persists until the subscription is dropped.
    pub fn on_focus_in(
        &mut self,
        handle: &FocusHandle,
        mut listener: impl FnMut(&mut V, &mut ViewContext<V>) + 'static,
    ) -> Subscription {
        let view = self.view.downgrade();
        let focus_id = handle.id;
        let (subscription, activate) =
            self.window.new_focus_listener(Box::new(move |event, cx| {
                view.update(cx, |view, cx| {
                    if !event.previous_focus_path.contains(&focus_id)
                        && event.current_focus_path.contains(&focus_id)
                    {
                        listener(view, cx)
                    }
                })
                .is_ok()
            }));
        self.app.defer(move |_| activate());
        subscription
    }

    /// Register a listener to be called when the given focus handle loses focus.
    /// Returns a subscription and persists until the subscription is dropped.
    pub fn on_blur(
        &mut self,
        handle: &FocusHandle,
        mut listener: impl FnMut(&mut V, &mut ViewContext<V>) + 'static,
    ) -> Subscription {
        let view = self.view.downgrade();
        let focus_id = handle.id;
        let (subscription, activate) =
            self.window.new_focus_listener(Box::new(move |event, cx| {
                view.update(cx, |view, cx| {
                    if event.previous_focus_path.last() == Some(&focus_id)
                        && event.current_focus_path.last() != Some(&focus_id)
                    {
                        listener(view, cx)
                    }
                })
                .is_ok()
            }));
        self.app.defer(move |_| activate());
        subscription
    }

    /// Register a listener to be called when nothing in the window has focus.
    /// This typically happens when the node that was focused is removed from the tree,
    /// and this callback lets you chose a default place to restore the users focus.
    /// Returns a subscription and persists until the subscription is dropped.
    pub fn on_focus_lost(
        &mut self,
        mut listener: impl FnMut(&mut V, &mut ViewContext<V>) + 'static,
    ) -> Subscription {
        let view = self.view.downgrade();
        let (subscription, activate) = self.window.focus_lost_listeners.insert(
            (),
            Box::new(move |cx| view.update(cx, |view, cx| listener(view, cx)).is_ok()),
        );
        activate();
        subscription
    }

    /// Register a listener to be called when the given focus handle or one of its descendants loses focus.
    /// Returns a subscription and persists until the subscription is dropped.
    pub fn on_focus_out(
        &mut self,
        handle: &FocusHandle,
        mut listener: impl FnMut(&mut V, &mut ViewContext<V>) + 'static,
    ) -> Subscription {
        let view = self.view.downgrade();
        let focus_id = handle.id;
        let (subscription, activate) =
            self.window.new_focus_listener(Box::new(move |event, cx| {
                view.update(cx, |view, cx| {
                    if event.previous_focus_path.contains(&focus_id)
                        && !event.current_focus_path.contains(&focus_id)
                    {
                        listener(view, cx)
                    }
                })
                .is_ok()
            }));
        self.app.defer(move |_| activate());
        subscription
    }

    /// Schedule a future to be run asynchronously.
    /// The given callback is invoked with a [`WeakView<V>`] to avoid leaking the view for a long-running process.
    /// It's also given an [`AsyncWindowContext`], which can be used to access the state of the view across await points.
    /// The returned future will be polled on the main thread.
    pub fn spawn<Fut, R>(
        &mut self,
        f: impl FnOnce(WeakView<V>, AsyncWindowContext) -> Fut,
    ) -> Task<R>
    where
        R: 'static,
        Fut: Future<Output = R> + 'static,
    {
        let view = self.view().downgrade();
        self.window_cx.spawn(|cx| f(view, cx))
    }

    /// Updates the global state of the given type.
    pub fn update_global<G, R>(&mut self, f: impl FnOnce(&mut G, &mut Self) -> R) -> R
    where
        G: Global,
    {
        let mut global = self.app.lease_global::<G>();
        let result = f(&mut global, self);
        self.app.end_global_lease(global);
        result
    }

    /// Register a callback to be invoked when the given global state changes.
    pub fn observe_global<G: Global>(
        &mut self,
        mut f: impl FnMut(&mut V, &mut ViewContext<'_, V>) + 'static,
    ) -> Subscription {
        let window_handle = self.window.handle;
        let view = self.view().downgrade();
        let (subscription, activate) = self.global_observers.insert(
            TypeId::of::<G>(),
            Box::new(move |cx| {
                window_handle
                    .update(cx, |_, cx| view.update(cx, |view, cx| f(view, cx)).is_ok())
                    .unwrap_or(false)
            }),
        );
        self.app.defer(move |_| activate());
        subscription
    }

    /// Register a callback to be invoked when the given Action type is dispatched to the window.
    pub fn on_action(
        &mut self,
        action_type: TypeId,
        listener: impl Fn(&mut V, &dyn Any, DispatchPhase, &mut ViewContext<V>) + 'static,
    ) {
        let handle = self.view().clone();
        self.window_cx
            .on_action(action_type, move |action, phase, cx| {
                handle.update(cx, |view, cx| {
                    listener(view, action, phase, cx);
                })
            });
    }

    /// Emit an event to be handled any other views that have subscribed via [ViewContext::subscribe].
    pub fn emit<Evt>(&mut self, event: Evt)
    where
        Evt: 'static,
        V: EventEmitter<Evt>,
    {
        let emitter = self.view.model.entity_id;
        self.app.push_effect(Effect::Emit {
            emitter,
            event_type: TypeId::of::<Evt>(),
            event: Box::new(event),
        });
    }

    /// Move focus to the current view, assuming it implements [`FocusableView`].
    pub fn focus_self(&mut self)
    where
        V: FocusableView,
    {
        self.defer(|view, cx| view.focus_handle(cx).focus(cx))
    }

    /// Convenience method for accessing view state in an event callback.
    ///
    /// Many GPUI callbacks take the form of `Fn(&E, &mut WindowContext)`,
    /// but it's often useful to be able to access view state in these
    /// callbacks. This method provides a convenient way to do so.
    pub fn listener<E>(
        &self,
        f: impl Fn(&mut V, &E, &mut ViewContext<V>) + 'static,
    ) -> impl Fn(&E, &mut WindowContext) + 'static {
        let view = self.view().downgrade();
        move |e: &E, cx: &mut WindowContext| {
            view.update(cx, |view, cx| f(view, e, cx)).ok();
        }
    }
}

impl<V> Context for ViewContext<'_, V> {
    type Result<U> = U;

    fn new_model<T: 'static>(
        &mut self,
        build_model: impl FnOnce(&mut ModelContext<'_, T>) -> T,
    ) -> Model<T> {
        self.window_cx.new_model(build_model)
    }

    fn update_model<T: 'static, R>(
        &mut self,
        model: &Model<T>,
        update: impl FnOnce(&mut T, &mut ModelContext<'_, T>) -> R,
    ) -> R {
        self.window_cx.update_model(model, update)
    }

    fn update_window<T, F>(&mut self, window: AnyWindowHandle, update: F) -> Result<T>
    where
        F: FnOnce(AnyView, &mut WindowContext<'_>) -> T,
    {
        self.window_cx.update_window(window, update)
    }

    fn read_model<T, R>(
        &self,
        handle: &Model<T>,
        read: impl FnOnce(&T, &AppContext) -> R,
    ) -> Self::Result<R>
    where
        T: 'static,
    {
        self.window_cx.read_model(handle, read)
    }

    fn read_window<T, R>(
        &self,
        window: &WindowHandle<T>,
        read: impl FnOnce(View<T>, &AppContext) -> R,
    ) -> Result<R>
    where
        T: 'static,
    {
        self.window_cx.read_window(window, read)
    }
}

impl<V: 'static> VisualContext for ViewContext<'_, V> {
    fn new_view<W: Render + 'static>(
        &mut self,
        build_view_state: impl FnOnce(&mut ViewContext<'_, W>) -> W,
    ) -> Self::Result<View<W>> {
        self.window_cx.new_view(build_view_state)
    }

    fn update_view<V2: 'static, R>(
        &mut self,
        view: &View<V2>,
        update: impl FnOnce(&mut V2, &mut ViewContext<'_, V2>) -> R,
    ) -> Self::Result<R> {
        self.window_cx.update_view(view, update)
    }

    fn replace_root_view<W>(
        &mut self,
        build_view: impl FnOnce(&mut ViewContext<'_, W>) -> W,
    ) -> Self::Result<View<W>>
    where
        W: 'static + Render,
    {
        self.window_cx.replace_root_view(build_view)
    }

    fn focus_view<W: FocusableView>(&mut self, view: &View<W>) -> Self::Result<()> {
        self.window_cx.focus_view(view)
    }

    fn dismiss_view<W: ManagedView>(&mut self, view: &View<W>) -> Self::Result<()> {
        self.window_cx.dismiss_view(view)
    }
}

impl<'a, V> std::ops::Deref for ViewContext<'a, V> {
    type Target = WindowContext<'a>;

    fn deref(&self) -> &Self::Target {
        &self.window_cx
    }
}

impl<'a, V> std::ops::DerefMut for ViewContext<'a, V> {
    fn deref_mut(&mut self) -> &mut Self::Target {
        &mut self.window_cx
    }
}

// #[derive(Clone, Copy, Eq, PartialEq, Hash)]
slotmap::new_key_type! {
    /// A unique identifier for a window.
    pub struct WindowId;
}

impl WindowId {
    /// Converts this window ID to a `u64`.
    pub fn as_u64(&self) -> u64 {
        self.0.as_ffi()
    }
}

/// A handle to a window with a specific root view type.
/// Note that this does not keep the window alive on its own.
#[derive(Deref, DerefMut)]
pub struct WindowHandle<V> {
    #[deref]
    #[deref_mut]
    pub(crate) any_handle: AnyWindowHandle,
    state_type: PhantomData<V>,
}

impl<V: 'static + Render> WindowHandle<V> {
    /// Creates a new handle from a window ID.
    /// This does not check if the root type of the window is `V`.
    pub fn new(id: WindowId) -> Self {
        WindowHandle {
            any_handle: AnyWindowHandle {
                id,
                state_type: TypeId::of::<V>(),
            },
            state_type: PhantomData,
        }
    }

    /// Get the root view out of this window.
    ///
    /// This will fail if the window is closed or if the root view's type does not match `V`.
    pub fn root<C>(&self, cx: &mut C) -> Result<View<V>>
    where
        C: Context,
    {
        Flatten::flatten(cx.update_window(self.any_handle, |root_view, _| {
            root_view
                .downcast::<V>()
                .map_err(|_| anyhow!("the type of the window's root view has changed"))
        }))
    }

    /// Updates the root view of this window.
    ///
    /// This will fail if the window has been closed or if the root view's type does not match
    pub fn update<C, R>(
        &self,
        cx: &mut C,
        update: impl FnOnce(&mut V, &mut ViewContext<'_, V>) -> R,
    ) -> Result<R>
    where
        C: Context,
    {
        cx.update_window(self.any_handle, |root_view, cx| {
            let view = root_view
                .downcast::<V>()
                .map_err(|_| anyhow!("the type of the window's root view has changed"))?;
            Ok(cx.update_view(&view, update))
        })?
    }

    /// Read the root view out of this window.
    ///
    /// This will fail if the window is closed or if the root view's type does not match `V`.
    pub fn read<'a>(&self, cx: &'a AppContext) -> Result<&'a V> {
        let x = cx
            .windows
            .get(self.id)
            .and_then(|window| {
                window
                    .as_ref()
                    .and_then(|window| window.root_view.clone())
                    .map(|root_view| root_view.downcast::<V>())
            })
            .ok_or_else(|| anyhow!("window not found"))?
            .map_err(|_| anyhow!("the type of the window's root view has changed"))?;

        Ok(x.read(cx))
    }

    /// Read the root view out of this window, with a callback
    ///
    /// This will fail if the window is closed or if the root view's type does not match `V`.
    pub fn read_with<C, R>(&self, cx: &C, read_with: impl FnOnce(&V, &AppContext) -> R) -> Result<R>
    where
        C: Context,
    {
        cx.read_window(self, |root_view, cx| read_with(root_view.read(cx), cx))
    }

    /// Read the root view pointer off of this window.
    ///
    /// This will fail if the window is closed or if the root view's type does not match `V`.
    pub fn root_view<C>(&self, cx: &C) -> Result<View<V>>
    where
        C: Context,
    {
        cx.read_window(self, |root_view, _cx| root_view.clone())
    }

    /// Check if this window is 'active'.
    ///
    /// Will return `None` if the window is closed or currently
    /// borrowed.
    pub fn is_active(&self, cx: &mut AppContext) -> Option<bool> {
        cx.update_window(self.any_handle, |_, cx| cx.is_window_active())
            .ok()
    }
}

impl<V> Copy for WindowHandle<V> {}

impl<V> Clone for WindowHandle<V> {
    fn clone(&self) -> Self {
        *self
    }
}

impl<V> PartialEq for WindowHandle<V> {
    fn eq(&self, other: &Self) -> bool {
        self.any_handle == other.any_handle
    }
}

impl<V> Eq for WindowHandle<V> {}

impl<V> Hash for WindowHandle<V> {
    fn hash<H: Hasher>(&self, state: &mut H) {
        self.any_handle.hash(state);
    }
}

impl<V: 'static> From<WindowHandle<V>> for AnyWindowHandle {
    fn from(val: WindowHandle<V>) -> Self {
        val.any_handle
    }
}

/// A handle to a window with any root view type, which can be downcast to a window with a specific root view type.
#[derive(Copy, Clone, PartialEq, Eq, Hash)]
pub struct AnyWindowHandle {
    pub(crate) id: WindowId,
    state_type: TypeId,
}

impl AnyWindowHandle {
    /// Get the ID of this window.
    pub fn window_id(&self) -> WindowId {
        self.id
    }

    /// Attempt to convert this handle to a window handle with a specific root view type.
    /// If the types do not match, this will return `None`.
    pub fn downcast<T: 'static>(&self) -> Option<WindowHandle<T>> {
        if TypeId::of::<T>() == self.state_type {
            Some(WindowHandle {
                any_handle: *self,
                state_type: PhantomData,
            })
        } else {
            None
        }
    }

    /// Updates the state of the root view of this window.
    ///
    /// This will fail if the window has been closed.
    pub fn update<C, R>(
        self,
        cx: &mut C,
        update: impl FnOnce(AnyView, &mut WindowContext<'_>) -> R,
    ) -> Result<R>
    where
        C: Context,
    {
        cx.update_window(self, update)
    }

    /// Read the state of the root view of this window.
    ///
    /// This will fail if the window has been closed.
    pub fn read<T, C, R>(self, cx: &C, read: impl FnOnce(View<T>, &AppContext) -> R) -> Result<R>
    where
        C: Context,
        T: 'static,
    {
        let view = self
            .downcast::<T>()
            .context("the type of the window's root view has changed")?;

        cx.read_window(&view, read)
    }
}

/// An identifier for an [`Element`](crate::Element).
///
/// Can be constructed with a string, a number, or both, as well
/// as other internal representations.
#[derive(Clone, Debug, Eq, PartialEq, Hash)]
pub enum ElementId {
    /// The ID of a View element
    View(EntityId),
    /// An integer ID.
    Integer(usize),
    /// A string based ID.
    Name(SharedString),
    /// An ID that's equated with a focus handle.
    FocusHandle(FocusId),
    /// A combination of a name and an integer.
    NamedInteger(SharedString, usize),
}

impl Display for ElementId {
    fn fmt(&self, f: &mut std::fmt::Formatter<'_>) -> std::fmt::Result {
        match self {
            ElementId::View(entity_id) => write!(f, "view-{}", entity_id)?,
            ElementId::Integer(ix) => write!(f, "{}", ix)?,
            ElementId::Name(name) => write!(f, "{}", name)?,
            ElementId::FocusHandle(_) => write!(f, "FocusHandle")?,
            ElementId::NamedInteger(s, i) => write!(f, "{}-{}", s, i)?,
        }

        Ok(())
    }
}

impl TryInto<SharedString> for ElementId {
    type Error = anyhow::Error;

    fn try_into(self) -> anyhow::Result<SharedString> {
        if let ElementId::Name(name) = self {
            Ok(name)
        } else {
            Err(anyhow!("element id is not string"))
        }
    }
}

impl From<usize> for ElementId {
    fn from(id: usize) -> Self {
        ElementId::Integer(id)
    }
}

impl From<i32> for ElementId {
    fn from(id: i32) -> Self {
        Self::Integer(id as usize)
    }
}

impl From<SharedString> for ElementId {
    fn from(name: SharedString) -> Self {
        ElementId::Name(name)
    }
}

impl From<&'static str> for ElementId {
    fn from(name: &'static str) -> Self {
        ElementId::Name(name.into())
    }
}

impl<'a> From<&'a FocusHandle> for ElementId {
    fn from(handle: &'a FocusHandle) -> Self {
        ElementId::FocusHandle(handle.id)
    }
}

impl From<(&'static str, EntityId)> for ElementId {
    fn from((name, id): (&'static str, EntityId)) -> Self {
        ElementId::NamedInteger(name.into(), id.as_u64() as usize)
    }
}

impl From<(&'static str, usize)> for ElementId {
    fn from((name, id): (&'static str, usize)) -> Self {
        ElementId::NamedInteger(name.into(), id)
    }
}

impl From<(&'static str, u64)> for ElementId {
    fn from((name, id): (&'static str, u64)) -> Self {
        ElementId::NamedInteger(name.into(), id as usize)
    }
}

/// A rectangle to be rendered in the window at the given position and size.
/// Passed as an argument [`ElementContext::paint_quad`].
#[derive(Clone)]
pub struct PaintQuad {
    bounds: Bounds<Pixels>,
    corner_radii: Corners<Pixels>,
    background: Hsla,
    border_widths: Edges<Pixels>,
    border_color: Hsla,
}

impl PaintQuad {
    /// Sets the corner radii of the quad.
    pub fn corner_radii(self, corner_radii: impl Into<Corners<Pixels>>) -> Self {
        PaintQuad {
            corner_radii: corner_radii.into(),
            ..self
        }
    }

    /// Sets the border widths of the quad.
    pub fn border_widths(self, border_widths: impl Into<Edges<Pixels>>) -> Self {
        PaintQuad {
            border_widths: border_widths.into(),
            ..self
        }
    }

    /// Sets the border color of the quad.
    pub fn border_color(self, border_color: impl Into<Hsla>) -> Self {
        PaintQuad {
            border_color: border_color.into(),
            ..self
        }
    }

    /// Sets the background color of the quad.
    pub fn background(self, background: impl Into<Hsla>) -> Self {
        PaintQuad {
            background: background.into(),
            ..self
        }
    }
}

/// Creates a quad with the given parameters.
pub fn quad(
    bounds: Bounds<Pixels>,
    corner_radii: impl Into<Corners<Pixels>>,
    background: impl Into<Hsla>,
    border_widths: impl Into<Edges<Pixels>>,
    border_color: impl Into<Hsla>,
) -> PaintQuad {
    PaintQuad {
        bounds,
        corner_radii: corner_radii.into(),
        background: background.into(),
        border_widths: border_widths.into(),
        border_color: border_color.into(),
    }
}

/// Creates a filled quad with the given bounds and background color.
pub fn fill(bounds: impl Into<Bounds<Pixels>>, background: impl Into<Hsla>) -> PaintQuad {
    PaintQuad {
        bounds: bounds.into(),
        corner_radii: (0.).into(),
        background: background.into(),
        border_widths: (0.).into(),
        border_color: transparent_black(),
    }
}

/// Creates a rectangle outline with the given bounds, border color, and a 1px border width
pub fn outline(bounds: impl Into<Bounds<Pixels>>, border_color: impl Into<Hsla>) -> PaintQuad {
    PaintQuad {
        bounds: bounds.into(),
        corner_radii: (0.).into(),
        background: transparent_black(),
        border_widths: (1.).into(),
        border_color: border_color.into(),
    }
}<|MERGE_RESOLUTION|>--- conflicted
+++ resolved
@@ -892,73 +892,7 @@
                 .push(Some(input_handler));
         }
 
-<<<<<<< HEAD
         self.with_element_context(|cx| cx.draw_roots());
-=======
-        let root_view = self.window.root_view.take().unwrap();
-        let mut prompt = self.window.prompt.take();
-        self.with_element_context(|cx| {
-            cx.with_z_index(0, |cx| {
-                cx.with_key_dispatch(Some(KeyContext::default()), None, |_, cx| {
-                    // We need to use cx.cx here so we can utilize borrow splitting
-                    for (action_type, action_listeners) in &cx.cx.app.global_action_listeners {
-                        for action_listener in action_listeners.iter().cloned() {
-                            cx.cx.window.next_frame.dispatch_tree.on_action(
-                                *action_type,
-                                Rc::new(
-                                    move |action: &dyn Any, phase, cx: &mut WindowContext<'_>| {
-                                        action_listener(action, phase, cx)
-                                    },
-                                ),
-                            )
-                        }
-                    }
-
-                    let available_space = cx.window.viewport_size.map(Into::into);
-
-                    let origin = Point::default();
-                    cx.paint_view(root_view.entity_id(), |cx| {
-                        cx.with_absolute_element_offset(origin, |cx| {
-                            let (layout_id, mut rendered_element) =
-                                (root_view.request_layout)(&root_view, cx);
-                            cx.compute_layout(layout_id, available_space);
-                            rendered_element.paint(cx);
-
-                            if let Some(prompt) = &mut prompt {
-                                prompt.paint(cx).draw(origin, available_space, cx)
-                            }
-                        });
-                    });
-                })
-            })
-        });
-        self.window.prompt = prompt;
-
-        if let Some(active_drag) = self.app.active_drag.take() {
-            self.with_element_context(|cx| {
-                cx.with_z_index(ACTIVE_DRAG_Z_INDEX, |cx| {
-                    let offset = cx.mouse_position() - active_drag.cursor_offset;
-                    let available_space =
-                        size(AvailableSpace::MinContent, AvailableSpace::MinContent);
-                    active_drag.view.draw(offset, available_space, cx);
-                })
-            });
-            self.active_drag = Some(active_drag);
-        } else if let Some(tooltip_request) = self.window.next_frame.tooltip_request.take() {
-            self.with_element_context(|cx| {
-                cx.with_z_index(1, |cx| {
-                    let available_space =
-                        size(AvailableSpace::MinContent, AvailableSpace::MinContent);
-                    tooltip_request.tooltip.view.draw(
-                        tooltip_request.tooltip.cursor_offset,
-                        available_space,
-                        cx,
-                    );
-                })
-            });
-            self.window.next_frame.tooltip_request = Some(tooltip_request);
-        }
->>>>>>> 01fe3eec
         self.window.dirty_views.clear();
 
         self.window
