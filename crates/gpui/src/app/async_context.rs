--- conflicted
+++ resolved
@@ -1,12 +1,7 @@
 use crate::{
     AnyView, AnyWindowHandle, AppCell, AppContext, BackgroundExecutor, BorrowAppContext, Context,
-<<<<<<< HEAD
     DismissEvent, FocusableView, ForegroundExecutor, Global, Model, ModelContext, PromptLevel,
-    Render, Result, Task, View, ViewContext, VisualContext, WindowContext, WindowHandle,
-=======
-    DismissEvent, FocusableView, ForegroundExecutor, Global, Model, ModelContext, Render,
-    Reservation, Result, Task, View, ViewContext, VisualContext, WindowContext, WindowHandle,
->>>>>>> 195f9d9b
+    Render, Reservation, Result, Task, View, ViewContext, VisualContext, WindowContext, WindowHandle,
 };
 use anyhow::{anyhow, Context as _};
 use derive_more::{Deref, DerefMut};
