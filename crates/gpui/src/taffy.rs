--- conflicted
+++ resolved
@@ -3,12 +3,8 @@
 };
 use collections::{FxHashMap, FxHashSet};
 use smallvec::SmallVec;
-<<<<<<< HEAD
 use stacksafe::{StackSafe, stacksafe};
-use std::fmt::Debug;
-=======
 use std::{fmt::Debug, ops::Range};
->>>>>>> 1fbb3187
 use taffy::{
     TaffyTree, TraversePartialTree as _,
     geometry::{Point as TaffyPoint, Rect as TaffyRect, Size as TaffySize},
