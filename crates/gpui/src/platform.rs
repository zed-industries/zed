--- conflicted
+++ resolved
@@ -1,10 +1,6 @@
 // todo(linux): remove
 #![cfg_attr(target_os = "linux", allow(dead_code))]
-<<<<<<< HEAD
 // todo("windows"): remove
-=======
-// todo(windows): remove
->>>>>>> 01fe3eec
 #![cfg_attr(windows, allow(dead_code))]
 
 mod app_menu;
@@ -72,11 +68,7 @@
 pub(crate) fn current_platform() -> Rc<dyn Platform> {
     Rc::new(LinuxPlatform::new())
 }
-<<<<<<< HEAD
 // todo("windows")
-=======
-// todo(windows)
->>>>>>> 01fe3eec
 #[cfg(target_os = "windows")]
 pub(crate) fn current_platform() -> Rc<dyn Platform> {
     Rc::new(WindowsPlatform::new())
