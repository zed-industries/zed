use std::{
    any::{TypeId, type_name},
    cell::{Ref, RefCell, RefMut},
    marker::PhantomData,
    mem,
    ops::{Deref, DerefMut},
    path::{Path, PathBuf},
    rc::{Rc, Weak},
    sync::{Arc, atomic::Ordering::SeqCst},
    time::Duration,
};

use anyhow::{Result, anyhow};
use derive_more::{Deref, DerefMut};
use futures::{
    Future, FutureExt,
    channel::oneshot,
    future::{LocalBoxFuture, Shared},
};
use parking_lot::RwLock;
use slotmap::SlotMap;

pub use async_context::*;
use collections::{FxHashMap, FxHashSet, HashMap, VecDeque};
pub use context::*;
pub use entity_map::*;
use http_client::{HttpClient, Url};
use smallvec::SmallVec;
#[cfg(any(test, feature = "test-support"))]
pub use test_context::*;
use util::{ResultExt, debug_panic};

use crate::{
    Action, ActionBuildError, ActionRegistry, Any, AnyView, AnyWindowHandle, AppContext, Asset,
    AssetSource, BackgroundExecutor, Bounds, ClipboardItem, CursorStyle, DispatchPhase, DisplayId,
<<<<<<< HEAD
    EventEmitter, FocusHandle, FocusMap, ForegroundExecutor, Global, InspectorElementId,
    InspectorElementRegistry, IntoElement, KeyBinding, KeyContext, Keymap, Keystroke, LayoutId,
    Menu, MenuItem, OwnedMenu, PathPromptOptions, Pixels, Platform, PlatformDisplay,
    PlatformKeyboardLayout, Point, PromptBuilder, PromptHandle, PromptLevel, Render, RenderImage,
    RenderablePromptHandle, Reservation, ScreenCaptureSource, SharedString, SubscriberSet,
    Subscription, SvgRenderer, Task, TextSystem, Window, WindowAppearance, WindowHandle, WindowId,
    WindowInvalidator, current_platform, hash, init_app_menus,
=======
    EventEmitter, FocusHandle, FocusMap, ForegroundExecutor, Global, KeyBinding, KeyContext,
    Keymap, Keystroke, LayoutId, Menu, MenuItem, OwnedMenu, PathPromptOptions, Pixels, Platform,
    PlatformDisplay, PlatformKeyboardLayout, Point, PromptBuilder, PromptHandle, PromptLevel,
    Render, RenderImage, RenderablePromptHandle, Reservation, ScreenCaptureSource, SharedString,
    SubscriberSet, Subscription, SvgRenderer, Task, TextSystem, Window, WindowAppearance,
    WindowHandle, WindowId, WindowInvalidator,
    colors::{Colors, GlobalColors},
    current_platform, hash, init_app_menus,
>>>>>>> e1a2e8a3
};

mod async_context;
mod context;
mod entity_map;
#[cfg(any(test, feature = "test-support"))]
mod test_context;

/// The duration for which futures returned from [Context::on_app_quit] can run before the application fully quits.
pub const SHUTDOWN_TIMEOUT: Duration = Duration::from_millis(100);

/// Temporary(?) wrapper around [`RefCell<App>`] to help us debug any double borrows.
/// Strongly consider removing after stabilization.
#[doc(hidden)]
pub struct AppCell {
    app: RefCell<App>,
}

impl AppCell {
    #[doc(hidden)]
    #[track_caller]
    pub fn borrow(&self) -> AppRef {
        if option_env!("TRACK_THREAD_BORROWS").is_some() {
            let thread_id = std::thread::current().id();
            eprintln!("borrowed {thread_id:?}");
        }
        AppRef(self.app.borrow())
    }

    #[doc(hidden)]
    #[track_caller]
    pub fn borrow_mut(&self) -> AppRefMut {
        if option_env!("TRACK_THREAD_BORROWS").is_some() {
            let thread_id = std::thread::current().id();
            eprintln!("borrowed {thread_id:?}");
        }
        AppRefMut(self.app.borrow_mut())
    }
}

#[doc(hidden)]
#[derive(Deref, DerefMut)]
pub struct AppRef<'a>(Ref<'a, App>);

impl Drop for AppRef<'_> {
    fn drop(&mut self) {
        if option_env!("TRACK_THREAD_BORROWS").is_some() {
            let thread_id = std::thread::current().id();
            eprintln!("dropped borrow from {thread_id:?}");
        }
    }
}

#[doc(hidden)]
#[derive(Deref, DerefMut)]
pub struct AppRefMut<'a>(RefMut<'a, App>);

impl Drop for AppRefMut<'_> {
    fn drop(&mut self) {
        if option_env!("TRACK_THREAD_BORROWS").is_some() {
            let thread_id = std::thread::current().id();
            eprintln!("dropped {thread_id:?}");
        }
    }
}

/// A reference to a GPUI application, typically constructed in the `main` function of your app.
/// You won't interact with this type much outside of initial configuration and startup.
pub struct Application(Rc<AppCell>);

/// Represents an application before it is fully launched. Once your app is
/// configured, you'll start the app with `App::run`.
impl Application {
    /// Builds an app with the given asset source.
    #[allow(clippy::new_without_default)]
    pub fn new() -> Self {
        #[cfg(any(test, feature = "test-support"))]
        log::info!("GPUI was compiled in test mode");

        Self(App::new_app(
            current_platform(false),
            Arc::new(()),
            Arc::new(NullHttpClient),
        ))
    }

    /// Build an app in headless mode. This prevents opening windows,
    /// but makes it possible to run an application in an context like
    /// SSH, where GUI applications are not allowed.
    pub fn headless() -> Self {
        Self(App::new_app(
            current_platform(true),
            Arc::new(()),
            Arc::new(NullHttpClient),
        ))
    }

    /// Assign
    pub fn with_assets(self, asset_source: impl AssetSource) -> Self {
        let mut context_lock = self.0.borrow_mut();
        let asset_source = Arc::new(asset_source);
        context_lock.asset_source = asset_source.clone();
        context_lock.svg_renderer = SvgRenderer::new(asset_source);
        drop(context_lock);
        self
    }

    /// Sets the HTTP client for the application.
    pub fn with_http_client(self, http_client: Arc<dyn HttpClient>) -> Self {
        let mut context_lock = self.0.borrow_mut();
        context_lock.http_client = http_client;
        drop(context_lock);
        self
    }

    /// Start the application. The provided callback will be called once the
    /// app is fully launched.
    pub fn run<F>(self, on_finish_launching: F)
    where
        F: 'static + FnOnce(&mut App),
    {
        let this = self.0.clone();
        let platform = self.0.borrow().platform.clone();
        platform.run(Box::new(move || {
            let cx = &mut *this.borrow_mut();
            on_finish_launching(cx);
        }));
    }

    /// Register a handler to be invoked when the platform instructs the application
    /// to open one or more URLs.
    pub fn on_open_urls<F>(&self, mut callback: F) -> &Self
    where
        F: 'static + FnMut(Vec<String>),
    {
        self.0.borrow().platform.on_open_urls(Box::new(callback));
        self
    }

    /// Invokes a handler when an already-running application is launched.
    /// On macOS, this can occur when the application icon is double-clicked or the app is launched via the dock.
    pub fn on_reopen<F>(&self, mut callback: F) -> &Self
    where
        F: 'static + FnMut(&mut App),
    {
        let this = Rc::downgrade(&self.0);
        self.0.borrow_mut().platform.on_reopen(Box::new(move || {
            if let Some(app) = this.upgrade() {
                callback(&mut app.borrow_mut());
            }
        }));
        self
    }

    /// Returns a handle to the [`BackgroundExecutor`] associated with this app, which can be used to spawn futures in the background.
    pub fn background_executor(&self) -> BackgroundExecutor {
        self.0.borrow().background_executor.clone()
    }

    /// Returns a handle to the [`ForegroundExecutor`] associated with this app, which can be used to spawn futures in the foreground.
    pub fn foreground_executor(&self) -> ForegroundExecutor {
        self.0.borrow().foreground_executor.clone()
    }

    /// Returns a reference to the [`TextSystem`] associated with this app.
    pub fn text_system(&self) -> Arc<TextSystem> {
        self.0.borrow().text_system.clone()
    }

    /// Returns the file URL of the executable with the specified name in the application bundle
    pub fn path_for_auxiliary_executable(&self, name: &str) -> Result<PathBuf> {
        self.0.borrow().path_for_auxiliary_executable(name)
    }
}

type Handler = Box<dyn FnMut(&mut App) -> bool + 'static>;
type Listener = Box<dyn FnMut(&dyn Any, &mut App) -> bool + 'static>;
pub(crate) type KeystrokeObserver =
    Box<dyn FnMut(&KeystrokeEvent, &mut Window, &mut App) -> bool + 'static>;
type QuitHandler = Box<dyn FnOnce(&mut App) -> LocalBoxFuture<'static, ()> + 'static>;
type WindowClosedHandler = Box<dyn FnMut(&mut App)>;
type ReleaseListener = Box<dyn FnOnce(&mut dyn Any, &mut App) + 'static>;
type NewEntityListener = Box<dyn FnMut(AnyEntity, &mut Option<&mut Window>, &mut App) + 'static>;

/// Contains the state of the full application, and passed as a reference to a variety of callbacks.
/// Other [Context] derefs to this type.
/// You need a reference to an `App` to access the state of a [Entity].
pub struct App {
    pub(crate) this: Weak<AppCell>,
    pub(crate) platform: Rc<dyn Platform>,
    text_system: Arc<TextSystem>,
    flushing_effects: bool,
    pending_updates: usize,
    pub(crate) actions: Rc<ActionRegistry>,
    pub(crate) active_drag: Option<AnyDrag>,
    pub(crate) background_executor: BackgroundExecutor,
    pub(crate) foreground_executor: ForegroundExecutor,
    pub(crate) loading_assets: FxHashMap<(TypeId, u64), Box<dyn Any>>,
    asset_source: Arc<dyn AssetSource>,
    pub(crate) svg_renderer: SvgRenderer,
    http_client: Arc<dyn HttpClient>,
    pub(crate) globals_by_type: FxHashMap<TypeId, Box<dyn Any>>,
    pub(crate) entities: EntityMap,
    pub(crate) window_update_stack: Vec<WindowId>,
    pub(crate) new_entity_observers: SubscriberSet<TypeId, NewEntityListener>,
    pub(crate) windows: SlotMap<WindowId, Option<Window>>,
    pub(crate) window_handles: FxHashMap<WindowId, AnyWindowHandle>,
    pub(crate) focus_handles: Arc<FocusMap>,
    pub(crate) keymap: Rc<RefCell<Keymap>>,
    pub(crate) keyboard_layout: Box<dyn PlatformKeyboardLayout>,
    pub(crate) global_action_listeners:
        FxHashMap<TypeId, Vec<Rc<dyn Fn(&dyn Any, DispatchPhase, &mut Self)>>>,
    pending_effects: VecDeque<Effect>,
    pub(crate) pending_notifications: FxHashSet<EntityId>,
    pub(crate) pending_global_notifications: FxHashSet<TypeId>,
    pub(crate) observers: SubscriberSet<EntityId, Handler>,
    // TypeId is the type of the event that the listener callback expects
    pub(crate) event_listeners: SubscriberSet<EntityId, (TypeId, Listener)>,
    pub(crate) keystroke_observers: SubscriberSet<(), KeystrokeObserver>,
    pub(crate) keyboard_layout_observers: SubscriberSet<(), Handler>,
    pub(crate) release_listeners: SubscriberSet<EntityId, ReleaseListener>,
    pub(crate) global_observers: SubscriberSet<TypeId, Handler>,
    pub(crate) quit_observers: SubscriberSet<(), QuitHandler>,
    pub(crate) window_closed_observers: SubscriberSet<(), WindowClosedHandler>,
    pub(crate) layout_id_buffer: Vec<LayoutId>, // We recycle this memory across layout requests.
    pub(crate) propagate_event: bool,
    pub(crate) prompt_builder: Option<PromptBuilder>,
    pub(crate) window_invalidators_by_entity:
        FxHashMap<EntityId, FxHashMap<WindowId, WindowInvalidator>>,
    pub(crate) tracked_entities: FxHashMap<WindowId, FxHashSet<EntityId>>,
    pub(crate) inspector_element_registry: InspectorElementRegistry,
    #[cfg(any(test, feature = "test-support", debug_assertions))]
    pub(crate) name: Option<&'static str>,
    quitting: bool,
}

impl App {
    #[allow(clippy::new_ret_no_self)]
    pub(crate) fn new_app(
        platform: Rc<dyn Platform>,
        asset_source: Arc<dyn AssetSource>,
        http_client: Arc<dyn HttpClient>,
    ) -> Rc<AppCell> {
        let executor = platform.background_executor();
        let foreground_executor = platform.foreground_executor();
        assert!(
            executor.is_main_thread(),
            "must construct App on main thread"
        );

        let text_system = Arc::new(TextSystem::new(platform.text_system()));
        let entities = EntityMap::new();
        let keyboard_layout = platform.keyboard_layout();

        let app = Rc::new_cyclic(|this| AppCell {
            app: RefCell::new(App {
                this: this.clone(),
                platform: platform.clone(),
                text_system,
                actions: Rc::new(ActionRegistry::default()),
                flushing_effects: false,
                pending_updates: 0,
                active_drag: None,
                background_executor: executor,
                foreground_executor,
                svg_renderer: SvgRenderer::new(asset_source.clone()),
                loading_assets: Default::default(),
                asset_source,
                http_client,
                globals_by_type: FxHashMap::default(),
                entities,
                new_entity_observers: SubscriberSet::new(),
                windows: SlotMap::with_key(),
                window_update_stack: Vec::new(),
                window_handles: FxHashMap::default(),
                focus_handles: Arc::new(RwLock::new(SlotMap::with_key())),
                keymap: Rc::new(RefCell::new(Keymap::default())),
                keyboard_layout,
                global_action_listeners: FxHashMap::default(),
                pending_effects: VecDeque::new(),
                pending_notifications: FxHashSet::default(),
                pending_global_notifications: FxHashSet::default(),
                observers: SubscriberSet::new(),
                tracked_entities: FxHashMap::default(),
                window_invalidators_by_entity: FxHashMap::default(),
                event_listeners: SubscriberSet::new(),
                release_listeners: SubscriberSet::new(),
                keystroke_observers: SubscriberSet::new(),
                keyboard_layout_observers: SubscriberSet::new(),
                global_observers: SubscriberSet::new(),
                quit_observers: SubscriberSet::new(),
                window_closed_observers: SubscriberSet::new(),
                layout_id_buffer: Default::default(),
                propagate_event: true,
                prompt_builder: Some(PromptBuilder::Default),
                inspector_element_registry: InspectorElementRegistry::default(),
                quitting: false,

                #[cfg(any(test, feature = "test-support", debug_assertions))]
                name: None,
            }),
        });

        init_app_menus(platform.as_ref(), &mut app.borrow_mut());

        platform.on_keyboard_layout_change(Box::new({
            let app = Rc::downgrade(&app);
            move || {
                if let Some(app) = app.upgrade() {
                    let cx = &mut app.borrow_mut();
                    cx.keyboard_layout = cx.platform.keyboard_layout();
                    cx.keyboard_layout_observers
                        .clone()
                        .retain(&(), move |callback| (callback)(cx));
                }
            }
        }));

        platform.on_quit(Box::new({
            let cx = app.clone();
            move || {
                cx.borrow_mut().shutdown();
            }
        }));

        app
    }

    /// Quit the application gracefully. Handlers registered with [`Context::on_app_quit`]
    /// will be given 100ms to complete before exiting.
    pub fn shutdown(&mut self) {
        let mut futures = Vec::new();

        for observer in self.quit_observers.remove(&()) {
            futures.push(observer(self));
        }

        self.windows.clear();
        self.window_handles.clear();
        self.flush_effects();
        self.quitting = true;

        let futures = futures::future::join_all(futures);
        if self
            .background_executor
            .block_with_timeout(SHUTDOWN_TIMEOUT, futures)
            .is_err()
        {
            log::error!("timed out waiting on app_will_quit");
        }

        self.quitting = false;
    }

    /// Get the id of the current keyboard layout
    pub fn keyboard_layout(&self) -> &dyn PlatformKeyboardLayout {
        self.keyboard_layout.as_ref()
    }

    /// Invokes a handler when the current keyboard layout changes
    pub fn on_keyboard_layout_change<F>(&self, mut callback: F) -> Subscription
    where
        F: 'static + FnMut(&mut App),
    {
        let (subscription, activate) = self.keyboard_layout_observers.insert(
            (),
            Box::new(move |cx| {
                callback(cx);
                true
            }),
        );
        activate();
        subscription
    }

    /// Gracefully quit the application via the platform's standard routine.
    pub fn quit(&self) {
        self.platform.quit();
    }

    /// Schedules all windows in the application to be redrawn. This can be called
    /// multiple times in an update cycle and still result in a single redraw.
    pub fn refresh_windows(&mut self) {
        self.pending_effects.push_back(Effect::RefreshWindows);
    }

    pub(crate) fn update<R>(&mut self, update: impl FnOnce(&mut Self) -> R) -> R {
        self.pending_updates += 1;
        let result = update(self);
        if !self.flushing_effects && self.pending_updates == 1 {
            self.flushing_effects = true;
            self.flush_effects();
            self.flushing_effects = false;
        }
        self.pending_updates -= 1;
        result
    }

    /// Arrange a callback to be invoked when the given entity calls `notify` on its respective context.
    pub fn observe<W>(
        &mut self,
        entity: &Entity<W>,
        mut on_notify: impl FnMut(Entity<W>, &mut App) + 'static,
    ) -> Subscription
    where
        W: 'static,
    {
        self.observe_internal(entity, move |e, cx| {
            on_notify(e, cx);
            true
        })
    }

    pub(crate) fn detect_accessed_entities<R>(
        &mut self,
        callback: impl FnOnce(&mut App) -> R,
    ) -> (R, FxHashSet<EntityId>) {
        let accessed_entities_start = self.entities.accessed_entities.borrow().clone();
        let result = callback(self);
        let accessed_entities_end = self.entities.accessed_entities.borrow().clone();
        let entities_accessed_in_callback = accessed_entities_end
            .difference(&accessed_entities_start)
            .copied()
            .collect::<FxHashSet<EntityId>>();
        (result, entities_accessed_in_callback)
    }

    pub(crate) fn record_entities_accessed(
        &mut self,
        window_handle: AnyWindowHandle,
        invalidator: WindowInvalidator,
        entities: &FxHashSet<EntityId>,
    ) {
        let mut tracked_entities =
            std::mem::take(self.tracked_entities.entry(window_handle.id).or_default());
        for entity in tracked_entities.iter() {
            self.window_invalidators_by_entity
                .entry(*entity)
                .and_modify(|windows| {
                    windows.remove(&window_handle.id);
                });
        }
        for entity in entities.iter() {
            self.window_invalidators_by_entity
                .entry(*entity)
                .or_default()
                .insert(window_handle.id, invalidator.clone());
        }
        tracked_entities.clear();
        tracked_entities.extend(entities.iter().copied());
        self.tracked_entities
            .insert(window_handle.id, tracked_entities);
    }

    pub(crate) fn new_observer(&mut self, key: EntityId, value: Handler) -> Subscription {
        let (subscription, activate) = self.observers.insert(key, value);
        self.defer(move |_| activate());
        subscription
    }

    pub(crate) fn observe_internal<W>(
        &mut self,
        entity: &Entity<W>,
        mut on_notify: impl FnMut(Entity<W>, &mut App) -> bool + 'static,
    ) -> Subscription
    where
        W: 'static,
    {
        let entity_id = entity.entity_id();
        let handle = entity.downgrade();
        self.new_observer(
            entity_id,
            Box::new(move |cx| {
                if let Some(entity) = handle.upgrade() {
                    on_notify(entity, cx)
                } else {
                    false
                }
            }),
        )
    }

    /// Arrange for the given callback to be invoked whenever the given entity emits an event of a given type.
    /// The callback is provided a handle to the emitting entity and a reference to the emitted event.
    pub fn subscribe<T, Event>(
        &mut self,
        entity: &Entity<T>,
        mut on_event: impl FnMut(Entity<T>, &Event, &mut App) + 'static,
    ) -> Subscription
    where
        T: 'static + EventEmitter<Event>,
        Event: 'static,
    {
        self.subscribe_internal(entity, move |entity, event, cx| {
            on_event(entity, event, cx);
            true
        })
    }

    pub(crate) fn new_subscription(
        &mut self,
        key: EntityId,
        value: (TypeId, Listener),
    ) -> Subscription {
        let (subscription, activate) = self.event_listeners.insert(key, value);
        self.defer(move |_| activate());
        subscription
    }
    pub(crate) fn subscribe_internal<T, Evt>(
        &mut self,
        entity: &Entity<T>,
        mut on_event: impl FnMut(Entity<T>, &Evt, &mut App) -> bool + 'static,
    ) -> Subscription
    where
        T: 'static + EventEmitter<Evt>,
        Evt: 'static,
    {
        let entity_id = entity.entity_id();
        let handle = entity.downgrade();
        self.new_subscription(
            entity_id,
            (
                TypeId::of::<Evt>(),
                Box::new(move |event, cx| {
                    let event: &Evt = event.downcast_ref().expect("invalid event type");
                    if let Some(entity) = handle.upgrade() {
                        on_event(entity, event, cx)
                    } else {
                        false
                    }
                }),
            ),
        )
    }

    /// Returns handles to all open windows in the application.
    /// Each handle could be downcast to a handle typed for the root view of that window.
    /// To find all windows of a given type, you could filter on
    pub fn windows(&self) -> Vec<AnyWindowHandle> {
        self.windows
            .keys()
            .flat_map(|window_id| self.window_handles.get(&window_id).copied())
            .collect()
    }

    /// Returns the window handles ordered by their appearance on screen, front to back.
    ///
    /// The first window in the returned list is the active/topmost window of the application.
    ///
    /// This method returns None if the platform doesn't implement the method yet.
    pub fn window_stack(&self) -> Option<Vec<AnyWindowHandle>> {
        self.platform.window_stack()
    }

    /// Returns a handle to the window that is currently focused at the platform level, if one exists.
    pub fn active_window(&self) -> Option<AnyWindowHandle> {
        self.platform.active_window()
    }

    /// Opens a new window with the given option and the root view returned by the given function.
    /// The function is invoked with a `Window`, which can be used to interact with window-specific
    /// functionality.
    pub fn open_window<V: 'static + Render>(
        &mut self,
        options: crate::WindowOptions,
        build_root_view: impl FnOnce(&mut Window, &mut App) -> Entity<V>,
    ) -> anyhow::Result<WindowHandle<V>> {
        self.update(|cx| {
            let id = cx.windows.insert(None);
            let handle = WindowHandle::new(id);
            match Window::new(handle.into(), options, cx) {
                Ok(mut window) => {
                    cx.window_update_stack.push(id);
                    let root_view = build_root_view(&mut window, cx);
                    cx.window_update_stack.pop();
                    window.root.replace(root_view.into());
                    window.defer(cx, |window: &mut Window, cx| window.appearance_changed(cx));
                    cx.window_handles.insert(id, window.handle);
                    cx.windows.get_mut(id).unwrap().replace(window);
                    Ok(handle)
                }
                Err(e) => {
                    cx.windows.remove(id);
                    Err(e)
                }
            }
        })
    }

    /// Instructs the platform to activate the application by bringing it to the foreground.
    pub fn activate(&self, ignoring_other_apps: bool) {
        self.platform.activate(ignoring_other_apps);
    }

    /// Hide the application at the platform level.
    pub fn hide(&self) {
        self.platform.hide();
    }

    /// Hide other applications at the platform level.
    pub fn hide_other_apps(&self) {
        self.platform.hide_other_apps();
    }

    /// Unhide other applications at the platform level.
    pub fn unhide_other_apps(&self) {
        self.platform.unhide_other_apps();
    }

    /// Returns the list of currently active displays.
    pub fn displays(&self) -> Vec<Rc<dyn PlatformDisplay>> {
        self.platform.displays()
    }

    /// Returns the primary display that will be used for new windows.
    pub fn primary_display(&self) -> Option<Rc<dyn PlatformDisplay>> {
        self.platform.primary_display()
    }

    /// Returns whether `screen_capture_sources` may work.
    pub fn is_screen_capture_supported(&self) -> bool {
        self.platform.is_screen_capture_supported()
    }

    /// Returns a list of available screen capture sources.
    pub fn screen_capture_sources(
        &self,
    ) -> oneshot::Receiver<Result<Vec<Box<dyn ScreenCaptureSource>>>> {
        self.platform.screen_capture_sources()
    }

    /// Returns the display with the given ID, if one exists.
    pub fn find_display(&self, id: DisplayId) -> Option<Rc<dyn PlatformDisplay>> {
        self.displays()
            .iter()
            .find(|display| display.id() == id)
            .cloned()
    }

    /// Returns the appearance of the application's windows.
    pub fn window_appearance(&self) -> WindowAppearance {
        self.platform.window_appearance()
    }

    /// Writes data to the primary selection buffer.
    /// Only available on Linux.
    #[cfg(any(target_os = "linux", target_os = "freebsd"))]
    pub fn write_to_primary(&self, item: ClipboardItem) {
        self.platform.write_to_primary(item)
    }

    /// Writes data to the platform clipboard.
    pub fn write_to_clipboard(&self, item: ClipboardItem) {
        self.platform.write_to_clipboard(item)
    }

    /// Reads data from the primary selection buffer.
    /// Only available on Linux.
    #[cfg(any(target_os = "linux", target_os = "freebsd"))]
    pub fn read_from_primary(&self) -> Option<ClipboardItem> {
        self.platform.read_from_primary()
    }

    /// Reads data from the platform clipboard.
    pub fn read_from_clipboard(&self) -> Option<ClipboardItem> {
        self.platform.read_from_clipboard()
    }

    /// Writes credentials to the platform keychain.
    pub fn write_credentials(
        &self,
        url: &str,
        username: &str,
        password: &[u8],
    ) -> Task<Result<()>> {
        self.platform.write_credentials(url, username, password)
    }

    /// Reads credentials from the platform keychain.
    pub fn read_credentials(&self, url: &str) -> Task<Result<Option<(String, Vec<u8>)>>> {
        self.platform.read_credentials(url)
    }

    /// Deletes credentials from the platform keychain.
    pub fn delete_credentials(&self, url: &str) -> Task<Result<()>> {
        self.platform.delete_credentials(url)
    }

    /// Directs the platform's default browser to open the given URL.
    pub fn open_url(&self, url: &str) {
        self.platform.open_url(url);
    }

    /// Registers the given URL scheme (e.g. `zed` for `zed://` urls) to be
    /// opened by the current app.
    ///
    /// On some platforms (e.g. macOS) you may be able to register URL schemes
    /// as part of app distribution, but this method exists to let you register
    /// schemes at runtime.
    pub fn register_url_scheme(&self, scheme: &str) -> Task<Result<()>> {
        self.platform.register_url_scheme(scheme)
    }

    /// Returns the full pathname of the current app bundle.
    ///
    /// Returns an error if the app is not being run from a bundle.
    pub fn app_path(&self) -> Result<PathBuf> {
        self.platform.app_path()
    }

    /// On Linux, returns the name of the compositor in use.
    ///
    /// Returns an empty string on other platforms.
    pub fn compositor_name(&self) -> &'static str {
        self.platform.compositor_name()
    }

    /// Returns the file URL of the executable with the specified name in the application bundle
    pub fn path_for_auxiliary_executable(&self, name: &str) -> Result<PathBuf> {
        self.platform.path_for_auxiliary_executable(name)
    }

    /// Displays a platform modal for selecting paths.
    ///
    /// When one or more paths are selected, they'll be relayed asynchronously via the returned oneshot channel.
    /// If cancelled, a `None` will be relayed instead.
    /// May return an error on Linux if the file picker couldn't be opened.
    pub fn prompt_for_paths(
        &self,
        options: PathPromptOptions,
    ) -> oneshot::Receiver<Result<Option<Vec<PathBuf>>>> {
        self.platform.prompt_for_paths(options)
    }

    /// Displays a platform modal for selecting a new path where a file can be saved.
    ///
    /// The provided directory will be used to set the initial location.
    /// When a path is selected, it is relayed asynchronously via the returned oneshot channel.
    /// If cancelled, a `None` will be relayed instead.
    /// May return an error on Linux if the file picker couldn't be opened.
    pub fn prompt_for_new_path(
        &self,
        directory: &Path,
    ) -> oneshot::Receiver<Result<Option<PathBuf>>> {
        self.platform.prompt_for_new_path(directory)
    }

    /// Reveals the specified path at the platform level, such as in Finder on macOS.
    pub fn reveal_path(&self, path: &Path) {
        self.platform.reveal_path(path)
    }

    /// Opens the specified path with the system's default application.
    pub fn open_with_system(&self, path: &Path) {
        self.platform.open_with_system(path)
    }

    /// Returns whether the user has configured scrollbars to auto-hide at the platform level.
    pub fn should_auto_hide_scrollbars(&self) -> bool {
        self.platform.should_auto_hide_scrollbars()
    }

    /// Restarts the application.
    pub fn restart(&self, binary_path: Option<PathBuf>) {
        self.platform.restart(binary_path)
    }

    /// Returns the HTTP client for the application.
    pub fn http_client(&self) -> Arc<dyn HttpClient> {
        self.http_client.clone()
    }

    /// Sets the HTTP client for the application.
    pub fn set_http_client(&mut self, new_client: Arc<dyn HttpClient>) {
        self.http_client = new_client;
    }

    /// Returns the SVG renderer used by the application.
    pub fn svg_renderer(&self) -> SvgRenderer {
        self.svg_renderer.clone()
    }

    pub(crate) fn push_effect(&mut self, effect: Effect) {
        match &effect {
            Effect::Notify { emitter } => {
                if !self.pending_notifications.insert(*emitter) {
                    return;
                }
            }
            Effect::NotifyGlobalObservers { global_type } => {
                if !self.pending_global_notifications.insert(*global_type) {
                    return;
                }
            }
            _ => {}
        };

        self.pending_effects.push_back(effect);
    }

    /// Called at the end of [`App::update`] to complete any side effects
    /// such as notifying observers, emitting events, etc. Effects can themselves
    /// cause effects, so we continue looping until all effects are processed.
    fn flush_effects(&mut self) {
        loop {
            self.release_dropped_entities();
            self.release_dropped_focus_handles();

            if let Some(effect) = self.pending_effects.pop_front() {
                match effect {
                    Effect::Notify { emitter } => {
                        self.apply_notify_effect(emitter);
                    }

                    Effect::Emit {
                        emitter,
                        event_type,
                        event,
                    } => self.apply_emit_effect(emitter, event_type, event),

                    Effect::RefreshWindows => {
                        self.apply_refresh_effect();
                    }

                    Effect::NotifyGlobalObservers { global_type } => {
                        self.apply_notify_global_observers_effect(global_type);
                    }

                    Effect::Defer { callback } => {
                        self.apply_defer_effect(callback);
                    }
                    Effect::EntityCreated {
                        entity,
                        tid,
                        window,
                    } => {
                        self.apply_entity_created_effect(entity, tid, window);
                    }
                }
            } else {
                #[cfg(any(test, feature = "test-support"))]
                for window in self
                    .windows
                    .values()
                    .filter_map(|window| {
                        let window = window.as_ref()?;
                        window.invalidator.is_dirty().then_some(window.handle)
                    })
                    .collect::<Vec<_>>()
                {
                    self.update_window(window, |_, window, cx| window.draw(cx))
                        .unwrap();
                }

                if self.pending_effects.is_empty() {
                    break;
                }
            }
        }
    }

    /// Repeatedly called during `flush_effects` to release any entities whose
    /// reference count has become zero. We invoke any release observers before dropping
    /// each entity.
    fn release_dropped_entities(&mut self) {
        loop {
            let dropped = self.entities.take_dropped();
            if dropped.is_empty() {
                break;
            }

            for (entity_id, mut entity) in dropped {
                self.observers.remove(&entity_id);
                self.event_listeners.remove(&entity_id);
                for release_callback in self.release_listeners.remove(&entity_id) {
                    release_callback(entity.as_mut(), self);
                }
            }
        }
    }

    /// Repeatedly called during `flush_effects` to handle a focused handle being dropped.
    fn release_dropped_focus_handles(&mut self) {
        self.focus_handles
            .clone()
            .write()
            .retain(|handle_id, count| {
                if count.load(SeqCst) == 0 {
                    for window_handle in self.windows() {
                        window_handle
                            .update(self, |_, window, _| {
                                if window.focus == Some(handle_id) {
                                    window.blur();
                                }
                            })
                            .unwrap();
                    }
                    false
                } else {
                    true
                }
            });
    }

    fn apply_notify_effect(&mut self, emitter: EntityId) {
        self.pending_notifications.remove(&emitter);

        self.observers
            .clone()
            .retain(&emitter, |handler| handler(self));
    }

    fn apply_emit_effect(&mut self, emitter: EntityId, event_type: TypeId, event: Box<dyn Any>) {
        self.event_listeners
            .clone()
            .retain(&emitter, |(stored_type, handler)| {
                if *stored_type == event_type {
                    handler(event.as_ref(), self)
                } else {
                    true
                }
            });
    }

    fn apply_refresh_effect(&mut self) {
        for window in self.windows.values_mut() {
            if let Some(window) = window.as_mut() {
                window.refreshing = true;
                window.invalidator.set_dirty(true);
            }
        }
    }

    fn apply_notify_global_observers_effect(&mut self, type_id: TypeId) {
        self.pending_global_notifications.remove(&type_id);
        self.global_observers
            .clone()
            .retain(&type_id, |observer| observer(self));
    }

    fn apply_defer_effect(&mut self, callback: Box<dyn FnOnce(&mut Self) + 'static>) {
        callback(self);
    }

    fn apply_entity_created_effect(
        &mut self,
        entity: AnyEntity,
        tid: TypeId,
        window: Option<WindowId>,
    ) {
        self.new_entity_observers.clone().retain(&tid, |observer| {
            if let Some(id) = window {
                self.update_window_id(id, {
                    let entity = entity.clone();
                    |_, window, cx| (observer)(entity, &mut Some(window), cx)
                })
                .expect("All windows should be off the stack when flushing effects");
            } else {
                (observer)(entity.clone(), &mut None, self)
            }
            true
        });
    }

    fn update_window_id<T, F>(&mut self, id: WindowId, update: F) -> Result<T>
    where
        F: FnOnce(AnyView, &mut Window, &mut App) -> T,
    {
        self.update(|cx| {
            let mut window = cx
                .windows
                .get_mut(id)
                .ok_or_else(|| anyhow!("window not found"))?
                .take()
                .ok_or_else(|| anyhow!("window not found"))?;

            let root_view = window.root.clone().unwrap();

            cx.window_update_stack.push(window.handle.id);
            let result = update(root_view, &mut window, cx);
            cx.window_update_stack.pop();

            if window.removed {
                cx.window_handles.remove(&id);
                cx.windows.remove(id);

                cx.window_closed_observers.clone().retain(&(), |callback| {
                    callback(cx);
                    true
                });
            } else {
                cx.windows
                    .get_mut(id)
                    .ok_or_else(|| anyhow!("window not found"))?
                    .replace(window);
            }

            Ok(result)
        })
    }
    /// Creates an `AsyncApp`, which can be cloned and has a static lifetime
    /// so it can be held across `await` points.
    pub fn to_async(&self) -> AsyncApp {
        AsyncApp {
            app: self.this.clone(),
            background_executor: self.background_executor.clone(),
            foreground_executor: self.foreground_executor.clone(),
        }
    }

    /// Obtains a reference to the executor, which can be used to spawn futures.
    pub fn background_executor(&self) -> &BackgroundExecutor {
        &self.background_executor
    }

    /// Obtains a reference to the executor, which can be used to spawn futures.
    pub fn foreground_executor(&self) -> &ForegroundExecutor {
        if self.quitting {
            panic!("Can't spawn on main thread after on_app_quit")
        };
        &self.foreground_executor
    }

    /// Spawns the future returned by the given function on the main thread. The closure will be invoked
    /// with [AsyncApp], which allows the application state to be accessed across await points.
    #[track_caller]
    pub fn spawn<AsyncFn, R>(&self, f: AsyncFn) -> Task<R>
    where
        AsyncFn: AsyncFnOnce(&mut AsyncApp) -> R + 'static,
        R: 'static,
    {
        if self.quitting {
            debug_panic!("Can't spawn on main thread after on_app_quit")
        };

        let mut cx = self.to_async();

        self.foreground_executor
            .spawn(async move { f(&mut cx).await })
    }

    /// Schedules the given function to be run at the end of the current effect cycle, allowing entities
    /// that are currently on the stack to be returned to the app.
    pub fn defer(&mut self, f: impl FnOnce(&mut App) + 'static) {
        self.push_effect(Effect::Defer {
            callback: Box::new(f),
        });
    }

    /// Accessor for the application's asset source, which is provided when constructing the `App`.
    pub fn asset_source(&self) -> &Arc<dyn AssetSource> {
        &self.asset_source
    }

    /// Accessor for the text system.
    pub fn text_system(&self) -> &Arc<TextSystem> {
        &self.text_system
    }

    /// Check whether a global of the given type has been assigned.
    pub fn has_global<G: Global>(&self) -> bool {
        self.globals_by_type.contains_key(&TypeId::of::<G>())
    }

    /// Access the global of the given type. Panics if a global for that type has not been assigned.
    #[track_caller]
    pub fn global<G: Global>(&self) -> &G {
        self.globals_by_type
            .get(&TypeId::of::<G>())
            .map(|any_state| any_state.downcast_ref::<G>().unwrap())
            .ok_or_else(|| anyhow!("no state of type {} exists", type_name::<G>()))
            .unwrap()
    }

    /// Access the global of the given type if a value has been assigned.
    pub fn try_global<G: Global>(&self) -> Option<&G> {
        self.globals_by_type
            .get(&TypeId::of::<G>())
            .map(|any_state| any_state.downcast_ref::<G>().unwrap())
    }

    /// Access the global of the given type mutably. Panics if a global for that type has not been assigned.
    #[track_caller]
    pub fn global_mut<G: Global>(&mut self) -> &mut G {
        let global_type = TypeId::of::<G>();
        self.push_effect(Effect::NotifyGlobalObservers { global_type });
        self.globals_by_type
            .get_mut(&global_type)
            .and_then(|any_state| any_state.downcast_mut::<G>())
            .ok_or_else(|| anyhow!("no state of type {} exists", type_name::<G>()))
            .unwrap()
    }

    /// Access the global of the given type mutably. A default value is assigned if a global of this type has not
    /// yet been assigned.
    pub fn default_global<G: Global + Default>(&mut self) -> &mut G {
        let global_type = TypeId::of::<G>();
        self.push_effect(Effect::NotifyGlobalObservers { global_type });
        self.globals_by_type
            .entry(global_type)
            .or_insert_with(|| Box::<G>::default())
            .downcast_mut::<G>()
            .unwrap()
    }

    /// Sets the value of the global of the given type.
    pub fn set_global<G: Global>(&mut self, global: G) {
        let global_type = TypeId::of::<G>();
        self.push_effect(Effect::NotifyGlobalObservers { global_type });
        self.globals_by_type.insert(global_type, Box::new(global));
    }

    /// Clear all stored globals. Does not notify global observers.
    #[cfg(any(test, feature = "test-support"))]
    pub fn clear_globals(&mut self) {
        self.globals_by_type.drain();
    }

    /// Remove the global of the given type from the app context. Does not notify global observers.
    pub fn remove_global<G: Global>(&mut self) -> G {
        let global_type = TypeId::of::<G>();
        self.push_effect(Effect::NotifyGlobalObservers { global_type });
        *self
            .globals_by_type
            .remove(&global_type)
            .unwrap_or_else(|| panic!("no global added for {}", std::any::type_name::<G>()))
            .downcast()
            .unwrap()
    }

    /// Register a callback to be invoked when a global of the given type is updated.
    pub fn observe_global<G: Global>(
        &mut self,
        mut f: impl FnMut(&mut Self) + 'static,
    ) -> Subscription {
        let (subscription, activate) = self.global_observers.insert(
            TypeId::of::<G>(),
            Box::new(move |cx| {
                f(cx);
                true
            }),
        );
        self.defer(move |_| activate());
        subscription
    }

    /// Move the global of the given type to the stack.
    #[track_caller]
    pub(crate) fn lease_global<G: Global>(&mut self) -> GlobalLease<G> {
        GlobalLease::new(
            self.globals_by_type
                .remove(&TypeId::of::<G>())
                .ok_or_else(|| anyhow!("no global registered of type {}", type_name::<G>()))
                .unwrap(),
        )
    }

    /// Restore the global of the given type after it is moved to the stack.
    pub(crate) fn end_global_lease<G: Global>(&mut self, lease: GlobalLease<G>) {
        let global_type = TypeId::of::<G>();

        self.push_effect(Effect::NotifyGlobalObservers { global_type });
        self.globals_by_type.insert(global_type, lease.global);
    }

    pub(crate) fn new_entity_observer(
        &self,
        key: TypeId,
        value: NewEntityListener,
    ) -> Subscription {
        let (subscription, activate) = self.new_entity_observers.insert(key, value);
        activate();
        subscription
    }

    /// Arrange for the given function to be invoked whenever a view of the specified type is created.
    /// The function will be passed a mutable reference to the view along with an appropriate context.
    pub fn observe_new<T: 'static>(
        &self,
        on_new: impl 'static + Fn(&mut T, Option<&mut Window>, &mut Context<T>),
    ) -> Subscription {
        self.new_entity_observer(
            TypeId::of::<T>(),
            Box::new(
                move |any_entity: AnyEntity, window: &mut Option<&mut Window>, cx: &mut App| {
                    any_entity
                        .downcast::<T>()
                        .unwrap()
                        .update(cx, |entity_state, cx| {
                            if let Some(window) = window {
                                on_new(entity_state, Some(window), cx);
                            } else {
                                on_new(entity_state, None, cx);
                            }
                        })
                },
            ),
        )
    }

    /// Observe the release of a entity. The callback is invoked after the entity
    /// has no more strong references but before it has been dropped.
    pub fn observe_release<T>(
        &self,
        handle: &Entity<T>,
        on_release: impl FnOnce(&mut T, &mut App) + 'static,
    ) -> Subscription
    where
        T: 'static,
    {
        let (subscription, activate) = self.release_listeners.insert(
            handle.entity_id(),
            Box::new(move |entity, cx| {
                let entity = entity.downcast_mut().expect("invalid entity type");
                on_release(entity, cx)
            }),
        );
        activate();
        subscription
    }

    /// Observe the release of a entity. The callback is invoked after the entity
    /// has no more strong references but before it has been dropped.
    pub fn observe_release_in<T>(
        &self,
        handle: &Entity<T>,
        window: &Window,
        on_release: impl FnOnce(&mut T, &mut Window, &mut App) + 'static,
    ) -> Subscription
    where
        T: 'static,
    {
        let window_handle = window.handle;
        self.observe_release(&handle, move |entity, cx| {
            let _ = window_handle.update(cx, |_, window, cx| on_release(entity, window, cx));
        })
    }

    /// Register a callback to be invoked when a keystroke is received by the application
    /// in any window. Note that this fires after all other action and event mechanisms have resolved
    /// and that this API will not be invoked if the event's propagation is stopped.
    pub fn observe_keystrokes(
        &mut self,
        mut f: impl FnMut(&KeystrokeEvent, &mut Window, &mut App) + 'static,
    ) -> Subscription {
        fn inner(
            keystroke_observers: &SubscriberSet<(), KeystrokeObserver>,
            handler: KeystrokeObserver,
        ) -> Subscription {
            let (subscription, activate) = keystroke_observers.insert((), handler);
            activate();
            subscription
        }

        inner(
            &mut self.keystroke_observers,
            Box::new(move |event, window, cx| {
                f(event, window, cx);
                true
            }),
        )
    }

    /// Register key bindings.
    pub fn bind_keys(&mut self, bindings: impl IntoIterator<Item = KeyBinding>) {
        self.keymap.borrow_mut().add_bindings(bindings);
        self.pending_effects.push_back(Effect::RefreshWindows);
    }

    /// Clear all key bindings in the app.
    pub fn clear_key_bindings(&mut self) {
        self.keymap.borrow_mut().clear();
        self.pending_effects.push_back(Effect::RefreshWindows);
    }

    /// Register a global listener for actions invoked via the keyboard.
    pub fn on_action<A: Action>(&mut self, listener: impl Fn(&A, &mut Self) + 'static) {
        self.global_action_listeners
            .entry(TypeId::of::<A>())
            .or_default()
            .push(Rc::new(move |action, phase, cx| {
                if phase == DispatchPhase::Bubble {
                    let action = action.downcast_ref().unwrap();
                    listener(action, cx)
                }
            }));
    }

    /// Event handlers propagate events by default. Call this method to stop dispatching to
    /// event handlers with a lower z-index (mouse) or higher in the tree (keyboard). This is
    /// the opposite of [`Self::propagate`]. It's also possible to cancel a call to [`Self::propagate`] by
    /// calling this method before effects are flushed.
    pub fn stop_propagation(&mut self) {
        self.propagate_event = false;
    }

    /// Action handlers stop propagation by default during the bubble phase of action dispatch
    /// dispatching to action handlers higher in the element tree. This is the opposite of
    /// [`Self::stop_propagation`]. It's also possible to cancel a call to [`Self::stop_propagation`] by calling
    /// this method before effects are flushed.
    pub fn propagate(&mut self) {
        self.propagate_event = true;
    }

    /// Build an action from some arbitrary data, typically a keymap entry.
    pub fn build_action(
        &self,
        name: &str,
        data: Option<serde_json::Value>,
    ) -> std::result::Result<Box<dyn Action>, ActionBuildError> {
        self.actions.build_action(name, data)
    }

    /// Get all action names that have been registered. Note that registration only allows for
    /// actions to be built dynamically, and is unrelated to binding actions in the element tree.
    pub fn all_action_names(&self) -> &[SharedString] {
        self.actions.all_action_names()
    }

    /// Returns key bindings that invoke the given action on the currently focused element, without
    /// checking context. Bindings are returned in the order they were added. For display, the last
    /// binding should take precedence.
    pub fn all_bindings_for_input(&self, input: &[Keystroke]) -> Vec<KeyBinding> {
        RefCell::borrow(&self.keymap).all_bindings_for_input(input)
    }

    /// Get all non-internal actions that have been registered, along with their schemas.
    pub fn action_schemas(
        &self,
        generator: &mut schemars::r#gen::SchemaGenerator,
    ) -> Vec<(SharedString, Option<schemars::schema::Schema>)> {
        self.actions.action_schemas(generator)
    }

    /// Get a list of all deprecated action aliases and their canonical names.
    pub fn action_deprecations(&self) -> &HashMap<SharedString, SharedString> {
        self.actions.action_deprecations()
    }

    /// Register a callback to be invoked when the application is about to quit.
    /// It is not possible to cancel the quit event at this point.
    pub fn on_app_quit<Fut>(
        &self,
        mut on_quit: impl FnMut(&mut App) -> Fut + 'static,
    ) -> Subscription
    where
        Fut: 'static + Future<Output = ()>,
    {
        let (subscription, activate) = self.quit_observers.insert(
            (),
            Box::new(move |cx| {
                let future = on_quit(cx);
                future.boxed_local()
            }),
        );
        activate();
        subscription
    }

    /// Register a callback to be invoked when a window is closed
    /// The window is no longer accessible at the point this callback is invoked.
    pub fn on_window_closed(&self, mut on_closed: impl FnMut(&mut App) + 'static) -> Subscription {
        let (subscription, activate) = self.window_closed_observers.insert((), Box::new(on_closed));
        activate();
        subscription
    }

    pub(crate) fn clear_pending_keystrokes(&mut self) {
        for window in self.windows() {
            window
                .update(self, |_, window, _| {
                    window.clear_pending_keystrokes();
                })
                .ok();
        }
    }

    /// Checks if the given action is bound in the current context, as defined by the app's current focus,
    /// the bindings in the element tree, and any global action listeners.
    pub fn is_action_available(&mut self, action: &dyn Action) -> bool {
        let mut action_available = false;
        if let Some(window) = self.active_window() {
            if let Ok(window_action_available) =
                window.update(self, |_, window, cx| window.is_action_available(action, cx))
            {
                action_available = window_action_available;
            }
        }

        action_available
            || self
                .global_action_listeners
                .contains_key(&action.as_any().type_id())
    }

    /// Sets the menu bar for this application. This will replace any existing menu bar.
    pub fn set_menus(&self, menus: Vec<Menu>) {
        self.platform.set_menus(menus, &self.keymap.borrow());
    }

    /// Gets the menu bar for this application.
    pub fn get_menus(&self) -> Option<Vec<OwnedMenu>> {
        self.platform.get_menus()
    }

    /// Sets the right click menu for the app icon in the dock
    pub fn set_dock_menu(&self, menus: Vec<MenuItem>) {
        self.platform.set_dock_menu(menus, &self.keymap.borrow())
    }

    /// Performs the action associated with the given dock menu item, only used on Windows for now.
    pub fn perform_dock_menu_action(&self, action: usize) {
        self.platform.perform_dock_menu_action(action);
    }

    /// Adds given path to the bottom of the list of recent paths for the application.
    /// The list is usually shown on the application icon's context menu in the dock,
    /// and allows to open the recent files via that context menu.
    /// If the path is already in the list, it will be moved to the bottom of the list.
    pub fn add_recent_document(&self, path: &Path) {
        self.platform.add_recent_document(path);
    }

    /// Updates the jump list with the updated list of recent paths for the application, only used on Windows for now.
    /// Note that this also sets the dock menu on Windows.
    pub fn update_jump_list(
        &self,
        menus: Vec<MenuItem>,
        entries: Vec<SmallVec<[PathBuf; 2]>>,
    ) -> Vec<SmallVec<[PathBuf; 2]>> {
        self.platform.update_jump_list(menus, entries)
    }

    /// Dispatch an action to the currently active window or global action handler
    /// See [`crate::Action`] for more information on how actions work
    pub fn dispatch_action(&mut self, action: &dyn Action) {
        if let Some(active_window) = self.active_window() {
            active_window
                .update(self, |_, window, cx| {
                    window.dispatch_action(action.boxed_clone(), cx)
                })
                .log_err();
        } else {
            self.dispatch_global_action(action);
        }
    }

    fn dispatch_global_action(&mut self, action: &dyn Action) {
        self.propagate_event = true;

        if let Some(mut global_listeners) = self
            .global_action_listeners
            .remove(&action.as_any().type_id())
        {
            for listener in &global_listeners {
                listener(action.as_any(), DispatchPhase::Capture, self);
                if !self.propagate_event {
                    break;
                }
            }

            global_listeners.extend(
                self.global_action_listeners
                    .remove(&action.as_any().type_id())
                    .unwrap_or_default(),
            );

            self.global_action_listeners
                .insert(action.as_any().type_id(), global_listeners);
        }

        if self.propagate_event {
            if let Some(mut global_listeners) = self
                .global_action_listeners
                .remove(&action.as_any().type_id())
            {
                for listener in global_listeners.iter().rev() {
                    listener(action.as_any(), DispatchPhase::Bubble, self);
                    if !self.propagate_event {
                        break;
                    }
                }

                global_listeners.extend(
                    self.global_action_listeners
                        .remove(&action.as_any().type_id())
                        .unwrap_or_default(),
                );

                self.global_action_listeners
                    .insert(action.as_any().type_id(), global_listeners);
            }
        }
    }

    /// Is there currently something being dragged?
    pub fn has_active_drag(&self) -> bool {
        self.active_drag.is_some()
    }

    /// Stops active drag and clears any related effects.
    pub fn stop_active_drag(&mut self, window: &mut Window) -> bool {
        if self.active_drag.is_some() {
            self.active_drag = None;
            window.refresh();
            true
        } else {
            false
        }
    }

    /// Set the prompt renderer for GPUI. This will replace the default or platform specific
    /// prompts with this custom implementation.
    pub fn set_prompt_builder(
        &mut self,
        renderer: impl Fn(
            PromptLevel,
            &str,
            Option<&str>,
            &[&str],
            PromptHandle,
            &mut Window,
            &mut App,
        ) -> RenderablePromptHandle
        + 'static,
    ) {
        self.prompt_builder = Some(PromptBuilder::Custom(Box::new(renderer)))
    }

    /// Reset the prompt builder to the default implementation.
    pub fn reset_prompt_builder(&mut self) {
        self.prompt_builder = Some(PromptBuilder::Default);
    }

    /// Remove an asset from GPUI's cache
    pub fn remove_asset<A: Asset>(&mut self, source: &A::Source) {
        let asset_id = (TypeId::of::<A>(), hash(source));
        self.loading_assets.remove(&asset_id);
    }

    /// Asynchronously load an asset, if the asset hasn't finished loading this will return None.
    ///
    /// Note that the multiple calls to this method will only result in one `Asset::load` call at a
    /// time, and the results of this call will be cached
    pub fn fetch_asset<A: Asset>(&mut self, source: &A::Source) -> (Shared<Task<A::Output>>, bool) {
        let asset_id = (TypeId::of::<A>(), hash(source));
        let mut is_first = false;
        let task = self
            .loading_assets
            .remove(&asset_id)
            .map(|boxed_task| *boxed_task.downcast::<Shared<Task<A::Output>>>().unwrap())
            .unwrap_or_else(|| {
                is_first = true;
                let future = A::load(source.clone(), self);
                let task = self.background_executor().spawn(future).shared();
                task
            });

        self.loading_assets.insert(asset_id, Box::new(task.clone()));

        (task, is_first)
    }

    /// Obtain a new [`FocusHandle`], which allows you to track and manipulate the keyboard focus
    /// for elements rendered within this window.
    #[track_caller]
    pub fn focus_handle(&self) -> FocusHandle {
        FocusHandle::new(&self.focus_handles)
    }

    /// Tell GPUI that an entity has changed and observers of it should be notified.
    pub fn notify(&mut self, entity_id: EntityId) {
        let window_invalidators = mem::take(
            self.window_invalidators_by_entity
                .entry(entity_id)
                .or_default(),
        );

        if window_invalidators.is_empty() {
            if self.pending_notifications.insert(entity_id) {
                self.pending_effects
                    .push_back(Effect::Notify { emitter: entity_id });
            }
        } else {
            for invalidator in window_invalidators.values() {
                invalidator.invalidate_view(entity_id, self);
            }
        }

        self.window_invalidators_by_entity
            .insert(entity_id, window_invalidators);
    }

    /// Returns the name for this [`App`].
    #[cfg(any(test, feature = "test-support", debug_assertions))]
    pub fn get_name(&self) -> Option<&'static str> {
        self.name
    }

    /// Returns `true` if the platform file picker supports selecting a mix of files and directories.
    pub fn can_select_mixed_files_and_dirs(&self) -> bool {
        self.platform.can_select_mixed_files_and_dirs()
    }

    /// Removes an image from the sprite atlas on all windows.
    ///
    /// If the current window is being updated, it will be removed from `App.windows``, you can use `current_window` to specify the current window.
    /// This is a no-op if the image is not in the sprite atlas.
    pub fn drop_image(&mut self, image: Arc<RenderImage>, current_window: Option<&mut Window>) {
        // remove the texture from all other windows
        for window in self.windows.values_mut().flatten() {
            _ = window.drop_image(image.clone());
        }

        // remove the texture from the current window
        if let Some(window) = current_window {
            _ = window.drop_image(image);
        }
    }

<<<<<<< HEAD
    /// Registers a renderer for the given inspector state.
    pub fn register_inspector_element<T: 'static, R: IntoElement>(
        &mut self,
        f: impl 'static + Fn(InspectorElementId, &T, &mut Window, &mut App) -> R,
    ) {
        self.inspector_element_registry.register(f);
=======
    /// Initializes gpui's default colors for the application.
    ///
    /// These colors can be accessed through `cx.default_colors()`.
    pub fn init_colors(&mut self) {
        self.set_global(GlobalColors(Arc::new(Colors::default())));
>>>>>>> e1a2e8a3
    }
}

impl AppContext for App {
    type Result<T> = T;

    /// Builds an entity that is owned by the application.
    ///
    /// The given function will be invoked with a [`Context`] and must return an object representing the entity. An
    /// [`Entity`] handle will be returned, which can be used to access the entity in a context.
    fn new<T: 'static>(&mut self, build_entity: impl FnOnce(&mut Context<T>) -> T) -> Entity<T> {
        self.update(|cx| {
            let slot = cx.entities.reserve();
            let handle = slot.clone();
            let entity = build_entity(&mut Context::new_context(cx, slot.downgrade()));

            cx.push_effect(Effect::EntityCreated {
                entity: handle.clone().into_any(),
                tid: TypeId::of::<T>(),
                window: cx.window_update_stack.last().cloned(),
            });

            cx.entities.insert(slot, entity);
            handle
        })
    }

    fn reserve_entity<T: 'static>(&mut self) -> Self::Result<Reservation<T>> {
        Reservation(self.entities.reserve())
    }

    fn insert_entity<T: 'static>(
        &mut self,
        reservation: Reservation<T>,
        build_entity: impl FnOnce(&mut Context<T>) -> T,
    ) -> Self::Result<Entity<T>> {
        self.update(|cx| {
            let slot = reservation.0;
            let entity = build_entity(&mut Context::new_context(cx, slot.downgrade()));
            cx.entities.insert(slot, entity)
        })
    }

    /// Updates the entity referenced by the given handle. The function is passed a mutable reference to the
    /// entity along with a `Context` for the entity.
    fn update_entity<T: 'static, R>(
        &mut self,
        handle: &Entity<T>,
        update: impl FnOnce(&mut T, &mut Context<T>) -> R,
    ) -> R {
        self.update(|cx| {
            let mut entity = cx.entities.lease(handle);
            let result = update(
                &mut entity,
                &mut Context::new_context(cx, handle.downgrade()),
            );
            cx.entities.end_lease(entity);
            result
        })
    }

    fn read_entity<T, R>(
        &self,
        handle: &Entity<T>,
        read: impl FnOnce(&T, &App) -> R,
    ) -> Self::Result<R>
    where
        T: 'static,
    {
        let entity = self.entities.read(handle);
        read(entity, self)
    }

    fn update_window<T, F>(&mut self, handle: AnyWindowHandle, update: F) -> Result<T>
    where
        F: FnOnce(AnyView, &mut Window, &mut App) -> T,
    {
        self.update_window_id(handle.id, update)
    }

    fn read_window<T, R>(
        &self,
        window: &WindowHandle<T>,
        read: impl FnOnce(Entity<T>, &App) -> R,
    ) -> Result<R>
    where
        T: 'static,
    {
        let window = self
            .windows
            .get(window.id)
            .ok_or_else(|| anyhow!("window not found"))?
            .as_ref()
            .expect("attempted to read a window that is already on the stack");

        let root_view = window.root.clone().unwrap();
        let view = root_view
            .downcast::<T>()
            .map_err(|_| anyhow!("root view's type has changed"))?;

        Ok(read(view, self))
    }

    fn background_spawn<R>(&self, future: impl Future<Output = R> + Send + 'static) -> Task<R>
    where
        R: Send + 'static,
    {
        self.background_executor.spawn(future)
    }

    fn read_global<G, R>(&self, callback: impl FnOnce(&G, &App) -> R) -> Self::Result<R>
    where
        G: Global,
    {
        let mut g = self.global::<G>();
        callback(&g, self)
    }
}

/// These effects are processed at the end of each application update cycle.
pub(crate) enum Effect {
    Notify {
        emitter: EntityId,
    },
    Emit {
        emitter: EntityId,
        event_type: TypeId,
        event: Box<dyn Any>,
    },
    RefreshWindows,
    NotifyGlobalObservers {
        global_type: TypeId,
    },
    Defer {
        callback: Box<dyn FnOnce(&mut App) + 'static>,
    },
    EntityCreated {
        entity: AnyEntity,
        tid: TypeId,
        window: Option<WindowId>,
    },
}

impl std::fmt::Debug for Effect {
    fn fmt(&self, f: &mut std::fmt::Formatter<'_>) -> std::fmt::Result {
        match self {
            Effect::Notify { emitter } => write!(f, "Notify({})", emitter),
            Effect::Emit { emitter, .. } => write!(f, "Emit({:?})", emitter),
            Effect::RefreshWindows => write!(f, "RefreshWindows"),
            Effect::NotifyGlobalObservers { global_type } => {
                write!(f, "NotifyGlobalObservers({:?})", global_type)
            }
            Effect::Defer { .. } => write!(f, "Defer(..)"),
            Effect::EntityCreated { entity, .. } => write!(f, "EntityCreated({:?})", entity),
        }
    }
}

/// Wraps a global variable value during `update_global` while the value has been moved to the stack.
pub(crate) struct GlobalLease<G: Global> {
    global: Box<dyn Any>,
    global_type: PhantomData<G>,
}

impl<G: Global> GlobalLease<G> {
    fn new(global: Box<dyn Any>) -> Self {
        GlobalLease {
            global,
            global_type: PhantomData,
        }
    }
}

impl<G: Global> Deref for GlobalLease<G> {
    type Target = G;

    fn deref(&self) -> &Self::Target {
        self.global.downcast_ref().unwrap()
    }
}

impl<G: Global> DerefMut for GlobalLease<G> {
    fn deref_mut(&mut self) -> &mut Self::Target {
        self.global.downcast_mut().unwrap()
    }
}

/// Contains state associated with an active drag operation, started by dragging an element
/// within the window or by dragging into the app from the underlying platform.
pub struct AnyDrag {
    /// The view used to render this drag
    pub view: AnyView,

    /// The value of the dragged item, to be dropped
    pub value: Arc<dyn Any>,

    /// This is used to render the dragged item in the same place
    /// on the original element that the drag was initiated
    pub cursor_offset: Point<Pixels>,

    /// The cursor style to use while dragging
    pub cursor_style: Option<CursorStyle>,
}

/// Contains state associated with a tooltip. You'll only need this struct if you're implementing
/// tooltip behavior on a custom element. Otherwise, use [Div::tooltip].
#[derive(Clone)]
pub struct AnyTooltip {
    /// The view used to display the tooltip
    pub view: AnyView,

    /// The absolute position of the mouse when the tooltip was deployed.
    pub mouse_position: Point<Pixels>,

    /// Given the bounds of the tooltip, checks whether the tooltip should still be visible and
    /// updates its state accordingly. This is needed atop the hovered element's mouse move handler
    /// to handle the case where the element is not painted (e.g. via use of `visible_on_hover`).
    pub check_visible_and_update: Rc<dyn Fn(Bounds<Pixels>, &mut Window, &mut App) -> bool>,
}

/// A keystroke event, and potentially the associated action
#[derive(Debug)]
pub struct KeystrokeEvent {
    /// The keystroke that occurred
    pub keystroke: Keystroke,

    /// The action that was resolved for the keystroke, if any
    pub action: Option<Box<dyn Action>>,

    /// The context stack at the time
    pub context_stack: Vec<KeyContext>,
}

struct NullHttpClient;

impl HttpClient for NullHttpClient {
    fn send(
        &self,
        _req: http_client::Request<http_client::AsyncBody>,
    ) -> futures::future::BoxFuture<
        'static,
        Result<http_client::Response<http_client::AsyncBody>, anyhow::Error>,
    > {
        async move { Err(anyhow!("No HttpClient available")) }.boxed()
    }

    fn proxy(&self) -> Option<&Url> {
        None
    }

    fn type_name(&self) -> &'static str {
        type_name::<Self>()
    }
}<|MERGE_RESOLUTION|>--- conflicted
+++ resolved
@@ -33,24 +33,14 @@
 use crate::{
     Action, ActionBuildError, ActionRegistry, Any, AnyView, AnyWindowHandle, AppContext, Asset,
     AssetSource, BackgroundExecutor, Bounds, ClipboardItem, CursorStyle, DispatchPhase, DisplayId,
-<<<<<<< HEAD
     EventEmitter, FocusHandle, FocusMap, ForegroundExecutor, Global, InspectorElementId,
-    InspectorElementRegistry, IntoElement, KeyBinding, KeyContext, Keymap, Keystroke, LayoutId,
-    Menu, MenuItem, OwnedMenu, PathPromptOptions, Pixels, Platform, PlatformDisplay,
-    PlatformKeyboardLayout, Point, PromptBuilder, PromptHandle, PromptLevel, Render, RenderImage,
-    RenderablePromptHandle, Reservation, ScreenCaptureSource, SharedString, SubscriberSet,
-    Subscription, SvgRenderer, Task, TextSystem, Window, WindowAppearance, WindowHandle, WindowId,
-    WindowInvalidator, current_platform, hash, init_app_menus,
-=======
-    EventEmitter, FocusHandle, FocusMap, ForegroundExecutor, Global, KeyBinding, KeyContext,
-    Keymap, Keystroke, LayoutId, Menu, MenuItem, OwnedMenu, PathPromptOptions, Pixels, Platform,
-    PlatformDisplay, PlatformKeyboardLayout, Point, PromptBuilder, PromptHandle, PromptLevel,
-    Render, RenderImage, RenderablePromptHandle, Reservation, ScreenCaptureSource, SharedString,
-    SubscriberSet, Subscription, SvgRenderer, Task, TextSystem, Window, WindowAppearance,
-    WindowHandle, WindowId, WindowInvalidator,
+    KeyBinding, KeyContext, Keymap, Keystroke, LayoutId, Menu, MenuItem, OwnedMenu,
+    PathPromptOptions, Pixels, Platform, PlatformDisplay, PlatformKeyboardLayout, Point,
+    PromptBuilder, PromptHandle, PromptLevel, Render, RenderImage, RenderablePromptHandle,
+    Reservation, ScreenCaptureSource, SharedString, SubscriberSet, Subscription, SvgRenderer, Task,
+    TextSystem, Window, WindowAppearance, WindowHandle, WindowId, WindowInvalidator,
     colors::{Colors, GlobalColors},
     current_platform, hash, init_app_menus,
->>>>>>> e1a2e8a3
 };
 
 mod async_context;
@@ -1671,20 +1661,19 @@
         }
     }
 
-<<<<<<< HEAD
     /// Registers a renderer for the given inspector state.
     pub fn register_inspector_element<T: 'static, R: IntoElement>(
         &mut self,
         f: impl 'static + Fn(InspectorElementId, &T, &mut Window, &mut App) -> R,
     ) {
         self.inspector_element_registry.register(f);
-=======
+    }
+
     /// Initializes gpui's default colors for the application.
     ///
     /// These colors can be accessed through `cx.default_colors()`.
     pub fn init_colors(&mut self) {
         self.set_global(GlobalColors(Arc::new(Colors::default())));
->>>>>>> e1a2e8a3
     }
 }
 
