--- conflicted
+++ resolved
@@ -35,7 +35,6 @@
         self.handles.clear();
     }
 
-<<<<<<< HEAD
     pub(crate) fn with_focus_trap(&self, focused_id: Option<&FocusId>) -> Vec<FocusHandle> {
         if let Some(focused_id) = focused_id {
             if let Some(handle) = self.handles.iter().find(|h| &h.id == focused_id) {
@@ -57,49 +56,24 @@
 
     pub(crate) fn next(&self, focused_id: Option<&FocusId>) -> Option<FocusHandle> {
         let group_handles = self.with_focus_trap(focused_id);
+        let next_ix = group_handles
+            .iter()
+            .position(|h| Some(&h.id) == focused_id)
+            .and_then(|ix| {
+                let next_ix = ix + 1;
+                (next_ix < group_handles.len()).then_some(next_ix)
+            })
+            .unwrap_or_default();
+
+        group_handles.get(next_ix).cloned()
+    }
+
+    pub(crate) fn prev(&self, focused_id: Option<&FocusId>) -> Option<FocusHandle> {
+        let group_handles = self.with_focus_trap(focused_id);
         let ix = group_handles
             .iter()
             .position(|h| Some(&h.id) == focused_id)
             .unwrap_or_default();
-
-        let mut next_ix = ix + 1;
-        if next_ix >= group_handles.len() {
-            next_ix = 0;
-        }
-=======
-    fn current_index(&self, focused_id: Option<&FocusId>) -> Option<usize> {
-        self.handles.iter().position(|h| Some(&h.id) == focused_id)
-    }
-
-    pub(crate) fn next(&self, focused_id: Option<&FocusId>) -> Option<FocusHandle> {
-        let next_ix = self
-            .current_index(focused_id)
-            .and_then(|ix| {
-                let next_ix = ix + 1;
-                (next_ix < self.handles.len()).then_some(next_ix)
-            })
-            .unwrap_or_default();
->>>>>>> 7be1f241
-
-        group_handles.get(next_ix).cloned()
-    }
-
-    pub(crate) fn prev(&self, focused_id: Option<&FocusId>) -> Option<FocusHandle> {
-<<<<<<< HEAD
-        let group_handles = self.with_focus_trap(focused_id);
-        let ix = group_handles
-            .iter()
-            .position(|h| Some(&h.id) == focused_id)
-            .unwrap_or_default();
-=======
-        let ix = self.current_index(focused_id).unwrap_or_default();
-        let prev_ix;
-        if ix == 0 {
-            prev_ix = self.handles.len().saturating_sub(1);
-        } else {
-            prev_ix = ix.saturating_sub(1);
-        }
->>>>>>> 7be1f241
 
         let prev_ix = if ix == 0 {
             group_handles.len().saturating_sub(1)
@@ -175,10 +149,6 @@
             ]
         );
 
-<<<<<<< HEAD
-        // next
-        assert_eq!(tab.next(None), Some(tab.handles[4].clone()));
-=======
         // Select first tab index if no handle is currently focused.
         assert_eq!(tab.next(None), Some(tab.handles[0].clone()));
         // Select last tab index if no handle is currently focused.
@@ -187,7 +157,6 @@
             Some(tab.handles[tab.handles.len() - 1].clone())
         );
 
->>>>>>> 7be1f241
         assert_eq!(
             tab.next(Some(&tab.handles[0].id)),
             Some(tab.handles[4].clone())
