use std::sync::Arc;

use client::TelemetrySettings;
use fs::Fs;
use gpui::{App, IntoElement};
use settings::{BaseKeymap, Settings, update_settings_file};
use theme::{
    Appearance, SystemAppearance, ThemeMode, ThemeName, ThemeRegistry, ThemeSelection,
    ThemeSettings,
};
use ui::{
    ParentElement as _, StatefulInteractiveElement, SwitchField, ToggleButtonGroup,
    ToggleButtonSimple, ToggleButtonWithIcon, prelude::*, rems_from_px,
};
use vim_mode_setting::VimModeSetting;

use crate::theme_preview::{ThemePreviewStyle, ThemePreviewTile};

const LIGHT_THEMES: [&str; 3] = ["One Light", "Ayu Light", "Gruvbox Light"];
const DARK_THEMES: [&str; 3] = ["One Dark", "Ayu Dark", "Gruvbox Dark"];
const FAMILY_NAMES: [SharedString; 3] = [
    SharedString::new_static("One"),
    SharedString::new_static("Ayu"),
    SharedString::new_static("Gruvbox"),
];

fn get_theme_family_themes(theme_name: &str) -> Option<(&'static str, &'static str)> {
    for i in 0..LIGHT_THEMES.len() {
        if LIGHT_THEMES[i] == theme_name || DARK_THEMES[i] == theme_name {
            return Some((LIGHT_THEMES[i], DARK_THEMES[i]));
        }
    }
    None
}

fn render_theme_section(tab_index: &mut isize, cx: &mut App) -> impl IntoElement {
    let theme_selection = ThemeSettings::get_global(cx).theme_selection.clone();
    let system_appearance = theme::SystemAppearance::global(cx);
    let theme_selection = theme_selection.unwrap_or_else(|| ThemeSelection::Dynamic {
        mode: match *system_appearance {
            Appearance::Light => ThemeMode::Light,
            Appearance::Dark => ThemeMode::Dark,
        },
        light: ThemeName("One Light".into()),
        dark: ThemeName("One Dark".into()),
    });

    let theme_mode = theme_selection
        .mode()
        .unwrap_or_else(|| match *system_appearance {
            Appearance::Light => ThemeMode::Light,
            Appearance::Dark => ThemeMode::Dark,
        });

    return v_flex()
        .gap_2()
        .child(
            h_flex().justify_between().child(Label::new("Theme")).child(
                ToggleButtonGroup::single_row(
                    "theme-selector-onboarding-dark-light",
                    [ThemeMode::Light, ThemeMode::Dark, ThemeMode::System].map(|mode| {
                        const MODE_NAMES: [SharedString; 3] = [
                            SharedString::new_static("Light"),
                            SharedString::new_static("Dark"),
                            SharedString::new_static("System"),
                        ];
                        ToggleButtonSimple::new(
                            MODE_NAMES[mode as usize].clone(),
                            move |_, _, cx| {
                                write_mode_change(mode, cx);

                                telemetry::event!(
                                    "Welcome Theme mode Changed",
                                    from = theme_mode,
                                    to = mode
                                );
                            },
                        )
                    }),
                )
                .tab_index(tab_index)
                .selected_index(theme_mode as usize)
                .style(ui::ToggleButtonGroupStyle::Outlined)
                .width(rems_from_px(3. * 64.)),
            ),
        )
        .child(
            h_flex()
                .gap_4()
                .justify_between()
                .children(render_theme_previews(tab_index, &theme_selection, cx)),
        );

    fn render_theme_previews(
        tab_index: &mut isize,
        theme_selection: &ThemeSelection,
        cx: &mut App,
    ) -> [impl IntoElement; 3] {
        let system_appearance = SystemAppearance::global(cx);
        let theme_registry = ThemeRegistry::global(cx);

        let theme_seed = 0xBEEF as f32;
        let theme_mode = theme_selection
            .mode()
            .unwrap_or_else(|| match *system_appearance {
                Appearance::Light => ThemeMode::Light,
                Appearance::Dark => ThemeMode::Dark,
            });
        let appearance = match theme_mode {
            ThemeMode::Light => Appearance::Light,
            ThemeMode::Dark => Appearance::Dark,
            ThemeMode::System => *system_appearance,
        };
        let current_theme_name = SharedString::new(theme_selection.theme(appearance));

        let theme_names = match appearance {
            Appearance::Light => LIGHT_THEMES,
            Appearance::Dark => DARK_THEMES,
        };

        let themes = theme_names.map(|theme| theme_registry.get(theme).unwrap());

        [0, 1, 2].map(|index| {
            let theme = &themes[index];
            let is_selected = theme.name == current_theme_name;
            let name = theme.name.clone();
            let colors = cx.theme().colors();

            v_flex()
                .w_full()
                .items_center()
                .gap_1()
                .child(
                    h_flex()
                        .id(name)
                        .relative()
                        .w_full()
                        .border_2()
                        .border_color(colors.border_transparent)
                        .rounded(ThemePreviewTile::ROOT_RADIUS)
                        .map(|this| {
                            if is_selected {
                                this.border_color(colors.border_selected)
                            } else {
                                this.opacity(0.8).hover(|s| s.border_color(colors.border))
                            }
                        })
                        .tab_index({
                            *tab_index += 1;
                            *tab_index - 1
                        })
                        .focus(|mut style| {
                            style.border_color = Some(colors.border_focused);
                            style
                        })
                        .on_click({
                            let theme_name = theme.name.clone();
                            let current_theme_name = current_theme_name.clone();

                            move |_, _, cx| {
                                write_theme_change(theme_name.clone(), theme_mode, cx);
                                telemetry::event!(
                                    "Welcome Theme Changed",
                                    from = current_theme_name,
                                    to = theme_name
                                );
                            }
                        })
                        .map(|this| {
                            if theme_mode == ThemeMode::System {
                                let (light, dark) = (
                                    theme_registry.get(LIGHT_THEMES[index]).unwrap(),
                                    theme_registry.get(DARK_THEMES[index]).unwrap(),
                                );
                                this.child(
                                    ThemePreviewTile::new(light, theme_seed)
                                        .style(ThemePreviewStyle::SideBySide(dark)),
                                )
                            } else {
                                this.child(
                                    ThemePreviewTile::new(theme.clone(), theme_seed)
                                        .style(ThemePreviewStyle::Bordered),
                                )
                            }
                        }),
                )
                .child(
                    Label::new(FAMILY_NAMES[index].clone())
                        .color(Color::Muted)
                        .size(LabelSize::Small),
                )
        })
    }

    fn write_mode_change(mode: ThemeMode, cx: &mut App) {
        let fs = <dyn Fs>::global(cx);
        update_settings_file::<ThemeSettings>(fs, cx, move |settings, _cx| {
            settings.set_mode(mode);
        });
    }

    fn write_theme_change(theme: impl Into<Arc<str>>, theme_mode: ThemeMode, cx: &mut App) {
        let fs = <dyn Fs>::global(cx);
        let theme = theme.into();
        update_settings_file::<ThemeSettings>(fs, cx, move |settings, cx| {
            if theme_mode == ThemeMode::System {
                let (light_theme, dark_theme) =
                    get_theme_family_themes(&theme).unwrap_or((theme.as_ref(), theme.as_ref()));

                settings.theme = Some(ThemeSelection::Dynamic {
                    mode: ThemeMode::System,
                    light: ThemeName(light_theme.into()),
                    dark: ThemeName(dark_theme.into()),
                });
            } else {
                let appearance = *SystemAppearance::global(cx);
                settings.set_theme(theme, appearance);
            }
        });
    }
}

fn render_telemetry_section(tab_index: &mut isize, cx: &App) -> impl IntoElement {
    let fs = <dyn Fs>::global(cx);

    v_flex()
        .pt_6()
        .gap_4()
        .border_t_1()
        .border_color(cx.theme().colors().border_variant.opacity(0.5))
        .child(Label::new("Telemetry").size(LabelSize::Large))
        .child(SwitchField::new(
            "onboarding-telemetry-metrics",
            "Help Improve Zed",
            Some("Anonymous usage data helps us build the right features and improve your experience.".into()),
            if TelemetrySettings::get_global(cx).metrics {
                ui::ToggleState::Selected
            } else {
                ui::ToggleState::Unselected
            },
            {
            let fs = fs.clone();
            move |selection, _, cx| {
                let enabled = match selection {
                    ToggleState::Selected => true,
                    ToggleState::Unselected => false,
                    ToggleState::Indeterminate => { return; },
                };

                update_settings_file::<TelemetrySettings>(
                    fs.clone(),
                    cx,
                    move |setting, _| setting.metrics = Some(enabled),
                );

                // This telemetry event shouldn't fire when it's off. If it does we'll be alerted
                // and can fix it in a timely manner to respect a user's choice.
                telemetry::event!("Welcome Page Telemetry Metrics Toggled",
                    options = if enabled {
                        "on"
                    } else {
                        "off"
                    }
                );

            }},
        ).tab_index({
            *tab_index += 1;
            *tab_index
        }))
        .child(SwitchField::new(
            "onboarding-telemetry-crash-reports",
            "Help Fix Zed",
            Some("Send crash reports so we can fix critical issues fast.".into()),
            if TelemetrySettings::get_global(cx).diagnostics {
                ui::ToggleState::Selected
            } else {
                ui::ToggleState::Unselected
            },
            {
                let fs = fs.clone();
                move |selection, _, cx| {
                    let enabled = match selection {
                        ToggleState::Selected => true,
                        ToggleState::Unselected => false,
                        ToggleState::Indeterminate => { return; },
                    };

                    update_settings_file::<TelemetrySettings>(
                        fs.clone(),
                        cx,
                        move |setting, _| setting.diagnostics = Some(enabled),
                    );

                    // This telemetry event shouldn't fire when it's off. If it does we'll be alerted
                    // and can fix it in a timely manner to respect a user's choice.
                    telemetry::event!("Welcome Page Telemetry Diagnostics Toggled",
                        options = if enabled {
                            "on"
                        } else {
                            "off"
                        }
                    );
                }
            }
        ).tab_index({
                    *tab_index += 1;
                    *tab_index
                }))
}

fn render_base_keymap_section(tab_index: &mut isize, cx: &mut App) -> impl IntoElement {
    let base_keymap = match BaseKeymap::get_global(cx) {
        BaseKeymap::VSCode => Some(0),
        BaseKeymap::JetBrains => Some(1),
        BaseKeymap::SublimeText => Some(2),
        BaseKeymap::Atom => Some(3),
        BaseKeymap::Emacs => Some(4),
        BaseKeymap::Cursor => Some(5),
        BaseKeymap::TextMate | BaseKeymap::None => None,
    };

    return v_flex().gap_2().child(Label::new("Base Keymap")).child(
        ToggleButtonGroup::two_rows(
            "base_keymap_selection",
            [
                ToggleButtonWithIcon::new("VS Code", IconName::EditorVsCode, |_, _, cx| {
                    write_keymap_base(BaseKeymap::VSCode, cx);
                }),
                ToggleButtonWithIcon::new("Jetbrains", IconName::EditorJetBrains, |_, _, cx| {
                    write_keymap_base(BaseKeymap::JetBrains, cx);
                }),
                ToggleButtonWithIcon::new("Sublime Text", IconName::EditorSublime, |_, _, cx| {
                    write_keymap_base(BaseKeymap::SublimeText, cx);
                }),
            ],
            [
                ToggleButtonWithIcon::new("Atom", IconName::EditorAtom, |_, _, cx| {
                    write_keymap_base(BaseKeymap::Atom, cx);
                }),
                ToggleButtonWithIcon::new("Emacs", IconName::EditorEmacs, |_, _, cx| {
                    write_keymap_base(BaseKeymap::Emacs, cx);
                }),
                ToggleButtonWithIcon::new("Cursor", IconName::EditorCursor, |_, _, cx| {
                    write_keymap_base(BaseKeymap::Cursor, cx);
                }),
            ],
        )
        .when_some(base_keymap, |this, base_keymap| {
            this.selected_index(base_keymap)
        })
        .full_width()
        .tab_index(tab_index)
        .size(ui::ToggleButtonGroupSize::Medium)
        .style(ui::ToggleButtonGroupStyle::Outlined),
    );

    fn write_keymap_base(keymap_base: BaseKeymap, cx: &App) {
        let fs = <dyn Fs>::global(cx);

        update_settings_file::<BaseKeymap>(fs, cx, move |setting, _| {
            setting.base_keymap = Some(keymap_base);
        });

        telemetry::event!("Welcome Keymap Changed", keymap = keymap_base);
    }
}

fn render_vim_mode_switch(tab_index: &mut isize, cx: &mut App) -> impl IntoElement {
    let toggle_state = if VimModeSetting::get_global(cx).0 {
        ui::ToggleState::Selected
    } else {
        ui::ToggleState::Unselected
    };
    SwitchField::new(
        "onboarding-vim-mode",
        "Vim Mode",
        Some("Coming from Neovim? Use our first-class implementation of Vim Mode.".into()),
        toggle_state,
        {
            let fs = <dyn Fs>::global(cx);
            move |&selection, _, cx| {
<<<<<<< HEAD
                update_settings_file::<VimModeSetting>(fs.clone(), cx, move |setting, _| {
                    setting.vim_mode = match selection {
                        ToggleState::Selected => Some(true),
                        ToggleState::Unselected => Some(false),
                        ToggleState::Indeterminate => None,
=======
                let vim_mode = match selection {
                    ToggleState::Selected => true,
                    ToggleState::Unselected => false,
                    ToggleState::Indeterminate => {
                        return;
>>>>>>> 473bbd78
                    }
                };
                update_settings_file::<VimModeSetting>(fs.clone(), cx, move |setting, _| {
                    *setting = Some(vim_mode);
                });

                telemetry::event!(
                    "Welcome Vim Mode Toggled",
                    options = if vim_mode { "on" } else { "off" },
                );
            }
        },
    )
    .tab_index({
        *tab_index += 1;
        *tab_index - 1
    })
}

pub(crate) fn render_basics_page(cx: &mut App) -> impl IntoElement {
    let mut tab_index = 0;
    v_flex()
        .gap_6()
        .child(render_theme_section(&mut tab_index, cx))
        .child(render_base_keymap_section(&mut tab_index, cx))
        .child(render_vim_mode_switch(&mut tab_index, cx))
        .child(render_telemetry_section(&mut tab_index, cx))
}<|MERGE_RESOLUTION|>--- conflicted
+++ resolved
@@ -380,23 +380,15 @@
         {
             let fs = <dyn Fs>::global(cx);
             move |&selection, _, cx| {
-<<<<<<< HEAD
-                update_settings_file::<VimModeSetting>(fs.clone(), cx, move |setting, _| {
-                    setting.vim_mode = match selection {
-                        ToggleState::Selected => Some(true),
-                        ToggleState::Unselected => Some(false),
-                        ToggleState::Indeterminate => None,
-=======
                 let vim_mode = match selection {
                     ToggleState::Selected => true,
                     ToggleState::Unselected => false,
                     ToggleState::Indeterminate => {
                         return;
->>>>>>> 473bbd78
                     }
                 };
                 update_settings_file::<VimModeSetting>(fs.clone(), cx, move |setting, _| {
-                    *setting = Some(vim_mode);
+                    setting.vim_mode = Some(vim_mode);
                 });
 
                 telemetry::event!(
