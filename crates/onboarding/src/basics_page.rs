--- conflicted
+++ resolved
@@ -363,11 +363,6 @@
                     );
                 }
             },
-<<<<<<< HEAD
         ))
-        .child(render_telemetry_section(onboarding.fs.clone(), cx))
-=======
-        )))
         .child(render_telemetry_section(cx))
->>>>>>> 4a82b6c5
 }