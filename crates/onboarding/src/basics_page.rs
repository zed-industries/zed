use std::sync::Arc;

use client::TelemetrySettings;
use fs::Fs;
use gpui::{App, IntoElement};
use settings::{BaseKeymap, Settings, update_settings_file};
use theme::{Appearance, SystemAppearance, ThemeMode, ThemeSettings};
use ui::{
    SwitchField, ThemePreviewTile, ToggleButtonGroup, ToggleButtonSimple, ToggleButtonWithIcon,
    prelude::*,
};
use vim_mode_setting::VimModeSetting;

use crate::Onboarding;

fn read_theme_selection(cx: &App) -> (ThemeMode, SharedString) {
    let settings = ThemeSettings::get_global(cx);
    (
        settings
            .theme_selection
            .as_ref()
            .and_then(|selection| selection.mode())
            .unwrap_or_default(),
        settings.active_theme.name.clone(),
    )
}

fn write_theme_selection(theme_mode: ThemeMode, cx: &App) {
    let fs = <dyn Fs>::global(cx);

    update_settings_file::<ThemeSettings>(fs, cx, move |settings, _| {
        settings.set_mode(theme_mode);
    });
}

fn write_keymap_base(keymap_base: BaseKeymap, cx: &App) {
    let fs = <dyn Fs>::global(cx);

    update_settings_file::<BaseKeymap>(fs, cx, move |setting, _| {
        *setting = Some(keymap_base);
    });
}

fn render_theme_section(theme_mode: ThemeMode) -> impl IntoElement {
    h_flex().justify_between().child(Label::new("Theme")).child(
        ToggleButtonGroup::single_row(
            "theme-selector-onboarding",
            [
                ToggleButtonSimple::new("Light", |_, _, cx| {
                    write_theme_selection(ThemeMode::Light, cx)
                }),
                ToggleButtonSimple::new("Dark", |_, _, cx| {
                    write_theme_selection(ThemeMode::Dark, cx)
                }),
                ToggleButtonSimple::new("System", |_, _, cx| {
                    write_theme_selection(ThemeMode::System, cx)
                }),
            ],
        )
        .selected_index(match theme_mode {
            ThemeMode::Light => 0,
            ThemeMode::Dark => 1,
            ThemeMode::System => 2,
        })
        .style(ui::ToggleButtonGroupStyle::Outlined)
        .button_width(rems_from_px(64.)),
    )
}

fn render_telemetry_section(fs: Arc<dyn Fs>, cx: &App) -> impl IntoElement {
    v_flex()

        .gap_4()
        .child(Label::new("Telemetry").size(LabelSize::Large))
        .child(SwitchField::new(
            "onboarding-telemetry-metrics",
            "Help Improve Zed",
<<<<<<< HEAD
            Some("Sending anonymous usage data helps us build the right features and create the best experience.".into()),
            ui::ToggleState::Selected,
            |_, _, _| {},
=======
            "Sending anonymous usage data helps us build the right features and create the best experience.",
            if TelemetrySettings::get_global(cx).metrics {
                ui::ToggleState::Selected
            } else {
                ui::ToggleState::Unselected
            },
            {
            let fs = fs.clone();
            move |selection, _, cx| {
                let enabled = match selection {
                    ToggleState::Selected => true,
                    ToggleState::Unselected => false,
                    ToggleState::Indeterminate => { return; },
                };

                update_settings_file::<TelemetrySettings>(
                    fs.clone(),
                    cx,
                    move |setting, _| setting.metrics = Some(enabled),
                );
            }},
>>>>>>> c6947ee4
        ))
        .child(SwitchField::new(
            "onboarding-telemetry-crash-reports",
            "Help Fix Zed",
<<<<<<< HEAD
            Some("Send crash reports so we can fix critical issues fast.".into()),
            ui::ToggleState::Selected,
            |_, _, _| {},
=======
            "Send crash reports so we can fix critical issues fast.",
            if TelemetrySettings::get_global(cx).diagnostics {
                ui::ToggleState::Selected
            } else {
                ui::ToggleState::Unselected
            },
            {
                let fs = fs.clone();
                move |selection, _, cx| {
                    let enabled = match selection {
                        ToggleState::Selected => true,
                        ToggleState::Unselected => false,
                        ToggleState::Indeterminate => { return; },
                    };

                    update_settings_file::<TelemetrySettings>(
                        fs.clone(),
                        cx,
                        move |setting, _| setting.diagnostics = Some(enabled),
                    );
                }
            }
>>>>>>> c6947ee4
        ))
}

pub(crate) fn render_basics_page(onboarding: &Onboarding, cx: &mut App) -> impl IntoElement {
    let (theme_mode, active_theme_name) = read_theme_selection(cx);
    let themes = match theme_mode {
        ThemeMode::Dark => &onboarding.dark_themes,
        ThemeMode::Light => &onboarding.light_themes,
        ThemeMode::System => match SystemAppearance::global(cx).0 {
            Appearance::Light => &onboarding.light_themes,
            Appearance::Dark => &onboarding.dark_themes,
        },
    };

    let base_keymap = match BaseKeymap::get_global(cx) {
        BaseKeymap::VSCode => Some(0),
        BaseKeymap::JetBrains => Some(1),
        BaseKeymap::SublimeText => Some(2),
        BaseKeymap::Atom => Some(3),
        BaseKeymap::Emacs => Some(4),
        BaseKeymap::Cursor => Some(5),
        BaseKeymap::TextMate | BaseKeymap::None => None,
    };

    v_flex()
        .gap_6()
        .child(render_theme_section(theme_mode))
        .child(h_flex().children(
            themes.iter().map(|theme| {
                ThemePreviewTile::new(theme.clone(), active_theme_name == theme.name, 0.48)
                .on_click({
                    let theme_name = theme.name.clone();
                    let fs = onboarding.fs.clone();
                    move |_, _, cx| {
                        let theme_name = theme_name.clone();
                        update_settings_file::<ThemeSettings>(fs.clone(), cx, move |settings, cx| {
                            settings.set_theme(theme_name.to_string(), SystemAppearance::global(cx).0);
                        });
                    }
                })
            })
        ))
        .child(
            v_flex().gap_2().child(Label::new("Base Keymap")).child(
                ToggleButtonGroup::two_rows(
                    "multiple_row_test",
                    [
                        ToggleButtonWithIcon::new("VS Code", IconName::AiZed, |_, _, cx| {
                            write_keymap_base(BaseKeymap::VSCode, cx);
                        }),
                        ToggleButtonWithIcon::new("Jetbrains", IconName::AiZed, |_, _, cx| {
                            write_keymap_base(BaseKeymap::JetBrains, cx);
                        }),
                        ToggleButtonWithIcon::new("Sublime Text", IconName::AiZed, |_, _, cx| {
                            write_keymap_base(BaseKeymap::SublimeText, cx);
                        }),
                    ],
                    [
                        ToggleButtonWithIcon::new("Atom", IconName::AiZed, |_, _, cx| {
                            write_keymap_base(BaseKeymap::Atom, cx);
                        }),
                        ToggleButtonWithIcon::new("Emacs", IconName::AiZed, |_, _, cx| {
                            write_keymap_base(BaseKeymap::Emacs, cx);
                        }),
                        ToggleButtonWithIcon::new("Cursor (Beta)", IconName::AiZed, |_, _, cx| {
                            write_keymap_base(BaseKeymap::Cursor, cx);
                        }),
                    ],
                )
                .when_some(base_keymap, |this, base_keymap| this.selected_index(base_keymap))
                .button_width(rems_from_px(230.))
                .style(ui::ToggleButtonGroupStyle::Outlined)
            ),
        )
<<<<<<< HEAD
        .child(
            v_flex()
                .justify_center()
                .child(div().h_0().child("hack").invisible())
                .child(SwitchField::new(
                    "vim_mode",
                    "Vim Mode",
                    Some("Coming from Neovim? Zed's first-class implementation of Vim Mode has got your back.".into()),
                    ui::ToggleState::Selected,
                    |_, _, _| {},
                ))
        )
        .child(render_telemetry_section())
=======
        .child(v_flex().justify_center().child(div().h_0().child("hack").invisible()).child(SwitchField::new(
            "onboarding-vim-mode",
            "Vim Mode",
            "Coming from Neovim? Zed's first-class implementation of Vim Mode has got your back.",
            if VimModeSetting::get_global(cx).0 {
                ui::ToggleState::Selected
            } else {
                ui::ToggleState::Unselected
            },
            {
                let fs = onboarding.fs.clone();
                move |selection, _, cx| {
                    let enabled = match selection {
                        ToggleState::Selected => true,
                        ToggleState::Unselected => false,
                        ToggleState::Indeterminate => { return; },
                    };

                    update_settings_file::<VimModeSetting>(
                        fs.clone(),
                        cx,
                        move |setting, _| *setting = Some(enabled),
                    );
                }
            },
        )))
        .child(render_telemetry_section(onboarding.fs.clone(), cx))
>>>>>>> c6947ee4
}<|MERGE_RESOLUTION|>--- conflicted
+++ resolved
@@ -75,12 +75,7 @@
         .child(SwitchField::new(
             "onboarding-telemetry-metrics",
             "Help Improve Zed",
-<<<<<<< HEAD
-            Some("Sending anonymous usage data helps us build the right features and create the best experience.".into()),
-            ui::ToggleState::Selected,
-            |_, _, _| {},
-=======
-            "Sending anonymous usage data helps us build the right features and create the best experience.",
+            Some( "Sending anonymous usage data helps us build the right features and create the best experience.".into()),
             if TelemetrySettings::get_global(cx).metrics {
                 ui::ToggleState::Selected
             } else {
@@ -101,17 +96,11 @@
                     move |setting, _| setting.metrics = Some(enabled),
                 );
             }},
->>>>>>> c6947ee4
         ))
         .child(SwitchField::new(
             "onboarding-telemetry-crash-reports",
             "Help Fix Zed",
-<<<<<<< HEAD
-            Some("Send crash reports so we can fix critical issues fast.".into()),
-            ui::ToggleState::Selected,
-            |_, _, _| {},
-=======
-            "Send crash reports so we can fix critical issues fast.",
+            Some( "Send crash reports so we can fix critical issues fast.".into()),
             if TelemetrySettings::get_global(cx).diagnostics {
                 ui::ToggleState::Selected
             } else {
@@ -133,7 +122,6 @@
                     );
                 }
             }
->>>>>>> c6947ee4
         ))
 }
 
@@ -208,25 +196,10 @@
                 .style(ui::ToggleButtonGroupStyle::Outlined)
             ),
         )
-<<<<<<< HEAD
-        .child(
-            v_flex()
-                .justify_center()
-                .child(div().h_0().child("hack").invisible())
-                .child(SwitchField::new(
-                    "vim_mode",
-                    "Vim Mode",
-                    Some("Coming from Neovim? Zed's first-class implementation of Vim Mode has got your back.".into()),
-                    ui::ToggleState::Selected,
-                    |_, _, _| {},
-                ))
-        )
-        .child(render_telemetry_section())
-=======
         .child(v_flex().justify_center().child(div().h_0().child("hack").invisible()).child(SwitchField::new(
             "onboarding-vim-mode",
             "Vim Mode",
-            "Coming from Neovim? Zed's first-class implementation of Vim Mode has got your back.",
+            Some( "Coming from Neovim? Zed's first-class implementation of Vim Mode has got your back.".into() ),
             if VimModeSetting::get_global(cx).0 {
                 ui::ToggleState::Selected
             } else {
@@ -250,5 +223,4 @@
             },
         )))
         .child(render_telemetry_section(onboarding.fs.clone(), cx))
->>>>>>> c6947ee4
 }