--- conflicted
+++ resolved
@@ -1,10 +1,5 @@
 use gpui::{
-    Action, App, Context, Entity, EventEmitter, FocusHandle, Focusable, InteractiveElement,
-<<<<<<< HEAD
-    NoAction, ParentElement, Render, Styled, Task, Window, actions,
-=======
-    ParentElement, Render, Styled, Window, actions,
->>>>>>> d9a94a54
+    actions, Action, App, Context, Entity, EventEmitter, FocusHandle, Focusable, InteractiveElement, ParentElement, Render, Styled, Task, Window
 };
 use menu::{SelectNext, SelectPrevious};
 use ui::{ButtonLike, Divider, DividerColor, KeyBinding, Vector, VectorName, prelude::*};
