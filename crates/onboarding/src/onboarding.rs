<<<<<<< HEAD
use crate::{
    ai_setup_page::AiConfigurationPage,
    welcome::{ShowWelcome, WelcomePage},
};
=======
use crate::welcome::{ShowWelcome, WelcomePage};
use client::{Client, UserStore};
>>>>>>> c6947ee4
use command_palette_hooks::CommandPaletteFilter;
use db::kvp::KEY_VALUE_STORE;
use feature_flags::{FeatureFlag, FeatureFlagViewExt as _};
use fs::Fs;
use gpui::{
    Action, AnyElement, App, AppContext, AsyncWindowContext, Context, Entity, EventEmitter,
    FocusHandle, Focusable, IntoElement, Render, SharedString, Subscription, Task, WeakEntity,
    Window, actions,
};
use schemars::JsonSchema;
use serde::Deserialize;
use settings::{SettingsStore, VsCodeSettingsSource};
use std::sync::Arc;
use theme::{Theme, ThemeRegistry};
use ui::{Avatar, FluentBuilder, KeyBinding, Vector, VectorName, prelude::*, rems_from_px};
use workspace::{
    AppState, Workspace, WorkspaceId,
    dock::DockPosition,
    item::{Item, ItemEvent},
    notifications::NotifyResultExt as _,
    open_new, with_active_or_new_workspace,
};

mod ai_setup_page;
mod basics_page;
mod editing_page;
mod welcome;

pub struct OnBoardingFeatureFlag {}

impl FeatureFlag for OnBoardingFeatureFlag {
    const NAME: &'static str = "onboarding";
}

/// Imports settings from Visual Studio Code.
#[derive(Copy, Clone, Debug, Default, PartialEq, Deserialize, JsonSchema, Action)]
#[action(namespace = zed)]
#[serde(deny_unknown_fields)]
pub struct ImportVsCodeSettings {
    #[serde(default)]
    pub skip_prompt: bool,
}

/// Imports settings from Cursor editor.
#[derive(Copy, Clone, Debug, Default, PartialEq, Deserialize, JsonSchema, Action)]
#[action(namespace = zed)]
#[serde(deny_unknown_fields)]
pub struct ImportCursorSettings {
    #[serde(default)]
    pub skip_prompt: bool,
}

pub const FIRST_OPEN: &str = "first_open";

actions!(
    zed,
    [
        /// Opens the onboarding view.
        OpenOnboarding
    ]
);

pub fn init(cx: &mut App) {
    cx.on_action(|_: &OpenOnboarding, cx| {
        with_active_or_new_workspace(cx, |workspace, window, cx| {
            workspace
                .with_local_workspace(window, cx, |workspace, window, cx| {
                    let existing = workspace
                        .active_pane()
                        .read(cx)
                        .items()
                        .find_map(|item| item.downcast::<Onboarding>());

                    if let Some(existing) = existing {
                        workspace.activate_item(&existing, true, true, window, cx);
                    } else {
                        let settings_page = Onboarding::new(
                            workspace.weak_handle(),
                            workspace.user_store().clone(),
                            cx,
                        );
                        workspace.add_item_to_active_pane(
                            Box::new(settings_page),
                            None,
                            true,
                            window,
                            cx,
                        )
                    }
                })
                .detach();
        });
    });

    cx.on_action(|_: &ShowWelcome, cx| {
        with_active_or_new_workspace(cx, |workspace, window, cx| {
            workspace
                .with_local_workspace(window, cx, |workspace, window, cx| {
                    let existing = workspace
                        .active_pane()
                        .read(cx)
                        .items()
                        .find_map(|item| item.downcast::<WelcomePage>());

                    if let Some(existing) = existing {
                        workspace.activate_item(&existing, true, true, window, cx);
                    } else {
                        let settings_page = WelcomePage::new(window, cx);
                        workspace.add_item_to_active_pane(
                            Box::new(settings_page),
                            None,
                            true,
                            window,
                            cx,
                        )
                    }
                })
                .detach();
        });
    });

    cx.observe_new(|workspace: &mut Workspace, _window, _cx| {
        workspace.register_action(|_workspace, action: &ImportVsCodeSettings, window, cx| {
            let fs = <dyn Fs>::global(cx);
            let action = *action;

            window
                .spawn(cx, async move |cx: &mut AsyncWindowContext| {
                    handle_import_vscode_settings(
                        VsCodeSettingsSource::VsCode,
                        action.skip_prompt,
                        fs,
                        cx,
                    )
                    .await
                })
                .detach();
        });

        workspace.register_action(|_workspace, action: &ImportCursorSettings, window, cx| {
            let fs = <dyn Fs>::global(cx);
            let action = *action;

            window
                .spawn(cx, async move |cx: &mut AsyncWindowContext| {
                    handle_import_vscode_settings(
                        VsCodeSettingsSource::Cursor,
                        action.skip_prompt,
                        fs,
                        cx,
                    )
                    .await
                })
                .detach();
        });
    })
    .detach();

    cx.observe_new::<Workspace>(|_, window, cx| {
        let Some(window) = window else {
            return;
        };

        let onboarding_actions = [
            std::any::TypeId::of::<OpenOnboarding>(),
            std::any::TypeId::of::<ShowWelcome>(),
        ];

        CommandPaletteFilter::update_global(cx, |filter, _cx| {
            filter.hide_action_types(&onboarding_actions);
        });

        cx.observe_flag::<OnBoardingFeatureFlag, _>(window, move |is_enabled, _, _, cx| {
            if is_enabled {
                CommandPaletteFilter::update_global(cx, |filter, _cx| {
                    filter.show_action_types(onboarding_actions.iter());
                });
            } else {
                CommandPaletteFilter::update_global(cx, |filter, _cx| {
                    filter.hide_action_types(&onboarding_actions);
                });
            }
        })
        .detach();
    })
    .detach();
}

pub fn show_onboarding_view(app_state: Arc<AppState>, cx: &mut App) -> Task<anyhow::Result<()>> {
    open_new(
        Default::default(),
        app_state,
        cx,
        |workspace, window, cx| {
            {
                workspace.toggle_dock(DockPosition::Left, window, cx);
                let onboarding_page =
                    Onboarding::new(workspace.weak_handle(), workspace.user_store().clone(), cx);
                workspace.add_item_to_center(Box::new(onboarding_page.clone()), window, cx);

                window.focus(&onboarding_page.focus_handle(cx));

                cx.notify();
            };
            db::write_and_log(cx, || {
                KEY_VALUE_STORE.write_kvp(FIRST_OPEN.to_string(), "false".to_string())
            });
        },
    )
}

#[derive(Debug, Clone, Copy, PartialEq, Eq)]
enum SelectedPage {
    Basics,
    Editing,
    AiSetup,
}

struct Onboarding {
    workspace: WeakEntity<Workspace>,
    light_themes: [Arc<Theme>; 3],
    dark_themes: [Arc<Theme>; 3],
    focus_handle: FocusHandle,
    selected_page: SelectedPage,
<<<<<<< HEAD
    ai_configuration_page: Entity<AiConfigurationPage>,
=======
    fs: Arc<dyn Fs>,
    user_store: Entity<UserStore>,
>>>>>>> c6947ee4
    _settings_subscription: Subscription,
}

impl Onboarding {
<<<<<<< HEAD
    fn new(workspace: WeakEntity<Workspace>, cx: &mut App) -> Entity<Self> {
        let ai_configuration_page = cx.new(|_| AiConfigurationPage::new(workspace.clone()));
=======
    fn new(
        workspace: WeakEntity<Workspace>,
        user_store: Entity<UserStore>,
        cx: &mut App,
    ) -> Entity<Self> {
        let theme_registry = ThemeRegistry::global(cx);

        let one_dark = theme_registry
            .get("One Dark")
            .expect("Default themes are always present");
        let ayu_dark = theme_registry
            .get("Ayu Dark")
            .expect("Default themes are always present");
        let gruvbox_dark = theme_registry
            .get("Gruvbox Dark")
            .expect("Default themes are always present");

        let one_light = theme_registry
            .get("One Light")
            .expect("Default themes are always present");
        let ayu_light = theme_registry
            .get("Ayu Light")
            .expect("Default themes are always present");
        let gruvbox_light = theme_registry
            .get("Gruvbox Light")
            .expect("Default themes are always present");
>>>>>>> c6947ee4

        cx.new(|cx| Self {
            workspace,
            user_store,
            focus_handle: cx.focus_handle(),
            light_themes: [one_light, ayu_light, gruvbox_light],
            dark_themes: [one_dark, ayu_dark, gruvbox_dark],
            selected_page: SelectedPage::Basics,
<<<<<<< HEAD
            ai_configuration_page,
=======
            fs: <dyn Fs>::global(cx),
>>>>>>> c6947ee4
            _settings_subscription: cx.observe_global::<SettingsStore>(move |_, cx| cx.notify()),
        })
    }

    fn render_nav_button(
        &mut self,
        page: SelectedPage,
        _: &mut Window,
        cx: &mut Context<Self>,
    ) -> impl IntoElement {
        let text = match page {
            SelectedPage::Basics => "Basics",
            SelectedPage::Editing => "Editing",
            SelectedPage::AiSetup => "AI Setup",
        };

        let binding = match page {
            SelectedPage::Basics => {
                KeyBinding::new(vec![gpui::Keystroke::parse("cmd-1").unwrap()], cx)
                    .map(|kb| kb.size(rems_from_px(12.)))
            }
            SelectedPage::Editing => {
                KeyBinding::new(vec![gpui::Keystroke::parse("cmd-2").unwrap()], cx)
                    .map(|kb| kb.size(rems_from_px(12.)))
            }
            SelectedPage::AiSetup => {
                KeyBinding::new(vec![gpui::Keystroke::parse("cmd-3").unwrap()], cx)
                    .map(|kb| kb.size(rems_from_px(12.)))
            }
        };

        let selected = self.selected_page == page;

        h_flex()
            .id(text)
            .relative()
            .w_full()
            .gap_2()
            .px_2()
            .py_0p5()
            .justify_between()
            .rounded_sm()
            .when(selected, |this| {
                this.child(
                    div()
                        .h_4()
                        .w_px()
                        .bg(cx.theme().colors().text_accent)
                        .absolute()
                        .left_0(),
                )
            })
            .hover(|style| style.bg(cx.theme().colors().element_hover))
            .child(Label::new(text).map(|this| {
                if selected {
                    this.color(Color::Default)
                } else {
                    this.color(Color::Muted)
                }
            }))
            .child(binding)
            .on_click(cx.listener(move |this, _, _, cx| {
                this.selected_page = page;
                cx.notify();
            }))
    }

    fn render_nav(&mut self, window: &mut Window, cx: &mut Context<Self>) -> impl IntoElement {
        v_flex()
            .h_full()
            .w(rems_from_px(220.))
            .flex_shrink_0()
            .gap_4()
            .justify_between()
            .child(
                v_flex()
                    .gap_6()
                    .child(
                        h_flex()
                            .px_2()
                            .gap_4()
                            .child(Vector::square(VectorName::ZedLogo, rems(2.5)))
                            .child(
                                v_flex()
                                    .child(
                                        Headline::new("Welcome to Zed").size(HeadlineSize::Small),
                                    )
                                    .child(
                                        Label::new("The editor for what's next")
                                            .color(Color::Muted)
                                            .size(LabelSize::Small)
                                            .italic(),
                                    ),
                            ),
                    )
                    .child(
                        v_flex()
                            .gap_4()
                            .child(
                                v_flex()
                                    .py_4()
                                    .border_y_1()
                                    .border_color(cx.theme().colors().border_variant.opacity(0.5))
                                    .gap_1()
                                    .children([
                                        self.render_nav_button(SelectedPage::Basics, window, cx)
                                            .into_element(),
                                        self.render_nav_button(SelectedPage::Editing, window, cx)
                                            .into_element(),
                                        self.render_nav_button(SelectedPage::AiSetup, window, cx)
                                            .into_element(),
                                    ]),
                            )
                            .child(Button::new("skip_all", "Skip All")),
                    ),
            )
            .child(
                if let Some(user) = self.user_store.read(cx).current_user() {
                    h_flex()
                        .gap_2()
                        .child(Avatar::new(user.avatar_uri.clone()))
                        .child(Label::new(user.github_login.clone()))
                        .into_any_element()
                } else {
                    Button::new("sign_in", "Sign In")
                        .style(ButtonStyle::Outlined)
                        .full_width()
                        .on_click(|_, window, cx| {
                            let client = Client::global(cx);
                            window
                                .spawn(cx, async move |cx| {
                                    client
                                        .authenticate_and_connect(true, &cx)
                                        .await
                                        .into_response()
                                        .notify_async_err(cx);
                                })
                                .detach();
                        })
                        .into_any_element()
                },
            )
    }

    fn render_page(&mut self, window: &mut Window, cx: &mut Context<Self>) -> AnyElement {
        match self.selected_page {
            SelectedPage::Basics => {
                crate::basics_page::render_basics_page(&self, cx).into_any_element()
            }
            SelectedPage::Editing => {
                crate::editing_page::render_editing_page(window, cx).into_any_element()
            }
            SelectedPage::AiSetup => self.ai_configuration_page.clone().into_any_element(),
        }
    }
}

impl Render for Onboarding {
    fn render(&mut self, window: &mut Window, cx: &mut Context<Self>) -> impl IntoElement {
        h_flex()
            .image_cache(gpui::retain_all("onboarding-page"))
            .key_context("onboarding-page")
            .size_full()
            .bg(cx.theme().colors().editor_background)
            .child(
                h_flex()
                    .max_w(rems_from_px(1100.))
                    .size_full()
                    .m_auto()
                    .py_20()
                    .px_12()
                    .items_start()
                    .gap_12()
                    .child(self.render_nav(window, cx))
                    .child(
                        div()
                            .pl_12()
                            .border_l_1()
                            .border_color(cx.theme().colors().border_variant.opacity(0.5))
                            .size_full()
                            .child(self.render_page(window, cx)),
                    ),
            )
    }
}

impl EventEmitter<ItemEvent> for Onboarding {}

impl Focusable for Onboarding {
    fn focus_handle(&self, _: &App) -> gpui::FocusHandle {
        self.focus_handle.clone()
    }
}

impl Item for Onboarding {
    type Event = ItemEvent;

    fn tab_content_text(&self, _detail: usize, _cx: &App) -> SharedString {
        "Onboarding".into()
    }

    fn telemetry_event_text(&self) -> Option<&'static str> {
        Some("Onboarding Page Opened")
    }

    fn show_toolbar(&self) -> bool {
        false
    }

    fn clone_on_split(
        &self,
        _workspace_id: Option<WorkspaceId>,
        _: &mut Window,
        cx: &mut Context<Self>,
    ) -> Option<Entity<Self>> {
        Some(Onboarding::new(
            self.workspace.clone(),
            self.user_store.clone(),
            cx,
        ))
    }

    fn to_item_events(event: &Self::Event, mut f: impl FnMut(workspace::item::ItemEvent)) {
        f(*event)
    }
}

pub async fn handle_import_vscode_settings(
    source: VsCodeSettingsSource,
    skip_prompt: bool,
    fs: Arc<dyn Fs>,
    cx: &mut AsyncWindowContext,
) {
    use util::truncate_and_remove_front;

    let vscode_settings =
        match settings::VsCodeSettings::load_user_settings(source, fs.clone()).await {
            Ok(vscode_settings) => vscode_settings,
            Err(err) => {
                zlog::error!("{err}");
                let _ = cx.prompt(
                    gpui::PromptLevel::Info,
                    &format!("Could not find or load a {source} settings file"),
                    None,
                    &["Ok"],
                );
                return;
            }
        };

    if !skip_prompt {
        let prompt = cx.prompt(
            gpui::PromptLevel::Warning,
            &format!(
                "Importing {} settings may overwrite your existing settings. \
                Will import settings from {}",
                vscode_settings.source,
                truncate_and_remove_front(&vscode_settings.path.to_string_lossy(), 128),
            ),
            None,
            &["Ok", "Cancel"],
        );
        let result = cx.spawn(async move |_| prompt.await.ok()).await;
        if result != Some(0) {
            return;
        }
    };

    cx.update(|_, cx| {
        let source = vscode_settings.source;
        let path = vscode_settings.path.clone();
        cx.global::<SettingsStore>()
            .import_vscode_settings(fs, vscode_settings);
        zlog::info!("Imported {source} settings from {}", path.display());
    })
    .ok();
}<|MERGE_RESOLUTION|>--- conflicted
+++ resolved
@@ -1,12 +1,8 @@
-<<<<<<< HEAD
 use crate::{
     ai_setup_page::AiConfigurationPage,
     welcome::{ShowWelcome, WelcomePage},
 };
-=======
-use crate::welcome::{ShowWelcome, WelcomePage};
 use client::{Client, UserStore};
->>>>>>> c6947ee4
 use command_palette_hooks::CommandPaletteFilter;
 use db::kvp::KEY_VALUE_STORE;
 use feature_flags::{FeatureFlag, FeatureFlagViewExt as _};
@@ -231,25 +227,19 @@
     dark_themes: [Arc<Theme>; 3],
     focus_handle: FocusHandle,
     selected_page: SelectedPage,
-<<<<<<< HEAD
     ai_configuration_page: Entity<AiConfigurationPage>,
-=======
     fs: Arc<dyn Fs>,
     user_store: Entity<UserStore>,
->>>>>>> c6947ee4
     _settings_subscription: Subscription,
 }
 
 impl Onboarding {
-<<<<<<< HEAD
-    fn new(workspace: WeakEntity<Workspace>, cx: &mut App) -> Entity<Self> {
-        let ai_configuration_page = cx.new(|_| AiConfigurationPage::new(workspace.clone()));
-=======
     fn new(
         workspace: WeakEntity<Workspace>,
         user_store: Entity<UserStore>,
         cx: &mut App,
     ) -> Entity<Self> {
+        let ai_configuration_page = cx.new(|_| AiConfigurationPage::new(workspace.clone()));
         let theme_registry = ThemeRegistry::global(cx);
 
         let one_dark = theme_registry
@@ -271,7 +261,6 @@
         let gruvbox_light = theme_registry
             .get("Gruvbox Light")
             .expect("Default themes are always present");
->>>>>>> c6947ee4
 
         cx.new(|cx| Self {
             workspace,
@@ -280,11 +269,8 @@
             light_themes: [one_light, ayu_light, gruvbox_light],
             dark_themes: [one_dark, ayu_dark, gruvbox_dark],
             selected_page: SelectedPage::Basics,
-<<<<<<< HEAD
             ai_configuration_page,
-=======
             fs: <dyn Fs>::global(cx),
->>>>>>> c6947ee4
             _settings_subscription: cx.observe_global::<SettingsStore>(move |_, cx| cx.notify()),
         })
     }
