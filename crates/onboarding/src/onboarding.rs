use crate::welcome::{ShowWelcome, WelcomePage};
use command_palette_hooks::CommandPaletteFilter;
use db::kvp::KEY_VALUE_STORE;
use feature_flags::{FeatureFlag, FeatureFlagViewExt as _};
use fs::Fs;
use gpui::{
    AnyElement, App, AppContext, Context, Entity, EventEmitter, FocusHandle, Focusable,
    IntoElement, Render, SharedString, Subscription, Task, WeakEntity, Window, actions,
};
use settings::{Settings, SettingsStore, update_settings_file};
use std::sync::Arc;
use theme::{ThemeMode, ThemeSettings};
use ui::{
    Divider, FluentBuilder, Headline, KeyBinding, ParentElement as _, StatefulInteractiveElement,
    ToggleButtonGroup, ToggleButtonSimple, Vector, VectorName, prelude::*, rems_from_px,
};
use workspace::{
    AppState, Workspace, WorkspaceId,
    dock::DockPosition,
    item::{Item, ItemEvent},
    open_new, with_active_or_new_workspace,
};

<<<<<<< HEAD
mod editing_page;
=======
mod welcome;
>>>>>>> c110f780

pub struct OnBoardingFeatureFlag {}

impl FeatureFlag for OnBoardingFeatureFlag {
    const NAME: &'static str = "onboarding";
}

pub const FIRST_OPEN: &str = "first_open";

actions!(
    zed,
    [
        /// Opens the onboarding view.
        OpenOnboarding
    ]
);

pub fn init(cx: &mut App) {
    cx.on_action(|_: &OpenOnboarding, cx| {
        with_active_or_new_workspace(cx, |workspace, window, cx| {
            workspace
                .with_local_workspace(window, cx, |workspace, window, cx| {
                    let existing = workspace
                        .active_pane()
                        .read(cx)
                        .items()
                        .find_map(|item| item.downcast::<Onboarding>());

                    if let Some(existing) = existing {
                        workspace.activate_item(&existing, true, true, window, cx);
                    } else {
                        let settings_page = Onboarding::new(workspace.weak_handle(), cx);
                        workspace.add_item_to_active_pane(
                            Box::new(settings_page),
                            None,
                            true,
                            window,
                            cx,
                        )
                    }
                })
                .detach();
        });
    });

    cx.on_action(|_: &ShowWelcome, cx| {
        with_active_or_new_workspace(cx, |workspace, window, cx| {
            workspace
                .with_local_workspace(window, cx, |workspace, window, cx| {
                    let existing = workspace
                        .active_pane()
                        .read(cx)
                        .items()
                        .find_map(|item| item.downcast::<WelcomePage>());

                    if let Some(existing) = existing {
                        workspace.activate_item(&existing, true, true, window, cx);
                    } else {
                        let settings_page = WelcomePage::new(cx);
                        workspace.add_item_to_active_pane(
                            Box::new(settings_page),
                            None,
                            true,
                            window,
                            cx,
                        )
                    }
                })
                .detach();
        });
    });

    cx.observe_new::<Workspace>(|_, window, cx| {
        let Some(window) = window else {
            return;
        };

        let onboarding_actions = [
            std::any::TypeId::of::<OpenOnboarding>(),
            std::any::TypeId::of::<ShowWelcome>(),
        ];

        CommandPaletteFilter::update_global(cx, |filter, _cx| {
            filter.hide_action_types(&onboarding_actions);
        });

        cx.observe_flag::<OnBoardingFeatureFlag, _>(window, move |is_enabled, _, _, cx| {
            if is_enabled {
                CommandPaletteFilter::update_global(cx, |filter, _cx| {
                    filter.show_action_types(onboarding_actions.iter());
                });
            } else {
                CommandPaletteFilter::update_global(cx, |filter, _cx| {
                    filter.hide_action_types(&onboarding_actions);
                });
            }
        })
        .detach();
    })
    .detach();
}

pub fn show_onboarding_view(app_state: Arc<AppState>, cx: &mut App) -> Task<anyhow::Result<()>> {
    open_new(
        Default::default(),
        app_state,
        cx,
        |workspace, window, cx| {
            {
                workspace.toggle_dock(DockPosition::Left, window, cx);
                let onboarding_page = Onboarding::new(workspace.weak_handle(), cx);
                workspace.add_item_to_center(Box::new(onboarding_page.clone()), window, cx);

                window.focus(&onboarding_page.focus_handle(cx));

                cx.notify();
            };
            db::write_and_log(cx, || {
                KEY_VALUE_STORE.write_kvp(FIRST_OPEN.to_string(), "false".to_string())
            });
        },
    )
}

fn read_theme_selection(cx: &App) -> ThemeMode {
    let settings = ThemeSettings::get_global(cx);
    settings
        .theme_selection
        .as_ref()
        .and_then(|selection| selection.mode())
        .unwrap_or_default()
}

fn write_theme_selection(theme_mode: ThemeMode, cx: &App) {
    let fs = <dyn Fs>::global(cx);

    update_settings_file::<ThemeSettings>(fs, cx, move |settings, _| {
        settings.set_mode(theme_mode);
    });
}

#[derive(Debug, Clone, Copy, PartialEq, Eq)]
enum SelectedPage {
    Basics,
    Editing,
    AiSetup,
}

struct Onboarding {
    workspace: WeakEntity<Workspace>,
    focus_handle: FocusHandle,
    selected_page: SelectedPage,
    _settings_subscription: Subscription,
}

impl Onboarding {
    fn new(workspace: WeakEntity<Workspace>, cx: &mut App) -> Entity<Self> {
        cx.new(|cx| Self {
            workspace,
            focus_handle: cx.focus_handle(),
            selected_page: SelectedPage::Basics,
            _settings_subscription: cx.observe_global::<SettingsStore>(move |_, cx| cx.notify()),
        })
    }

    fn render_page_nav(
        &mut self,
        page: SelectedPage,
        _: &mut Window,
        cx: &mut Context<Self>,
    ) -> impl IntoElement {
        let text = match page {
            SelectedPage::Basics => "Basics",
            SelectedPage::Editing => "Editing",
            SelectedPage::AiSetup => "AI Setup",
        };
        let binding = match page {
            SelectedPage::Basics => {
                KeyBinding::new(vec![gpui::Keystroke::parse("cmd-1").unwrap()], cx)
            }
            SelectedPage::Editing => {
                KeyBinding::new(vec![gpui::Keystroke::parse("cmd-2").unwrap()], cx)
            }
            SelectedPage::AiSetup => {
                KeyBinding::new(vec![gpui::Keystroke::parse("cmd-3").unwrap()], cx)
            }
        };
        let selected = self.selected_page == page;
        h_flex()
            .id(text)
            .rounded_sm()
            .child(text)
            .child(binding)
            .h_8()
            .gap_2()
            .px_2()
            .py_0p5()
            .w_full()
            .justify_between()
            .map(|this| {
                if selected {
                    this.bg(Color::Selected.color(cx))
                        .border_l_1()
                        .border_color(Color::Accent.color(cx))
                } else {
                    this.text_color(Color::Muted.color(cx))
                }
            })
            .hover(|style| {
                if selected {
                    style.bg(Color::Selected.color(cx).opacity(0.6))
                } else {
                    style.bg(Color::Selected.color(cx).opacity(0.3))
                }
            })
            .on_click(cx.listener(move |this, _, _, cx| {
                this.selected_page = page;
                cx.notify();
            }))
    }

    fn render_page(&mut self, window: &mut Window, cx: &mut Context<Self>) -> AnyElement {
        match self.selected_page {
            SelectedPage::Basics => self.render_basics_page(window, cx).into_any_element(),
            SelectedPage::Editing => {
                crate::editing_page::render_editing_page(window, cx).into_any_element()
            }
            SelectedPage::AiSetup => self.render_ai_setup_page(window, cx).into_any_element(),
        }
    }

    fn render_basics_page(&mut self, _: &mut Window, cx: &mut Context<Self>) -> impl IntoElement {
        let theme_mode = read_theme_selection(cx);

        v_flex().child(
            h_flex().justify_between().child(Label::new("Theme")).child(
                ToggleButtonGroup::single_row(
                    "theme-selector-onboarding",
                    [
                        ToggleButtonSimple::new("Light", |_, _, cx| {
                            write_theme_selection(ThemeMode::Light, cx)
                        }),
                        ToggleButtonSimple::new("Dark", |_, _, cx| {
                            write_theme_selection(ThemeMode::Dark, cx)
                        }),
                        ToggleButtonSimple::new("System", |_, _, cx| {
                            write_theme_selection(ThemeMode::System, cx)
                        }),
                    ],
                )
                .selected_index(match theme_mode {
                    ThemeMode::Light => 0,
                    ThemeMode::Dark => 1,
                    ThemeMode::System => 2,
                })
                .style(ui::ToggleButtonGroupStyle::Outlined)
                .button_width(rems_from_px(64.)),
            ),
        )
    }

    fn render_ai_setup_page(&mut self, _: &mut Window, _: &mut Context<Self>) -> impl IntoElement {
        div().child("ai setup page")
    }
}

impl Render for Onboarding {
    fn render(&mut self, window: &mut Window, cx: &mut Context<Self>) -> impl IntoElement {
        h_flex()
            .image_cache(gpui::retain_all("onboarding-page"))
            .key_context("onboarding-page")
            .px_24()
            .py_12()
            .items_start()
            .child(
                v_flex()
                    .w_1_3()
                    .h_full()
                    .child(
                        h_flex()
                            .pt_0p5()
                            .child(Vector::square(VectorName::ZedLogo, rems(2.)))
                            .child(
                                v_flex()
                                    .left_1()
                                    .items_center()
                                    .child(Headline::new("Welcome to Zed"))
                                    .child(
                                        Label::new("The editor for what's next")
                                            .color(Color::Muted)
                                            .italic(),
                                    ),
                            ),
                    )
                    .p_1()
                    .child(Divider::horizontal_dashed())
                    .child(
                        v_flex().gap_1().children([
                            self.render_page_nav(SelectedPage::Basics, window, cx)
                                .into_element(),
                            self.render_page_nav(SelectedPage::Editing, window, cx)
                                .into_element(),
                            self.render_page_nav(SelectedPage::AiSetup, window, cx)
                                .into_element(),
                        ]),
                    ),
            )
            // .child(Divider::vertical_dashed())
            .child(div().w_2_3().h_full().child(self.render_page(window, cx)))
    }
}

impl EventEmitter<ItemEvent> for Onboarding {}

impl Focusable for Onboarding {
    fn focus_handle(&self, _: &App) -> gpui::FocusHandle {
        self.focus_handle.clone()
    }
}

impl Item for Onboarding {
    type Event = ItemEvent;

    fn tab_content_text(&self, _detail: usize, _cx: &App) -> SharedString {
        "Onboarding".into()
    }

    fn telemetry_event_text(&self) -> Option<&'static str> {
        Some("Onboarding Page Opened")
    }

    fn show_toolbar(&self) -> bool {
        false
    }

    fn clone_on_split(
        &self,
        _workspace_id: Option<WorkspaceId>,
        _: &mut Window,
        cx: &mut Context<Self>,
    ) -> Option<Entity<Self>> {
        Some(Onboarding::new(self.workspace.clone(), cx))
    }

    fn to_item_events(event: &Self::Event, mut f: impl FnMut(workspace::item::ItemEvent)) {
        f(*event)
    }
}<|MERGE_RESOLUTION|>--- conflicted
+++ resolved
@@ -21,11 +21,8 @@
     open_new, with_active_or_new_workspace,
 };
 
-<<<<<<< HEAD
 mod editing_page;
-=======
 mod welcome;
->>>>>>> c110f780
 
 pub struct OnBoardingFeatureFlag {}
 
