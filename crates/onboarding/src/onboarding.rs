use crate::welcome::{ShowWelcome, WelcomePage};
use client::{Client, CloudUserStore, UserStore};
use command_palette_hooks::CommandPaletteFilter;
use db::kvp::KEY_VALUE_STORE;
use feature_flags::{FeatureFlag, FeatureFlagViewExt as _};
use fs::Fs;
use gpui::{
    Action, AnyElement, App, AppContext, AsyncWindowContext, Context, Entity, EventEmitter,
    FocusHandle, Focusable, IntoElement, Render, SharedString, Subscription, Task, WeakEntity,
    Window, actions,
};
use schemars::JsonSchema;
use serde::Deserialize;
use settings::{SettingsStore, VsCodeSettingsSource};
use std::sync::Arc;
use ui::{
    Avatar, FluentBuilder, Headline, KeyBinding, ParentElement as _, StatefulInteractiveElement,
    Vector, VectorName, prelude::*, rems_from_px,
};
use workspace::{
    AppState, Workspace, WorkspaceId,
    dock::DockPosition,
    item::{Item, ItemEvent},
    notifications::NotifyResultExt as _,
    open_new, with_active_or_new_workspace,
};

mod ai_setup_page;
mod basics_page;
mod editing_page;
mod theme_preview;
mod welcome;

pub struct OnBoardingFeatureFlag {}

impl FeatureFlag for OnBoardingFeatureFlag {
    const NAME: &'static str = "onboarding";
}

/// Imports settings from Visual Studio Code.
#[derive(Copy, Clone, Debug, Default, PartialEq, Deserialize, JsonSchema, Action)]
#[action(namespace = zed)]
#[serde(deny_unknown_fields)]
pub struct ImportVsCodeSettings {
    #[serde(default)]
    pub skip_prompt: bool,
}

/// Imports settings from Cursor editor.
#[derive(Copy, Clone, Debug, Default, PartialEq, Deserialize, JsonSchema, Action)]
#[action(namespace = zed)]
#[serde(deny_unknown_fields)]
pub struct ImportCursorSettings {
    #[serde(default)]
    pub skip_prompt: bool,
}

pub const FIRST_OPEN: &str = "first_open";

actions!(
    zed,
    [
        /// Opens the onboarding view.
        OpenOnboarding
    ]
);

pub fn init(cx: &mut App) {
    cx.on_action(|_: &OpenOnboarding, cx| {
        with_active_or_new_workspace(cx, |workspace, window, cx| {
            workspace
                .with_local_workspace(window, cx, |workspace, window, cx| {
                    let existing = workspace
                        .active_pane()
                        .read(cx)
                        .items()
                        .find_map(|item| item.downcast::<Onboarding>());

                    if let Some(existing) = existing {
                        workspace.activate_item(&existing, true, true, window, cx);
                    } else {
                        let settings_page = Onboarding::new(workspace, cx);
                        workspace.add_item_to_active_pane(
                            Box::new(settings_page),
                            None,
                            true,
                            window,
                            cx,
                        )
                    }
                })
                .detach();
        });
    });

    cx.on_action(|_: &ShowWelcome, cx| {
        with_active_or_new_workspace(cx, |workspace, window, cx| {
            workspace
                .with_local_workspace(window, cx, |workspace, window, cx| {
                    let existing = workspace
                        .active_pane()
                        .read(cx)
                        .items()
                        .find_map(|item| item.downcast::<WelcomePage>());

                    if let Some(existing) = existing {
                        workspace.activate_item(&existing, true, true, window, cx);
                    } else {
                        let settings_page = WelcomePage::new(window, cx);
                        workspace.add_item_to_active_pane(
                            Box::new(settings_page),
                            None,
                            true,
                            window,
                            cx,
                        )
                    }
                })
                .detach();
        });
    });

    cx.observe_new(|workspace: &mut Workspace, _window, _cx| {
        workspace.register_action(|_workspace, action: &ImportVsCodeSettings, window, cx| {
            let fs = <dyn Fs>::global(cx);
            let action = *action;

            window
                .spawn(cx, async move |cx: &mut AsyncWindowContext| {
                    handle_import_vscode_settings(
                        VsCodeSettingsSource::VsCode,
                        action.skip_prompt,
                        fs,
                        cx,
                    )
                    .await
                })
                .detach();
        });

        workspace.register_action(|_workspace, action: &ImportCursorSettings, window, cx| {
            let fs = <dyn Fs>::global(cx);
            let action = *action;

            window
                .spawn(cx, async move |cx: &mut AsyncWindowContext| {
                    handle_import_vscode_settings(
                        VsCodeSettingsSource::Cursor,
                        action.skip_prompt,
                        fs,
                        cx,
                    )
                    .await
                })
                .detach();
        });
    })
    .detach();

    cx.observe_new::<Workspace>(|_, window, cx| {
        let Some(window) = window else {
            return;
        };

        let onboarding_actions = [
            std::any::TypeId::of::<OpenOnboarding>(),
            std::any::TypeId::of::<ShowWelcome>(),
        ];

        CommandPaletteFilter::update_global(cx, |filter, _cx| {
            filter.hide_action_types(&onboarding_actions);
        });

        cx.observe_flag::<OnBoardingFeatureFlag, _>(window, move |is_enabled, _, _, cx| {
            if is_enabled {
                CommandPaletteFilter::update_global(cx, |filter, _cx| {
                    filter.show_action_types(onboarding_actions.iter());
                });
            } else {
                CommandPaletteFilter::update_global(cx, |filter, _cx| {
                    filter.hide_action_types(&onboarding_actions);
                });
            }
        })
        .detach();
    })
    .detach();
}

pub fn show_onboarding_view(app_state: Arc<AppState>, cx: &mut App) -> Task<anyhow::Result<()>> {
    open_new(
        Default::default(),
        app_state,
        cx,
        |workspace, window, cx| {
            {
                workspace.toggle_dock(DockPosition::Left, window, cx);
                let onboarding_page = Onboarding::new(workspace, cx);
                workspace.add_item_to_center(Box::new(onboarding_page.clone()), window, cx);

                window.focus(&onboarding_page.focus_handle(cx));

                cx.notify();
            };
            db::write_and_log(cx, || {
                KEY_VALUE_STORE.write_kvp(FIRST_OPEN.to_string(), "false".to_string())
            });
        },
    )
}

#[derive(Debug, Clone, Copy, PartialEq, Eq)]
enum SelectedPage {
    Basics,
    Editing,
    AiSetup,
}

struct Onboarding {
    workspace: WeakEntity<Workspace>,
    focus_handle: FocusHandle,
    selected_page: SelectedPage,
<<<<<<< HEAD
    cloud_user_store: Entity<CloudUserStore>,
    fs: Arc<dyn Fs>,
=======
>>>>>>> 4a82b6c5
    user_store: Entity<UserStore>,
    _settings_subscription: Subscription,
}

impl Onboarding {
<<<<<<< HEAD
    fn new(workspace: &Workspace, cx: &mut App) -> Entity<Self> {
        let theme_registry = ThemeRegistry::global(cx);
        let one_dark = theme_registry
            .get("One Dark")
            .expect("Default themes are always present");
        let ayu_dark = theme_registry
            .get("Ayu Dark")
            .expect("Default themes are always present");
        let gruvbox_dark = theme_registry
            .get("Gruvbox Dark")
            .expect("Default themes are always present");

        let one_light = theme_registry
            .get("One Light")
            .expect("Default themes are always present");
        let ayu_light = theme_registry
            .get("Ayu Light")
            .expect("Default themes are always present");
        let gruvbox_light = theme_registry
            .get("Gruvbox Light")
            .expect("Default themes are always present");

=======
    fn new(
        workspace: WeakEntity<Workspace>,
        user_store: Entity<UserStore>,
        cx: &mut App,
    ) -> Entity<Self> {
>>>>>>> 4a82b6c5
        cx.new(|cx| Self {
            workspace: workspace.weak_handle(),
            focus_handle: cx.focus_handle(),
            selected_page: SelectedPage::Basics,
<<<<<<< HEAD
            fs: <dyn Fs>::global(cx),
            cloud_user_store: workspace.app_state().cloud_user_store.clone(),
            user_store: workspace.user_store().clone(),
=======
>>>>>>> 4a82b6c5
            _settings_subscription: cx.observe_global::<SettingsStore>(move |_, cx| cx.notify()),
        })
    }

    fn render_nav_button(
        &mut self,
        page: SelectedPage,
        _: &mut Window,
        cx: &mut Context<Self>,
    ) -> impl IntoElement {
        let text = match page {
            SelectedPage::Basics => "Basics",
            SelectedPage::Editing => "Editing",
            SelectedPage::AiSetup => "AI Setup",
        };

        let binding = match page {
            SelectedPage::Basics => {
                KeyBinding::new(vec![gpui::Keystroke::parse("cmd-1").unwrap()], cx)
                    .map(|kb| kb.size(rems_from_px(12.)))
            }
            SelectedPage::Editing => {
                KeyBinding::new(vec![gpui::Keystroke::parse("cmd-2").unwrap()], cx)
                    .map(|kb| kb.size(rems_from_px(12.)))
            }
            SelectedPage::AiSetup => {
                KeyBinding::new(vec![gpui::Keystroke::parse("cmd-3").unwrap()], cx)
                    .map(|kb| kb.size(rems_from_px(12.)))
            }
        };

        let selected = self.selected_page == page;

        h_flex()
            .id(text)
            .relative()
            .w_full()
            .gap_2()
            .px_2()
            .py_0p5()
            .justify_between()
            .rounded_sm()
            .when(selected, |this| {
                this.child(
                    div()
                        .h_4()
                        .w_px()
                        .bg(cx.theme().colors().text_accent)
                        .absolute()
                        .left_0(),
                )
            })
            .hover(|style| style.bg(cx.theme().colors().element_hover))
            .child(Label::new(text).map(|this| {
                if selected {
                    this.color(Color::Default)
                } else {
                    this.color(Color::Muted)
                }
            }))
            .child(binding)
            .on_click(cx.listener(move |this, _, _, cx| {
                this.selected_page = page;
                cx.notify();
            }))
    }

    fn render_nav(&mut self, window: &mut Window, cx: &mut Context<Self>) -> impl IntoElement {
        v_flex()
            .h_full()
            .w(rems_from_px(220.))
            .flex_shrink_0()
            .gap_4()
            .justify_between()
            .child(
                v_flex()
                    .gap_6()
                    .child(
                        h_flex()
                            .px_2()
                            .gap_4()
                            .child(Vector::square(VectorName::ZedLogo, rems(2.5)))
                            .child(
                                v_flex()
                                    .child(
                                        Headline::new("Welcome to Zed").size(HeadlineSize::Small),
                                    )
                                    .child(
                                        Label::new("The editor for what's next")
                                            .color(Color::Muted)
                                            .size(LabelSize::Small)
                                            .italic(),
                                    ),
                            ),
                    )
                    .child(
                        v_flex()
                            .gap_4()
                            .child(
                                v_flex()
                                    .py_4()
                                    .border_y_1()
                                    .border_color(cx.theme().colors().border_variant.opacity(0.5))
                                    .gap_1()
                                    .children([
                                        self.render_nav_button(SelectedPage::Basics, window, cx)
                                            .into_element(),
                                        self.render_nav_button(SelectedPage::Editing, window, cx)
                                            .into_element(),
                                        self.render_nav_button(SelectedPage::AiSetup, window, cx)
                                            .into_element(),
                                    ]),
                            )
                            .child(Button::new("skip_all", "Skip All")),
                    ),
            )
            .child(
                if let Some(user) = self.user_store.read(cx).current_user() {
                    h_flex()
                        .gap_2()
                        .child(Avatar::new(user.avatar_uri.clone()))
                        .child(Label::new(user.github_login.clone()))
                        .into_any_element()
                } else {
                    Button::new("sign_in", "Sign In")
                        .style(ButtonStyle::Outlined)
                        .full_width()
                        .on_click(|_, window, cx| {
                            let client = Client::global(cx);
                            window
                                .spawn(cx, async move |cx| {
                                    client
                                        .authenticate_and_connect(true, &cx)
                                        .await
                                        .into_response()
                                        .notify_async_err(cx);
                                })
                                .detach();
                        })
                        .into_any_element()
                },
            )
    }

    fn render_page(&mut self, window: &mut Window, cx: &mut Context<Self>) -> AnyElement {
        match self.selected_page {
            SelectedPage::Basics => {
                crate::basics_page::render_basics_page(window, cx).into_any_element()
            }
            SelectedPage::Editing => {
                crate::editing_page::render_editing_page(window, cx).into_any_element()
            }
            SelectedPage::AiSetup => {
                crate::ai_setup_page::render_ai_setup_page(&self, window, cx).into_any_element()
            }
        }
    }
}

impl Render for Onboarding {
    fn render(&mut self, window: &mut Window, cx: &mut Context<Self>) -> impl IntoElement {
        h_flex()
            .image_cache(gpui::retain_all("onboarding-page"))
            .key_context("onboarding-page")
            .size_full()
            .bg(cx.theme().colors().editor_background)
            .child(
                h_flex()
                    .max_w(rems_from_px(1100.))
                    .size_full()
                    .m_auto()
                    .py_20()
                    .px_12()
                    .items_start()
                    .gap_12()
                    .child(self.render_nav(window, cx))
                    .child(
                        v_flex()
                            .max_w_full()
                            .min_w_0()
                            .pl_12()
                            .border_l_1()
                            .border_color(cx.theme().colors().border_variant.opacity(0.5))
                            .size_full()
                            .child(self.render_page(window, cx)),
                    ),
            )
    }
}

impl EventEmitter<ItemEvent> for Onboarding {}

impl Focusable for Onboarding {
    fn focus_handle(&self, _: &App) -> gpui::FocusHandle {
        self.focus_handle.clone()
    }
}

impl Item for Onboarding {
    type Event = ItemEvent;

    fn tab_content_text(&self, _detail: usize, _cx: &App) -> SharedString {
        "Onboarding".into()
    }

    fn telemetry_event_text(&self) -> Option<&'static str> {
        Some("Onboarding Page Opened")
    }

    fn show_toolbar(&self) -> bool {
        false
    }

    fn clone_on_split(
        &self,
        _workspace_id: Option<WorkspaceId>,
        _: &mut Window,
        cx: &mut Context<Self>,
    ) -> Option<Entity<Self>> {
        self.workspace
            .update(cx, |workspace, cx| Onboarding::new(workspace, cx))
            .ok()
    }

    fn to_item_events(event: &Self::Event, mut f: impl FnMut(workspace::item::ItemEvent)) {
        f(*event)
    }
}

pub async fn handle_import_vscode_settings(
    source: VsCodeSettingsSource,
    skip_prompt: bool,
    fs: Arc<dyn Fs>,
    cx: &mut AsyncWindowContext,
) {
    use util::truncate_and_remove_front;

    let vscode_settings =
        match settings::VsCodeSettings::load_user_settings(source, fs.clone()).await {
            Ok(vscode_settings) => vscode_settings,
            Err(err) => {
                zlog::error!("{err}");
                let _ = cx.prompt(
                    gpui::PromptLevel::Info,
                    &format!("Could not find or load a {source} settings file"),
                    None,
                    &["Ok"],
                );
                return;
            }
        };

    if !skip_prompt {
        let prompt = cx.prompt(
            gpui::PromptLevel::Warning,
            &format!(
                "Importing {} settings may overwrite your existing settings. \
                Will import settings from {}",
                vscode_settings.source,
                truncate_and_remove_front(&vscode_settings.path.to_string_lossy(), 128),
            ),
            None,
            &["Ok", "Cancel"],
        );
        let result = cx.spawn(async move |_| prompt.await.ok()).await;
        if result != Some(0) {
            return;
        }
    };

    cx.update(|_, cx| {
        let source = vscode_settings.source;
        let path = vscode_settings.path.clone();
        cx.global::<SettingsStore>()
            .import_vscode_settings(fs, vscode_settings);
        zlog::info!("Imported {source} settings from {}", path.display());
    })
    .ok();
}<|MERGE_RESOLUTION|>--- conflicted
+++ resolved
@@ -220,56 +220,19 @@
     workspace: WeakEntity<Workspace>,
     focus_handle: FocusHandle,
     selected_page: SelectedPage,
-<<<<<<< HEAD
     cloud_user_store: Entity<CloudUserStore>,
-    fs: Arc<dyn Fs>,
-=======
->>>>>>> 4a82b6c5
     user_store: Entity<UserStore>,
     _settings_subscription: Subscription,
 }
 
 impl Onboarding {
-<<<<<<< HEAD
     fn new(workspace: &Workspace, cx: &mut App) -> Entity<Self> {
-        let theme_registry = ThemeRegistry::global(cx);
-        let one_dark = theme_registry
-            .get("One Dark")
-            .expect("Default themes are always present");
-        let ayu_dark = theme_registry
-            .get("Ayu Dark")
-            .expect("Default themes are always present");
-        let gruvbox_dark = theme_registry
-            .get("Gruvbox Dark")
-            .expect("Default themes are always present");
-
-        let one_light = theme_registry
-            .get("One Light")
-            .expect("Default themes are always present");
-        let ayu_light = theme_registry
-            .get("Ayu Light")
-            .expect("Default themes are always present");
-        let gruvbox_light = theme_registry
-            .get("Gruvbox Light")
-            .expect("Default themes are always present");
-
-=======
-    fn new(
-        workspace: WeakEntity<Workspace>,
-        user_store: Entity<UserStore>,
-        cx: &mut App,
-    ) -> Entity<Self> {
->>>>>>> 4a82b6c5
         cx.new(|cx| Self {
             workspace: workspace.weak_handle(),
             focus_handle: cx.focus_handle(),
             selected_page: SelectedPage::Basics,
-<<<<<<< HEAD
-            fs: <dyn Fs>::global(cx),
             cloud_user_store: workspace.app_state().cloud_user_store.clone(),
             user_store: workspace.user_store().clone(),
-=======
->>>>>>> 4a82b6c5
             _settings_subscription: cx.observe_global::<SettingsStore>(move |_, cx| cx.notify()),
         })
     }
