--- conflicted
+++ resolved
@@ -10,23 +10,12 @@
 };
 use schemars::JsonSchema;
 use serde::Deserialize;
-<<<<<<< HEAD
-use settings::{Settings, SettingsStore, VsCodeSettingsSource, update_settings_file};
-use std::{alloc::System, sync::Arc};
-use theme::{
-    Appearance, ThemeMode, ThemeName, ThemeRegistry, ThemeSelection, ThemeSettings,
-    ThemeSettingsContent,
-};
-use ui::{
-    Divider, FluentBuilder, Headline, KeyBinding, ParentElement as _, StatefulInteractiveElement,
-    ToggleButton, ToggleButtonGroup, ToggleButtonSimple, Vector, VectorName, prelude::*,
-    rems_from_px,
-};
-=======
 use settings::{SettingsStore, VsCodeSettingsSource};
 use std::sync::Arc;
-use ui::{FluentBuilder, KeyBinding, Vector, VectorName, prelude::*, rems_from_px};
->>>>>>> 6a8be171
+use ui::{
+    FluentBuilder, Headline, KeyBinding, ParentElement as _, StatefulInteractiveElement, Vector,
+    VectorName, prelude::*, rems_from_px,
+};
 use workspace::{
     AppState, Workspace, WorkspaceId,
     dock::DockPosition,
@@ -372,17 +361,6 @@
         }
     }
 
-<<<<<<< HEAD
-    fn render_basics_page(
-        &mut self,
-        window: &mut Window,
-        cx: &mut Context<Self>,
-    ) -> impl IntoElement {
-        return render_theme_selector(window, cx);
-    }
-
-=======
->>>>>>> 6a8be171
     fn render_ai_setup_page(&mut self, _: &mut Window, _: &mut Context<Self>) -> impl IntoElement {
         div().child("ai setup page")
     }
@@ -503,201 +481,4 @@
         zlog::info!("Imported {source} settings from {}", path.display());
     })
     .ok();
-}
-
-/// separates theme "mode" ("dark" | "light" | "system") into two separate states
-/// - appearance = "dark" | "light"
-/// - "system" true/false
-/// when system selected:
-///  - toggling between light and dark does not change theme.mode, just which variant will be changed
-/// when system not selected:
-///  - toggling between light and dark does change theme.mode
-/// selecting a theme preview will always change theme.["light" | "dark"] to the selected theme,
-///
-/// this allows for selecting a dark and light theme option regardless of whether the mode is set to system or not
-/// it does not support setting theme to a static value
-fn render_theme_selector(window: &mut Window, cx: &mut App) -> impl IntoElement {
-    let theme_selection = ThemeSettings::get_global(cx).theme_selection.clone();
-    let system_appearance = theme::SystemAppearance::global(cx);
-    let appearance_state = window.use_state(cx, |_, cx| {
-        theme_selection
-            .as_ref()
-            .and_then(|selection| selection.mode())
-            .and_then(|mode| match mode {
-                ThemeMode::System => None,
-                ThemeMode::Light => Some(Appearance::Light),
-                ThemeMode::Dark => Some(Appearance::Dark),
-            })
-            .unwrap_or(*system_appearance)
-    });
-    let appearance = appearance_state.read(cx).clone();
-    let theme_selection = theme_selection.unwrap_or_else(|| ThemeSelection::Dynamic {
-        mode: match *system_appearance {
-            Appearance::Light => ThemeMode::Light,
-            Appearance::Dark => ThemeMode::Dark,
-        },
-        light: ThemeName("One Light".into()),
-        dark: ThemeName("One Dark".into()),
-    });
-    let theme_registry = ThemeRegistry::global(cx);
-
-    let current_theme_name = theme_selection.theme(appearance);
-    let theme_mode = theme_selection.mode();
-
-    let selected_index = match appearance {
-        Appearance::Light => 0,
-        Appearance::Dark => 1,
-    };
-
-    let theme_seed = 0xBEEF as f32;
-
-    const LIGHT_THEMES: [&'static str; 3] = ["One Light", "Ayu Light", "Gruvbox Light"];
-    const DARK_THEMES: [&'static str; 3] = ["One Dark", "Ayu Dark", "Gruvbox Dark"];
-
-    let theme_names = match appearance {
-        Appearance::Light => LIGHT_THEMES,
-        Appearance::Dark => DARK_THEMES,
-    };
-    let themes = theme_names
-        .map(|theme_name| theme_registry.get(theme_name))
-        .map(Result::unwrap);
-
-    let theme_previews = themes.map(|theme| {
-        let is_selected = theme.name == current_theme_name;
-        let name = theme.name.clone();
-        v_flex()
-            .id(name.clone())
-            .on_click({
-                let theme_name = theme.name.clone();
-                move |_, window, cx| {
-                    let fs = <dyn Fs>::global(cx);
-                    let theme_name = theme_name.clone();
-                    update_settings_file::<ThemeSettings>(fs, cx, move |settings, cx| {
-                        settings.set_theme(theme_name, appearance);
-                    });
-                }
-            })
-            .flex_1()
-            .child(theme_preview::ThemePreviewTile::new(
-                theme,
-                is_selected,
-                theme_seed,
-            ))
-            .child(
-                h_flex()
-                    .justify_center()
-                    .items_baseline()
-                    .child(Label::new(name).color(Color::Muted)),
-            )
-    });
-
-    return v_flex()
-        .child(
-            h_flex().justify_between().child(Label::new("Theme")).child(
-                h_flex()
-                    .gap_2()
-                    .child(
-                        ToggleButtonGroup::single_row(
-                            "theme-selector-onboarding-dark-light",
-                            [
-                                ToggleButtonSimple::new("Light", {
-                                    let appearance_state = appearance_state.clone();
-                                    move |_, _, cx| {
-                                        write_appearance_change(
-                                            &appearance_state,
-                                            Appearance::Light,
-                                            cx,
-                                        );
-                                    }
-                                }),
-                                ToggleButtonSimple::new("Dark", {
-                                    let appearance_state = appearance_state.clone();
-                                    move |_, _, cx| {
-                                        write_appearance_change(
-                                            &appearance_state,
-                                            Appearance::Dark,
-                                            cx,
-                                        );
-                                    }
-                                }),
-                            ],
-                        )
-                        .selected_index(selected_index)
-                        .style(ui::ToggleButtonGroupStyle::Outlined)
-                        .button_width(rems_from_px(64.)),
-                    )
-                    .child(
-                        ToggleButtonGroup::single_row(
-                            "theme-selector-onboarding-system",
-                            [ToggleButtonSimple::new("System", {
-                                let theme = theme_selection.clone();
-                                move |_, _, cx| {
-                                    toggle_system_theme_mode(theme.clone(), appearance, cx);
-                                }
-                            })],
-                        )
-                        .selected_index((theme_mode != Some(ThemeMode::System)) as usize)
-                        .style(ui::ToggleButtonGroupStyle::Outlined)
-                        .button_width(rems_from_px(64.)),
-                    ),
-            ),
-        )
-        .child(h_flex().justify_between().children(theme_previews));
-
-    fn write_appearance_change(
-        appearance_state: &Entity<Appearance>,
-        new_appearance: Appearance,
-        cx: &mut App,
-    ) {
-        appearance_state.update(cx, |appearance, cx| {
-            *appearance = new_appearance;
-        });
-        let fs = <dyn Fs>::global(cx);
-
-        update_settings_file::<ThemeSettings>(fs, cx, move |settings, cx| {
-            if settings.theme.as_ref().and_then(ThemeSelection::mode) == Some(ThemeMode::System) {
-                return;
-            }
-            let new_mode = match new_appearance {
-                Appearance::Light => ThemeMode::Light,
-                Appearance::Dark => ThemeMode::Dark,
-            };
-            settings.set_mode(new_mode);
-        });
-    }
-
-    fn toggle_system_theme_mode(
-        theme_selection: ThemeSelection,
-        appearance: Appearance,
-        cx: &mut App,
-    ) {
-        let fs = <dyn Fs>::global(cx);
-
-        update_settings_file::<ThemeSettings>(fs, cx, move |settings, cx| {
-            settings.theme = Some(match theme_selection {
-                ThemeSelection::Static(theme_name) => ThemeSelection::Dynamic {
-                    mode: ThemeMode::System,
-                    light: theme_name.clone(),
-                    dark: theme_name.clone(),
-                },
-                ThemeSelection::Dynamic { mode, light, dark } if mode == ThemeMode::System => {
-                    let mode = match appearance {
-                        Appearance::Light => ThemeMode::Light,
-                        Appearance::Dark => ThemeMode::Dark,
-                    };
-                    ThemeSelection::Dynamic { mode, light, dark }
-                }
-
-                ThemeSelection::Dynamic {
-                    mode: _,
-                    light,
-                    dark,
-                } => ThemeSelection::Dynamic {
-                    mode: ThemeMode::System,
-                    light,
-                    dark,
-                },
-            });
-        });
-    }
 }