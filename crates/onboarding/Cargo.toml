--- conflicted
+++ resolved
@@ -27,11 +27,6 @@
 settings.workspace = true
 theme.workspace = true
 ui.workspace = true
-<<<<<<< HEAD
 workspace-hack.workspace = true
 workspace.workspace = true
-=======
-workspace.workspace = true
-workspace-hack.workspace = true
-zed_actions.workspace = true
->>>>>>> c110f780
+zed_actions.workspace = true