use anyhow::Result;
use client::UserStore;
use copilot::{Copilot, Status};
use editor::{scroll::Autoscroll, Editor};
use feature_flags::{
    FeatureFlagAppExt, PredictEditsFeatureFlag, PredictEditsRateCompletionsFeatureFlag,
};
use fs::Fs;
use gpui::{
    actions, div, pulsating_between, Action, Animation, AnimationExt, App, AsyncWindowContext,
    Corner, Entity, IntoElement, ParentElement, Render, Subscription, WeakEntity,
};
use language::{
    language_settings::{
        self, all_language_settings, AllLanguageSettings, InlineCompletionProvider,
    },
    File, Language,
};
use settings::{update_settings_file, Settings, SettingsStore};
use std::{path::Path, sync::Arc, time::Duration};
use supermaven::{AccountStatus, Supermaven};
use ui::{prelude::*, ButtonLike, Color, Icon, IconWithIndicator, Indicator, PopoverMenuHandle};
use workspace::{
    create_and_open_local_file,
    item::ItemHandle,
    notifications::NotificationId,
    ui::{
        ButtonCommon, Clickable, ContextMenu, IconButton, IconName, IconSize, PopoverMenu, Tooltip,
    },
    StatusItemView, Toast, Workspace,
};
use zed_actions::OpenBrowser;
use zed_predict_tos::ZedPredictTos;
use zeta::RateCompletionModal;

actions!(zeta, [RateCompletions]);
actions!(inline_completion, [ToggleMenu]);

const COPILOT_SETTINGS_URL: &str = "https://github.com/settings/copilot";

struct CopilotErrorToast;

pub struct InlineCompletionButton {
    editor_subscription: Option<(Subscription, usize)>,
    editor_enabled: Option<bool>,
    language: Option<Arc<Language>>,
    file: Option<Arc<dyn File>>,
    inline_completion_provider: Option<Arc<dyn inline_completion::InlineCompletionProviderHandle>>,
    fs: Arc<dyn Fs>,
    workspace: WeakEntity<Workspace>,
    user_store: Entity<UserStore>,
    popover_menu_handle: PopoverMenuHandle<ContextMenu>,
}

enum SupermavenButtonStatus {
    Ready,
    Errored(String),
    NeedsActivation(String),
    Initializing,
}

impl Render for InlineCompletionButton {
    fn render(&mut self, _: &mut Window, cx: &mut Context<Self>) -> impl IntoElement {
        let all_language_settings = all_language_settings(None, cx);

        match all_language_settings.inline_completions.provider {
            InlineCompletionProvider::None => div(),

            InlineCompletionProvider::Copilot => {
                let Some(copilot) = Copilot::global(cx) else {
                    return div();
                };
                let status = copilot.read(cx).status();

                let enabled = self.editor_enabled.unwrap_or_else(|| {
                    all_language_settings.inline_completions_enabled(None, None, cx)
                });

                let icon = match status {
                    Status::Error(_) => IconName::CopilotError,
                    Status::Authorized => {
                        if enabled {
                            IconName::Copilot
                        } else {
                            IconName::CopilotDisabled
                        }
                    }
                    _ => IconName::CopilotInit,
                };

                if let Status::Error(e) = status {
                    return div().child(
                        IconButton::new("copilot-error", icon)
                            .icon_size(IconSize::Small)
                            .on_click(cx.listener(move |_, _, window, cx| {
                                if let Some(workspace) = window.root::<Workspace>().flatten() {
                                    workspace.update(cx, |workspace, cx| {
                                        workspace.show_toast(
                                            Toast::new(
                                                NotificationId::unique::<CopilotErrorToast>(),
                                                format!("Copilot can't be started: {}", e),
                                            )
                                            .on_click(
                                                "Reinstall Copilot",
                                                |_, cx| {
                                                    if let Some(copilot) = Copilot::global(cx) {
                                                        copilot
                                                            .update(cx, |copilot, cx| {
                                                                copilot.reinstall(cx)
                                                            })
                                                            .detach();
                                                    }
                                                },
                                            ),
                                            cx,
                                        );
                                    });
                                }
                            }))
                            .tooltip(|window, cx| {
                                Tooltip::for_action("GitHub Copilot", &ToggleMenu, window, cx)
                            }),
                    );
                }
                let this = cx.entity().clone();

                div().child(
                    PopoverMenu::new("copilot")
                        .menu(move |window, cx| {
                            Some(match status {
                                Status::Authorized => this.update(cx, |this, cx| {
                                    this.build_copilot_context_menu(window, cx)
                                }),
                                _ => this.update(cx, |this, cx| {
                                    this.build_copilot_start_menu(window, cx)
                                }),
                            })
                        })
                        .anchor(Corner::BottomRight)
                        .trigger(IconButton::new("copilot-icon", icon).tooltip(|window, cx| {
                            Tooltip::for_action("GitHub Copilot", &ToggleMenu, window, cx)
                        }))
                        .with_handle(self.popover_menu_handle.clone()),
                )
            }

            InlineCompletionProvider::Supermaven => {
                let Some(supermaven) = Supermaven::global(cx) else {
                    return div();
                };

                let supermaven = supermaven.read(cx);

                let status = match supermaven {
                    Supermaven::Starting => SupermavenButtonStatus::Initializing,
                    Supermaven::FailedDownload { error } => {
                        SupermavenButtonStatus::Errored(error.to_string())
                    }
                    Supermaven::Spawned(agent) => {
                        let account_status = agent.account_status.clone();
                        match account_status {
                            AccountStatus::NeedsActivation { activate_url } => {
                                SupermavenButtonStatus::NeedsActivation(activate_url.clone())
                            }
                            AccountStatus::Unknown => SupermavenButtonStatus::Initializing,
                            AccountStatus::Ready => SupermavenButtonStatus::Ready,
                        }
                    }
                    Supermaven::Error { error } => {
                        SupermavenButtonStatus::Errored(error.to_string())
                    }
                };

                let icon = status.to_icon();
                let tooltip_text = status.to_tooltip();
                let has_menu = status.has_menu();
                let this = cx.entity().clone();
                let fs = self.fs.clone();

                return div().child(
                    PopoverMenu::new("supermaven")
                        .menu(move |window, cx| match &status {
                            SupermavenButtonStatus::NeedsActivation(activate_url) => {
                                Some(ContextMenu::build(window, cx, |menu, _, _| {
                                    let fs = fs.clone();
                                    let activate_url = activate_url.clone();
                                    menu.entry("Sign In", None, move |_, cx| {
                                        cx.open_url(activate_url.as_str())
                                    })
                                    .entry(
                                        "Use Copilot",
                                        None,
                                        move |_, cx| {
                                            set_completion_provider(
                                                fs.clone(),
                                                cx,
                                                InlineCompletionProvider::Copilot,
                                            )
                                        },
                                    )
                                }))
                            }
                            SupermavenButtonStatus::Ready => Some(this.update(cx, |this, cx| {
                                this.build_supermaven_context_menu(window, cx)
                            })),
                            _ => None,
                        })
                        .anchor(Corner::BottomRight)
                        .trigger(IconButton::new("supermaven-icon", icon).tooltip(
                            move |window, cx| {
                                if has_menu {
                                    Tooltip::for_action(
                                        tooltip_text.clone(),
                                        &ToggleMenu,
                                        window,
                                        cx,
                                    )
                                } else {
                                    Tooltip::text(tooltip_text.clone())(window, cx)
                                }
                            },
                        ))
                        .with_handle(self.popover_menu_handle.clone()),
                );
            }

            InlineCompletionProvider::Zed => {
                if !cx.has_flag::<PredictEditsFeatureFlag>() {
                    return div();
                }

                if !self
                    .user_store
                    .read(cx)
                    .current_user_has_accepted_terms()
                    .unwrap_or(false)
                {
                    let workspace = self.workspace.clone();
                    let user_store = self.user_store.clone();

                    return div().child(
                        ButtonLike::new("zeta-pending-tos-icon")
                            .child(
                                IconWithIndicator::new(
                                    Icon::new(IconName::ZedPredict),
                                    Some(Indicator::dot().color(Color::Error)),
                                )
                                .indicator_border_color(Some(
                                    cx.theme().colors().status_bar_background,
                                ))
                                .into_any_element(),
                            )
                            .tooltip(|window, cx| {
                                Tooltip::with_meta(
                                    "Edit Predictions",
                                    None,
                                    "Read Terms of Service",
                                    window,
                                    cx,
                                )
                            })
                            .on_click(cx.listener(move |_, _, window, cx| {
                                let user_store = user_store.clone();

                                if let Some(workspace) = workspace.upgrade() {
                                    ZedPredictTos::toggle(workspace, user_store, window, cx);
                                }
                            })),
                    );
                }

                let this = cx.entity().clone();
                let button = IconButton::new("zeta", IconName::ZedPredict).when(
                    !self.popover_menu_handle.is_deployed(),
                    |button| {
                        button.tooltip(|window, cx| {
                            Tooltip::for_action("Edit Prediction", &ToggleMenu, window, cx)
                        })
                    },
                );

                let is_refreshing = self
                    .inline_completion_provider
                    .as_ref()
                    .map_or(false, |provider| provider.is_refreshing(cx));

                let mut popover_menu = PopoverMenu::new("zeta")
                    .menu(move |window, cx| {
                        Some(this.update(cx, |this, cx| this.build_zeta_context_menu(window, cx)))
                    })
                    .anchor(Corner::BottomRight)
                    .with_handle(self.popover_menu_handle.clone());

                if is_refreshing {
                    popover_menu = popover_menu.trigger(
                        button.with_animation(
                            "pulsating-label",
                            Animation::new(Duration::from_secs(2))
                                .repeat()
                                .with_easing(pulsating_between(0.2, 1.0)),
                            |icon_button, delta| icon_button.alpha(delta),
                        ),
                    );
                } else {
                    popover_menu = popover_menu.trigger(button);
                }

                div().child(popover_menu.into_any_element())
            }
        }
    }
}

impl InlineCompletionButton {
    pub fn new(
        workspace: WeakEntity<Workspace>,
        fs: Arc<dyn Fs>,
        user_store: Entity<UserStore>,
        popover_menu_handle: PopoverMenuHandle<ContextMenu>,
        cx: &mut Context<Self>,
    ) -> Self {
        if let Some(copilot) = Copilot::global(cx) {
            cx.observe(&copilot, |_, _, cx| cx.notify()).detach()
        }

        cx.observe_global::<SettingsStore>(move |_, cx| cx.notify())
            .detach();

        Self {
            editor_subscription: None,
            editor_enabled: None,
            language: None,
            file: None,
            inline_completion_provider: None,
            popover_menu_handle,
            workspace,
            fs,
            user_store,
        }
    }

    pub fn build_copilot_start_menu(
        &mut self,
        window: &mut Window,
        cx: &mut Context<Self>,
    ) -> Entity<ContextMenu> {
        let fs = self.fs.clone();
        ContextMenu::build(window, cx, |menu, _, _| {
            menu.entry("Sign In", None, copilot::initiate_sign_in)
                .entry("Disable Copilot", None, {
                    let fs = fs.clone();
                    move |_window, cx| hide_copilot(fs.clone(), cx)
                })
                .entry("Use Supermaven", None, {
                    let fs = fs.clone();
                    move |_window, cx| {
                        set_completion_provider(
                            fs.clone(),
                            cx,
                            InlineCompletionProvider::Supermaven,
                        )
                    }
                })
        })
    }

    pub fn build_language_settings_menu(&self, mut menu: ContextMenu, cx: &mut App) -> ContextMenu {
        let fs = self.fs.clone();

        if let Some(language) = self.language.clone() {
            let fs = fs.clone();
            let language_enabled =
                language_settings::language_settings(Some(language.name()), None, cx)
                    .show_inline_completions;

            menu = menu.entry(
                format!(
                    "{} Inline Completions for {}",
                    if language_enabled { "Hide" } else { "Show" },
                    language.name()
                ),
                None,
                move |_, cx| {
                    toggle_inline_completions_for_language(language.clone(), fs.clone(), cx)
                },
            );
        }

        let settings = AllLanguageSettings::get_global(cx);

        if let Some(file) = &self.file {
            let path = file.path().clone();
            let path_enabled = settings.inline_completions_enabled_for_path(&path);

            menu = menu.entry(
                format!(
                    "{} Inline Completions for This Path",
                    if path_enabled { "Hide" } else { "Show" }
                ),
                None,
                move |window, cx| {
                    if let Some(workspace) = window.root().flatten() {
                        let workspace = workspace.downgrade();
                        window
                            .spawn(cx, |cx| {
                                configure_disabled_globs(
                                    workspace,
                                    path_enabled.then_some(path.clone()),
                                    cx,
                                )
                            })
                            .detach_and_log_err(cx);
                    }
                },
            );
        }

        let globally_enabled = settings.inline_completions_enabled(None, None, cx);
        menu.entry(
            if globally_enabled {
                "Hide Inline Completions for All Files"
            } else {
                "Show Inline Completions for All Files"
            },
            None,
            move |_, cx| toggle_inline_completions_globally(fs.clone(), cx),
        )
    }

    fn build_copilot_context_menu(
        &self,
        window: &mut Window,
        cx: &mut Context<Self>,
    ) -> Entity<ContextMenu> {
        ContextMenu::build(window, cx, |menu, _, cx| {
            self.build_language_settings_menu(menu, cx)
                .separator()
                .link(
                    "Go to Copilot Settings",
                    OpenBrowser {
                        url: COPILOT_SETTINGS_URL.to_string(),
                    }
                    .boxed_clone(),
                )
                .action("Sign Out", copilot::SignOut.boxed_clone())
        })
    }

    fn build_supermaven_context_menu(
        &self,
        window: &mut Window,
        cx: &mut Context<Self>,
    ) -> Entity<ContextMenu> {
        ContextMenu::build(window, cx, |menu, _, cx| {
            self.build_language_settings_menu(menu, cx)
                .separator()
                .action("Sign Out", supermaven::SignOut.boxed_clone())
        })
    }

    fn build_zeta_context_menu(
        &self,
        window: &mut Window,
        cx: &mut Context<Self>,
    ) -> Entity<ContextMenu> {
        let workspace = self.workspace.clone();
<<<<<<< HEAD
        ContextMenu::build(cx, |menu, cx| {
            self.build_language_settings_menu(menu, cx).when(
                cx.has_flag::<PredictEditsRateCompletionsFeatureFlag>(),
                |this| {
                    this.separator().entry(
                        "Rate Completions",
                        Some(RateCompletions.boxed_clone()),
                        move |cx| {
                            workspace
                                .update(cx, |workspace, cx| {
                                    RateCompletionModal::toggle(workspace, cx)
                                })
                                .ok();
                        },
                    )
                },
            )
=======
        ContextMenu::build(window, cx, |menu, _window, cx| {
            self.build_language_settings_menu(menu, cx)
                .separator()
                .entry(
                    "Rate Completions",
                    Some(RateCompletions.boxed_clone()),
                    move |window, cx| {
                        workspace
                            .update(cx, |workspace, cx| {
                                RateCompletionModal::toggle(workspace, window, cx)
                            })
                            .ok();
                    },
                )
>>>>>>> dfed43ab
        })
    }

    pub fn update_enabled(&mut self, editor: Entity<Editor>, cx: &mut Context<Self>) {
        let editor = editor.read(cx);
        let snapshot = editor.buffer().read(cx).snapshot(cx);
        let suggestion_anchor = editor.selections.newest_anchor().start;
        let language = snapshot.language_at(suggestion_anchor);
        let file = snapshot.file_at(suggestion_anchor).cloned();
        self.editor_enabled = {
            let file = file.as_ref();
            Some(
                file.map(|file| !file.is_private()).unwrap_or(true)
                    && all_language_settings(file, cx).inline_completions_enabled(
                        language,
                        file.map(|file| file.path().as_ref()),
                        cx,
                    ),
            )
        };
        self.inline_completion_provider = editor.inline_completion_provider();
        self.language = language.cloned();
        self.file = file;

        cx.notify();
    }

    pub fn toggle_menu(&mut self, window: &mut Window, cx: &mut Context<Self>) {
        self.popover_menu_handle.toggle(window, cx);
    }
}

impl StatusItemView for InlineCompletionButton {
    fn set_active_pane_item(
        &mut self,
        item: Option<&dyn ItemHandle>,
        _: &mut Window,
        cx: &mut Context<Self>,
    ) {
        if let Some(editor) = item.and_then(|item| item.act_as::<Editor>(cx)) {
            self.editor_subscription = Some((
                cx.observe(&editor, Self::update_enabled),
                editor.entity_id().as_u64() as usize,
            ));
            self.update_enabled(editor, cx);
        } else {
            self.language = None;
            self.editor_subscription = None;
            self.editor_enabled = None;
        }
        cx.notify();
    }
}

impl SupermavenButtonStatus {
    fn to_icon(&self) -> IconName {
        match self {
            SupermavenButtonStatus::Ready => IconName::Supermaven,
            SupermavenButtonStatus::Errored(_) => IconName::SupermavenError,
            SupermavenButtonStatus::NeedsActivation(_) => IconName::SupermavenInit,
            SupermavenButtonStatus::Initializing => IconName::SupermavenInit,
        }
    }

    fn to_tooltip(&self) -> String {
        match self {
            SupermavenButtonStatus::Ready => "Supermaven is ready".to_string(),
            SupermavenButtonStatus::Errored(error) => format!("Supermaven error: {}", error),
            SupermavenButtonStatus::NeedsActivation(_) => "Supermaven needs activation".to_string(),
            SupermavenButtonStatus::Initializing => "Supermaven initializing".to_string(),
        }
    }

    fn has_menu(&self) -> bool {
        match self {
            SupermavenButtonStatus::Ready | SupermavenButtonStatus::NeedsActivation(_) => true,
            SupermavenButtonStatus::Errored(_) | SupermavenButtonStatus::Initializing => false,
        }
    }
}

async fn configure_disabled_globs(
    workspace: WeakEntity<Workspace>,
    path_to_disable: Option<Arc<Path>>,
    mut cx: AsyncWindowContext,
) -> Result<()> {
    let settings_editor = workspace
        .update_in(&mut cx, |_, window, cx| {
            create_and_open_local_file(paths::settings_file(), window, cx, || {
                settings::initial_user_settings_content().as_ref().into()
            })
        })?
        .await?
        .downcast::<Editor>()
        .unwrap();

    settings_editor
        .downgrade()
        .update_in(&mut cx, |item, window, cx| {
            let text = item.buffer().read(cx).snapshot(cx).text();

            let settings = cx.global::<SettingsStore>();
            let edits = settings.edits_for_update::<AllLanguageSettings>(&text, |file| {
                let copilot = file.inline_completions.get_or_insert_with(Default::default);
                let globs = copilot.disabled_globs.get_or_insert_with(|| {
                    settings
                        .get::<AllLanguageSettings>(None)
                        .inline_completions
                        .disabled_globs
                        .iter()
                        .map(|glob| glob.glob().to_string())
                        .collect()
                });

                if let Some(path_to_disable) = &path_to_disable {
                    globs.push(path_to_disable.to_string_lossy().into_owned());
                } else {
                    globs.clear();
                }
            });

            if !edits.is_empty() {
                item.change_selections(Some(Autoscroll::newest()), window, cx, |selections| {
                    selections.select_ranges(edits.iter().map(|e| e.0.clone()));
                });

                // When *enabling* a path, don't actually perform an edit, just select the range.
                if path_to_disable.is_some() {
                    item.edit(edits.iter().cloned(), cx);
                }
            }
        })?;

    anyhow::Ok(())
}

fn toggle_inline_completions_globally(fs: Arc<dyn Fs>, cx: &mut App) {
    let show_inline_completions =
        all_language_settings(None, cx).inline_completions_enabled(None, None, cx);
    update_settings_file::<AllLanguageSettings>(fs, cx, move |file, _| {
        file.defaults.show_inline_completions = Some(!show_inline_completions)
    });
}

fn set_completion_provider(fs: Arc<dyn Fs>, cx: &mut App, provider: InlineCompletionProvider) {
    update_settings_file::<AllLanguageSettings>(fs, cx, move |file, _| {
        file.features
            .get_or_insert(Default::default())
            .inline_completion_provider = Some(provider);
    });
}

fn toggle_inline_completions_for_language(language: Arc<Language>, fs: Arc<dyn Fs>, cx: &mut App) {
    let show_inline_completions =
        all_language_settings(None, cx).inline_completions_enabled(Some(&language), None, cx);
    update_settings_file::<AllLanguageSettings>(fs, cx, move |file, _| {
        file.languages
            .entry(language.name())
            .or_default()
            .show_inline_completions = Some(!show_inline_completions);
    });
}

fn hide_copilot(fs: Arc<dyn Fs>, cx: &mut App) {
    update_settings_file::<AllLanguageSettings>(fs, cx, move |file, _| {
        file.features
            .get_or_insert(Default::default())
            .inline_completion_provider = Some(InlineCompletionProvider::None);
    });
}<|MERGE_RESOLUTION|>--- conflicted
+++ resolved
@@ -464,40 +464,23 @@
         cx: &mut Context<Self>,
     ) -> Entity<ContextMenu> {
         let workspace = self.workspace.clone();
-<<<<<<< HEAD
-        ContextMenu::build(cx, |menu, cx| {
+        ContextMenu::build(window, cx, |menu, _window, cx| {
             self.build_language_settings_menu(menu, cx).when(
                 cx.has_flag::<PredictEditsRateCompletionsFeatureFlag>(),
                 |this| {
                     this.separator().entry(
                         "Rate Completions",
                         Some(RateCompletions.boxed_clone()),
-                        move |cx| {
+                        move |window, cx| {
                             workspace
                                 .update(cx, |workspace, cx| {
-                                    RateCompletionModal::toggle(workspace, cx)
+                                    RateCompletionModal::toggle(workspace, window, cx)
                                 })
                                 .ok();
                         },
                     )
                 },
             )
-=======
-        ContextMenu::build(window, cx, |menu, _window, cx| {
-            self.build_language_settings_menu(menu, cx)
-                .separator()
-                .entry(
-                    "Rate Completions",
-                    Some(RateCompletions.boxed_clone()),
-                    move |window, cx| {
-                        workspace
-                            .update(cx, |workspace, cx| {
-                                RateCompletionModal::toggle(workspace, window, cx)
-                            })
-                            .ok();
-                    },
-                )
->>>>>>> dfed43ab
         })
     }
 
