--- conflicted
+++ resolved
@@ -201,13 +201,8 @@
                 );
             }
 
-<<<<<<< HEAD
-            InlineCompletionProvider::Zeta => {
+            InlineCompletionProvider::Zed => {
                 if !cx.has_flag::<PredictEditsFeatureFlag>() {
-=======
-            InlineCompletionProvider::Zed => {
-                if !cx.has_flag::<ZetaFeatureFlag>() {
->>>>>>> bd3f64c5
                     return div();
                 }
 
