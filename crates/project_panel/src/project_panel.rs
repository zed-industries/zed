--- conflicted
+++ resolved
@@ -1323,29 +1323,32 @@
         window: &mut Window,
         cx: &mut Context<Self>,
     ) {
+        self.open_split_internal(Some(SplitDirection::Right), window, cx);
+    }
+
+    fn open_split_up(&mut self, _: &OpenSplitUp, window: &mut Window, cx: &mut Context<Self>) {
+        self.open_split_internal(Some(SplitDirection::Up), window, cx);
+    }
+
+    fn open_permanent(&mut self, _: &OpenPermanent, window: &mut Window, cx: &mut Context<Self>) {
+        self.open_internal(false, true, window, cx);
+    }
+
+    fn open_split_internal(
+        &mut self,
+        split_direction: Option<SplitDirection>,
+        window: &mut Window,
+        cx: &mut Context<Self>,
+    ) {
+        let split_direction = split_direction.or(Some(SplitDirection::Right));
         if let Some((_, entry)) = self.selected_entry(cx) {
             if entry.is_file() {
-                self.split_entry(entry.id, Some(SplitDirection::Right), cx);
+                self.split_entry(entry.id, split_direction, cx);
                 cx.notify();
             } else {
                 self.toggle_expanded(entry.id, window, cx);
             }
         }
-    }
-
-    fn open_split_up(&mut self, _: &OpenSplitUp, window: &mut Window, cx: &mut Context<Self>) {
-        if let Some((_, entry)) = self.selected_entry(cx) {
-            if entry.is_file() {
-                self.split_entry(entry.id, Some(SplitDirection::Up), cx);
-                cx.notify();
-            } else {
-                self.toggle_expanded(entry.id, window, cx);
-            }
-        }
-    }
-
-    fn open_permanent(&mut self, _: &OpenPermanent, window: &mut Window, cx: &mut Context<Self>) {
-        self.open_internal(false, true, window, cx);
     }
 
     fn open_internal(
@@ -4340,13 +4343,8 @@
                             }
                         }
                     } else if event.modifiers().secondary() {
-<<<<<<< HEAD
-                        if event.down.click_count > 1 {
-                            this.split_entry(entry_id,None, cx);
-=======
                         if event.click_count() > 1 {
-                            project_panel.split_entry(entry_id, cx);
->>>>>>> 327456d1
+                            project_panel.split_entry(entry_id, None, cx);
                         } else {
                             project_panel.selection = Some(selection);
                             if let Some(position) = project_panel.marked_entries.iter().position(|e| *e == selection) {
