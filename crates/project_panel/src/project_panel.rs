mod project_panel_settings;
use client::{ErrorCode, ErrorExt};
use settings::{Settings, SettingsStore};

use db::kvp::KEY_VALUE_STORE;
use editor::{items::entry_git_aware_label_color, scroll::Autoscroll, Editor};
use file_icons::FileIcons;

use anyhow::{anyhow, Result};
use collections::{hash_map, BTreeSet, HashMap};
use git::repository::GitFileStatus;
use gpui::{
    actions, anchored, deferred, div, impl_actions, px, uniform_list, Action, AppContext,
    AssetSource, AsyncWindowContext, ClipboardItem, DismissEvent, Div, EventEmitter, FocusHandle,
    FocusableView, InteractiveElement, KeyContext, Model, MouseButton, MouseDownEvent,
    ParentElement, Pixels, Point, PromptLevel, Render, Stateful, Styled, Subscription, Task,
    UniformListScrollHandle, View, ViewContext, VisualContext as _, WeakView, WindowContext,
};
use menu::{Confirm, SelectFirst, SelectLast, SelectNext, SelectPrev};
use project::{Entry, EntryKind, Fs, Project, ProjectEntryId, ProjectPath, Worktree, WorktreeId};
use project_panel_settings::{ProjectPanelDockPosition, ProjectPanelSettings};
use serde::{Deserialize, Serialize};
use std::{
    cmp::Ordering,
    collections::HashSet,
    ffi::OsStr,
    ops::Range,
    path::{Path, PathBuf},
    sync::Arc,
};
use theme::ThemeSettings;
use ui::{prelude::*, v_flex, ContextMenu, Icon, KeyBinding, Label, ListItem, Tooltip};
use unicase::UniCase;
use util::{maybe, NumericPrefixWithSuffix, ResultExt, TryFutureExt};
use workspace::{
    dock::{DockPosition, Panel, PanelEvent},
    notifications::DetachAndPromptErr,
    OpenInTerminal, Workspace,
};

const PROJECT_PANEL_KEY: &str = "ProjectPanel";
const NEW_ENTRY_ID: ProjectEntryId = ProjectEntryId::MAX;

pub struct ProjectPanel {
    project: Model<Project>,
    fs: Arc<dyn Fs>,
    scroll_handle: UniformListScrollHandle,
    focus_handle: FocusHandle,
    visible_entries: Vec<(WorktreeId, Vec<Entry>)>,
    last_worktree_root_id: Option<ProjectEntryId>,
    expanded_dir_ids: HashMap<WorktreeId, Vec<ProjectEntryId>>,
    unfolded_dir_ids: HashSet<ProjectEntryId>,
    // Currently selected entry in a file tree
    selection: Option<Selection>,
    selections: BTreeSet<Selection>,
    context_menu: Option<(View<ContextMenu>, Point<Pixels>, Subscription)>,
    edit_state: Option<EditState>,
    filename_editor: View<Editor>,
    clipboard_entry: Option<ClipboardEntry>,
    _dragged_entry_destination: Option<Arc<Path>>,
    workspace: WeakView<Workspace>,
    width: Option<Pixels>,
    pending_serialization: Task<Option<()>>,
}

#[derive(Copy, Clone, Debug, PartialEq, Eq, PartialOrd, Ord)]
struct Selection {
    worktree_id: WorktreeId,
    entry_id: ProjectEntryId,
}

#[derive(Clone, Debug)]
struct EditState {
    worktree_id: WorktreeId,
    entry_id: ProjectEntryId,
    is_new_entry: bool,
    is_dir: bool,
    processing_filename: Option<String>,
}

#[derive(Copy, Clone)]
pub enum ClipboardEntry {
    Copied {
        worktree_id: WorktreeId,
        entry_id: ProjectEntryId,
    },
    Cut {
        worktree_id: WorktreeId,
        entry_id: ProjectEntryId,
    },
}

#[derive(Debug, PartialEq, Eq, Clone)]
pub struct EntryDetails {
    filename: String,
    icon: Option<Arc<str>>,
    path: Arc<Path>,
    depth: usize,
    kind: EntryKind,
    is_ignored: bool,
    is_expanded: bool,
    is_selected: bool,
    is_editing: bool,
    is_processing: bool,
    is_cut: bool,
    git_status: Option<GitFileStatus>,
    is_private: bool,
<<<<<<< HEAD
    worktree_id: WorktreeId,
=======
    canonical_path: Option<PathBuf>,
>>>>>>> a03813a4
}

#[derive(PartialEq, Clone, Default, Debug, Deserialize)]
pub struct Delete {
    #[serde(default)]
    pub skip_prompt: bool,
}

#[derive(PartialEq, Clone, Default, Debug, Deserialize)]
pub struct Trash {
    #[serde(default)]
    pub skip_prompt: bool,
}

impl_actions!(project_panel, [Delete, Trash]);

actions!(
    project_panel,
    [
        ExpandSelectedEntry,
        CollapseSelectedEntry,
        CollapseAllEntries,
        NewDirectory,
        NewFile,
        Copy,
        CopyPath,
        CopyRelativePath,
        Duplicate,
        RevealInFinder,
        Cut,
        Paste,
        Rename,
        Open,
        OpenPermanent,
        ToggleFocus,
        NewSearchInDirectory,
        UnfoldDirectory,
        FoldDirectory,
        SelectParent,
    ]
);

pub fn init_settings(cx: &mut AppContext) {
    ProjectPanelSettings::register(cx);
}

pub fn init(assets: impl AssetSource, cx: &mut AppContext) {
    init_settings(cx);
    file_icons::init(assets, cx);

    cx.observe_new_views(|workspace: &mut Workspace, _| {
        workspace.register_action(|workspace, _: &ToggleFocus, cx| {
            workspace.toggle_panel_focus::<ProjectPanel>(cx);
        });
    })
    .detach();
}

#[derive(Debug)]
pub enum Event {
    OpenedEntry {
        entry_id: ProjectEntryId,
        focus_opened_item: bool,
        allow_preview: bool,
        mark_selected: bool,
    },
    SplitEntry {
        entry_id: ProjectEntryId,
    },
    Focus,
}

#[derive(Serialize, Deserialize)]
struct SerializedProjectPanel {
    width: Option<Pixels>,
}

struct DraggedProjectEntryView {
    selection: Selection,
    details: EntryDetails,
    width: Pixels,
    selections: Arc<BTreeSet<Selection>>,
}

impl ProjectPanel {
    fn new(workspace: &mut Workspace, cx: &mut ViewContext<Workspace>) -> View<Self> {
        let project = workspace.project().clone();
        let project_panel = cx.new_view(|cx: &mut ViewContext<Self>| {
            let focus_handle = cx.focus_handle();
            cx.on_focus(&focus_handle, Self::focus_in).detach();

            cx.subscribe(&project, |this, project, event, cx| match event {
                project::Event::ActiveEntryChanged(Some(entry_id)) => {
                    if ProjectPanelSettings::get_global(cx).auto_reveal_entries {
                        this.reveal_entry(project, *entry_id, true, cx);
                    }
                }
                project::Event::RevealInProjectPanel(entry_id) => {
                    this.reveal_entry(project, *entry_id, false, cx);
                    cx.emit(PanelEvent::Activate);
                }
                project::Event::ActivateProjectPanel => {
                    cx.emit(PanelEvent::Activate);
                }
                project::Event::WorktreeRemoved(id) => {
                    this.expanded_dir_ids.remove(id);
                    this.update_visible_entries(None, cx);
                    cx.notify();
                }
                project::Event::WorktreeUpdatedEntries(_, _)
                | project::Event::WorktreeAdded
                | project::Event::WorktreeOrderChanged => {
                    this.update_visible_entries(None, cx);
                    cx.notify();
                }
                _ => {}
            })
            .detach();

            let filename_editor = cx.new_view(|cx| Editor::single_line(cx));

            cx.subscribe(&filename_editor, |this, _, event, cx| match event {
                editor::EditorEvent::BufferEdited
                | editor::EditorEvent::SelectionsChanged { .. } => {
                    this.autoscroll(cx);
                }
                editor::EditorEvent::Blurred => {
                    if this
                        .edit_state
                        .as_ref()
                        .map_or(false, |state| state.processing_filename.is_none())
                    {
                        this.edit_state = None;
                        this.update_visible_entries(None, cx);
                    }
                }
                _ => {}
            })
            .detach();

            cx.observe_global::<FileIcons>(|_, cx| {
                cx.notify();
            })
            .detach();

            let mut project_panel_settings = *ProjectPanelSettings::get_global(cx);
            cx.observe_global::<SettingsStore>(move |_, cx| {
                let new_settings = *ProjectPanelSettings::get_global(cx);
                if project_panel_settings != new_settings {
                    project_panel_settings = new_settings;
                    cx.notify();
                }
            })
            .detach();

            let mut this = Self {
                project: project.clone(),
                fs: workspace.app_state().fs.clone(),
                scroll_handle: UniformListScrollHandle::new(),
                focus_handle,
                visible_entries: Default::default(),
                last_worktree_root_id: Default::default(),
                expanded_dir_ids: Default::default(),
                unfolded_dir_ids: Default::default(),
                selection: None,
                selections: Default::default(),
                edit_state: None,
                context_menu: None,
                filename_editor,
                clipboard_entry: None,
                _dragged_entry_destination: None,
                workspace: workspace.weak_handle(),
                width: None,
                pending_serialization: Task::ready(None),
            };
            this.update_visible_entries(None, cx);

            this
        });

        cx.subscribe(&project_panel, {
            let project_panel = project_panel.downgrade();
            move |workspace, _, event, cx| match event {
                &Event::OpenedEntry {
                    entry_id,
                    focus_opened_item,
                    allow_preview,
                    mark_selected
                } => {
                    if let Some(worktree) = project.read(cx).worktree_for_entry(entry_id, cx) {
                        if let Some(entry) = worktree.read(cx).entry_for_id(entry_id) {
                            let file_path = entry.path.clone();
                            let worktree_id = worktree.read(cx).id();
                            let entry_id = entry.id;

                                project_panel.update(cx, |this, _| {
                                    if !mark_selected {
                                        this.selections.clear();
                                    }
                                    this.selections.insert(Selection {
                                        worktree_id,
                                        entry_id
                                    });
                                }).ok();


                            workspace
                                .open_path_preview(
                                    ProjectPath {
                                        worktree_id,
                                        path: file_path.clone(),
                                    },
                                    None,
                                    focus_opened_item,
                                    allow_preview,
                                    cx,
                                )
                                .detach_and_prompt_err("Failed to open file", cx, move |e, _| {
                                    match e.error_code() {
                                        ErrorCode::UnsharedItem => Some(format!(
                                            "{} is not shared by the host. This could be because it has been marked as `private`",
                                            file_path.display()
                                        )),
                                        _ => None,
                                    }
                                });

                            if let Some(project_panel) = project_panel.upgrade() {
                                // Always select the entry, regardless of whether it is opened or not.
                                project_panel.update(cx, |project_panel, _| {
                                    project_panel.selection = Some(Selection {
                                        worktree_id,
                                        entry_id
                                    });
                                });
                                if !focus_opened_item {
                                    let focus_handle = project_panel.read(cx).focus_handle.clone();
                                    cx.focus(&focus_handle);
                                }
                            }
                        }
                    }
                }
                &Event::SplitEntry { entry_id } => {
                    if let Some(worktree) = project.read(cx).worktree_for_entry(entry_id, cx) {
                        if let Some(entry) = worktree.read(cx).entry_for_id(entry_id) {
                            workspace
                                .split_path(
                                    ProjectPath {
                                        worktree_id: worktree.read(cx).id(),
                                        path: entry.path.clone(),
                                    },
                                    cx,
                                )
                                .detach_and_log_err(cx);
                        }
                    }
                }
                _ => {}
            }
        })
        .detach();

        project_panel
    }

    pub async fn load(
        workspace: WeakView<Workspace>,
        mut cx: AsyncWindowContext,
    ) -> Result<View<Self>> {
        let serialized_panel = cx
            .background_executor()
            .spawn(async move { KEY_VALUE_STORE.read_kvp(PROJECT_PANEL_KEY) })
            .await
            .map_err(|e| anyhow!("Failed to load project panel: {}", e))
            .log_err()
            .flatten()
            .map(|panel| serde_json::from_str::<SerializedProjectPanel>(&panel))
            .transpose()
            .log_err()
            .flatten();

        workspace.update(&mut cx, |workspace, cx| {
            let panel = ProjectPanel::new(workspace, cx);
            if let Some(serialized_panel) = serialized_panel {
                panel.update(cx, |panel, cx| {
                    panel.width = serialized_panel.width.map(|px| px.round());
                    cx.notify();
                });
            }
            panel
        })
    }

    fn serialize(&mut self, cx: &mut ViewContext<Self>) {
        let width = self.width;
        self.pending_serialization = cx.background_executor().spawn(
            async move {
                KEY_VALUE_STORE
                    .write_kvp(
                        PROJECT_PANEL_KEY.into(),
                        serde_json::to_string(&SerializedProjectPanel { width })?,
                    )
                    .await?;
                anyhow::Ok(())
            }
            .log_err(),
        );
    }

    fn focus_in(&mut self, cx: &mut ViewContext<Self>) {
        if !self.focus_handle.contains_focused(cx) {
            cx.emit(Event::Focus);
        }
    }

    fn deploy_context_menu(
        &mut self,
        position: Point<Pixels>,
        entry_id: ProjectEntryId,
        cx: &mut ViewContext<Self>,
    ) {
        let this = cx.view().clone();
        let project = self.project.read(cx);

        let worktree_id = if let Some(id) = project.worktree_id_for_entry(entry_id, cx) {
            id
        } else {
            return;
        };

        self.selection = Some(Selection {
            worktree_id,
            entry_id,
        });

        if let Some((worktree, entry)) = self.selected_entry(cx) {
            let auto_fold_dirs = ProjectPanelSettings::get_global(cx).auto_fold_dirs;
            let is_root = Some(entry) == worktree.root_entry();
            let is_dir = entry.is_dir();
            let is_foldable = auto_fold_dirs && self.is_foldable(entry, worktree);
            let is_unfoldable = auto_fold_dirs && self.is_unfoldable(entry, worktree);
            let worktree_id = worktree.id();
            let is_local = project.is_local();
            let is_read_only = project.is_read_only();
            let is_remote = project.is_remote();

            let context_menu = ContextMenu::build(cx, |menu, cx| {
                menu.context(self.focus_handle.clone()).when_else(
                    is_read_only,
                    |menu| {
                        menu.action("Copy Relative Path", Box::new(CopyRelativePath))
                            .when(is_dir, |menu| {
                                menu.action("Search Inside", Box::new(NewSearchInDirectory))
                            })
                    },
                    |menu| {
                        menu.action("New File", Box::new(NewFile))
                            .action("New Folder", Box::new(NewDirectory))
                            .separator()
                            .action("Reveal in Finder", Box::new(RevealInFinder))
                            .action("Open in Terminal", Box::new(OpenInTerminal))
                            .when(is_dir, |menu| {
                                menu.separator()
                                    .action("Find in Folder…", Box::new(NewSearchInDirectory))
                            })
                            .when(is_unfoldable, |menu| {
                                menu.action("Unfold Directory", Box::new(UnfoldDirectory))
                            })
                            .when(is_foldable, |menu| {
                                menu.action("Fold Directory", Box::new(FoldDirectory))
                            })
                            .separator()
                            .action("Cut", Box::new(Cut))
                            .action("Copy", Box::new(Copy))
                            .action("Duplicate", Box::new(Duplicate))
                            // TODO: Paste should always be visible, but disabled when clipboard is empty
                            .when_some(self.clipboard_entry, |menu, entry| {
                                menu.when(entry.worktree_id() == worktree_id, |menu| {
                                    menu.action("Paste", Box::new(Paste))
                                })
                            })
                            .separator()
                            .action("Copy Path", Box::new(CopyPath))
                            .action("Copy Relative Path", Box::new(CopyRelativePath))
                            .separator()
                            .action("Rename", Box::new(Rename))
                            .when(!is_root, |menu| {
                                menu.action("Trash", Box::new(Trash { skip_prompt: false }))
                                    .action("Delete", Box::new(Delete { skip_prompt: false }))
                            })
                            .when(is_local & is_root, |menu| {
                                menu.separator()
                                    .when(!is_remote, |menu| {
                                        menu.action(
                                            "Add Folder to Project…",
                                            Box::new(workspace::AddFolderToProject),
                                        )
                                    })
                                    .entry(
                                        "Remove from Project",
                                        None,
                                        cx.handler_for(&this, move |this, cx| {
                                            this.project.update(cx, |project, cx| {
                                                project.remove_worktree(worktree_id, cx)
                                            });
                                        }),
                                    )
                            })
                            .when(is_local & is_root, |menu| {
                                menu.separator()
                                    .action("Collapse All", Box::new(CollapseAllEntries))
                            })
                    },
                )
            });

            cx.focus_view(&context_menu);
            let subscription = cx.subscribe(&context_menu, |this, _, _: &DismissEvent, cx| {
                this.context_menu.take();
                cx.notify();
            });
            self.context_menu = Some((context_menu, position, subscription));
        }

        cx.notify();
    }

    fn is_unfoldable(&self, entry: &Entry, worktree: &Worktree) -> bool {
        if !entry.is_dir() || self.unfolded_dir_ids.contains(&entry.id) {
            return false;
        }

        if let Some(parent_path) = entry.path.parent() {
            let snapshot = worktree.snapshot();
            let mut child_entries = snapshot.child_entries(&parent_path);
            if let Some(child) = child_entries.next() {
                if child_entries.next().is_none() {
                    return child.kind.is_dir();
                }
            }
        };
        false
    }

    fn is_foldable(&self, entry: &Entry, worktree: &Worktree) -> bool {
        if entry.is_dir() {
            let snapshot = worktree.snapshot();

            let mut child_entries = snapshot.child_entries(&entry.path);
            if let Some(child) = child_entries.next() {
                if child_entries.next().is_none() {
                    return child.kind.is_dir();
                }
            }
        }
        false
    }

    fn expand_selected_entry(&mut self, _: &ExpandSelectedEntry, cx: &mut ViewContext<Self>) {
        if let Some((worktree, entry)) = self.selected_entry(cx) {
            if entry.is_dir() {
                let worktree_id = worktree.id();
                let entry_id = entry.id;
                let expanded_dir_ids =
                    if let Some(expanded_dir_ids) = self.expanded_dir_ids.get_mut(&worktree_id) {
                        expanded_dir_ids
                    } else {
                        return;
                    };

                match expanded_dir_ids.binary_search(&entry_id) {
                    Ok(_) => self.select_next(&SelectNext, cx),
                    Err(ix) => {
                        self.project.update(cx, |project, cx| {
                            project.expand_entry(worktree_id, entry_id, cx);
                        });

                        expanded_dir_ids.insert(ix, entry_id);
                        self.update_visible_entries(None, cx);
                        cx.notify();
                    }
                }
            }
        }
    }

    fn collapse_selected_entry(&mut self, _: &CollapseSelectedEntry, cx: &mut ViewContext<Self>) {
        if let Some((worktree, mut entry)) = self.selected_entry(cx) {
            let worktree_id = worktree.id();
            let expanded_dir_ids =
                if let Some(expanded_dir_ids) = self.expanded_dir_ids.get_mut(&worktree_id) {
                    expanded_dir_ids
                } else {
                    return;
                };

            loop {
                let entry_id = entry.id;
                match expanded_dir_ids.binary_search(&entry_id) {
                    Ok(ix) => {
                        expanded_dir_ids.remove(ix);
                        self.update_visible_entries(Some((worktree_id, entry_id)), cx);
                        cx.notify();
                        break;
                    }
                    Err(_) => {
                        if let Some(parent_entry) =
                            entry.path.parent().and_then(|p| worktree.entry_for_path(p))
                        {
                            entry = parent_entry;
                        } else {
                            break;
                        }
                    }
                }
            }
        }
    }

    pub fn collapse_all_entries(&mut self, _: &CollapseAllEntries, cx: &mut ViewContext<Self>) {
        // By keeping entries for fully collapsed worktrees, we avoid expanding them within update_visible_entries
        // (which is it's default behaviour when there's no entry for a worktree in expanded_dir_ids).
        self.expanded_dir_ids
            .retain(|_, expanded_entries| expanded_entries.is_empty());
        self.update_visible_entries(None, cx);
        cx.notify();
    }

    fn toggle_expanded(&mut self, entry_id: ProjectEntryId, cx: &mut ViewContext<Self>) {
        if let Some(worktree_id) = self.project.read(cx).worktree_id_for_entry(entry_id, cx) {
            if let Some(expanded_dir_ids) = self.expanded_dir_ids.get_mut(&worktree_id) {
                self.project.update(cx, |project, cx| {
                    match expanded_dir_ids.binary_search(&entry_id) {
                        Ok(ix) => {
                            expanded_dir_ids.remove(ix);
                        }
                        Err(ix) => {
                            project.expand_entry(worktree_id, entry_id, cx);
                            expanded_dir_ids.insert(ix, entry_id);
                        }
                    }
                });
                self.update_visible_entries(Some((worktree_id, entry_id)), cx);
                cx.focus(&self.focus_handle);
                cx.notify();
            }
        }
    }

    fn select_prev(&mut self, _: &SelectPrev, cx: &mut ViewContext<Self>) {
        if let Some(selection) = self.selection {
            let (mut worktree_ix, mut entry_ix, _) =
                self.index_for_selection(selection).unwrap_or_default();
            if entry_ix > 0 {
                entry_ix -= 1;
            } else if worktree_ix > 0 {
                worktree_ix -= 1;
                entry_ix = self.visible_entries[worktree_ix].1.len() - 1;
            } else {
                return;
            }

            let (worktree_id, worktree_entries) = &self.visible_entries[worktree_ix];
            let selection = Selection {
                worktree_id: *worktree_id,
                entry_id: worktree_entries[entry_ix].id,
            };
            self.selection = Some(selection);
            if cx.modifiers().shift {
                self.selections.insert(selection);
            }
            self.autoscroll(cx);
            cx.notify();
        } else {
            self.select_first(&SelectFirst {}, cx);
        }
    }

    fn confirm(&mut self, _: &Confirm, cx: &mut ViewContext<Self>) {
        if let Some(task) = self.confirm_edit(cx) {
            task.detach_and_log_err(cx);
        }
    }

    fn open(&mut self, _: &Open, cx: &mut ViewContext<Self>) {
        self.open_internal(false, true, false, cx);
    }

    fn open_permanent(&mut self, _: &OpenPermanent, cx: &mut ViewContext<Self>) {
        self.open_internal(true, false, true, cx);
    }

    fn open_internal(
        &mut self,
        mark_selected: bool,
        allow_preview: bool,
        focus_opened_item: bool,
        cx: &mut ViewContext<Self>,
    ) {
        if let Some((_, entry)) = self.selected_entry(cx) {
            if entry.is_file() {
                self.open_entry(
                    entry.id,
                    mark_selected,
                    focus_opened_item,
                    allow_preview,
                    cx,
                );
            } else {
                self.toggle_expanded(entry.id, cx);
            }
        }
    }

    fn confirm_edit(&mut self, cx: &mut ViewContext<Self>) -> Option<Task<Result<()>>> {
        let edit_state = self.edit_state.as_mut()?;
        cx.focus(&self.focus_handle);

        let worktree_id = edit_state.worktree_id;
        let is_new_entry = edit_state.is_new_entry;
        let filename = self.filename_editor.read(cx).text(cx);
        edit_state.is_dir = edit_state.is_dir
            || (edit_state.is_new_entry && filename.ends_with(std::path::MAIN_SEPARATOR));
        let is_dir = edit_state.is_dir;
        let worktree = self.project.read(cx).worktree_for_id(worktree_id, cx)?;
        let entry = worktree.read(cx).entry_for_id(edit_state.entry_id)?.clone();

        let path_already_exists = |path| worktree.read(cx).entry_for_path(path).is_some();
        let edit_task;
        let edited_entry_id;
        if is_new_entry {
            self.selection = Some(Selection {
                worktree_id,
                entry_id: NEW_ENTRY_ID,
            });
            let new_path = entry.path.join(&filename.trim_start_matches('/'));
            if path_already_exists(new_path.as_path()) {
                return None;
            }

            edited_entry_id = NEW_ENTRY_ID;
            edit_task = self.project.update(cx, |project, cx| {
                project.create_entry((worktree_id, &new_path), is_dir, cx)
            });
        } else {
            let new_path = if let Some(parent) = entry.path.clone().parent() {
                parent.join(&filename)
            } else {
                filename.clone().into()
            };
            if path_already_exists(new_path.as_path()) {
                return None;
            }

            edited_entry_id = entry.id;
            edit_task = self.project.update(cx, |project, cx| {
                project.rename_entry(entry.id, new_path.as_path(), cx)
            });
        };

        edit_state.processing_filename = Some(filename);
        cx.notify();

        Some(cx.spawn(|this, mut cx| async move {
            let new_entry = edit_task.await;
            this.update(&mut cx, |this, cx| {
                this.edit_state.take();
                cx.notify();
            })?;

            if let Some(new_entry) = new_entry? {
                this.update(&mut cx, |this, cx| {
                    if let Some(selection) = &mut this.selection {
                        if selection.entry_id == edited_entry_id {
                            selection.worktree_id = worktree_id;
                            selection.entry_id = new_entry.id;
                            this.expand_to_selection(cx);
                        }
                    }
                    this.update_visible_entries(None, cx);
                    if is_new_entry && !is_dir {
                        this.open_entry(new_entry.id, false, true, false, cx);
                    }
                    cx.notify();
                })?;
            }
            Ok(())
        }))
    }

    fn cancel(&mut self, _: &menu::Cancel, cx: &mut ViewContext<Self>) {
        self.edit_state = None;
        self.update_visible_entries(None, cx);
        self.selections.clear();
        cx.focus(&self.focus_handle);
        cx.notify();
    }

    fn open_entry(
        &mut self,
        entry_id: ProjectEntryId,
        mark_selected: bool,
        focus_opened_item: bool,
        allow_preview: bool,
        cx: &mut ViewContext<Self>,
    ) {
        cx.emit(Event::OpenedEntry {
            entry_id,
            focus_opened_item,
            allow_preview,
            mark_selected,
        });
    }

    fn split_entry(&mut self, entry_id: ProjectEntryId, cx: &mut ViewContext<Self>) {
        cx.emit(Event::SplitEntry { entry_id });
    }

    fn new_file(&mut self, _: &NewFile, cx: &mut ViewContext<Self>) {
        self.add_entry(false, cx)
    }

    fn new_directory(&mut self, _: &NewDirectory, cx: &mut ViewContext<Self>) {
        self.add_entry(true, cx)
    }

    fn add_entry(&mut self, is_dir: bool, cx: &mut ViewContext<Self>) {
        if let Some(Selection {
            worktree_id,
            entry_id,
        }) = self.selection
        {
            let directory_id;
            if let Some((worktree, expanded_dir_ids)) = self
                .project
                .read(cx)
                .worktree_for_id(worktree_id, cx)
                .zip(self.expanded_dir_ids.get_mut(&worktree_id))
            {
                let worktree = worktree.read(cx);
                if let Some(mut entry) = worktree.entry_for_id(entry_id) {
                    loop {
                        if entry.is_dir() {
                            if let Err(ix) = expanded_dir_ids.binary_search(&entry.id) {
                                expanded_dir_ids.insert(ix, entry.id);
                            }
                            directory_id = entry.id;
                            break;
                        } else {
                            if let Some(parent_path) = entry.path.parent() {
                                if let Some(parent_entry) = worktree.entry_for_path(parent_path) {
                                    entry = parent_entry;
                                    continue;
                                }
                            }
                            return;
                        }
                    }
                } else {
                    return;
                };
            } else {
                return;
            };

            self.edit_state = Some(EditState {
                worktree_id,
                entry_id: directory_id,
                is_new_entry: true,
                is_dir,
                processing_filename: None,
            });
            self.filename_editor.update(cx, |editor, cx| {
                editor.clear(cx);
                editor.focus(cx);
            });
            self.update_visible_entries(Some((worktree_id, NEW_ENTRY_ID)), cx);
            self.autoscroll(cx);
            cx.notify();
        }
    }

    fn rename(&mut self, _: &Rename, cx: &mut ViewContext<Self>) {
        if let Some(Selection {
            worktree_id,
            entry_id,
        }) = self.selection
        {
            if let Some(worktree) = self.project.read(cx).worktree_for_id(worktree_id, cx) {
                if let Some(entry) = worktree.read(cx).entry_for_id(entry_id) {
                    self.edit_state = Some(EditState {
                        worktree_id,
                        entry_id,
                        is_new_entry: false,
                        is_dir: entry.is_dir(),
                        processing_filename: None,
                    });
                    let file_name = entry
                        .path
                        .file_name()
                        .map(|s| s.to_string_lossy())
                        .unwrap_or_default()
                        .to_string();
                    let file_stem = entry.path.file_stem().map(|s| s.to_string_lossy());
                    let selection_end =
                        file_stem.map_or(file_name.len(), |file_stem| file_stem.len());
                    self.filename_editor.update(cx, |editor, cx| {
                        editor.set_text(file_name, cx);
                        editor.change_selections(Some(Autoscroll::fit()), cx, |s| {
                            s.select_ranges([0..selection_end])
                        });
                        editor.focus(cx);
                    });
                    self.update_visible_entries(None, cx);
                    self.autoscroll(cx);
                    cx.notify();
                }
            }
        }
    }

    fn trash(&mut self, action: &Trash, cx: &mut ViewContext<Self>) {
        self.remove(true, action.skip_prompt, cx);
    }

    fn delete(&mut self, action: &Delete, cx: &mut ViewContext<Self>) {
        self.remove(false, action.skip_prompt, cx);
    }

    fn remove(&mut self, trash: bool, skip_prompt: bool, cx: &mut ViewContext<'_, ProjectPanel>) {
        maybe!({
            let selections = self.selections.clone();
            if selections.is_empty() {
                return None;
            }
            let project = self.project.read(cx);
            let file_paths = selections
                .into_iter()
                .filter_map(|selection| {
                    Some((
                        selection.entry_id,
                        project
                            .path_for_entry(selection.entry_id, cx)?
                            .path
                            .file_name()?
                            .to_string_lossy()
                            .into_owned(),
                    ))
                })
                .collect::<Vec<_>>();
            if file_paths.is_empty() {
                return None;
            }
            let answer = if !skip_prompt {
                let operation = if trash { "Trash" } else { "Delete" };

                let prompt =
                    if let Some((_, path)) = file_paths.first().filter(|_| file_paths.len() == 1) {
                        format!("{operation} {path}?")
                    } else {
                        const CUTOFF_POINT: usize = 10;
                        let names = if file_paths.len() > CUTOFF_POINT {
                            let truncated_path_counts = file_paths.len() - CUTOFF_POINT;
                            let mut paths = file_paths
                                .iter()
                                .map(|(_, path)| path.clone())
                                .take(CUTOFF_POINT)
                                .collect::<Vec<_>>();
                            paths.truncate(CUTOFF_POINT);
                            if truncated_path_counts == 1 {
                                paths.push(".. 1 file not shown".into());
                            } else {
                                paths.push(format!(".. {} files not shown", truncated_path_counts));
                            }
                            paths
                        } else {
                            file_paths.iter().map(|(_, path)| path.clone()).collect()
                        };

                        format!(
                            "Do you want to {} the following {} files?\n{}",
                            operation.to_lowercase(),
                            file_paths.len(),
                            names.join("\n")
                        )
                    };
                Some(cx.prompt(PromptLevel::Info, &prompt, None, &[operation, "Cancel"]))
            } else {
                None
            };

            cx.spawn(|this, mut cx| async move {
                if let Some(answer) = answer {
                    if answer.await != Ok(0) {
                        return Result::<(), anyhow::Error>::Ok(());
                    }
                }
                for (entry_id, _) in file_paths {
                    this.update(&mut cx, |this, cx| {
                        this.project
                            .update(cx, |project, cx| project.delete_entry(entry_id, trash, cx))
                            .ok_or_else(|| anyhow!("no such entry"))
                    })??
                    .await?;
                }
                Result::<(), anyhow::Error>::Ok(())
            })
            .detach_and_log_err(cx);
            Some(())
        });
    }

    fn unfold_directory(&mut self, _: &UnfoldDirectory, cx: &mut ViewContext<Self>) {
        if let Some((worktree, entry)) = self.selected_entry(cx) {
            self.unfolded_dir_ids.insert(entry.id);

            let snapshot = worktree.snapshot();
            let mut parent_path = entry.path.parent();
            while let Some(path) = parent_path {
                if let Some(parent_entry) = worktree.entry_for_path(path) {
                    let mut children_iter = snapshot.child_entries(path);

                    if children_iter.by_ref().take(2).count() > 1 {
                        break;
                    }

                    self.unfolded_dir_ids.insert(parent_entry.id);
                    parent_path = path.parent();
                } else {
                    break;
                }
            }

            self.update_visible_entries(None, cx);
            self.autoscroll(cx);
            cx.notify();
        }
    }

    fn fold_directory(&mut self, _: &FoldDirectory, cx: &mut ViewContext<Self>) {
        if let Some((worktree, entry)) = self.selected_entry(cx) {
            self.unfolded_dir_ids.remove(&entry.id);

            let snapshot = worktree.snapshot();
            let mut path = &*entry.path;
            loop {
                let mut child_entries_iter = snapshot.child_entries(path);
                if let Some(child) = child_entries_iter.next() {
                    if child_entries_iter.next().is_none() && child.is_dir() {
                        self.unfolded_dir_ids.remove(&child.id);
                        path = &*child.path;
                    } else {
                        break;
                    }
                } else {
                    break;
                }
            }

            self.update_visible_entries(None, cx);
            self.autoscroll(cx);
            cx.notify();
        }
    }

    fn select_next(&mut self, _: &SelectNext, cx: &mut ViewContext<Self>) {
        if let Some(selection) = self.selection {
            let (mut worktree_ix, mut entry_ix, _) =
                self.index_for_selection(selection).unwrap_or_default();
            if let Some((_, worktree_entries)) = self.visible_entries.get(worktree_ix) {
                if entry_ix + 1 < worktree_entries.len() {
                    entry_ix += 1;
                } else {
                    worktree_ix += 1;
                    entry_ix = 0;
                }
            }

            if let Some((worktree_id, worktree_entries)) = self.visible_entries.get(worktree_ix) {
                if let Some(entry) = worktree_entries.get(entry_ix) {
                    let selection = Selection {
                        worktree_id: *worktree_id,
                        entry_id: entry.id,
                    };
                    self.selection = Some(selection);
                    if cx.modifiers().shift {
                        self.selections.insert(selection);
                    }

                    self.autoscroll(cx);
                    cx.notify();
                }
            }
        } else {
            self.select_first(&SelectFirst {}, cx);
        }
    }

    fn select_parent(&mut self, _: &SelectParent, cx: &mut ViewContext<Self>) {
        if let Some((worktree, entry)) = self.selected_entry(cx) {
            if let Some(parent) = entry.path.parent() {
                if let Some(parent_entry) = worktree.entry_for_path(parent) {
                    self.selection = Some(Selection {
                        worktree_id: worktree.id(),
                        entry_id: parent_entry.id,
                    });
                    self.autoscroll(cx);
                    cx.notify();
                }
            }
        } else {
            self.select_first(&SelectFirst {}, cx);
        }
    }

    fn select_first(&mut self, _: &SelectFirst, cx: &mut ViewContext<Self>) {
        let worktree = self
            .visible_entries
            .first()
            .and_then(|(worktree_id, _)| self.project.read(cx).worktree_for_id(*worktree_id, cx));
        if let Some(worktree) = worktree {
            let worktree = worktree.read(cx);
            let worktree_id = worktree.id();
            if let Some(root_entry) = worktree.root_entry() {
                let selection = Selection {
                    worktree_id,
                    entry_id: root_entry.id,
                };
                self.selection = Some(selection);
                self.selections.insert(selection);
                self.autoscroll(cx);
                cx.notify();
            }
        }
    }

    fn select_last(&mut self, _: &SelectLast, cx: &mut ViewContext<Self>) {
        let worktree = self
            .visible_entries
            .last()
            .and_then(|(worktree_id, _)| self.project.read(cx).worktree_for_id(*worktree_id, cx));
        if let Some(worktree) = worktree {
            let worktree = worktree.read(cx);
            let worktree_id = worktree.id();
            if let Some(last_entry) = worktree.entries(true).last() {
                self.selection = Some(Selection {
                    worktree_id,
                    entry_id: last_entry.id,
                });
                self.autoscroll(cx);
                cx.notify();
            }
        }
    }

    fn autoscroll(&mut self, cx: &mut ViewContext<Self>) {
        if let Some((_, _, index)) = self.selection.and_then(|s| self.index_for_selection(s)) {
            self.scroll_handle.scroll_to_item(index);
            cx.notify();
        }
    }

    fn cut(&mut self, _: &Cut, cx: &mut ViewContext<Self>) {
        if let Some((worktree, entry)) = self.selected_entry(cx) {
            self.clipboard_entry = Some(ClipboardEntry::Cut {
                worktree_id: worktree.id(),
                entry_id: entry.id,
            });
            cx.notify();
        }
    }

    fn copy(&mut self, _: &Copy, cx: &mut ViewContext<Self>) {
        if let Some((worktree, entry)) = self.selected_entry(cx) {
            self.clipboard_entry = Some(ClipboardEntry::Copied {
                worktree_id: worktree.id(),
                entry_id: entry.id,
            });
            cx.notify();
        }
    }

    fn paste(&mut self, _: &Paste, cx: &mut ViewContext<Self>) {
        maybe!({
            let (worktree, entry) = self.selected_entry(cx)?;
            let clipboard_entry = self.clipboard_entry?;
            if clipboard_entry.worktree_id() != worktree.id() {
                return None;
            }

            let clipboard_entry_file_name = self
                .project
                .read(cx)
                .path_for_entry(clipboard_entry.entry_id(), cx)?
                .path
                .file_name()?
                .to_os_string();

            let mut new_path = entry.path.to_path_buf();
            // If we're pasting into a file, or a directory into itself, go up one level.
            if entry.is_file() || (entry.is_dir() && entry.id == clipboard_entry.entry_id()) {
                new_path.pop();
            }

            new_path.push(&clipboard_entry_file_name);
            let extension = new_path.extension().map(|e| e.to_os_string());
            let file_name_without_extension = Path::new(&clipboard_entry_file_name).file_stem()?;
            let mut ix = 0;
            while worktree.entry_for_path(&new_path).is_some() {
                new_path.pop();

                let mut new_file_name = file_name_without_extension.to_os_string();
                new_file_name.push(" copy");
                if ix > 0 {
                    new_file_name.push(format!(" {}", ix));
                }
                if let Some(extension) = extension.as_ref() {
                    new_file_name.push(".");
                    new_file_name.push(extension);
                }

                new_path.push(new_file_name);
                ix += 1;
            }

            if clipboard_entry.is_cut() {
                self.project
                    .update(cx, |project, cx| {
                        project.rename_entry(clipboard_entry.entry_id(), new_path, cx)
                    })
                    .detach_and_log_err(cx)
            } else {
                self.project
                    .update(cx, |project, cx| {
                        project.copy_entry(clipboard_entry.entry_id(), new_path, cx)
                    })
                    .detach_and_log_err(cx)
            }

            Some(())
        });
    }

    fn duplicate(&mut self, _: &Duplicate, cx: &mut ViewContext<Self>) {
        self.copy(&Copy {}, cx);
        self.paste(&Paste {}, cx);
    }

    fn copy_path(&mut self, _: &CopyPath, cx: &mut ViewContext<Self>) {
        if let Some((worktree, entry)) = self.selected_entry(cx) {
            cx.write_to_clipboard(ClipboardItem::new(
                worktree
                    .abs_path()
                    .join(&entry.path)
                    .to_string_lossy()
                    .to_string(),
            ));
        }
    }

    fn copy_relative_path(&mut self, _: &CopyRelativePath, cx: &mut ViewContext<Self>) {
        if let Some((_, entry)) = self.selected_entry(cx) {
            cx.write_to_clipboard(ClipboardItem::new(entry.path.to_string_lossy().to_string()));
        }
    }

    fn reveal_in_finder(&mut self, _: &RevealInFinder, cx: &mut ViewContext<Self>) {
        if let Some((worktree, entry)) = self.selected_entry(cx) {
            cx.reveal_path(&worktree.abs_path().join(&entry.path));
        }
    }

    fn open_in_terminal(&mut self, _: &OpenInTerminal, cx: &mut ViewContext<Self>) {
        if let Some((worktree, entry)) = self.selected_entry(cx) {
            let abs_path = worktree.abs_path().join(&entry.path);
            let working_directory = if entry.is_dir() {
                Some(abs_path)
            } else {
                if entry.is_symlink {
                    abs_path.canonicalize().ok()
                } else {
                    Some(abs_path)
                }
                .and_then(|path| Some(path.parent()?.to_path_buf()))
            };
            if let Some(working_directory) = working_directory {
                cx.dispatch_action(workspace::OpenTerminal { working_directory }.boxed_clone())
            }
        }
    }

    pub fn new_search_in_directory(
        &mut self,
        _: &NewSearchInDirectory,
        cx: &mut ViewContext<Self>,
    ) {
        if let Some((worktree, entry)) = self.selected_entry(cx) {
            if entry.is_dir() {
                let include_root = self.project.read(cx).visible_worktrees(cx).count() > 1;
                let dir_path = if include_root {
                    let mut full_path = PathBuf::from(worktree.root_name());
                    full_path.push(&entry.path);
                    Arc::from(full_path)
                } else {
                    entry.path.clone()
                };

                self.workspace
                    .update(cx, |workspace, cx| {
                        search::ProjectSearchView::new_search_in_directory(
                            workspace, &dir_path, cx,
                        );
                    })
                    .ok();
            }
        }
    }

    fn move_entry(
        &mut self,
        entry_to_move: ProjectEntryId,
        destination: ProjectEntryId,
        destination_is_file: bool,
        cx: &mut ViewContext<Self>,
    ) {
        if self
            .project
            .read(cx)
            .entry_is_worktree_root(entry_to_move, cx)
        {
            self.move_worktree_root(entry_to_move, destination, cx)
        } else {
            self.move_worktree_entry(entry_to_move, destination, destination_is_file, cx)
        }
    }

    fn move_worktree_root(
        &mut self,
        entry_to_move: ProjectEntryId,
        destination: ProjectEntryId,
        cx: &mut ViewContext<Self>,
    ) {
        self.project.update(cx, |project, cx| {
            let Some(worktree_to_move) = project.worktree_for_entry(entry_to_move, cx) else {
                return;
            };
            let Some(destination_worktree) = project.worktree_for_entry(destination, cx) else {
                return;
            };

            let worktree_id = worktree_to_move.read(cx).id();
            let destination_id = destination_worktree.read(cx).id();

            project
                .move_worktree(worktree_id, destination_id, cx)
                .log_err();
        });
        return;
    }

    fn move_worktree_entry(
        &mut self,
        entry_to_move: ProjectEntryId,
        destination: ProjectEntryId,
        destination_is_file: bool,
        cx: &mut ViewContext<Self>,
    ) {
        let destination_worktree = self.project.update(cx, |project, cx| {
            let entry_path = project.path_for_entry(entry_to_move, cx)?;
            let destination_entry_path = project.path_for_entry(destination, cx)?.path.clone();

            let mut destination_path = destination_entry_path.as_ref();
            if destination_is_file {
                destination_path = destination_path.parent()?;
            }

            let mut new_path = destination_path.to_path_buf();
            new_path.push(entry_path.path.file_name()?);
            if new_path != entry_path.path.as_ref() {
                let task = project.rename_entry(entry_to_move, new_path, cx);
                cx.foreground_executor().spawn(task).detach_and_log_err(cx);
            }

            project.worktree_id_for_entry(destination, cx)
        });

        if let Some(destination_worktree) = destination_worktree {
            self.expand_entry(destination_worktree, destination, cx);
        }
    }

    fn index_for_selection(&self, selection: Selection) -> Option<(usize, usize, usize)> {
        let mut entry_index = 0;
        let mut visible_entries_index = 0;
        for (worktree_index, (worktree_id, worktree_entries)) in
            self.visible_entries.iter().enumerate()
        {
            if *worktree_id == selection.worktree_id {
                for entry in worktree_entries {
                    if entry.id == selection.entry_id {
                        return Some((worktree_index, entry_index, visible_entries_index));
                    } else {
                        visible_entries_index += 1;
                        entry_index += 1;
                    }
                }
                break;
            } else {
                visible_entries_index += worktree_entries.len();
            }
        }
        None
    }

    pub fn selected_entry<'a>(
        &self,
        cx: &'a AppContext,
    ) -> Option<(&'a Worktree, &'a project::Entry)> {
        let (worktree, entry) = self.selected_entry_handle(cx)?;
        Some((worktree.read(cx), entry))
    }

    fn selected_entry_handle<'a>(
        &self,
        cx: &'a AppContext,
    ) -> Option<(Model<Worktree>, &'a project::Entry)> {
        let selection = self.selection?;
        let project = self.project.read(cx);
        let worktree = project.worktree_for_id(selection.worktree_id, cx)?;
        let entry = worktree.read(cx).entry_for_id(selection.entry_id)?;
        Some((worktree, entry))
    }

    fn expand_to_selection(&mut self, cx: &mut ViewContext<Self>) -> Option<()> {
        let (worktree, entry) = self.selected_entry(cx)?;
        let expanded_dir_ids = self.expanded_dir_ids.entry(worktree.id()).or_default();

        for path in entry.path.ancestors() {
            let Some(entry) = worktree.entry_for_path(path) else {
                continue;
            };
            if entry.is_dir() {
                if let Err(idx) = expanded_dir_ids.binary_search(&entry.id) {
                    expanded_dir_ids.insert(idx, entry.id);
                }
            }
        }

        Some(())
    }

    fn update_visible_entries(
        &mut self,
        new_selected_entry: Option<(WorktreeId, ProjectEntryId)>,
        cx: &mut ViewContext<Self>,
    ) {
        let auto_collapse_dirs = ProjectPanelSettings::get_global(cx).auto_fold_dirs;
        let project = self.project.read(cx);
        self.last_worktree_root_id = project
            .visible_worktrees(cx)
            .rev()
            .next()
            .and_then(|worktree| worktree.read(cx).root_entry())
            .map(|entry| entry.id);

        self.visible_entries.clear();
        for worktree in project.visible_worktrees(cx) {
            let snapshot = worktree.read(cx).snapshot();
            let worktree_id = snapshot.id();

            let expanded_dir_ids = match self.expanded_dir_ids.entry(worktree_id) {
                hash_map::Entry::Occupied(e) => e.into_mut(),
                hash_map::Entry::Vacant(e) => {
                    // The first time a worktree's root entry becomes available,
                    // mark that root entry as expanded.
                    if let Some(entry) = snapshot.root_entry() {
                        e.insert(vec![entry.id]).as_slice()
                    } else {
                        &[]
                    }
                }
            };

            let mut new_entry_parent_id = None;
            let mut new_entry_kind = EntryKind::Dir;
            if let Some(edit_state) = &self.edit_state {
                if edit_state.worktree_id == worktree_id && edit_state.is_new_entry {
                    new_entry_parent_id = Some(edit_state.entry_id);
                    new_entry_kind = if edit_state.is_dir {
                        EntryKind::Dir
                    } else {
                        EntryKind::File(Default::default())
                    };
                }
            }

            let mut visible_worktree_entries = Vec::new();
            let mut entry_iter = snapshot.entries(true);
            while let Some(entry) = entry_iter.entry() {
                if auto_collapse_dirs
                    && entry.kind.is_dir()
                    && !self.unfolded_dir_ids.contains(&entry.id)
                {
                    if let Some(root_path) = snapshot.root_entry() {
                        let mut child_entries = snapshot.child_entries(&entry.path);
                        if let Some(child) = child_entries.next() {
                            if entry.path != root_path.path
                                && child_entries.next().is_none()
                                && child.kind.is_dir()
                            {
                                entry_iter.advance();
                                continue;
                            }
                        }
                    }
                }

                visible_worktree_entries.push(entry.clone());
                if Some(entry.id) == new_entry_parent_id {
                    visible_worktree_entries.push(Entry {
                        id: NEW_ENTRY_ID,
                        kind: new_entry_kind,
                        path: entry.path.join("\0").into(),
                        inode: 0,
                        mtime: entry.mtime,
                        is_ignored: entry.is_ignored,
                        is_external: false,
                        is_private: false,
                        git_status: entry.git_status,
                        canonical_path: entry.canonical_path.clone(),
                        is_symlink: entry.is_symlink,
                    });
                }
                if expanded_dir_ids.binary_search(&entry.id).is_err()
                    && entry_iter.advance_to_sibling()
                {
                    continue;
                }
                entry_iter.advance();
            }

            snapshot.propagate_git_statuses(&mut visible_worktree_entries);

            visible_worktree_entries.sort_by(|entry_a, entry_b| {
                let mut components_a = entry_a.path.components().peekable();
                let mut components_b = entry_b.path.components().peekable();
                loop {
                    match (components_a.next(), components_b.next()) {
                        (Some(component_a), Some(component_b)) => {
                            let a_is_file = components_a.peek().is_none() && entry_a.is_file();
                            let b_is_file = components_b.peek().is_none() && entry_b.is_file();
                            let ordering = a_is_file.cmp(&b_is_file).then_with(|| {
                                let maybe_numeric_ordering = maybe!({
                                    let num_and_remainder_a = Path::new(component_a.as_os_str())
                                        .file_stem()
                                        .and_then(|s| s.to_str())
                                        .and_then(
                                            NumericPrefixWithSuffix::from_numeric_prefixed_str,
                                        )?;
                                    let num_and_remainder_b = Path::new(component_b.as_os_str())
                                        .file_stem()
                                        .and_then(|s| s.to_str())
                                        .and_then(
                                            NumericPrefixWithSuffix::from_numeric_prefixed_str,
                                        )?;

                                    num_and_remainder_a.partial_cmp(&num_and_remainder_b)
                                });

                                maybe_numeric_ordering.unwrap_or_else(|| {
                                    let name_a =
                                        UniCase::new(component_a.as_os_str().to_string_lossy());
                                    let name_b =
                                        UniCase::new(component_b.as_os_str().to_string_lossy());

                                    name_a.cmp(&name_b)
                                })
                            });
                            if !ordering.is_eq() {
                                return ordering;
                            }
                        }
                        (Some(_), None) => break Ordering::Greater,
                        (None, Some(_)) => break Ordering::Less,
                        (None, None) => break Ordering::Equal,
                    }
                }
            });
            self.visible_entries
                .push((worktree_id, visible_worktree_entries));
        }

        if let Some((worktree_id, entry_id)) = new_selected_entry {
            self.selection = Some(Selection {
                worktree_id,
                entry_id,
            });
            self.selections.insert(Selection {
                worktree_id,
                entry_id,
            });
        }
    }

    fn expand_entry(
        &mut self,
        worktree_id: WorktreeId,
        entry_id: ProjectEntryId,
        cx: &mut ViewContext<Self>,
    ) {
        self.project.update(cx, |project, cx| {
            if let Some((worktree, expanded_dir_ids)) = project
                .worktree_for_id(worktree_id, cx)
                .zip(self.expanded_dir_ids.get_mut(&worktree_id))
            {
                project.expand_entry(worktree_id, entry_id, cx);
                let worktree = worktree.read(cx);

                if let Some(mut entry) = worktree.entry_for_id(entry_id) {
                    loop {
                        if let Err(ix) = expanded_dir_ids.binary_search(&entry.id) {
                            expanded_dir_ids.insert(ix, entry.id);
                        }

                        if let Some(parent_entry) =
                            entry.path.parent().and_then(|p| worktree.entry_for_path(p))
                        {
                            entry = parent_entry;
                        } else {
                            break;
                        }
                    }
                }
            }
        });
    }

    fn for_each_visible_entry(
        &self,
        range: Range<usize>,
        cx: &mut ViewContext<ProjectPanel>,
        mut callback: impl FnMut(ProjectEntryId, EntryDetails, &mut ViewContext<ProjectPanel>),
    ) {
        let mut ix = 0;
        for (worktree_id, visible_worktree_entries) in &self.visible_entries {
            if ix >= range.end {
                return;
            }

            if ix + visible_worktree_entries.len() <= range.start {
                ix += visible_worktree_entries.len();
                continue;
            }

            let end_ix = range.end.min(ix + visible_worktree_entries.len());
            let (git_status_setting, show_file_icons, show_folder_icons) = {
                let settings = ProjectPanelSettings::get_global(cx);
                (
                    settings.git_status,
                    settings.file_icons,
                    settings.folder_icons,
                )
            };
            if let Some(worktree) = self.project.read(cx).worktree_for_id(*worktree_id, cx) {
                let snapshot = worktree.read(cx).snapshot();
                let root_name = OsStr::new(snapshot.root_name());
                let expanded_entry_ids = self
                    .expanded_dir_ids
                    .get(&snapshot.id())
                    .map(Vec::as_slice)
                    .unwrap_or(&[]);

                let entry_range = range.start.saturating_sub(ix)..end_ix - ix;
                for entry in visible_worktree_entries[entry_range].iter() {
                    let status = git_status_setting.then(|| entry.git_status).flatten();
                    let is_expanded = expanded_entry_ids.binary_search(&entry.id).is_ok();
                    let icon = match entry.kind {
                        EntryKind::File(_) => {
                            if show_file_icons {
                                FileIcons::get_icon(&entry.path, cx)
                            } else {
                                None
                            }
                        }
                        _ => {
                            if show_folder_icons {
                                FileIcons::get_folder_icon(is_expanded, cx)
                            } else {
                                FileIcons::get_chevron_icon(is_expanded, cx)
                            }
                        }
                    };

                    let (depth, difference) = ProjectPanel::calculate_depth_and_difference(
                        entry,
                        visible_worktree_entries,
                    );

                    let filename = match difference {
                        diff if diff > 1 => entry
                            .path
                            .iter()
                            .skip(entry.path.components().count() - diff)
                            .collect::<PathBuf>()
                            .to_str()
                            .unwrap_or_default()
                            .to_string(),
                        _ => entry
                            .path
                            .file_name()
                            .map(|name| name.to_string_lossy().into_owned())
                            .unwrap_or_else(|| root_name.to_string_lossy().to_string()),
                    };
                    let selection = Selection {
                        worktree_id: snapshot.id(),
                        entry_id: entry.id,
                    };
                    let mut details = EntryDetails {
                        filename,
                        icon,
                        path: entry.path.clone(),
                        depth,
                        kind: entry.kind,
                        is_ignored: entry.is_ignored,
                        is_expanded,
                        is_selected: self.selections.contains(&selection),
                        is_editing: false,
                        is_processing: false,
                        is_cut: self
                            .clipboard_entry
                            .map_or(false, |e| e.is_cut() && e.entry_id() == entry.id),
                        git_status: status,
                        is_private: entry.is_private,
<<<<<<< HEAD
                        worktree_id: *worktree_id,
=======
                        canonical_path: entry.canonical_path.clone(),
>>>>>>> a03813a4
                    };

                    if let Some(edit_state) = &self.edit_state {
                        let is_edited_entry = if edit_state.is_new_entry {
                            entry.id == NEW_ENTRY_ID
                        } else {
                            entry.id == edit_state.entry_id
                        };

                        if is_edited_entry {
                            if let Some(processing_filename) = &edit_state.processing_filename {
                                details.is_processing = true;
                                details.filename.clear();
                                details.filename.push_str(processing_filename);
                            } else {
                                if edit_state.is_new_entry {
                                    details.filename.clear();
                                }
                                details.is_editing = true;
                            }
                        }
                    }

                    callback(entry.id, details, cx);
                }
            }
            ix = end_ix;
        }
    }

    fn calculate_depth_and_difference(
        entry: &Entry,
        visible_worktree_entries: &Vec<Entry>,
    ) -> (usize, usize) {
        let visible_worktree_paths: HashSet<Arc<Path>> = visible_worktree_entries
            .iter()
            .map(|e| e.path.clone())
            .collect();

        let (depth, difference) = entry
            .path
            .ancestors()
            .skip(1) // Skip the entry itself
            .find_map(|ancestor| {
                if visible_worktree_paths.contains(ancestor) {
                    let parent_entry = visible_worktree_entries
                        .iter()
                        .find(|&e| &*e.path == ancestor)
                        .unwrap();

                    let entry_path_components_count = entry.path.components().count();
                    let parent_path_components_count = parent_entry.path.components().count();
                    let difference = entry_path_components_count - parent_path_components_count;
                    let depth = parent_entry
                        .path
                        .ancestors()
                        .skip(1)
                        .filter(|ancestor| visible_worktree_paths.contains(*ancestor))
                        .count();
                    Some((depth + 1, difference))
                } else {
                    None
                }
            })
            .unwrap_or((0, 0));

        (depth, difference)
    }

    fn render_entry(
        &self,
        entry_id: ProjectEntryId,
        details: EntryDetails,
        cx: &mut ViewContext<Self>,
    ) -> Stateful<Div> {
        let kind = details.kind;
        let settings = ProjectPanelSettings::get_global(cx);
        let show_editor = details.is_editing && !details.is_processing;
        let selection = Selection {
            worktree_id: details.worktree_id,
            entry_id,
        };
        let is_selected = self.selections.contains(&selection);
        let is_active = self
            .selection
            .map_or(false, |selection| selection.entry_id == entry_id);
        let width = self.size(cx);
        let filename_text_color =
            entry_git_aware_label_color(details.git_status, details.is_ignored, is_selected);
        let file_name = details.filename.clone();
        let mut icon = details.icon.clone();
        if show_editor && details.kind.is_file() {
            let filename = self.filename_editor.read(cx).text(cx);
            if filename.len() > 2 {
                icon = FileIcons::get_icon(Path::new(&filename), cx);
            }
        }

        let canonical_path = details
            .canonical_path
            .as_ref()
            .map(|f| f.to_string_lossy().to_string());

        let depth = details.depth;
        let worktree_id = details.worktree_id;
        let selections = Arc::new(self.selections.clone());
        struct DraggedSelection {
            active_selection: Selection,
            marked_selections: Arc<BTreeSet<Selection>>,
        }
        let dragged_selection = DraggedSelection {
            active_selection: selection,
            marked_selections: selections,
        };
        div()
            .id(entry_id.to_proto() as usize)
            .on_drag(dragged_selection, move |selection, cx| {
                cx.new_view(|_| DraggedProjectEntryView {
                    details: details.clone(),
                    width,
                    selection: selection.active_selection.clone(),
                    selections: selection.marked_selections.clone(),
                })
            })
            .drag_over::<DraggedSelection>(|style, _, cx| {
                style.bg(cx.theme().colors().drop_target_background)
            })
            .on_drop(cx.listener(move |this, selections: &DraggedSelection, cx| {
                for selection in selections.marked_selections.iter() {
                    this.move_entry(selection.entry_id, entry_id, kind.is_file(), cx);
                }
            }))
            .child(
                ListItem::new(entry_id.to_proto() as usize)
                    .indent_level(depth)
                    .indent_step_size(px(settings.indent_size))
                    .selected(is_selected)
                    .when_some(canonical_path, |this, path| {
                        this.end_slot::<Icon>(
                            Icon::new(IconName::ArrowUpRight)
                                .size(IconSize::Indicator)
                                .color(filename_text_color),
                        )
                        .tooltip(move |cx| Tooltip::text(format!("{path} • Symbolic Link"), cx))
                    })
                    .child(if let Some(icon) = &icon {
                        h_flex().child(Icon::from_path(icon.to_string()).color(filename_text_color))
                    } else {
                        h_flex()
                            .size(IconSize::default().rems())
                            .invisible()
                            .flex_none()
                    })
                    .child(
                        if let (Some(editor), true) = (Some(&self.filename_editor), show_editor) {
                            h_flex().h_6().w_full().child(editor.clone())
                        } else {
                            h_flex().h_6().child(
                                Label::new(file_name)
                                    .single_line()
                                    .color(filename_text_color),
                            )
                        }
                        .ml_1(),
                    )
                    .on_click(cx.listener(move |this, event: &gpui::ClickEvent, cx| {
                        if event.down.button == MouseButton::Right || event.down.first_mouse {
                            return;
                        }
                        if !show_editor {
                            if let Some(selection) =
                                this.selection.filter(|_| event.down.modifiers.shift)
                            {
                                let current_selection = this.index_for_selection(selection);
                                let target_selection = this.index_for_selection(Selection {
                                    entry_id,
                                    worktree_id,
                                });
                                if let Some(((_, _, source_index), (_, _, target_index))) =
                                    current_selection.zip(target_selection)
                                {
                                    let range_start = source_index.min(target_index);
                                    let range_end = source_index.max(target_index) + 1; // Make the range inclusive.
                                    let mut new_selections = BTreeSet::new();
                                    this.for_each_visible_entry(
                                        range_start..range_end,
                                        cx,
                                        |entry_id, details, _| {
                                            new_selections.insert(Selection {
                                                entry_id,
                                                worktree_id: details.worktree_id,
                                            });
                                        },
                                    );

                                    this.selections = if source_index > target_index {
                                        this.selections
                                            .difference(&new_selections)
                                            .cloned()
                                            .collect()
                                    } else {
                                        this.selections.union(&new_selections).cloned().collect()
                                    };

                                    this.selection = Some(Selection {
                                        entry_id,
                                        worktree_id,
                                    });
                                    // Ensure that the current entry is selected.
                                    this.selections.insert(Selection {
                                        entry_id,
                                        worktree_id,
                                    });
                                }
                            } else if event.down.modifiers.secondary() {
                                if !this.selections.insert(selection) {
                                    this.selections.remove(&selection);
                                }
                            } else if kind.is_dir() {
                                this.toggle_expanded(entry_id, cx);
                            } else {
                                let click_count = event.up.click_count;
                                if click_count > 1 && event.down.modifiers.secondary() {
                                    this.split_entry(entry_id, cx);
                                } else {
                                    this.open_entry(
                                        entry_id,
                                        cx.modifiers().secondary(),
                                        click_count > 1,
                                        click_count == 1,
                                        cx,
                                    );
                                }
                            }
                        }
                    }))
                    .on_secondary_mouse_down(cx.listener(
                        move |this, event: &MouseDownEvent, cx| {
                            // Stop propagation to prevent the catch-all context menu for the project
                            // panel from being deployed.
                            cx.stop_propagation();
                            this.deploy_context_menu(event.position, entry_id, cx);
                        },
                    )),
            )
            .border_1()
            .rounded_none()
            .hover(|style| style.bg(cx.theme().colors().ghost_element_hover))
            .when(is_selected, |this| {
                this.border_color(cx.theme().colors().ghost_element_selected)
            })
            .when(is_active, |this| {
                this.border_color(Color::Selected.color(cx))
            })
    }

    fn dispatch_context(&self, cx: &ViewContext<Self>) -> KeyContext {
        let mut dispatch_context = KeyContext::new_with_defaults();
        dispatch_context.add("ProjectPanel");
        dispatch_context.add("menu");

        let identifier = if self.filename_editor.focus_handle(cx).is_focused(cx) {
            "editing"
        } else {
            "not_editing"
        };

        dispatch_context.add(identifier);
        dispatch_context
    }

    fn reveal_entry(
        &mut self,
        project: Model<Project>,
        entry_id: ProjectEntryId,
        skip_ignored: bool,
        cx: &mut ViewContext<'_, ProjectPanel>,
    ) {
        if let Some(worktree) = project.read(cx).worktree_for_entry(entry_id, cx) {
            let worktree = worktree.read(cx);
            if skip_ignored
                && worktree
                    .entry_for_id(entry_id)
                    .map_or(true, |entry| entry.is_ignored)
            {
                return;
            }

            let worktree_id = worktree.id();
            self.expand_entry(worktree_id, entry_id, cx);
            self.update_visible_entries(Some((worktree_id, entry_id)), cx);
            self.autoscroll(cx);
            cx.notify();
        }
    }
}

impl Render for ProjectPanel {
    fn render(&mut self, cx: &mut gpui::ViewContext<Self>) -> impl IntoElement {
        let has_worktree = self.visible_entries.len() != 0;
        let project = self.project.read(cx);

        if has_worktree {
            h_flex()
                .id("project-panel")
                .size_full()
                .relative()
                .key_context(self.dispatch_context(cx))
                .on_action(cx.listener(Self::select_next))
                .on_action(cx.listener(Self::select_prev))
                .on_action(cx.listener(Self::select_first))
                .on_action(cx.listener(Self::select_last))
                .on_action(cx.listener(Self::select_parent))
                .on_action(cx.listener(Self::expand_selected_entry))
                .on_action(cx.listener(Self::collapse_selected_entry))
                .on_action(cx.listener(Self::collapse_all_entries))
                .on_action(cx.listener(Self::open))
                .on_action(cx.listener(Self::open_permanent))
                .on_action(cx.listener(Self::confirm))
                .on_action(cx.listener(Self::cancel))
                .on_action(cx.listener(Self::copy_path))
                .on_action(cx.listener(Self::copy_relative_path))
                .on_action(cx.listener(Self::new_search_in_directory))
                .on_action(cx.listener(Self::unfold_directory))
                .on_action(cx.listener(Self::fold_directory))
                .when(!project.is_read_only(), |el| {
                    el.on_action(cx.listener(Self::new_file))
                        .on_action(cx.listener(Self::new_directory))
                        .on_action(cx.listener(Self::rename))
                        .on_action(cx.listener(Self::delete))
                        .on_action(cx.listener(Self::trash))
                        .on_action(cx.listener(Self::cut))
                        .on_action(cx.listener(Self::copy))
                        .on_action(cx.listener(Self::paste))
                        .on_action(cx.listener(Self::duplicate))
                })
                .when(project.is_local(), |el| {
                    el.on_action(cx.listener(Self::reveal_in_finder))
                        .on_action(cx.listener(Self::open_in_terminal))
                })
                .on_mouse_down(
                    MouseButton::Right,
                    cx.listener(move |this, event: &MouseDownEvent, cx| {
                        // When deploying the context menu anywhere below the last project entry,
                        // act as if the user clicked the root of the last worktree.
                        if let Some(entry_id) = this.last_worktree_root_id {
                            this.deploy_context_menu(event.position, entry_id, cx);
                        }
                    }),
                )
                .track_focus(&self.focus_handle)
                .child(
                    uniform_list(
                        cx.view().clone(),
                        "entries",
                        self.visible_entries
                            .iter()
                            .map(|(_, worktree_entries)| worktree_entries.len())
                            .sum(),
                        {
                            |this, range, cx| {
                                let mut items = Vec::new();
                                this.for_each_visible_entry(range, cx, |id, details, cx| {
                                    items.push(this.render_entry(id, details, cx));
                                });
                                items
                            }
                        },
                    )
                    .size_full()
                    .track_scroll(self.scroll_handle.clone()),
                )
                .children(self.context_menu.as_ref().map(|(menu, position, _)| {
                    deferred(
                        anchored()
                            .position(*position)
                            .anchor(gpui::AnchorCorner::TopLeft)
                            .child(menu.clone()),
                    )
                    .with_priority(1)
                }))
        } else {
            v_flex()
                .id("empty-project_panel")
                .size_full()
                .p_4()
                .track_focus(&self.focus_handle)
                .child(
                    Button::new("open_project", "Open a project")
                        .style(ButtonStyle::Filled)
                        .full_width()
                        .key_binding(KeyBinding::for_action(&workspace::Open, cx))
                        .on_click(cx.listener(|this, _, cx| {
                            this.workspace
                                .update(cx, |workspace, cx| workspace.open(&workspace::Open, cx))
                                .log_err();
                        })),
                )
        }
    }
}

impl Render for DraggedProjectEntryView {
    fn render(&mut self, cx: &mut ViewContext<Self>) -> impl IntoElement {
        let settings = ProjectPanelSettings::get_global(cx);
        let ui_font = ThemeSettings::get_global(cx).ui_font.clone();
        h_flex().font(ui_font).map(|this| {
            if self.selections.contains(&self.selection) {
                this.flex_shrink()
                    .p_1()
                    .items_end()
                    .rounded_md()
                    .child(self.selections.len().to_string())
            } else {
                this.bg(cx.theme().colors().background).w(self.width).child(
                    ListItem::new(self.selection.entry_id.to_proto() as usize)
                        .indent_level(self.details.depth)
                        .indent_step_size(px(settings.indent_size))
                        .child(if let Some(icon) = &self.details.icon {
                            div().child(Icon::from_path(icon.to_string()))
                        } else {
                            div()
                        })
                        .child(Label::new(self.details.filename.clone())),
                )
            }
        })
    }
}

impl EventEmitter<Event> for ProjectPanel {}

impl EventEmitter<PanelEvent> for ProjectPanel {}

impl Panel for ProjectPanel {
    fn position(&self, cx: &WindowContext) -> DockPosition {
        match ProjectPanelSettings::get_global(cx).dock {
            ProjectPanelDockPosition::Left => DockPosition::Left,
            ProjectPanelDockPosition::Right => DockPosition::Right,
        }
    }

    fn position_is_valid(&self, position: DockPosition) -> bool {
        matches!(position, DockPosition::Left | DockPosition::Right)
    }

    fn set_position(&mut self, position: DockPosition, cx: &mut ViewContext<Self>) {
        settings::update_settings_file::<ProjectPanelSettings>(
            self.fs.clone(),
            cx,
            move |settings| {
                let dock = match position {
                    DockPosition::Left | DockPosition::Bottom => ProjectPanelDockPosition::Left,
                    DockPosition::Right => ProjectPanelDockPosition::Right,
                };
                settings.dock = Some(dock);
            },
        );
    }

    fn size(&self, cx: &WindowContext) -> Pixels {
        self.width
            .unwrap_or_else(|| ProjectPanelSettings::get_global(cx).default_width)
    }

    fn set_size(&mut self, size: Option<Pixels>, cx: &mut ViewContext<Self>) {
        self.width = size;
        self.serialize(cx);
        cx.notify();
    }

    fn icon(&self, cx: &WindowContext) -> Option<IconName> {
        ProjectPanelSettings::get_global(cx)
            .button
            .then(|| IconName::FileTree)
    }

    fn icon_tooltip(&self, _cx: &WindowContext) -> Option<&'static str> {
        Some("Project Panel")
    }

    fn toggle_action(&self) -> Box<dyn Action> {
        Box::new(ToggleFocus)
    }

    fn persistent_name() -> &'static str {
        "Project Panel"
    }

    fn starts_open(&self, cx: &WindowContext) -> bool {
        self.project.read(cx).visible_worktrees(cx).any(|tree| {
            tree.read(cx)
                .root_entry()
                .map_or(false, |entry| entry.is_dir())
        })
    }
}

impl FocusableView for ProjectPanel {
    fn focus_handle(&self, _cx: &AppContext) -> FocusHandle {
        self.focus_handle.clone()
    }
}

impl ClipboardEntry {
    fn is_cut(&self) -> bool {
        matches!(self, Self::Cut { .. })
    }

    fn entry_id(&self) -> ProjectEntryId {
        match self {
            ClipboardEntry::Copied { entry_id, .. } | ClipboardEntry::Cut { entry_id, .. } => {
                *entry_id
            }
        }
    }

    fn worktree_id(&self) -> WorktreeId {
        match self {
            ClipboardEntry::Copied { worktree_id, .. }
            | ClipboardEntry::Cut { worktree_id, .. } => *worktree_id,
        }
    }
}

#[cfg(test)]
mod tests {
    use super::*;
    use collections::HashSet;
    use gpui::{TestAppContext, View, VisualTestContext, WindowHandle};
    use pretty_assertions::assert_eq;
    use project::{FakeFs, WorktreeSettings};
    use serde_json::json;
    use settings::SettingsStore;
    use std::path::{Path, PathBuf};
    use workspace::AppState;

    #[gpui::test]
    async fn test_visible_list(cx: &mut gpui::TestAppContext) {
        init_test(cx);

        let fs = FakeFs::new(cx.executor().clone());
        fs.insert_tree(
            "/root1",
            json!({
                ".dockerignore": "",
                ".git": {
                    "HEAD": "",
                },
                "a": {
                    "0": { "q": "", "r": "", "s": "" },
                    "1": { "t": "", "u": "" },
                    "2": { "v": "", "w": "", "x": "", "y": "" },
                },
                "b": {
                    "3": { "Q": "" },
                    "4": { "R": "", "S": "", "T": "", "U": "" },
                },
                "C": {
                    "5": {},
                    "6": { "V": "", "W": "" },
                    "7": { "X": "" },
                    "8": { "Y": {}, "Z": "" }
                }
            }),
        )
        .await;
        fs.insert_tree(
            "/root2",
            json!({
                "d": {
                    "9": ""
                },
                "e": {}
            }),
        )
        .await;

        let project = Project::test(fs.clone(), ["/root1".as_ref(), "/root2".as_ref()], cx).await;
        let workspace = cx.add_window(|cx| Workspace::test_new(project.clone(), cx));
        let cx = &mut VisualTestContext::from_window(*workspace, cx);
        let panel = workspace
            .update(cx, |workspace, cx| ProjectPanel::new(workspace, cx))
            .unwrap();
        assert_eq!(
            visible_entries_as_strings(&panel, 0..50, cx),
            &[
                "v root1",
                "    > .git",
                "    > a",
                "    > b",
                "    > C",
                "      .dockerignore",
                "v root2",
                "    > d",
                "    > e",
            ]
        );

        toggle_expand_dir(&panel, "root1/b", cx);
        assert_eq!(
            visible_entries_as_strings(&panel, 0..50, cx),
            &[
                "v root1",
                "    > .git",
                "    > a",
                "    v b  <== selected",
                "        > 3",
                "        > 4",
                "    > C",
                "      .dockerignore",
                "v root2",
                "    > d",
                "    > e",
            ]
        );

        assert_eq!(
            visible_entries_as_strings(&panel, 6..9, cx),
            &[
                //
                "    > C",
                "      .dockerignore",
                "v root2",
            ]
        );
    }

    #[gpui::test]
    async fn test_exclusions_in_visible_list(cx: &mut gpui::TestAppContext) {
        init_test(cx);
        cx.update(|cx| {
            cx.update_global::<SettingsStore, _>(|store, cx| {
                store.update_user_settings::<WorktreeSettings>(cx, |worktree_settings| {
                    worktree_settings.file_scan_exclusions =
                        Some(vec!["**/.git".to_string(), "**/4/**".to_string()]);
                });
            });
        });

        let fs = FakeFs::new(cx.background_executor.clone());
        fs.insert_tree(
            "/root1",
            json!({
                ".dockerignore": "",
                ".git": {
                    "HEAD": "",
                },
                "a": {
                    "0": { "q": "", "r": "", "s": "" },
                    "1": { "t": "", "u": "" },
                    "2": { "v": "", "w": "", "x": "", "y": "" },
                },
                "b": {
                    "3": { "Q": "" },
                    "4": { "R": "", "S": "", "T": "", "U": "" },
                },
                "C": {
                    "5": {},
                    "6": { "V": "", "W": "" },
                    "7": { "X": "" },
                    "8": { "Y": {}, "Z": "" }
                }
            }),
        )
        .await;
        fs.insert_tree(
            "/root2",
            json!({
                "d": {
                    "4": ""
                },
                "e": {}
            }),
        )
        .await;

        let project = Project::test(fs.clone(), ["/root1".as_ref(), "/root2".as_ref()], cx).await;
        let workspace = cx.add_window(|cx| Workspace::test_new(project.clone(), cx));
        let cx = &mut VisualTestContext::from_window(*workspace, cx);
        let panel = workspace
            .update(cx, |workspace, cx| ProjectPanel::new(workspace, cx))
            .unwrap();
        assert_eq!(
            visible_entries_as_strings(&panel, 0..50, cx),
            &[
                "v root1",
                "    > a",
                "    > b",
                "    > C",
                "      .dockerignore",
                "v root2",
                "    > d",
                "    > e",
            ]
        );

        toggle_expand_dir(&panel, "root1/b", cx);
        assert_eq!(
            visible_entries_as_strings(&panel, 0..50, cx),
            &[
                "v root1",
                "    > a",
                "    v b  <== selected",
                "        > 3",
                "    > C",
                "      .dockerignore",
                "v root2",
                "    > d",
                "    > e",
            ]
        );

        toggle_expand_dir(&panel, "root2/d", cx);
        assert_eq!(
            visible_entries_as_strings(&panel, 0..50, cx),
            &[
                "v root1",
                "    > a",
                "    v b",
                "        > 3",
                "    > C",
                "      .dockerignore",
                "v root2",
                "    v d  <== selected",
                "    > e",
            ]
        );

        toggle_expand_dir(&panel, "root2/e", cx);
        assert_eq!(
            visible_entries_as_strings(&panel, 0..50, cx),
            &[
                "v root1",
                "    > a",
                "    v b",
                "        > 3",
                "    > C",
                "      .dockerignore",
                "v root2",
                "    v d",
                "    v e  <== selected",
            ]
        );
    }

    #[gpui::test]
    async fn test_auto_collapse_dir_paths(cx: &mut gpui::TestAppContext) {
        init_test(cx);

        let fs = FakeFs::new(cx.executor().clone());
        fs.insert_tree(
            "/root1",
            json!({
                "dir_1": {
                    "nested_dir_1": {
                        "nested_dir_2": {
                            "nested_dir_3": {
                                "file_a.java": "// File contents",
                                "file_b.java": "// File contents",
                                "file_c.java": "// File contents",
                                "nested_dir_4": {
                                    "nested_dir_5": {
                                        "file_d.java": "// File contents",
                                    }
                                }
                            }
                        }
                    }
                }
            }),
        )
        .await;
        fs.insert_tree(
            "/root2",
            json!({
                "dir_2": {
                    "file_1.java": "// File contents",
                }
            }),
        )
        .await;

        let project = Project::test(fs.clone(), ["/root1".as_ref(), "/root2".as_ref()], cx).await;
        let workspace = cx.add_window(|cx| Workspace::test_new(project.clone(), cx));
        let cx = &mut VisualTestContext::from_window(*workspace, cx);
        cx.update(|cx| {
            let settings = *ProjectPanelSettings::get_global(cx);
            ProjectPanelSettings::override_global(
                ProjectPanelSettings {
                    auto_fold_dirs: true,
                    ..settings
                },
                cx,
            );
        });
        let panel = workspace
            .update(cx, |workspace, cx| ProjectPanel::new(workspace, cx))
            .unwrap();
        assert_eq!(
            visible_entries_as_strings(&panel, 0..10, cx),
            &[
                "v root1",
                "    > dir_1/nested_dir_1/nested_dir_2/nested_dir_3",
                "v root2",
                "    > dir_2",
            ]
        );

        toggle_expand_dir(
            &panel,
            "root1/dir_1/nested_dir_1/nested_dir_2/nested_dir_3",
            cx,
        );
        assert_eq!(
            visible_entries_as_strings(&panel, 0..10, cx),
            &[
                "v root1",
                "    v dir_1/nested_dir_1/nested_dir_2/nested_dir_3  <== selected",
                "        > nested_dir_4/nested_dir_5",
                "          file_a.java",
                "          file_b.java",
                "          file_c.java",
                "v root2",
                "    > dir_2",
            ]
        );

        toggle_expand_dir(
            &panel,
            "root1/dir_1/nested_dir_1/nested_dir_2/nested_dir_3/nested_dir_4/nested_dir_5",
            cx,
        );
        assert_eq!(
            visible_entries_as_strings(&panel, 0..10, cx),
            &[
                "v root1",
                "    v dir_1/nested_dir_1/nested_dir_2/nested_dir_3",
                "        v nested_dir_4/nested_dir_5  <== selected",
                "              file_d.java",
                "          file_a.java",
                "          file_b.java",
                "          file_c.java",
                "v root2",
                "    > dir_2",
            ]
        );
        toggle_expand_dir(&panel, "root2/dir_2", cx);
        assert_eq!(
            visible_entries_as_strings(&panel, 0..10, cx),
            &[
                "v root1",
                "    v dir_1/nested_dir_1/nested_dir_2/nested_dir_3",
                "        v nested_dir_4/nested_dir_5",
                "              file_d.java",
                "          file_a.java",
                "          file_b.java",
                "          file_c.java",
                "v root2",
                "    v dir_2  <== selected",
                "          file_1.java",
            ]
        );
    }

    #[gpui::test(iterations = 30)]
    async fn test_editing_files(cx: &mut gpui::TestAppContext) {
        init_test(cx);

        let fs = FakeFs::new(cx.executor().clone());
        fs.insert_tree(
            "/root1",
            json!({
                ".dockerignore": "",
                ".git": {
                    "HEAD": "",
                },
                "a": {
                    "0": { "q": "", "r": "", "s": "" },
                    "1": { "t": "", "u": "" },
                    "2": { "v": "", "w": "", "x": "", "y": "" },
                },
                "b": {
                    "3": { "Q": "" },
                    "4": { "R": "", "S": "", "T": "", "U": "" },
                },
                "C": {
                    "5": {},
                    "6": { "V": "", "W": "" },
                    "7": { "X": "" },
                    "8": { "Y": {}, "Z": "" }
                }
            }),
        )
        .await;
        fs.insert_tree(
            "/root2",
            json!({
                "d": {
                    "9": ""
                },
                "e": {}
            }),
        )
        .await;

        let project = Project::test(fs.clone(), ["/root1".as_ref(), "/root2".as_ref()], cx).await;
        let workspace = cx.add_window(|cx| Workspace::test_new(project.clone(), cx));
        let cx = &mut VisualTestContext::from_window(*workspace, cx);
        let panel = workspace
            .update(cx, |workspace, cx| {
                let panel = ProjectPanel::new(workspace, cx);
                workspace.add_panel(panel.clone(), cx);
                panel
            })
            .unwrap();

        select_path(&panel, "root1", cx);
        assert_eq!(
            visible_entries_as_strings(&panel, 0..10, cx),
            &[
                "v root1  <== selected",
                "    > .git",
                "    > a",
                "    > b",
                "    > C",
                "      .dockerignore",
                "v root2",
                "    > d",
                "    > e",
            ]
        );

        // Add a file with the root folder selected. The filename editor is placed
        // before the first file in the root folder.
        panel.update(cx, |panel, cx| panel.new_file(&NewFile, cx));
        panel.update(cx, |panel, cx| {
            assert!(panel.filename_editor.read(cx).is_focused(cx));
        });
        assert_eq!(
            visible_entries_as_strings(&panel, 0..10, cx),
            &[
                "v root1",
                "    > .git",
                "    > a",
                "    > b",
                "    > C",
                "      [EDITOR: '']  <== selected",
                "      .dockerignore",
                "v root2",
                "    > d",
                "    > e",
            ]
        );

        let confirm = panel.update(cx, |panel, cx| {
            panel
                .filename_editor
                .update(cx, |editor, cx| editor.set_text("the-new-filename", cx));
            panel.confirm_edit(cx).unwrap()
        });
        assert_eq!(
            visible_entries_as_strings(&panel, 0..10, cx),
            &[
                "v root1",
                "    > .git",
                "    > a",
                "    > b",
                "    > C",
                "      [PROCESSING: 'the-new-filename']  <== selected",
                "      .dockerignore",
                "v root2",
                "    > d",
                "    > e",
            ]
        );

        confirm.await.unwrap();
        assert_eq!(
            visible_entries_as_strings(&panel, 0..10, cx),
            &[
                "v root1",
                "    > .git",
                "    > a",
                "    > b",
                "    > C",
                "      .dockerignore",
                "      the-new-filename  <== selected",
                "v root2",
                "    > d",
                "    > e",
            ]
        );

        select_path(&panel, "root1/b", cx);
        panel.update(cx, |panel, cx| panel.new_file(&NewFile, cx));
        assert_eq!(
            visible_entries_as_strings(&panel, 0..10, cx),
            &[
                "v root1",
                "    > .git",
                "    > a",
                "    v b",
                "        > 3",
                "        > 4",
                "          [EDITOR: '']  <== selected",
                "    > C",
                "      .dockerignore",
                "      the-new-filename",
            ]
        );

        panel
            .update(cx, |panel, cx| {
                panel
                    .filename_editor
                    .update(cx, |editor, cx| editor.set_text("another-filename.txt", cx));
                panel.confirm_edit(cx).unwrap()
            })
            .await
            .unwrap();
        assert_eq!(
            visible_entries_as_strings(&panel, 0..10, cx),
            &[
                "v root1",
                "    > .git",
                "    > a",
                "    v b",
                "        > 3",
                "        > 4",
                "          another-filename.txt  <== selected",
                "    > C",
                "      .dockerignore",
                "      the-new-filename",
            ]
        );

        select_path(&panel, "root1/b/another-filename.txt", cx);
        panel.update(cx, |panel, cx| panel.rename(&Rename, cx));
        assert_eq!(
            visible_entries_as_strings(&panel, 0..10, cx),
            &[
                "v root1",
                "    > .git",
                "    > a",
                "    v b",
                "        > 3",
                "        > 4",
                "          [EDITOR: 'another-filename.txt']  <== selected",
                "    > C",
                "      .dockerignore",
                "      the-new-filename",
            ]
        );

        let confirm = panel.update(cx, |panel, cx| {
            panel.filename_editor.update(cx, |editor, cx| {
                let file_name_selections = editor.selections.all::<usize>(cx);
                assert_eq!(file_name_selections.len(), 1, "File editing should have a single selection, but got: {file_name_selections:?}");
                let file_name_selection = &file_name_selections[0];
                assert_eq!(file_name_selection.start, 0, "Should select the file name from the start");
                assert_eq!(file_name_selection.end, "another-filename".len(), "Should not select file extension");

                editor.set_text("a-different-filename.tar.gz", cx)
            });
            panel.confirm_edit(cx).unwrap()
        });
        assert_eq!(
            visible_entries_as_strings(&panel, 0..10, cx),
            &[
                "v root1",
                "    > .git",
                "    > a",
                "    v b",
                "        > 3",
                "        > 4",
                "          [PROCESSING: 'a-different-filename.tar.gz']  <== selected",
                "    > C",
                "      .dockerignore",
                "      the-new-filename",
            ]
        );

        confirm.await.unwrap();
        assert_eq!(
            visible_entries_as_strings(&panel, 0..10, cx),
            &[
                "v root1",
                "    > .git",
                "    > a",
                "    v b",
                "        > 3",
                "        > 4",
                "          a-different-filename.tar.gz  <== selected",
                "    > C",
                "      .dockerignore",
                "      the-new-filename",
            ]
        );

        panel.update(cx, |panel, cx| panel.rename(&Rename, cx));
        assert_eq!(
            visible_entries_as_strings(&panel, 0..10, cx),
            &[
                "v root1",
                "    > .git",
                "    > a",
                "    v b",
                "        > 3",
                "        > 4",
                "          [EDITOR: 'a-different-filename.tar.gz']  <== selected",
                "    > C",
                "      .dockerignore",
                "      the-new-filename",
            ]
        );

        panel.update(cx, |panel, cx| {
            panel.filename_editor.update(cx, |editor, cx| {
                let file_name_selections = editor.selections.all::<usize>(cx);
                assert_eq!(file_name_selections.len(), 1, "File editing should have a single selection, but got: {file_name_selections:?}");
                let file_name_selection = &file_name_selections[0];
                assert_eq!(file_name_selection.start, 0, "Should select the file name from the start");
                assert_eq!(file_name_selection.end, "a-different-filename.tar".len(), "Should not select file extension, but still may select anything up to the last dot..");

            });
            panel.cancel(&menu::Cancel, cx)
        });

        panel.update(cx, |panel, cx| panel.new_directory(&NewDirectory, cx));
        assert_eq!(
            visible_entries_as_strings(&panel, 0..10, cx),
            &[
                "v root1",
                "    > .git",
                "    > a",
                "    v b",
                "        > [EDITOR: '']  <== selected",
                "        > 3",
                "        > 4",
                "          a-different-filename.tar.gz",
                "    > C",
                "      .dockerignore",
            ]
        );

        let confirm = panel.update(cx, |panel, cx| {
            panel
                .filename_editor
                .update(cx, |editor, cx| editor.set_text("new-dir", cx));
            panel.confirm_edit(cx).unwrap()
        });
        panel.update(cx, |panel, cx| panel.select_next(&Default::default(), cx));
        assert_eq!(
            visible_entries_as_strings(&panel, 0..10, cx),
            &[
                "v root1",
                "    > .git",
                "    > a",
                "    v b",
                "        > [PROCESSING: 'new-dir']",
                "        > 3  <== selected",
                "        > 4",
                "          a-different-filename.tar.gz",
                "    > C",
                "      .dockerignore",
            ]
        );

        confirm.await.unwrap();
        assert_eq!(
            visible_entries_as_strings(&panel, 0..10, cx),
            &[
                "v root1",
                "    > .git",
                "    > a",
                "    v b",
                "        > 3  <== selected",
                "        > 4",
                "        > new-dir",
                "          a-different-filename.tar.gz",
                "    > C",
                "      .dockerignore",
            ]
        );

        panel.update(cx, |panel, cx| panel.rename(&Default::default(), cx));
        assert_eq!(
            visible_entries_as_strings(&panel, 0..10, cx),
            &[
                "v root1",
                "    > .git",
                "    > a",
                "    v b",
                "        > [EDITOR: '3']  <== selected",
                "        > 4",
                "        > new-dir",
                "          a-different-filename.tar.gz",
                "    > C",
                "      .dockerignore",
            ]
        );

        // Dismiss the rename editor when it loses focus.
        workspace.update(cx, |_, cx| cx.blur()).unwrap();
        assert_eq!(
            visible_entries_as_strings(&panel, 0..10, cx),
            &[
                "v root1",
                "    > .git",
                "    > a",
                "    v b",
                "        > 3  <== selected",
                "        > 4",
                "        > new-dir",
                "          a-different-filename.tar.gz",
                "    > C",
                "      .dockerignore",
            ]
        );
    }

    #[gpui::test(iterations = 10)]
    async fn test_adding_directories_via_file(cx: &mut gpui::TestAppContext) {
        init_test(cx);

        let fs = FakeFs::new(cx.executor().clone());
        fs.insert_tree(
            "/root1",
            json!({
                ".dockerignore": "",
                ".git": {
                    "HEAD": "",
                },
                "a": {
                    "0": { "q": "", "r": "", "s": "" },
                    "1": { "t": "", "u": "" },
                    "2": { "v": "", "w": "", "x": "", "y": "" },
                },
                "b": {
                    "3": { "Q": "" },
                    "4": { "R": "", "S": "", "T": "", "U": "" },
                },
                "C": {
                    "5": {},
                    "6": { "V": "", "W": "" },
                    "7": { "X": "" },
                    "8": { "Y": {}, "Z": "" }
                }
            }),
        )
        .await;
        fs.insert_tree(
            "/root2",
            json!({
                "d": {
                    "9": ""
                },
                "e": {}
            }),
        )
        .await;

        let project = Project::test(fs.clone(), ["/root1".as_ref(), "/root2".as_ref()], cx).await;
        let workspace = cx.add_window(|cx| Workspace::test_new(project.clone(), cx));
        let cx = &mut VisualTestContext::from_window(*workspace, cx);
        let panel = workspace
            .update(cx, |workspace, cx| {
                let panel = ProjectPanel::new(workspace, cx);
                workspace.add_panel(panel.clone(), cx);
                panel
            })
            .unwrap();

        select_path(&panel, "root1", cx);
        assert_eq!(
            visible_entries_as_strings(&panel, 0..10, cx),
            &[
                "v root1  <== selected",
                "    > .git",
                "    > a",
                "    > b",
                "    > C",
                "      .dockerignore",
                "v root2",
                "    > d",
                "    > e",
            ]
        );

        // Add a file with the root folder selected. The filename editor is placed
        // before the first file in the root folder.
        panel.update(cx, |panel, cx| panel.new_file(&NewFile, cx));
        panel.update(cx, |panel, cx| {
            assert!(panel.filename_editor.read(cx).is_focused(cx));
        });
        assert_eq!(
            visible_entries_as_strings(&panel, 0..10, cx),
            &[
                "v root1",
                "    > .git",
                "    > a",
                "    > b",
                "    > C",
                "      [EDITOR: '']  <== selected",
                "      .dockerignore",
                "v root2",
                "    > d",
                "    > e",
            ]
        );

        let confirm = panel.update(cx, |panel, cx| {
            panel.filename_editor.update(cx, |editor, cx| {
                editor.set_text("/bdir1/dir2/the-new-filename", cx)
            });
            panel.confirm_edit(cx).unwrap()
        });

        assert_eq!(
            visible_entries_as_strings(&panel, 0..10, cx),
            &[
                "v root1",
                "    > .git",
                "    > a",
                "    > b",
                "    > C",
                "      [PROCESSING: '/bdir1/dir2/the-new-filename']  <== selected",
                "      .dockerignore",
                "v root2",
                "    > d",
                "    > e",
            ]
        );

        confirm.await.unwrap();
        assert_eq!(
            visible_entries_as_strings(&panel, 0..13, cx),
            &[
                "v root1",
                "    > .git",
                "    > a",
                "    > b",
                "    v bdir1",
                "        v dir2",
                "              the-new-filename  <== selected",
                "    > C",
                "      .dockerignore",
                "v root2",
                "    > d",
                "    > e",
            ]
        );
    }

    #[gpui::test]
    async fn test_adding_directory_via_file(cx: &mut gpui::TestAppContext) {
        init_test(cx);

        let fs = FakeFs::new(cx.executor().clone());
        fs.insert_tree(
            "/root1",
            json!({
                ".dockerignore": "",
                ".git": {
                    "HEAD": "",
                },
            }),
        )
        .await;

        let project = Project::test(fs.clone(), ["/root1".as_ref()], cx).await;
        let workspace = cx.add_window(|cx| Workspace::test_new(project.clone(), cx));
        let cx = &mut VisualTestContext::from_window(*workspace, cx);
        let panel = workspace
            .update(cx, |workspace, cx| {
                let panel = ProjectPanel::new(workspace, cx);
                workspace.add_panel(panel.clone(), cx);
                panel
            })
            .unwrap();

        select_path(&panel, "root1", cx);
        assert_eq!(
            visible_entries_as_strings(&panel, 0..10, cx),
            &["v root1  <== selected", "    > .git", "      .dockerignore",]
        );

        // Add a file with the root folder selected. The filename editor is placed
        // before the first file in the root folder.
        panel.update(cx, |panel, cx| panel.new_file(&NewFile, cx));
        panel.update(cx, |panel, cx| {
            assert!(panel.filename_editor.read(cx).is_focused(cx));
        });
        assert_eq!(
            visible_entries_as_strings(&panel, 0..10, cx),
            &[
                "v root1",
                "    > .git",
                "      [EDITOR: '']  <== selected",
                "      .dockerignore",
            ]
        );

        let confirm = panel.update(cx, |panel, cx| {
            panel
                .filename_editor
                .update(cx, |editor, cx| editor.set_text("/new_dir/", cx));
            panel.confirm_edit(cx).unwrap()
        });

        assert_eq!(
            visible_entries_as_strings(&panel, 0..10, cx),
            &[
                "v root1",
                "    > .git",
                "      [PROCESSING: '/new_dir/']  <== selected",
                "      .dockerignore",
            ]
        );

        confirm.await.unwrap();
        assert_eq!(
            visible_entries_as_strings(&panel, 0..13, cx),
            &[
                "v root1",
                "    > .git",
                "    v new_dir  <== selected",
                "      .dockerignore",
            ]
        );
    }

    #[gpui::test]
    async fn test_copy_paste(cx: &mut gpui::TestAppContext) {
        init_test(cx);

        let fs = FakeFs::new(cx.executor().clone());
        fs.insert_tree(
            "/root1",
            json!({
                "one.two.txt": "",
                "one.txt": ""
            }),
        )
        .await;

        let project = Project::test(fs.clone(), ["/root1".as_ref()], cx).await;
        let workspace = cx.add_window(|cx| Workspace::test_new(project.clone(), cx));
        let cx = &mut VisualTestContext::from_window(*workspace, cx);
        let panel = workspace
            .update(cx, |workspace, cx| ProjectPanel::new(workspace, cx))
            .unwrap();

        panel.update(cx, |panel, cx| {
            panel.select_next(&Default::default(), cx);
            panel.select_next(&Default::default(), cx);
        });

        assert_eq!(
            visible_entries_as_strings(&panel, 0..50, cx),
            &[
                //
                "v root1",
                "      one.two.txt  <== selected",
                "      one.txt",
            ]
        );

        // Regression test - file name is created correctly when
        // the copied file's name contains multiple dots.
        panel.update(cx, |panel, cx| {
            panel.copy(&Default::default(), cx);
            panel.paste(&Default::default(), cx);
        });
        cx.executor().run_until_parked();

        assert_eq!(
            visible_entries_as_strings(&panel, 0..50, cx),
            &[
                //
                "v root1",
                "      one.two copy.txt",
                "      one.two.txt  <== selected",
                "      one.txt",
            ]
        );

        panel.update(cx, |panel, cx| {
            panel.paste(&Default::default(), cx);
        });
        cx.executor().run_until_parked();

        assert_eq!(
            visible_entries_as_strings(&panel, 0..50, cx),
            &[
                //
                "v root1",
                "      one.two copy 1.txt",
                "      one.two copy.txt",
                "      one.two.txt  <== selected",
                "      one.txt",
            ]
        );
    }

    #[gpui::test]
    async fn test_copy_paste_directory(cx: &mut gpui::TestAppContext) {
        init_test(cx);

        let fs = FakeFs::new(cx.executor().clone());
        fs.insert_tree(
            "/root",
            json!({
                "a": {
                    "one.txt": "",
                    "two.txt": "",
                    "inner_dir": {
                        "three.txt": "",
                        "four.txt": "",
                    }
                },
                "b": {}
            }),
        )
        .await;

        let project = Project::test(fs.clone(), ["/root".as_ref()], cx).await;
        let workspace = cx.add_window(|cx| Workspace::test_new(project.clone(), cx));
        let cx = &mut VisualTestContext::from_window(*workspace, cx);
        let panel = workspace
            .update(cx, |workspace, cx| ProjectPanel::new(workspace, cx))
            .unwrap();

        select_path(&panel, "root/a", cx);
        panel.update(cx, |panel, cx| {
            panel.copy(&Default::default(), cx);
            panel.select_next(&Default::default(), cx);
            panel.paste(&Default::default(), cx);
        });
        cx.executor().run_until_parked();

        let pasted_dir = find_project_entry(&panel, "root/b/a", cx);
        assert_ne!(pasted_dir, None, "Pasted directory should have an entry");

        let pasted_dir_file = find_project_entry(&panel, "root/b/a/one.txt", cx);
        assert_ne!(
            pasted_dir_file, None,
            "Pasted directory file should have an entry"
        );

        let pasted_dir_inner_dir = find_project_entry(&panel, "root/b/a/inner_dir", cx);
        assert_ne!(
            pasted_dir_inner_dir, None,
            "Directories inside pasted directory should have an entry"
        );

        toggle_expand_dir(&panel, "root/b", cx);
        toggle_expand_dir(&panel, "root/b/a", cx);
        toggle_expand_dir(&panel, "root/b/a/inner_dir", cx);

        assert_eq!(
            visible_entries_as_strings(&panel, 0..50, cx),
            &[
                //
                "v root",
                "    > a",
                "    v b",
                "        v a",
                "            v inner_dir  <== selected",
                "                  four.txt",
                "                  three.txt",
                "              one.txt",
                "              two.txt",
            ]
        );

        select_path(&panel, "root", cx);
        panel.update(cx, |panel, cx| panel.paste(&Default::default(), cx));
        cx.executor().run_until_parked();
        panel.update(cx, |panel, cx| panel.paste(&Default::default(), cx));
        cx.executor().run_until_parked();
        assert_eq!(
            visible_entries_as_strings(&panel, 0..50, cx),
            &[
                //
                "v root  <== selected",
                "    > a",
                "    > a copy",
                "    > a copy 1",
                "    v b",
                "        v a",
                "            v inner_dir",
                "                  four.txt",
                "                  three.txt",
                "              one.txt",
                "              two.txt"
            ]
        );
    }

    #[gpui::test]
    async fn test_remove_opened_file(cx: &mut gpui::TestAppContext) {
        init_test_with_editor(cx);

        let fs = FakeFs::new(cx.executor().clone());
        fs.insert_tree(
            "/src",
            json!({
                "test": {
                    "first.rs": "// First Rust file",
                    "second.rs": "// Second Rust file",
                    "third.rs": "// Third Rust file",
                }
            }),
        )
        .await;

        let project = Project::test(fs.clone(), ["/src".as_ref()], cx).await;
        let workspace = cx.add_window(|cx| Workspace::test_new(project.clone(), cx));
        let cx = &mut VisualTestContext::from_window(*workspace, cx);
        let panel = workspace
            .update(cx, |workspace, cx| ProjectPanel::new(workspace, cx))
            .unwrap();

        toggle_expand_dir(&panel, "src/test", cx);
        select_path(&panel, "src/test/first.rs", cx);
        panel.update(cx, |panel, cx| panel.open(&Open, cx));
        cx.executor().run_until_parked();
        assert_eq!(
            visible_entries_as_strings(&panel, 0..10, cx),
            &[
                "v src",
                "    v test",
                "          first.rs  <== selected",
                "          second.rs",
                "          third.rs"
            ]
        );
        ensure_single_file_is_opened(&workspace, "test/first.rs", cx);

        submit_deletion(&panel, cx);
        assert_eq!(
            visible_entries_as_strings(&panel, 0..10, cx),
            &[
                "v src",
                "    v test",
                "          second.rs",
                "          third.rs"
            ],
            "Project panel should have no deleted file, no other file is selected in it"
        );
        ensure_no_open_items_and_panes(&workspace, cx);

        select_path(&panel, "src/test/second.rs", cx);
        panel.update(cx, |panel, cx| panel.open(&Open, cx));
        cx.executor().run_until_parked();
        assert_eq!(
            visible_entries_as_strings(&panel, 0..10, cx),
            &[
                "v src",
                "    v test",
                "          second.rs  <== selected",
                "          third.rs"
            ]
        );
        ensure_single_file_is_opened(&workspace, "test/second.rs", cx);

        workspace
            .update(cx, |workspace, cx| {
                let active_items = workspace
                    .panes()
                    .iter()
                    .filter_map(|pane| pane.read(cx).active_item())
                    .collect::<Vec<_>>();
                assert_eq!(active_items.len(), 1);
                let open_editor = active_items
                    .into_iter()
                    .next()
                    .unwrap()
                    .downcast::<Editor>()
                    .expect("Open item should be an editor");
                open_editor.update(cx, |editor, cx| editor.set_text("Another text!", cx));
            })
            .unwrap();
        submit_deletion_skipping_prompt(&panel, cx);
        assert_eq!(
            visible_entries_as_strings(&panel, 0..10, cx),
            &["v src", "    v test", "          third.rs"],
            "Project panel should have no deleted file, with one last file remaining"
        );
        ensure_no_open_items_and_panes(&workspace, cx);
    }

    #[gpui::test]
    async fn test_create_duplicate_items(cx: &mut gpui::TestAppContext) {
        init_test_with_editor(cx);

        let fs = FakeFs::new(cx.executor().clone());
        fs.insert_tree(
            "/src",
            json!({
                "test": {
                    "first.rs": "// First Rust file",
                    "second.rs": "// Second Rust file",
                    "third.rs": "// Third Rust file",
                }
            }),
        )
        .await;

        let project = Project::test(fs.clone(), ["/src".as_ref()], cx).await;
        let workspace = cx.add_window(|cx| Workspace::test_new(project.clone(), cx));
        let cx = &mut VisualTestContext::from_window(*workspace, cx);
        let panel = workspace
            .update(cx, |workspace, cx| {
                let panel = ProjectPanel::new(workspace, cx);
                workspace.add_panel(panel.clone(), cx);
                panel
            })
            .unwrap();

        select_path(&panel, "src/", cx);
        panel.update(cx, |panel, cx| panel.confirm(&Confirm, cx));
        cx.executor().run_until_parked();
        assert_eq!(
            visible_entries_as_strings(&panel, 0..10, cx),
            &[
                //
                "v src  <== selected",
                "    > test"
            ]
        );
        panel.update(cx, |panel, cx| panel.new_directory(&NewDirectory, cx));
        panel.update(cx, |panel, cx| {
            assert!(panel.filename_editor.read(cx).is_focused(cx));
        });
        assert_eq!(
            visible_entries_as_strings(&panel, 0..10, cx),
            &[
                //
                "v src",
                "    > [EDITOR: '']  <== selected",
                "    > test"
            ]
        );
        panel.update(cx, |panel, cx| {
            panel
                .filename_editor
                .update(cx, |editor, cx| editor.set_text("test", cx));
            assert!(
                panel.confirm_edit(cx).is_none(),
                "Should not allow to confirm on conflicting new directory name"
            )
        });
        assert_eq!(
            visible_entries_as_strings(&panel, 0..10, cx),
            &[
                //
                "v src",
                "    > test"
            ],
            "File list should be unchanged after failed folder create confirmation"
        );

        select_path(&panel, "src/test/", cx);
        panel.update(cx, |panel, cx| panel.confirm(&Confirm, cx));
        cx.executor().run_until_parked();
        assert_eq!(
            visible_entries_as_strings(&panel, 0..10, cx),
            &[
                //
                "v src",
                "    > test  <== selected"
            ]
        );
        panel.update(cx, |panel, cx| panel.new_file(&NewFile, cx));
        panel.update(cx, |panel, cx| {
            assert!(panel.filename_editor.read(cx).is_focused(cx));
        });
        assert_eq!(
            visible_entries_as_strings(&panel, 0..10, cx),
            &[
                "v src",
                "    v test",
                "          [EDITOR: '']  <== selected",
                "          first.rs",
                "          second.rs",
                "          third.rs"
            ]
        );
        panel.update(cx, |panel, cx| {
            panel
                .filename_editor
                .update(cx, |editor, cx| editor.set_text("first.rs", cx));
            assert!(
                panel.confirm_edit(cx).is_none(),
                "Should not allow to confirm on conflicting new file name"
            )
        });
        assert_eq!(
            visible_entries_as_strings(&panel, 0..10, cx),
            &[
                "v src",
                "    v test",
                "          first.rs",
                "          second.rs",
                "          third.rs"
            ],
            "File list should be unchanged after failed file create confirmation"
        );

        select_path(&panel, "src/test/first.rs", cx);
        panel.update(cx, |panel, cx| panel.confirm(&Confirm, cx));
        cx.executor().run_until_parked();
        assert_eq!(
            visible_entries_as_strings(&panel, 0..10, cx),
            &[
                "v src",
                "    v test",
                "          first.rs  <== selected",
                "          second.rs",
                "          third.rs"
            ],
        );
        panel.update(cx, |panel, cx| panel.rename(&Rename, cx));
        panel.update(cx, |panel, cx| {
            assert!(panel.filename_editor.read(cx).is_focused(cx));
        });
        assert_eq!(
            visible_entries_as_strings(&panel, 0..10, cx),
            &[
                "v src",
                "    v test",
                "          [EDITOR: 'first.rs']  <== selected",
                "          second.rs",
                "          third.rs"
            ]
        );
        panel.update(cx, |panel, cx| {
            panel
                .filename_editor
                .update(cx, |editor, cx| editor.set_text("second.rs", cx));
            assert!(
                panel.confirm_edit(cx).is_none(),
                "Should not allow to confirm on conflicting file rename"
            )
        });
        assert_eq!(
            visible_entries_as_strings(&panel, 0..10, cx),
            &[
                "v src",
                "    v test",
                "          first.rs  <== selected",
                "          second.rs",
                "          third.rs"
            ],
            "File list should be unchanged after failed rename confirmation"
        );
    }

    #[gpui::test]
    async fn test_dir_toggle_collapse(cx: &mut gpui::TestAppContext) {
        init_test_with_editor(cx);

        let fs = FakeFs::new(cx.executor().clone());
        fs.insert_tree(
            "/project_root",
            json!({
                "dir_1": {
                    "nested_dir": {
                        "file_a.py": "# File contents",
                    }
                },
                "file_1.py": "# File contents",
            }),
        )
        .await;

        let project = Project::test(fs.clone(), ["/project_root".as_ref()], cx).await;
        let workspace = cx.add_window(|cx| Workspace::test_new(project.clone(), cx));
        let cx = &mut VisualTestContext::from_window(*workspace, cx);
        let panel = workspace
            .update(cx, |workspace, cx| ProjectPanel::new(workspace, cx))
            .unwrap();

        panel.update(cx, |panel, cx| panel.open(&Open, cx));
        cx.executor().run_until_parked();
        select_path(&panel, "project_root/dir_1", cx);
        panel.update(cx, |panel, cx| panel.open(&Open, cx));
        select_path(&panel, "project_root/dir_1/nested_dir", cx);
        panel.update(cx, |panel, cx| panel.open(&Open, cx));
        panel.update(cx, |panel, cx| panel.open(&Open, cx));
        cx.executor().run_until_parked();
        assert_eq!(
            visible_entries_as_strings(&panel, 0..10, cx),
            &[
                "v project_root",
                "    v dir_1",
                "        > nested_dir  <== selected",
                "      file_1.py",
            ]
        );
    }

    #[gpui::test]
    async fn test_collapse_all_entries(cx: &mut gpui::TestAppContext) {
        init_test_with_editor(cx);

        let fs = FakeFs::new(cx.executor().clone());
        fs.insert_tree(
            "/project_root",
            json!({
                "dir_1": {
                    "nested_dir": {
                        "file_a.py": "# File contents",
                        "file_b.py": "# File contents",
                        "file_c.py": "# File contents",
                    },
                    "file_1.py": "# File contents",
                    "file_2.py": "# File contents",
                    "file_3.py": "# File contents",
                },
                "dir_2": {
                    "file_1.py": "# File contents",
                    "file_2.py": "# File contents",
                    "file_3.py": "# File contents",
                }
            }),
        )
        .await;

        let project = Project::test(fs.clone(), ["/project_root".as_ref()], cx).await;
        let workspace = cx.add_window(|cx| Workspace::test_new(project.clone(), cx));
        let cx = &mut VisualTestContext::from_window(*workspace, cx);
        let panel = workspace
            .update(cx, |workspace, cx| ProjectPanel::new(workspace, cx))
            .unwrap();

        panel.update(cx, |panel, cx| {
            panel.collapse_all_entries(&CollapseAllEntries, cx)
        });
        cx.executor().run_until_parked();
        assert_eq!(
            visible_entries_as_strings(&panel, 0..10, cx),
            &["v project_root", "    > dir_1", "    > dir_2",]
        );

        // Open dir_1 and make sure nested_dir was collapsed when running collapse_all_entries
        toggle_expand_dir(&panel, "project_root/dir_1", cx);
        cx.executor().run_until_parked();
        assert_eq!(
            visible_entries_as_strings(&panel, 0..10, cx),
            &[
                "v project_root",
                "    v dir_1  <== selected",
                "        > nested_dir",
                "          file_1.py",
                "          file_2.py",
                "          file_3.py",
                "    > dir_2",
            ]
        );
    }

    #[gpui::test]
    async fn test_new_file_move(cx: &mut gpui::TestAppContext) {
        init_test(cx);

        let fs = FakeFs::new(cx.executor().clone());
        fs.as_fake().insert_tree("/root", json!({})).await;
        let project = Project::test(fs, ["/root".as_ref()], cx).await;
        let workspace = cx.add_window(|cx| Workspace::test_new(project.clone(), cx));
        let cx = &mut VisualTestContext::from_window(*workspace, cx);
        let panel = workspace
            .update(cx, |workspace, cx| ProjectPanel::new(workspace, cx))
            .unwrap();

        // Make a new buffer with no backing file
        workspace
            .update(cx, |workspace, cx| {
                Editor::new_file(workspace, &Default::default(), cx)
            })
            .unwrap();

        cx.executor().run_until_parked();

        // "Save as" the buffer, creating a new backing file for it
        let save_task = workspace
            .update(cx, |workspace, cx| {
                workspace.save_active_item(workspace::SaveIntent::Save, cx)
            })
            .unwrap();

        cx.executor().run_until_parked();
        cx.simulate_new_path_selection(|_| Some(PathBuf::from("/root/new")));
        save_task.await.unwrap();

        // Rename the file
        select_path(&panel, "root/new", cx);
        assert_eq!(
            visible_entries_as_strings(&panel, 0..10, cx),
            &["v root", "      new  <== selected"]
        );
        panel.update(cx, |panel, cx| panel.rename(&Rename, cx));
        panel.update(cx, |panel, cx| {
            panel
                .filename_editor
                .update(cx, |editor, cx| editor.set_text("newer", cx));
        });
        panel.update(cx, |panel, cx| panel.confirm(&Confirm, cx));

        cx.executor().run_until_parked();
        assert_eq!(
            visible_entries_as_strings(&panel, 0..10, cx),
            &["v root", "      newer  <== selected"]
        );

        workspace
            .update(cx, |workspace, cx| {
                workspace.save_active_item(workspace::SaveIntent::Save, cx)
            })
            .unwrap()
            .await
            .unwrap();

        cx.executor().run_until_parked();
        // assert that saving the file doesn't restore "new"
        assert_eq!(
            visible_entries_as_strings(&panel, 0..10, cx),
            &["v root", "      newer  <== selected"]
        );
    }

    #[gpui::test]
    async fn test_autoreveal_and_gitignored_files(cx: &mut gpui::TestAppContext) {
        init_test_with_editor(cx);
        cx.update(|cx| {
            cx.update_global::<SettingsStore, _>(|store, cx| {
                store.update_user_settings::<WorktreeSettings>(cx, |worktree_settings| {
                    worktree_settings.file_scan_exclusions = Some(Vec::new());
                });
                store.update_user_settings::<ProjectPanelSettings>(cx, |project_panel_settings| {
                    project_panel_settings.auto_reveal_entries = Some(false)
                });
            })
        });

        let fs = FakeFs::new(cx.background_executor.clone());
        fs.insert_tree(
            "/project_root",
            json!({
                ".git": {},
                ".gitignore": "**/gitignored_dir",
                "dir_1": {
                    "file_1.py": "# File 1_1 contents",
                    "file_2.py": "# File 1_2 contents",
                    "file_3.py": "# File 1_3 contents",
                    "gitignored_dir": {
                        "file_a.py": "# File contents",
                        "file_b.py": "# File contents",
                        "file_c.py": "# File contents",
                    },
                },
                "dir_2": {
                    "file_1.py": "# File 2_1 contents",
                    "file_2.py": "# File 2_2 contents",
                    "file_3.py": "# File 2_3 contents",
                }
            }),
        )
        .await;

        let project = Project::test(fs.clone(), ["/project_root".as_ref()], cx).await;
        let workspace = cx.add_window(|cx| Workspace::test_new(project.clone(), cx));
        let cx = &mut VisualTestContext::from_window(*workspace, cx);
        let panel = workspace
            .update(cx, |workspace, cx| ProjectPanel::new(workspace, cx))
            .unwrap();

        assert_eq!(
            visible_entries_as_strings(&panel, 0..20, cx),
            &[
                "v project_root",
                "    > .git",
                "    > dir_1",
                "    > dir_2",
                "      .gitignore",
            ]
        );

        let dir_1_file = find_project_entry(&panel, "project_root/dir_1/file_1.py", cx)
            .expect("dir 1 file is not ignored and should have an entry");
        let dir_2_file = find_project_entry(&panel, "project_root/dir_2/file_1.py", cx)
            .expect("dir 2 file is not ignored and should have an entry");
        let gitignored_dir_file =
            find_project_entry(&panel, "project_root/dir_1/gitignored_dir/file_a.py", cx);
        assert_eq!(
            gitignored_dir_file, None,
            "File in the gitignored dir should not have an entry before its dir is toggled"
        );

        toggle_expand_dir(&panel, "project_root/dir_1", cx);
        toggle_expand_dir(&panel, "project_root/dir_1/gitignored_dir", cx);
        cx.executor().run_until_parked();
        assert_eq!(
            visible_entries_as_strings(&panel, 0..20, cx),
            &[
                "v project_root",
                "    > .git",
                "    v dir_1",
                "        v gitignored_dir  <== selected",
                "              file_a.py",
                "              file_b.py",
                "              file_c.py",
                "          file_1.py",
                "          file_2.py",
                "          file_3.py",
                "    > dir_2",
                "      .gitignore",
            ],
            "Should show gitignored dir file list in the project panel"
        );
        let gitignored_dir_file =
            find_project_entry(&panel, "project_root/dir_1/gitignored_dir/file_a.py", cx)
                .expect("after gitignored dir got opened, a file entry should be present");

        toggle_expand_dir(&panel, "project_root/dir_1/gitignored_dir", cx);
        toggle_expand_dir(&panel, "project_root/dir_1", cx);
        assert_eq!(
            visible_entries_as_strings(&panel, 0..20, cx),
            &[
                "v project_root",
                "    > .git",
                "    > dir_1  <== selected",
                "    > dir_2",
                "      .gitignore",
            ],
            "Should hide all dir contents again and prepare for the auto reveal test"
        );

        for file_entry in [dir_1_file, dir_2_file, gitignored_dir_file] {
            panel.update(cx, |panel, cx| {
                panel.project.update(cx, |_, cx| {
                    cx.emit(project::Event::ActiveEntryChanged(Some(file_entry)))
                })
            });
            cx.run_until_parked();
            assert_eq!(
                visible_entries_as_strings(&panel, 0..20, cx),
                &[
                    "v project_root",
                    "    > .git",
                    "    > dir_1  <== selected",
                    "    > dir_2",
                    "      .gitignore",
                ],
                "When no auto reveal is enabled, the selected entry should not be revealed in the project panel"
            );
        }

        cx.update(|cx| {
            cx.update_global::<SettingsStore, _>(|store, cx| {
                store.update_user_settings::<ProjectPanelSettings>(cx, |project_panel_settings| {
                    project_panel_settings.auto_reveal_entries = Some(true)
                });
            })
        });

        panel.update(cx, |panel, cx| {
            panel.project.update(cx, |_, cx| {
                cx.emit(project::Event::ActiveEntryChanged(Some(dir_1_file)))
            })
        });
        cx.run_until_parked();
        assert_eq!(
            visible_entries_as_strings(&panel, 0..20, cx),
            &[
                "v project_root",
                "    > .git",
                "    v dir_1",
                "        > gitignored_dir",
                "          file_1.py  <== selected",
                "          file_2.py",
                "          file_3.py",
                "    > dir_2",
                "      .gitignore",
            ],
            "When auto reveal is enabled, not ignored dir_1 entry should be revealed"
        );

        panel.update(cx, |panel, cx| {
            panel.project.update(cx, |_, cx| {
                cx.emit(project::Event::ActiveEntryChanged(Some(dir_2_file)))
            })
        });
        cx.run_until_parked();
        assert_eq!(
            visible_entries_as_strings(&panel, 0..20, cx),
            &[
                "v project_root",
                "    > .git",
                "    v dir_1",
                "        > gitignored_dir",
                "          file_1.py",
                "          file_2.py",
                "          file_3.py",
                "    v dir_2",
                "          file_1.py  <== selected",
                "          file_2.py",
                "          file_3.py",
                "      .gitignore",
            ],
            "When auto reveal is enabled, not ignored dir_2 entry should be revealed"
        );

        panel.update(cx, |panel, cx| {
            panel.project.update(cx, |_, cx| {
                cx.emit(project::Event::ActiveEntryChanged(Some(
                    gitignored_dir_file,
                )))
            })
        });
        cx.run_until_parked();
        assert_eq!(
            visible_entries_as_strings(&panel, 0..20, cx),
            &[
                "v project_root",
                "    > .git",
                "    v dir_1",
                "        > gitignored_dir",
                "          file_1.py",
                "          file_2.py",
                "          file_3.py",
                "    v dir_2",
                "          file_1.py  <== selected",
                "          file_2.py",
                "          file_3.py",
                "      .gitignore",
            ],
            "When auto reveal is enabled, a gitignored selected entry should not be revealed in the project panel"
        );

        panel.update(cx, |panel, cx| {
            panel.project.update(cx, |_, cx| {
                cx.emit(project::Event::RevealInProjectPanel(gitignored_dir_file))
            })
        });
        cx.run_until_parked();
        assert_eq!(
            visible_entries_as_strings(&panel, 0..20, cx),
            &[
                "v project_root",
                "    > .git",
                "    v dir_1",
                "        v gitignored_dir",
                "              file_a.py  <== selected",
                "              file_b.py",
                "              file_c.py",
                "          file_1.py",
                "          file_2.py",
                "          file_3.py",
                "    v dir_2",
                "          file_1.py",
                "          file_2.py",
                "          file_3.py",
                "      .gitignore",
            ],
            "When a gitignored entry is explicitly revealed, it should be shown in the project tree"
        );
    }

    #[gpui::test]
    async fn test_explicit_reveal(cx: &mut gpui::TestAppContext) {
        init_test_with_editor(cx);
        cx.update(|cx| {
            cx.update_global::<SettingsStore, _>(|store, cx| {
                store.update_user_settings::<WorktreeSettings>(cx, |worktree_settings| {
                    worktree_settings.file_scan_exclusions = Some(Vec::new());
                });
                store.update_user_settings::<ProjectPanelSettings>(cx, |project_panel_settings| {
                    project_panel_settings.auto_reveal_entries = Some(false)
                });
            })
        });

        let fs = FakeFs::new(cx.background_executor.clone());
        fs.insert_tree(
            "/project_root",
            json!({
                ".git": {},
                ".gitignore": "**/gitignored_dir",
                "dir_1": {
                    "file_1.py": "# File 1_1 contents",
                    "file_2.py": "# File 1_2 contents",
                    "file_3.py": "# File 1_3 contents",
                    "gitignored_dir": {
                        "file_a.py": "# File contents",
                        "file_b.py": "# File contents",
                        "file_c.py": "# File contents",
                    },
                },
                "dir_2": {
                    "file_1.py": "# File 2_1 contents",
                    "file_2.py": "# File 2_2 contents",
                    "file_3.py": "# File 2_3 contents",
                }
            }),
        )
        .await;

        let project = Project::test(fs.clone(), ["/project_root".as_ref()], cx).await;
        let workspace = cx.add_window(|cx| Workspace::test_new(project.clone(), cx));
        let cx = &mut VisualTestContext::from_window(*workspace, cx);
        let panel = workspace
            .update(cx, |workspace, cx| ProjectPanel::new(workspace, cx))
            .unwrap();

        assert_eq!(
            visible_entries_as_strings(&panel, 0..20, cx),
            &[
                "v project_root",
                "    > .git",
                "    > dir_1",
                "    > dir_2",
                "      .gitignore",
            ]
        );

        let dir_1_file = find_project_entry(&panel, "project_root/dir_1/file_1.py", cx)
            .expect("dir 1 file is not ignored and should have an entry");
        let dir_2_file = find_project_entry(&panel, "project_root/dir_2/file_1.py", cx)
            .expect("dir 2 file is not ignored and should have an entry");
        let gitignored_dir_file =
            find_project_entry(&panel, "project_root/dir_1/gitignored_dir/file_a.py", cx);
        assert_eq!(
            gitignored_dir_file, None,
            "File in the gitignored dir should not have an entry before its dir is toggled"
        );

        toggle_expand_dir(&panel, "project_root/dir_1", cx);
        toggle_expand_dir(&panel, "project_root/dir_1/gitignored_dir", cx);
        cx.run_until_parked();
        assert_eq!(
            visible_entries_as_strings(&panel, 0..20, cx),
            &[
                "v project_root",
                "    > .git",
                "    v dir_1",
                "        v gitignored_dir  <== selected",
                "              file_a.py",
                "              file_b.py",
                "              file_c.py",
                "          file_1.py",
                "          file_2.py",
                "          file_3.py",
                "    > dir_2",
                "      .gitignore",
            ],
            "Should show gitignored dir file list in the project panel"
        );
        let gitignored_dir_file =
            find_project_entry(&panel, "project_root/dir_1/gitignored_dir/file_a.py", cx)
                .expect("after gitignored dir got opened, a file entry should be present");

        toggle_expand_dir(&panel, "project_root/dir_1/gitignored_dir", cx);
        toggle_expand_dir(&panel, "project_root/dir_1", cx);
        assert_eq!(
            visible_entries_as_strings(&panel, 0..20, cx),
            &[
                "v project_root",
                "    > .git",
                "    > dir_1  <== selected",
                "    > dir_2",
                "      .gitignore",
            ],
            "Should hide all dir contents again and prepare for the explicit reveal test"
        );

        for file_entry in [dir_1_file, dir_2_file, gitignored_dir_file] {
            panel.update(cx, |panel, cx| {
                panel.project.update(cx, |_, cx| {
                    cx.emit(project::Event::ActiveEntryChanged(Some(file_entry)))
                })
            });
            cx.run_until_parked();
            assert_eq!(
                visible_entries_as_strings(&panel, 0..20, cx),
                &[
                    "v project_root",
                    "    > .git",
                    "    > dir_1  <== selected",
                    "    > dir_2",
                    "      .gitignore",
                ],
                "When no auto reveal is enabled, the selected entry should not be revealed in the project panel"
            );
        }

        panel.update(cx, |panel, cx| {
            panel.project.update(cx, |_, cx| {
                cx.emit(project::Event::RevealInProjectPanel(dir_1_file))
            })
        });
        cx.run_until_parked();
        assert_eq!(
            visible_entries_as_strings(&panel, 0..20, cx),
            &[
                "v project_root",
                "    > .git",
                "    v dir_1",
                "        > gitignored_dir",
                "          file_1.py  <== selected",
                "          file_2.py",
                "          file_3.py",
                "    > dir_2",
                "      .gitignore",
            ],
            "With no auto reveal, explicit reveal should show the dir_1 entry in the project panel"
        );

        panel.update(cx, |panel, cx| {
            panel.project.update(cx, |_, cx| {
                cx.emit(project::Event::RevealInProjectPanel(dir_2_file))
            })
        });
        cx.run_until_parked();
        assert_eq!(
            visible_entries_as_strings(&panel, 0..20, cx),
            &[
                "v project_root",
                "    > .git",
                "    v dir_1",
                "        > gitignored_dir",
                "          file_1.py",
                "          file_2.py",
                "          file_3.py",
                "    v dir_2",
                "          file_1.py  <== selected",
                "          file_2.py",
                "          file_3.py",
                "      .gitignore",
            ],
            "With no auto reveal, explicit reveal should show the dir_2 entry in the project panel"
        );

        panel.update(cx, |panel, cx| {
            panel.project.update(cx, |_, cx| {
                cx.emit(project::Event::RevealInProjectPanel(gitignored_dir_file))
            })
        });
        cx.run_until_parked();
        assert_eq!(
            visible_entries_as_strings(&panel, 0..20, cx),
            &[
                "v project_root",
                "    > .git",
                "    v dir_1",
                "        v gitignored_dir",
                "              file_a.py  <== selected",
                "              file_b.py",
                "              file_c.py",
                "          file_1.py",
                "          file_2.py",
                "          file_3.py",
                "    v dir_2",
                "          file_1.py",
                "          file_2.py",
                "          file_3.py",
                "      .gitignore",
            ],
            "With no auto reveal, explicit reveal should show the gitignored entry in the project panel"
        );
    }

    fn toggle_expand_dir(
        panel: &View<ProjectPanel>,
        path: impl AsRef<Path>,
        cx: &mut VisualTestContext,
    ) {
        let path = path.as_ref();
        panel.update(cx, |panel, cx| {
            for worktree in panel.project.read(cx).worktrees().collect::<Vec<_>>() {
                let worktree = worktree.read(cx);
                if let Ok(relative_path) = path.strip_prefix(worktree.root_name()) {
                    let entry_id = worktree.entry_for_path(relative_path).unwrap().id;
                    panel.toggle_expanded(entry_id, cx);
                    return;
                }
            }
            panic!("no worktree for path {:?}", path);
        });
    }

    fn select_path(panel: &View<ProjectPanel>, path: impl AsRef<Path>, cx: &mut VisualTestContext) {
        let path = path.as_ref();
        panel.update(cx, |panel, cx| {
            for worktree in panel.project.read(cx).worktrees().collect::<Vec<_>>() {
                let worktree = worktree.read(cx);
                if let Ok(relative_path) = path.strip_prefix(worktree.root_name()) {
                    let entry_id = worktree.entry_for_path(relative_path).unwrap().id;
                    panel.selection = Some(crate::Selection {
                        worktree_id: worktree.id(),
                        entry_id,
                    });
                    return;
                }
            }
            panic!("no worktree for path {:?}", path);
        });
    }

    fn find_project_entry(
        panel: &View<ProjectPanel>,
        path: impl AsRef<Path>,
        cx: &mut VisualTestContext,
    ) -> Option<ProjectEntryId> {
        let path = path.as_ref();
        panel.update(cx, |panel, cx| {
            for worktree in panel.project.read(cx).worktrees().collect::<Vec<_>>() {
                let worktree = worktree.read(cx);
                if let Ok(relative_path) = path.strip_prefix(worktree.root_name()) {
                    return worktree.entry_for_path(relative_path).map(|entry| entry.id);
                }
            }
            panic!("no worktree for path {path:?}");
        })
    }

    fn visible_entries_as_strings(
        panel: &View<ProjectPanel>,
        range: Range<usize>,
        cx: &mut VisualTestContext,
    ) -> Vec<String> {
        let mut result = Vec::new();
        let mut project_entries = HashSet::default();
        let mut has_editor = false;

        panel.update(cx, |panel, cx| {
            panel.for_each_visible_entry(range, cx, |project_entry, details, _| {
                if details.is_editing {
                    assert!(!has_editor, "duplicate editor entry");
                    has_editor = true;
                } else {
                    assert!(
                        project_entries.insert(project_entry),
                        "duplicate project entry {:?} {:?}",
                        project_entry,
                        details
                    );
                }

                let indent = "    ".repeat(details.depth);
                let icon = if details.kind.is_dir() {
                    if details.is_expanded {
                        "v "
                    } else {
                        "> "
                    }
                } else {
                    "  "
                };
                let name = if details.is_editing {
                    format!("[EDITOR: '{}']", details.filename)
                } else if details.is_processing {
                    format!("[PROCESSING: '{}']", details.filename)
                } else {
                    details.filename.clone()
                };
                let selected = if details.is_selected {
                    "  <== selected"
                } else {
                    ""
                };
                result.push(format!("{indent}{icon}{name}{selected}"));
            });
        });

        result
    }

    fn init_test(cx: &mut TestAppContext) {
        cx.update(|cx| {
            let settings_store = SettingsStore::test(cx);
            cx.set_global(settings_store);
            init_settings(cx);
            theme::init(theme::LoadThemes::JustBase, cx);
            language::init(cx);
            editor::init_settings(cx);
            crate::init((), cx);
            workspace::init_settings(cx);
            client::init_settings(cx);
            Project::init_settings(cx);

            cx.update_global::<SettingsStore, _>(|store, cx| {
                store.update_user_settings::<WorktreeSettings>(cx, |worktree_settings| {
                    worktree_settings.file_scan_exclusions = Some(Vec::new());
                });
            });
        });
    }

    fn init_test_with_editor(cx: &mut TestAppContext) {
        cx.update(|cx| {
            let app_state = AppState::test(cx);
            theme::init(theme::LoadThemes::JustBase, cx);
            init_settings(cx);
            language::init(cx);
            editor::init(cx);
            crate::init((), cx);
            workspace::init(app_state.clone(), cx);
            Project::init_settings(cx);
        });
    }

    fn ensure_single_file_is_opened(
        window: &WindowHandle<Workspace>,
        expected_path: &str,
        cx: &mut TestAppContext,
    ) {
        window
            .update(cx, |workspace, cx| {
                let worktrees = workspace.worktrees(cx).collect::<Vec<_>>();
                assert_eq!(worktrees.len(), 1);
                let worktree_id = worktrees[0].read(cx).id();

                let open_project_paths = workspace
                    .panes()
                    .iter()
                    .filter_map(|pane| pane.read(cx).active_item()?.project_path(cx))
                    .collect::<Vec<_>>();
                assert_eq!(
                    open_project_paths,
                    vec![ProjectPath {
                        worktree_id,
                        path: Arc::from(Path::new(expected_path))
                    }],
                    "Should have opened file, selected in project panel"
                );
            })
            .unwrap();
    }

    fn submit_deletion(panel: &View<ProjectPanel>, cx: &mut VisualTestContext) {
        assert!(
            !cx.has_pending_prompt(),
            "Should have no prompts before the deletion"
        );
        panel.update(cx, |panel, cx| {
            panel.delete(&Delete { skip_prompt: false }, cx)
        });
        assert!(
            cx.has_pending_prompt(),
            "Should have a prompt after the deletion"
        );
        cx.simulate_prompt_answer(0);
        assert!(
            !cx.has_pending_prompt(),
            "Should have no prompts after prompt was replied to"
        );
        cx.executor().run_until_parked();
    }

    fn submit_deletion_skipping_prompt(panel: &View<ProjectPanel>, cx: &mut VisualTestContext) {
        assert!(
            !cx.has_pending_prompt(),
            "Should have no prompts before the deletion"
        );
        panel.update(cx, |panel, cx| {
            panel.delete(&Delete { skip_prompt: true }, cx)
        });
        assert!(!cx.has_pending_prompt(), "Should have received no prompts");
        cx.executor().run_until_parked();
    }

    fn ensure_no_open_items_and_panes(
        workspace: &WindowHandle<Workspace>,
        cx: &mut VisualTestContext,
    ) {
        assert!(
            !cx.has_pending_prompt(),
            "Should have no prompts after deletion operation closes the file"
        );
        workspace
            .read_with(cx, |workspace, cx| {
                let open_project_paths = workspace
                    .panes()
                    .iter()
                    .filter_map(|pane| pane.read(cx).active_item()?.project_path(cx))
                    .collect::<Vec<_>>();
                assert!(
                    open_project_paths.is_empty(),
                    "Deleted file's buffer should be closed, but got open files: {open_project_paths:?}"
                );
            })
            .unwrap();
    }
}<|MERGE_RESOLUTION|>--- conflicted
+++ resolved
@@ -105,11 +105,8 @@
     is_cut: bool,
     git_status: Option<GitFileStatus>,
     is_private: bool,
-<<<<<<< HEAD
     worktree_id: WorktreeId,
-=======
     canonical_path: Option<PathBuf>,
->>>>>>> a03813a4
 }
 
 #[derive(PartialEq, Clone, Default, Debug, Deserialize)]
@@ -1744,11 +1741,8 @@
                             .map_or(false, |e| e.is_cut() && e.entry_id() == entry.id),
                         git_status: status,
                         is_private: entry.is_private,
-<<<<<<< HEAD
                         worktree_id: *worktree_id,
-=======
                         canonical_path: entry.canonical_path.clone(),
->>>>>>> a03813a4
                     };
 
                     if let Some(edit_state) = &self.edit_state {
