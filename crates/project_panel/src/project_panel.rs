--- conflicted
+++ resolved
@@ -17,22 +17,13 @@
 use core::f32;
 use git::repository::GitFileStatus;
 use gpui::{
-<<<<<<< HEAD
     actions, anchored, deferred, div, impl_actions, point, px, size, uniform_list, Action,
     AnyElement, AppContext, AssetSource, AsyncWindowContext, Bounds, ClipboardItem, DismissEvent,
-    Div, DragMoveEvent, EventEmitter, ExternalPaths, FocusHandle, FocusableView,
-    InteractiveElement, KeyContext, ListSizingBehavior, Model, MouseButton, MouseDownEvent,
-    ParentElement, Pixels, Point, PromptLevel, Render, Stateful, Styled, Subscription, Task,
-    UniformListScrollHandle, View, ViewContext, VisualContext as _, WeakView, WindowContext,
-=======
-    actions, anchored, deferred, div, impl_actions, px, uniform_list, Action, AnyElement,
-    AppContext, AssetSource, AsyncWindowContext, ClipboardItem, DismissEvent, Div, DragMoveEvent,
-    Entity, EventEmitter, ExternalPaths, FocusHandle, FocusableView, InteractiveElement,
-    KeyContext, ListHorizontalSizingBehavior, ListSizingBehavior, Model, MouseButton,
-    MouseDownEvent, ParentElement, Pixels, Point, PromptLevel, Render, Stateful, Styled,
-    Subscription, Task, UniformListScrollHandle, View, ViewContext, VisualContext as _, WeakView,
-    WindowContext,
->>>>>>> 167af4bc
+    Div, DragMoveEvent, Entity, EventEmitter, ExternalPaths, FocusHandle, FocusableView,
+    InteractiveElement, KeyContext, ListHorizontalSizingBehavior, ListSizingBehavior, Model,
+    MouseButton, MouseDownEvent, ParentElement, Pixels, Point, PromptLevel, Render, Stateful,
+    Styled, Subscription, Task, UniformListScrollHandle, View, ViewContext, VisualContext as _,
+    WeakView, WindowContext,
 };
 use indexmap::IndexMap;
 use menu::{Confirm, SelectFirst, SelectLast, SelectNext, SelectPrev};
