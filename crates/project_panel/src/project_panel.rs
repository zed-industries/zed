--- conflicted
+++ resolved
@@ -3444,7 +3444,6 @@
                                         .flex_none()
                                 }
                             })
-<<<<<<< HEAD
                             .child(
                                 if let (Some(editor), true) =
                                     (Some(&self.filename_editor), show_editor)
@@ -3525,19 +3524,7 @@
                                         }
                                     })
                                 }
-                                .ml_1(),
-                            )
-                            .on_secondary_mouse_down(cx.listener(
-                                move |this, event: &MouseDownEvent, cx| {
-                                    // Stop propagation to prevent the catch-all context menu for the project
-                                    // panel from being deployed.
-                                    cx.stop_propagation();
-                                    this.deploy_context_menu(event.position, entry_id, cx);
-                                },
-                            ))
-                            .overflow_x(),
-                    ),
-=======
+                            })
                         }
                         .ml_1(),
                     )
@@ -3557,7 +3544,6 @@
                         },
                     ))
                     .overflow_x(),
->>>>>>> 45642733
             )
             .border_1()
             .border_r_2()
