mod project_panel_settings;
mod utils;

use anyhow::{Context as _, Result};
use client::{ErrorCode, ErrorExt};
use collections::{BTreeSet, HashMap, hash_map};
use command_palette_hooks::CommandPaletteFilter;
use db::kvp::KEY_VALUE_STORE;
use editor::{
    Editor, EditorEvent, MultiBufferOffset,
    items::{
        entry_diagnostic_aware_icon_decoration_and_color,
        entry_diagnostic_aware_icon_name_and_color, entry_git_aware_label_color,
    },
};
use file_icons::FileIcons;
use git;
use git::status::GitSummary;
use git_ui;
use git_ui::file_diff_view::FileDiffView;
use gpui::{
    Action, AnyElement, App, AsyncWindowContext, Bounds, ClipboardItem, Context, CursorStyle,
    DismissEvent, Div, DragMoveEvent, Entity, EventEmitter, ExternalPaths, FocusHandle, Focusable,
    Hsla, InteractiveElement, KeyContext, ListHorizontalSizingBehavior, ListSizingBehavior,
    Modifiers, ModifiersChangedEvent, MouseButton, MouseDownEvent, ParentElement, Pixels, Point,
    PromptLevel, Render, ScrollStrategy, Stateful, Styled, Subscription, Task,
    UniformListScrollHandle, WeakEntity, Window, actions, anchored, deferred, div, hsla,
    linear_color_stop, linear_gradient, point, px, size, transparent_white, uniform_list,
};
use language::DiagnosticSeverity;
use menu::{Confirm, SelectFirst, SelectLast, SelectNext, SelectPrevious};
use notifications::status_toast::{StatusToast, ToastIcon};
use project::{
    Entry, EntryKind, Fs, GitEntry, GitEntryRef, GitTraversal, Project, ProjectEntryId,
    ProjectPath, Worktree, WorktreeId,
    git_store::{GitStoreEvent, RepositoryEvent, git_traversal::ChildEntriesGitIter},
    project_settings::GoToDiagnosticSeverityFilter,
};
use project_panel_settings::ProjectPanelSettings;
use rayon::slice::ParallelSliceMut;
use schemars::JsonSchema;
use serde::{Deserialize, Serialize};
use settings::{
    DockSide, ProjectPanelEntrySpacing, Settings, SettingsStore, ShowDiagnostics, ShowIndentGuides,
    update_settings_file,
};
use smallvec::SmallVec;
use std::{any::TypeId, time::Instant};
use std::{
    cell::OnceCell,
    cmp,
    collections::HashSet,
    ops::Range,
    path::{Path, PathBuf},
    sync::Arc,
    time::Duration,
};
use theme::ThemeSettings;
use ui::{
    Color, ContextMenu, DecoratedIcon, Divider, Icon, IconDecoration, IconDecorationKind,
    IndentGuideColors, IndentGuideLayout, KeyBinding, Label, LabelSize, ListItem, ListItemSpacing,
    ScrollAxes, ScrollableHandle, Scrollbars, StickyCandidate, Tooltip, WithScrollbar, prelude::*,
    v_flex,
};
use util::{ResultExt, TakeUntilExt, TryFutureExt, maybe, paths::compare_paths, rel_path::RelPath};
use workspace::{
    DraggedSelection, OpenInTerminal, OpenOptions, OpenVisible, PreviewTabsSettings, SelectedEntry,
    SplitDirection, Workspace,
    dock::{DockPosition, Panel, PanelEvent},
    notifications::{DetachAndPromptErr, NotifyResultExt, NotifyTaskExt},
};
use worktree::CreatedEntry;
use zed_actions::{project_panel::ToggleFocus, workspace::OpenWithSystem};

const PROJECT_PANEL_KEY: &str = "ProjectPanel";
const NEW_ENTRY_ID: ProjectEntryId = ProjectEntryId::MAX;

struct VisibleEntriesForWorktree {
    worktree_id: WorktreeId,
    entries: Vec<GitEntry>,
    index: OnceCell<HashSet<Arc<RelPath>>>,
}

struct State {
    last_worktree_root_id: Option<ProjectEntryId>,
    /// Maps from leaf project entry ID to the currently selected ancestor.
    /// Relevant only for auto-fold dirs, where a single project panel entry may actually consist of several
    /// project entries (and all non-leaf nodes are guaranteed to be directories).
    ancestors: HashMap<ProjectEntryId, FoldedAncestors>,
    visible_entries: Vec<VisibleEntriesForWorktree>,
    max_width_item_index: Option<usize>,
    // Currently selected leaf entry (see auto-folding for a definition of that) in a file tree
    selection: Option<SelectedEntry>,
    edit_state: Option<EditState>,
    unfolded_dir_ids: HashSet<ProjectEntryId>,
    expanded_dir_ids: HashMap<WorktreeId, Vec<ProjectEntryId>>,
}

impl State {
    fn derive(old: &Self) -> Self {
        Self {
            last_worktree_root_id: None,
            ancestors: Default::default(),
            visible_entries: Default::default(),
            max_width_item_index: None,
            edit_state: old.edit_state.clone(),
            unfolded_dir_ids: old.unfolded_dir_ids.clone(),
            selection: old.selection,
            expanded_dir_ids: old.expanded_dir_ids.clone(),
        }
    }
}

pub struct ProjectPanel {
    project: Entity<Project>,
    fs: Arc<dyn Fs>,
    focus_handle: FocusHandle,
    scroll_handle: UniformListScrollHandle,
    // An update loop that keeps incrementing/decrementing scroll offset while there is a dragged entry that's
    // hovered over the start/end of a list.
    hover_scroll_task: Option<Task<()>>,
    rendered_entries_len: usize,
    folded_directory_drag_target: Option<FoldedDirectoryDragTarget>,
    drag_target_entry: Option<DragTarget>,
    marked_entries: Vec<SelectedEntry>,
    context_menu: Option<(Entity<ContextMenu>, Point<Pixels>, Subscription)>,
    filename_editor: Entity<Editor>,
    clipboard: Option<ClipboardEntry>,
    _dragged_entry_destination: Option<Arc<Path>>,
    workspace: WeakEntity<Workspace>,
    width: Option<Pixels>,
    pending_serialization: Task<Option<()>>,
    diagnostics: HashMap<(WorktreeId, Arc<RelPath>), DiagnosticSeverity>,
    diagnostic_summary_update: Task<()>,
    // We keep track of the mouse down state on entries so we don't flash the UI
    // in case a user clicks to open a file.
    mouse_down: bool,
    hover_expand_task: Option<Task<()>>,
    previous_drag_position: Option<Point<Pixels>>,
    sticky_items_count: usize,
    last_reported_update: Instant,
    update_visible_entries_task: UpdateVisibleEntriesTask,
    state: State,
}

struct UpdateVisibleEntriesTask {
    _visible_entries_task: Task<()>,
    focus_filename_editor: bool,
    autoscroll: bool,
}

impl Default for UpdateVisibleEntriesTask {
    fn default() -> Self {
        UpdateVisibleEntriesTask {
            _visible_entries_task: Task::ready(()),
            focus_filename_editor: Default::default(),
            autoscroll: Default::default(),
        }
    }
}

enum DragTarget {
    /// Dragging on an entry
    Entry {
        /// The entry currently under the mouse cursor during a drag operation
        entry_id: ProjectEntryId,
        /// Highlight this entry along with all of its children
        highlight_entry_id: ProjectEntryId,
    },
    /// Dragging on background
    Background,
}

#[derive(Copy, Clone, Debug)]
struct FoldedDirectoryDragTarget {
    entry_id: ProjectEntryId,
    index: usize,
    /// Whether we are dragging over the delimiter rather than the component itself.
    is_delimiter_target: bool,
}

#[derive(Clone, Debug)]
enum ValidationState {
    None,
    Warning(String),
    Error(String),
}

#[derive(Clone, Debug)]
struct EditState {
    worktree_id: WorktreeId,
    entry_id: ProjectEntryId,
    leaf_entry_id: Option<ProjectEntryId>,
    is_dir: bool,
    depth: usize,
    processing_filename: Option<Arc<RelPath>>,
    previously_focused: Option<SelectedEntry>,
    validation_state: ValidationState,
}

impl EditState {
    fn is_new_entry(&self) -> bool {
        self.leaf_entry_id.is_none()
    }
}

#[derive(Clone, Debug)]
enum ClipboardEntry {
    Copied(BTreeSet<SelectedEntry>),
    Cut(BTreeSet<SelectedEntry>),
}

#[derive(Debug, PartialEq, Eq, Clone)]
struct EntryDetails {
    filename: String,
    icon: Option<SharedString>,
    path: Arc<RelPath>,
    depth: usize,
    kind: EntryKind,
    is_ignored: bool,
    is_expanded: bool,
    is_selected: bool,
    is_marked: bool,
    is_editing: bool,
    is_processing: bool,
    is_cut: bool,
    sticky: Option<StickyDetails>,
    filename_text_color: Color,
    diagnostic_severity: Option<DiagnosticSeverity>,
    git_status: GitSummary,
    is_private: bool,
    worktree_id: WorktreeId,
    canonical_path: Option<Arc<Path>>,
}

#[derive(Debug, PartialEq, Eq, Clone)]
struct StickyDetails {
    sticky_index: usize,
}

/// Permanently deletes the selected file or directory.
#[derive(PartialEq, Clone, Default, Debug, Deserialize, JsonSchema, Action)]
#[action(namespace = project_panel)]
#[serde(deny_unknown_fields)]
struct Delete {
    #[serde(default)]
    pub skip_prompt: bool,
}

/// Moves the selected file or directory to the system trash.
#[derive(PartialEq, Clone, Default, Debug, Deserialize, JsonSchema, Action)]
#[action(namespace = project_panel)]
#[serde(deny_unknown_fields)]
struct Trash {
    #[serde(default)]
    pub skip_prompt: bool,
}

/// Selects the next entry with diagnostics.
#[derive(PartialEq, Clone, Default, Debug, Deserialize, JsonSchema, Action)]
#[action(namespace = project_panel)]
#[serde(deny_unknown_fields)]
struct SelectNextDiagnostic {
    #[serde(default)]
    pub severity: GoToDiagnosticSeverityFilter,
}

/// Selects the previous entry with diagnostics.
#[derive(PartialEq, Clone, Default, Debug, Deserialize, JsonSchema, Action)]
#[action(namespace = project_panel)]
#[serde(deny_unknown_fields)]
struct SelectPrevDiagnostic {
    #[serde(default)]
    pub severity: GoToDiagnosticSeverityFilter,
}

    actions!(
        project_panel,
        [
            /// Expands the selected entry in the project tree.
            ExpandSelectedEntry,
        /// Collapses the selected entry in the project tree.
        CollapseSelectedEntry,
        /// Collapses all entries in the project tree.
        CollapseAllEntries,
        /// Creates a new directory.
        NewDirectory,
        /// Creates a new file.
        NewFile,
        /// Copies the selected file or directory.
        Copy,
        /// Duplicates the selected file or directory.
        Duplicate,
        /// Reveals the selected item in the system file manager.
        RevealInFileManager,
        /// Removes the selected folder from the project.
        RemoveFromProject,
        /// Cuts the selected file or directory.
        Cut,
        /// Pastes the previously cut or copied item.
        Paste,
        /// Renames the selected file or directory.
        Rename,
        /// Opens the selected file in the editor.
        Open,
        /// Opens the selected file in a permanent tab.
        OpenPermanent,
        /// Opens the selected file in a vertical split.
        OpenSplitVertical,
        /// Opens the selected file in a horizontal split.
        OpenSplitHorizontal,
        /// Toggles visibility of git-ignored files.
        ToggleHideGitIgnore,
        /// Toggles visibility of hidden files.
        ToggleHideHidden,
        /// Starts a new search in the selected directory.
        NewSearchInDirectory,
        /// Unfolds the selected directory.
        UnfoldDirectory,
        /// Folds the selected directory.
        FoldDirectory,
        /// Scroll half a page upwards
        ScrollUp,
        /// Scroll half a page downwards
        ScrollDown,
        /// Scroll until the cursor displays at the center
        ScrollCursorCenter,
        /// Scroll until the cursor displays at the top
        ScrollCursorTop,
        /// Scroll until the cursor displays at the bottom
        ScrollCursorBottom,
        /// Selects the parent directory.
        SelectParent,
        /// Selects the next entry with git changes.
        SelectNextGitEntry,
        /// Selects the previous entry with git changes.
        SelectPrevGitEntry,
        /// Selects the next directory.
        SelectNextDirectory,
<<<<<<< HEAD
            /// Selects the previous directory.
            SelectPrevDirectory,
            /// Opens a diff view to compare two marked files.
            CompareMarkedFiles,
            /// Reloads all files in the project panel.
            ReloadFiles,
        ]
    );
=======
        /// Selects the previous directory.
        SelectPrevDirectory,
        /// Opens a diff view to compare two marked files.
        CompareMarkedFiles,
        /// Reloads all files in the project panel.
        ReloadFiles,
    ]
);
>>>>>>> a15968d0

#[derive(Clone, Debug, Default)]
struct FoldedAncestors {
    current_ancestor_depth: usize,
    ancestors: Vec<ProjectEntryId>,
}

impl FoldedAncestors {
    fn max_ancestor_depth(&self) -> usize {
        self.ancestors.len()
    }

    /// Note: This returns None for last item in ancestors list
    fn active_ancestor(&self) -> Option<ProjectEntryId> {
        if self.current_ancestor_depth == 0 {
            return None;
        }
        self.ancestors.get(self.current_ancestor_depth).copied()
    }

    fn active_index(&self) -> usize {
        self.max_ancestor_depth()
            .saturating_sub(1)
            .saturating_sub(self.current_ancestor_depth)
    }

    fn active_component(&self, file_name: &str) -> Option<String> {
        Path::new(file_name)
            .components()
            .nth(self.active_index())
            .map(|comp| comp.as_os_str().to_string_lossy().into_owned())
    }
}

pub fn init(cx: &mut App) {
    cx.observe_new(|workspace: &mut Workspace, _, _| {
        workspace.register_action(|workspace, _: &ToggleFocus, window, cx| {
            workspace.toggle_panel_focus::<ProjectPanel>(window, cx);
        });

        workspace.register_action(|workspace, _: &ToggleHideGitIgnore, _, cx| {
            let fs = workspace.app_state().fs.clone();
            update_settings_file(fs, cx, move |setting, _| {
                setting.project_panel.get_or_insert_default().hide_gitignore = Some(
                    !setting
                        .project_panel
                        .get_or_insert_default()
                        .hide_gitignore
                        .unwrap_or(false),
                );
            })
        });

        workspace.register_action(|workspace, _: &ToggleHideHidden, _, cx| {
            let fs = workspace.app_state().fs.clone();
            update_settings_file(fs, cx, move |setting, _| {
                setting.project_panel.get_or_insert_default().hide_hidden = Some(
                    !setting
                        .project_panel
                        .get_or_insert_default()
                        .hide_hidden
                        .unwrap_or(false),
                );
            })
        });

        workspace.register_action(|workspace, _: &ReloadFiles, _, cx| {
<<<<<<< HEAD
            let project = workspace.project();
            let (worktree_store, worktree_ids, is_remote) = {
                let project = project.read(cx);
                (
                    project.worktree_store(),
                    project
                        .visible_worktrees(cx)
                        .map(|worktree| worktree.read(cx).id())
                        .collect::<Vec<_>>(),
                    project.is_remote(),
                )
            };
            if !is_remote {
                return;
            }

            if let Ok(task) = worktree_store.update(cx, |worktree_store, cx| {
                worktree_store.request_remote_worktrees_refresh(worktree_ids, cx)
            }) {
                task.detach_and_log_err(cx);
=======
            let worktrees: Vec<_> = workspace
                .project()
                .read(cx)
                .visible_worktrees(cx)
                .collect();
            for worktree in worktrees {
                worktree.update(cx, |worktree, _| {
                    if let Some(local) = worktree.as_local_mut() {
                        local.refresh_entries_for_paths(vec![RelPath::empty().into()]);
                    }
                });
>>>>>>> a15968d0
            }
        });

        workspace.register_action(|workspace, action: &CollapseAllEntries, window, cx| {
            if let Some(panel) = workspace.panel::<ProjectPanel>(cx) {
                panel.update(cx, |panel, cx| {
                    panel.collapse_all_entries(action, window, cx);
                });
            }
        });

        workspace.register_action(|workspace, action: &Rename, window, cx| {
            workspace.open_panel::<ProjectPanel>(window, cx);
            if let Some(panel) = workspace.panel::<ProjectPanel>(cx) {
                panel.update(cx, |panel, cx| {
                    if let Some(first_marked) = panel.marked_entries.first() {
                        let first_marked = *first_marked;
                        panel.marked_entries.clear();
                        panel.state.selection = Some(first_marked);
                    }
                    panel.rename(action, window, cx);
                });
            }
        });

        workspace.register_action(|workspace, action: &Duplicate, window, cx| {
            workspace.open_panel::<ProjectPanel>(window, cx);
            if let Some(panel) = workspace.panel::<ProjectPanel>(cx) {
                panel.update(cx, |panel, cx| {
                    panel.duplicate(action, window, cx);
                });
            }
        });

        workspace.register_action(|workspace, action: &Delete, window, cx| {
            if let Some(panel) = workspace.panel::<ProjectPanel>(cx) {
                panel.update(cx, |panel, cx| panel.delete(action, window, cx));
            }
        });

        workspace.register_action(|workspace, _: &git::FileHistory, window, cx| {
            // First try to get from project panel if it's focused
            if let Some(panel) = workspace.panel::<ProjectPanel>(cx) {
                let maybe_project_path = panel.read(cx).state.selection.and_then(|selection| {
                    let project = workspace.project().read(cx);
                    let worktree = project.worktree_for_id(selection.worktree_id, cx)?;
                    let entry = worktree.read(cx).entry_for_id(selection.entry_id)?;
                    if entry.is_file() {
                        Some(ProjectPath {
                            worktree_id: selection.worktree_id,
                            path: entry.path.clone(),
                        })
                    } else {
                        None
                    }
                });

                if let Some(project_path) = maybe_project_path {
                    let project = workspace.project();
                    let git_store = project.read(cx).git_store();
                    if let Some((repo, repo_path)) = git_store
                        .read(cx)
                        .repository_and_path_for_project_path(&project_path, cx)
                    {
                        git_ui::file_history_view::FileHistoryView::open(
                            repo_path,
                            git_store.downgrade(),
                            repo.downgrade(),
                            workspace.weak_handle(),
                            window,
                            cx,
                        );
                        return;
                    }
                }
            }

            // Fallback: try to get from active editor
            if let Some(active_item) = workspace.active_item(cx)
                && let Some(editor) = active_item.downcast::<Editor>()
                && let Some(buffer) = editor.read(cx).buffer().read(cx).as_singleton()
                && let Some(file) = buffer.read(cx).file()
            {
                let worktree_id = file.worktree_id(cx);
                let project_path = ProjectPath {
                    worktree_id,
                    path: file.path().clone(),
                };
                let project = workspace.project();
                let git_store = project.read(cx).git_store();
                if let Some((repo, repo_path)) = git_store
                    .read(cx)
                    .repository_and_path_for_project_path(&project_path, cx)
                {
                    git_ui::file_history_view::FileHistoryView::open(
                        repo_path,
                        git_store.downgrade(),
                        repo.downgrade(),
                        workspace.weak_handle(),
                        window,
                        cx,
                    );
                }
            }
        });
    })
    .detach();
}

#[derive(Debug)]
pub enum Event {
    OpenedEntry {
        entry_id: ProjectEntryId,
        focus_opened_item: bool,
        allow_preview: bool,
    },
    SplitEntry {
        entry_id: ProjectEntryId,
        allow_preview: bool,
        split_direction: Option<SplitDirection>,
    },
    Focus,
}

#[derive(Serialize, Deserialize)]
struct SerializedProjectPanel {
    width: Option<Pixels>,
}

struct DraggedProjectEntryView {
    selection: SelectedEntry,
    icon: Option<SharedString>,
    filename: String,
    click_offset: Point<Pixels>,
    selections: Arc<[SelectedEntry]>,
}

struct ItemColors {
    default: Hsla,
    hover: Hsla,
    drag_over: Hsla,
    marked: Hsla,
    focused: Hsla,
}

fn get_item_color(is_sticky: bool, cx: &App) -> ItemColors {
    let colors = cx.theme().colors();

    ItemColors {
        default: if is_sticky {
            colors.panel_overlay_background
        } else {
            colors.panel_background
        },
        hover: if is_sticky {
            colors.panel_overlay_hover
        } else {
            colors.element_hover
        },
        marked: colors.element_selected,
        focused: colors.panel_focused_border,
        drag_over: colors.drop_target_background,
    }
}

impl ProjectPanel {
    fn new(
        workspace: &mut Workspace,
        window: &mut Window,
        cx: &mut Context<Workspace>,
    ) -> Entity<Self> {
        let project = workspace.project().clone();
        let git_store = project.read(cx).git_store().clone();
        let path_style = project.read(cx).path_style(cx);
        let project_panel = cx.new(|cx| {
            let focus_handle = cx.focus_handle();
            cx.on_focus(&focus_handle, window, Self::focus_in).detach();

            cx.subscribe_in(
                &git_store,
                window,
                |this, _, event, window, cx| match event {
                    GitStoreEvent::RepositoryUpdated(_, RepositoryEvent::StatusesChanged, _)
                    | GitStoreEvent::RepositoryAdded
                    | GitStoreEvent::RepositoryRemoved(_) => {
                        this.update_visible_entries(None, false, false, window, cx);
                        cx.notify();
                    }
                    _ => {}
                },
            )
            .detach();

            cx.subscribe_in(
                &project,
                window,
                |this, project, event, window, cx| match event {
                    project::Event::ActiveEntryChanged(Some(entry_id)) => {
                        if ProjectPanelSettings::get_global(cx).auto_reveal_entries {
                            this.reveal_entry(project.clone(), *entry_id, true, window, cx)
                                .ok();
                        }
                    }
                    project::Event::ActiveEntryChanged(None) => {
                        let is_active_item_file_diff_view = this
                            .workspace
                            .upgrade()
                            .and_then(|ws| ws.read(cx).active_item(cx))
                            .map(|item| {
                                item.act_as_type(TypeId::of::<FileDiffView>(), cx).is_some()
                            })
                            .unwrap_or(false);
                        if !is_active_item_file_diff_view {
                            this.marked_entries.clear();
                        }
                    }
                    project::Event::RevealInProjectPanel(entry_id) => {
                        if let Some(()) = this
                            .reveal_entry(project.clone(), *entry_id, false, window, cx)
                            .log_err()
                        {
                            cx.emit(PanelEvent::Activate);
                        }
                    }
                    project::Event::ActivateProjectPanel => {
                        cx.emit(PanelEvent::Activate);
                    }
                    project::Event::DiskBasedDiagnosticsFinished { .. }
                    | project::Event::DiagnosticsUpdated { .. } => {
                        if ProjectPanelSettings::get_global(cx).show_diagnostics
                            != ShowDiagnostics::Off
                        {
                            this.diagnostic_summary_update = cx.spawn(async move |this, cx| {
                                cx.background_executor()
                                    .timer(Duration::from_millis(30))
                                    .await;
                                this.update(cx, |this, cx| {
                                    this.update_diagnostics(cx);
                                    cx.notify();
                                })
                                .log_err();
                            });
                        }
                    }
                    project::Event::WorktreeRemoved(id) => {
                        this.state.expanded_dir_ids.remove(id);
                        this.update_visible_entries(None, false, false, window, cx);
                        cx.notify();
                    }
                    project::Event::WorktreeUpdatedEntries(_, _)
                    | project::Event::WorktreeAdded(_)
                    | project::Event::WorktreeOrderChanged => {
                        this.update_visible_entries(None, false, false, window, cx);
                        cx.notify();
                    }
                    project::Event::ExpandedAllForEntry(worktree_id, entry_id) => {
                        if let Some((worktree, expanded_dir_ids)) = project
                            .read(cx)
                            .worktree_for_id(*worktree_id, cx)
                            .zip(this.state.expanded_dir_ids.get_mut(worktree_id))
                        {
                            let worktree = worktree.read(cx);

                            let Some(entry) = worktree.entry_for_id(*entry_id) else {
                                return;
                            };
                            let include_ignored_dirs = !entry.is_ignored;

                            let mut dirs_to_expand = vec![*entry_id];
                            while let Some(current_id) = dirs_to_expand.pop() {
                                let Some(current_entry) = worktree.entry_for_id(current_id) else {
                                    continue;
                                };
                                for child in worktree.child_entries(&current_entry.path) {
                                    if !child.is_dir() || (include_ignored_dirs && child.is_ignored)
                                    {
                                        continue;
                                    }

                                    dirs_to_expand.push(child.id);

                                    if let Err(ix) = expanded_dir_ids.binary_search(&child.id) {
                                        expanded_dir_ids.insert(ix, child.id);
                                    }
                                    this.state.unfolded_dir_ids.insert(child.id);
                                }
                            }
                            this.update_visible_entries(None, false, false, window, cx);
                            cx.notify();
                        }
                    }
                    _ => {}
                },
            )
            .detach();

            let trash_action = [TypeId::of::<Trash>()];
            let is_remote = project.read(cx).is_remote();

            // Make sure the trash option is never displayed anywhere on remote
            // hosts since they may not support trashing. May want to dynamically
            // detect this in the future.
            if is_remote {
                CommandPaletteFilter::update_global(cx, |filter, _cx| {
                    filter.hide_action_types(&trash_action);
                });
            }

            let filename_editor = cx.new(|cx| Editor::single_line(window, cx));

            cx.subscribe_in(
                &filename_editor,
                window,
                |project_panel, _, editor_event, window, cx| match editor_event {
                    EditorEvent::BufferEdited => {
                        project_panel.populate_validation_error(cx);
                        project_panel.autoscroll(cx);
                    }
                    EditorEvent::SelectionsChanged { .. } => {
                        project_panel.autoscroll(cx);
                    }
                    EditorEvent::Blurred => {
                        if project_panel
                            .state
                            .edit_state
                            .as_ref()
                            .is_some_and(|state| state.processing_filename.is_none())
                        {
                            match project_panel.confirm_edit(false, window, cx) {
                                Some(task) => {
                                    task.detach_and_notify_err(window, cx);
                                }
                                None => {
                                    project_panel.state.edit_state = None;
                                    project_panel
                                        .update_visible_entries(None, false, false, window, cx);
                                    cx.notify();
                                }
                            }
                        }
                    }
                    _ => {}
                },
            )
            .detach();

            cx.observe_global::<FileIcons>(|_, cx| {
                cx.notify();
            })
            .detach();

            let mut project_panel_settings = *ProjectPanelSettings::get_global(cx);
            cx.observe_global_in::<SettingsStore>(window, move |this, window, cx| {
                let new_settings = *ProjectPanelSettings::get_global(cx);
                if project_panel_settings != new_settings {
                    if project_panel_settings.hide_gitignore != new_settings.hide_gitignore {
                        this.update_visible_entries(None, false, false, window, cx);
                    }
                    if project_panel_settings.hide_root != new_settings.hide_root {
                        this.update_visible_entries(None, false, false, window, cx);
                    }
                    if project_panel_settings.hide_hidden != new_settings.hide_hidden {
                        this.update_visible_entries(None, false, false, window, cx);
                    }
                    if project_panel_settings.sort_mode != new_settings.sort_mode {
                        this.update_visible_entries(None, false, false, window, cx);
                    }
                    if project_panel_settings.sticky_scroll && !new_settings.sticky_scroll {
                        this.sticky_items_count = 0;
                    }
                    project_panel_settings = new_settings;
                    this.update_diagnostics(cx);
                    cx.notify();
                }
            })
            .detach();

            let scroll_handle = UniformListScrollHandle::new();
            let mut this = Self {
                project: project.clone(),
                hover_scroll_task: None,
                fs: workspace.app_state().fs.clone(),
                focus_handle,
                rendered_entries_len: 0,
                folded_directory_drag_target: None,
                drag_target_entry: None,

                marked_entries: Default::default(),
                context_menu: None,
                filename_editor,
                clipboard: None,
                _dragged_entry_destination: None,
                workspace: workspace.weak_handle(),
                width: None,
                pending_serialization: Task::ready(None),
                diagnostics: Default::default(),
                diagnostic_summary_update: Task::ready(()),
                scroll_handle,
                mouse_down: false,
                hover_expand_task: None,
                previous_drag_position: None,
                sticky_items_count: 0,
                last_reported_update: Instant::now(),
                state: State {
                    max_width_item_index: None,
                    edit_state: None,
                    selection: None,
                    last_worktree_root_id: Default::default(),
                    visible_entries: Default::default(),
                    ancestors: Default::default(),
                    expanded_dir_ids: Default::default(),
                    unfolded_dir_ids: Default::default(),
                },
                update_visible_entries_task: Default::default(),
            };
            this.update_visible_entries(None, false, false, window, cx);

            this
        });

        cx.subscribe_in(&project_panel, window, {
            let project_panel = project_panel.downgrade();
            move |workspace, _, event, window, cx| match event {
                &Event::OpenedEntry {
                    entry_id,
                    focus_opened_item,
                    allow_preview,
                } => {
                    if let Some(worktree) = project.read(cx).worktree_for_entry(entry_id, cx)
                        && let Some(entry) = worktree.read(cx).entry_for_id(entry_id) {
                            let file_path = entry.path.clone();
                            let worktree_id = worktree.read(cx).id();
                            let entry_id = entry.id;
                            let is_via_ssh = project.read(cx).is_via_remote_server();

                            workspace
                                .open_path_preview(
                                    ProjectPath {
                                        worktree_id,
                                        path: file_path.clone(),
                                    },
                                    None,
                                    focus_opened_item,
                                    allow_preview,
                                    true,
                                    window, cx,
                                )
                                .detach_and_prompt_err("Failed to open file", window, cx, move |e, _, _| {
                                    match e.error_code() {
                                        ErrorCode::Disconnected => if is_via_ssh {
                                            Some("Disconnected from SSH host".to_string())
                                        } else {
                                            Some("Disconnected from remote project".to_string())
                                        },
                                        ErrorCode::UnsharedItem => Some(format!(
                                            "{} is not shared by the host. This could be because it has been marked as `private`",
                                            file_path.display(path_style)
                                        )),
                                        // See note in worktree.rs where this error originates. Returning Some in this case prevents
                                        // the error popup from saying "Try Again", which is a red herring in this case
                                        ErrorCode::Internal if e.to_string().contains("File is too large to load") => Some(e.to_string()),
                                        _ => None,
                                    }
                                });

                            if let Some(project_panel) = project_panel.upgrade() {
                                // Always select and mark the entry, regardless of whether it is opened or not.
                                project_panel.update(cx, |project_panel, _| {
                                    let entry = SelectedEntry { worktree_id, entry_id };
                                    project_panel.marked_entries.clear();
                                    project_panel.marked_entries.push(entry);
                                    project_panel.state.selection = Some(entry);
                                });
                                if !focus_opened_item {
                                    let focus_handle = project_panel.read(cx).focus_handle.clone();
                                    window.focus(&focus_handle, cx);
                                }
                            }
                        }
                }
                &Event::SplitEntry {
                    entry_id,
                    allow_preview,
                    split_direction,
                } => {
                    if let Some(worktree) = project.read(cx).worktree_for_entry(entry_id, cx)
                        && let Some(entry) = worktree.read(cx).entry_for_id(entry_id) {
                            workspace
                                .split_path_preview(
                                    ProjectPath {
                                        worktree_id: worktree.read(cx).id(),
                                        path: entry.path.clone(),
                                    },
                                    allow_preview,
                                    split_direction,
                                    window, cx,
                                )
                                .detach_and_log_err(cx);
                        }
                }

                _ => {}
            }
        })
        .detach();

        project_panel
    }

    pub async fn load(
        workspace: WeakEntity<Workspace>,
        mut cx: AsyncWindowContext,
    ) -> Result<Entity<Self>> {
        let serialized_panel = match workspace
            .read_with(&cx, |workspace, _| {
                ProjectPanel::serialization_key(workspace)
            })
            .ok()
            .flatten()
        {
            Some(serialization_key) => cx
                .background_spawn(async move { KEY_VALUE_STORE.read_kvp(&serialization_key) })
                .await
                .context("loading project panel")
                .log_err()
                .flatten()
                .map(|panel| serde_json::from_str::<SerializedProjectPanel>(&panel))
                .transpose()
                .log_err()
                .flatten(),
            None => None,
        };

        workspace.update_in(&mut cx, |workspace, window, cx| {
            let panel = ProjectPanel::new(workspace, window, cx);
            if let Some(serialized_panel) = serialized_panel {
                panel.update(cx, |panel, cx| {
                    panel.width = serialized_panel.width.map(|px| px.round());
                    cx.notify();
                });
            }
            panel
        })
    }

    fn update_diagnostics(&mut self, cx: &mut Context<Self>) {
        let mut diagnostics: HashMap<(WorktreeId, Arc<RelPath>), DiagnosticSeverity> =
            Default::default();
        let show_diagnostics_setting = ProjectPanelSettings::get_global(cx).show_diagnostics;

        if show_diagnostics_setting != ShowDiagnostics::Off {
            self.project
                .read(cx)
                .diagnostic_summaries(false, cx)
                .filter_map(|(path, _, diagnostic_summary)| {
                    if diagnostic_summary.error_count > 0 {
                        Some((path, DiagnosticSeverity::ERROR))
                    } else if show_diagnostics_setting == ShowDiagnostics::All
                        && diagnostic_summary.warning_count > 0
                    {
                        Some((path, DiagnosticSeverity::WARNING))
                    } else {
                        None
                    }
                })
                .for_each(|(project_path, diagnostic_severity)| {
                    let ancestors = project_path.path.ancestors().collect::<Vec<_>>();
                    for path in ancestors.into_iter().rev() {
                        Self::update_strongest_diagnostic_severity(
                            &mut diagnostics,
                            &project_path,
                            path.into(),
                            diagnostic_severity,
                        );
                    }
                });
        }
        self.diagnostics = diagnostics;
    }

    fn update_strongest_diagnostic_severity(
        diagnostics: &mut HashMap<(WorktreeId, Arc<RelPath>), DiagnosticSeverity>,
        project_path: &ProjectPath,
        path_buffer: Arc<RelPath>,
        diagnostic_severity: DiagnosticSeverity,
    ) {
        diagnostics
            .entry((project_path.worktree_id, path_buffer))
            .and_modify(|strongest_diagnostic_severity| {
                *strongest_diagnostic_severity =
                    cmp::min(*strongest_diagnostic_severity, diagnostic_severity);
            })
            .or_insert(diagnostic_severity);
    }

    fn serialization_key(workspace: &Workspace) -> Option<String> {
        workspace
            .database_id()
            .map(|id| i64::from(id).to_string())
            .or(workspace.session_id())
            .map(|id| format!("{}-{:?}", PROJECT_PANEL_KEY, id))
    }

    fn serialize(&mut self, cx: &mut Context<Self>) {
        let Some(serialization_key) = self
            .workspace
            .read_with(cx, |workspace, _| {
                ProjectPanel::serialization_key(workspace)
            })
            .ok()
            .flatten()
        else {
            return;
        };
        let width = self.width;
        self.pending_serialization = cx.background_spawn(
            async move {
                KEY_VALUE_STORE
                    .write_kvp(
                        serialization_key,
                        serde_json::to_string(&SerializedProjectPanel { width })?,
                    )
                    .await?;
                anyhow::Ok(())
            }
            .log_err(),
        );
    }

    fn focus_in(&mut self, window: &mut Window, cx: &mut Context<Self>) {
        if !self.focus_handle.contains_focused(window, cx) {
            cx.emit(Event::Focus);
        }
    }

    fn deploy_context_menu(
        &mut self,
        position: Point<Pixels>,
        entry_id: ProjectEntryId,
        window: &mut Window,
        cx: &mut Context<Self>,
    ) {
        let project = self.project.read(cx);

        let worktree_id = if let Some(id) = project.worktree_id_for_entry(entry_id, cx) {
            id
        } else {
            return;
        };

        self.state.selection = Some(SelectedEntry {
            worktree_id,
            entry_id,
        });

        if let Some((worktree, entry)) = self.selected_sub_entry(cx) {
            let auto_fold_dirs = ProjectPanelSettings::get_global(cx).auto_fold_dirs;
            let worktree = worktree.read(cx);
            let is_root = Some(entry) == worktree.root_entry();
            let is_dir = entry.is_dir();
            let is_foldable = auto_fold_dirs && self.is_foldable(entry, worktree);
            let is_unfoldable = auto_fold_dirs && self.is_unfoldable(entry, worktree);
            let is_read_only = project.is_read_only(cx);
            let is_remote = project.is_remote();
            let is_local = project.is_local();

            let settings = ProjectPanelSettings::get_global(cx);
            let visible_worktrees_count = project.visible_worktrees(cx).count();
            let should_hide_rename = is_root
                && (cfg!(target_os = "windows")
                    || (settings.hide_root && visible_worktrees_count == 1));
            let should_show_compare = !is_dir && self.file_abs_paths_to_diff(cx).is_some();

            let has_git_repo = !is_dir && {
                let project_path = project::ProjectPath {
                    worktree_id,
                    path: entry.path.clone(),
                };
                project
                    .git_store()
                    .read(cx)
                    .repository_and_path_for_project_path(&project_path, cx)
                    .is_some()
            };

            let context_menu = ContextMenu::build(window, cx, |menu, _, _| {
                menu.context(self.focus_handle.clone()).map(|menu| {
                    if is_read_only {
                        menu.when(is_dir, |menu| {
                            menu.action("Search Inside", Box::new(NewSearchInDirectory))
                        })
                    } else {
                        menu.action("New File", Box::new(NewFile))
                            .action("New Folder", Box::new(NewDirectory))
                            .separator()
                            .when(is_local && cfg!(target_os = "macos"), |menu| {
                                menu.action("Reveal in Finder", Box::new(RevealInFileManager))
                            })
                            .when(is_local && cfg!(not(target_os = "macos")), |menu| {
                                menu.action("Reveal in File Manager", Box::new(RevealInFileManager))
                            })
                            .when(is_local, |menu| {
                                menu.action("Open in Default App", Box::new(OpenWithSystem))
                            })
                            .action("Open in Terminal", Box::new(OpenInTerminal))
                            .when(is_dir, |menu| {
                                menu.separator()
                                    .action("Find in Folder…", Box::new(NewSearchInDirectory))
                            })
                            .when(is_unfoldable, |menu| {
                                menu.action("Unfold Directory", Box::new(UnfoldDirectory))
                            })
                            .when(is_foldable, |menu| {
                                menu.action("Fold Directory", Box::new(FoldDirectory))
                            })
                            .when(should_show_compare, |menu| {
                                menu.separator()
                                    .action("Compare marked files", Box::new(CompareMarkedFiles))
                            })
                            .separator()
                            .action("Cut", Box::new(Cut))
                            .action("Copy", Box::new(Copy))
                            .action("Duplicate", Box::new(Duplicate))
                            // TODO: Paste should always be visible, cbut disabled when clipboard is empty
                            .action_disabled_when(
                                self.clipboard.as_ref().is_none(),
                                "Paste",
                                Box::new(Paste),
                            )
                            .separator()
                            .action("Copy Path", Box::new(zed_actions::workspace::CopyPath))
                            .action(
                                "Copy Relative Path",
                                Box::new(zed_actions::workspace::CopyRelativePath),
                            )
                            .when(!is_dir && self.has_git_changes(entry_id), |menu| {
                                menu.separator().action(
                                    "Restore File",
                                    Box::new(git::RestoreFile { skip_prompt: false }),
                                )
                            })
                            .when(has_git_repo, |menu| {
                                menu.separator()
                                    .action("View File History", Box::new(git::FileHistory))
                            })
                            .when(!should_hide_rename, |menu| {
                                menu.separator().action("Rename", Box::new(Rename))
                            })
                            .when(!is_root && !is_remote, |menu| {
                                menu.action("Trash", Box::new(Trash { skip_prompt: false }))
                            })
                            .when(!is_root, |menu| {
                                menu.action("Delete", Box::new(Delete { skip_prompt: false }))
                            })
                            .when(!is_remote && is_root, |menu| {
                                menu.separator()
                                    .action(
                                        "Add Folder to Project…",
                                        Box::new(workspace::AddFolderToProject),
                                    )
                                    .action("Remove from Project", Box::new(RemoveFromProject))
                            })
                            .when(is_root, |menu| {
                                menu.separator()
                                    .action("Collapse All", Box::new(CollapseAllEntries))
<<<<<<< HEAD
                                    .when(is_remote, |menu| {
                                        menu.action("Reload Files", Box::new(ReloadFiles))
                                    })
=======
                                    .action("Reload Files", Box::new(ReloadFiles))
>>>>>>> a15968d0
                            })
                    }
                })
            });

            window.focus(&context_menu.focus_handle(cx), cx);
            let subscription = cx.subscribe(&context_menu, |this, _, _: &DismissEvent, cx| {
                this.context_menu.take();
                cx.notify();
            });
            self.context_menu = Some((context_menu, position, subscription));
        }

        cx.notify();
    }

    fn has_git_changes(&self, entry_id: ProjectEntryId) -> bool {
        for visible in &self.state.visible_entries {
            if let Some(git_entry) = visible.entries.iter().find(|e| e.id == entry_id) {
                let total_modified =
                    git_entry.git_summary.index.modified + git_entry.git_summary.worktree.modified;
                let total_deleted =
                    git_entry.git_summary.index.deleted + git_entry.git_summary.worktree.deleted;
                return total_modified > 0 || total_deleted > 0;
            }
        }
        false
    }

    fn is_unfoldable(&self, entry: &Entry, worktree: &Worktree) -> bool {
        if !entry.is_dir() || self.state.unfolded_dir_ids.contains(&entry.id) {
            return false;
        }

        if let Some(parent_path) = entry.path.parent() {
            let snapshot = worktree.snapshot();
            let mut child_entries = snapshot.child_entries(parent_path);
            if let Some(child) = child_entries.next()
                && child_entries.next().is_none()
            {
                return child.kind.is_dir();
            }
        };
        false
    }

    fn is_foldable(&self, entry: &Entry, worktree: &Worktree) -> bool {
        if entry.is_dir() {
            let snapshot = worktree.snapshot();

            let mut child_entries = snapshot.child_entries(&entry.path);
            if let Some(child) = child_entries.next()
                && child_entries.next().is_none()
            {
                return child.kind.is_dir();
            }
        }
        false
    }

    fn expand_selected_entry(
        &mut self,
        _: &ExpandSelectedEntry,
        window: &mut Window,
        cx: &mut Context<Self>,
    ) {
        if let Some((worktree, entry)) = self.selected_entry(cx) {
            if let Some(folded_ancestors) = self.state.ancestors.get_mut(&entry.id)
                && folded_ancestors.current_ancestor_depth > 0
            {
                folded_ancestors.current_ancestor_depth -= 1;
                cx.notify();
                return;
            }
            if entry.is_dir() {
                let worktree_id = worktree.id();
                let entry_id = entry.id;
                let expanded_dir_ids = if let Some(expanded_dir_ids) =
                    self.state.expanded_dir_ids.get_mut(&worktree_id)
                {
                    expanded_dir_ids
                } else {
                    return;
                };

                match expanded_dir_ids.binary_search(&entry_id) {
                    Ok(_) => self.select_next(&SelectNext, window, cx),
                    Err(ix) => {
                        self.project.update(cx, |project, cx| {
                            project.expand_entry(worktree_id, entry_id, cx);
                        });

                        expanded_dir_ids.insert(ix, entry_id);
                        self.update_visible_entries(None, false, false, window, cx);
                        cx.notify();
                    }
                }
            }
        }
    }

    fn collapse_selected_entry(
        &mut self,
        _: &CollapseSelectedEntry,
        window: &mut Window,
        cx: &mut Context<Self>,
    ) {
        let Some((worktree, entry)) = self.selected_entry_handle(cx) else {
            return;
        };
        self.collapse_entry(entry.clone(), worktree, window, cx)
    }

    fn collapse_entry(
        &mut self,
        entry: Entry,
        worktree: Entity<Worktree>,
        window: &mut Window,
        cx: &mut Context<Self>,
    ) {
        let worktree = worktree.read(cx);
        if let Some(folded_ancestors) = self.state.ancestors.get_mut(&entry.id)
            && folded_ancestors.current_ancestor_depth + 1 < folded_ancestors.max_ancestor_depth()
        {
            folded_ancestors.current_ancestor_depth += 1;
            cx.notify();
            return;
        }
        let worktree_id = worktree.id();
        let expanded_dir_ids =
            if let Some(expanded_dir_ids) = self.state.expanded_dir_ids.get_mut(&worktree_id) {
                expanded_dir_ids
            } else {
                return;
            };

        let mut entry = &entry;
        loop {
            let entry_id = entry.id;
            match expanded_dir_ids.binary_search(&entry_id) {
                Ok(ix) => {
                    expanded_dir_ids.remove(ix);
                    self.update_visible_entries(
                        Some((worktree_id, entry_id)),
                        false,
                        false,
                        window,
                        cx,
                    );
                    cx.notify();
                    break;
                }
                Err(_) => {
                    if let Some(parent_entry) =
                        entry.path.parent().and_then(|p| worktree.entry_for_path(p))
                    {
                        entry = parent_entry;
                    } else {
                        break;
                    }
                }
            }
        }
    }

    pub fn collapse_all_entries(
        &mut self,
        _: &CollapseAllEntries,
        window: &mut Window,
        cx: &mut Context<Self>,
    ) {
        // By keeping entries for fully collapsed worktrees, we avoid expanding them within update_visible_entries
        // (which is it's default behavior when there's no entry for a worktree in expanded_dir_ids).
        let multiple_worktrees = self.project.read(cx).worktrees(cx).count() > 1;
        let project = self.project.read(cx);

        self.state
            .expanded_dir_ids
            .iter_mut()
            .for_each(|(worktree_id, expanded_entries)| {
                if multiple_worktrees {
                    *expanded_entries = Default::default();
                    return;
                }

                let root_entry_id = project
                    .worktree_for_id(*worktree_id, cx)
                    .map(|worktree| worktree.read(cx).snapshot())
                    .and_then(|worktree_snapshot| {
                        worktree_snapshot.root_entry().map(|entry| entry.id)
                    });

                match root_entry_id {
                    Some(id) => {
                        expanded_entries.retain(|entry_id| entry_id == &id);
                    }
                    None => *expanded_entries = Default::default(),
                };
            });

        self.update_visible_entries(None, false, false, window, cx);
        cx.notify();
    }

    fn toggle_expanded(
        &mut self,
        entry_id: ProjectEntryId,
        window: &mut Window,
        cx: &mut Context<Self>,
    ) {
        if let Some(worktree_id) = self.project.read(cx).worktree_id_for_entry(entry_id, cx)
            && let Some(expanded_dir_ids) = self.state.expanded_dir_ids.get_mut(&worktree_id)
        {
            self.project.update(cx, |project, cx| {
                match expanded_dir_ids.binary_search(&entry_id) {
                    Ok(ix) => {
                        expanded_dir_ids.remove(ix);
                    }
                    Err(ix) => {
                        project.expand_entry(worktree_id, entry_id, cx);
                        expanded_dir_ids.insert(ix, entry_id);
                    }
                }
            });
            self.update_visible_entries(Some((worktree_id, entry_id)), false, false, window, cx);
            window.focus(&self.focus_handle, cx);
            cx.notify();
        }
    }

    fn toggle_expand_all(
        &mut self,
        entry_id: ProjectEntryId,
        window: &mut Window,
        cx: &mut Context<Self>,
    ) {
        if let Some(worktree_id) = self.project.read(cx).worktree_id_for_entry(entry_id, cx)
            && let Some(expanded_dir_ids) = self.state.expanded_dir_ids.get_mut(&worktree_id)
        {
            match expanded_dir_ids.binary_search(&entry_id) {
                Ok(_ix) => {
                    self.collapse_all_for_entry(worktree_id, entry_id, cx);
                }
                Err(_ix) => {
                    self.expand_all_for_entry(worktree_id, entry_id, cx);
                }
            }
            self.update_visible_entries(Some((worktree_id, entry_id)), false, false, window, cx);
            window.focus(&self.focus_handle, cx);
            cx.notify();
        }
    }

    fn expand_all_for_entry(
        &mut self,
        worktree_id: WorktreeId,
        entry_id: ProjectEntryId,
        cx: &mut Context<Self>,
    ) {
        self.project.update(cx, |project, cx| {
            if let Some((worktree, expanded_dir_ids)) = project
                .worktree_for_id(worktree_id, cx)
                .zip(self.state.expanded_dir_ids.get_mut(&worktree_id))
            {
                if let Some(task) = project.expand_all_for_entry(worktree_id, entry_id, cx) {
                    task.detach();
                }

                let worktree = worktree.read(cx);

                if let Some(mut entry) = worktree.entry_for_id(entry_id) {
                    loop {
                        if let Err(ix) = expanded_dir_ids.binary_search(&entry.id) {
                            expanded_dir_ids.insert(ix, entry.id);
                        }

                        if let Some(parent_entry) =
                            entry.path.parent().and_then(|p| worktree.entry_for_path(p))
                        {
                            entry = parent_entry;
                        } else {
                            break;
                        }
                    }
                }
            }
        });
    }

    fn collapse_all_for_entry(
        &mut self,
        worktree_id: WorktreeId,
        entry_id: ProjectEntryId,
        cx: &mut Context<Self>,
    ) {
        self.project.update(cx, |project, cx| {
            if let Some((worktree, expanded_dir_ids)) = project
                .worktree_for_id(worktree_id, cx)
                .zip(self.state.expanded_dir_ids.get_mut(&worktree_id))
            {
                let worktree = worktree.read(cx);
                let mut dirs_to_collapse = vec![entry_id];
                let auto_fold_enabled = ProjectPanelSettings::get_global(cx).auto_fold_dirs;
                while let Some(current_id) = dirs_to_collapse.pop() {
                    let Some(current_entry) = worktree.entry_for_id(current_id) else {
                        continue;
                    };
                    if let Ok(ix) = expanded_dir_ids.binary_search(&current_id) {
                        expanded_dir_ids.remove(ix);
                    }
                    if auto_fold_enabled {
                        self.state.unfolded_dir_ids.remove(&current_id);
                    }
                    for child in worktree.child_entries(&current_entry.path) {
                        if child.is_dir() {
                            dirs_to_collapse.push(child.id);
                        }
                    }
                }
            }
        });
    }

    fn select_previous(&mut self, _: &SelectPrevious, window: &mut Window, cx: &mut Context<Self>) {
        if let Some(edit_state) = &self.state.edit_state
            && edit_state.processing_filename.is_none()
        {
            self.filename_editor.update(cx, |editor, cx| {
                editor.move_to_beginning_of_line(
                    &editor::actions::MoveToBeginningOfLine {
                        stop_at_soft_wraps: false,
                        stop_at_indent: false,
                    },
                    window,
                    cx,
                );
            });
            return;
        }
        if let Some(selection) = self.state.selection {
            let (mut worktree_ix, mut entry_ix, _) =
                self.index_for_selection(selection).unwrap_or_default();
            if entry_ix > 0 {
                entry_ix -= 1;
            } else if worktree_ix > 0 {
                worktree_ix -= 1;
                entry_ix = self.state.visible_entries[worktree_ix].entries.len() - 1;
            } else {
                return;
            }

            let VisibleEntriesForWorktree {
                worktree_id,
                entries,
                ..
            } = &self.state.visible_entries[worktree_ix];
            let selection = SelectedEntry {
                worktree_id: *worktree_id,
                entry_id: entries[entry_ix].id,
            };
            self.state.selection = Some(selection);
            if window.modifiers().shift {
                self.marked_entries.push(selection);
            }
            self.autoscroll(cx);
            cx.notify();
        } else {
            self.select_first(&SelectFirst {}, window, cx);
        }
    }

    fn confirm(&mut self, _: &Confirm, window: &mut Window, cx: &mut Context<Self>) {
        if let Some(task) = self.confirm_edit(true, window, cx) {
            task.detach_and_notify_err(window, cx);
        }
    }

    fn open(&mut self, _: &Open, window: &mut Window, cx: &mut Context<Self>) {
        let preview_tabs_enabled =
            PreviewTabsSettings::get_global(cx).enable_preview_from_project_panel;
        self.open_internal(true, !preview_tabs_enabled, None, window, cx);
    }

    fn open_permanent(&mut self, _: &OpenPermanent, window: &mut Window, cx: &mut Context<Self>) {
        self.open_internal(false, true, None, window, cx);
    }

    fn open_split_vertical(
        &mut self,
        _: &OpenSplitVertical,
        window: &mut Window,
        cx: &mut Context<Self>,
    ) {
        self.open_internal(false, true, Some(SplitDirection::vertical(cx)), window, cx);
    }

    fn open_split_horizontal(
        &mut self,
        _: &OpenSplitHorizontal,
        window: &mut Window,
        cx: &mut Context<Self>,
    ) {
        self.open_internal(
            false,
            true,
            Some(SplitDirection::horizontal(cx)),
            window,
            cx,
        );
    }

    fn open_internal(
        &mut self,
        allow_preview: bool,
        focus_opened_item: bool,
        split_direction: Option<SplitDirection>,
        window: &mut Window,
        cx: &mut Context<Self>,
    ) {
        if let Some((_, entry)) = self.selected_entry(cx) {
            if entry.is_file() {
                if split_direction.is_some() {
                    self.split_entry(entry.id, allow_preview, split_direction, cx);
                } else {
                    self.open_entry(entry.id, focus_opened_item, allow_preview, cx);
                }
                cx.notify();
            } else {
                self.toggle_expanded(entry.id, window, cx);
            }
        }
    }

    fn populate_validation_error(&mut self, cx: &mut Context<Self>) {
        let edit_state = match self.state.edit_state.as_mut() {
            Some(state) => state,
            None => return,
        };
        let filename = self.filename_editor.read(cx).text(cx);
        if !filename.is_empty() {
            if filename.is_empty() {
                edit_state.validation_state =
                    ValidationState::Error("File or directory name cannot be empty.".to_string());
                cx.notify();
                return;
            }

            let trimmed_filename = filename.trim();
            if trimmed_filename != filename {
                edit_state.validation_state = ValidationState::Warning(
                    "File or directory name contains leading or trailing whitespace.".to_string(),
                );
                cx.notify();
                return;
            }
            let trimmed_filename = trimmed_filename.trim_start_matches('/');

            let Ok(filename) = RelPath::unix(trimmed_filename) else {
                edit_state.validation_state = ValidationState::Warning(
                    "File or directory name contains leading or trailing whitespace.".to_string(),
                );
                cx.notify();
                return;
            };

            if let Some(worktree) = self
                .project
                .read(cx)
                .worktree_for_id(edit_state.worktree_id, cx)
                && let Some(entry) = worktree.read(cx).entry_for_id(edit_state.entry_id)
            {
                let mut already_exists = false;
                if edit_state.is_new_entry() {
                    let new_path = entry.path.join(filename);
                    if worktree.read(cx).entry_for_path(&new_path).is_some() {
                        already_exists = true;
                    }
                } else {
                    let new_path = if let Some(parent) = entry.path.clone().parent() {
                        parent.join(&filename)
                    } else {
                        filename.into()
                    };
                    if let Some(existing) = worktree.read(cx).entry_for_path(&new_path)
                        && existing.id != entry.id
                    {
                        already_exists = true;
                    }
                };
                if already_exists {
                    edit_state.validation_state = ValidationState::Error(format!(
                        "File or directory '{}' already exists at location. Please choose a different name.",
                        filename.as_unix_str()
                    ));
                    cx.notify();
                    return;
                }
            }
        }
        edit_state.validation_state = ValidationState::None;
        cx.notify();
    }

    fn confirm_edit(
        &mut self,
        refocus: bool,
        window: &mut Window,
        cx: &mut Context<Self>,
    ) -> Option<Task<Result<()>>> {
        let edit_state = self.state.edit_state.as_mut()?;
        let worktree_id = edit_state.worktree_id;
        let is_new_entry = edit_state.is_new_entry();
        let mut filename = self.filename_editor.read(cx).text(cx);
        let path_style = self.project.read(cx).path_style(cx);
        if path_style.is_windows() {
            // on windows, trailing dots are ignored in paths
            // this can cause project panel to create a new entry with a trailing dot
            // while the actual one without the dot gets populated by the file watcher
            while let Some(trimmed) = filename.strip_suffix('.') {
                filename = trimmed.to_string();
            }
        }
        if filename.trim().is_empty() {
            return None;
        }

        let filename_indicates_dir = if path_style.is_windows() {
            filename.ends_with('/') || filename.ends_with('\\')
        } else {
            filename.ends_with('/')
        };
        let filename = if path_style.is_windows() {
            filename.trim_start_matches(&['/', '\\'])
        } else {
            filename.trim_start_matches('/')
        };
        let filename = RelPath::new(filename.as_ref(), path_style).ok()?.into_arc();

        edit_state.is_dir =
            edit_state.is_dir || (edit_state.is_new_entry() && filename_indicates_dir);
        let is_dir = edit_state.is_dir;
        let worktree = self.project.read(cx).worktree_for_id(worktree_id, cx)?;
        let entry = worktree.read(cx).entry_for_id(edit_state.entry_id)?.clone();

        let edit_task;
        let edited_entry_id;
        if is_new_entry {
            self.state.selection = Some(SelectedEntry {
                worktree_id,
                entry_id: NEW_ENTRY_ID,
            });
            let new_path = entry.path.join(&filename);
            if worktree.read(cx).entry_for_path(&new_path).is_some() {
                return None;
            }

            edited_entry_id = NEW_ENTRY_ID;
            edit_task = self.project.update(cx, |project, cx| {
                project.create_entry((worktree_id, new_path), is_dir, cx)
            });
        } else {
            let new_path = if let Some(parent) = entry.path.clone().parent() {
                parent.join(&filename)
            } else {
                filename.clone()
            };
            if let Some(existing) = worktree.read(cx).entry_for_path(&new_path) {
                if existing.id == entry.id && refocus {
                    window.focus(&self.focus_handle, cx);
                }
                return None;
            }
            edited_entry_id = entry.id;
            edit_task = self.project.update(cx, |project, cx| {
                project.rename_entry(entry.id, (worktree_id, new_path).into(), cx)
            });
        };

        if refocus {
            window.focus(&self.focus_handle, cx);
        }
        edit_state.processing_filename = Some(filename);
        cx.notify();

        Some(cx.spawn_in(window, async move |project_panel, cx| {
            let new_entry = edit_task.await;
            project_panel.update(cx, |project_panel, cx| {
                project_panel.state.edit_state = None;
                cx.notify();
            })?;

            match new_entry {
                Err(e) => {
                    project_panel
                        .update_in(cx, |project_panel, window, cx| {
                            project_panel.marked_entries.clear();
                            project_panel.update_visible_entries(None, false, false, window, cx);
                        })
                        .ok();
                    Err(e)?;
                }
                Ok(CreatedEntry::Included(new_entry)) => {
                    project_panel.update_in(cx, |project_panel, window, cx| {
                        if let Some(selection) = &mut project_panel.state.selection
                            && selection.entry_id == edited_entry_id
                        {
                            selection.worktree_id = worktree_id;
                            selection.entry_id = new_entry.id;
                            project_panel.marked_entries.clear();
                            project_panel.expand_to_selection(cx);
                        }
                        project_panel.update_visible_entries(None, false, false, window, cx);
                        if is_new_entry && !is_dir {
                            let settings = ProjectPanelSettings::get_global(cx);
                            if settings.auto_open.should_open_on_create() {
                                project_panel.open_entry(new_entry.id, true, false, cx);
                            }
                        }
                        cx.notify();
                    })?;
                }
                Ok(CreatedEntry::Excluded { abs_path }) => {
                    if let Some(open_task) = project_panel
                        .update_in(cx, |project_panel, window, cx| {
                            project_panel.marked_entries.clear();
                            project_panel.update_visible_entries(None, false, false, window, cx);

                            if is_dir {
                                project_panel.project.update(cx, |_, cx| {
                                    cx.emit(project::Event::Toast {
                                        notification_id: "excluded-directory".into(),
                                        message: format!(
                                            concat!(
                                                "Created an excluded directory at {:?}.\n",
                                                "Alter `file_scan_exclusions` in the settings ",
                                                "to show it in the panel"
                                            ),
                                            abs_path
                                        ),
                                    })
                                });
                                None
                            } else {
                                project_panel
                                    .workspace
                                    .update(cx, |workspace, cx| {
                                        workspace.open_abs_path(
                                            abs_path,
                                            OpenOptions {
                                                visible: Some(OpenVisible::All),
                                                ..Default::default()
                                            },
                                            window,
                                            cx,
                                        )
                                    })
                                    .ok()
                            }
                        })
                        .ok()
                        .flatten()
                    {
                        let _ = open_task.await?;
                    }
                }
            }
            Ok(())
        }))
    }

    fn cancel(&mut self, _: &menu::Cancel, window: &mut Window, cx: &mut Context<Self>) {
        if cx.stop_active_drag(window) {
            self.drag_target_entry.take();
            self.hover_expand_task.take();
            return;
        }

        let previous_edit_state = self.state.edit_state.take();
        self.update_visible_entries(None, false, false, window, cx);
        self.marked_entries.clear();

        if let Some(previously_focused) =
            previous_edit_state.and_then(|edit_state| edit_state.previously_focused)
        {
            self.state.selection = Some(previously_focused);
            self.autoscroll(cx);
        }

        window.focus(&self.focus_handle, cx);
        cx.notify();
    }

    fn open_entry(
        &mut self,
        entry_id: ProjectEntryId,
        focus_opened_item: bool,
        allow_preview: bool,

        cx: &mut Context<Self>,
    ) {
        cx.emit(Event::OpenedEntry {
            entry_id,
            focus_opened_item,
            allow_preview,
        });
    }

    fn split_entry(
        &mut self,
        entry_id: ProjectEntryId,
        allow_preview: bool,
        split_direction: Option<SplitDirection>,

        cx: &mut Context<Self>,
    ) {
        cx.emit(Event::SplitEntry {
            entry_id,
            allow_preview,
            split_direction,
        });
    }

    fn new_file(&mut self, _: &NewFile, window: &mut Window, cx: &mut Context<Self>) {
        self.add_entry(false, window, cx)
    }

    fn new_directory(&mut self, _: &NewDirectory, window: &mut Window, cx: &mut Context<Self>) {
        self.add_entry(true, window, cx)
    }

    fn add_entry(&mut self, is_dir: bool, window: &mut Window, cx: &mut Context<Self>) {
        let Some((worktree_id, entry_id)) = self
            .state
            .selection
            .map(|entry| (entry.worktree_id, entry.entry_id))
            .or_else(|| {
                let entry_id = self.state.last_worktree_root_id?;
                let worktree_id = self
                    .project
                    .read(cx)
                    .worktree_for_entry(entry_id, cx)?
                    .read(cx)
                    .id();

                self.state.selection = Some(SelectedEntry {
                    worktree_id,
                    entry_id,
                });

                Some((worktree_id, entry_id))
            })
        else {
            return;
        };

        let directory_id;
        let new_entry_id = self.resolve_entry(entry_id);
        if let Some((worktree, expanded_dir_ids)) = self
            .project
            .read(cx)
            .worktree_for_id(worktree_id, cx)
            .zip(self.state.expanded_dir_ids.get_mut(&worktree_id))
        {
            let worktree = worktree.read(cx);
            if let Some(mut entry) = worktree.entry_for_id(new_entry_id) {
                loop {
                    if entry.is_dir() {
                        if let Err(ix) = expanded_dir_ids.binary_search(&entry.id) {
                            expanded_dir_ids.insert(ix, entry.id);
                        }
                        directory_id = entry.id;
                        break;
                    } else {
                        if let Some(parent_path) = entry.path.parent()
                            && let Some(parent_entry) = worktree.entry_for_path(parent_path)
                        {
                            entry = parent_entry;
                            continue;
                        }
                        return;
                    }
                }
            } else {
                return;
            };
        } else {
            return;
        };

        self.marked_entries.clear();
        self.state.edit_state = Some(EditState {
            worktree_id,
            entry_id: directory_id,
            leaf_entry_id: None,
            is_dir,
            processing_filename: None,
            previously_focused: self.state.selection,
            depth: 0,
            validation_state: ValidationState::None,
        });
        self.filename_editor.update(cx, |editor, cx| {
            editor.clear(window, cx);
        });
        self.update_visible_entries(Some((worktree_id, NEW_ENTRY_ID)), true, true, window, cx);
        cx.notify();
    }

    fn unflatten_entry_id(&self, leaf_entry_id: ProjectEntryId) -> ProjectEntryId {
        if let Some(ancestors) = self.state.ancestors.get(&leaf_entry_id) {
            ancestors
                .ancestors
                .get(ancestors.current_ancestor_depth)
                .copied()
                .unwrap_or(leaf_entry_id)
        } else {
            leaf_entry_id
        }
    }

    fn rename_impl(
        &mut self,
        selection: Option<Range<usize>>,
        window: &mut Window,
        cx: &mut Context<Self>,
    ) {
        if let Some(SelectedEntry {
            worktree_id,
            entry_id,
        }) = self.state.selection
            && let Some(worktree) = self.project.read(cx).worktree_for_id(worktree_id, cx)
        {
            let sub_entry_id = self.unflatten_entry_id(entry_id);
            if let Some(entry) = worktree.read(cx).entry_for_id(sub_entry_id) {
                #[cfg(target_os = "windows")]
                if Some(entry) == worktree.read(cx).root_entry() {
                    return;
                }

                if Some(entry) == worktree.read(cx).root_entry() {
                    let settings = ProjectPanelSettings::get_global(cx);
                    let visible_worktrees_count =
                        self.project.read(cx).visible_worktrees(cx).count();
                    if settings.hide_root && visible_worktrees_count == 1 {
                        return;
                    }
                }

                self.state.edit_state = Some(EditState {
                    worktree_id,
                    entry_id: sub_entry_id,
                    leaf_entry_id: Some(entry_id),
                    is_dir: entry.is_dir(),
                    processing_filename: None,
                    previously_focused: None,
                    depth: 0,
                    validation_state: ValidationState::None,
                });
                let file_name = entry.path.file_name().unwrap_or_default().to_string();
                let selection = selection.unwrap_or_else(|| {
                    let file_stem = entry.path.file_stem().map(|s| s.to_string());
                    let selection_end =
                        file_stem.map_or(file_name.len(), |file_stem| file_stem.len());
                    0..selection_end
                });
                self.filename_editor.update(cx, |editor, cx| {
                    editor.set_text(file_name, window, cx);
                    editor.change_selections(Default::default(), window, cx, |s| {
                        s.select_ranges([
                            MultiBufferOffset(selection.start)..MultiBufferOffset(selection.end)
                        ])
                    });
                });
                self.update_visible_entries(None, true, true, window, cx);
                cx.notify();
            }
        }
    }

    fn rename(&mut self, _: &Rename, window: &mut Window, cx: &mut Context<Self>) {
        self.rename_impl(None, window, cx);
    }

    fn trash(&mut self, action: &Trash, window: &mut Window, cx: &mut Context<Self>) {
        self.remove(true, action.skip_prompt, window, cx);
    }

    fn delete(&mut self, action: &Delete, window: &mut Window, cx: &mut Context<Self>) {
        self.remove(false, action.skip_prompt, window, cx);
    }

    fn restore_file(
        &mut self,
        action: &git::RestoreFile,
        window: &mut Window,
        cx: &mut Context<Self>,
    ) {
        maybe!({
            let selection = self.state.selection?;
            let project = self.project.read(cx);

            let (_worktree, entry) = self.selected_sub_entry(cx)?;
            if entry.is_dir() {
                return None;
            }

            let project_path = project.path_for_entry(selection.entry_id, cx)?;

            let git_store = project.git_store();
            let (repository, repo_path) = git_store
                .read(cx)
                .repository_and_path_for_project_path(&project_path, cx)?;

            let snapshot = repository.read(cx).snapshot();
            let status = snapshot.status_for_path(&repo_path)?;
            if !status.status.is_modified() && !status.status.is_deleted() {
                return None;
            }

            let file_name = entry.path.file_name()?.to_string();

            let answer = if !action.skip_prompt {
                let prompt = format!("Discard changes to {}?", file_name);
                Some(window.prompt(PromptLevel::Info, &prompt, None, &["Restore", "Cancel"], cx))
            } else {
                None
            };

            cx.spawn_in(window, async move |panel, cx| {
                if let Some(answer) = answer
                    && answer.await != Ok(0)
                {
                    return anyhow::Ok(());
                }

                let task = panel.update(cx, |_panel, cx| {
                    repository.update(cx, |repo, cx| {
                        repo.checkout_files("HEAD", vec![repo_path], cx)
                    })
                })?;

                if let Err(e) = task.await {
                    panel
                        .update(cx, |panel, cx| {
                            let message = format!("Failed to restore {}: {}", file_name, e);
                            let toast = StatusToast::new(message, cx, |this, _| {
                                this.icon(ToastIcon::new(IconName::XCircle).color(Color::Error))
                                    .dismiss_button(true)
                            });
                            panel
                                .workspace
                                .update(cx, |workspace, cx| {
                                    workspace.toggle_status_toast(toast, cx);
                                })
                                .ok();
                        })
                        .ok();
                }

                panel
                    .update(cx, |panel, cx| {
                        panel.project.update(cx, |project, cx| {
                            if let Some(buffer_id) = project
                                .buffer_store()
                                .read(cx)
                                .buffer_id_for_project_path(&project_path)
                            {
                                if let Some(buffer) = project.buffer_for_id(*buffer_id, cx) {
                                    buffer.update(cx, |buffer, cx| {
                                        let _ = buffer.reload(cx);
                                    });
                                }
                            }
                        })
                    })
                    .ok();

                anyhow::Ok(())
            })
            .detach_and_log_err(cx);

            Some(())
        });
    }

    fn remove(
        &mut self,
        trash: bool,
        skip_prompt: bool,
        window: &mut Window,
        cx: &mut Context<ProjectPanel>,
    ) {
        maybe!({
            let items_to_delete = self.disjoint_entries(cx);
            if items_to_delete.is_empty() {
                return None;
            }
            let project = self.project.read(cx);

            let mut dirty_buffers = 0;
            let file_paths = items_to_delete
                .iter()
                .filter_map(|selection| {
                    let project_path = project.path_for_entry(selection.entry_id, cx)?;
                    dirty_buffers +=
                        project.dirty_buffers(cx).any(|path| path == project_path) as usize;
                    Some((
                        selection.entry_id,
                        project_path.path.file_name()?.to_string(),
                    ))
                })
                .collect::<Vec<_>>();
            if file_paths.is_empty() {
                return None;
            }
            let answer = if !skip_prompt {
                let operation = if trash { "Trash" } else { "Delete" };
                let prompt = match file_paths.first() {
                    Some((_, path)) if file_paths.len() == 1 => {
                        let unsaved_warning = if dirty_buffers > 0 {
                            "\n\nIt has unsaved changes, which will be lost."
                        } else {
                            ""
                        };

                        format!("{operation} {path}?{unsaved_warning}")
                    }
                    _ => {
                        const CUTOFF_POINT: usize = 10;
                        let names = if file_paths.len() > CUTOFF_POINT {
                            let truncated_path_counts = file_paths.len() - CUTOFF_POINT;
                            let mut paths = file_paths
                                .iter()
                                .map(|(_, path)| path.clone())
                                .take(CUTOFF_POINT)
                                .collect::<Vec<_>>();
                            paths.truncate(CUTOFF_POINT);
                            if truncated_path_counts == 1 {
                                paths.push(".. 1 file not shown".into());
                            } else {
                                paths.push(format!(".. {} files not shown", truncated_path_counts));
                            }
                            paths
                        } else {
                            file_paths.iter().map(|(_, path)| path.clone()).collect()
                        };
                        let unsaved_warning = if dirty_buffers == 0 {
                            String::new()
                        } else if dirty_buffers == 1 {
                            "\n\n1 of these has unsaved changes, which will be lost.".to_string()
                        } else {
                            format!(
                                "\n\n{dirty_buffers} of these have unsaved changes, which will be lost."
                            )
                        };

                        format!(
                            "Do you want to {} the following {} files?\n{}{unsaved_warning}",
                            operation.to_lowercase(),
                            file_paths.len(),
                            names.join("\n")
                        )
                    }
                };
                Some(window.prompt(PromptLevel::Info, &prompt, None, &[operation, "Cancel"], cx))
            } else {
                None
            };
            let next_selection = self.find_next_selection_after_deletion(items_to_delete, cx);
            cx.spawn_in(window, async move |panel, cx| {
                if let Some(answer) = answer
                    && answer.await != Ok(0)
                {
                    return anyhow::Ok(());
                }
                for (entry_id, _) in file_paths {
                    panel
                        .update(cx, |panel, cx| {
                            panel
                                .project
                                .update(cx, |project, cx| project.delete_entry(entry_id, trash, cx))
                                .context("no such entry")
                        })??
                        .await?;
                }
                panel.update_in(cx, |panel, window, cx| {
                    if let Some(next_selection) = next_selection {
                        panel.update_visible_entries(
                            Some((next_selection.worktree_id, next_selection.entry_id)),
                            false,
                            true,
                            window,
                            cx,
                        );
                    } else {
                        panel.select_last(&SelectLast {}, window, cx);
                    }
                })?;
                Ok(())
            })
            .detach_and_log_err(cx);
            Some(())
        });
    }

    fn find_next_selection_after_deletion(
        &self,
        sanitized_entries: BTreeSet<SelectedEntry>,
        cx: &mut Context<Self>,
    ) -> Option<SelectedEntry> {
        if sanitized_entries.is_empty() {
            return None;
        }
        let project = self.project.read(cx);
        let (worktree_id, worktree) = sanitized_entries
            .iter()
            .map(|entry| entry.worktree_id)
            .filter_map(|id| project.worktree_for_id(id, cx).map(|w| (id, w.read(cx))))
            .max_by(|(_, a), (_, b)| a.root_name().cmp(b.root_name()))?;
        let git_store = project.git_store().read(cx);

        let marked_entries_in_worktree = sanitized_entries
            .iter()
            .filter(|e| e.worktree_id == worktree_id)
            .collect::<HashSet<_>>();
        let latest_entry = marked_entries_in_worktree
            .iter()
            .max_by(|a, b| {
                match (
                    worktree.entry_for_id(a.entry_id),
                    worktree.entry_for_id(b.entry_id),
                ) {
                    (Some(a), Some(b)) => compare_paths(
                        (a.path.as_std_path(), a.is_file()),
                        (b.path.as_std_path(), b.is_file()),
                    ),
                    _ => cmp::Ordering::Equal,
                }
            })
            .and_then(|e| worktree.entry_for_id(e.entry_id))?;

        let parent_path = latest_entry.path.parent()?;
        let parent_entry = worktree.entry_for_path(parent_path)?;

        // Remove all siblings that are being deleted except the last marked entry
        let repo_snapshots = git_store.repo_snapshots(cx);
        let worktree_snapshot = worktree.snapshot();
        let hide_gitignore = ProjectPanelSettings::get_global(cx).hide_gitignore;
        let mut siblings: Vec<_> =
            ChildEntriesGitIter::new(&repo_snapshots, &worktree_snapshot, parent_path)
                .filter(|sibling| {
                    (sibling.id == latest_entry.id)
                        || (!marked_entries_in_worktree.contains(&&SelectedEntry {
                            worktree_id,
                            entry_id: sibling.id,
                        }) && (!hide_gitignore || !sibling.is_ignored))
                })
                .map(|entry| entry.to_owned())
                .collect();

        let mode = ProjectPanelSettings::get_global(cx).sort_mode;
        sort_worktree_entries_with_mode(&mut siblings, mode);
        let sibling_entry_index = siblings
            .iter()
            .position(|sibling| sibling.id == latest_entry.id)?;

        if let Some(next_sibling) = sibling_entry_index
            .checked_add(1)
            .and_then(|i| siblings.get(i))
        {
            return Some(SelectedEntry {
                worktree_id,
                entry_id: next_sibling.id,
            });
        }
        if let Some(prev_sibling) = sibling_entry_index
            .checked_sub(1)
            .and_then(|i| siblings.get(i))
        {
            return Some(SelectedEntry {
                worktree_id,
                entry_id: prev_sibling.id,
            });
        }
        // No neighbour sibling found, fall back to parent
        Some(SelectedEntry {
            worktree_id,
            entry_id: parent_entry.id,
        })
    }

    fn unfold_directory(
        &mut self,
        _: &UnfoldDirectory,
        window: &mut Window,
        cx: &mut Context<Self>,
    ) {
        if let Some((worktree, entry)) = self.selected_entry(cx) {
            self.state.unfolded_dir_ids.insert(entry.id);

            let snapshot = worktree.snapshot();
            let mut parent_path = entry.path.parent();
            while let Some(path) = parent_path {
                if let Some(parent_entry) = worktree.entry_for_path(path) {
                    let mut children_iter = snapshot.child_entries(path);

                    if children_iter.by_ref().take(2).count() > 1 {
                        break;
                    }

                    self.state.unfolded_dir_ids.insert(parent_entry.id);
                    parent_path = path.parent();
                } else {
                    break;
                }
            }

            self.update_visible_entries(None, false, true, window, cx);
            cx.notify();
        }
    }

    fn fold_directory(&mut self, _: &FoldDirectory, window: &mut Window, cx: &mut Context<Self>) {
        if let Some((worktree, entry)) = self.selected_entry(cx) {
            self.state.unfolded_dir_ids.remove(&entry.id);

            let snapshot = worktree.snapshot();
            let mut path = &*entry.path;
            loop {
                let mut child_entries_iter = snapshot.child_entries(path);
                if let Some(child) = child_entries_iter.next() {
                    if child_entries_iter.next().is_none() && child.is_dir() {
                        self.state.unfolded_dir_ids.remove(&child.id);
                        path = &*child.path;
                    } else {
                        break;
                    }
                } else {
                    break;
                }
            }

            self.update_visible_entries(None, false, true, window, cx);
            cx.notify();
        }
    }

    fn scroll_up(&mut self, _: &ScrollUp, window: &mut Window, cx: &mut Context<Self>) {
        for _ in 0..self.rendered_entries_len / 2 {
            window.dispatch_action(SelectPrevious.boxed_clone(), cx);
        }
    }

    fn scroll_down(&mut self, _: &ScrollDown, window: &mut Window, cx: &mut Context<Self>) {
        for _ in 0..self.rendered_entries_len / 2 {
            window.dispatch_action(SelectNext.boxed_clone(), cx);
        }
    }

    fn scroll_cursor_center(
        &mut self,
        _: &ScrollCursorCenter,
        _: &mut Window,
        cx: &mut Context<Self>,
    ) {
        if let Some((_, _, index)) = self
            .state
            .selection
            .and_then(|s| self.index_for_selection(s))
        {
            self.scroll_handle
                .scroll_to_item_strict(index, ScrollStrategy::Center);
            cx.notify();
        }
    }

    fn scroll_cursor_top(&mut self, _: &ScrollCursorTop, _: &mut Window, cx: &mut Context<Self>) {
        if let Some((_, _, index)) = self
            .state
            .selection
            .and_then(|s| self.index_for_selection(s))
        {
            self.scroll_handle
                .scroll_to_item_strict(index, ScrollStrategy::Top);
            cx.notify();
        }
    }

    fn scroll_cursor_bottom(
        &mut self,
        _: &ScrollCursorBottom,
        _: &mut Window,
        cx: &mut Context<Self>,
    ) {
        if let Some((_, _, index)) = self
            .state
            .selection
            .and_then(|s| self.index_for_selection(s))
        {
            self.scroll_handle
                .scroll_to_item_strict(index, ScrollStrategy::Bottom);
            cx.notify();
        }
    }

    fn select_next(&mut self, _: &SelectNext, window: &mut Window, cx: &mut Context<Self>) {
        if let Some(edit_state) = &self.state.edit_state
            && edit_state.processing_filename.is_none()
        {
            self.filename_editor.update(cx, |editor, cx| {
                editor.move_to_end_of_line(
                    &editor::actions::MoveToEndOfLine {
                        stop_at_soft_wraps: false,
                    },
                    window,
                    cx,
                );
            });
            return;
        }
        if let Some(selection) = self.state.selection {
            let (mut worktree_ix, mut entry_ix, _) =
                self.index_for_selection(selection).unwrap_or_default();
            if let Some(worktree_entries) = self
                .state
                .visible_entries
                .get(worktree_ix)
                .map(|v| &v.entries)
            {
                if entry_ix + 1 < worktree_entries.len() {
                    entry_ix += 1;
                } else {
                    worktree_ix += 1;
                    entry_ix = 0;
                }
            }

            if let Some(VisibleEntriesForWorktree {
                worktree_id,
                entries,
                ..
            }) = self.state.visible_entries.get(worktree_ix)
                && let Some(entry) = entries.get(entry_ix)
            {
                let selection = SelectedEntry {
                    worktree_id: *worktree_id,
                    entry_id: entry.id,
                };
                self.state.selection = Some(selection);
                if window.modifiers().shift {
                    self.marked_entries.push(selection);
                }

                self.autoscroll(cx);
                cx.notify();
            }
        } else {
            self.select_first(&SelectFirst {}, window, cx);
        }
    }

    fn select_prev_diagnostic(
        &mut self,
        action: &SelectPrevDiagnostic,
        window: &mut Window,
        cx: &mut Context<Self>,
    ) {
        let selection = self.find_entry(
            self.state.selection.as_ref(),
            true,
            |entry, worktree_id| {
                self.state.selection.is_none_or(|selection| {
                    if selection.worktree_id == worktree_id {
                        selection.entry_id != entry.id
                    } else {
                        true
                    }
                }) && entry.is_file()
                    && self
                        .diagnostics
                        .get(&(worktree_id, entry.path.clone()))
                        .is_some_and(|severity| action.severity.matches(*severity))
            },
            cx,
        );

        if let Some(selection) = selection {
            self.state.selection = Some(selection);
            self.expand_entry(selection.worktree_id, selection.entry_id, cx);
            self.update_visible_entries(
                Some((selection.worktree_id, selection.entry_id)),
                false,
                true,
                window,
                cx,
            );
            cx.notify();
        }
    }

    fn select_next_diagnostic(
        &mut self,
        action: &SelectNextDiagnostic,
        window: &mut Window,
        cx: &mut Context<Self>,
    ) {
        let selection = self.find_entry(
            self.state.selection.as_ref(),
            false,
            |entry, worktree_id| {
                self.state.selection.is_none_or(|selection| {
                    if selection.worktree_id == worktree_id {
                        selection.entry_id != entry.id
                    } else {
                        true
                    }
                }) && entry.is_file()
                    && self
                        .diagnostics
                        .get(&(worktree_id, entry.path.clone()))
                        .is_some_and(|severity| action.severity.matches(*severity))
            },
            cx,
        );

        if let Some(selection) = selection {
            self.state.selection = Some(selection);
            self.expand_entry(selection.worktree_id, selection.entry_id, cx);
            self.update_visible_entries(
                Some((selection.worktree_id, selection.entry_id)),
                false,
                true,
                window,
                cx,
            );
            cx.notify();
        }
    }

    fn select_prev_git_entry(
        &mut self,
        _: &SelectPrevGitEntry,
        window: &mut Window,
        cx: &mut Context<Self>,
    ) {
        let selection = self.find_entry(
            self.state.selection.as_ref(),
            true,
            |entry, worktree_id| {
                (self.state.selection.is_none()
                    || self.state.selection.is_some_and(|selection| {
                        if selection.worktree_id == worktree_id {
                            selection.entry_id != entry.id
                        } else {
                            true
                        }
                    }))
                    && entry.is_file()
                    && entry.git_summary.index.modified + entry.git_summary.worktree.modified > 0
            },
            cx,
        );

        if let Some(selection) = selection {
            self.state.selection = Some(selection);
            self.expand_entry(selection.worktree_id, selection.entry_id, cx);
            self.update_visible_entries(
                Some((selection.worktree_id, selection.entry_id)),
                false,
                true,
                window,
                cx,
            );
            cx.notify();
        }
    }

    fn select_prev_directory(
        &mut self,
        _: &SelectPrevDirectory,
        _: &mut Window,
        cx: &mut Context<Self>,
    ) {
        let selection = self.find_visible_entry(
            self.state.selection.as_ref(),
            true,
            |entry, worktree_id| {
                self.state.selection.is_none_or(|selection| {
                    if selection.worktree_id == worktree_id {
                        selection.entry_id != entry.id
                    } else {
                        true
                    }
                }) && entry.is_dir()
            },
            cx,
        );

        if let Some(selection) = selection {
            self.state.selection = Some(selection);
            self.autoscroll(cx);
            cx.notify();
        }
    }

    fn select_next_directory(
        &mut self,
        _: &SelectNextDirectory,
        _: &mut Window,
        cx: &mut Context<Self>,
    ) {
        let selection = self.find_visible_entry(
            self.state.selection.as_ref(),
            false,
            |entry, worktree_id| {
                self.state.selection.is_none_or(|selection| {
                    if selection.worktree_id == worktree_id {
                        selection.entry_id != entry.id
                    } else {
                        true
                    }
                }) && entry.is_dir()
            },
            cx,
        );

        if let Some(selection) = selection {
            self.state.selection = Some(selection);
            self.autoscroll(cx);
            cx.notify();
        }
    }

    fn select_next_git_entry(
        &mut self,
        _: &SelectNextGitEntry,
        window: &mut Window,
        cx: &mut Context<Self>,
    ) {
        let selection = self.find_entry(
            self.state.selection.as_ref(),
            false,
            |entry, worktree_id| {
                self.state.selection.is_none_or(|selection| {
                    if selection.worktree_id == worktree_id {
                        selection.entry_id != entry.id
                    } else {
                        true
                    }
                }) && entry.is_file()
                    && entry.git_summary.index.modified + entry.git_summary.worktree.modified > 0
            },
            cx,
        );

        if let Some(selection) = selection {
            self.state.selection = Some(selection);
            self.expand_entry(selection.worktree_id, selection.entry_id, cx);
            self.update_visible_entries(
                Some((selection.worktree_id, selection.entry_id)),
                false,
                true,
                window,
                cx,
            );
            cx.notify();
        }
    }

    fn select_parent(&mut self, _: &SelectParent, window: &mut Window, cx: &mut Context<Self>) {
        if let Some((worktree, entry)) = self.selected_sub_entry(cx) {
            if let Some(parent) = entry.path.parent() {
                let worktree = worktree.read(cx);
                if let Some(parent_entry) = worktree.entry_for_path(parent) {
                    self.state.selection = Some(SelectedEntry {
                        worktree_id: worktree.id(),
                        entry_id: parent_entry.id,
                    });
                    self.autoscroll(cx);
                    cx.notify();
                }
            }
        } else {
            self.select_first(&SelectFirst {}, window, cx);
        }
    }

    fn select_first(&mut self, _: &SelectFirst, window: &mut Window, cx: &mut Context<Self>) {
        if let Some(VisibleEntriesForWorktree {
            worktree_id,
            entries,
            ..
        }) = self.state.visible_entries.first()
            && let Some(entry) = entries.first()
        {
            let selection = SelectedEntry {
                worktree_id: *worktree_id,
                entry_id: entry.id,
            };
            self.state.selection = Some(selection);
            if window.modifiers().shift {
                self.marked_entries.push(selection);
            }
            self.autoscroll(cx);
            cx.notify();
        }
    }

    fn select_last(&mut self, _: &SelectLast, _: &mut Window, cx: &mut Context<Self>) {
        if let Some(VisibleEntriesForWorktree {
            worktree_id,
            entries,
            ..
        }) = self.state.visible_entries.last()
        {
            let worktree = self.project.read(cx).worktree_for_id(*worktree_id, cx);
            if let (Some(worktree), Some(entry)) = (worktree, entries.last()) {
                let worktree = worktree.read(cx);
                if let Some(entry) = worktree.entry_for_id(entry.id) {
                    let selection = SelectedEntry {
                        worktree_id: *worktree_id,
                        entry_id: entry.id,
                    };
                    self.state.selection = Some(selection);
                    self.autoscroll(cx);
                    cx.notify();
                }
            }
        }
    }

    fn autoscroll(&mut self, cx: &mut Context<Self>) {
        if let Some((_, _, index)) = self
            .state
            .selection
            .and_then(|s| self.index_for_selection(s))
        {
            self.scroll_handle.scroll_to_item_with_offset(
                index,
                ScrollStrategy::Center,
                self.sticky_items_count,
            );
            cx.notify();
        }
    }

    fn cut(&mut self, _: &Cut, _: &mut Window, cx: &mut Context<Self>) {
        let entries = self.disjoint_entries(cx);
        if !entries.is_empty() {
            self.clipboard = Some(ClipboardEntry::Cut(entries));
            cx.notify();
        }
    }

    fn copy(&mut self, _: &Copy, _: &mut Window, cx: &mut Context<Self>) {
        let entries = self.disjoint_entries(cx);
        if !entries.is_empty() {
            self.clipboard = Some(ClipboardEntry::Copied(entries));
            cx.notify();
        }
    }

    fn create_paste_path(
        &self,
        source: &SelectedEntry,
        (worktree, target_entry): (Entity<Worktree>, &Entry),
        cx: &App,
    ) -> Option<(Arc<RelPath>, Option<Range<usize>>)> {
        let mut new_path = target_entry.path.to_rel_path_buf();
        // If we're pasting into a file, or a directory into itself, go up one level.
        if target_entry.is_file() || (target_entry.is_dir() && target_entry.id == source.entry_id) {
            new_path.pop();
        }
        let clipboard_entry_file_name = self
            .project
            .read(cx)
            .path_for_entry(source.entry_id, cx)?
            .path
            .file_name()?
            .to_string();
        new_path.push(RelPath::unix(&clipboard_entry_file_name).unwrap());
        let extension = new_path.extension().map(|s| s.to_string());
        let file_name_without_extension = new_path.file_stem()?.to_string();
        let file_name_len = file_name_without_extension.len();
        let mut disambiguation_range = None;
        let mut ix = 0;
        {
            let worktree = worktree.read(cx);
            while worktree.entry_for_path(&new_path).is_some() {
                new_path.pop();

                let mut new_file_name = file_name_without_extension.to_string();

                let disambiguation = " copy";
                let mut disambiguation_len = disambiguation.len();

                new_file_name.push_str(disambiguation);

                if ix > 0 {
                    let extra_disambiguation = format!(" {}", ix);
                    disambiguation_len += extra_disambiguation.len();
                    new_file_name.push_str(&extra_disambiguation);
                }
                if let Some(extension) = extension.as_ref() {
                    new_file_name.push_str(".");
                    new_file_name.push_str(extension);
                }

                new_path.push(RelPath::unix(&new_file_name).unwrap());

                disambiguation_range = Some(file_name_len..(file_name_len + disambiguation_len));
                ix += 1;
            }
        }
        Some((new_path.as_rel_path().into(), disambiguation_range))
    }

    fn paste(&mut self, _: &Paste, window: &mut Window, cx: &mut Context<Self>) {
        maybe!({
            let (worktree, entry) = self.selected_entry_handle(cx)?;
            let entry = entry.clone();
            let worktree_id = worktree.read(cx).id();
            let clipboard_entries = self
                .clipboard
                .as_ref()
                .filter(|clipboard| !clipboard.items().is_empty())?;

            enum PasteTask {
                Rename(Task<Result<CreatedEntry>>),
                Copy(Task<Result<Option<Entry>>>),
            }

            let mut paste_tasks = Vec::new();
            let mut disambiguation_range = None;
            let clip_is_cut = clipboard_entries.is_cut();
            for clipboard_entry in clipboard_entries.items() {
                let (new_path, new_disambiguation_range) =
                    self.create_paste_path(clipboard_entry, self.selected_sub_entry(cx)?, cx)?;
                let clip_entry_id = clipboard_entry.entry_id;
                let task = if clipboard_entries.is_cut() {
                    let task = self.project.update(cx, |project, cx| {
                        project.rename_entry(clip_entry_id, (worktree_id, new_path).into(), cx)
                    });
                    PasteTask::Rename(task)
                } else {
                    let task = self.project.update(cx, |project, cx| {
                        project.copy_entry(clip_entry_id, (worktree_id, new_path).into(), cx)
                    });
                    PasteTask::Copy(task)
                };
                paste_tasks.push(task);
                disambiguation_range = new_disambiguation_range.or(disambiguation_range);
            }

            let item_count = paste_tasks.len();

            cx.spawn_in(window, async move |project_panel, cx| {
                let mut last_succeed = None;
                for task in paste_tasks {
                    match task {
                        PasteTask::Rename(task) => {
                            if let Some(CreatedEntry::Included(entry)) =
                                task.await.notify_async_err(cx)
                            {
                                last_succeed = Some(entry);
                            }
                        }
                        PasteTask::Copy(task) => {
                            if let Some(Some(entry)) = task.await.notify_async_err(cx) {
                                last_succeed = Some(entry);
                            }
                        }
                    }
                }
                // update selection
                if let Some(entry) = last_succeed {
                    project_panel
                        .update_in(cx, |project_panel, window, cx| {
                            project_panel.state.selection = Some(SelectedEntry {
                                worktree_id,
                                entry_id: entry.id,
                            });

                            if item_count == 1 {
                                // open entry if not dir, setting is enabled, and only focus if rename is not pending
                                if !entry.is_dir() {
                                    let settings = ProjectPanelSettings::get_global(cx);
                                    if settings.auto_open.should_open_on_paste() {
                                        project_panel.open_entry(
                                            entry.id,
                                            disambiguation_range.is_none(),
                                            false,
                                            cx,
                                        );
                                    }
                                }

                                // if only one entry was pasted and it was disambiguated, open the rename editor
                                if disambiguation_range.is_some() {
                                    cx.defer_in(window, |this, window, cx| {
                                        this.rename_impl(disambiguation_range, window, cx);
                                    });
                                }
                            }
                        })
                        .ok();
                }

                anyhow::Ok(())
            })
            .detach_and_log_err(cx);

            if clip_is_cut {
                // Convert the clipboard cut entry to a copy entry after the first paste.
                self.clipboard = self.clipboard.take().map(ClipboardEntry::into_copy_entry);
            }

            self.expand_entry(worktree_id, entry.id, cx);
            Some(())
        });
    }

    fn duplicate(&mut self, _: &Duplicate, window: &mut Window, cx: &mut Context<Self>) {
        self.copy(&Copy {}, window, cx);
        self.paste(&Paste {}, window, cx);
    }

    fn copy_path(
        &mut self,
        _: &zed_actions::workspace::CopyPath,
        _: &mut Window,
        cx: &mut Context<Self>,
    ) {
        let abs_file_paths = {
            let project = self.project.read(cx);
            self.effective_entries()
                .into_iter()
                .filter_map(|entry| {
                    let entry_path = project.path_for_entry(entry.entry_id, cx)?.path;
                    Some(
                        project
                            .worktree_for_id(entry.worktree_id, cx)?
                            .read(cx)
                            .absolutize(&entry_path)
                            .to_string_lossy()
                            .to_string(),
                    )
                })
                .collect::<Vec<_>>()
        };
        if !abs_file_paths.is_empty() {
            cx.write_to_clipboard(ClipboardItem::new_string(abs_file_paths.join("\n")));
        }
    }

    fn copy_relative_path(
        &mut self,
        _: &zed_actions::workspace::CopyRelativePath,
        _: &mut Window,
        cx: &mut Context<Self>,
    ) {
        let path_style = self.project.read(cx).path_style(cx);
        let file_paths = {
            let project = self.project.read(cx);
            self.effective_entries()
                .into_iter()
                .filter_map(|entry| {
                    Some(
                        project
                            .path_for_entry(entry.entry_id, cx)?
                            .path
                            .display(path_style)
                            .into_owned(),
                    )
                })
                .collect::<Vec<_>>()
        };
        if !file_paths.is_empty() {
            cx.write_to_clipboard(ClipboardItem::new_string(file_paths.join("\n")));
        }
    }

    fn reveal_in_finder(
        &mut self,
        _: &RevealInFileManager,
        _: &mut Window,
        cx: &mut Context<Self>,
    ) {
        if let Some((worktree, entry)) = self.selected_sub_entry(cx) {
            cx.reveal_path(&worktree.read(cx).absolutize(&entry.path));
        }
    }

    fn remove_from_project(
        &mut self,
        _: &RemoveFromProject,
        _window: &mut Window,
        cx: &mut Context<Self>,
    ) {
        for entry in self.effective_entries().iter() {
            let worktree_id = entry.worktree_id;
            self.project
                .update(cx, |project, cx| project.remove_worktree(worktree_id, cx));
        }
    }

    fn file_abs_paths_to_diff(&self, cx: &Context<Self>) -> Option<(PathBuf, PathBuf)> {
        let mut selections_abs_path = self
            .marked_entries
            .iter()
            .filter_map(|entry| {
                let project = self.project.read(cx);
                let worktree = project.worktree_for_id(entry.worktree_id, cx)?;
                let entry = worktree.read(cx).entry_for_id(entry.entry_id)?;
                if !entry.is_file() {
                    return None;
                }
                Some(worktree.read(cx).absolutize(&entry.path))
            })
            .rev();

        let last_path = selections_abs_path.next()?;
        let previous_to_last = selections_abs_path.next()?;
        Some((previous_to_last, last_path))
    }

    fn compare_marked_files(
        &mut self,
        _: &CompareMarkedFiles,
        window: &mut Window,
        cx: &mut Context<Self>,
    ) {
        let selected_files = self.file_abs_paths_to_diff(cx);
        if let Some((file_path1, file_path2)) = selected_files {
            self.workspace
                .update(cx, |workspace, cx| {
                    FileDiffView::open(file_path1, file_path2, workspace, window, cx)
                        .detach_and_log_err(cx);
                })
                .ok();
        }
    }

    fn open_system(&mut self, _: &OpenWithSystem, _: &mut Window, cx: &mut Context<Self>) {
        if let Some((worktree, entry)) = self.selected_entry(cx) {
            let abs_path = worktree.absolutize(&entry.path);
            cx.open_with_system(&abs_path);
        }
    }

    fn open_in_terminal(
        &mut self,
        _: &OpenInTerminal,
        window: &mut Window,
        cx: &mut Context<Self>,
    ) {
        if let Some((worktree, entry)) = self.selected_sub_entry(cx) {
            let abs_path = match &entry.canonical_path {
                Some(canonical_path) => canonical_path.to_path_buf(),
                None => worktree.read(cx).absolutize(&entry.path),
            };

            let working_directory = if entry.is_dir() {
                Some(abs_path)
            } else {
                abs_path.parent().map(|path| path.to_path_buf())
            };
            if let Some(working_directory) = working_directory {
                window.dispatch_action(
                    workspace::OpenTerminal { working_directory }.boxed_clone(),
                    cx,
                )
            }
        }
    }

    pub fn new_search_in_directory(
        &mut self,
        _: &NewSearchInDirectory,
        window: &mut Window,
        cx: &mut Context<Self>,
    ) {
        if let Some((worktree, entry)) = self.selected_sub_entry(cx) {
            let dir_path = if entry.is_dir() {
                entry.path.clone()
            } else {
                // entry is a file, use its parent directory
                match entry.path.parent() {
                    Some(parent) => Arc::from(parent),
                    None => {
                        // File at root, open search with empty filter
                        self.workspace
                            .update(cx, |workspace, cx| {
                                search::ProjectSearchView::new_search_in_directory(
                                    workspace,
                                    RelPath::empty(),
                                    window,
                                    cx,
                                );
                            })
                            .ok();
                        return;
                    }
                }
            };

            let include_root = self.project.read(cx).visible_worktrees(cx).count() > 1;
            let dir_path = if include_root {
                worktree.read(cx).root_name().join(&dir_path)
            } else {
                dir_path
            };

            self.workspace
                .update(cx, |workspace, cx| {
                    search::ProjectSearchView::new_search_in_directory(
                        workspace, &dir_path, window, cx,
                    );
                })
                .ok();
        }
    }

    fn move_entry(
        &mut self,
        entry_to_move: ProjectEntryId,
        destination: ProjectEntryId,
        destination_is_file: bool,
        cx: &mut Context<Self>,
    ) {
        if self
            .project
            .read(cx)
            .entry_is_worktree_root(entry_to_move, cx)
        {
            self.move_worktree_root(entry_to_move, destination, cx)
        } else {
            self.move_worktree_entry(entry_to_move, destination, destination_is_file, cx)
        }
    }

    fn move_worktree_root(
        &mut self,
        entry_to_move: ProjectEntryId,
        destination: ProjectEntryId,
        cx: &mut Context<Self>,
    ) {
        self.project.update(cx, |project, cx| {
            let Some(worktree_to_move) = project.worktree_for_entry(entry_to_move, cx) else {
                return;
            };
            let Some(destination_worktree) = project.worktree_for_entry(destination, cx) else {
                return;
            };

            let worktree_id = worktree_to_move.read(cx).id();
            let destination_id = destination_worktree.read(cx).id();

            project
                .move_worktree(worktree_id, destination_id, cx)
                .log_err();
        });
    }

    fn move_worktree_entry(
        &mut self,
        entry_to_move: ProjectEntryId,
        destination_entry: ProjectEntryId,
        destination_is_file: bool,
        cx: &mut Context<Self>,
    ) {
        if entry_to_move == destination_entry {
            return;
        }

        let destination_worktree = self.project.update(cx, |project, cx| {
            let source_path = project.path_for_entry(entry_to_move, cx)?;
            let destination_path = project.path_for_entry(destination_entry, cx)?;
            let destination_worktree_id = destination_path.worktree_id;

            let mut destination_path = destination_path.path.as_ref();
            if destination_is_file {
                destination_path = destination_path.parent()?;
            }

            let mut new_path = destination_path.to_rel_path_buf();
            new_path.push(RelPath::unix(source_path.path.file_name()?).unwrap());
            if new_path.as_rel_path() != source_path.path.as_ref() {
                let task = project.rename_entry(
                    entry_to_move,
                    (destination_worktree_id, new_path).into(),
                    cx,
                );
                cx.foreground_executor().spawn(task).detach_and_log_err(cx);
            }

            project.worktree_id_for_entry(destination_entry, cx)
        });

        if let Some(destination_worktree) = destination_worktree {
            self.expand_entry(destination_worktree, destination_entry, cx);
        }
    }

    fn index_for_selection(&self, selection: SelectedEntry) -> Option<(usize, usize, usize)> {
        self.index_for_entry(selection.entry_id, selection.worktree_id)
    }

    fn disjoint_entries(&self, cx: &App) -> BTreeSet<SelectedEntry> {
        let marked_entries = self.effective_entries();
        let mut sanitized_entries = BTreeSet::new();
        if marked_entries.is_empty() {
            return sanitized_entries;
        }

        let project = self.project.read(cx);
        let marked_entries_by_worktree: HashMap<WorktreeId, Vec<SelectedEntry>> = marked_entries
            .into_iter()
            .filter(|entry| !project.entry_is_worktree_root(entry.entry_id, cx))
            .fold(HashMap::default(), |mut map, entry| {
                map.entry(entry.worktree_id).or_default().push(entry);
                map
            });

        for (worktree_id, marked_entries) in marked_entries_by_worktree {
            if let Some(worktree) = project.worktree_for_id(worktree_id, cx) {
                let worktree = worktree.read(cx);
                let marked_dir_paths = marked_entries
                    .iter()
                    .filter_map(|entry| {
                        worktree.entry_for_id(entry.entry_id).and_then(|entry| {
                            if entry.is_dir() {
                                Some(entry.path.as_ref())
                            } else {
                                None
                            }
                        })
                    })
                    .collect::<BTreeSet<_>>();

                sanitized_entries.extend(marked_entries.into_iter().filter(|entry| {
                    let Some(entry_info) = worktree.entry_for_id(entry.entry_id) else {
                        return false;
                    };
                    let entry_path = entry_info.path.as_ref();
                    let inside_marked_dir = marked_dir_paths.iter().any(|&marked_dir_path| {
                        entry_path != marked_dir_path && entry_path.starts_with(marked_dir_path)
                    });
                    !inside_marked_dir
                }));
            }
        }

        sanitized_entries
    }

    fn effective_entries(&self) -> BTreeSet<SelectedEntry> {
        if let Some(selection) = self.state.selection {
            let selection = SelectedEntry {
                entry_id: self.resolve_entry(selection.entry_id),
                worktree_id: selection.worktree_id,
            };

            // Default to using just the selected item when nothing is marked.
            if self.marked_entries.is_empty() {
                return BTreeSet::from([selection]);
            }

            // Allow operating on the selected item even when something else is marked,
            // making it easier to perform one-off actions without clearing a mark.
            if self.marked_entries.len() == 1 && !self.marked_entries.contains(&selection) {
                return BTreeSet::from([selection]);
            }
        }

        // Return only marked entries since we've already handled special cases where
        // only selection should take precedence. At this point, marked entries may or
        // may not include the current selection, which is intentional.
        self.marked_entries
            .iter()
            .map(|entry| SelectedEntry {
                entry_id: self.resolve_entry(entry.entry_id),
                worktree_id: entry.worktree_id,
            })
            .collect::<BTreeSet<_>>()
    }

    /// Finds the currently selected subentry for a given leaf entry id. If a given entry
    /// has no ancestors, the project entry ID that's passed in is returned as-is.
    fn resolve_entry(&self, id: ProjectEntryId) -> ProjectEntryId {
        self.state
            .ancestors
            .get(&id)
            .and_then(|ancestors| ancestors.active_ancestor())
            .unwrap_or(id)
    }

    pub fn selected_entry<'a>(&self, cx: &'a App) -> Option<(&'a Worktree, &'a project::Entry)> {
        let (worktree, entry) = self.selected_entry_handle(cx)?;
        Some((worktree.read(cx), entry))
    }

    /// Compared to selected_entry, this function resolves to the currently
    /// selected subentry if dir auto-folding is enabled.
    fn selected_sub_entry<'a>(
        &self,
        cx: &'a App,
    ) -> Option<(Entity<Worktree>, &'a project::Entry)> {
        let (worktree, mut entry) = self.selected_entry_handle(cx)?;

        let resolved_id = self.resolve_entry(entry.id);
        if resolved_id != entry.id {
            let worktree = worktree.read(cx);
            entry = worktree.entry_for_id(resolved_id)?;
        }
        Some((worktree, entry))
    }
    fn selected_entry_handle<'a>(
        &self,
        cx: &'a App,
    ) -> Option<(Entity<Worktree>, &'a project::Entry)> {
        let selection = self.state.selection?;
        let project = self.project.read(cx);
        let worktree = project.worktree_for_id(selection.worktree_id, cx)?;
        let entry = worktree.read(cx).entry_for_id(selection.entry_id)?;
        Some((worktree, entry))
    }

    fn expand_to_selection(&mut self, cx: &mut Context<Self>) -> Option<()> {
        let (worktree, entry) = self.selected_entry(cx)?;
        let expanded_dir_ids = self
            .state
            .expanded_dir_ids
            .entry(worktree.id())
            .or_default();

        for path in entry.path.ancestors() {
            let Some(entry) = worktree.entry_for_path(path) else {
                continue;
            };
            if entry.is_dir()
                && let Err(idx) = expanded_dir_ids.binary_search(&entry.id)
            {
                expanded_dir_ids.insert(idx, entry.id);
            }
        }

        Some(())
    }

    fn create_new_git_entry(
        parent_entry: &Entry,
        git_summary: GitSummary,
        new_entry_kind: EntryKind,
    ) -> GitEntry {
        GitEntry {
            entry: Entry {
                id: NEW_ENTRY_ID,
                kind: new_entry_kind,
                path: parent_entry.path.join(RelPath::unix("\0").unwrap()),
                inode: 0,
                mtime: parent_entry.mtime,
                size: parent_entry.size,
                is_ignored: parent_entry.is_ignored,
                is_hidden: parent_entry.is_hidden,
                is_external: false,
                is_private: false,
                is_always_included: parent_entry.is_always_included,
                canonical_path: parent_entry.canonical_path.clone(),
                char_bag: parent_entry.char_bag,
                is_fifo: parent_entry.is_fifo,
            },
            git_summary,
        }
    }

    fn update_visible_entries(
        &mut self,
        new_selected_entry: Option<(WorktreeId, ProjectEntryId)>,
        focus_filename_editor: bool,
        autoscroll: bool,
        window: &mut Window,
        cx: &mut Context<Self>,
    ) {
        let now = Instant::now();
        let settings = ProjectPanelSettings::get_global(cx);
        let auto_collapse_dirs = settings.auto_fold_dirs;
        let hide_gitignore = settings.hide_gitignore;
        let sort_mode = settings.sort_mode;
        let project = self.project.read(cx);
        let repo_snapshots = project.git_store().read(cx).repo_snapshots(cx);

        let old_ancestors = self.state.ancestors.clone();
        let mut new_state = State::derive(&self.state);
        new_state.last_worktree_root_id = project
            .visible_worktrees(cx)
            .next_back()
            .and_then(|worktree| worktree.read(cx).root_entry())
            .map(|entry| entry.id);
        let mut max_width_item = None;

        let visible_worktrees: Vec<_> = project
            .visible_worktrees(cx)
            .map(|worktree| worktree.read(cx).snapshot())
            .collect();
        let hide_root = settings.hide_root && visible_worktrees.len() == 1;
        let hide_hidden = settings.hide_hidden;

        let visible_entries_task = cx.spawn_in(window, async move |this, cx| {
            let new_state = cx
                .background_spawn(async move {
                    for worktree_snapshot in visible_worktrees {
                        let worktree_id = worktree_snapshot.id();

                        let expanded_dir_ids = match new_state.expanded_dir_ids.entry(worktree_id) {
                            hash_map::Entry::Occupied(e) => e.into_mut(),
                            hash_map::Entry::Vacant(e) => {
                                // The first time a worktree's root entry becomes available,
                                // mark that root entry as expanded.
                                if let Some(entry) = worktree_snapshot.root_entry() {
                                    e.insert(vec![entry.id]).as_slice()
                                } else {
                                    &[]
                                }
                            }
                        };

                        let mut new_entry_parent_id = None;
                        let mut new_entry_kind = EntryKind::Dir;
                        if let Some(edit_state) = &new_state.edit_state
                            && edit_state.worktree_id == worktree_id
                            && edit_state.is_new_entry()
                        {
                            new_entry_parent_id = Some(edit_state.entry_id);
                            new_entry_kind = if edit_state.is_dir {
                                EntryKind::Dir
                            } else {
                                EntryKind::File
                            };
                        }

                        let mut visible_worktree_entries = Vec::new();
                        let mut entry_iter =
                            GitTraversal::new(&repo_snapshots, worktree_snapshot.entries(true, 0));
                        let mut auto_folded_ancestors = vec![];
                        let worktree_abs_path = worktree_snapshot.abs_path();
                        while let Some(entry) = entry_iter.entry() {
                            if hide_root && Some(entry.entry) == worktree_snapshot.root_entry() {
                                if new_entry_parent_id == Some(entry.id) {
                                    visible_worktree_entries.push(Self::create_new_git_entry(
                                        entry.entry,
                                        entry.git_summary,
                                        new_entry_kind,
                                    ));
                                    new_entry_parent_id = None;
                                }
                                entry_iter.advance();
                                continue;
                            }
                            if auto_collapse_dirs && entry.kind.is_dir() {
                                auto_folded_ancestors.push(entry.id);
                                if !new_state.unfolded_dir_ids.contains(&entry.id)
                                    && let Some(root_path) = worktree_snapshot.root_entry()
                                {
                                    let mut child_entries =
                                        worktree_snapshot.child_entries(&entry.path);
                                    if let Some(child) = child_entries.next()
                                        && entry.path != root_path.path
                                        && child_entries.next().is_none()
                                        && child.kind.is_dir()
                                    {
                                        entry_iter.advance();

                                        continue;
                                    }
                                }
                                let depth = old_ancestors
                                    .get(&entry.id)
                                    .map(|ancestor| ancestor.current_ancestor_depth)
                                    .unwrap_or_default()
                                    .min(auto_folded_ancestors.len());
                                if let Some(edit_state) = &mut new_state.edit_state
                                    && edit_state.entry_id == entry.id
                                {
                                    edit_state.depth = depth;
                                }
                                let mut ancestors = std::mem::take(&mut auto_folded_ancestors);
                                if ancestors.len() > 1 {
                                    ancestors.reverse();
                                    new_state.ancestors.insert(
                                        entry.id,
                                        FoldedAncestors {
                                            current_ancestor_depth: depth,
                                            ancestors,
                                        },
                                    );
                                }
                            }
                            auto_folded_ancestors.clear();
                            if (!hide_gitignore || !entry.is_ignored)
                                && (!hide_hidden || !entry.is_hidden)
                            {
                                visible_worktree_entries.push(entry.to_owned());
                            }
                            let precedes_new_entry = if let Some(new_entry_id) = new_entry_parent_id
                            {
                                entry.id == new_entry_id || {
                                    new_state.ancestors.get(&entry.id).is_some_and(|entries| {
                                        entries.ancestors.contains(&new_entry_id)
                                    })
                                }
                            } else {
                                false
                            };
                            if precedes_new_entry
                                && (!hide_gitignore || !entry.is_ignored)
                                && (!hide_hidden || !entry.is_hidden)
                            {
                                visible_worktree_entries.push(Self::create_new_git_entry(
                                    entry.entry,
                                    entry.git_summary,
                                    new_entry_kind,
                                ));
                            }

                            let (depth, chars) = if Some(entry.entry)
                                == worktree_snapshot.root_entry()
                            {
                                let Some(path_name) = worktree_abs_path.file_name() else {
                                    continue;
                                };
                                let depth = 0;
                                (depth, path_name.to_string_lossy().chars().count())
                            } else if entry.is_file() {
                                let Some(path_name) = entry
                                    .path
                                    .file_name()
                                    .with_context(|| {
                                        format!("Non-root entry has no file name: {entry:?}")
                                    })
                                    .log_err()
                                else {
                                    continue;
                                };
                                let depth = entry.path.ancestors().count() - 1;
                                (depth, path_name.chars().count())
                            } else {
                                let path = new_state
                                    .ancestors
                                    .get(&entry.id)
                                    .and_then(|ancestors| {
                                        let outermost_ancestor = ancestors.ancestors.last()?;
                                        let root_folded_entry = worktree_snapshot
                                            .entry_for_id(*outermost_ancestor)?
                                            .path
                                            .as_ref();
                                        entry.path.strip_prefix(root_folded_entry).ok().and_then(
                                            |suffix| {
                                                Some(
                                                    RelPath::unix(root_folded_entry.file_name()?)
                                                        .unwrap()
                                                        .join(suffix),
                                                )
                                            },
                                        )
                                    })
                                    .or_else(|| {
                                        entry.path.file_name().map(|file_name| {
                                            RelPath::unix(file_name).unwrap().into()
                                        })
                                    })
                                    .unwrap_or_else(|| entry.path.clone());
                                let depth = path.components().count();
                                (depth, path.as_unix_str().chars().count())
                            };
                            let width_estimate =
                                item_width_estimate(depth, chars, entry.canonical_path.is_some());

                            match max_width_item.as_mut() {
                                Some((id, worktree_id, width)) => {
                                    if *width < width_estimate {
                                        *id = entry.id;
                                        *worktree_id = worktree_snapshot.id();
                                        *width = width_estimate;
                                    }
                                }
                                None => {
                                    max_width_item =
                                        Some((entry.id, worktree_snapshot.id(), width_estimate))
                                }
                            }

                            if expanded_dir_ids.binary_search(&entry.id).is_err()
                                && entry_iter.advance_to_sibling()
                            {
                                continue;
                            }
                            entry_iter.advance();
                        }

                        par_sort_worktree_entries_with_mode(
                            &mut visible_worktree_entries,
                            sort_mode,
                        );
                        new_state.visible_entries.push(VisibleEntriesForWorktree {
                            worktree_id,
                            entries: visible_worktree_entries,
                            index: OnceCell::new(),
                        })
                    }
                    if let Some((project_entry_id, worktree_id, _)) = max_width_item {
                        let mut visited_worktrees_length = 0;
                        let index = new_state
                            .visible_entries
                            .iter()
                            .find_map(|visible_entries| {
                                if worktree_id == visible_entries.worktree_id {
                                    visible_entries
                                        .entries
                                        .iter()
                                        .position(|entry| entry.id == project_entry_id)
                                } else {
                                    visited_worktrees_length += visible_entries.entries.len();
                                    None
                                }
                            });
                        if let Some(index) = index {
                            new_state.max_width_item_index = Some(visited_worktrees_length + index);
                        }
                    }
                    new_state
                })
                .await;
            this.update_in(cx, |this, window, cx| {
                let current_selection = this.state.selection;
                this.state = new_state;
                if let Some((worktree_id, entry_id)) = new_selected_entry {
                    this.state.selection = Some(SelectedEntry {
                        worktree_id,
                        entry_id,
                    });
                } else {
                    this.state.selection = current_selection;
                }
                let elapsed = now.elapsed();
                if this.last_reported_update.elapsed() > Duration::from_secs(3600) {
                    telemetry::event!(
                        "Project Panel Updated",
                        elapsed_ms = elapsed.as_millis() as u64,
                        worktree_entries = this
                            .state
                            .visible_entries
                            .iter()
                            .map(|worktree| worktree.entries.len())
                            .sum::<usize>(),
                    )
                }
                if this.update_visible_entries_task.focus_filename_editor {
                    this.update_visible_entries_task.focus_filename_editor = false;
                    this.filename_editor.update(cx, |editor, cx| {
                        window.focus(&editor.focus_handle(cx), cx);
                    });
                }
                if this.update_visible_entries_task.autoscroll {
                    this.update_visible_entries_task.autoscroll = false;
                    this.autoscroll(cx);
                }
                cx.notify();
            })
            .ok();
        });

        self.update_visible_entries_task = UpdateVisibleEntriesTask {
            _visible_entries_task: visible_entries_task,
            focus_filename_editor: focus_filename_editor
                || self.update_visible_entries_task.focus_filename_editor,
            autoscroll: autoscroll || self.update_visible_entries_task.autoscroll,
        };
    }

    fn expand_entry(
        &mut self,
        worktree_id: WorktreeId,
        entry_id: ProjectEntryId,
        cx: &mut Context<Self>,
    ) {
        self.project.update(cx, |project, cx| {
            if let Some((worktree, expanded_dir_ids)) = project
                .worktree_for_id(worktree_id, cx)
                .zip(self.state.expanded_dir_ids.get_mut(&worktree_id))
            {
                project.expand_entry(worktree_id, entry_id, cx);
                let worktree = worktree.read(cx);

                if let Some(mut entry) = worktree.entry_for_id(entry_id) {
                    loop {
                        if let Err(ix) = expanded_dir_ids.binary_search(&entry.id) {
                            expanded_dir_ids.insert(ix, entry.id);
                        }

                        if let Some(parent_entry) =
                            entry.path.parent().and_then(|p| worktree.entry_for_path(p))
                        {
                            entry = parent_entry;
                        } else {
                            break;
                        }
                    }
                }
            }
        });
    }

    fn drop_external_files(
        &mut self,
        paths: &[PathBuf],
        entry_id: ProjectEntryId,
        window: &mut Window,
        cx: &mut Context<Self>,
    ) {
        let mut paths: Vec<Arc<Path>> = paths.iter().map(|path| Arc::from(path.clone())).collect();

        let open_file_after_drop = paths.len() == 1 && paths[0].is_file();

        let Some((target_directory, worktree, fs)) = maybe!({
            let project = self.project.read(cx);
            let fs = project.fs().clone();
            let worktree = project.worktree_for_entry(entry_id, cx)?;
            let entry = worktree.read(cx).entry_for_id(entry_id)?;
            let path = entry.path.clone();
            let target_directory = if entry.is_dir() {
                path
            } else {
                path.parent()?.into()
            };
            Some((target_directory, worktree, fs))
        }) else {
            return;
        };

        let mut paths_to_replace = Vec::new();
        for path in &paths {
            if let Some(name) = path.file_name()
                && let Some(name) = name.to_str()
            {
                let target_path = target_directory.join(RelPath::unix(name).unwrap());
                if worktree.read(cx).entry_for_path(&target_path).is_some() {
                    paths_to_replace.push((name.to_string(), path.clone()));
                }
            }
        }

        cx.spawn_in(window, async move |this, cx| {
            async move {
                for (filename, original_path) in &paths_to_replace {
                    let prompt_message = format!(
                        concat!(
                            "A file or folder with name {} ",
                            "already exists in the destination folder. ",
                            "Do you want to replace it?"
                        ),
                        filename
                    );
                    let answer = cx
                        .update(|window, cx| {
                            window.prompt(
                                PromptLevel::Info,
                                &prompt_message,
                                None,
                                &["Replace", "Cancel"],
                                cx,
                            )
                        })?
                        .await?;

                    if answer == 1
                        && let Some(item_idx) = paths.iter().position(|p| p == original_path)
                    {
                        paths.remove(item_idx);
                    }
                }

                if paths.is_empty() {
                    return Ok(());
                }

                let task = worktree.update(cx, |worktree, cx| {
                    worktree.copy_external_entries(target_directory, paths, fs, cx)
                })?;

                let opened_entries = task
                    .await
                    .with_context(|| "failed to copy external paths")?;
                this.update(cx, |this, cx| {
                    if open_file_after_drop && !opened_entries.is_empty() {
                        let settings = ProjectPanelSettings::get_global(cx);
                        if settings.auto_open.should_open_on_drop() {
                            this.open_entry(opened_entries[0], true, false, cx);
                        }
                    }
                })
            }
            .log_err()
            .await
        })
        .detach();
    }

    fn refresh_drag_cursor_style(
        &self,
        modifiers: &Modifiers,
        window: &mut Window,
        cx: &mut Context<Self>,
    ) {
        if let Some(existing_cursor) = cx.active_drag_cursor_style() {
            let new_cursor = if Self::is_copy_modifier_set(modifiers) {
                CursorStyle::DragCopy
            } else {
                CursorStyle::PointingHand
            };
            if existing_cursor != new_cursor {
                cx.set_active_drag_cursor_style(new_cursor, window);
            }
        }
    }

    fn is_copy_modifier_set(modifiers: &Modifiers) -> bool {
        cfg!(target_os = "macos") && modifiers.alt
            || cfg!(not(target_os = "macos")) && modifiers.control
    }

    fn drag_onto(
        &mut self,
        selections: &DraggedSelection,
        target_entry_id: ProjectEntryId,
        is_file: bool,
        window: &mut Window,
        cx: &mut Context<Self>,
    ) {
        if Self::is_copy_modifier_set(&window.modifiers()) {
            let _ = maybe!({
                let project = self.project.read(cx);
                let target_worktree = project.worktree_for_entry(target_entry_id, cx)?;
                let worktree_id = target_worktree.read(cx).id();
                let target_entry = target_worktree
                    .read(cx)
                    .entry_for_id(target_entry_id)?
                    .clone();

                let mut copy_tasks = Vec::new();
                let mut disambiguation_range = None;
                for selection in selections.items() {
                    let (new_path, new_disambiguation_range) = self.create_paste_path(
                        selection,
                        (target_worktree.clone(), &target_entry),
                        cx,
                    )?;

                    let task = self.project.update(cx, |project, cx| {
                        project.copy_entry(selection.entry_id, (worktree_id, new_path).into(), cx)
                    });
                    copy_tasks.push(task);
                    disambiguation_range = new_disambiguation_range.or(disambiguation_range);
                }

                let item_count = copy_tasks.len();

                cx.spawn_in(window, async move |project_panel, cx| {
                    let mut last_succeed = None;
                    for task in copy_tasks.into_iter() {
                        if let Some(Some(entry)) = task.await.log_err() {
                            last_succeed = Some(entry.id);
                        }
                    }
                    // update selection
                    if let Some(entry_id) = last_succeed {
                        project_panel
                            .update_in(cx, |project_panel, window, cx| {
                                project_panel.state.selection = Some(SelectedEntry {
                                    worktree_id,
                                    entry_id,
                                });

                                // if only one entry was dragged and it was disambiguated, open the rename editor
                                if item_count == 1 && disambiguation_range.is_some() {
                                    project_panel.rename_impl(disambiguation_range, window, cx);
                                }
                            })
                            .ok();
                    }
                })
                .detach();
                Some(())
            });
        } else {
            for selection in selections.items() {
                self.move_entry(selection.entry_id, target_entry_id, is_file, cx);
            }
        }
    }

    fn index_for_entry(
        &self,
        entry_id: ProjectEntryId,
        worktree_id: WorktreeId,
    ) -> Option<(usize, usize, usize)> {
        let mut total_ix = 0;
        for (worktree_ix, visible) in self.state.visible_entries.iter().enumerate() {
            if worktree_id != visible.worktree_id {
                total_ix += visible.entries.len();
                continue;
            }

            return visible
                .entries
                .iter()
                .enumerate()
                .find(|(_, entry)| entry.id == entry_id)
                .map(|(ix, _)| (worktree_ix, ix, total_ix + ix));
        }
        None
    }

    fn entry_at_index(&self, index: usize) -> Option<(WorktreeId, GitEntryRef<'_>)> {
        let mut offset = 0;
        for worktree in &self.state.visible_entries {
            let current_len = worktree.entries.len();
            if index < offset + current_len {
                return worktree
                    .entries
                    .get(index - offset)
                    .map(|entry| (worktree.worktree_id, entry.to_ref()));
            }
            offset += current_len;
        }
        None
    }

    fn iter_visible_entries(
        &self,
        range: Range<usize>,
        window: &mut Window,
        cx: &mut Context<ProjectPanel>,
        mut callback: impl FnMut(
            &Entry,
            usize,
            &HashSet<Arc<RelPath>>,
            &mut Window,
            &mut Context<ProjectPanel>,
        ),
    ) {
        let mut ix = 0;
        for visible in &self.state.visible_entries {
            if ix >= range.end {
                return;
            }

            if ix + visible.entries.len() <= range.start {
                ix += visible.entries.len();
                continue;
            }

            let end_ix = range.end.min(ix + visible.entries.len());
            let entry_range = range.start.saturating_sub(ix)..end_ix - ix;
            let entries = visible
                .index
                .get_or_init(|| visible.entries.iter().map(|e| e.path.clone()).collect());
            let base_index = ix + entry_range.start;
            for (i, entry) in visible.entries[entry_range].iter().enumerate() {
                let global_index = base_index + i;
                callback(entry, global_index, entries, window, cx);
            }
            ix = end_ix;
        }
    }

    fn for_each_visible_entry(
        &self,
        range: Range<usize>,
        window: &mut Window,
        cx: &mut Context<ProjectPanel>,
        mut callback: impl FnMut(ProjectEntryId, EntryDetails, &mut Window, &mut Context<ProjectPanel>),
    ) {
        let mut ix = 0;
        for visible in &self.state.visible_entries {
            if ix >= range.end {
                return;
            }

            if ix + visible.entries.len() <= range.start {
                ix += visible.entries.len();
                continue;
            }

            let end_ix = range.end.min(ix + visible.entries.len());
            let git_status_setting = {
                let settings = ProjectPanelSettings::get_global(cx);
                settings.git_status
            };
            if let Some(worktree) = self
                .project
                .read(cx)
                .worktree_for_id(visible.worktree_id, cx)
            {
                let snapshot = worktree.read(cx).snapshot();
                let root_name = snapshot.root_name();

                let entry_range = range.start.saturating_sub(ix)..end_ix - ix;
                let entries = visible
                    .index
                    .get_or_init(|| visible.entries.iter().map(|e| e.path.clone()).collect());
                for entry in visible.entries[entry_range].iter() {
                    let status = git_status_setting
                        .then_some(entry.git_summary)
                        .unwrap_or_default();

                    let mut details = self.details_for_entry(
                        entry,
                        visible.worktree_id,
                        root_name,
                        entries,
                        status,
                        None,
                        window,
                        cx,
                    );

                    if let Some(edit_state) = &self.state.edit_state {
                        let is_edited_entry = if edit_state.is_new_entry() {
                            entry.id == NEW_ENTRY_ID
                        } else {
                            entry.id == edit_state.entry_id
                                || self.state.ancestors.get(&entry.id).is_some_and(
                                    |auto_folded_dirs| {
                                        auto_folded_dirs.ancestors.contains(&edit_state.entry_id)
                                    },
                                )
                        };

                        if is_edited_entry {
                            if let Some(processing_filename) = &edit_state.processing_filename {
                                details.is_processing = true;
                                if let Some(ancestors) = edit_state
                                    .leaf_entry_id
                                    .and_then(|entry| self.state.ancestors.get(&entry))
                                {
                                    let position = ancestors.ancestors.iter().position(|entry_id| *entry_id == edit_state.entry_id).expect("Edited sub-entry should be an ancestor of selected leaf entry") + 1;
                                    let all_components = ancestors.ancestors.len();

                                    let prefix_components = all_components - position;
                                    let suffix_components = position.checked_sub(1);
                                    let mut previous_components =
                                        Path::new(&details.filename).components();
                                    let mut new_path = previous_components
                                        .by_ref()
                                        .take(prefix_components)
                                        .collect::<PathBuf>();
                                    if let Some(last_component) =
                                        processing_filename.components().next_back()
                                    {
                                        new_path.push(last_component);
                                        previous_components.next();
                                    }

                                    if suffix_components.is_some() {
                                        new_path.push(previous_components);
                                    }
                                    if let Some(str) = new_path.to_str() {
                                        details.filename.clear();
                                        details.filename.push_str(str);
                                    }
                                } else {
                                    details.filename.clear();
                                    details.filename.push_str(processing_filename.as_unix_str());
                                }
                            } else {
                                if edit_state.is_new_entry() {
                                    details.filename.clear();
                                }
                                details.is_editing = true;
                            }
                        }
                    }

                    callback(entry.id, details, window, cx);
                }
            }
            ix = end_ix;
        }
    }

    fn find_entry_in_worktree(
        &self,
        worktree_id: WorktreeId,
        reverse_search: bool,
        only_visible_entries: bool,
        predicate: impl Fn(GitEntryRef, WorktreeId) -> bool,
        cx: &mut Context<Self>,
    ) -> Option<GitEntry> {
        if only_visible_entries {
            let entries = self
                .state
                .visible_entries
                .iter()
                .find_map(|visible| {
                    if worktree_id == visible.worktree_id {
                        Some(&visible.entries)
                    } else {
                        None
                    }
                })?
                .clone();

            return utils::ReversibleIterable::new(entries.iter(), reverse_search)
                .find(|ele| predicate(ele.to_ref(), worktree_id))
                .cloned();
        }

        let repo_snapshots = self
            .project
            .read(cx)
            .git_store()
            .read(cx)
            .repo_snapshots(cx);
        let worktree = self.project.read(cx).worktree_for_id(worktree_id, cx)?;
        worktree.read_with(cx, |tree, _| {
            utils::ReversibleIterable::new(
                GitTraversal::new(&repo_snapshots, tree.entries(true, 0usize)),
                reverse_search,
            )
            .find_single_ended(|ele| predicate(*ele, worktree_id))
            .map(|ele| ele.to_owned())
        })
    }

    fn find_entry(
        &self,
        start: Option<&SelectedEntry>,
        reverse_search: bool,
        predicate: impl Fn(GitEntryRef, WorktreeId) -> bool,
        cx: &mut Context<Self>,
    ) -> Option<SelectedEntry> {
        let mut worktree_ids: Vec<_> = self
            .state
            .visible_entries
            .iter()
            .map(|worktree| worktree.worktree_id)
            .collect();
        let repo_snapshots = self
            .project
            .read(cx)
            .git_store()
            .read(cx)
            .repo_snapshots(cx);

        let mut last_found: Option<SelectedEntry> = None;

        if let Some(start) = start {
            let worktree = self
                .project
                .read(cx)
                .worktree_for_id(start.worktree_id, cx)?
                .read(cx);

            let search = {
                let entry = worktree.entry_for_id(start.entry_id)?;
                let root_entry = worktree.root_entry()?;
                let tree_id = worktree.id();

                let mut first_iter = GitTraversal::new(
                    &repo_snapshots,
                    worktree.traverse_from_path(true, true, true, entry.path.as_ref()),
                );

                if reverse_search {
                    first_iter.next();
                }

                let first = first_iter
                    .enumerate()
                    .take_until(|(count, entry)| entry.entry == root_entry && *count != 0usize)
                    .map(|(_, entry)| entry)
                    .find(|ele| predicate(*ele, tree_id))
                    .map(|ele| ele.to_owned());

                let second_iter =
                    GitTraversal::new(&repo_snapshots, worktree.entries(true, 0usize));

                let second = if reverse_search {
                    second_iter
                        .take_until(|ele| ele.id == start.entry_id)
                        .filter(|ele| predicate(*ele, tree_id))
                        .last()
                        .map(|ele| ele.to_owned())
                } else {
                    second_iter
                        .take_while(|ele| ele.id != start.entry_id)
                        .filter(|ele| predicate(*ele, tree_id))
                        .last()
                        .map(|ele| ele.to_owned())
                };

                if reverse_search {
                    Some((second, first))
                } else {
                    Some((first, second))
                }
            };

            if let Some((first, second)) = search {
                let first = first.map(|entry| SelectedEntry {
                    worktree_id: start.worktree_id,
                    entry_id: entry.id,
                });

                let second = second.map(|entry| SelectedEntry {
                    worktree_id: start.worktree_id,
                    entry_id: entry.id,
                });

                if first.is_some() {
                    return first;
                }
                last_found = second;

                let idx = worktree_ids
                    .iter()
                    .enumerate()
                    .find(|(_, ele)| **ele == start.worktree_id)
                    .map(|(idx, _)| idx);

                if let Some(idx) = idx {
                    worktree_ids.rotate_left(idx + 1usize);
                    worktree_ids.pop();
                }
            }
        }

        for tree_id in worktree_ids.into_iter() {
            if let Some(found) =
                self.find_entry_in_worktree(tree_id, reverse_search, false, &predicate, cx)
            {
                return Some(SelectedEntry {
                    worktree_id: tree_id,
                    entry_id: found.id,
                });
            }
        }

        last_found
    }

    fn find_visible_entry(
        &self,
        start: Option<&SelectedEntry>,
        reverse_search: bool,
        predicate: impl Fn(GitEntryRef, WorktreeId) -> bool,
        cx: &mut Context<Self>,
    ) -> Option<SelectedEntry> {
        let mut worktree_ids: Vec<_> = self
            .state
            .visible_entries
            .iter()
            .map(|worktree| worktree.worktree_id)
            .collect();

        let mut last_found: Option<SelectedEntry> = None;

        if let Some(start) = start {
            let entries = self
                .state
                .visible_entries
                .iter()
                .find(|worktree| worktree.worktree_id == start.worktree_id)
                .map(|worktree| &worktree.entries)?;

            let mut start_idx = entries
                .iter()
                .enumerate()
                .find(|(_, ele)| ele.id == start.entry_id)
                .map(|(idx, _)| idx)?;

            if reverse_search {
                start_idx = start_idx.saturating_add(1usize);
            }

            let (left, right) = entries.split_at_checked(start_idx)?;

            let (first_iter, second_iter) = if reverse_search {
                (
                    utils::ReversibleIterable::new(left.iter(), reverse_search),
                    utils::ReversibleIterable::new(right.iter(), reverse_search),
                )
            } else {
                (
                    utils::ReversibleIterable::new(right.iter(), reverse_search),
                    utils::ReversibleIterable::new(left.iter(), reverse_search),
                )
            };

            let first_search = first_iter.find(|ele| predicate(ele.to_ref(), start.worktree_id));
            let second_search = second_iter.find(|ele| predicate(ele.to_ref(), start.worktree_id));

            if first_search.is_some() {
                return first_search.map(|entry| SelectedEntry {
                    worktree_id: start.worktree_id,
                    entry_id: entry.id,
                });
            }

            last_found = second_search.map(|entry| SelectedEntry {
                worktree_id: start.worktree_id,
                entry_id: entry.id,
            });

            let idx = worktree_ids
                .iter()
                .enumerate()
                .find(|(_, ele)| **ele == start.worktree_id)
                .map(|(idx, _)| idx);

            if let Some(idx) = idx {
                worktree_ids.rotate_left(idx + 1usize);
                worktree_ids.pop();
            }
        }

        for tree_id in worktree_ids.into_iter() {
            if let Some(found) =
                self.find_entry_in_worktree(tree_id, reverse_search, true, &predicate, cx)
            {
                return Some(SelectedEntry {
                    worktree_id: tree_id,
                    entry_id: found.id,
                });
            }
        }

        last_found
    }

    fn calculate_depth_and_difference(
        entry: &Entry,
        visible_worktree_entries: &HashSet<Arc<RelPath>>,
    ) -> (usize, usize) {
        let (depth, difference) = entry
            .path
            .ancestors()
            .skip(1) // Skip the entry itself
            .find_map(|ancestor| {
                if let Some(parent_entry) = visible_worktree_entries.get(ancestor) {
                    let entry_path_components_count = entry.path.components().count();
                    let parent_path_components_count = parent_entry.components().count();
                    let difference = entry_path_components_count - parent_path_components_count;
                    let depth = parent_entry
                        .ancestors()
                        .skip(1)
                        .filter(|ancestor| visible_worktree_entries.contains(*ancestor))
                        .count();
                    Some((depth + 1, difference))
                } else {
                    None
                }
            })
            .unwrap_or_else(|| (0, entry.path.components().count()));

        (depth, difference)
    }

    fn highlight_entry_for_external_drag(
        &self,
        target_entry: &Entry,
        target_worktree: &Worktree,
    ) -> Option<ProjectEntryId> {
        // Always highlight directory or parent directory if it's file
        if target_entry.is_dir() {
            Some(target_entry.id)
        } else {
            target_entry
                .path
                .parent()
                .and_then(|parent_path| target_worktree.entry_for_path(parent_path))
                .map(|parent_entry| parent_entry.id)
        }
    }

    fn highlight_entry_for_selection_drag(
        &self,
        target_entry: &Entry,
        target_worktree: &Worktree,
        drag_state: &DraggedSelection,
        cx: &Context<Self>,
    ) -> Option<ProjectEntryId> {
        let target_parent_path = target_entry.path.parent();

        // In case of single item drag, we do not highlight existing
        // directory which item belongs too
        if drag_state.items().count() == 1
            && drag_state.active_selection.worktree_id == target_worktree.id()
        {
            let active_entry_path = self
                .project
                .read(cx)
                .path_for_entry(drag_state.active_selection.entry_id, cx)?;

            if let Some(active_parent_path) = active_entry_path.path.parent() {
                // Do not highlight active entry parent
                if active_parent_path == target_entry.path.as_ref() {
                    return None;
                }

                // Do not highlight active entry sibling files
                if Some(active_parent_path) == target_parent_path && target_entry.is_file() {
                    return None;
                }
            }
        }

        // Always highlight directory or parent directory if it's file
        if target_entry.is_dir() {
            Some(target_entry.id)
        } else {
            target_parent_path
                .and_then(|parent_path| target_worktree.entry_for_path(parent_path))
                .map(|parent_entry| parent_entry.id)
        }
    }

    fn should_highlight_background_for_selection_drag(
        &self,
        drag_state: &DraggedSelection,
        last_root_id: ProjectEntryId,
        cx: &App,
    ) -> bool {
        // Always highlight for multiple entries
        if drag_state.items().count() > 1 {
            return true;
        }

        // Since root will always have empty relative path
        if let Some(entry_path) = self
            .project
            .read(cx)
            .path_for_entry(drag_state.active_selection.entry_id, cx)
        {
            if let Some(parent_path) = entry_path.path.parent() {
                if !parent_path.is_empty() {
                    return true;
                }
            }
        }

        // If parent is empty, check if different worktree
        if let Some(last_root_worktree_id) = self
            .project
            .read(cx)
            .worktree_id_for_entry(last_root_id, cx)
        {
            if drag_state.active_selection.worktree_id != last_root_worktree_id {
                return true;
            }
        }

        false
    }

    fn render_entry(
        &self,
        entry_id: ProjectEntryId,
        details: EntryDetails,
        window: &mut Window,
        cx: &mut Context<Self>,
    ) -> Stateful<Div> {
        const GROUP_NAME: &str = "project_entry";

        let kind = details.kind;
        let is_sticky = details.sticky.is_some();
        let sticky_index = details.sticky.as_ref().map(|this| this.sticky_index);
        let settings = ProjectPanelSettings::get_global(cx);
        let show_editor = details.is_editing && !details.is_processing;

        let selection = SelectedEntry {
            worktree_id: details.worktree_id,
            entry_id,
        };

        let is_marked = self.marked_entries.contains(&selection);
        let is_active = self
            .state
            .selection
            .is_some_and(|selection| selection.entry_id == entry_id);

        let file_name = details.filename.clone();

        let mut icon = details.icon.clone();
        if settings.file_icons && show_editor && details.kind.is_file() {
            let filename = self.filename_editor.read(cx).text(cx);
            if filename.len() > 2 {
                icon = FileIcons::get_icon(Path::new(&filename), cx);
            }
        }

        let filename_text_color = details.filename_text_color;
        let diagnostic_severity = details.diagnostic_severity;
        let item_colors = get_item_color(is_sticky, cx);

        let canonical_path = details
            .canonical_path
            .as_ref()
            .map(|f| f.to_string_lossy().into_owned());
        let path_style = self.project.read(cx).path_style(cx);
        let path = details.path.clone();
        let path_for_external_paths = path.clone();
        let path_for_dragged_selection = path.clone();

        let depth = details.depth;
        let worktree_id = details.worktree_id;
        let dragged_selection = DraggedSelection {
            active_selection: SelectedEntry {
                worktree_id: selection.worktree_id,
                entry_id: self.resolve_entry(selection.entry_id),
            },
            marked_selections: Arc::from(self.marked_entries.clone()),
        };

        let bg_color = if is_marked {
            item_colors.marked
        } else {
            item_colors.default
        };

        let bg_hover_color = if is_marked {
            item_colors.marked
        } else {
            item_colors.hover
        };

        let validation_color_and_message = if show_editor {
            match self
                .state
                .edit_state
                .as_ref()
                .map_or(ValidationState::None, |e| e.validation_state.clone())
            {
                ValidationState::Error(msg) => Some((Color::Error.color(cx), msg)),
                ValidationState::Warning(msg) => Some((Color::Warning.color(cx), msg)),
                ValidationState::None => None,
            }
        } else {
            None
        };

        let border_color =
            if !self.mouse_down && is_active && self.focus_handle.contains_focused(window, cx) {
                match validation_color_and_message {
                    Some((color, _)) => color,
                    None => item_colors.focused,
                }
            } else {
                bg_color
            };

        let border_hover_color =
            if !self.mouse_down && is_active && self.focus_handle.contains_focused(window, cx) {
                match validation_color_and_message {
                    Some((color, _)) => color,
                    None => item_colors.focused,
                }
            } else {
                bg_hover_color
            };

        let folded_directory_drag_target = self.folded_directory_drag_target;
        let is_highlighted = {
            if let Some(highlight_entry_id) =
                self.drag_target_entry
                    .as_ref()
                    .and_then(|drag_target| match drag_target {
                        DragTarget::Entry {
                            highlight_entry_id, ..
                        } => Some(*highlight_entry_id),
                        DragTarget::Background => self.state.last_worktree_root_id,
                    })
            {
                // Highlight if same entry or it's children
                if entry_id == highlight_entry_id {
                    true
                } else {
                    maybe!({
                        let worktree = self.project.read(cx).worktree_for_id(worktree_id, cx)?;
                        let highlight_entry = worktree.read(cx).entry_for_id(highlight_entry_id)?;
                        Some(path.starts_with(&highlight_entry.path))
                    })
                    .unwrap_or(false)
                }
            } else {
                false
            }
        };

        let id: ElementId = if is_sticky {
            SharedString::from(format!("project_panel_sticky_item_{}", entry_id.to_usize())).into()
        } else {
            (entry_id.to_proto() as usize).into()
        };

        div()
            .id(id.clone())
            .relative()
            .group(GROUP_NAME)
            .cursor_pointer()
            .rounded_none()
            .bg(bg_color)
            .border_1()
            .border_r_2()
            .border_color(border_color)
            .hover(|style| style.bg(bg_hover_color).border_color(border_hover_color))
            .when(is_sticky, |this| {
                this.block_mouse_except_scroll()
            })
            .when(!is_sticky, |this| {
                this
                .when(is_highlighted && folded_directory_drag_target.is_none(), |this| this.border_color(transparent_white()).bg(item_colors.drag_over))
                .when(settings.drag_and_drop, |this| this
                .on_drag_move::<ExternalPaths>(cx.listener(
                    move |this, event: &DragMoveEvent<ExternalPaths>, _, cx| {
                        let is_current_target = this.drag_target_entry.as_ref()
                             .and_then(|entry| match entry {
                                 DragTarget::Entry { entry_id: target_id, .. } => Some(*target_id),
                                 DragTarget::Background { .. } => None,
                             }) == Some(entry_id);

                        if !event.bounds.contains(&event.event.position) {
                            // Entry responsible for setting drag target is also responsible to
                            // clear it up after drag is out of bounds
                            if is_current_target {
                                this.drag_target_entry = None;
                            }
                            return;
                        }

                        if is_current_target {
                            return;
                        }

                        this.marked_entries.clear();

                        let Some((entry_id, highlight_entry_id)) = maybe!({
                            let target_worktree = this.project.read(cx).worktree_for_id(selection.worktree_id, cx)?.read(cx);
                            let target_entry = target_worktree.entry_for_path(&path_for_external_paths)?;
                            let highlight_entry_id = this.highlight_entry_for_external_drag(target_entry, target_worktree)?;
                            Some((target_entry.id, highlight_entry_id))
                        }) else {
                            return;
                        };

                        this.drag_target_entry = Some(DragTarget::Entry {
                            entry_id,
                            highlight_entry_id,
                        });

                    },
                ))
                .on_drop(cx.listener(
                    move |this, external_paths: &ExternalPaths, window, cx| {
                        this.drag_target_entry = None;
                        this.hover_scroll_task.take();
                        this.drop_external_files(external_paths.paths(), entry_id, window, cx);
                        cx.stop_propagation();
                    },
                ))
                .on_drag_move::<DraggedSelection>(cx.listener(
                    move |this, event: &DragMoveEvent<DraggedSelection>, window, cx| {
                        let is_current_target = this.drag_target_entry.as_ref()
                             .and_then(|entry| match entry {
                                 DragTarget::Entry { entry_id: target_id, .. } => Some(*target_id),
                                 DragTarget::Background { .. } => None,
                             }) == Some(entry_id);

                        if !event.bounds.contains(&event.event.position) {
                            // Entry responsible for setting drag target is also responsible to
                            // clear it up after drag is out of bounds
                            if is_current_target {
                                this.drag_target_entry = None;
                            }
                            return;
                        }

                        if is_current_target {
                            return;
                        }

                        let drag_state = event.drag(cx);

                        if drag_state.items().count() == 1 {
                            this.marked_entries.clear();
                            this.marked_entries.push(drag_state.active_selection);
                        }

                        let Some((entry_id, highlight_entry_id)) = maybe!({
                            let target_worktree = this.project.read(cx).worktree_for_id(selection.worktree_id, cx)?.read(cx);
                            let target_entry = target_worktree.entry_for_path(&path_for_dragged_selection)?;
                            let highlight_entry_id = this.highlight_entry_for_selection_drag(target_entry, target_worktree, drag_state, cx)?;
                            Some((target_entry.id, highlight_entry_id))
                        }) else {
                            return;
                        };

                        this.drag_target_entry = Some(DragTarget::Entry {
                            entry_id,
                            highlight_entry_id,
                        });

                        this.hover_expand_task.take();

                        if !kind.is_dir()
                            || this
                                .state
                                .expanded_dir_ids
                                .get(&details.worktree_id)
                                .is_some_and(|ids| ids.binary_search(&entry_id).is_ok())
                        {
                            return;
                        }

                        let bounds = event.bounds;
                        this.hover_expand_task =
                            Some(cx.spawn_in(window, async move |this, cx| {
                                cx.background_executor()
                                    .timer(Duration::from_millis(500))
                                    .await;
                                this.update_in(cx, |this, window, cx| {
                                    this.hover_expand_task.take();
                                    if this.drag_target_entry.as_ref().and_then(|entry| match entry {
                                        DragTarget::Entry { entry_id: target_id, .. } => Some(*target_id),
                                        DragTarget::Background { .. } => None,
                                    }) == Some(entry_id)
                                        && bounds.contains(&window.mouse_position())
                                    {
                                        this.expand_entry(worktree_id, entry_id, cx);
                                        this.update_visible_entries(
                                            Some((worktree_id, entry_id)),
                                            false,
                                            false,
                                            window,
                                            cx,
                                        );
                                        cx.notify();
                                    }
                                })
                                .ok();
                            }));
                    },
                ))
                .on_drag(
                    dragged_selection,
                    {
                        let active_component = self.state.ancestors.get(&entry_id).and_then(|ancestors| ancestors.active_component(&details.filename));
                        move |selection, click_offset, _window, cx| {
                            let filename = active_component.as_ref().unwrap_or_else(|| &details.filename);
                            cx.new(|_| DraggedProjectEntryView {
                                icon: details.icon.clone(),
                                filename: filename.clone(),
                                click_offset,
                                selection: selection.active_selection,
                                selections: selection.marked_selections.clone(),
                            })
                        }
                    }
                )
                .on_drop(
                    cx.listener(move |this, selections: &DraggedSelection, window, cx| {
                        this.drag_target_entry = None;
                        this.hover_scroll_task.take();
                        this.hover_expand_task.take();
                        if folded_directory_drag_target.is_some() {
                            return;
                        }
                        this.drag_onto(selections, entry_id, kind.is_file(), window, cx);
                    }),
                ))
            })
            .on_mouse_down(
                MouseButton::Left,
                cx.listener(move |this, _, _, cx| {
                    this.mouse_down = true;
                    cx.propagate();
                }),
            )
            .on_click(
                cx.listener(move |project_panel, event: &gpui::ClickEvent, window, cx| {
                    if event.is_right_click() || event.first_focus()
                        || show_editor
                    {
                        return;
                    }
                    if event.standard_click() {
                        project_panel.mouse_down = false;
                    }
                    cx.stop_propagation();

                    if let Some(selection) = project_panel.state.selection.filter(|_| event.modifiers().shift) {
                        let current_selection = project_panel.index_for_selection(selection);
                        let clicked_entry = SelectedEntry {
                            entry_id,
                            worktree_id,
                        };
                        let target_selection = project_panel.index_for_selection(clicked_entry);
                        if let Some(((_, _, source_index), (_, _, target_index))) =
                            current_selection.zip(target_selection)
                        {
                            let range_start = source_index.min(target_index);
                            let range_end = source_index.max(target_index) + 1;
                            let mut new_selections = Vec::new();
                            project_panel.for_each_visible_entry(
                                range_start..range_end,
                                window,
                                cx,
                                |entry_id, details, _, _| {
                                    new_selections.push(SelectedEntry {
                                        entry_id,
                                        worktree_id: details.worktree_id,
                                    });
                                },
                            );

                            for selection in &new_selections {
                                if !project_panel.marked_entries.contains(selection) {
                                    project_panel.marked_entries.push(*selection);
                                }
                            }

                            project_panel.state.selection = Some(clicked_entry);
                            if !project_panel.marked_entries.contains(&clicked_entry) {
                                project_panel.marked_entries.push(clicked_entry);
                            }
                        }
                    } else if event.modifiers().secondary() {
                        if event.click_count() > 1 {
                            project_panel.split_entry(entry_id, false, None, cx);
                        } else {
                            project_panel.state.selection = Some(selection);
                            if let Some(position) = project_panel.marked_entries.iter().position(|e| *e == selection) {
                                project_panel.marked_entries.remove(position);
                            } else {
                                project_panel.marked_entries.push(selection);
                            }
                        }
                    } else if kind.is_dir() {
                        project_panel.marked_entries.clear();
                        if is_sticky
                            && let Some((_, _, index)) = project_panel.index_for_entry(entry_id, worktree_id) {
                                project_panel.scroll_handle.scroll_to_item_strict_with_offset(index, ScrollStrategy::Top, sticky_index.unwrap_or(0));
                                cx.notify();
                                // move down by 1px so that clicked item
                                // don't count as sticky anymore
                                cx.on_next_frame(window, |_, window, cx| {
                                    cx.on_next_frame(window, |this, _, cx| {
                                        let mut offset = this.scroll_handle.offset();
                                        offset.y += px(1.);
                                        this.scroll_handle.set_offset(offset);
                                        cx.notify();
                                    });
                                });
                                return;
                            }
                        if event.modifiers().alt {
                            project_panel.toggle_expand_all(entry_id, window, cx);
                        } else {
                            project_panel.toggle_expanded(entry_id, window, cx);
                        }
                    } else {
                        let preview_tabs_enabled = PreviewTabsSettings::get_global(cx).enable_preview_from_project_panel;
                        let click_count = event.click_count();
                        let focus_opened_item = click_count > 1;
                        let allow_preview = preview_tabs_enabled && click_count == 1;
                        project_panel.open_entry(entry_id, focus_opened_item, allow_preview, cx);
                    }
                }),
            )
            .child(
                ListItem::new(id)
                    .indent_level(depth)
                    .indent_step_size(px(settings.indent_size))
                    .spacing(match settings.entry_spacing {
                        ProjectPanelEntrySpacing::Comfortable => ListItemSpacing::Dense,
                        ProjectPanelEntrySpacing::Standard => {
                            ListItemSpacing::ExtraDense
                        }
                    })
                    .selectable(false)
                    .when_some(canonical_path, |this, path| {
                        this.end_slot::<AnyElement>(
                            div()
                                .id("symlink_icon")
                                .pr_3()
                                .tooltip(move |_window, cx| {
                                    Tooltip::with_meta(
                                        path.to_string(),
                                        None,
                                        "Symbolic Link",
                                        cx,
                                    )
                                })
                                .child(
                                    Icon::new(IconName::ArrowUpRight)
                                        .size(IconSize::Indicator)
                                        .color(filename_text_color),
                                )
                                .into_any_element(),
                        )
                    })
                    .child(if let Some(icon) = &icon {
                        if let Some((_, decoration_color)) =
                            entry_diagnostic_aware_icon_decoration_and_color(diagnostic_severity)
                        {
                            let is_warning = diagnostic_severity
                                .map(|severity| matches!(severity, DiagnosticSeverity::WARNING))
                                .unwrap_or(false);
                            div().child(
                                DecoratedIcon::new(
                                    Icon::from_path(icon.clone()).color(Color::Muted),
                                    Some(
                                        IconDecoration::new(
                                            if kind.is_file() {
                                                if is_warning {
                                                    IconDecorationKind::Triangle
                                                } else {
                                                    IconDecorationKind::X
                                                }
                                            } else {
                                                IconDecorationKind::Dot
                                            },
                                            bg_color,
                                            cx,
                                        )
                                        .group_name(Some(GROUP_NAME.into()))
                                        .knockout_hover_color(bg_hover_color)
                                        .color(decoration_color.color(cx))
                                        .position(Point {
                                            x: px(-2.),
                                            y: px(-2.),
                                        }),
                                    ),
                                )
                                .into_any_element(),
                            )
                        } else {
                            h_flex().child(Icon::from_path(icon.to_string()).color(Color::Muted))
                        }
                    } else if let Some((icon_name, color)) =
                        entry_diagnostic_aware_icon_name_and_color(diagnostic_severity)
                    {
                        h_flex()
                            .size(IconSize::default().rems())
                            .child(Icon::new(icon_name).color(color).size(IconSize::Small))
                    } else {
                        h_flex()
                            .size(IconSize::default().rems())
                            .invisible()
                            .flex_none()
                    })
                    .child(
                        if let (Some(editor), true) = (Some(&self.filename_editor), show_editor) {
                            h_flex().h_6().w_full().child(editor.clone())
                        } else {
                            h_flex().h_6().map(|mut this| {
                                if let Some(folded_ancestors) = self.state.ancestors.get(&entry_id) {
                                    let components = Path::new(&file_name)
                                        .components()
                                        .map(|comp| comp.as_os_str().to_string_lossy().into_owned())
                                        .collect::<Vec<_>>();
                                    let active_index = folded_ancestors.active_index();
                                    let components_len = components.len();
                                    let delimiter = SharedString::new(path_style.primary_separator());
                                    for (index, component) in components.iter().enumerate() {
                                        if index != 0 {
                                                let delimiter_target_index = index - 1;
                                                let target_entry_id = folded_ancestors.ancestors.get(components_len - 1 - delimiter_target_index).cloned();
                                                this = this.child(
                                                    div()
                                                    .when(!is_sticky, |div| {
                                                        div
                                                            .when(settings.drag_and_drop, |div| div
                                                            .on_drop(cx.listener(move |this, selections: &DraggedSelection, window, cx| {
                                                            this.hover_scroll_task.take();
                                                            this.drag_target_entry = None;
                                                            this.folded_directory_drag_target = None;
                                                            if let Some(target_entry_id) = target_entry_id {
                                                                this.drag_onto(selections, target_entry_id, kind.is_file(), window, cx);
                                                            }
                                                        }))
                                                        .on_drag_move(cx.listener(
                                                            move |this, event: &DragMoveEvent<DraggedSelection>, _, _| {
                                                                if event.bounds.contains(&event.event.position) {
                                                                    this.folded_directory_drag_target = Some(
                                                                        FoldedDirectoryDragTarget {
                                                                            entry_id,
                                                                            index: delimiter_target_index,
                                                                            is_delimiter_target: true,
                                                                        }
                                                                    );
                                                                } else {
                                                                    let is_current_target = this.folded_directory_drag_target
                                                                        .is_some_and(|target|
                                                                            target.entry_id == entry_id &&
                                                                            target.index == delimiter_target_index &&
                                                                            target.is_delimiter_target
                                                                        );
                                                                    if is_current_target {
                                                                        this.folded_directory_drag_target = None;
                                                                    }
                                                                }

                                                            },
                                                        )))
                                                    })
                                                    .child(
                                                        Label::new(delimiter.clone())
                                                            .single_line()
                                                            .color(filename_text_color)
                                                    )
                                                );
                                        }
                                        let id = SharedString::from(format!(
                                            "project_panel_path_component_{}_{index}",
                                            entry_id.to_usize()
                                        ));
                                        let label = div()
                                            .id(id)
                                            .when(!is_sticky,| div| {
                                                div
                                                .when(index != components_len - 1, |div|{
                                                    let target_entry_id = folded_ancestors.ancestors.get(components_len - 1 - index).cloned();
                                                    div
                                                    .when(settings.drag_and_drop, |div| div
                                                    .on_drag_move(cx.listener(
                                                        move |this, event: &DragMoveEvent<DraggedSelection>, _, _| {
                                                        if event.bounds.contains(&event.event.position) {
                                                                this.folded_directory_drag_target = Some(
                                                                    FoldedDirectoryDragTarget {
                                                                        entry_id,
                                                                        index,
                                                                        is_delimiter_target: false,
                                                                    }
                                                                );
                                                            } else {
                                                                let is_current_target = this.folded_directory_drag_target
                                                                    .as_ref()
                                                                    .is_some_and(|target|
                                                                        target.entry_id == entry_id &&
                                                                        target.index == index &&
                                                                        !target.is_delimiter_target
                                                                    );
                                                                if is_current_target {
                                                                    this.folded_directory_drag_target = None;
                                                                }
                                                            }
                                                        },
                                                    ))
                                                    .on_drop(cx.listener(move |this, selections: &DraggedSelection, window,cx| {
                                                        this.hover_scroll_task.take();
                                                        this.drag_target_entry = None;
                                                        this.folded_directory_drag_target = None;
                                                        if let Some(target_entry_id) = target_entry_id {
                                                            this.drag_onto(selections, target_entry_id, kind.is_file(), window, cx);
                                                        }
                                                    }))
                                                    .when(folded_directory_drag_target.is_some_and(|target|
                                                        target.entry_id == entry_id &&
                                                        target.index == index
                                                    ), |this| {
                                                        this.bg(item_colors.drag_over)
                                                    }))
                                                })
                                            })
                                            .on_mouse_down(
                                                MouseButton::Left,
                                                cx.listener(move |this, _, _, cx| {
                                                    if index != active_index
                                                        && let Some(folds) =
                                                            this.state.ancestors.get_mut(&entry_id)
                                                        {
                                                            folds.current_ancestor_depth =
                                                                components_len - 1 - index;
                                                            cx.notify();
                                                        }
                                                }),
                                            )
                                            .child(
                                                Label::new(component)
                                                    .single_line()
                                                    .color(filename_text_color)
                                                    .when(
                                                        index == active_index
                                                            && (is_active || is_marked),
                                                        |this| this.underline(),
                                                    ),
                                            );

                                        this = this.child(label);
                                    }

                                    this
                                } else {
                                    this.child(
                                        Label::new(file_name)
                                            .single_line()
                                            .color(filename_text_color),
                                    )
                                }
                            })
                        },
                    )
                    .on_secondary_mouse_down(cx.listener(
                        move |this, event: &MouseDownEvent, window, cx| {
                            // Stop propagation to prevent the catch-all context menu for the project
                            // panel from being deployed.
                            cx.stop_propagation();
                            // Some context menu actions apply to all marked entries. If the user
                            // right-clicks on an entry that is not marked, they may not realize the
                            // action applies to multiple entries. To avoid inadvertent changes, all
                            // entries are unmarked.
                            if !this.marked_entries.contains(&selection) {
                                this.marked_entries.clear();
                            }
                            this.deploy_context_menu(event.position, entry_id, window, cx);
                        },
                    ))
                    .overflow_x(),
            )
            .when_some(
                validation_color_and_message,
                |this, (color, message)| {
                    this
                    .relative()
                    .child(
                        deferred(
                            div()
                            .occlude()
                            .absolute()
                            .top_full()
                            .left(px(-1.)) // Used px over rem so that it doesn't change with font size
                            .right(px(-0.5))
                            .py_1()
                            .px_2()
                            .border_1()
                            .border_color(color)
                            .bg(cx.theme().colors().background)
                            .child(
                                Label::new(message)
                                .color(Color::from(color))
                                .size(LabelSize::Small)
                            )
                        )
                    )
                }
            )
    }

    fn details_for_entry(
        &self,
        entry: &Entry,
        worktree_id: WorktreeId,
        root_name: &RelPath,
        entries_paths: &HashSet<Arc<RelPath>>,
        git_status: GitSummary,
        sticky: Option<StickyDetails>,
        _window: &mut Window,
        cx: &mut Context<Self>,
    ) -> EntryDetails {
        let (show_file_icons, show_folder_icons) = {
            let settings = ProjectPanelSettings::get_global(cx);
            (settings.file_icons, settings.folder_icons)
        };

        let expanded_entry_ids = self
            .state
            .expanded_dir_ids
            .get(&worktree_id)
            .map(Vec::as_slice)
            .unwrap_or(&[]);
        let is_expanded = expanded_entry_ids.binary_search(&entry.id).is_ok();

        let icon = match entry.kind {
            EntryKind::File => {
                if show_file_icons {
                    FileIcons::get_icon(entry.path.as_std_path(), cx)
                } else {
                    None
                }
            }
            _ => {
                if show_folder_icons {
                    FileIcons::get_folder_icon(is_expanded, entry.path.as_std_path(), cx)
                } else {
                    FileIcons::get_chevron_icon(is_expanded, cx)
                }
            }
        };

        let path_style = self.project.read(cx).path_style(cx);
        let (depth, difference) =
            ProjectPanel::calculate_depth_and_difference(entry, entries_paths);

        let filename = if difference > 1 {
            entry
                .path
                .last_n_components(difference)
                .map_or(String::new(), |suffix| {
                    suffix.display(path_style).to_string()
                })
        } else {
            entry
                .path
                .file_name()
                .map(|name| name.to_string())
                .unwrap_or_else(|| root_name.as_unix_str().to_string())
        };

        let selection = SelectedEntry {
            worktree_id,
            entry_id: entry.id,
        };
        let is_marked = self.marked_entries.contains(&selection);
        let is_selected = self.state.selection == Some(selection);

        let diagnostic_severity = self
            .diagnostics
            .get(&(worktree_id, entry.path.clone()))
            .cloned();

        let filename_text_color =
            entry_git_aware_label_color(git_status, entry.is_ignored, is_marked);

        let is_cut = self
            .clipboard
            .as_ref()
            .is_some_and(|e| e.is_cut() && e.items().contains(&selection));

        EntryDetails {
            filename,
            icon,
            path: entry.path.clone(),
            depth,
            kind: entry.kind,
            is_ignored: entry.is_ignored,
            is_expanded,
            is_selected,
            is_marked,
            is_editing: false,
            is_processing: false,
            is_cut,
            sticky,
            filename_text_color,
            diagnostic_severity,
            git_status,
            is_private: entry.is_private,
            worktree_id,
            canonical_path: entry.canonical_path.clone(),
        }
    }

    fn dispatch_context(&self, window: &Window, cx: &Context<Self>) -> KeyContext {
        let mut dispatch_context = KeyContext::new_with_defaults();
        dispatch_context.add("ProjectPanel");
        dispatch_context.add("menu");

        let identifier = if self.filename_editor.focus_handle(cx).is_focused(window) {
            "editing"
        } else {
            "not_editing"
        };

        dispatch_context.add(identifier);
        dispatch_context
    }

    fn reveal_entry(
        &mut self,
        project: Entity<Project>,
        entry_id: ProjectEntryId,
        skip_ignored: bool,
        window: &mut Window,
        cx: &mut Context<Self>,
    ) -> Result<()> {
        let worktree = project
            .read(cx)
            .worktree_for_entry(entry_id, cx)
            .context("can't reveal a non-existent entry in the project panel")?;
        let worktree = worktree.read(cx);
        if skip_ignored
            && worktree
                .entry_for_id(entry_id)
                .is_none_or(|entry| entry.is_ignored && !entry.is_always_included)
        {
            anyhow::bail!("can't reveal an ignored entry in the project panel");
        }
        let is_active_item_file_diff_view = self
            .workspace
            .upgrade()
            .and_then(|ws| ws.read(cx).active_item(cx))
            .map(|item| item.act_as_type(TypeId::of::<FileDiffView>(), cx).is_some())
            .unwrap_or(false);
        if is_active_item_file_diff_view {
            return Ok(());
        }

        let worktree_id = worktree.id();
        self.expand_entry(worktree_id, entry_id, cx);
        self.update_visible_entries(Some((worktree_id, entry_id)), false, true, window, cx);
        self.marked_entries.clear();
        self.marked_entries.push(SelectedEntry {
            worktree_id,
            entry_id,
        });
        cx.notify();
        Ok(())
    }

    fn find_active_indent_guide(
        &self,
        indent_guides: &[IndentGuideLayout],
        cx: &App,
    ) -> Option<usize> {
        let (worktree, entry) = self.selected_entry(cx)?;

        // Find the parent entry of the indent guide, this will either be the
        // expanded folder we have selected, or the parent of the currently
        // selected file/collapsed directory
        let mut entry = entry;
        loop {
            let is_expanded_dir = entry.is_dir()
                && self
                    .state
                    .expanded_dir_ids
                    .get(&worktree.id())
                    .map(|ids| ids.binary_search(&entry.id).is_ok())
                    .unwrap_or(false);
            if is_expanded_dir {
                break;
            }
            entry = worktree.entry_for_path(&entry.path.parent()?)?;
        }

        let (active_indent_range, depth) = {
            let (worktree_ix, child_offset, ix) = self.index_for_entry(entry.id, worktree.id())?;
            let child_paths = &self.state.visible_entries[worktree_ix].entries;
            let mut child_count = 0;
            let depth = entry.path.ancestors().count();
            while let Some(entry) = child_paths.get(child_offset + child_count + 1) {
                if entry.path.ancestors().count() <= depth {
                    break;
                }
                child_count += 1;
            }

            let start = ix + 1;
            let end = start + child_count;

            let visible_worktree = &self.state.visible_entries[worktree_ix];
            let visible_worktree_entries = visible_worktree.index.get_or_init(|| {
                visible_worktree
                    .entries
                    .iter()
                    .map(|e| e.path.clone())
                    .collect()
            });

            // Calculate the actual depth of the entry, taking into account that directories can be auto-folded.
            let (depth, _) = Self::calculate_depth_and_difference(entry, visible_worktree_entries);
            (start..end, depth)
        };

        let candidates = indent_guides
            .iter()
            .enumerate()
            .filter(|(_, indent_guide)| indent_guide.offset.x == depth);

        for (i, indent) in candidates {
            // Find matches that are either an exact match, partially on screen, or inside the enclosing indent
            if active_indent_range.start <= indent.offset.y + indent.length
                && indent.offset.y <= active_indent_range.end
            {
                return Some(i);
            }
        }
        None
    }

    fn render_sticky_entries(
        &self,
        child: StickyProjectPanelCandidate,
        window: &mut Window,
        cx: &mut Context<Self>,
    ) -> SmallVec<[AnyElement; 8]> {
        let project = self.project.read(cx);

        let Some((worktree_id, entry_ref)) = self.entry_at_index(child.index) else {
            return SmallVec::new();
        };

        let Some(visible) = self
            .state
            .visible_entries
            .iter()
            .find(|worktree| worktree.worktree_id == worktree_id)
        else {
            return SmallVec::new();
        };

        let Some(worktree) = project.worktree_for_id(worktree_id, cx) else {
            return SmallVec::new();
        };
        let worktree = worktree.read(cx).snapshot();

        let paths = visible
            .index
            .get_or_init(|| visible.entries.iter().map(|e| e.path.clone()).collect());

        let mut sticky_parents = Vec::new();
        let mut current_path = entry_ref.path.clone();

        'outer: loop {
            if let Some(parent_path) = current_path.parent() {
                for ancestor_path in parent_path.ancestors() {
                    if paths.contains(ancestor_path)
                        && let Some(parent_entry) = worktree.entry_for_path(ancestor_path)
                    {
                        sticky_parents.push(parent_entry.clone());
                        current_path = parent_entry.path.clone();
                        continue 'outer;
                    }
                }
            }
            break 'outer;
        }

        if sticky_parents.is_empty() {
            return SmallVec::new();
        }

        sticky_parents.reverse();

        let panel_settings = ProjectPanelSettings::get_global(cx);
        let git_status_enabled = panel_settings.git_status;
        let root_name = worktree.root_name();

        let git_summaries_by_id = if git_status_enabled {
            visible
                .entries
                .iter()
                .map(|e| (e.id, e.git_summary))
                .collect::<HashMap<_, _>>()
        } else {
            Default::default()
        };

        // already checked if non empty above
        let last_item_index = sticky_parents.len() - 1;
        sticky_parents
            .iter()
            .enumerate()
            .map(|(index, entry)| {
                let git_status = git_summaries_by_id
                    .get(&entry.id)
                    .copied()
                    .unwrap_or_default();
                let sticky_details = Some(StickyDetails {
                    sticky_index: index,
                });
                let details = self.details_for_entry(
                    entry,
                    worktree_id,
                    root_name,
                    paths,
                    git_status,
                    sticky_details,
                    window,
                    cx,
                );
                self.render_entry(entry.id, details, window, cx)
                    .when(index == last_item_index, |this| {
                        let shadow_color_top = hsla(0.0, 0.0, 0.0, 0.1);
                        let shadow_color_bottom = hsla(0.0, 0.0, 0.0, 0.);
                        let sticky_shadow = div()
                            .absolute()
                            .left_0()
                            .bottom_neg_1p5()
                            .h_1p5()
                            .w_full()
                            .bg(linear_gradient(
                                0.,
                                linear_color_stop(shadow_color_top, 1.),
                                linear_color_stop(shadow_color_bottom, 0.),
                            ));
                        this.child(sticky_shadow)
                    })
                    .into_any()
            })
            .collect()
    }
}

#[derive(Clone)]
struct StickyProjectPanelCandidate {
    index: usize,
    depth: usize,
}

impl StickyCandidate for StickyProjectPanelCandidate {
    fn depth(&self) -> usize {
        self.depth
    }
}

fn item_width_estimate(depth: usize, item_text_chars: usize, is_symlink: bool) -> usize {
    const ICON_SIZE_FACTOR: usize = 2;
    let mut item_width = depth * ICON_SIZE_FACTOR + item_text_chars;
    if is_symlink {
        item_width += ICON_SIZE_FACTOR;
    }
    item_width
}

impl Render for ProjectPanel {
    fn render(&mut self, window: &mut Window, cx: &mut Context<Self>) -> impl IntoElement {
        let has_worktree = !self.state.visible_entries.is_empty();
        let project = self.project.read(cx);
        let panel_settings = ProjectPanelSettings::get_global(cx);
        let indent_size = panel_settings.indent_size;
        let show_indent_guides = panel_settings.indent_guides.show == ShowIndentGuides::Always;
        let show_sticky_entries = {
            if panel_settings.sticky_scroll {
                let is_scrollable = self.scroll_handle.is_scrollable();
                let is_scrolled = self.scroll_handle.offset().y < px(0.);
                is_scrollable && is_scrolled
            } else {
                false
            }
        };

        let is_local = project.is_local();

        if has_worktree {
            let item_count = self
                .state
                .visible_entries
                .iter()
                .map(|worktree| worktree.entries.len())
                .sum();

            fn handle_drag_move<T: 'static>(
                this: &mut ProjectPanel,
                e: &DragMoveEvent<T>,
                window: &mut Window,
                cx: &mut Context<ProjectPanel>,
            ) {
                if let Some(previous_position) = this.previous_drag_position {
                    // Refresh cursor only when an actual drag happens,
                    // because modifiers are not updated when the cursor is not moved.
                    if e.event.position != previous_position {
                        this.refresh_drag_cursor_style(&e.event.modifiers, window, cx);
                    }
                }
                this.previous_drag_position = Some(e.event.position);

                if !e.bounds.contains(&e.event.position) {
                    this.drag_target_entry = None;
                    return;
                }
                this.hover_scroll_task.take();
                let panel_height = e.bounds.size.height;
                if panel_height <= px(0.) {
                    return;
                }

                let event_offset = e.event.position.y - e.bounds.origin.y;
                // How far along in the project panel is our cursor? (0. is the top of a list, 1. is the bottom)
                let hovered_region_offset = event_offset / panel_height;

                // We want the scrolling to be a bit faster when the cursor is closer to the edge of a list.
                // These pixels offsets were picked arbitrarily.
                let vertical_scroll_offset = if hovered_region_offset <= 0.05 {
                    8.
                } else if hovered_region_offset <= 0.15 {
                    5.
                } else if hovered_region_offset >= 0.95 {
                    -8.
                } else if hovered_region_offset >= 0.85 {
                    -5.
                } else {
                    return;
                };
                let adjustment = point(px(0.), px(vertical_scroll_offset));
                this.hover_scroll_task = Some(cx.spawn_in(window, async move |this, cx| {
                    loop {
                        let should_stop_scrolling = this
                            .update(cx, |this, cx| {
                                this.hover_scroll_task.as_ref()?;
                                let handle = this.scroll_handle.0.borrow_mut();
                                let offset = handle.base_handle.offset();

                                handle.base_handle.set_offset(offset + adjustment);
                                cx.notify();
                                Some(())
                            })
                            .ok()
                            .flatten()
                            .is_some();
                        if should_stop_scrolling {
                            return;
                        }
                        cx.background_executor()
                            .timer(Duration::from_millis(16))
                            .await;
                    }
                }));
            }
            h_flex()
                .id("project-panel")
                .group("project-panel")
                .when(panel_settings.drag_and_drop, |this| {
                    this.on_drag_move(cx.listener(handle_drag_move::<ExternalPaths>))
                        .on_drag_move(cx.listener(handle_drag_move::<DraggedSelection>))
                })
                .size_full()
                .relative()
                .on_modifiers_changed(cx.listener(
                    |this, event: &ModifiersChangedEvent, window, cx| {
                        this.refresh_drag_cursor_style(&event.modifiers, window, cx);
                    },
                ))
                .key_context(self.dispatch_context(window, cx))
                .on_action(cx.listener(Self::scroll_up))
                .on_action(cx.listener(Self::scroll_down))
                .on_action(cx.listener(Self::scroll_cursor_center))
                .on_action(cx.listener(Self::scroll_cursor_top))
                .on_action(cx.listener(Self::scroll_cursor_bottom))
                .on_action(cx.listener(Self::select_next))
                .on_action(cx.listener(Self::select_previous))
                .on_action(cx.listener(Self::select_first))
                .on_action(cx.listener(Self::select_last))
                .on_action(cx.listener(Self::select_parent))
                .on_action(cx.listener(Self::select_next_git_entry))
                .on_action(cx.listener(Self::select_prev_git_entry))
                .on_action(cx.listener(Self::select_next_diagnostic))
                .on_action(cx.listener(Self::select_prev_diagnostic))
                .on_action(cx.listener(Self::select_next_directory))
                .on_action(cx.listener(Self::select_prev_directory))
                .on_action(cx.listener(Self::expand_selected_entry))
                .on_action(cx.listener(Self::collapse_selected_entry))
                .on_action(cx.listener(Self::collapse_all_entries))
                .on_action(cx.listener(Self::open))
                .on_action(cx.listener(Self::open_permanent))
                .on_action(cx.listener(Self::open_split_vertical))
                .on_action(cx.listener(Self::open_split_horizontal))
                .on_action(cx.listener(Self::confirm))
                .on_action(cx.listener(Self::cancel))
                .on_action(cx.listener(Self::copy_path))
                .on_action(cx.listener(Self::copy_relative_path))
                .on_action(cx.listener(Self::new_search_in_directory))
                .on_action(cx.listener(Self::unfold_directory))
                .on_action(cx.listener(Self::fold_directory))
                .on_action(cx.listener(Self::remove_from_project))
                .on_action(cx.listener(Self::compare_marked_files))
                .when(!project.is_read_only(cx), |el| {
                    el.on_action(cx.listener(Self::new_file))
                        .on_action(cx.listener(Self::new_directory))
                        .on_action(cx.listener(Self::rename))
                        .on_action(cx.listener(Self::delete))
                        .on_action(cx.listener(Self::cut))
                        .on_action(cx.listener(Self::copy))
                        .on_action(cx.listener(Self::paste))
                        .on_action(cx.listener(Self::duplicate))
                        .on_action(cx.listener(Self::restore_file))
                        .when(!project.is_remote(), |el| {
                            el.on_action(cx.listener(Self::trash))
                        })
                })
                .when(project.is_local(), |el| {
                    el.on_action(cx.listener(Self::reveal_in_finder))
                        .on_action(cx.listener(Self::open_system))
                        .on_action(cx.listener(Self::open_in_terminal))
                })
                .when(project.is_via_remote_server(), |el| {
                    el.on_action(cx.listener(Self::open_in_terminal))
                })
                .track_focus(&self.focus_handle(cx))
                .child(
                    v_flex()
                        .child(
                            uniform_list("entries", item_count, {
                                cx.processor(|this, range: Range<usize>, window, cx| {
                                    this.rendered_entries_len = range.end - range.start;
                                    let mut items = Vec::with_capacity(this.rendered_entries_len);
                                    this.for_each_visible_entry(
                                        range,
                                        window,
                                        cx,
                                        |id, details, window, cx| {
                                            items.push(this.render_entry(id, details, window, cx));
                                        },
                                    );
                                    items
                                })
                            })
                            .when(show_indent_guides, |list| {
                                list.with_decoration(
                                    ui::indent_guides(
                                        px(indent_size),
                                        IndentGuideColors::panel(cx),
                                    )
                                    .with_compute_indents_fn(
                                        cx.entity(),
                                        |this, range, window, cx| {
                                            let mut items =
                                                SmallVec::with_capacity(range.end - range.start);
                                            this.iter_visible_entries(
                                                range,
                                                window,
                                                cx,
                                                |entry, _, entries, _, _| {
                                                    let (depth, _) =
                                                        Self::calculate_depth_and_difference(
                                                            entry, entries,
                                                        );
                                                    items.push(depth);
                                                },
                                            );
                                            items
                                        },
                                    )
                                    .on_click(cx.listener(
                                        |this,
                                         active_indent_guide: &IndentGuideLayout,
                                         window,
                                         cx| {
                                            if window.modifiers().secondary() {
                                                let ix = active_indent_guide.offset.y;
                                                let Some((target_entry, worktree)) = maybe!({
                                                    let (worktree_id, entry) =
                                                        this.entry_at_index(ix)?;
                                                    let worktree = this
                                                        .project
                                                        .read(cx)
                                                        .worktree_for_id(worktree_id, cx)?;
                                                    let target_entry = worktree
                                                        .read(cx)
                                                        .entry_for_path(&entry.path.parent()?)?;
                                                    Some((target_entry, worktree))
                                                }) else {
                                                    return;
                                                };

                                                this.collapse_entry(
                                                    target_entry.clone(),
                                                    worktree,
                                                    window,
                                                    cx,
                                                );
                                            }
                                        },
                                    ))
                                    .with_render_fn(
                                        cx.entity(),
                                        move |this, params, _, cx| {
                                            const LEFT_OFFSET: Pixels = px(14.);
                                            const PADDING_Y: Pixels = px(4.);
                                            const HITBOX_OVERDRAW: Pixels = px(3.);

                                            let active_indent_guide_index = this
                                                .find_active_indent_guide(
                                                    &params.indent_guides,
                                                    cx,
                                                );

                                            let indent_size = params.indent_size;
                                            let item_height = params.item_height;

                                            params
                                                .indent_guides
                                                .into_iter()
                                                .enumerate()
                                                .map(|(idx, layout)| {
                                                    let offset = if layout.continues_offscreen {
                                                        px(0.)
                                                    } else {
                                                        PADDING_Y
                                                    };
                                                    let bounds = Bounds::new(
                                                        point(
                                                            layout.offset.x * indent_size
                                                                + LEFT_OFFSET,
                                                            layout.offset.y * item_height + offset,
                                                        ),
                                                        size(
                                                            px(1.),
                                                            layout.length * item_height
                                                                - offset * 2.,
                                                        ),
                                                    );
                                                    ui::RenderedIndentGuide {
                                                        bounds,
                                                        layout,
                                                        is_active: Some(idx)
                                                            == active_indent_guide_index,
                                                        hitbox: Some(Bounds::new(
                                                            point(
                                                                bounds.origin.x - HITBOX_OVERDRAW,
                                                                bounds.origin.y,
                                                            ),
                                                            size(
                                                                bounds.size.width
                                                                    + HITBOX_OVERDRAW * 2.,
                                                                bounds.size.height,
                                                            ),
                                                        )),
                                                    }
                                                })
                                                .collect()
                                        },
                                    ),
                                )
                            })
                            .when(show_sticky_entries, |list| {
                                let sticky_items = ui::sticky_items(
                                    cx.entity(),
                                    |this, range, window, cx| {
                                        let mut items =
                                            SmallVec::with_capacity(range.end - range.start);
                                        this.iter_visible_entries(
                                            range,
                                            window,
                                            cx,
                                            |entry, index, entries, _, _| {
                                                let (depth, _) =
                                                    Self::calculate_depth_and_difference(
                                                        entry, entries,
                                                    );
                                                let candidate =
                                                    StickyProjectPanelCandidate { index, depth };
                                                items.push(candidate);
                                            },
                                        );
                                        items
                                    },
                                    |this, marker_entry, window, cx| {
                                        let sticky_entries =
                                            this.render_sticky_entries(marker_entry, window, cx);
                                        this.sticky_items_count = sticky_entries.len();
                                        sticky_entries
                                    },
                                );
                                list.with_decoration(if show_indent_guides {
                                    sticky_items.with_decoration(
                                        ui::indent_guides(
                                            px(indent_size),
                                            IndentGuideColors::panel(cx),
                                        )
                                        .with_render_fn(
                                            cx.entity(),
                                            move |_, params, _, _| {
                                                const LEFT_OFFSET: Pixels = px(14.);

                                                let indent_size = params.indent_size;
                                                let item_height = params.item_height;

                                                params
                                                    .indent_guides
                                                    .into_iter()
                                                    .map(|layout| {
                                                        let bounds = Bounds::new(
                                                            point(
                                                                layout.offset.x * indent_size
                                                                    + LEFT_OFFSET,
                                                                layout.offset.y * item_height,
                                                            ),
                                                            size(
                                                                px(1.),
                                                                layout.length * item_height,
                                                            ),
                                                        );
                                                        ui::RenderedIndentGuide {
                                                            bounds,
                                                            layout,
                                                            is_active: false,
                                                            hitbox: None,
                                                        }
                                                    })
                                                    .collect()
                                            },
                                        ),
                                    )
                                } else {
                                    sticky_items
                                })
                            })
                            .with_sizing_behavior(ListSizingBehavior::Infer)
                            .with_horizontal_sizing_behavior(
                                ListHorizontalSizingBehavior::Unconstrained,
                            )
                            .with_width_from_item(self.state.max_width_item_index)
                            .track_scroll(&self.scroll_handle),
                        )
                        .child(
                            div()
                                .id("project-panel-blank-area")
                                .block_mouse_except_scroll()
                                .flex_grow()
                                .when(
                                    self.drag_target_entry.as_ref().is_some_and(
                                        |entry| match entry {
                                            DragTarget::Background => true,
                                            DragTarget::Entry {
                                                highlight_entry_id, ..
                                            } => self.state.last_worktree_root_id.is_some_and(
                                                |root_id| *highlight_entry_id == root_id,
                                            ),
                                        },
                                    ),
                                    |div| div.bg(cx.theme().colors().drop_target_background),
                                )
                                .on_drag_move::<ExternalPaths>(cx.listener(
                                    move |this, event: &DragMoveEvent<ExternalPaths>, _, _| {
                                        let Some(_last_root_id) = this.state.last_worktree_root_id
                                        else {
                                            return;
                                        };
                                        if event.bounds.contains(&event.event.position) {
                                            this.drag_target_entry = Some(DragTarget::Background);
                                        } else {
                                            if this.drag_target_entry.as_ref().is_some_and(|e| {
                                                matches!(e, DragTarget::Background)
                                            }) {
                                                this.drag_target_entry = None;
                                            }
                                        }
                                    },
                                ))
                                .on_drag_move::<DraggedSelection>(cx.listener(
                                    move |this, event: &DragMoveEvent<DraggedSelection>, _, cx| {
                                        let Some(last_root_id) = this.state.last_worktree_root_id
                                        else {
                                            return;
                                        };
                                        if event.bounds.contains(&event.event.position) {
                                            let drag_state = event.drag(cx);
                                            if this.should_highlight_background_for_selection_drag(
                                                &drag_state,
                                                last_root_id,
                                                cx,
                                            ) {
                                                this.drag_target_entry =
                                                    Some(DragTarget::Background);
                                            }
                                        } else {
                                            if this.drag_target_entry.as_ref().is_some_and(|e| {
                                                matches!(e, DragTarget::Background)
                                            }) {
                                                this.drag_target_entry = None;
                                            }
                                        }
                                    },
                                ))
                                .on_drop(cx.listener(
                                    move |this, external_paths: &ExternalPaths, window, cx| {
                                        this.drag_target_entry = None;
                                        this.hover_scroll_task.take();
                                        if let Some(entry_id) = this.state.last_worktree_root_id {
                                            this.drop_external_files(
                                                external_paths.paths(),
                                                entry_id,
                                                window,
                                                cx,
                                            );
                                        }
                                        cx.stop_propagation();
                                    },
                                ))
                                .on_drop(cx.listener(
                                    move |this, selections: &DraggedSelection, window, cx| {
                                        this.drag_target_entry = None;
                                        this.hover_scroll_task.take();
                                        if let Some(entry_id) = this.state.last_worktree_root_id {
                                            this.drag_onto(selections, entry_id, false, window, cx);
                                        }
                                        cx.stop_propagation();
                                    },
                                ))
                                .on_click(cx.listener(|this, event, window, cx| {
                                    if matches!(event, gpui::ClickEvent::Keyboard(_)) {
                                        return;
                                    }
                                    cx.stop_propagation();
                                    this.state.selection = None;
                                    this.marked_entries.clear();
                                    this.focus_handle(cx).focus(window, cx);
                                }))
                                .on_mouse_down(
                                    MouseButton::Right,
                                    cx.listener(move |this, event: &MouseDownEvent, window, cx| {
                                        // When deploying the context menu anywhere below the last project entry,
                                        // act as if the user clicked the root of the last worktree.
                                        if let Some(entry_id) = this.state.last_worktree_root_id {
                                            this.deploy_context_menu(
                                                event.position,
                                                entry_id,
                                                window,
                                                cx,
                                            );
                                        }
                                    }),
                                )
                                .when(!project.is_read_only(cx), |el| {
                                    el.on_click(cx.listener(
                                        |this, event: &gpui::ClickEvent, window, cx| {
                                            if event.click_count() > 1
                                                && let Some(entry_id) =
                                                    this.state.last_worktree_root_id
                                            {
                                                let project = this.project.read(cx);

                                                let worktree_id = if let Some(worktree) =
                                                    project.worktree_for_entry(entry_id, cx)
                                                {
                                                    worktree.read(cx).id()
                                                } else {
                                                    return;
                                                };

                                                this.state.selection = Some(SelectedEntry {
                                                    worktree_id,
                                                    entry_id,
                                                });

                                                this.new_file(&NewFile, window, cx);
                                            }
                                        },
                                    ))
                                }),
                        )
                        .size_full(),
                )
                .custom_scrollbars(
                    Scrollbars::for_settings::<ProjectPanelSettings>()
                        .tracked_scroll_handle(&self.scroll_handle)
                        .with_track_along(
                            ScrollAxes::Horizontal,
                            cx.theme().colors().panel_background,
                        )
                        .notify_content(),
                    window,
                    cx,
                )
                .children(self.context_menu.as_ref().map(|(menu, position, _)| {
                    deferred(
                        anchored()
                            .position(*position)
                            .anchor(gpui::Corner::TopLeft)
                            .child(menu.clone()),
                    )
                    .with_priority(3)
                }))
        } else {
            let focus_handle = self.focus_handle(cx);

            v_flex()
                .id("empty-project_panel")
                .p_4()
                .size_full()
                .items_center()
                .justify_center()
                .gap_1()
                .track_focus(&self.focus_handle(cx))
                .child(
                    Button::new("open_project", "Open Project")
                        .full_width()
                        .key_binding(KeyBinding::for_action_in(
                            &workspace::Open,
                            &focus_handle,
                            cx,
                        ))
                        .on_click(cx.listener(|this, _, window, cx| {
                            this.workspace
                                .update(cx, |_, cx| {
                                    window.dispatch_action(workspace::Open.boxed_clone(), cx);
                                })
                                .log_err();
                        })),
                )
                .child(
                    h_flex()
                        .w_1_2()
                        .gap_2()
                        .child(Divider::horizontal())
                        .child(Label::new("or").size(LabelSize::XSmall).color(Color::Muted))
                        .child(Divider::horizontal()),
                )
                .child(
                    Button::new("clone_repo", "Clone Repository")
                        .full_width()
                        .on_click(cx.listener(|this, _, window, cx| {
                            this.workspace
                                .update(cx, |_, cx| {
                                    window.dispatch_action(git::Clone.boxed_clone(), cx);
                                })
                                .log_err();
                        })),
                )
                .when(is_local, |div| {
                    div.when(panel_settings.drag_and_drop, |div| {
                        div.drag_over::<ExternalPaths>(|style, _, _, cx| {
                            style.bg(cx.theme().colors().drop_target_background)
                        })
                        .on_drop(cx.listener(
                            move |this, external_paths: &ExternalPaths, window, cx| {
                                this.drag_target_entry = None;
                                this.hover_scroll_task.take();
                                if let Some(task) = this
                                    .workspace
                                    .update(cx, |workspace, cx| {
                                        workspace.open_workspace_for_paths(
                                            true,
                                            external_paths.paths().to_owned(),
                                            window,
                                            cx,
                                        )
                                    })
                                    .log_err()
                                {
                                    task.detach_and_log_err(cx);
                                }
                                cx.stop_propagation();
                            },
                        ))
                    })
                })
        }
    }
}

impl Render for DraggedProjectEntryView {
    fn render(&mut self, _: &mut Window, cx: &mut Context<Self>) -> impl IntoElement {
        let ui_font = ThemeSettings::get_global(cx).ui_font.clone();
        h_flex()
            .font(ui_font)
            .pl(self.click_offset.x + px(12.))
            .pt(self.click_offset.y + px(12.))
            .child(
                div()
                    .flex()
                    .gap_1()
                    .items_center()
                    .py_1()
                    .px_2()
                    .rounded_lg()
                    .bg(cx.theme().colors().background)
                    .map(|this| {
                        if self.selections.len() > 1 && self.selections.contains(&self.selection) {
                            this.child(Label::new(format!("{} entries", self.selections.len())))
                        } else {
                            this.child(if let Some(icon) = &self.icon {
                                div().child(Icon::from_path(icon.clone()))
                            } else {
                                div()
                            })
                            .child(Label::new(self.filename.clone()))
                        }
                    }),
            )
    }
}

impl EventEmitter<Event> for ProjectPanel {}

impl EventEmitter<PanelEvent> for ProjectPanel {}

impl Panel for ProjectPanel {
    fn position(&self, _: &Window, cx: &App) -> DockPosition {
        match ProjectPanelSettings::get_global(cx).dock {
            DockSide::Left => DockPosition::Left,
            DockSide::Right => DockPosition::Right,
        }
    }

    fn position_is_valid(&self, position: DockPosition) -> bool {
        matches!(position, DockPosition::Left | DockPosition::Right)
    }

    fn set_position(&mut self, position: DockPosition, _: &mut Window, cx: &mut Context<Self>) {
        settings::update_settings_file(self.fs.clone(), cx, move |settings, _| {
            let dock = match position {
                DockPosition::Left | DockPosition::Bottom => DockSide::Left,
                DockPosition::Right => DockSide::Right,
            };
            settings.project_panel.get_or_insert_default().dock = Some(dock);
        });
    }

    fn size(&self, _: &Window, cx: &App) -> Pixels {
        self.width
            .unwrap_or_else(|| ProjectPanelSettings::get_global(cx).default_width)
    }

    fn set_size(&mut self, size: Option<Pixels>, window: &mut Window, cx: &mut Context<Self>) {
        self.width = size;
        cx.notify();
        cx.defer_in(window, |this, _, cx| {
            this.serialize(cx);
        });
    }

    fn icon(&self, _: &Window, cx: &App) -> Option<IconName> {
        ProjectPanelSettings::get_global(cx)
            .button
            .then_some(IconName::FileTree)
    }

    fn icon_tooltip(&self, _window: &Window, _cx: &App) -> Option<&'static str> {
        Some("Project Panel")
    }

    fn toggle_action(&self) -> Box<dyn Action> {
        Box::new(ToggleFocus)
    }

    fn persistent_name() -> &'static str {
        "Project Panel"
    }

    fn panel_key() -> &'static str {
        PROJECT_PANEL_KEY
    }

    fn starts_open(&self, _: &Window, cx: &App) -> bool {
        if !ProjectPanelSettings::get_global(cx).starts_open {
            return false;
        }

        let project = &self.project.read(cx);
        project.visible_worktrees(cx).any(|tree| {
            tree.read(cx)
                .root_entry()
                .is_some_and(|entry| entry.is_dir())
        })
    }

    fn activation_priority(&self) -> u32 {
        0
    }
}

impl Focusable for ProjectPanel {
    fn focus_handle(&self, _cx: &App) -> FocusHandle {
        self.focus_handle.clone()
    }
}

impl ClipboardEntry {
    fn is_cut(&self) -> bool {
        matches!(self, Self::Cut { .. })
    }

    fn items(&self) -> &BTreeSet<SelectedEntry> {
        match self {
            ClipboardEntry::Copied(entries) | ClipboardEntry::Cut(entries) => entries,
        }
    }

    fn into_copy_entry(self) -> Self {
        match self {
            ClipboardEntry::Copied(_) => self,
            ClipboardEntry::Cut(entries) => ClipboardEntry::Copied(entries),
        }
    }
}

#[inline]
fn cmp_directories_first(a: &Entry, b: &Entry) -> cmp::Ordering {
    util::paths::compare_rel_paths((&a.path, a.is_file()), (&b.path, b.is_file()))
}

#[inline]
fn cmp_mixed(a: &Entry, b: &Entry) -> cmp::Ordering {
    util::paths::compare_rel_paths_mixed((&a.path, a.is_file()), (&b.path, b.is_file()))
}

#[inline]
fn cmp_files_first(a: &Entry, b: &Entry) -> cmp::Ordering {
    util::paths::compare_rel_paths_files_first((&a.path, a.is_file()), (&b.path, b.is_file()))
}

#[inline]
fn cmp_with_mode(a: &Entry, b: &Entry, mode: &settings::ProjectPanelSortMode) -> cmp::Ordering {
    match mode {
        settings::ProjectPanelSortMode::DirectoriesFirst => cmp_directories_first(a, b),
        settings::ProjectPanelSortMode::Mixed => cmp_mixed(a, b),
        settings::ProjectPanelSortMode::FilesFirst => cmp_files_first(a, b),
    }
}

pub fn sort_worktree_entries_with_mode(
    entries: &mut [impl AsRef<Entry>],
    mode: settings::ProjectPanelSortMode,
) {
    entries.sort_by(|lhs, rhs| cmp_with_mode(lhs.as_ref(), rhs.as_ref(), &mode));
}

pub fn par_sort_worktree_entries_with_mode(
    entries: &mut Vec<GitEntry>,
    mode: settings::ProjectPanelSortMode,
) {
    entries.par_sort_by(|lhs, rhs| cmp_with_mode(lhs, rhs, &mode));
}

#[cfg(test)]
mod project_panel_tests;<|MERGE_RESOLUTION|>--- conflicted
+++ resolved
@@ -337,16 +337,6 @@
         SelectPrevGitEntry,
         /// Selects the next directory.
         SelectNextDirectory,
-<<<<<<< HEAD
-            /// Selects the previous directory.
-            SelectPrevDirectory,
-            /// Opens a diff view to compare two marked files.
-            CompareMarkedFiles,
-            /// Reloads all files in the project panel.
-            ReloadFiles,
-        ]
-    );
-=======
         /// Selects the previous directory.
         SelectPrevDirectory,
         /// Opens a diff view to compare two marked files.
@@ -355,7 +345,6 @@
         ReloadFiles,
     ]
 );
->>>>>>> a15968d0
 
 #[derive(Clone, Debug, Default)]
 struct FoldedAncestors {
@@ -423,7 +412,6 @@
         });
 
         workspace.register_action(|workspace, _: &ReloadFiles, _, cx| {
-<<<<<<< HEAD
             let project = workspace.project();
             let (worktree_store, worktree_ids, is_remote) = {
                 let project = project.read(cx);
@@ -444,19 +432,6 @@
                 worktree_store.request_remote_worktrees_refresh(worktree_ids, cx)
             }) {
                 task.detach_and_log_err(cx);
-=======
-            let worktrees: Vec<_> = workspace
-                .project()
-                .read(cx)
-                .visible_worktrees(cx)
-                .collect();
-            for worktree in worktrees {
-                worktree.update(cx, |worktree, _| {
-                    if let Some(local) = worktree.as_local_mut() {
-                        local.refresh_entries_for_paths(vec![RelPath::empty().into()]);
-                    }
-                });
->>>>>>> a15968d0
             }
         });
 
@@ -1222,13 +1197,10 @@
                             .when(is_root, |menu| {
                                 menu.separator()
                                     .action("Collapse All", Box::new(CollapseAllEntries))
-<<<<<<< HEAD
-                                    .when(is_remote, |menu| {
-                                        menu.action("Reload Files", Box::new(ReloadFiles))
-                                    })
-=======
+                            })
+                            .when(is_remote, |menu| {
+                                menu.separator()
                                     .action("Reload Files", Box::new(ReloadFiles))
->>>>>>> a15968d0
                             })
                     }
                 })
