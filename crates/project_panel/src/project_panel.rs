--- conflicted
+++ resolved
@@ -2630,7 +2630,6 @@
             marked_selections: selections,
         };
 
-<<<<<<< HEAD
         let bg_color = if is_hovered && !self.mouse_down {
             item_colors.hover
         } else if is_marked || is_active || (is_hovered && self.mouse_down) {
@@ -2639,8 +2638,6 @@
             item_colors.default
         };
 
-=======
->>>>>>> 516f7b36
         div()
             .id(entry_id.to_proto() as usize)
             .when(is_local, |div| {
@@ -2831,18 +2828,8 @@
                                             } else {
                                                 IconDecorationKind::Dot
                                             },
-<<<<<<< HEAD
                                             bg_color,
-=======
-                                            if is_marked || is_active {
-                                                item_colors.marked_active
-                                            } else {
-                                                item_colors.default
-                                            },
->>>>>>> 516f7b36
-                                            cx,
-                                        )
-                                        .color(decoration_color.color(cx))
+                                            item_colors.marked_active
                                         .position(Point {
                                             x: px(-2.),
                                             y: px(-2.),
