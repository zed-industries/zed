--- conflicted
+++ resolved
@@ -54,11 +54,7 @@
     IndentGuideColors, IndentGuideLayout, KeyBinding, Label, ListItem, Scrollbar, ScrollbarState,
     Tooltip,
 };
-<<<<<<< HEAD
-use util::{maybe, ResultExt, TakeUntilExt, TryFutureExt};
-=======
-use util::{maybe, paths::compare_paths, ResultExt, TryFutureExt};
->>>>>>> 2fd210bc
+use util::{maybe, paths::compare_paths, ResultExt, TakeUntilExt, TryFutureExt};
 use workspace::{
     dock::{DockPosition, Panel, PanelEvent},
     notifications::{DetachAndPromptErr, NotifyTaskExt},
