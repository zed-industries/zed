mod project_panel_settings;
mod utils;

use anyhow::{Context as _, Result};
use client::{ErrorCode, ErrorExt};
use collections::{BTreeSet, HashMap, hash_map};
use command_palette_hooks::CommandPaletteFilter;
use db::kvp::KEY_VALUE_STORE;
use editor::{
    Editor, EditorEvent, MultiBufferOffset,
    items::{
        entry_diagnostic_aware_icon_decoration_and_color,
        entry_diagnostic_aware_icon_name_and_color, entry_git_aware_label_color,
    },
};
use file_icons::FileIcons;
use git;
use git::status::GitSummary;
use git_ui;
use git_ui::file_diff_view::FileDiffView;
use gpui::{
    Action, AnyElement, App, AsyncWindowContext, Bounds, ClipboardItem, Context, CursorStyle,
    DismissEvent, Div, DragMoveEvent, Entity, EventEmitter, ExternalPaths, FocusHandle, Focusable,
    Hsla, InteractiveElement, KeyContext, ListHorizontalSizingBehavior, ListSizingBehavior,
    Modifiers, ModifiersChangedEvent, MouseButton, MouseDownEvent, ParentElement, Pixels, Point,
    PromptLevel, Render, ScrollStrategy, Stateful, Styled, Subscription, Task,
    UniformListScrollHandle, WeakEntity, Window, actions, anchored, deferred, div, hsla,
    linear_color_stop, linear_gradient, point, px, size, transparent_white, uniform_list,
};
use language::DiagnosticSeverity;
use menu::{Confirm, SelectFirst, SelectLast, SelectNext, SelectPrevious};
use project::{
    Entry, EntryKind, Fs, GitEntry, GitEntryRef, GitTraversal, Project, ProjectEntryId,
    ProjectPath, Worktree, WorktreeId,
    git_store::{GitStoreEvent, RepositoryEvent, git_traversal::ChildEntriesGitIter},
    project_settings::GoToDiagnosticSeverityFilter,
};
use project_panel_settings::ProjectPanelSettings;
use rayon::slice::ParallelSliceMut;
use schemars::JsonSchema;
use serde::{Deserialize, Serialize};
use settings::{
    DockSide, ProjectPanelEntrySpacing, Settings, SettingsStore, ShowDiagnostics, ShowIndentGuides,
    update_settings_file,
};
use smallvec::SmallVec;
use std::{any::TypeId, time::Instant};
use std::{
    cell::OnceCell,
    cmp,
    collections::HashSet,
    ops::Range,
    path::{Path, PathBuf},
    sync::Arc,
    time::Duration,
};
use theme::ThemeSettings;
use ui::{
    Color, ContextMenu, DecoratedIcon, Divider, Icon, IconDecoration, IconDecorationKind,
    IndentGuideColors, IndentGuideLayout, KeyBinding, Label, LabelSize, ListItem, ListItemSpacing,
    ScrollAxes, ScrollableHandle, Scrollbars, StickyCandidate, Tooltip, WithScrollbar, prelude::*,
    v_flex,
};
use util::{ResultExt, TakeUntilExt, TryFutureExt, maybe, paths::compare_paths, rel_path::RelPath};
use notifications::status_toast::{StatusToast, ToastIcon};
use workspace::{
    DraggedSelection, OpenInTerminal, OpenOptions, OpenVisible, PreviewTabsSettings, SelectedEntry,
    SplitDirection, Workspace,
    dock::{DockPosition, Panel, PanelEvent},
    notifications::{DetachAndPromptErr, NotifyResultExt, NotifyTaskExt},
};
use worktree::CreatedEntry;
use zed_actions::{project_panel::ToggleFocus, workspace::OpenWithSystem};

const PROJECT_PANEL_KEY: &str = "ProjectPanel";
const NEW_ENTRY_ID: ProjectEntryId = ProjectEntryId::MAX;

struct VisibleEntriesForWorktree {
    worktree_id: WorktreeId,
    entries: Vec<GitEntry>,
    index: OnceCell<HashSet<Arc<RelPath>>>,
}

struct State {
    last_worktree_root_id: Option<ProjectEntryId>,
    /// Maps from leaf project entry ID to the currently selected ancestor.
    /// Relevant only for auto-fold dirs, where a single project panel entry may actually consist of several
    /// project entries (and all non-leaf nodes are guaranteed to be directories).
    ancestors: HashMap<ProjectEntryId, FoldedAncestors>,
    visible_entries: Vec<VisibleEntriesForWorktree>,
    max_width_item_index: Option<usize>,
    // Currently selected leaf entry (see auto-folding for a definition of that) in a file tree
    selection: Option<SelectedEntry>,
    edit_state: Option<EditState>,
    unfolded_dir_ids: HashSet<ProjectEntryId>,
    expanded_dir_ids: HashMap<WorktreeId, Vec<ProjectEntryId>>,
}

impl State {
    fn derive(old: &Self) -> Self {
        Self {
            last_worktree_root_id: None,
            ancestors: Default::default(),
            visible_entries: Default::default(),
            max_width_item_index: None,
            edit_state: old.edit_state.clone(),
            unfolded_dir_ids: old.unfolded_dir_ids.clone(),
            selection: old.selection,
            expanded_dir_ids: old.expanded_dir_ids.clone(),
        }
    }
}

pub struct ProjectPanel {
    project: Entity<Project>,
    fs: Arc<dyn Fs>,
    focus_handle: FocusHandle,
    scroll_handle: UniformListScrollHandle,
    // An update loop that keeps incrementing/decrementing scroll offset while there is a dragged entry that's
    // hovered over the start/end of a list.
    hover_scroll_task: Option<Task<()>>,
    rendered_entries_len: usize,
    folded_directory_drag_target: Option<FoldedDirectoryDragTarget>,
    drag_target_entry: Option<DragTarget>,
    marked_entries: Vec<SelectedEntry>,
    context_menu: Option<(Entity<ContextMenu>, Point<Pixels>, Subscription)>,
    filename_editor: Entity<Editor>,
    clipboard: Option<ClipboardEntry>,
    _dragged_entry_destination: Option<Arc<Path>>,
    workspace: WeakEntity<Workspace>,
    width: Option<Pixels>,
    pending_serialization: Task<Option<()>>,
    diagnostics: HashMap<(WorktreeId, Arc<RelPath>), DiagnosticSeverity>,
    diagnostic_summary_update: Task<()>,
    // We keep track of the mouse down state on entries so we don't flash the UI
    // in case a user clicks to open a file.
    mouse_down: bool,
    hover_expand_task: Option<Task<()>>,
    previous_drag_position: Option<Point<Pixels>>,
    sticky_items_count: usize,
    last_reported_update: Instant,
    update_visible_entries_task: UpdateVisibleEntriesTask,
    state: State,
}

struct UpdateVisibleEntriesTask {
    _visible_entries_task: Task<()>,
    focus_filename_editor: bool,
    autoscroll: bool,
}

impl Default for UpdateVisibleEntriesTask {
    fn default() -> Self {
        UpdateVisibleEntriesTask {
            _visible_entries_task: Task::ready(()),
            focus_filename_editor: Default::default(),
            autoscroll: Default::default(),
        }
    }
}

enum DragTarget {
    /// Dragging on an entry
    Entry {
        /// The entry currently under the mouse cursor during a drag operation
        entry_id: ProjectEntryId,
        /// Highlight this entry along with all of its children
        highlight_entry_id: ProjectEntryId,
    },
    /// Dragging on background
    Background,
}

#[derive(Copy, Clone, Debug)]
struct FoldedDirectoryDragTarget {
    entry_id: ProjectEntryId,
    index: usize,
    /// Whether we are dragging over the delimiter rather than the component itself.
    is_delimiter_target: bool,
}

#[derive(Clone, Debug)]
enum ValidationState {
    None,
    Warning(String),
    Error(String),
}

#[derive(Clone, Debug)]
struct EditState {
    worktree_id: WorktreeId,
    entry_id: ProjectEntryId,
    leaf_entry_id: Option<ProjectEntryId>,
    is_dir: bool,
    depth: usize,
    processing_filename: Option<Arc<RelPath>>,
    previously_focused: Option<SelectedEntry>,
    validation_state: ValidationState,
}

impl EditState {
    fn is_new_entry(&self) -> bool {
        self.leaf_entry_id.is_none()
    }
}

#[derive(Clone, Debug)]
enum ClipboardEntry {
    Copied(BTreeSet<SelectedEntry>),
    Cut(BTreeSet<SelectedEntry>),
}

#[derive(Debug, PartialEq, Eq, Clone)]
struct EntryDetails {
    filename: String,
    icon: Option<SharedString>,
    path: Arc<RelPath>,
    depth: usize,
    kind: EntryKind,
    is_ignored: bool,
    is_expanded: bool,
    is_selected: bool,
    is_marked: bool,
    is_editing: bool,
    is_processing: bool,
    is_cut: bool,
    sticky: Option<StickyDetails>,
    filename_text_color: Color,
    diagnostic_severity: Option<DiagnosticSeverity>,
    git_status: GitSummary,
    is_private: bool,
    worktree_id: WorktreeId,
    canonical_path: Option<Arc<Path>>,
}

#[derive(Debug, PartialEq, Eq, Clone)]
struct StickyDetails {
    sticky_index: usize,
}

/// Permanently deletes the selected file or directory.
#[derive(PartialEq, Clone, Default, Debug, Deserialize, JsonSchema, Action)]
#[action(namespace = project_panel)]
#[serde(deny_unknown_fields)]
struct Delete {
    #[serde(default)]
    pub skip_prompt: bool,
}

/// Moves the selected file or directory to the system trash.
#[derive(PartialEq, Clone, Default, Debug, Deserialize, JsonSchema, Action)]
#[action(namespace = project_panel)]
#[serde(deny_unknown_fields)]
struct Trash {
    #[serde(default)]
    pub skip_prompt: bool,
}

/// Selects the next entry with diagnostics.
#[derive(PartialEq, Clone, Default, Debug, Deserialize, JsonSchema, Action)]
#[action(namespace = project_panel)]
#[serde(deny_unknown_fields)]
struct SelectNextDiagnostic {
    #[serde(default)]
    pub severity: GoToDiagnosticSeverityFilter,
}

/// Selects the previous entry with diagnostics.
#[derive(PartialEq, Clone, Default, Debug, Deserialize, JsonSchema, Action)]
#[action(namespace = project_panel)]
#[serde(deny_unknown_fields)]
struct SelectPrevDiagnostic {
    #[serde(default)]
    pub severity: GoToDiagnosticSeverityFilter,
}

actions!(
    project_panel,
    [
        /// Expands the selected entry in the project tree.
        ExpandSelectedEntry,
        /// Collapses the selected entry in the project tree.
        CollapseSelectedEntry,
        /// Collapses all entries in the project tree.
        CollapseAllEntries,
        /// Creates a new directory.
        NewDirectory,
        /// Creates a new file.
        NewFile,
        /// Copies the selected file or directory.
        Copy,
        /// Duplicates the selected file or directory.
        Duplicate,
        /// Reveals the selected item in the system file manager.
        RevealInFileManager,
        /// Removes the selected folder from the project.
        RemoveFromProject,
        /// Cuts the selected file or directory.
        Cut,
        /// Pastes the previously cut or copied item.
        Paste,
        /// Renames the selected file or directory.
        Rename,
        /// Opens the selected file in the editor.
        Open,
        /// Opens the selected file in a permanent tab.
        OpenPermanent,
        /// Opens the selected file in a vertical split.
        OpenSplitVertical,
        /// Opens the selected file in a horizontal split.
        OpenSplitHorizontal,
        /// Toggles visibility of git-ignored files.
        ToggleHideGitIgnore,
        /// Toggles visibility of hidden files.
        ToggleHideHidden,
        /// Starts a new search in the selected directory.
        NewSearchInDirectory,
        /// Unfolds the selected directory.
        UnfoldDirectory,
        /// Folds the selected directory.
        FoldDirectory,
        /// Scroll half a page upwards
        ScrollUp,
        /// Scroll half a page downwards
        ScrollDown,
        /// Scroll until the cursor displays at the center
        ScrollCursorCenter,
        /// Scroll until the cursor displays at the top
        ScrollCursorTop,
        /// Scroll until the cursor displays at the bottom
        ScrollCursorBottom,
        /// Selects the parent directory.
        SelectParent,
        /// Selects the next entry with git changes.
        SelectNextGitEntry,
        /// Selects the previous entry with git changes.
        SelectPrevGitEntry,
        /// Selects the next directory.
        SelectNextDirectory,
        /// Selects the previous directory.
        SelectPrevDirectory,
        /// Opens a diff view to compare two marked files.
        CompareMarkedFiles,
    ]
);

#[derive(Clone, Debug, Default)]
struct FoldedAncestors {
    current_ancestor_depth: usize,
    ancestors: Vec<ProjectEntryId>,
}

impl FoldedAncestors {
    fn max_ancestor_depth(&self) -> usize {
        self.ancestors.len()
    }

    /// Note: This returns None for last item in ancestors list
    fn active_ancestor(&self) -> Option<ProjectEntryId> {
        if self.current_ancestor_depth == 0 {
            return None;
        }
        self.ancestors.get(self.current_ancestor_depth).copied()
    }

    fn active_index(&self) -> usize {
        self.max_ancestor_depth()
            .saturating_sub(1)
            .saturating_sub(self.current_ancestor_depth)
    }

    fn active_component(&self, file_name: &str) -> Option<String> {
        Path::new(file_name)
            .components()
            .nth(self.active_index())
            .map(|comp| comp.as_os_str().to_string_lossy().into_owned())
    }
}

pub fn init(cx: &mut App) {
    cx.observe_new(|workspace: &mut Workspace, _, _| {
        workspace.register_action(|workspace, _: &ToggleFocus, window, cx| {
            workspace.toggle_panel_focus::<ProjectPanel>(window, cx);
        });

        workspace.register_action(|workspace, _: &ToggleHideGitIgnore, _, cx| {
            let fs = workspace.app_state().fs.clone();
            update_settings_file(fs, cx, move |setting, _| {
                setting.project_panel.get_or_insert_default().hide_gitignore = Some(
                    !setting
                        .project_panel
                        .get_or_insert_default()
                        .hide_gitignore
                        .unwrap_or(false),
                );
            })
        });

        workspace.register_action(|workspace, _: &ToggleHideHidden, _, cx| {
            let fs = workspace.app_state().fs.clone();
            update_settings_file(fs, cx, move |setting, _| {
                setting.project_panel.get_or_insert_default().hide_hidden = Some(
                    !setting
                        .project_panel
                        .get_or_insert_default()
                        .hide_hidden
                        .unwrap_or(false),
                );
            })
        });

        workspace.register_action(|workspace, action: &CollapseAllEntries, window, cx| {
            if let Some(panel) = workspace.panel::<ProjectPanel>(cx) {
                panel.update(cx, |panel, cx| {
                    panel.collapse_all_entries(action, window, cx);
                });
            }
        });

        workspace.register_action(|workspace, action: &Rename, window, cx| {
            workspace.open_panel::<ProjectPanel>(window, cx);
            if let Some(panel) = workspace.panel::<ProjectPanel>(cx) {
                panel.update(cx, |panel, cx| {
                    if let Some(first_marked) = panel.marked_entries.first() {
                        let first_marked = *first_marked;
                        panel.marked_entries.clear();
                        panel.state.selection = Some(first_marked);
                    }
                    panel.rename(action, window, cx);
                });
            }
        });

        workspace.register_action(|workspace, action: &Duplicate, window, cx| {
            workspace.open_panel::<ProjectPanel>(window, cx);
            if let Some(panel) = workspace.panel::<ProjectPanel>(cx) {
                panel.update(cx, |panel, cx| {
                    panel.duplicate(action, window, cx);
                });
            }
        });

        workspace.register_action(|workspace, action: &Delete, window, cx| {
            if let Some(panel) = workspace.panel::<ProjectPanel>(cx) {
                panel.update(cx, |panel, cx| panel.delete(action, window, cx));
            }
        });

        workspace.register_action(|workspace, _: &git::FileHistory, window, cx| {
            // First try to get from project panel if it's focused
            if let Some(panel) = workspace.panel::<ProjectPanel>(cx) {
                let maybe_project_path = panel.read(cx).state.selection.and_then(|selection| {
                    let project = workspace.project().read(cx);
                    let worktree = project.worktree_for_id(selection.worktree_id, cx)?;
                    let entry = worktree.read(cx).entry_for_id(selection.entry_id)?;
                    if entry.is_file() {
                        Some(ProjectPath {
                            worktree_id: selection.worktree_id,
                            path: entry.path.clone(),
                        })
                    } else {
                        None
                    }
                });

                if let Some(project_path) = maybe_project_path {
                    let project = workspace.project();
                    let git_store = project.read(cx).git_store();
                    if let Some((repo, repo_path)) = git_store
                        .read(cx)
                        .repository_and_path_for_project_path(&project_path, cx)
                    {
                        git_ui::file_history_view::FileHistoryView::open(
                            repo_path,
                            git_store.downgrade(),
                            repo.downgrade(),
                            workspace.weak_handle(),
                            window,
                            cx,
                        );
                        return;
                    }
                }
            }

            // Fallback: try to get from active editor
            if let Some(active_item) = workspace.active_item(cx)
                && let Some(editor) = active_item.downcast::<Editor>()
                && let Some(buffer) = editor.read(cx).buffer().read(cx).as_singleton()
                && let Some(file) = buffer.read(cx).file()
            {
                let worktree_id = file.worktree_id(cx);
                let project_path = ProjectPath {
                    worktree_id,
                    path: file.path().clone(),
                };
                let project = workspace.project();
                let git_store = project.read(cx).git_store();
                if let Some((repo, repo_path)) = git_store
                    .read(cx)
                    .repository_and_path_for_project_path(&project_path, cx)
                {
                    git_ui::file_history_view::FileHistoryView::open(
                        repo_path,
                        git_store.downgrade(),
                        repo.downgrade(),
                        workspace.weak_handle(),
                        window,
                        cx,
                    );
                }
            }
        });
    })
    .detach();
}

#[derive(Debug)]
pub enum Event {
    OpenedEntry {
        entry_id: ProjectEntryId,
        focus_opened_item: bool,
        allow_preview: bool,
    },
    SplitEntry {
        entry_id: ProjectEntryId,
        allow_preview: bool,
        split_direction: Option<SplitDirection>,
    },
    Focus,
}

#[derive(Serialize, Deserialize)]
struct SerializedProjectPanel {
    width: Option<Pixels>,
}

struct DraggedProjectEntryView {
    selection: SelectedEntry,
    icon: Option<SharedString>,
    filename: String,
    click_offset: Point<Pixels>,
    selections: Arc<[SelectedEntry]>,
}

struct ItemColors {
    default: Hsla,
    hover: Hsla,
    drag_over: Hsla,
    marked: Hsla,
    focused: Hsla,
}

fn get_item_color(is_sticky: bool, cx: &App) -> ItemColors {
    let colors = cx.theme().colors();

    ItemColors {
        default: if is_sticky {
            colors.panel_overlay_background
        } else {
            colors.panel_background
        },
        hover: if is_sticky {
            colors.panel_overlay_hover
        } else {
            colors.element_hover
        },
        marked: colors.element_selected,
        focused: colors.panel_focused_border,
        drag_over: colors.drop_target_background,
    }
}

impl ProjectPanel {
    fn new(
        workspace: &mut Workspace,
        window: &mut Window,
        cx: &mut Context<Workspace>,
    ) -> Entity<Self> {
        let project = workspace.project().clone();
        let git_store = project.read(cx).git_store().clone();
        let path_style = project.read(cx).path_style(cx);
        let project_panel = cx.new(|cx| {
            let focus_handle = cx.focus_handle();
            cx.on_focus(&focus_handle, window, Self::focus_in).detach();

            cx.subscribe_in(
                &git_store,
                window,
                |this, _, event, window, cx| match event {
                    GitStoreEvent::RepositoryUpdated(_, RepositoryEvent::StatusesChanged, _)
                    | GitStoreEvent::RepositoryAdded
                    | GitStoreEvent::RepositoryRemoved(_) => {
                        this.update_visible_entries(None, false, false, window, cx);
                        cx.notify();
                    }
                    _ => {}
                },
            )
            .detach();

            cx.subscribe_in(
                &project,
                window,
                |this, project, event, window, cx| match event {
                    project::Event::ActiveEntryChanged(Some(entry_id)) => {
                        if ProjectPanelSettings::get_global(cx).auto_reveal_entries {
                            this.reveal_entry(project.clone(), *entry_id, true, window, cx)
                                .ok();
                        }
                    }
                    project::Event::ActiveEntryChanged(None) => {
                        let is_active_item_file_diff_view = this
                            .workspace
                            .upgrade()
                            .and_then(|ws| ws.read(cx).active_item(cx))
                            .map(|item| {
                                item.act_as_type(TypeId::of::<FileDiffView>(), cx).is_some()
                            })
                            .unwrap_or(false);
                        if !is_active_item_file_diff_view {
                            this.marked_entries.clear();
                        }
                    }
                    project::Event::RevealInProjectPanel(entry_id) => {
                        if let Some(()) = this
                            .reveal_entry(project.clone(), *entry_id, false, window, cx)
                            .log_err()
                        {
                            cx.emit(PanelEvent::Activate);
                        }
                    }
                    project::Event::ActivateProjectPanel => {
                        cx.emit(PanelEvent::Activate);
                    }
                    project::Event::DiskBasedDiagnosticsFinished { .. }
                    | project::Event::DiagnosticsUpdated { .. } => {
                        if ProjectPanelSettings::get_global(cx).show_diagnostics
                            != ShowDiagnostics::Off
                        {
                            this.diagnostic_summary_update = cx.spawn(async move |this, cx| {
                                cx.background_executor()
                                    .timer(Duration::from_millis(30))
                                    .await;
                                this.update(cx, |this, cx| {
                                    this.update_diagnostics(cx);
                                    cx.notify();
                                })
                                .log_err();
                            });
                        }
                    }
                    project::Event::WorktreeRemoved(id) => {
                        this.state.expanded_dir_ids.remove(id);
                        this.update_visible_entries(None, false, false, window, cx);
                        cx.notify();
                    }
                    project::Event::WorktreeUpdatedEntries(_, _)
                    | project::Event::WorktreeAdded(_)
                    | project::Event::WorktreeOrderChanged => {
                        this.update_visible_entries(None, false, false, window, cx);
                        cx.notify();
                    }
                    project::Event::ExpandedAllForEntry(worktree_id, entry_id) => {
                        if let Some((worktree, expanded_dir_ids)) = project
                            .read(cx)
                            .worktree_for_id(*worktree_id, cx)
                            .zip(this.state.expanded_dir_ids.get_mut(worktree_id))
                        {
                            let worktree = worktree.read(cx);

                            let Some(entry) = worktree.entry_for_id(*entry_id) else {
                                return;
                            };
                            let include_ignored_dirs = !entry.is_ignored;

                            let mut dirs_to_expand = vec![*entry_id];
                            while let Some(current_id) = dirs_to_expand.pop() {
                                let Some(current_entry) = worktree.entry_for_id(current_id) else {
                                    continue;
                                };
                                for child in worktree.child_entries(&current_entry.path) {
                                    if !child.is_dir() || (include_ignored_dirs && child.is_ignored)
                                    {
                                        continue;
                                    }

                                    dirs_to_expand.push(child.id);

                                    if let Err(ix) = expanded_dir_ids.binary_search(&child.id) {
                                        expanded_dir_ids.insert(ix, child.id);
                                    }
                                    this.state.unfolded_dir_ids.insert(child.id);
                                }
                            }
                            this.update_visible_entries(None, false, false, window, cx);
                            cx.notify();
                        }
                    }
                    _ => {}
                },
            )
            .detach();

            let trash_action = [TypeId::of::<Trash>()];
            let is_remote = project.read(cx).is_remote();

            // Make sure the trash option is never displayed anywhere on remote
            // hosts since they may not support trashing. May want to dynamically
            // detect this in the future.
            if is_remote {
                CommandPaletteFilter::update_global(cx, |filter, _cx| {
                    filter.hide_action_types(&trash_action);
                });
            }

            let filename_editor = cx.new(|cx| Editor::single_line(window, cx));

            cx.subscribe_in(
                &filename_editor,
                window,
                |project_panel, _, editor_event, window, cx| match editor_event {
                    EditorEvent::BufferEdited => {
                        project_panel.populate_validation_error(cx);
                        project_panel.autoscroll(cx);
                    }
                    EditorEvent::SelectionsChanged { .. } => {
                        project_panel.autoscroll(cx);
                    }
                    EditorEvent::Blurred => {
                        if project_panel
                            .state
                            .edit_state
                            .as_ref()
                            .is_some_and(|state| state.processing_filename.is_none())
                        {
                            match project_panel.confirm_edit(false, window, cx) {
                                Some(task) => {
                                    task.detach_and_notify_err(window, cx);
                                }
                                None => {
                                    project_panel.state.edit_state = None;
                                    project_panel
                                        .update_visible_entries(None, false, false, window, cx);
                                    cx.notify();
                                }
                            }
                        }
                    }
                    _ => {}
                },
            )
            .detach();

            cx.observe_global::<FileIcons>(|_, cx| {
                cx.notify();
            })
            .detach();

            let mut project_panel_settings = *ProjectPanelSettings::get_global(cx);
            cx.observe_global_in::<SettingsStore>(window, move |this, window, cx| {
                let new_settings = *ProjectPanelSettings::get_global(cx);
                if project_panel_settings != new_settings {
                    if project_panel_settings.hide_gitignore != new_settings.hide_gitignore {
                        this.update_visible_entries(None, false, false, window, cx);
                    }
                    if project_panel_settings.hide_root != new_settings.hide_root {
                        this.update_visible_entries(None, false, false, window, cx);
                    }
                    if project_panel_settings.hide_hidden != new_settings.hide_hidden {
                        this.update_visible_entries(None, false, false, window, cx);
                    }
                    if project_panel_settings.sort_mode != new_settings.sort_mode {
                        this.update_visible_entries(None, false, false, window, cx);
                    }
                    if project_panel_settings.sticky_scroll && !new_settings.sticky_scroll {
                        this.sticky_items_count = 0;
                    }
                    project_panel_settings = new_settings;
                    this.update_diagnostics(cx);
                    cx.notify();
                }
            })
            .detach();

            let scroll_handle = UniformListScrollHandle::new();
            let mut this = Self {
                project: project.clone(),
                hover_scroll_task: None,
                fs: workspace.app_state().fs.clone(),
                focus_handle,
                rendered_entries_len: 0,
                folded_directory_drag_target: None,
                drag_target_entry: None,

                marked_entries: Default::default(),
                context_menu: None,
                filename_editor,
                clipboard: None,
                _dragged_entry_destination: None,
                workspace: workspace.weak_handle(),
                width: None,
                pending_serialization: Task::ready(None),
                diagnostics: Default::default(),
                diagnostic_summary_update: Task::ready(()),
                scroll_handle,
                mouse_down: false,
                hover_expand_task: None,
                previous_drag_position: None,
                sticky_items_count: 0,
                last_reported_update: Instant::now(),
                state: State {
                    max_width_item_index: None,
                    edit_state: None,
                    selection: None,
                    last_worktree_root_id: Default::default(),
                    visible_entries: Default::default(),
                    ancestors: Default::default(),
                    expanded_dir_ids: Default::default(),
                    unfolded_dir_ids: Default::default(),
                },
                update_visible_entries_task: Default::default(),
            };
            this.update_visible_entries(None, false, false, window, cx);

            this
        });

        cx.subscribe_in(&project_panel, window, {
            let project_panel = project_panel.downgrade();
            move |workspace, _, event, window, cx| match event {
                &Event::OpenedEntry {
                    entry_id,
                    focus_opened_item,
                    allow_preview,
                } => {
                    if let Some(worktree) = project.read(cx).worktree_for_entry(entry_id, cx)
                        && let Some(entry) = worktree.read(cx).entry_for_id(entry_id) {
                            let file_path = entry.path.clone();
                            let worktree_id = worktree.read(cx).id();
                            let entry_id = entry.id;
                            let is_via_ssh = project.read(cx).is_via_remote_server();

                            workspace
                                .open_path_preview(
                                    ProjectPath {
                                        worktree_id,
                                        path: file_path.clone(),
                                    },
                                    None,
                                    focus_opened_item,
                                    allow_preview,
                                    true,
                                    window, cx,
                                )
                                .detach_and_prompt_err("Failed to open file", window, cx, move |e, _, _| {
                                    match e.error_code() {
                                        ErrorCode::Disconnected => if is_via_ssh {
                                            Some("Disconnected from SSH host".to_string())
                                        } else {
                                            Some("Disconnected from remote project".to_string())
                                        },
                                        ErrorCode::UnsharedItem => Some(format!(
                                            "{} is not shared by the host. This could be because it has been marked as `private`",
                                            file_path.display(path_style)
                                        )),
                                        // See note in worktree.rs where this error originates. Returning Some in this case prevents
                                        // the error popup from saying "Try Again", which is a red herring in this case
                                        ErrorCode::Internal if e.to_string().contains("File is too large to load") => Some(e.to_string()),
                                        _ => None,
                                    }
                                });

                            if let Some(project_panel) = project_panel.upgrade() {
                                // Always select and mark the entry, regardless of whether it is opened or not.
                                project_panel.update(cx, |project_panel, _| {
                                    let entry = SelectedEntry { worktree_id, entry_id };
                                    project_panel.marked_entries.clear();
                                    project_panel.marked_entries.push(entry);
                                    project_panel.state.selection = Some(entry);
                                });
                                if !focus_opened_item {
                                    let focus_handle = project_panel.read(cx).focus_handle.clone();
                                    window.focus(&focus_handle, cx);
                                }
                            }
                        }
                }
                &Event::SplitEntry {
                    entry_id,
                    allow_preview,
                    split_direction,
                } => {
                    if let Some(worktree) = project.read(cx).worktree_for_entry(entry_id, cx)
                        && let Some(entry) = worktree.read(cx).entry_for_id(entry_id) {
                            workspace
                                .split_path_preview(
                                    ProjectPath {
                                        worktree_id: worktree.read(cx).id(),
                                        path: entry.path.clone(),
                                    },
                                    allow_preview,
                                    split_direction,
                                    window, cx,
                                )
                                .detach_and_log_err(cx);
                        }
                }

                _ => {}
            }
        })
        .detach();

        project_panel
    }

    pub async fn load(
        workspace: WeakEntity<Workspace>,
        mut cx: AsyncWindowContext,
    ) -> Result<Entity<Self>> {
        let serialized_panel = match workspace
            .read_with(&cx, |workspace, _| {
                ProjectPanel::serialization_key(workspace)
            })
            .ok()
            .flatten()
        {
            Some(serialization_key) => cx
                .background_spawn(async move { KEY_VALUE_STORE.read_kvp(&serialization_key) })
                .await
                .context("loading project panel")
                .log_err()
                .flatten()
                .map(|panel| serde_json::from_str::<SerializedProjectPanel>(&panel))
                .transpose()
                .log_err()
                .flatten(),
            None => None,
        };

        workspace.update_in(&mut cx, |workspace, window, cx| {
            let panel = ProjectPanel::new(workspace, window, cx);
            if let Some(serialized_panel) = serialized_panel {
                panel.update(cx, |panel, cx| {
                    panel.width = serialized_panel.width.map(|px| px.round());
                    cx.notify();
                });
            }
            panel
        })
    }

    fn update_diagnostics(&mut self, cx: &mut Context<Self>) {
        let mut diagnostics: HashMap<(WorktreeId, Arc<RelPath>), DiagnosticSeverity> =
            Default::default();
        let show_diagnostics_setting = ProjectPanelSettings::get_global(cx).show_diagnostics;

        if show_diagnostics_setting != ShowDiagnostics::Off {
            self.project
                .read(cx)
                .diagnostic_summaries(false, cx)
                .filter_map(|(path, _, diagnostic_summary)| {
                    if diagnostic_summary.error_count > 0 {
                        Some((path, DiagnosticSeverity::ERROR))
                    } else if show_diagnostics_setting == ShowDiagnostics::All
                        && diagnostic_summary.warning_count > 0
                    {
                        Some((path, DiagnosticSeverity::WARNING))
                    } else {
                        None
                    }
                })
                .for_each(|(project_path, diagnostic_severity)| {
                    let ancestors = project_path.path.ancestors().collect::<Vec<_>>();
                    for path in ancestors.into_iter().rev() {
                        Self::update_strongest_diagnostic_severity(
                            &mut diagnostics,
                            &project_path,
                            path.into(),
                            diagnostic_severity,
                        );
                    }
                });
        }
        self.diagnostics = diagnostics;
    }

    fn update_strongest_diagnostic_severity(
        diagnostics: &mut HashMap<(WorktreeId, Arc<RelPath>), DiagnosticSeverity>,
        project_path: &ProjectPath,
        path_buffer: Arc<RelPath>,
        diagnostic_severity: DiagnosticSeverity,
    ) {
        diagnostics
            .entry((project_path.worktree_id, path_buffer))
            .and_modify(|strongest_diagnostic_severity| {
                *strongest_diagnostic_severity =
                    cmp::min(*strongest_diagnostic_severity, diagnostic_severity);
            })
            .or_insert(diagnostic_severity);
    }

    fn serialization_key(workspace: &Workspace) -> Option<String> {
        workspace
            .database_id()
            .map(|id| i64::from(id).to_string())
            .or(workspace.session_id())
            .map(|id| format!("{}-{:?}", PROJECT_PANEL_KEY, id))
    }

    fn serialize(&mut self, cx: &mut Context<Self>) {
        let Some(serialization_key) = self
            .workspace
            .read_with(cx, |workspace, _| {
                ProjectPanel::serialization_key(workspace)
            })
            .ok()
            .flatten()
        else {
            return;
        };
        let width = self.width;
        self.pending_serialization = cx.background_spawn(
            async move {
                KEY_VALUE_STORE
                    .write_kvp(
                        serialization_key,
                        serde_json::to_string(&SerializedProjectPanel { width })?,
                    )
                    .await?;
                anyhow::Ok(())
            }
            .log_err(),
        );
    }

    fn focus_in(&mut self, window: &mut Window, cx: &mut Context<Self>) {
        if !self.focus_handle.contains_focused(window, cx) {
            cx.emit(Event::Focus);
        }
    }

    fn deploy_context_menu(
        &mut self,
        position: Point<Pixels>,
        entry_id: ProjectEntryId,
        window: &mut Window,
        cx: &mut Context<Self>,
    ) {
        let project = self.project.read(cx);

        let worktree_id = if let Some(id) = project.worktree_id_for_entry(entry_id, cx) {
            id
        } else {
            return;
        };

        self.state.selection = Some(SelectedEntry {
            worktree_id,
            entry_id,
        });

        if let Some((worktree, entry)) = self.selected_sub_entry(cx) {
            let auto_fold_dirs = ProjectPanelSettings::get_global(cx).auto_fold_dirs;
            let worktree = worktree.read(cx);
            let is_root = Some(entry) == worktree.root_entry();
            let is_dir = entry.is_dir();
            let is_foldable = auto_fold_dirs && self.is_foldable(entry, worktree);
            let is_unfoldable = auto_fold_dirs && self.is_unfoldable(entry, worktree);
            let is_read_only = project.is_read_only(cx);
            let is_remote = project.is_remote();
            let is_local = project.is_local();

            let settings = ProjectPanelSettings::get_global(cx);
            let visible_worktrees_count = project.visible_worktrees(cx).count();
            let should_hide_rename = is_root
                && (cfg!(target_os = "windows")
                    || (settings.hide_root && visible_worktrees_count == 1));
            let should_show_compare = !is_dir && self.file_abs_paths_to_diff(cx).is_some();

            let has_git_repo = !is_dir && {
                let project_path = project::ProjectPath {
                    worktree_id,
                    path: entry.path.clone(),
                };
                project
                    .git_store()
                    .read(cx)
                    .repository_and_path_for_project_path(&project_path, cx)
                    .is_some()
            };

            let context_menu = ContextMenu::build(window, cx, |menu, _, _| {
                menu.context(self.focus_handle.clone()).map(|menu| {
                    if is_read_only {
                        menu.when(is_dir, |menu| {
                            menu.action("Search Inside", Box::new(NewSearchInDirectory))
                        })
                    } else {
                        menu.action("New File", Box::new(NewFile))
                            .action("New Folder", Box::new(NewDirectory))
                            .separator()
                            .when(is_local && cfg!(target_os = "macos"), |menu| {
                                menu.action("Reveal in Finder", Box::new(RevealInFileManager))
                            })
                            .when(is_local && cfg!(not(target_os = "macos")), |menu| {
                                menu.action("Reveal in File Manager", Box::new(RevealInFileManager))
                            })
                            .when(is_local, |menu| {
                                menu.action("Open in Default App", Box::new(OpenWithSystem))
                            })
                            .action("Open in Terminal", Box::new(OpenInTerminal))
                            .when(is_dir, |menu| {
                                menu.separator()
                                    .action("Find in Folder…", Box::new(NewSearchInDirectory))
                            })
                            .when(is_unfoldable, |menu| {
                                menu.action("Unfold Directory", Box::new(UnfoldDirectory))
                            })
                            .when(is_foldable, |menu| {
                                menu.action("Fold Directory", Box::new(FoldDirectory))
                            })
                            .when(should_show_compare, |menu| {
                                menu.separator()
                                    .action("Compare marked files", Box::new(CompareMarkedFiles))
                            })
                            .separator()
                            .action("Cut", Box::new(Cut))
                            .action("Copy", Box::new(Copy))
                            .action("Duplicate", Box::new(Duplicate))
                            // TODO: Paste should always be visible, cbut disabled when clipboard is empty
                            .action_disabled_when(
                                self.clipboard.as_ref().is_none(),
                                "Paste",
                                Box::new(Paste),
                            )
                            .separator()
                            .action("Copy Path", Box::new(zed_actions::workspace::CopyPath))
                            .action(
                                "Copy Relative Path",
                                Box::new(zed_actions::workspace::CopyRelativePath),
                            )
<<<<<<< HEAD
                            .when(!is_dir && self.has_git_changes(entry_id), |menu| {
                                menu.separator().action(
                                    "Restore File",
                                    Box::new(git::RestoreFile { skip_prompt: false }),
                                )
=======
                            .when(has_git_repo, |menu| {
                                menu.separator()
                                    .action("View File History", Box::new(git::FileHistory))
>>>>>>> e052127e
                            })
                            .when(!should_hide_rename, |menu| {
                                menu.separator().action("Rename", Box::new(Rename))
                            })
                            .when(!is_root && !is_remote, |menu| {
                                menu.action("Trash", Box::new(Trash { skip_prompt: false }))
                            })
                            .when(!is_root, |menu| {
                                menu.action("Delete", Box::new(Delete { skip_prompt: false }))
                            })
                            .when(!is_remote && is_root, |menu| {
                                menu.separator()
                                    .action(
                                        "Add Folder to Project…",
                                        Box::new(workspace::AddFolderToProject),
                                    )
                                    .action("Remove from Project", Box::new(RemoveFromProject))
                            })
                            .when(is_root, |menu| {
                                menu.separator()
                                    .action("Collapse All", Box::new(CollapseAllEntries))
                            })
                    }
                })
            });

            window.focus(&context_menu.focus_handle(cx), cx);
            let subscription = cx.subscribe(&context_menu, |this, _, _: &DismissEvent, cx| {
                this.context_menu.take();
                cx.notify();
            });
            self.context_menu = Some((context_menu, position, subscription));
        }

        cx.notify();
    }

    fn has_git_changes(&self, entry_id: ProjectEntryId) -> bool {
        for visible in &self.state.visible_entries {
            if let Some(git_entry) = visible.entries.iter().find(|e| e.id == entry_id) {
                let total_modified = git_entry.git_summary.index.modified
                    + git_entry.git_summary.worktree.modified;
                let total_deleted = git_entry.git_summary.index.deleted
                    + git_entry.git_summary.worktree.deleted;
                return total_modified > 0 || total_deleted > 0;
            }
        }
        false
    }

    fn is_unfoldable(&self, entry: &Entry, worktree: &Worktree) -> bool {
        if !entry.is_dir() || self.state.unfolded_dir_ids.contains(&entry.id) {
            return false;
        }

        if let Some(parent_path) = entry.path.parent() {
            let snapshot = worktree.snapshot();
            let mut child_entries = snapshot.child_entries(parent_path);
            if let Some(child) = child_entries.next()
                && child_entries.next().is_none()
            {
                return child.kind.is_dir();
            }
        };
        false
    }

    fn is_foldable(&self, entry: &Entry, worktree: &Worktree) -> bool {
        if entry.is_dir() {
            let snapshot = worktree.snapshot();

            let mut child_entries = snapshot.child_entries(&entry.path);
            if let Some(child) = child_entries.next()
                && child_entries.next().is_none()
            {
                return child.kind.is_dir();
            }
        }
        false
    }

    fn expand_selected_entry(
        &mut self,
        _: &ExpandSelectedEntry,
        window: &mut Window,
        cx: &mut Context<Self>,
    ) {
        if let Some((worktree, entry)) = self.selected_entry(cx) {
            if let Some(folded_ancestors) = self.state.ancestors.get_mut(&entry.id)
                && folded_ancestors.current_ancestor_depth > 0
            {
                folded_ancestors.current_ancestor_depth -= 1;
                cx.notify();
                return;
            }
            if entry.is_dir() {
                let worktree_id = worktree.id();
                let entry_id = entry.id;
                let expanded_dir_ids = if let Some(expanded_dir_ids) =
                    self.state.expanded_dir_ids.get_mut(&worktree_id)
                {
                    expanded_dir_ids
                } else {
                    return;
                };

                match expanded_dir_ids.binary_search(&entry_id) {
                    Ok(_) => self.select_next(&SelectNext, window, cx),
                    Err(ix) => {
                        self.project.update(cx, |project, cx| {
                            project.expand_entry(worktree_id, entry_id, cx);
                        });

                        expanded_dir_ids.insert(ix, entry_id);
                        self.update_visible_entries(None, false, false, window, cx);
                        cx.notify();
                    }
                }
            }
        }
    }

    fn collapse_selected_entry(
        &mut self,
        _: &CollapseSelectedEntry,
        window: &mut Window,
        cx: &mut Context<Self>,
    ) {
        let Some((worktree, entry)) = self.selected_entry_handle(cx) else {
            return;
        };
        self.collapse_entry(entry.clone(), worktree, window, cx)
    }

    fn collapse_entry(
        &mut self,
        entry: Entry,
        worktree: Entity<Worktree>,
        window: &mut Window,
        cx: &mut Context<Self>,
    ) {
        let worktree = worktree.read(cx);
        if let Some(folded_ancestors) = self.state.ancestors.get_mut(&entry.id)
            && folded_ancestors.current_ancestor_depth + 1 < folded_ancestors.max_ancestor_depth()
        {
            folded_ancestors.current_ancestor_depth += 1;
            cx.notify();
            return;
        }
        let worktree_id = worktree.id();
        let expanded_dir_ids =
            if let Some(expanded_dir_ids) = self.state.expanded_dir_ids.get_mut(&worktree_id) {
                expanded_dir_ids
            } else {
                return;
            };

        let mut entry = &entry;
        loop {
            let entry_id = entry.id;
            match expanded_dir_ids.binary_search(&entry_id) {
                Ok(ix) => {
                    expanded_dir_ids.remove(ix);
                    self.update_visible_entries(
                        Some((worktree_id, entry_id)),
                        false,
                        false,
                        window,
                        cx,
                    );
                    cx.notify();
                    break;
                }
                Err(_) => {
                    if let Some(parent_entry) =
                        entry.path.parent().and_then(|p| worktree.entry_for_path(p))
                    {
                        entry = parent_entry;
                    } else {
                        break;
                    }
                }
            }
        }
    }

    pub fn collapse_all_entries(
        &mut self,
        _: &CollapseAllEntries,
        window: &mut Window,
        cx: &mut Context<Self>,
    ) {
        // By keeping entries for fully collapsed worktrees, we avoid expanding them within update_visible_entries
        // (which is it's default behavior when there's no entry for a worktree in expanded_dir_ids).
        let multiple_worktrees = self.project.read(cx).worktrees(cx).count() > 1;
        let project = self.project.read(cx);

        self.state
            .expanded_dir_ids
            .iter_mut()
            .for_each(|(worktree_id, expanded_entries)| {
                if multiple_worktrees {
                    *expanded_entries = Default::default();
                    return;
                }

                let root_entry_id = project
                    .worktree_for_id(*worktree_id, cx)
                    .map(|worktree| worktree.read(cx).snapshot())
                    .and_then(|worktree_snapshot| {
                        worktree_snapshot.root_entry().map(|entry| entry.id)
                    });

                match root_entry_id {
                    Some(id) => {
                        expanded_entries.retain(|entry_id| entry_id == &id);
                    }
                    None => *expanded_entries = Default::default(),
                };
            });

        self.update_visible_entries(None, false, false, window, cx);
        cx.notify();
    }

    fn toggle_expanded(
        &mut self,
        entry_id: ProjectEntryId,
        window: &mut Window,
        cx: &mut Context<Self>,
    ) {
        if let Some(worktree_id) = self.project.read(cx).worktree_id_for_entry(entry_id, cx)
            && let Some(expanded_dir_ids) = self.state.expanded_dir_ids.get_mut(&worktree_id)
        {
            self.project.update(cx, |project, cx| {
                match expanded_dir_ids.binary_search(&entry_id) {
                    Ok(ix) => {
                        expanded_dir_ids.remove(ix);
                    }
                    Err(ix) => {
                        project.expand_entry(worktree_id, entry_id, cx);
                        expanded_dir_ids.insert(ix, entry_id);
                    }
                }
            });
            self.update_visible_entries(Some((worktree_id, entry_id)), false, false, window, cx);
            window.focus(&self.focus_handle, cx);
            cx.notify();
        }
    }

    fn toggle_expand_all(
        &mut self,
        entry_id: ProjectEntryId,
        window: &mut Window,
        cx: &mut Context<Self>,
    ) {
        if let Some(worktree_id) = self.project.read(cx).worktree_id_for_entry(entry_id, cx)
            && let Some(expanded_dir_ids) = self.state.expanded_dir_ids.get_mut(&worktree_id)
        {
            match expanded_dir_ids.binary_search(&entry_id) {
                Ok(_ix) => {
                    self.collapse_all_for_entry(worktree_id, entry_id, cx);
                }
                Err(_ix) => {
                    self.expand_all_for_entry(worktree_id, entry_id, cx);
                }
            }
            self.update_visible_entries(Some((worktree_id, entry_id)), false, false, window, cx);
            window.focus(&self.focus_handle, cx);
            cx.notify();
        }
    }

    fn expand_all_for_entry(
        &mut self,
        worktree_id: WorktreeId,
        entry_id: ProjectEntryId,
        cx: &mut Context<Self>,
    ) {
        self.project.update(cx, |project, cx| {
            if let Some((worktree, expanded_dir_ids)) = project
                .worktree_for_id(worktree_id, cx)
                .zip(self.state.expanded_dir_ids.get_mut(&worktree_id))
            {
                if let Some(task) = project.expand_all_for_entry(worktree_id, entry_id, cx) {
                    task.detach();
                }

                let worktree = worktree.read(cx);

                if let Some(mut entry) = worktree.entry_for_id(entry_id) {
                    loop {
                        if let Err(ix) = expanded_dir_ids.binary_search(&entry.id) {
                            expanded_dir_ids.insert(ix, entry.id);
                        }

                        if let Some(parent_entry) =
                            entry.path.parent().and_then(|p| worktree.entry_for_path(p))
                        {
                            entry = parent_entry;
                        } else {
                            break;
                        }
                    }
                }
            }
        });
    }

    fn collapse_all_for_entry(
        &mut self,
        worktree_id: WorktreeId,
        entry_id: ProjectEntryId,
        cx: &mut Context<Self>,
    ) {
        self.project.update(cx, |project, cx| {
            if let Some((worktree, expanded_dir_ids)) = project
                .worktree_for_id(worktree_id, cx)
                .zip(self.state.expanded_dir_ids.get_mut(&worktree_id))
            {
                let worktree = worktree.read(cx);
                let mut dirs_to_collapse = vec![entry_id];
                let auto_fold_enabled = ProjectPanelSettings::get_global(cx).auto_fold_dirs;
                while let Some(current_id) = dirs_to_collapse.pop() {
                    let Some(current_entry) = worktree.entry_for_id(current_id) else {
                        continue;
                    };
                    if let Ok(ix) = expanded_dir_ids.binary_search(&current_id) {
                        expanded_dir_ids.remove(ix);
                    }
                    if auto_fold_enabled {
                        self.state.unfolded_dir_ids.remove(&current_id);
                    }
                    for child in worktree.child_entries(&current_entry.path) {
                        if child.is_dir() {
                            dirs_to_collapse.push(child.id);
                        }
                    }
                }
            }
        });
    }

    fn select_previous(&mut self, _: &SelectPrevious, window: &mut Window, cx: &mut Context<Self>) {
        if let Some(edit_state) = &self.state.edit_state
            && edit_state.processing_filename.is_none()
        {
            self.filename_editor.update(cx, |editor, cx| {
                editor.move_to_beginning_of_line(
                    &editor::actions::MoveToBeginningOfLine {
                        stop_at_soft_wraps: false,
                        stop_at_indent: false,
                    },
                    window,
                    cx,
                );
            });
            return;
        }
        if let Some(selection) = self.state.selection {
            let (mut worktree_ix, mut entry_ix, _) =
                self.index_for_selection(selection).unwrap_or_default();
            if entry_ix > 0 {
                entry_ix -= 1;
            } else if worktree_ix > 0 {
                worktree_ix -= 1;
                entry_ix = self.state.visible_entries[worktree_ix].entries.len() - 1;
            } else {
                return;
            }

            let VisibleEntriesForWorktree {
                worktree_id,
                entries,
                ..
            } = &self.state.visible_entries[worktree_ix];
            let selection = SelectedEntry {
                worktree_id: *worktree_id,
                entry_id: entries[entry_ix].id,
            };
            self.state.selection = Some(selection);
            if window.modifiers().shift {
                self.marked_entries.push(selection);
            }
            self.autoscroll(cx);
            cx.notify();
        } else {
            self.select_first(&SelectFirst {}, window, cx);
        }
    }

    fn confirm(&mut self, _: &Confirm, window: &mut Window, cx: &mut Context<Self>) {
        if let Some(task) = self.confirm_edit(true, window, cx) {
            task.detach_and_notify_err(window, cx);
        }
    }

    fn open(&mut self, _: &Open, window: &mut Window, cx: &mut Context<Self>) {
        let preview_tabs_enabled =
            PreviewTabsSettings::get_global(cx).enable_preview_from_project_panel;
        self.open_internal(true, !preview_tabs_enabled, None, window, cx);
    }

    fn open_permanent(&mut self, _: &OpenPermanent, window: &mut Window, cx: &mut Context<Self>) {
        self.open_internal(false, true, None, window, cx);
    }

    fn open_split_vertical(
        &mut self,
        _: &OpenSplitVertical,
        window: &mut Window,
        cx: &mut Context<Self>,
    ) {
        self.open_internal(false, true, Some(SplitDirection::vertical(cx)), window, cx);
    }

    fn open_split_horizontal(
        &mut self,
        _: &OpenSplitHorizontal,
        window: &mut Window,
        cx: &mut Context<Self>,
    ) {
        self.open_internal(
            false,
            true,
            Some(SplitDirection::horizontal(cx)),
            window,
            cx,
        );
    }

    fn open_internal(
        &mut self,
        allow_preview: bool,
        focus_opened_item: bool,
        split_direction: Option<SplitDirection>,
        window: &mut Window,
        cx: &mut Context<Self>,
    ) {
        if let Some((_, entry)) = self.selected_entry(cx) {
            if entry.is_file() {
                if split_direction.is_some() {
                    self.split_entry(entry.id, allow_preview, split_direction, cx);
                } else {
                    self.open_entry(entry.id, focus_opened_item, allow_preview, cx);
                }
                cx.notify();
            } else {
                self.toggle_expanded(entry.id, window, cx);
            }
        }
    }

    fn populate_validation_error(&mut self, cx: &mut Context<Self>) {
        let edit_state = match self.state.edit_state.as_mut() {
            Some(state) => state,
            None => return,
        };
        let filename = self.filename_editor.read(cx).text(cx);
        if !filename.is_empty() {
            if filename.is_empty() {
                edit_state.validation_state =
                    ValidationState::Error("File or directory name cannot be empty.".to_string());
                cx.notify();
                return;
            }

            let trimmed_filename = filename.trim();
            if trimmed_filename != filename {
                edit_state.validation_state = ValidationState::Warning(
                    "File or directory name contains leading or trailing whitespace.".to_string(),
                );
                cx.notify();
                return;
            }
            let trimmed_filename = trimmed_filename.trim_start_matches('/');

            let Ok(filename) = RelPath::unix(trimmed_filename) else {
                edit_state.validation_state = ValidationState::Warning(
                    "File or directory name contains leading or trailing whitespace.".to_string(),
                );
                cx.notify();
                return;
            };

            if let Some(worktree) = self
                .project
                .read(cx)
                .worktree_for_id(edit_state.worktree_id, cx)
                && let Some(entry) = worktree.read(cx).entry_for_id(edit_state.entry_id)
            {
                let mut already_exists = false;
                if edit_state.is_new_entry() {
                    let new_path = entry.path.join(filename);
                    if worktree.read(cx).entry_for_path(&new_path).is_some() {
                        already_exists = true;
                    }
                } else {
                    let new_path = if let Some(parent) = entry.path.clone().parent() {
                        parent.join(&filename)
                    } else {
                        filename.into()
                    };
                    if let Some(existing) = worktree.read(cx).entry_for_path(&new_path)
                        && existing.id != entry.id
                    {
                        already_exists = true;
                    }
                };
                if already_exists {
                    edit_state.validation_state = ValidationState::Error(format!(
                        "File or directory '{}' already exists at location. Please choose a different name.",
                        filename.as_unix_str()
                    ));
                    cx.notify();
                    return;
                }
            }
        }
        edit_state.validation_state = ValidationState::None;
        cx.notify();
    }

    fn confirm_edit(
        &mut self,
        refocus: bool,
        window: &mut Window,
        cx: &mut Context<Self>,
    ) -> Option<Task<Result<()>>> {
        let edit_state = self.state.edit_state.as_mut()?;
        let worktree_id = edit_state.worktree_id;
        let is_new_entry = edit_state.is_new_entry();
        let mut filename = self.filename_editor.read(cx).text(cx);
        let path_style = self.project.read(cx).path_style(cx);
        if path_style.is_windows() {
            // on windows, trailing dots are ignored in paths
            // this can cause project panel to create a new entry with a trailing dot
            // while the actual one without the dot gets populated by the file watcher
            while let Some(trimmed) = filename.strip_suffix('.') {
                filename = trimmed.to_string();
            }
        }
        if filename.trim().is_empty() {
            return None;
        }

        let filename_indicates_dir = if path_style.is_windows() {
            filename.ends_with('/') || filename.ends_with('\\')
        } else {
            filename.ends_with('/')
        };
        let filename = if path_style.is_windows() {
            filename.trim_start_matches(&['/', '\\'])
        } else {
            filename.trim_start_matches('/')
        };
        let filename = RelPath::new(filename.as_ref(), path_style).ok()?.into_arc();

        edit_state.is_dir =
            edit_state.is_dir || (edit_state.is_new_entry() && filename_indicates_dir);
        let is_dir = edit_state.is_dir;
        let worktree = self.project.read(cx).worktree_for_id(worktree_id, cx)?;
        let entry = worktree.read(cx).entry_for_id(edit_state.entry_id)?.clone();

        let edit_task;
        let edited_entry_id;
        if is_new_entry {
            self.state.selection = Some(SelectedEntry {
                worktree_id,
                entry_id: NEW_ENTRY_ID,
            });
            let new_path = entry.path.join(&filename);
            if worktree.read(cx).entry_for_path(&new_path).is_some() {
                return None;
            }

            edited_entry_id = NEW_ENTRY_ID;
            edit_task = self.project.update(cx, |project, cx| {
                project.create_entry((worktree_id, new_path), is_dir, cx)
            });
        } else {
            let new_path = if let Some(parent) = entry.path.clone().parent() {
                parent.join(&filename)
            } else {
                filename.clone()
            };
            if let Some(existing) = worktree.read(cx).entry_for_path(&new_path) {
                if existing.id == entry.id && refocus {
                    window.focus(&self.focus_handle, cx);
                }
                return None;
            }
            edited_entry_id = entry.id;
            edit_task = self.project.update(cx, |project, cx| {
                project.rename_entry(entry.id, (worktree_id, new_path).into(), cx)
            });
        };

        if refocus {
            window.focus(&self.focus_handle, cx);
        }
        edit_state.processing_filename = Some(filename);
        cx.notify();

        Some(cx.spawn_in(window, async move |project_panel, cx| {
            let new_entry = edit_task.await;
            project_panel.update(cx, |project_panel, cx| {
                project_panel.state.edit_state = None;
                cx.notify();
            })?;

            match new_entry {
                Err(e) => {
                    project_panel
                        .update_in(cx, |project_panel, window, cx| {
                            project_panel.marked_entries.clear();
                            project_panel.update_visible_entries(None, false, false, window, cx);
                        })
                        .ok();
                    Err(e)?;
                }
                Ok(CreatedEntry::Included(new_entry)) => {
                    project_panel.update_in(cx, |project_panel, window, cx| {
                        if let Some(selection) = &mut project_panel.state.selection
                            && selection.entry_id == edited_entry_id
                        {
                            selection.worktree_id = worktree_id;
                            selection.entry_id = new_entry.id;
                            project_panel.marked_entries.clear();
                            project_panel.expand_to_selection(cx);
                        }
                        project_panel.update_visible_entries(None, false, false, window, cx);
                        if is_new_entry && !is_dir {
                            let settings = ProjectPanelSettings::get_global(cx);
                            if settings.auto_open.should_open_on_create() {
                                project_panel.open_entry(new_entry.id, true, false, cx);
                            }
                        }
                        cx.notify();
                    })?;
                }
                Ok(CreatedEntry::Excluded { abs_path }) => {
                    if let Some(open_task) = project_panel
                        .update_in(cx, |project_panel, window, cx| {
                            project_panel.marked_entries.clear();
                            project_panel.update_visible_entries(None, false, false, window, cx);

                            if is_dir {
                                project_panel.project.update(cx, |_, cx| {
                                    cx.emit(project::Event::Toast {
                                        notification_id: "excluded-directory".into(),
                                        message: format!(
                                            concat!(
                                                "Created an excluded directory at {:?}.\n",
                                                "Alter `file_scan_exclusions` in the settings ",
                                                "to show it in the panel"
                                            ),
                                            abs_path
                                        ),
                                    })
                                });
                                None
                            } else {
                                project_panel
                                    .workspace
                                    .update(cx, |workspace, cx| {
                                        workspace.open_abs_path(
                                            abs_path,
                                            OpenOptions {
                                                visible: Some(OpenVisible::All),
                                                ..Default::default()
                                            },
                                            window,
                                            cx,
                                        )
                                    })
                                    .ok()
                            }
                        })
                        .ok()
                        .flatten()
                    {
                        let _ = open_task.await?;
                    }
                }
            }
            Ok(())
        }))
    }

    fn cancel(&mut self, _: &menu::Cancel, window: &mut Window, cx: &mut Context<Self>) {
        if cx.stop_active_drag(window) {
            self.drag_target_entry.take();
            self.hover_expand_task.take();
            return;
        }

        let previous_edit_state = self.state.edit_state.take();
        self.update_visible_entries(None, false, false, window, cx);
        self.marked_entries.clear();

        if let Some(previously_focused) =
            previous_edit_state.and_then(|edit_state| edit_state.previously_focused)
        {
            self.state.selection = Some(previously_focused);
            self.autoscroll(cx);
        }

        window.focus(&self.focus_handle, cx);
        cx.notify();
    }

    fn open_entry(
        &mut self,
        entry_id: ProjectEntryId,
        focus_opened_item: bool,
        allow_preview: bool,

        cx: &mut Context<Self>,
    ) {
        cx.emit(Event::OpenedEntry {
            entry_id,
            focus_opened_item,
            allow_preview,
        });
    }

    fn split_entry(
        &mut self,
        entry_id: ProjectEntryId,
        allow_preview: bool,
        split_direction: Option<SplitDirection>,

        cx: &mut Context<Self>,
    ) {
        cx.emit(Event::SplitEntry {
            entry_id,
            allow_preview,
            split_direction,
        });
    }

    fn new_file(&mut self, _: &NewFile, window: &mut Window, cx: &mut Context<Self>) {
        self.add_entry(false, window, cx)
    }

    fn new_directory(&mut self, _: &NewDirectory, window: &mut Window, cx: &mut Context<Self>) {
        self.add_entry(true, window, cx)
    }

    fn add_entry(&mut self, is_dir: bool, window: &mut Window, cx: &mut Context<Self>) {
        let Some((worktree_id, entry_id)) = self
            .state
            .selection
            .map(|entry| (entry.worktree_id, entry.entry_id))
            .or_else(|| {
                let entry_id = self.state.last_worktree_root_id?;
                let worktree_id = self
                    .project
                    .read(cx)
                    .worktree_for_entry(entry_id, cx)?
                    .read(cx)
                    .id();

                self.state.selection = Some(SelectedEntry {
                    worktree_id,
                    entry_id,
                });

                Some((worktree_id, entry_id))
            })
        else {
            return;
        };

        let directory_id;
        let new_entry_id = self.resolve_entry(entry_id);
        if let Some((worktree, expanded_dir_ids)) = self
            .project
            .read(cx)
            .worktree_for_id(worktree_id, cx)
            .zip(self.state.expanded_dir_ids.get_mut(&worktree_id))
        {
            let worktree = worktree.read(cx);
            if let Some(mut entry) = worktree.entry_for_id(new_entry_id) {
                loop {
                    if entry.is_dir() {
                        if let Err(ix) = expanded_dir_ids.binary_search(&entry.id) {
                            expanded_dir_ids.insert(ix, entry.id);
                        }
                        directory_id = entry.id;
                        break;
                    } else {
                        if let Some(parent_path) = entry.path.parent()
                            && let Some(parent_entry) = worktree.entry_for_path(parent_path)
                        {
                            entry = parent_entry;
                            continue;
                        }
                        return;
                    }
                }
            } else {
                return;
            };
        } else {
            return;
        };

        self.marked_entries.clear();
        self.state.edit_state = Some(EditState {
            worktree_id,
            entry_id: directory_id,
            leaf_entry_id: None,
            is_dir,
            processing_filename: None,
            previously_focused: self.state.selection,
            depth: 0,
            validation_state: ValidationState::None,
        });
        self.filename_editor.update(cx, |editor, cx| {
            editor.clear(window, cx);
        });
        self.update_visible_entries(Some((worktree_id, NEW_ENTRY_ID)), true, true, window, cx);
        cx.notify();
    }

    fn unflatten_entry_id(&self, leaf_entry_id: ProjectEntryId) -> ProjectEntryId {
        if let Some(ancestors) = self.state.ancestors.get(&leaf_entry_id) {
            ancestors
                .ancestors
                .get(ancestors.current_ancestor_depth)
                .copied()
                .unwrap_or(leaf_entry_id)
        } else {
            leaf_entry_id
        }
    }

    fn rename_impl(
        &mut self,
        selection: Option<Range<usize>>,
        window: &mut Window,
        cx: &mut Context<Self>,
    ) {
        if let Some(SelectedEntry {
            worktree_id,
            entry_id,
        }) = self.state.selection
            && let Some(worktree) = self.project.read(cx).worktree_for_id(worktree_id, cx)
        {
            let sub_entry_id = self.unflatten_entry_id(entry_id);
            if let Some(entry) = worktree.read(cx).entry_for_id(sub_entry_id) {
                #[cfg(target_os = "windows")]
                if Some(entry) == worktree.read(cx).root_entry() {
                    return;
                }

                if Some(entry) == worktree.read(cx).root_entry() {
                    let settings = ProjectPanelSettings::get_global(cx);
                    let visible_worktrees_count =
                        self.project.read(cx).visible_worktrees(cx).count();
                    if settings.hide_root && visible_worktrees_count == 1 {
                        return;
                    }
                }

                self.state.edit_state = Some(EditState {
                    worktree_id,
                    entry_id: sub_entry_id,
                    leaf_entry_id: Some(entry_id),
                    is_dir: entry.is_dir(),
                    processing_filename: None,
                    previously_focused: None,
                    depth: 0,
                    validation_state: ValidationState::None,
                });
                let file_name = entry.path.file_name().unwrap_or_default().to_string();
                let selection = selection.unwrap_or_else(|| {
                    let file_stem = entry.path.file_stem().map(|s| s.to_string());
                    let selection_end =
                        file_stem.map_or(file_name.len(), |file_stem| file_stem.len());
                    0..selection_end
                });
                self.filename_editor.update(cx, |editor, cx| {
                    editor.set_text(file_name, window, cx);
                    editor.change_selections(Default::default(), window, cx, |s| {
                        s.select_ranges([
                            MultiBufferOffset(selection.start)..MultiBufferOffset(selection.end)
                        ])
                    });
                });
                self.update_visible_entries(None, true, true, window, cx);
                cx.notify();
            }
        }
    }

    fn rename(&mut self, _: &Rename, window: &mut Window, cx: &mut Context<Self>) {
        self.rename_impl(None, window, cx);
    }

    fn trash(&mut self, action: &Trash, window: &mut Window, cx: &mut Context<Self>) {
        self.remove(true, action.skip_prompt, window, cx);
    }

    fn delete(&mut self, action: &Delete, window: &mut Window, cx: &mut Context<Self>) {
        self.remove(false, action.skip_prompt, window, cx);
    }

    fn restore_file(
        &mut self,
        action: &git::RestoreFile,
        window: &mut Window,
        cx: &mut Context<Self>,
    ) {
        maybe!({
            let selection = self.state.selection?;
            let project = self.project.read(cx);

            let (_worktree, entry) = self.selected_sub_entry(cx)?;
            if entry.is_dir() {
                return None;
            }

            let project_path = project.path_for_entry(selection.entry_id, cx)?;

            let git_store = project.git_store();
            let (repository, repo_path) = git_store
                .read(cx)
                .repository_and_path_for_project_path(&project_path, cx)?;

            let snapshot = repository.read(cx).snapshot();
            let status = snapshot.status_for_path(&repo_path)?;
            if !status.status.is_modified() && !status.status.is_deleted() {
                return None;
            }

            let file_name = entry.path.file_name()?.to_string();

            let answer = if !action.skip_prompt {
                let prompt = format!("Discard changes to {}?", file_name);
                Some(window.prompt(PromptLevel::Info, &prompt, None, &["Restore", "Cancel"], cx))
            } else {
                None
            };

            cx.spawn_in(window, async move |panel, cx| {
                if let Some(answer) = answer
                    && answer.await != Ok(0)
                {
                    return anyhow::Ok(());
                }

                let task = panel.update(cx, |_panel, cx| {
                    repository.update(cx, |repo, cx| {
                        repo.checkout_files("HEAD", vec![repo_path], cx)
                    })
                })?;

                if let Err(e) = task.await {
                    panel
                        .update(cx, |panel, cx| {
                            let message = format!("Failed to restore {}: {}", file_name, e);
                            let toast = StatusToast::new(message, cx, |this, _| {
                                this.icon(ToastIcon::new(IconName::XCircle).color(Color::Error))
                                    .dismiss_button(true)
                            });
                            panel
                                .workspace
                                .update(cx, |workspace, cx| {
                                    workspace.toggle_status_toast(toast, cx);
                                })
                                .ok();
                        })
                        .ok();
                }

                panel
                    .update(cx, |panel, cx| {
                        panel.project.update(cx, |project, cx| {
                            if let Some(buffer_id) = project
                                .buffer_store()
                                .read(cx)
                                .buffer_id_for_project_path(&project_path)
                            {
                                if let Some(buffer) = project.buffer_for_id(*buffer_id, cx) {
                                    buffer.update(cx, |buffer, cx| {
                                        let _ = buffer.reload(cx);
                                    });
                                }
                            }
                        })
                    })
                    .ok();

                anyhow::Ok(())
            })
            .detach_and_log_err(cx);

            Some(())
        });
    }

    fn remove(
        &mut self,
        trash: bool,
        skip_prompt: bool,
        window: &mut Window,
        cx: &mut Context<ProjectPanel>,
    ) {
        maybe!({
            let items_to_delete = self.disjoint_entries(cx);
            if items_to_delete.is_empty() {
                return None;
            }
            let project = self.project.read(cx);

            let mut dirty_buffers = 0;
            let file_paths = items_to_delete
                .iter()
                .filter_map(|selection| {
                    let project_path = project.path_for_entry(selection.entry_id, cx)?;
                    dirty_buffers +=
                        project.dirty_buffers(cx).any(|path| path == project_path) as usize;
                    Some((
                        selection.entry_id,
                        project_path.path.file_name()?.to_string(),
                    ))
                })
                .collect::<Vec<_>>();
            if file_paths.is_empty() {
                return None;
            }
            let answer = if !skip_prompt {
                let operation = if trash { "Trash" } else { "Delete" };
                let prompt = match file_paths.first() {
                    Some((_, path)) if file_paths.len() == 1 => {
                        let unsaved_warning = if dirty_buffers > 0 {
                            "\n\nIt has unsaved changes, which will be lost."
                        } else {
                            ""
                        };

                        format!("{operation} {path}?{unsaved_warning}")
                    }
                    _ => {
                        const CUTOFF_POINT: usize = 10;
                        let names = if file_paths.len() > CUTOFF_POINT {
                            let truncated_path_counts = file_paths.len() - CUTOFF_POINT;
                            let mut paths = file_paths
                                .iter()
                                .map(|(_, path)| path.clone())
                                .take(CUTOFF_POINT)
                                .collect::<Vec<_>>();
                            paths.truncate(CUTOFF_POINT);
                            if truncated_path_counts == 1 {
                                paths.push(".. 1 file not shown".into());
                            } else {
                                paths.push(format!(".. {} files not shown", truncated_path_counts));
                            }
                            paths
                        } else {
                            file_paths.iter().map(|(_, path)| path.clone()).collect()
                        };
                        let unsaved_warning = if dirty_buffers == 0 {
                            String::new()
                        } else if dirty_buffers == 1 {
                            "\n\n1 of these has unsaved changes, which will be lost.".to_string()
                        } else {
                            format!(
                                "\n\n{dirty_buffers} of these have unsaved changes, which will be lost."
                            )
                        };

                        format!(
                            "Do you want to {} the following {} files?\n{}{unsaved_warning}",
                            operation.to_lowercase(),
                            file_paths.len(),
                            names.join("\n")
                        )
                    }
                };
                Some(window.prompt(PromptLevel::Info, &prompt, None, &[operation, "Cancel"], cx))
            } else {
                None
            };
            let next_selection = self.find_next_selection_after_deletion(items_to_delete, cx);
            cx.spawn_in(window, async move |panel, cx| {
                if let Some(answer) = answer
                    && answer.await != Ok(0)
                {
                    return anyhow::Ok(());
                }
                for (entry_id, _) in file_paths {
                    panel
                        .update(cx, |panel, cx| {
                            panel
                                .project
                                .update(cx, |project, cx| project.delete_entry(entry_id, trash, cx))
                                .context("no such entry")
                        })??
                        .await?;
                }
                panel.update_in(cx, |panel, window, cx| {
                    if let Some(next_selection) = next_selection {
                        panel.update_visible_entries(
                            Some((next_selection.worktree_id, next_selection.entry_id)),
                            false,
                            true,
                            window,
                            cx,
                        );
                    } else {
                        panel.select_last(&SelectLast {}, window, cx);
                    }
                })?;
                Ok(())
            })
            .detach_and_log_err(cx);
            Some(())
        });
    }

    fn find_next_selection_after_deletion(
        &self,
        sanitized_entries: BTreeSet<SelectedEntry>,
        cx: &mut Context<Self>,
    ) -> Option<SelectedEntry> {
        if sanitized_entries.is_empty() {
            return None;
        }
        let project = self.project.read(cx);
        let (worktree_id, worktree) = sanitized_entries
            .iter()
            .map(|entry| entry.worktree_id)
            .filter_map(|id| project.worktree_for_id(id, cx).map(|w| (id, w.read(cx))))
            .max_by(|(_, a), (_, b)| a.root_name().cmp(b.root_name()))?;
        let git_store = project.git_store().read(cx);

        let marked_entries_in_worktree = sanitized_entries
            .iter()
            .filter(|e| e.worktree_id == worktree_id)
            .collect::<HashSet<_>>();
        let latest_entry = marked_entries_in_worktree
            .iter()
            .max_by(|a, b| {
                match (
                    worktree.entry_for_id(a.entry_id),
                    worktree.entry_for_id(b.entry_id),
                ) {
                    (Some(a), Some(b)) => compare_paths(
                        (a.path.as_std_path(), a.is_file()),
                        (b.path.as_std_path(), b.is_file()),
                    ),
                    _ => cmp::Ordering::Equal,
                }
            })
            .and_then(|e| worktree.entry_for_id(e.entry_id))?;

        let parent_path = latest_entry.path.parent()?;
        let parent_entry = worktree.entry_for_path(parent_path)?;

        // Remove all siblings that are being deleted except the last marked entry
        let repo_snapshots = git_store.repo_snapshots(cx);
        let worktree_snapshot = worktree.snapshot();
        let hide_gitignore = ProjectPanelSettings::get_global(cx).hide_gitignore;
        let mut siblings: Vec<_> =
            ChildEntriesGitIter::new(&repo_snapshots, &worktree_snapshot, parent_path)
                .filter(|sibling| {
                    (sibling.id == latest_entry.id)
                        || (!marked_entries_in_worktree.contains(&&SelectedEntry {
                            worktree_id,
                            entry_id: sibling.id,
                        }) && (!hide_gitignore || !sibling.is_ignored))
                })
                .map(|entry| entry.to_owned())
                .collect();

        let mode = ProjectPanelSettings::get_global(cx).sort_mode;
        sort_worktree_entries_with_mode(&mut siblings, mode);
        let sibling_entry_index = siblings
            .iter()
            .position(|sibling| sibling.id == latest_entry.id)?;

        if let Some(next_sibling) = sibling_entry_index
            .checked_add(1)
            .and_then(|i| siblings.get(i))
        {
            return Some(SelectedEntry {
                worktree_id,
                entry_id: next_sibling.id,
            });
        }
        if let Some(prev_sibling) = sibling_entry_index
            .checked_sub(1)
            .and_then(|i| siblings.get(i))
        {
            return Some(SelectedEntry {
                worktree_id,
                entry_id: prev_sibling.id,
            });
        }
        // No neighbour sibling found, fall back to parent
        Some(SelectedEntry {
            worktree_id,
            entry_id: parent_entry.id,
        })
    }

    fn unfold_directory(
        &mut self,
        _: &UnfoldDirectory,
        window: &mut Window,
        cx: &mut Context<Self>,
    ) {
        if let Some((worktree, entry)) = self.selected_entry(cx) {
            self.state.unfolded_dir_ids.insert(entry.id);

            let snapshot = worktree.snapshot();
            let mut parent_path = entry.path.parent();
            while let Some(path) = parent_path {
                if let Some(parent_entry) = worktree.entry_for_path(path) {
                    let mut children_iter = snapshot.child_entries(path);

                    if children_iter.by_ref().take(2).count() > 1 {
                        break;
                    }

                    self.state.unfolded_dir_ids.insert(parent_entry.id);
                    parent_path = path.parent();
                } else {
                    break;
                }
            }

            self.update_visible_entries(None, false, true, window, cx);
            cx.notify();
        }
    }

    fn fold_directory(&mut self, _: &FoldDirectory, window: &mut Window, cx: &mut Context<Self>) {
        if let Some((worktree, entry)) = self.selected_entry(cx) {
            self.state.unfolded_dir_ids.remove(&entry.id);

            let snapshot = worktree.snapshot();
            let mut path = &*entry.path;
            loop {
                let mut child_entries_iter = snapshot.child_entries(path);
                if let Some(child) = child_entries_iter.next() {
                    if child_entries_iter.next().is_none() && child.is_dir() {
                        self.state.unfolded_dir_ids.remove(&child.id);
                        path = &*child.path;
                    } else {
                        break;
                    }
                } else {
                    break;
                }
            }

            self.update_visible_entries(None, false, true, window, cx);
            cx.notify();
        }
    }

    fn scroll_up(&mut self, _: &ScrollUp, window: &mut Window, cx: &mut Context<Self>) {
        for _ in 0..self.rendered_entries_len / 2 {
            window.dispatch_action(SelectPrevious.boxed_clone(), cx);
        }
    }

    fn scroll_down(&mut self, _: &ScrollDown, window: &mut Window, cx: &mut Context<Self>) {
        for _ in 0..self.rendered_entries_len / 2 {
            window.dispatch_action(SelectNext.boxed_clone(), cx);
        }
    }

    fn scroll_cursor_center(
        &mut self,
        _: &ScrollCursorCenter,
        _: &mut Window,
        cx: &mut Context<Self>,
    ) {
        if let Some((_, _, index)) = self
            .state
            .selection
            .and_then(|s| self.index_for_selection(s))
        {
            self.scroll_handle
                .scroll_to_item_strict(index, ScrollStrategy::Center);
            cx.notify();
        }
    }

    fn scroll_cursor_top(&mut self, _: &ScrollCursorTop, _: &mut Window, cx: &mut Context<Self>) {
        if let Some((_, _, index)) = self
            .state
            .selection
            .and_then(|s| self.index_for_selection(s))
        {
            self.scroll_handle
                .scroll_to_item_strict(index, ScrollStrategy::Top);
            cx.notify();
        }
    }

    fn scroll_cursor_bottom(
        &mut self,
        _: &ScrollCursorBottom,
        _: &mut Window,
        cx: &mut Context<Self>,
    ) {
        if let Some((_, _, index)) = self
            .state
            .selection
            .and_then(|s| self.index_for_selection(s))
        {
            self.scroll_handle
                .scroll_to_item_strict(index, ScrollStrategy::Bottom);
            cx.notify();
        }
    }

    fn select_next(&mut self, _: &SelectNext, window: &mut Window, cx: &mut Context<Self>) {
        if let Some(edit_state) = &self.state.edit_state
            && edit_state.processing_filename.is_none()
        {
            self.filename_editor.update(cx, |editor, cx| {
                editor.move_to_end_of_line(
                    &editor::actions::MoveToEndOfLine {
                        stop_at_soft_wraps: false,
                    },
                    window,
                    cx,
                );
            });
            return;
        }
        if let Some(selection) = self.state.selection {
            let (mut worktree_ix, mut entry_ix, _) =
                self.index_for_selection(selection).unwrap_or_default();
            if let Some(worktree_entries) = self
                .state
                .visible_entries
                .get(worktree_ix)
                .map(|v| &v.entries)
            {
                if entry_ix + 1 < worktree_entries.len() {
                    entry_ix += 1;
                } else {
                    worktree_ix += 1;
                    entry_ix = 0;
                }
            }

            if let Some(VisibleEntriesForWorktree {
                worktree_id,
                entries,
                ..
            }) = self.state.visible_entries.get(worktree_ix)
                && let Some(entry) = entries.get(entry_ix)
            {
                let selection = SelectedEntry {
                    worktree_id: *worktree_id,
                    entry_id: entry.id,
                };
                self.state.selection = Some(selection);
                if window.modifiers().shift {
                    self.marked_entries.push(selection);
                }

                self.autoscroll(cx);
                cx.notify();
            }
        } else {
            self.select_first(&SelectFirst {}, window, cx);
        }
    }

    fn select_prev_diagnostic(
        &mut self,
        action: &SelectPrevDiagnostic,
        window: &mut Window,
        cx: &mut Context<Self>,
    ) {
        let selection = self.find_entry(
            self.state.selection.as_ref(),
            true,
            |entry, worktree_id| {
                self.state.selection.is_none_or(|selection| {
                    if selection.worktree_id == worktree_id {
                        selection.entry_id != entry.id
                    } else {
                        true
                    }
                }) && entry.is_file()
                    && self
                        .diagnostics
                        .get(&(worktree_id, entry.path.clone()))
                        .is_some_and(|severity| action.severity.matches(*severity))
            },
            cx,
        );

        if let Some(selection) = selection {
            self.state.selection = Some(selection);
            self.expand_entry(selection.worktree_id, selection.entry_id, cx);
            self.update_visible_entries(
                Some((selection.worktree_id, selection.entry_id)),
                false,
                true,
                window,
                cx,
            );
            cx.notify();
        }
    }

    fn select_next_diagnostic(
        &mut self,
        action: &SelectNextDiagnostic,
        window: &mut Window,
        cx: &mut Context<Self>,
    ) {
        let selection = self.find_entry(
            self.state.selection.as_ref(),
            false,
            |entry, worktree_id| {
                self.state.selection.is_none_or(|selection| {
                    if selection.worktree_id == worktree_id {
                        selection.entry_id != entry.id
                    } else {
                        true
                    }
                }) && entry.is_file()
                    && self
                        .diagnostics
                        .get(&(worktree_id, entry.path.clone()))
                        .is_some_and(|severity| action.severity.matches(*severity))
            },
            cx,
        );

        if let Some(selection) = selection {
            self.state.selection = Some(selection);
            self.expand_entry(selection.worktree_id, selection.entry_id, cx);
            self.update_visible_entries(
                Some((selection.worktree_id, selection.entry_id)),
                false,
                true,
                window,
                cx,
            );
            cx.notify();
        }
    }

    fn select_prev_git_entry(
        &mut self,
        _: &SelectPrevGitEntry,
        window: &mut Window,
        cx: &mut Context<Self>,
    ) {
        let selection = self.find_entry(
            self.state.selection.as_ref(),
            true,
            |entry, worktree_id| {
                (self.state.selection.is_none()
                    || self.state.selection.is_some_and(|selection| {
                        if selection.worktree_id == worktree_id {
                            selection.entry_id != entry.id
                        } else {
                            true
                        }
                    }))
                    && entry.is_file()
                    && entry.git_summary.index.modified + entry.git_summary.worktree.modified > 0
            },
            cx,
        );

        if let Some(selection) = selection {
            self.state.selection = Some(selection);
            self.expand_entry(selection.worktree_id, selection.entry_id, cx);
            self.update_visible_entries(
                Some((selection.worktree_id, selection.entry_id)),
                false,
                true,
                window,
                cx,
            );
            cx.notify();
        }
    }

    fn select_prev_directory(
        &mut self,
        _: &SelectPrevDirectory,
        _: &mut Window,
        cx: &mut Context<Self>,
    ) {
        let selection = self.find_visible_entry(
            self.state.selection.as_ref(),
            true,
            |entry, worktree_id| {
                self.state.selection.is_none_or(|selection| {
                    if selection.worktree_id == worktree_id {
                        selection.entry_id != entry.id
                    } else {
                        true
                    }
                }) && entry.is_dir()
            },
            cx,
        );

        if let Some(selection) = selection {
            self.state.selection = Some(selection);
            self.autoscroll(cx);
            cx.notify();
        }
    }

    fn select_next_directory(
        &mut self,
        _: &SelectNextDirectory,
        _: &mut Window,
        cx: &mut Context<Self>,
    ) {
        let selection = self.find_visible_entry(
            self.state.selection.as_ref(),
            false,
            |entry, worktree_id| {
                self.state.selection.is_none_or(|selection| {
                    if selection.worktree_id == worktree_id {
                        selection.entry_id != entry.id
                    } else {
                        true
                    }
                }) && entry.is_dir()
            },
            cx,
        );

        if let Some(selection) = selection {
            self.state.selection = Some(selection);
            self.autoscroll(cx);
            cx.notify();
        }
    }

    fn select_next_git_entry(
        &mut self,
        _: &SelectNextGitEntry,
        window: &mut Window,
        cx: &mut Context<Self>,
    ) {
        let selection = self.find_entry(
            self.state.selection.as_ref(),
            false,
            |entry, worktree_id| {
                self.state.selection.is_none_or(|selection| {
                    if selection.worktree_id == worktree_id {
                        selection.entry_id != entry.id
                    } else {
                        true
                    }
                }) && entry.is_file()
                    && entry.git_summary.index.modified + entry.git_summary.worktree.modified > 0
            },
            cx,
        );

        if let Some(selection) = selection {
            self.state.selection = Some(selection);
            self.expand_entry(selection.worktree_id, selection.entry_id, cx);
            self.update_visible_entries(
                Some((selection.worktree_id, selection.entry_id)),
                false,
                true,
                window,
                cx,
            );
            cx.notify();
        }
    }

    fn select_parent(&mut self, _: &SelectParent, window: &mut Window, cx: &mut Context<Self>) {
        if let Some((worktree, entry)) = self.selected_sub_entry(cx) {
            if let Some(parent) = entry.path.parent() {
                let worktree = worktree.read(cx);
                if let Some(parent_entry) = worktree.entry_for_path(parent) {
                    self.state.selection = Some(SelectedEntry {
                        worktree_id: worktree.id(),
                        entry_id: parent_entry.id,
                    });
                    self.autoscroll(cx);
                    cx.notify();
                }
            }
        } else {
            self.select_first(&SelectFirst {}, window, cx);
        }
    }

    fn select_first(&mut self, _: &SelectFirst, window: &mut Window, cx: &mut Context<Self>) {
        if let Some(VisibleEntriesForWorktree {
            worktree_id,
            entries,
            ..
        }) = self.state.visible_entries.first()
            && let Some(entry) = entries.first()
        {
            let selection = SelectedEntry {
                worktree_id: *worktree_id,
                entry_id: entry.id,
            };
            self.state.selection = Some(selection);
            if window.modifiers().shift {
                self.marked_entries.push(selection);
            }
            self.autoscroll(cx);
            cx.notify();
        }
    }

    fn select_last(&mut self, _: &SelectLast, _: &mut Window, cx: &mut Context<Self>) {
        if let Some(VisibleEntriesForWorktree {
            worktree_id,
            entries,
            ..
        }) = self.state.visible_entries.last()
        {
            let worktree = self.project.read(cx).worktree_for_id(*worktree_id, cx);
            if let (Some(worktree), Some(entry)) = (worktree, entries.last()) {
                let worktree = worktree.read(cx);
                if let Some(entry) = worktree.entry_for_id(entry.id) {
                    let selection = SelectedEntry {
                        worktree_id: *worktree_id,
                        entry_id: entry.id,
                    };
                    self.state.selection = Some(selection);
                    self.autoscroll(cx);
                    cx.notify();
                }
            }
        }
    }

    fn autoscroll(&mut self, cx: &mut Context<Self>) {
        if let Some((_, _, index)) = self
            .state
            .selection
            .and_then(|s| self.index_for_selection(s))
        {
            self.scroll_handle.scroll_to_item_with_offset(
                index,
                ScrollStrategy::Center,
                self.sticky_items_count,
            );
            cx.notify();
        }
    }

    fn cut(&mut self, _: &Cut, _: &mut Window, cx: &mut Context<Self>) {
        let entries = self.disjoint_entries(cx);
        if !entries.is_empty() {
            self.clipboard = Some(ClipboardEntry::Cut(entries));
            cx.notify();
        }
    }

    fn copy(&mut self, _: &Copy, _: &mut Window, cx: &mut Context<Self>) {
        let entries = self.disjoint_entries(cx);
        if !entries.is_empty() {
            self.clipboard = Some(ClipboardEntry::Copied(entries));
            cx.notify();
        }
    }

    fn create_paste_path(
        &self,
        source: &SelectedEntry,
        (worktree, target_entry): (Entity<Worktree>, &Entry),
        cx: &App,
    ) -> Option<(Arc<RelPath>, Option<Range<usize>>)> {
        let mut new_path = target_entry.path.to_rel_path_buf();
        // If we're pasting into a file, or a directory into itself, go up one level.
        if target_entry.is_file() || (target_entry.is_dir() && target_entry.id == source.entry_id) {
            new_path.pop();
        }
        let clipboard_entry_file_name = self
            .project
            .read(cx)
            .path_for_entry(source.entry_id, cx)?
            .path
            .file_name()?
            .to_string();
        new_path.push(RelPath::unix(&clipboard_entry_file_name).unwrap());
        let extension = new_path.extension().map(|s| s.to_string());
        let file_name_without_extension = new_path.file_stem()?.to_string();
        let file_name_len = file_name_without_extension.len();
        let mut disambiguation_range = None;
        let mut ix = 0;
        {
            let worktree = worktree.read(cx);
            while worktree.entry_for_path(&new_path).is_some() {
                new_path.pop();

                let mut new_file_name = file_name_without_extension.to_string();

                let disambiguation = " copy";
                let mut disambiguation_len = disambiguation.len();

                new_file_name.push_str(disambiguation);

                if ix > 0 {
                    let extra_disambiguation = format!(" {}", ix);
                    disambiguation_len += extra_disambiguation.len();
                    new_file_name.push_str(&extra_disambiguation);
                }
                if let Some(extension) = extension.as_ref() {
                    new_file_name.push_str(".");
                    new_file_name.push_str(extension);
                }

                new_path.push(RelPath::unix(&new_file_name).unwrap());

                disambiguation_range = Some(file_name_len..(file_name_len + disambiguation_len));
                ix += 1;
            }
        }
        Some((new_path.as_rel_path().into(), disambiguation_range))
    }

    fn paste(&mut self, _: &Paste, window: &mut Window, cx: &mut Context<Self>) {
        maybe!({
            let (worktree, entry) = self.selected_entry_handle(cx)?;
            let entry = entry.clone();
            let worktree_id = worktree.read(cx).id();
            let clipboard_entries = self
                .clipboard
                .as_ref()
                .filter(|clipboard| !clipboard.items().is_empty())?;

            enum PasteTask {
                Rename(Task<Result<CreatedEntry>>),
                Copy(Task<Result<Option<Entry>>>),
            }

            let mut paste_tasks = Vec::new();
            let mut disambiguation_range = None;
            let clip_is_cut = clipboard_entries.is_cut();
            for clipboard_entry in clipboard_entries.items() {
                let (new_path, new_disambiguation_range) =
                    self.create_paste_path(clipboard_entry, self.selected_sub_entry(cx)?, cx)?;
                let clip_entry_id = clipboard_entry.entry_id;
                let task = if clipboard_entries.is_cut() {
                    let task = self.project.update(cx, |project, cx| {
                        project.rename_entry(clip_entry_id, (worktree_id, new_path).into(), cx)
                    });
                    PasteTask::Rename(task)
                } else {
                    let task = self.project.update(cx, |project, cx| {
                        project.copy_entry(clip_entry_id, (worktree_id, new_path).into(), cx)
                    });
                    PasteTask::Copy(task)
                };
                paste_tasks.push(task);
                disambiguation_range = new_disambiguation_range.or(disambiguation_range);
            }

            let item_count = paste_tasks.len();

            cx.spawn_in(window, async move |project_panel, cx| {
                let mut last_succeed = None;
                for task in paste_tasks {
                    match task {
                        PasteTask::Rename(task) => {
                            if let Some(CreatedEntry::Included(entry)) =
                                task.await.notify_async_err(cx)
                            {
                                last_succeed = Some(entry);
                            }
                        }
                        PasteTask::Copy(task) => {
                            if let Some(Some(entry)) = task.await.notify_async_err(cx) {
                                last_succeed = Some(entry);
                            }
                        }
                    }
                }
                // update selection
                if let Some(entry) = last_succeed {
                    project_panel
                        .update_in(cx, |project_panel, window, cx| {
                            project_panel.state.selection = Some(SelectedEntry {
                                worktree_id,
                                entry_id: entry.id,
                            });

                            if item_count == 1 {
                                // open entry if not dir, setting is enabled, and only focus if rename is not pending
                                if !entry.is_dir() {
                                    let settings = ProjectPanelSettings::get_global(cx);
                                    if settings.auto_open.should_open_on_paste() {
                                        project_panel.open_entry(
                                            entry.id,
                                            disambiguation_range.is_none(),
                                            false,
                                            cx,
                                        );
                                    }
                                }

                                // if only one entry was pasted and it was disambiguated, open the rename editor
                                if disambiguation_range.is_some() {
                                    cx.defer_in(window, |this, window, cx| {
                                        this.rename_impl(disambiguation_range, window, cx);
                                    });
                                }
                            }
                        })
                        .ok();
                }

                anyhow::Ok(())
            })
            .detach_and_log_err(cx);

            if clip_is_cut {
                // Convert the clipboard cut entry to a copy entry after the first paste.
                self.clipboard = self.clipboard.take().map(ClipboardEntry::into_copy_entry);
            }

            self.expand_entry(worktree_id, entry.id, cx);
            Some(())
        });
    }

    fn duplicate(&mut self, _: &Duplicate, window: &mut Window, cx: &mut Context<Self>) {
        self.copy(&Copy {}, window, cx);
        self.paste(&Paste {}, window, cx);
    }

    fn copy_path(
        &mut self,
        _: &zed_actions::workspace::CopyPath,
        _: &mut Window,
        cx: &mut Context<Self>,
    ) {
        let abs_file_paths = {
            let project = self.project.read(cx);
            self.effective_entries()
                .into_iter()
                .filter_map(|entry| {
                    let entry_path = project.path_for_entry(entry.entry_id, cx)?.path;
                    Some(
                        project
                            .worktree_for_id(entry.worktree_id, cx)?
                            .read(cx)
                            .absolutize(&entry_path)
                            .to_string_lossy()
                            .to_string(),
                    )
                })
                .collect::<Vec<_>>()
        };
        if !abs_file_paths.is_empty() {
            cx.write_to_clipboard(ClipboardItem::new_string(abs_file_paths.join("\n")));
        }
    }

    fn copy_relative_path(
        &mut self,
        _: &zed_actions::workspace::CopyRelativePath,
        _: &mut Window,
        cx: &mut Context<Self>,
    ) {
        let path_style = self.project.read(cx).path_style(cx);
        let file_paths = {
            let project = self.project.read(cx);
            self.effective_entries()
                .into_iter()
                .filter_map(|entry| {
                    Some(
                        project
                            .path_for_entry(entry.entry_id, cx)?
                            .path
                            .display(path_style)
                            .into_owned(),
                    )
                })
                .collect::<Vec<_>>()
        };
        if !file_paths.is_empty() {
            cx.write_to_clipboard(ClipboardItem::new_string(file_paths.join("\n")));
        }
    }

    fn reveal_in_finder(
        &mut self,
        _: &RevealInFileManager,
        _: &mut Window,
        cx: &mut Context<Self>,
    ) {
        if let Some((worktree, entry)) = self.selected_sub_entry(cx) {
            cx.reveal_path(&worktree.read(cx).absolutize(&entry.path));
        }
    }

    fn remove_from_project(
        &mut self,
        _: &RemoveFromProject,
        _window: &mut Window,
        cx: &mut Context<Self>,
    ) {
        for entry in self.effective_entries().iter() {
            let worktree_id = entry.worktree_id;
            self.project
                .update(cx, |project, cx| project.remove_worktree(worktree_id, cx));
        }
    }

    fn file_abs_paths_to_diff(&self, cx: &Context<Self>) -> Option<(PathBuf, PathBuf)> {
        let mut selections_abs_path = self
            .marked_entries
            .iter()
            .filter_map(|entry| {
                let project = self.project.read(cx);
                let worktree = project.worktree_for_id(entry.worktree_id, cx)?;
                let entry = worktree.read(cx).entry_for_id(entry.entry_id)?;
                if !entry.is_file() {
                    return None;
                }
                Some(worktree.read(cx).absolutize(&entry.path))
            })
            .rev();

        let last_path = selections_abs_path.next()?;
        let previous_to_last = selections_abs_path.next()?;
        Some((previous_to_last, last_path))
    }

    fn compare_marked_files(
        &mut self,
        _: &CompareMarkedFiles,
        window: &mut Window,
        cx: &mut Context<Self>,
    ) {
        let selected_files = self.file_abs_paths_to_diff(cx);
        if let Some((file_path1, file_path2)) = selected_files {
            self.workspace
                .update(cx, |workspace, cx| {
                    FileDiffView::open(file_path1, file_path2, workspace, window, cx)
                        .detach_and_log_err(cx);
                })
                .ok();
        }
    }

    fn open_system(&mut self, _: &OpenWithSystem, _: &mut Window, cx: &mut Context<Self>) {
        if let Some((worktree, entry)) = self.selected_entry(cx) {
            let abs_path = worktree.absolutize(&entry.path);
            cx.open_with_system(&abs_path);
        }
    }

    fn open_in_terminal(
        &mut self,
        _: &OpenInTerminal,
        window: &mut Window,
        cx: &mut Context<Self>,
    ) {
        if let Some((worktree, entry)) = self.selected_sub_entry(cx) {
            let abs_path = match &entry.canonical_path {
                Some(canonical_path) => canonical_path.to_path_buf(),
                None => worktree.read(cx).absolutize(&entry.path),
            };

            let working_directory = if entry.is_dir() {
                Some(abs_path)
            } else {
                abs_path.parent().map(|path| path.to_path_buf())
            };
            if let Some(working_directory) = working_directory {
                window.dispatch_action(
                    workspace::OpenTerminal { working_directory }.boxed_clone(),
                    cx,
                )
            }
        }
    }

    pub fn new_search_in_directory(
        &mut self,
        _: &NewSearchInDirectory,
        window: &mut Window,
        cx: &mut Context<Self>,
    ) {
        if let Some((worktree, entry)) = self.selected_sub_entry(cx) {
            let dir_path = if entry.is_dir() {
                entry.path.clone()
            } else {
                // entry is a file, use its parent directory
                match entry.path.parent() {
                    Some(parent) => Arc::from(parent),
                    None => {
                        // File at root, open search with empty filter
                        self.workspace
                            .update(cx, |workspace, cx| {
                                search::ProjectSearchView::new_search_in_directory(
                                    workspace,
                                    RelPath::empty(),
                                    window,
                                    cx,
                                );
                            })
                            .ok();
                        return;
                    }
                }
            };

            let include_root = self.project.read(cx).visible_worktrees(cx).count() > 1;
            let dir_path = if include_root {
                worktree.read(cx).root_name().join(&dir_path)
            } else {
                dir_path
            };

            self.workspace
                .update(cx, |workspace, cx| {
                    search::ProjectSearchView::new_search_in_directory(
                        workspace, &dir_path, window, cx,
                    );
                })
                .ok();
        }
    }

    fn move_entry(
        &mut self,
        entry_to_move: ProjectEntryId,
        destination: ProjectEntryId,
        destination_is_file: bool,
        cx: &mut Context<Self>,
    ) {
        if self
            .project
            .read(cx)
            .entry_is_worktree_root(entry_to_move, cx)
        {
            self.move_worktree_root(entry_to_move, destination, cx)
        } else {
            self.move_worktree_entry(entry_to_move, destination, destination_is_file, cx)
        }
    }

    fn move_worktree_root(
        &mut self,
        entry_to_move: ProjectEntryId,
        destination: ProjectEntryId,
        cx: &mut Context<Self>,
    ) {
        self.project.update(cx, |project, cx| {
            let Some(worktree_to_move) = project.worktree_for_entry(entry_to_move, cx) else {
                return;
            };
            let Some(destination_worktree) = project.worktree_for_entry(destination, cx) else {
                return;
            };

            let worktree_id = worktree_to_move.read(cx).id();
            let destination_id = destination_worktree.read(cx).id();

            project
                .move_worktree(worktree_id, destination_id, cx)
                .log_err();
        });
    }

    fn move_worktree_entry(
        &mut self,
        entry_to_move: ProjectEntryId,
        destination_entry: ProjectEntryId,
        destination_is_file: bool,
        cx: &mut Context<Self>,
    ) {
        if entry_to_move == destination_entry {
            return;
        }

        let destination_worktree = self.project.update(cx, |project, cx| {
            let source_path = project.path_for_entry(entry_to_move, cx)?;
            let destination_path = project.path_for_entry(destination_entry, cx)?;
            let destination_worktree_id = destination_path.worktree_id;

            let mut destination_path = destination_path.path.as_ref();
            if destination_is_file {
                destination_path = destination_path.parent()?;
            }

            let mut new_path = destination_path.to_rel_path_buf();
            new_path.push(RelPath::unix(source_path.path.file_name()?).unwrap());
            if new_path.as_rel_path() != source_path.path.as_ref() {
                let task = project.rename_entry(
                    entry_to_move,
                    (destination_worktree_id, new_path).into(),
                    cx,
                );
                cx.foreground_executor().spawn(task).detach_and_log_err(cx);
            }

            project.worktree_id_for_entry(destination_entry, cx)
        });

        if let Some(destination_worktree) = destination_worktree {
            self.expand_entry(destination_worktree, destination_entry, cx);
        }
    }

    fn index_for_selection(&self, selection: SelectedEntry) -> Option<(usize, usize, usize)> {
        self.index_for_entry(selection.entry_id, selection.worktree_id)
    }

    fn disjoint_entries(&self, cx: &App) -> BTreeSet<SelectedEntry> {
        let marked_entries = self.effective_entries();
        let mut sanitized_entries = BTreeSet::new();
        if marked_entries.is_empty() {
            return sanitized_entries;
        }

        let project = self.project.read(cx);
        let marked_entries_by_worktree: HashMap<WorktreeId, Vec<SelectedEntry>> = marked_entries
            .into_iter()
            .filter(|entry| !project.entry_is_worktree_root(entry.entry_id, cx))
            .fold(HashMap::default(), |mut map, entry| {
                map.entry(entry.worktree_id).or_default().push(entry);
                map
            });

        for (worktree_id, marked_entries) in marked_entries_by_worktree {
            if let Some(worktree) = project.worktree_for_id(worktree_id, cx) {
                let worktree = worktree.read(cx);
                let marked_dir_paths = marked_entries
                    .iter()
                    .filter_map(|entry| {
                        worktree.entry_for_id(entry.entry_id).and_then(|entry| {
                            if entry.is_dir() {
                                Some(entry.path.as_ref())
                            } else {
                                None
                            }
                        })
                    })
                    .collect::<BTreeSet<_>>();

                sanitized_entries.extend(marked_entries.into_iter().filter(|entry| {
                    let Some(entry_info) = worktree.entry_for_id(entry.entry_id) else {
                        return false;
                    };
                    let entry_path = entry_info.path.as_ref();
                    let inside_marked_dir = marked_dir_paths.iter().any(|&marked_dir_path| {
                        entry_path != marked_dir_path && entry_path.starts_with(marked_dir_path)
                    });
                    !inside_marked_dir
                }));
            }
        }

        sanitized_entries
    }

    fn effective_entries(&self) -> BTreeSet<SelectedEntry> {
        if let Some(selection) = self.state.selection {
            let selection = SelectedEntry {
                entry_id: self.resolve_entry(selection.entry_id),
                worktree_id: selection.worktree_id,
            };

            // Default to using just the selected item when nothing is marked.
            if self.marked_entries.is_empty() {
                return BTreeSet::from([selection]);
            }

            // Allow operating on the selected item even when something else is marked,
            // making it easier to perform one-off actions without clearing a mark.
            if self.marked_entries.len() == 1 && !self.marked_entries.contains(&selection) {
                return BTreeSet::from([selection]);
            }
        }

        // Return only marked entries since we've already handled special cases where
        // only selection should take precedence. At this point, marked entries may or
        // may not include the current selection, which is intentional.
        self.marked_entries
            .iter()
            .map(|entry| SelectedEntry {
                entry_id: self.resolve_entry(entry.entry_id),
                worktree_id: entry.worktree_id,
            })
            .collect::<BTreeSet<_>>()
    }

    /// Finds the currently selected subentry for a given leaf entry id. If a given entry
    /// has no ancestors, the project entry ID that's passed in is returned as-is.
    fn resolve_entry(&self, id: ProjectEntryId) -> ProjectEntryId {
        self.state
            .ancestors
            .get(&id)
            .and_then(|ancestors| ancestors.active_ancestor())
            .unwrap_or(id)
    }

    pub fn selected_entry<'a>(&self, cx: &'a App) -> Option<(&'a Worktree, &'a project::Entry)> {
        let (worktree, entry) = self.selected_entry_handle(cx)?;
        Some((worktree.read(cx), entry))
    }

    /// Compared to selected_entry, this function resolves to the currently
    /// selected subentry if dir auto-folding is enabled.
    fn selected_sub_entry<'a>(
        &self,
        cx: &'a App,
    ) -> Option<(Entity<Worktree>, &'a project::Entry)> {
        let (worktree, mut entry) = self.selected_entry_handle(cx)?;

        let resolved_id = self.resolve_entry(entry.id);
        if resolved_id != entry.id {
            let worktree = worktree.read(cx);
            entry = worktree.entry_for_id(resolved_id)?;
        }
        Some((worktree, entry))
    }
    fn selected_entry_handle<'a>(
        &self,
        cx: &'a App,
    ) -> Option<(Entity<Worktree>, &'a project::Entry)> {
        let selection = self.state.selection?;
        let project = self.project.read(cx);
        let worktree = project.worktree_for_id(selection.worktree_id, cx)?;
        let entry = worktree.read(cx).entry_for_id(selection.entry_id)?;
        Some((worktree, entry))
    }

    fn expand_to_selection(&mut self, cx: &mut Context<Self>) -> Option<()> {
        let (worktree, entry) = self.selected_entry(cx)?;
        let expanded_dir_ids = self
            .state
            .expanded_dir_ids
            .entry(worktree.id())
            .or_default();

        for path in entry.path.ancestors() {
            let Some(entry) = worktree.entry_for_path(path) else {
                continue;
            };
            if entry.is_dir()
                && let Err(idx) = expanded_dir_ids.binary_search(&entry.id)
            {
                expanded_dir_ids.insert(idx, entry.id);
            }
        }

        Some(())
    }

    fn create_new_git_entry(
        parent_entry: &Entry,
        git_summary: GitSummary,
        new_entry_kind: EntryKind,
    ) -> GitEntry {
        GitEntry {
            entry: Entry {
                id: NEW_ENTRY_ID,
                kind: new_entry_kind,
                path: parent_entry.path.join(RelPath::unix("\0").unwrap()),
                inode: 0,
                mtime: parent_entry.mtime,
                size: parent_entry.size,
                is_ignored: parent_entry.is_ignored,
                is_hidden: parent_entry.is_hidden,
                is_external: false,
                is_private: false,
                is_always_included: parent_entry.is_always_included,
                canonical_path: parent_entry.canonical_path.clone(),
                char_bag: parent_entry.char_bag,
                is_fifo: parent_entry.is_fifo,
            },
            git_summary,
        }
    }

    fn update_visible_entries(
        &mut self,
        new_selected_entry: Option<(WorktreeId, ProjectEntryId)>,
        focus_filename_editor: bool,
        autoscroll: bool,
        window: &mut Window,
        cx: &mut Context<Self>,
    ) {
        let now = Instant::now();
        let settings = ProjectPanelSettings::get_global(cx);
        let auto_collapse_dirs = settings.auto_fold_dirs;
        let hide_gitignore = settings.hide_gitignore;
        let sort_mode = settings.sort_mode;
        let project = self.project.read(cx);
        let repo_snapshots = project.git_store().read(cx).repo_snapshots(cx);

        let old_ancestors = self.state.ancestors.clone();
        let mut new_state = State::derive(&self.state);
        new_state.last_worktree_root_id = project
            .visible_worktrees(cx)
            .next_back()
            .and_then(|worktree| worktree.read(cx).root_entry())
            .map(|entry| entry.id);
        let mut max_width_item = None;

        let visible_worktrees: Vec<_> = project
            .visible_worktrees(cx)
            .map(|worktree| worktree.read(cx).snapshot())
            .collect();
        let hide_root = settings.hide_root && visible_worktrees.len() == 1;
        let hide_hidden = settings.hide_hidden;

        let visible_entries_task = cx.spawn_in(window, async move |this, cx| {
            let new_state = cx
                .background_spawn(async move {
                    for worktree_snapshot in visible_worktrees {
                        let worktree_id = worktree_snapshot.id();

                        let expanded_dir_ids = match new_state.expanded_dir_ids.entry(worktree_id) {
                            hash_map::Entry::Occupied(e) => e.into_mut(),
                            hash_map::Entry::Vacant(e) => {
                                // The first time a worktree's root entry becomes available,
                                // mark that root entry as expanded.
                                if let Some(entry) = worktree_snapshot.root_entry() {
                                    e.insert(vec![entry.id]).as_slice()
                                } else {
                                    &[]
                                }
                            }
                        };

                        let mut new_entry_parent_id = None;
                        let mut new_entry_kind = EntryKind::Dir;
                        if let Some(edit_state) = &new_state.edit_state
                            && edit_state.worktree_id == worktree_id
                            && edit_state.is_new_entry()
                        {
                            new_entry_parent_id = Some(edit_state.entry_id);
                            new_entry_kind = if edit_state.is_dir {
                                EntryKind::Dir
                            } else {
                                EntryKind::File
                            };
                        }

                        let mut visible_worktree_entries = Vec::new();
                        let mut entry_iter =
                            GitTraversal::new(&repo_snapshots, worktree_snapshot.entries(true, 0));
                        let mut auto_folded_ancestors = vec![];
                        let worktree_abs_path = worktree_snapshot.abs_path();
                        while let Some(entry) = entry_iter.entry() {
                            if hide_root && Some(entry.entry) == worktree_snapshot.root_entry() {
                                if new_entry_parent_id == Some(entry.id) {
                                    visible_worktree_entries.push(Self::create_new_git_entry(
                                        entry.entry,
                                        entry.git_summary,
                                        new_entry_kind,
                                    ));
                                    new_entry_parent_id = None;
                                }
                                entry_iter.advance();
                                continue;
                            }
                            if auto_collapse_dirs && entry.kind.is_dir() {
                                auto_folded_ancestors.push(entry.id);
                                if !new_state.unfolded_dir_ids.contains(&entry.id)
                                    && let Some(root_path) = worktree_snapshot.root_entry()
                                {
                                    let mut child_entries =
                                        worktree_snapshot.child_entries(&entry.path);
                                    if let Some(child) = child_entries.next()
                                        && entry.path != root_path.path
                                        && child_entries.next().is_none()
                                        && child.kind.is_dir()
                                    {
                                        entry_iter.advance();

                                        continue;
                                    }
                                }
                                let depth = old_ancestors
                                    .get(&entry.id)
                                    .map(|ancestor| ancestor.current_ancestor_depth)
                                    .unwrap_or_default()
                                    .min(auto_folded_ancestors.len());
                                if let Some(edit_state) = &mut new_state.edit_state
                                    && edit_state.entry_id == entry.id
                                {
                                    edit_state.depth = depth;
                                }
                                let mut ancestors = std::mem::take(&mut auto_folded_ancestors);
                                if ancestors.len() > 1 {
                                    ancestors.reverse();
                                    new_state.ancestors.insert(
                                        entry.id,
                                        FoldedAncestors {
                                            current_ancestor_depth: depth,
                                            ancestors,
                                        },
                                    );
                                }
                            }
                            auto_folded_ancestors.clear();
                            if (!hide_gitignore || !entry.is_ignored)
                                && (!hide_hidden || !entry.is_hidden)
                            {
                                visible_worktree_entries.push(entry.to_owned());
                            }
                            let precedes_new_entry = if let Some(new_entry_id) = new_entry_parent_id
                            {
                                entry.id == new_entry_id || {
                                    new_state.ancestors.get(&entry.id).is_some_and(|entries| {
                                        entries.ancestors.contains(&new_entry_id)
                                    })
                                }
                            } else {
                                false
                            };
                            if precedes_new_entry
                                && (!hide_gitignore || !entry.is_ignored)
                                && (!hide_hidden || !entry.is_hidden)
                            {
                                visible_worktree_entries.push(Self::create_new_git_entry(
                                    entry.entry,
                                    entry.git_summary,
                                    new_entry_kind,
                                ));
                            }

                            let (depth, chars) = if Some(entry.entry)
                                == worktree_snapshot.root_entry()
                            {
                                let Some(path_name) = worktree_abs_path.file_name() else {
                                    continue;
                                };
                                let depth = 0;
                                (depth, path_name.to_string_lossy().chars().count())
                            } else if entry.is_file() {
                                let Some(path_name) = entry
                                    .path
                                    .file_name()
                                    .with_context(|| {
                                        format!("Non-root entry has no file name: {entry:?}")
                                    })
                                    .log_err()
                                else {
                                    continue;
                                };
                                let depth = entry.path.ancestors().count() - 1;
                                (depth, path_name.chars().count())
                            } else {
                                let path = new_state
                                    .ancestors
                                    .get(&entry.id)
                                    .and_then(|ancestors| {
                                        let outermost_ancestor = ancestors.ancestors.last()?;
                                        let root_folded_entry = worktree_snapshot
                                            .entry_for_id(*outermost_ancestor)?
                                            .path
                                            .as_ref();
                                        entry.path.strip_prefix(root_folded_entry).ok().and_then(
                                            |suffix| {
                                                Some(
                                                    RelPath::unix(root_folded_entry.file_name()?)
                                                        .unwrap()
                                                        .join(suffix),
                                                )
                                            },
                                        )
                                    })
                                    .or_else(|| {
                                        entry.path.file_name().map(|file_name| {
                                            RelPath::unix(file_name).unwrap().into()
                                        })
                                    })
                                    .unwrap_or_else(|| entry.path.clone());
                                let depth = path.components().count();
                                (depth, path.as_unix_str().chars().count())
                            };
                            let width_estimate =
                                item_width_estimate(depth, chars, entry.canonical_path.is_some());

                            match max_width_item.as_mut() {
                                Some((id, worktree_id, width)) => {
                                    if *width < width_estimate {
                                        *id = entry.id;
                                        *worktree_id = worktree_snapshot.id();
                                        *width = width_estimate;
                                    }
                                }
                                None => {
                                    max_width_item =
                                        Some((entry.id, worktree_snapshot.id(), width_estimate))
                                }
                            }

                            if expanded_dir_ids.binary_search(&entry.id).is_err()
                                && entry_iter.advance_to_sibling()
                            {
                                continue;
                            }
                            entry_iter.advance();
                        }

                        par_sort_worktree_entries_with_mode(
                            &mut visible_worktree_entries,
                            sort_mode,
                        );
                        new_state.visible_entries.push(VisibleEntriesForWorktree {
                            worktree_id,
                            entries: visible_worktree_entries,
                            index: OnceCell::new(),
                        })
                    }
                    if let Some((project_entry_id, worktree_id, _)) = max_width_item {
                        let mut visited_worktrees_length = 0;
                        let index = new_state
                            .visible_entries
                            .iter()
                            .find_map(|visible_entries| {
                                if worktree_id == visible_entries.worktree_id {
                                    visible_entries
                                        .entries
                                        .iter()
                                        .position(|entry| entry.id == project_entry_id)
                                } else {
                                    visited_worktrees_length += visible_entries.entries.len();
                                    None
                                }
                            });
                        if let Some(index) = index {
                            new_state.max_width_item_index = Some(visited_worktrees_length + index);
                        }
                    }
                    new_state
                })
                .await;
            this.update_in(cx, |this, window, cx| {
                let current_selection = this.state.selection;
                this.state = new_state;
                if let Some((worktree_id, entry_id)) = new_selected_entry {
                    this.state.selection = Some(SelectedEntry {
                        worktree_id,
                        entry_id,
                    });
                } else {
                    this.state.selection = current_selection;
                }
                let elapsed = now.elapsed();
                if this.last_reported_update.elapsed() > Duration::from_secs(3600) {
                    telemetry::event!(
                        "Project Panel Updated",
                        elapsed_ms = elapsed.as_millis() as u64,
                        worktree_entries = this
                            .state
                            .visible_entries
                            .iter()
                            .map(|worktree| worktree.entries.len())
                            .sum::<usize>(),
                    )
                }
                if this.update_visible_entries_task.focus_filename_editor {
                    this.update_visible_entries_task.focus_filename_editor = false;
                    this.filename_editor.update(cx, |editor, cx| {
                        window.focus(&editor.focus_handle(cx), cx);
                    });
                }
                if this.update_visible_entries_task.autoscroll {
                    this.update_visible_entries_task.autoscroll = false;
                    this.autoscroll(cx);
                }
                cx.notify();
            })
            .ok();
        });

        self.update_visible_entries_task = UpdateVisibleEntriesTask {
            _visible_entries_task: visible_entries_task,
            focus_filename_editor: focus_filename_editor
                || self.update_visible_entries_task.focus_filename_editor,
            autoscroll: autoscroll || self.update_visible_entries_task.autoscroll,
        };
    }

    fn expand_entry(
        &mut self,
        worktree_id: WorktreeId,
        entry_id: ProjectEntryId,
        cx: &mut Context<Self>,
    ) {
        self.project.update(cx, |project, cx| {
            if let Some((worktree, expanded_dir_ids)) = project
                .worktree_for_id(worktree_id, cx)
                .zip(self.state.expanded_dir_ids.get_mut(&worktree_id))
            {
                project.expand_entry(worktree_id, entry_id, cx);
                let worktree = worktree.read(cx);

                if let Some(mut entry) = worktree.entry_for_id(entry_id) {
                    loop {
                        if let Err(ix) = expanded_dir_ids.binary_search(&entry.id) {
                            expanded_dir_ids.insert(ix, entry.id);
                        }

                        if let Some(parent_entry) =
                            entry.path.parent().and_then(|p| worktree.entry_for_path(p))
                        {
                            entry = parent_entry;
                        } else {
                            break;
                        }
                    }
                }
            }
        });
    }

    fn drop_external_files(
        &mut self,
        paths: &[PathBuf],
        entry_id: ProjectEntryId,
        window: &mut Window,
        cx: &mut Context<Self>,
    ) {
        let mut paths: Vec<Arc<Path>> = paths.iter().map(|path| Arc::from(path.clone())).collect();

        let open_file_after_drop = paths.len() == 1 && paths[0].is_file();

        let Some((target_directory, worktree, fs)) = maybe!({
            let project = self.project.read(cx);
            let fs = project.fs().clone();
            let worktree = project.worktree_for_entry(entry_id, cx)?;
            let entry = worktree.read(cx).entry_for_id(entry_id)?;
            let path = entry.path.clone();
            let target_directory = if entry.is_dir() {
                path
            } else {
                path.parent()?.into()
            };
            Some((target_directory, worktree, fs))
        }) else {
            return;
        };

        let mut paths_to_replace = Vec::new();
        for path in &paths {
            if let Some(name) = path.file_name()
                && let Some(name) = name.to_str()
            {
                let target_path = target_directory.join(RelPath::unix(name).unwrap());
                if worktree.read(cx).entry_for_path(&target_path).is_some() {
                    paths_to_replace.push((name.to_string(), path.clone()));
                }
            }
        }

        cx.spawn_in(window, async move |this, cx| {
            async move {
                for (filename, original_path) in &paths_to_replace {
                    let prompt_message = format!(
                        concat!(
                            "A file or folder with name {} ",
                            "already exists in the destination folder. ",
                            "Do you want to replace it?"
                        ),
                        filename
                    );
                    let answer = cx
                        .update(|window, cx| {
                            window.prompt(
                                PromptLevel::Info,
                                &prompt_message,
                                None,
                                &["Replace", "Cancel"],
                                cx,
                            )
                        })?
                        .await?;

                    if answer == 1
                        && let Some(item_idx) = paths.iter().position(|p| p == original_path)
                    {
                        paths.remove(item_idx);
                    }
                }

                if paths.is_empty() {
                    return Ok(());
                }

                let task = worktree.update(cx, |worktree, cx| {
                    worktree.copy_external_entries(target_directory, paths, fs, cx)
                })?;

                let opened_entries = task
                    .await
                    .with_context(|| "failed to copy external paths")?;
                this.update(cx, |this, cx| {
                    if open_file_after_drop && !opened_entries.is_empty() {
                        let settings = ProjectPanelSettings::get_global(cx);
                        if settings.auto_open.should_open_on_drop() {
                            this.open_entry(opened_entries[0], true, false, cx);
                        }
                    }
                })
            }
            .log_err()
            .await
        })
        .detach();
    }

    fn refresh_drag_cursor_style(
        &self,
        modifiers: &Modifiers,
        window: &mut Window,
        cx: &mut Context<Self>,
    ) {
        if let Some(existing_cursor) = cx.active_drag_cursor_style() {
            let new_cursor = if Self::is_copy_modifier_set(modifiers) {
                CursorStyle::DragCopy
            } else {
                CursorStyle::PointingHand
            };
            if existing_cursor != new_cursor {
                cx.set_active_drag_cursor_style(new_cursor, window);
            }
        }
    }

    fn is_copy_modifier_set(modifiers: &Modifiers) -> bool {
        cfg!(target_os = "macos") && modifiers.alt
            || cfg!(not(target_os = "macos")) && modifiers.control
    }

    fn drag_onto(
        &mut self,
        selections: &DraggedSelection,
        target_entry_id: ProjectEntryId,
        is_file: bool,
        window: &mut Window,
        cx: &mut Context<Self>,
    ) {
        if Self::is_copy_modifier_set(&window.modifiers()) {
            let _ = maybe!({
                let project = self.project.read(cx);
                let target_worktree = project.worktree_for_entry(target_entry_id, cx)?;
                let worktree_id = target_worktree.read(cx).id();
                let target_entry = target_worktree
                    .read(cx)
                    .entry_for_id(target_entry_id)?
                    .clone();

                let mut copy_tasks = Vec::new();
                let mut disambiguation_range = None;
                for selection in selections.items() {
                    let (new_path, new_disambiguation_range) = self.create_paste_path(
                        selection,
                        (target_worktree.clone(), &target_entry),
                        cx,
                    )?;

                    let task = self.project.update(cx, |project, cx| {
                        project.copy_entry(selection.entry_id, (worktree_id, new_path).into(), cx)
                    });
                    copy_tasks.push(task);
                    disambiguation_range = new_disambiguation_range.or(disambiguation_range);
                }

                let item_count = copy_tasks.len();

                cx.spawn_in(window, async move |project_panel, cx| {
                    let mut last_succeed = None;
                    for task in copy_tasks.into_iter() {
                        if let Some(Some(entry)) = task.await.log_err() {
                            last_succeed = Some(entry.id);
                        }
                    }
                    // update selection
                    if let Some(entry_id) = last_succeed {
                        project_panel
                            .update_in(cx, |project_panel, window, cx| {
                                project_panel.state.selection = Some(SelectedEntry {
                                    worktree_id,
                                    entry_id,
                                });

                                // if only one entry was dragged and it was disambiguated, open the rename editor
                                if item_count == 1 && disambiguation_range.is_some() {
                                    project_panel.rename_impl(disambiguation_range, window, cx);
                                }
                            })
                            .ok();
                    }
                })
                .detach();
                Some(())
            });
        } else {
            for selection in selections.items() {
                self.move_entry(selection.entry_id, target_entry_id, is_file, cx);
            }
        }
    }

    fn index_for_entry(
        &self,
        entry_id: ProjectEntryId,
        worktree_id: WorktreeId,
    ) -> Option<(usize, usize, usize)> {
        let mut total_ix = 0;
        for (worktree_ix, visible) in self.state.visible_entries.iter().enumerate() {
            if worktree_id != visible.worktree_id {
                total_ix += visible.entries.len();
                continue;
            }

            return visible
                .entries
                .iter()
                .enumerate()
                .find(|(_, entry)| entry.id == entry_id)
                .map(|(ix, _)| (worktree_ix, ix, total_ix + ix));
        }
        None
    }

    fn entry_at_index(&self, index: usize) -> Option<(WorktreeId, GitEntryRef<'_>)> {
        let mut offset = 0;
        for worktree in &self.state.visible_entries {
            let current_len = worktree.entries.len();
            if index < offset + current_len {
                return worktree
                    .entries
                    .get(index - offset)
                    .map(|entry| (worktree.worktree_id, entry.to_ref()));
            }
            offset += current_len;
        }
        None
    }

    fn iter_visible_entries(
        &self,
        range: Range<usize>,
        window: &mut Window,
        cx: &mut Context<ProjectPanel>,
        mut callback: impl FnMut(
            &Entry,
            usize,
            &HashSet<Arc<RelPath>>,
            &mut Window,
            &mut Context<ProjectPanel>,
        ),
    ) {
        let mut ix = 0;
        for visible in &self.state.visible_entries {
            if ix >= range.end {
                return;
            }

            if ix + visible.entries.len() <= range.start {
                ix += visible.entries.len();
                continue;
            }

            let end_ix = range.end.min(ix + visible.entries.len());
            let entry_range = range.start.saturating_sub(ix)..end_ix - ix;
            let entries = visible
                .index
                .get_or_init(|| visible.entries.iter().map(|e| e.path.clone()).collect());
            let base_index = ix + entry_range.start;
            for (i, entry) in visible.entries[entry_range].iter().enumerate() {
                let global_index = base_index + i;
                callback(entry, global_index, entries, window, cx);
            }
            ix = end_ix;
        }
    }

    fn for_each_visible_entry(
        &self,
        range: Range<usize>,
        window: &mut Window,
        cx: &mut Context<ProjectPanel>,
        mut callback: impl FnMut(ProjectEntryId, EntryDetails, &mut Window, &mut Context<ProjectPanel>),
    ) {
        let mut ix = 0;
        for visible in &self.state.visible_entries {
            if ix >= range.end {
                return;
            }

            if ix + visible.entries.len() <= range.start {
                ix += visible.entries.len();
                continue;
            }

            let end_ix = range.end.min(ix + visible.entries.len());
            let git_status_setting = {
                let settings = ProjectPanelSettings::get_global(cx);
                settings.git_status
            };
            if let Some(worktree) = self
                .project
                .read(cx)
                .worktree_for_id(visible.worktree_id, cx)
            {
                let snapshot = worktree.read(cx).snapshot();
                let root_name = snapshot.root_name();

                let entry_range = range.start.saturating_sub(ix)..end_ix - ix;
                let entries = visible
                    .index
                    .get_or_init(|| visible.entries.iter().map(|e| e.path.clone()).collect());
                for entry in visible.entries[entry_range].iter() {
                    let status = git_status_setting
                        .then_some(entry.git_summary)
                        .unwrap_or_default();

                    let mut details = self.details_for_entry(
                        entry,
                        visible.worktree_id,
                        root_name,
                        entries,
                        status,
                        None,
                        window,
                        cx,
                    );

                    if let Some(edit_state) = &self.state.edit_state {
                        let is_edited_entry = if edit_state.is_new_entry() {
                            entry.id == NEW_ENTRY_ID
                        } else {
                            entry.id == edit_state.entry_id
                                || self.state.ancestors.get(&entry.id).is_some_and(
                                    |auto_folded_dirs| {
                                        auto_folded_dirs.ancestors.contains(&edit_state.entry_id)
                                    },
                                )
                        };

                        if is_edited_entry {
                            if let Some(processing_filename) = &edit_state.processing_filename {
                                details.is_processing = true;
                                if let Some(ancestors) = edit_state
                                    .leaf_entry_id
                                    .and_then(|entry| self.state.ancestors.get(&entry))
                                {
                                    let position = ancestors.ancestors.iter().position(|entry_id| *entry_id == edit_state.entry_id).expect("Edited sub-entry should be an ancestor of selected leaf entry") + 1;
                                    let all_components = ancestors.ancestors.len();

                                    let prefix_components = all_components - position;
                                    let suffix_components = position.checked_sub(1);
                                    let mut previous_components =
                                        Path::new(&details.filename).components();
                                    let mut new_path = previous_components
                                        .by_ref()
                                        .take(prefix_components)
                                        .collect::<PathBuf>();
                                    if let Some(last_component) =
                                        processing_filename.components().next_back()
                                    {
                                        new_path.push(last_component);
                                        previous_components.next();
                                    }

                                    if suffix_components.is_some() {
                                        new_path.push(previous_components);
                                    }
                                    if let Some(str) = new_path.to_str() {
                                        details.filename.clear();
                                        details.filename.push_str(str);
                                    }
                                } else {
                                    details.filename.clear();
                                    details.filename.push_str(processing_filename.as_unix_str());
                                }
                            } else {
                                if edit_state.is_new_entry() {
                                    details.filename.clear();
                                }
                                details.is_editing = true;
                            }
                        }
                    }

                    callback(entry.id, details, window, cx);
                }
            }
            ix = end_ix;
        }
    }

    fn find_entry_in_worktree(
        &self,
        worktree_id: WorktreeId,
        reverse_search: bool,
        only_visible_entries: bool,
        predicate: impl Fn(GitEntryRef, WorktreeId) -> bool,
        cx: &mut Context<Self>,
    ) -> Option<GitEntry> {
        if only_visible_entries {
            let entries = self
                .state
                .visible_entries
                .iter()
                .find_map(|visible| {
                    if worktree_id == visible.worktree_id {
                        Some(&visible.entries)
                    } else {
                        None
                    }
                })?
                .clone();

            return utils::ReversibleIterable::new(entries.iter(), reverse_search)
                .find(|ele| predicate(ele.to_ref(), worktree_id))
                .cloned();
        }

        let repo_snapshots = self
            .project
            .read(cx)
            .git_store()
            .read(cx)
            .repo_snapshots(cx);
        let worktree = self.project.read(cx).worktree_for_id(worktree_id, cx)?;
        worktree.read_with(cx, |tree, _| {
            utils::ReversibleIterable::new(
                GitTraversal::new(&repo_snapshots, tree.entries(true, 0usize)),
                reverse_search,
            )
            .find_single_ended(|ele| predicate(*ele, worktree_id))
            .map(|ele| ele.to_owned())
        })
    }

    fn find_entry(
        &self,
        start: Option<&SelectedEntry>,
        reverse_search: bool,
        predicate: impl Fn(GitEntryRef, WorktreeId) -> bool,
        cx: &mut Context<Self>,
    ) -> Option<SelectedEntry> {
        let mut worktree_ids: Vec<_> = self
            .state
            .visible_entries
            .iter()
            .map(|worktree| worktree.worktree_id)
            .collect();
        let repo_snapshots = self
            .project
            .read(cx)
            .git_store()
            .read(cx)
            .repo_snapshots(cx);

        let mut last_found: Option<SelectedEntry> = None;

        if let Some(start) = start {
            let worktree = self
                .project
                .read(cx)
                .worktree_for_id(start.worktree_id, cx)?
                .read(cx);

            let search = {
                let entry = worktree.entry_for_id(start.entry_id)?;
                let root_entry = worktree.root_entry()?;
                let tree_id = worktree.id();

                let mut first_iter = GitTraversal::new(
                    &repo_snapshots,
                    worktree.traverse_from_path(true, true, true, entry.path.as_ref()),
                );

                if reverse_search {
                    first_iter.next();
                }

                let first = first_iter
                    .enumerate()
                    .take_until(|(count, entry)| entry.entry == root_entry && *count != 0usize)
                    .map(|(_, entry)| entry)
                    .find(|ele| predicate(*ele, tree_id))
                    .map(|ele| ele.to_owned());

                let second_iter =
                    GitTraversal::new(&repo_snapshots, worktree.entries(true, 0usize));

                let second = if reverse_search {
                    second_iter
                        .take_until(|ele| ele.id == start.entry_id)
                        .filter(|ele| predicate(*ele, tree_id))
                        .last()
                        .map(|ele| ele.to_owned())
                } else {
                    second_iter
                        .take_while(|ele| ele.id != start.entry_id)
                        .filter(|ele| predicate(*ele, tree_id))
                        .last()
                        .map(|ele| ele.to_owned())
                };

                if reverse_search {
                    Some((second, first))
                } else {
                    Some((first, second))
                }
            };

            if let Some((first, second)) = search {
                let first = first.map(|entry| SelectedEntry {
                    worktree_id: start.worktree_id,
                    entry_id: entry.id,
                });

                let second = second.map(|entry| SelectedEntry {
                    worktree_id: start.worktree_id,
                    entry_id: entry.id,
                });

                if first.is_some() {
                    return first;
                }
                last_found = second;

                let idx = worktree_ids
                    .iter()
                    .enumerate()
                    .find(|(_, ele)| **ele == start.worktree_id)
                    .map(|(idx, _)| idx);

                if let Some(idx) = idx {
                    worktree_ids.rotate_left(idx + 1usize);
                    worktree_ids.pop();
                }
            }
        }

        for tree_id in worktree_ids.into_iter() {
            if let Some(found) =
                self.find_entry_in_worktree(tree_id, reverse_search, false, &predicate, cx)
            {
                return Some(SelectedEntry {
                    worktree_id: tree_id,
                    entry_id: found.id,
                });
            }
        }

        last_found
    }

    fn find_visible_entry(
        &self,
        start: Option<&SelectedEntry>,
        reverse_search: bool,
        predicate: impl Fn(GitEntryRef, WorktreeId) -> bool,
        cx: &mut Context<Self>,
    ) -> Option<SelectedEntry> {
        let mut worktree_ids: Vec<_> = self
            .state
            .visible_entries
            .iter()
            .map(|worktree| worktree.worktree_id)
            .collect();

        let mut last_found: Option<SelectedEntry> = None;

        if let Some(start) = start {
            let entries = self
                .state
                .visible_entries
                .iter()
                .find(|worktree| worktree.worktree_id == start.worktree_id)
                .map(|worktree| &worktree.entries)?;

            let mut start_idx = entries
                .iter()
                .enumerate()
                .find(|(_, ele)| ele.id == start.entry_id)
                .map(|(idx, _)| idx)?;

            if reverse_search {
                start_idx = start_idx.saturating_add(1usize);
            }

            let (left, right) = entries.split_at_checked(start_idx)?;

            let (first_iter, second_iter) = if reverse_search {
                (
                    utils::ReversibleIterable::new(left.iter(), reverse_search),
                    utils::ReversibleIterable::new(right.iter(), reverse_search),
                )
            } else {
                (
                    utils::ReversibleIterable::new(right.iter(), reverse_search),
                    utils::ReversibleIterable::new(left.iter(), reverse_search),
                )
            };

            let first_search = first_iter.find(|ele| predicate(ele.to_ref(), start.worktree_id));
            let second_search = second_iter.find(|ele| predicate(ele.to_ref(), start.worktree_id));

            if first_search.is_some() {
                return first_search.map(|entry| SelectedEntry {
                    worktree_id: start.worktree_id,
                    entry_id: entry.id,
                });
            }

            last_found = second_search.map(|entry| SelectedEntry {
                worktree_id: start.worktree_id,
                entry_id: entry.id,
            });

            let idx = worktree_ids
                .iter()
                .enumerate()
                .find(|(_, ele)| **ele == start.worktree_id)
                .map(|(idx, _)| idx);

            if let Some(idx) = idx {
                worktree_ids.rotate_left(idx + 1usize);
                worktree_ids.pop();
            }
        }

        for tree_id in worktree_ids.into_iter() {
            if let Some(found) =
                self.find_entry_in_worktree(tree_id, reverse_search, true, &predicate, cx)
            {
                return Some(SelectedEntry {
                    worktree_id: tree_id,
                    entry_id: found.id,
                });
            }
        }

        last_found
    }

    fn calculate_depth_and_difference(
        entry: &Entry,
        visible_worktree_entries: &HashSet<Arc<RelPath>>,
    ) -> (usize, usize) {
        let (depth, difference) = entry
            .path
            .ancestors()
            .skip(1) // Skip the entry itself
            .find_map(|ancestor| {
                if let Some(parent_entry) = visible_worktree_entries.get(ancestor) {
                    let entry_path_components_count = entry.path.components().count();
                    let parent_path_components_count = parent_entry.components().count();
                    let difference = entry_path_components_count - parent_path_components_count;
                    let depth = parent_entry
                        .ancestors()
                        .skip(1)
                        .filter(|ancestor| visible_worktree_entries.contains(*ancestor))
                        .count();
                    Some((depth + 1, difference))
                } else {
                    None
                }
            })
            .unwrap_or_else(|| (0, entry.path.components().count()));

        (depth, difference)
    }

    fn highlight_entry_for_external_drag(
        &self,
        target_entry: &Entry,
        target_worktree: &Worktree,
    ) -> Option<ProjectEntryId> {
        // Always highlight directory or parent directory if it's file
        if target_entry.is_dir() {
            Some(target_entry.id)
        } else {
            target_entry
                .path
                .parent()
                .and_then(|parent_path| target_worktree.entry_for_path(parent_path))
                .map(|parent_entry| parent_entry.id)
        }
    }

    fn highlight_entry_for_selection_drag(
        &self,
        target_entry: &Entry,
        target_worktree: &Worktree,
        drag_state: &DraggedSelection,
        cx: &Context<Self>,
    ) -> Option<ProjectEntryId> {
        let target_parent_path = target_entry.path.parent();

        // In case of single item drag, we do not highlight existing
        // directory which item belongs too
        if drag_state.items().count() == 1
            && drag_state.active_selection.worktree_id == target_worktree.id()
        {
            let active_entry_path = self
                .project
                .read(cx)
                .path_for_entry(drag_state.active_selection.entry_id, cx)?;

            if let Some(active_parent_path) = active_entry_path.path.parent() {
                // Do not highlight active entry parent
                if active_parent_path == target_entry.path.as_ref() {
                    return None;
                }

                // Do not highlight active entry sibling files
                if Some(active_parent_path) == target_parent_path && target_entry.is_file() {
                    return None;
                }
            }
        }

        // Always highlight directory or parent directory if it's file
        if target_entry.is_dir() {
            Some(target_entry.id)
        } else {
            target_parent_path
                .and_then(|parent_path| target_worktree.entry_for_path(parent_path))
                .map(|parent_entry| parent_entry.id)
        }
    }

    fn should_highlight_background_for_selection_drag(
        &self,
        drag_state: &DraggedSelection,
        last_root_id: ProjectEntryId,
        cx: &App,
    ) -> bool {
        // Always highlight for multiple entries
        if drag_state.items().count() > 1 {
            return true;
        }

        // Since root will always have empty relative path
        if let Some(entry_path) = self
            .project
            .read(cx)
            .path_for_entry(drag_state.active_selection.entry_id, cx)
        {
            if let Some(parent_path) = entry_path.path.parent() {
                if !parent_path.is_empty() {
                    return true;
                }
            }
        }

        // If parent is empty, check if different worktree
        if let Some(last_root_worktree_id) = self
            .project
            .read(cx)
            .worktree_id_for_entry(last_root_id, cx)
        {
            if drag_state.active_selection.worktree_id != last_root_worktree_id {
                return true;
            }
        }

        false
    }

    fn render_entry(
        &self,
        entry_id: ProjectEntryId,
        details: EntryDetails,
        window: &mut Window,
        cx: &mut Context<Self>,
    ) -> Stateful<Div> {
        const GROUP_NAME: &str = "project_entry";

        let kind = details.kind;
        let is_sticky = details.sticky.is_some();
        let sticky_index = details.sticky.as_ref().map(|this| this.sticky_index);
        let settings = ProjectPanelSettings::get_global(cx);
        let show_editor = details.is_editing && !details.is_processing;

        let selection = SelectedEntry {
            worktree_id: details.worktree_id,
            entry_id,
        };

        let is_marked = self.marked_entries.contains(&selection);
        let is_active = self
            .state
            .selection
            .is_some_and(|selection| selection.entry_id == entry_id);

        let file_name = details.filename.clone();

        let mut icon = details.icon.clone();
        if settings.file_icons && show_editor && details.kind.is_file() {
            let filename = self.filename_editor.read(cx).text(cx);
            if filename.len() > 2 {
                icon = FileIcons::get_icon(Path::new(&filename), cx);
            }
        }

        let filename_text_color = details.filename_text_color;
        let diagnostic_severity = details.diagnostic_severity;
        let item_colors = get_item_color(is_sticky, cx);

        let canonical_path = details
            .canonical_path
            .as_ref()
            .map(|f| f.to_string_lossy().into_owned());
        let path_style = self.project.read(cx).path_style(cx);
        let path = details.path.clone();
        let path_for_external_paths = path.clone();
        let path_for_dragged_selection = path.clone();

        let depth = details.depth;
        let worktree_id = details.worktree_id;
        let dragged_selection = DraggedSelection {
            active_selection: SelectedEntry {
                worktree_id: selection.worktree_id,
                entry_id: self.resolve_entry(selection.entry_id),
            },
            marked_selections: Arc::from(self.marked_entries.clone()),
        };

        let bg_color = if is_marked {
            item_colors.marked
        } else {
            item_colors.default
        };

        let bg_hover_color = if is_marked {
            item_colors.marked
        } else {
            item_colors.hover
        };

        let validation_color_and_message = if show_editor {
            match self
                .state
                .edit_state
                .as_ref()
                .map_or(ValidationState::None, |e| e.validation_state.clone())
            {
                ValidationState::Error(msg) => Some((Color::Error.color(cx), msg)),
                ValidationState::Warning(msg) => Some((Color::Warning.color(cx), msg)),
                ValidationState::None => None,
            }
        } else {
            None
        };

        let border_color =
            if !self.mouse_down && is_active && self.focus_handle.contains_focused(window, cx) {
                match validation_color_and_message {
                    Some((color, _)) => color,
                    None => item_colors.focused,
                }
            } else {
                bg_color
            };

        let border_hover_color =
            if !self.mouse_down && is_active && self.focus_handle.contains_focused(window, cx) {
                match validation_color_and_message {
                    Some((color, _)) => color,
                    None => item_colors.focused,
                }
            } else {
                bg_hover_color
            };

        let folded_directory_drag_target = self.folded_directory_drag_target;
        let is_highlighted = {
            if let Some(highlight_entry_id) =
                self.drag_target_entry
                    .as_ref()
                    .and_then(|drag_target| match drag_target {
                        DragTarget::Entry {
                            highlight_entry_id, ..
                        } => Some(*highlight_entry_id),
                        DragTarget::Background => self.state.last_worktree_root_id,
                    })
            {
                // Highlight if same entry or it's children
                if entry_id == highlight_entry_id {
                    true
                } else {
                    maybe!({
                        let worktree = self.project.read(cx).worktree_for_id(worktree_id, cx)?;
                        let highlight_entry = worktree.read(cx).entry_for_id(highlight_entry_id)?;
                        Some(path.starts_with(&highlight_entry.path))
                    })
                    .unwrap_or(false)
                }
            } else {
                false
            }
        };

        let id: ElementId = if is_sticky {
            SharedString::from(format!("project_panel_sticky_item_{}", entry_id.to_usize())).into()
        } else {
            (entry_id.to_proto() as usize).into()
        };

        div()
            .id(id.clone())
            .relative()
            .group(GROUP_NAME)
            .cursor_pointer()
            .rounded_none()
            .bg(bg_color)
            .border_1()
            .border_r_2()
            .border_color(border_color)
            .hover(|style| style.bg(bg_hover_color).border_color(border_hover_color))
            .when(is_sticky, |this| {
                this.block_mouse_except_scroll()
            })
            .when(!is_sticky, |this| {
                this
                .when(is_highlighted && folded_directory_drag_target.is_none(), |this| this.border_color(transparent_white()).bg(item_colors.drag_over))
                .when(settings.drag_and_drop, |this| this
                .on_drag_move::<ExternalPaths>(cx.listener(
                    move |this, event: &DragMoveEvent<ExternalPaths>, _, cx| {
                        let is_current_target = this.drag_target_entry.as_ref()
                             .and_then(|entry| match entry {
                                 DragTarget::Entry { entry_id: target_id, .. } => Some(*target_id),
                                 DragTarget::Background { .. } => None,
                             }) == Some(entry_id);

                        if !event.bounds.contains(&event.event.position) {
                            // Entry responsible for setting drag target is also responsible to
                            // clear it up after drag is out of bounds
                            if is_current_target {
                                this.drag_target_entry = None;
                            }
                            return;
                        }

                        if is_current_target {
                            return;
                        }

                        this.marked_entries.clear();

                        let Some((entry_id, highlight_entry_id)) = maybe!({
                            let target_worktree = this.project.read(cx).worktree_for_id(selection.worktree_id, cx)?.read(cx);
                            let target_entry = target_worktree.entry_for_path(&path_for_external_paths)?;
                            let highlight_entry_id = this.highlight_entry_for_external_drag(target_entry, target_worktree)?;
                            Some((target_entry.id, highlight_entry_id))
                        }) else {
                            return;
                        };

                        this.drag_target_entry = Some(DragTarget::Entry {
                            entry_id,
                            highlight_entry_id,
                        });

                    },
                ))
                .on_drop(cx.listener(
                    move |this, external_paths: &ExternalPaths, window, cx| {
                        this.drag_target_entry = None;
                        this.hover_scroll_task.take();
                        this.drop_external_files(external_paths.paths(), entry_id, window, cx);
                        cx.stop_propagation();
                    },
                ))
                .on_drag_move::<DraggedSelection>(cx.listener(
                    move |this, event: &DragMoveEvent<DraggedSelection>, window, cx| {
                        let is_current_target = this.drag_target_entry.as_ref()
                             .and_then(|entry| match entry {
                                 DragTarget::Entry { entry_id: target_id, .. } => Some(*target_id),
                                 DragTarget::Background { .. } => None,
                             }) == Some(entry_id);

                        if !event.bounds.contains(&event.event.position) {
                            // Entry responsible for setting drag target is also responsible to
                            // clear it up after drag is out of bounds
                            if is_current_target {
                                this.drag_target_entry = None;
                            }
                            return;
                        }

                        if is_current_target {
                            return;
                        }

                        let drag_state = event.drag(cx);

                        if drag_state.items().count() == 1 {
                            this.marked_entries.clear();
                            this.marked_entries.push(drag_state.active_selection);
                        }

                        let Some((entry_id, highlight_entry_id)) = maybe!({
                            let target_worktree = this.project.read(cx).worktree_for_id(selection.worktree_id, cx)?.read(cx);
                            let target_entry = target_worktree.entry_for_path(&path_for_dragged_selection)?;
                            let highlight_entry_id = this.highlight_entry_for_selection_drag(target_entry, target_worktree, drag_state, cx)?;
                            Some((target_entry.id, highlight_entry_id))
                        }) else {
                            return;
                        };

                        this.drag_target_entry = Some(DragTarget::Entry {
                            entry_id,
                            highlight_entry_id,
                        });

                        this.hover_expand_task.take();

                        if !kind.is_dir()
                            || this
                                .state
                                .expanded_dir_ids
                                .get(&details.worktree_id)
                                .is_some_and(|ids| ids.binary_search(&entry_id).is_ok())
                        {
                            return;
                        }

                        let bounds = event.bounds;
                        this.hover_expand_task =
                            Some(cx.spawn_in(window, async move |this, cx| {
                                cx.background_executor()
                                    .timer(Duration::from_millis(500))
                                    .await;
                                this.update_in(cx, |this, window, cx| {
                                    this.hover_expand_task.take();
                                    if this.drag_target_entry.as_ref().and_then(|entry| match entry {
                                        DragTarget::Entry { entry_id: target_id, .. } => Some(*target_id),
                                        DragTarget::Background { .. } => None,
                                    }) == Some(entry_id)
                                        && bounds.contains(&window.mouse_position())
                                    {
                                        this.expand_entry(worktree_id, entry_id, cx);
                                        this.update_visible_entries(
                                            Some((worktree_id, entry_id)),
                                            false,
                                            false,
                                            window,
                                            cx,
                                        );
                                        cx.notify();
                                    }
                                })
                                .ok();
                            }));
                    },
                ))
                .on_drag(
                    dragged_selection,
                    {
                        let active_component = self.state.ancestors.get(&entry_id).and_then(|ancestors| ancestors.active_component(&details.filename));
                        move |selection, click_offset, _window, cx| {
                            let filename = active_component.as_ref().unwrap_or_else(|| &details.filename);
                            cx.new(|_| DraggedProjectEntryView {
                                icon: details.icon.clone(),
                                filename: filename.clone(),
                                click_offset,
                                selection: selection.active_selection,
                                selections: selection.marked_selections.clone(),
                            })
                        }
                    }
                )
                .on_drop(
                    cx.listener(move |this, selections: &DraggedSelection, window, cx| {
                        this.drag_target_entry = None;
                        this.hover_scroll_task.take();
                        this.hover_expand_task.take();
                        if folded_directory_drag_target.is_some() {
                            return;
                        }
                        this.drag_onto(selections, entry_id, kind.is_file(), window, cx);
                    }),
                ))
            })
            .on_mouse_down(
                MouseButton::Left,
                cx.listener(move |this, _, _, cx| {
                    this.mouse_down = true;
                    cx.propagate();
                }),
            )
            .on_click(
                cx.listener(move |project_panel, event: &gpui::ClickEvent, window, cx| {
                    if event.is_right_click() || event.first_focus()
                        || show_editor
                    {
                        return;
                    }
                    if event.standard_click() {
                        project_panel.mouse_down = false;
                    }
                    cx.stop_propagation();

                    if let Some(selection) = project_panel.state.selection.filter(|_| event.modifiers().shift) {
                        let current_selection = project_panel.index_for_selection(selection);
                        let clicked_entry = SelectedEntry {
                            entry_id,
                            worktree_id,
                        };
                        let target_selection = project_panel.index_for_selection(clicked_entry);
                        if let Some(((_, _, source_index), (_, _, target_index))) =
                            current_selection.zip(target_selection)
                        {
                            let range_start = source_index.min(target_index);
                            let range_end = source_index.max(target_index) + 1;
                            let mut new_selections = Vec::new();
                            project_panel.for_each_visible_entry(
                                range_start..range_end,
                                window,
                                cx,
                                |entry_id, details, _, _| {
                                    new_selections.push(SelectedEntry {
                                        entry_id,
                                        worktree_id: details.worktree_id,
                                    });
                                },
                            );

                            for selection in &new_selections {
                                if !project_panel.marked_entries.contains(selection) {
                                    project_panel.marked_entries.push(*selection);
                                }
                            }

                            project_panel.state.selection = Some(clicked_entry);
                            if !project_panel.marked_entries.contains(&clicked_entry) {
                                project_panel.marked_entries.push(clicked_entry);
                            }
                        }
                    } else if event.modifiers().secondary() {
                        if event.click_count() > 1 {
                            project_panel.split_entry(entry_id, false, None, cx);
                        } else {
                            project_panel.state.selection = Some(selection);
                            if let Some(position) = project_panel.marked_entries.iter().position(|e| *e == selection) {
                                project_panel.marked_entries.remove(position);
                            } else {
                                project_panel.marked_entries.push(selection);
                            }
                        }
                    } else if kind.is_dir() {
                        project_panel.marked_entries.clear();
                        if is_sticky
                            && let Some((_, _, index)) = project_panel.index_for_entry(entry_id, worktree_id) {
                                project_panel.scroll_handle.scroll_to_item_strict_with_offset(index, ScrollStrategy::Top, sticky_index.unwrap_or(0));
                                cx.notify();
                                // move down by 1px so that clicked item
                                // don't count as sticky anymore
                                cx.on_next_frame(window, |_, window, cx| {
                                    cx.on_next_frame(window, |this, _, cx| {
                                        let mut offset = this.scroll_handle.offset();
                                        offset.y += px(1.);
                                        this.scroll_handle.set_offset(offset);
                                        cx.notify();
                                    });
                                });
                                return;
                            }
                        if event.modifiers().alt {
                            project_panel.toggle_expand_all(entry_id, window, cx);
                        } else {
                            project_panel.toggle_expanded(entry_id, window, cx);
                        }
                    } else {
                        let preview_tabs_enabled = PreviewTabsSettings::get_global(cx).enable_preview_from_project_panel;
                        let click_count = event.click_count();
                        let focus_opened_item = click_count > 1;
                        let allow_preview = preview_tabs_enabled && click_count == 1;
                        project_panel.open_entry(entry_id, focus_opened_item, allow_preview, cx);
                    }
                }),
            )
            .child(
                ListItem::new(id)
                    .indent_level(depth)
                    .indent_step_size(px(settings.indent_size))
                    .spacing(match settings.entry_spacing {
                        ProjectPanelEntrySpacing::Comfortable => ListItemSpacing::Dense,
                        ProjectPanelEntrySpacing::Standard => {
                            ListItemSpacing::ExtraDense
                        }
                    })
                    .selectable(false)
                    .when_some(canonical_path, |this, path| {
                        this.end_slot::<AnyElement>(
                            div()
                                .id("symlink_icon")
                                .pr_3()
                                .tooltip(move |_window, cx| {
                                    Tooltip::with_meta(
                                        path.to_string(),
                                        None,
                                        "Symbolic Link",
                                        cx,
                                    )
                                })
                                .child(
                                    Icon::new(IconName::ArrowUpRight)
                                        .size(IconSize::Indicator)
                                        .color(filename_text_color),
                                )
                                .into_any_element(),
                        )
                    })
                    .child(if let Some(icon) = &icon {
                        if let Some((_, decoration_color)) =
                            entry_diagnostic_aware_icon_decoration_and_color(diagnostic_severity)
                        {
                            let is_warning = diagnostic_severity
                                .map(|severity| matches!(severity, DiagnosticSeverity::WARNING))
                                .unwrap_or(false);
                            div().child(
                                DecoratedIcon::new(
                                    Icon::from_path(icon.clone()).color(Color::Muted),
                                    Some(
                                        IconDecoration::new(
                                            if kind.is_file() {
                                                if is_warning {
                                                    IconDecorationKind::Triangle
                                                } else {
                                                    IconDecorationKind::X
                                                }
                                            } else {
                                                IconDecorationKind::Dot
                                            },
                                            bg_color,
                                            cx,
                                        )
                                        .group_name(Some(GROUP_NAME.into()))
                                        .knockout_hover_color(bg_hover_color)
                                        .color(decoration_color.color(cx))
                                        .position(Point {
                                            x: px(-2.),
                                            y: px(-2.),
                                        }),
                                    ),
                                )
                                .into_any_element(),
                            )
                        } else {
                            h_flex().child(Icon::from_path(icon.to_string()).color(Color::Muted))
                        }
                    } else if let Some((icon_name, color)) =
                        entry_diagnostic_aware_icon_name_and_color(diagnostic_severity)
                    {
                        h_flex()
                            .size(IconSize::default().rems())
                            .child(Icon::new(icon_name).color(color).size(IconSize::Small))
                    } else {
                        h_flex()
                            .size(IconSize::default().rems())
                            .invisible()
                            .flex_none()
                    })
                    .child(
                        if let (Some(editor), true) = (Some(&self.filename_editor), show_editor) {
                            h_flex().h_6().w_full().child(editor.clone())
                        } else {
                            h_flex().h_6().map(|mut this| {
                                if let Some(folded_ancestors) = self.state.ancestors.get(&entry_id) {
                                    let components = Path::new(&file_name)
                                        .components()
                                        .map(|comp| comp.as_os_str().to_string_lossy().into_owned())
                                        .collect::<Vec<_>>();
                                    let active_index = folded_ancestors.active_index();
                                    let components_len = components.len();
                                    let delimiter = SharedString::new(path_style.primary_separator());
                                    for (index, component) in components.iter().enumerate() {
                                        if index != 0 {
                                                let delimiter_target_index = index - 1;
                                                let target_entry_id = folded_ancestors.ancestors.get(components_len - 1 - delimiter_target_index).cloned();
                                                this = this.child(
                                                    div()
                                                    .when(!is_sticky, |div| {
                                                        div
                                                            .when(settings.drag_and_drop, |div| div
                                                            .on_drop(cx.listener(move |this, selections: &DraggedSelection, window, cx| {
                                                            this.hover_scroll_task.take();
                                                            this.drag_target_entry = None;
                                                            this.folded_directory_drag_target = None;
                                                            if let Some(target_entry_id) = target_entry_id {
                                                                this.drag_onto(selections, target_entry_id, kind.is_file(), window, cx);
                                                            }
                                                        }))
                                                        .on_drag_move(cx.listener(
                                                            move |this, event: &DragMoveEvent<DraggedSelection>, _, _| {
                                                                if event.bounds.contains(&event.event.position) {
                                                                    this.folded_directory_drag_target = Some(
                                                                        FoldedDirectoryDragTarget {
                                                                            entry_id,
                                                                            index: delimiter_target_index,
                                                                            is_delimiter_target: true,
                                                                        }
                                                                    );
                                                                } else {
                                                                    let is_current_target = this.folded_directory_drag_target
                                                                        .is_some_and(|target|
                                                                            target.entry_id == entry_id &&
                                                                            target.index == delimiter_target_index &&
                                                                            target.is_delimiter_target
                                                                        );
                                                                    if is_current_target {
                                                                        this.folded_directory_drag_target = None;
                                                                    }
                                                                }

                                                            },
                                                        )))
                                                    })
                                                    .child(
                                                        Label::new(delimiter.clone())
                                                            .single_line()
                                                            .color(filename_text_color)
                                                    )
                                                );
                                        }
                                        let id = SharedString::from(format!(
                                            "project_panel_path_component_{}_{index}",
                                            entry_id.to_usize()
                                        ));
                                        let label = div()
                                            .id(id)
                                            .when(!is_sticky,| div| {
                                                div
                                                .when(index != components_len - 1, |div|{
                                                    let target_entry_id = folded_ancestors.ancestors.get(components_len - 1 - index).cloned();
                                                    div
                                                    .when(settings.drag_and_drop, |div| div
                                                    .on_drag_move(cx.listener(
                                                        move |this, event: &DragMoveEvent<DraggedSelection>, _, _| {
                                                        if event.bounds.contains(&event.event.position) {
                                                                this.folded_directory_drag_target = Some(
                                                                    FoldedDirectoryDragTarget {
                                                                        entry_id,
                                                                        index,
                                                                        is_delimiter_target: false,
                                                                    }
                                                                );
                                                            } else {
                                                                let is_current_target = this.folded_directory_drag_target
                                                                    .as_ref()
                                                                    .is_some_and(|target|
                                                                        target.entry_id == entry_id &&
                                                                        target.index == index &&
                                                                        !target.is_delimiter_target
                                                                    );
                                                                if is_current_target {
                                                                    this.folded_directory_drag_target = None;
                                                                }
                                                            }
                                                        },
                                                    ))
                                                    .on_drop(cx.listener(move |this, selections: &DraggedSelection, window,cx| {
                                                        this.hover_scroll_task.take();
                                                        this.drag_target_entry = None;
                                                        this.folded_directory_drag_target = None;
                                                        if let Some(target_entry_id) = target_entry_id {
                                                            this.drag_onto(selections, target_entry_id, kind.is_file(), window, cx);
                                                        }
                                                    }))
                                                    .when(folded_directory_drag_target.is_some_and(|target|
                                                        target.entry_id == entry_id &&
                                                        target.index == index
                                                    ), |this| {
                                                        this.bg(item_colors.drag_over)
                                                    }))
                                                })
                                            })
                                            .on_mouse_down(
                                                MouseButton::Left,
                                                cx.listener(move |this, _, _, cx| {
                                                    if index != active_index
                                                        && let Some(folds) =
                                                            this.state.ancestors.get_mut(&entry_id)
                                                        {
                                                            folds.current_ancestor_depth =
                                                                components_len - 1 - index;
                                                            cx.notify();
                                                        }
                                                }),
                                            )
                                            .child(
                                                Label::new(component)
                                                    .single_line()
                                                    .color(filename_text_color)
                                                    .when(
                                                        index == active_index
                                                            && (is_active || is_marked),
                                                        |this| this.underline(),
                                                    ),
                                            );

                                        this = this.child(label);
                                    }

                                    this
                                } else {
                                    this.child(
                                        Label::new(file_name)
                                            .single_line()
                                            .color(filename_text_color),
                                    )
                                }
                            })
                        },
                    )
                    .on_secondary_mouse_down(cx.listener(
                        move |this, event: &MouseDownEvent, window, cx| {
                            // Stop propagation to prevent the catch-all context menu for the project
                            // panel from being deployed.
                            cx.stop_propagation();
                            // Some context menu actions apply to all marked entries. If the user
                            // right-clicks on an entry that is not marked, they may not realize the
                            // action applies to multiple entries. To avoid inadvertent changes, all
                            // entries are unmarked.
                            if !this.marked_entries.contains(&selection) {
                                this.marked_entries.clear();
                            }
                            this.deploy_context_menu(event.position, entry_id, window, cx);
                        },
                    ))
                    .overflow_x(),
            )
            .when_some(
                validation_color_and_message,
                |this, (color, message)| {
                    this
                    .relative()
                    .child(
                        deferred(
                            div()
                            .occlude()
                            .absolute()
                            .top_full()
                            .left(px(-1.)) // Used px over rem so that it doesn't change with font size
                            .right(px(-0.5))
                            .py_1()
                            .px_2()
                            .border_1()
                            .border_color(color)
                            .bg(cx.theme().colors().background)
                            .child(
                                Label::new(message)
                                .color(Color::from(color))
                                .size(LabelSize::Small)
                            )
                        )
                    )
                }
            )
    }

    fn details_for_entry(
        &self,
        entry: &Entry,
        worktree_id: WorktreeId,
        root_name: &RelPath,
        entries_paths: &HashSet<Arc<RelPath>>,
        git_status: GitSummary,
        sticky: Option<StickyDetails>,
        _window: &mut Window,
        cx: &mut Context<Self>,
    ) -> EntryDetails {
        let (show_file_icons, show_folder_icons) = {
            let settings = ProjectPanelSettings::get_global(cx);
            (settings.file_icons, settings.folder_icons)
        };

        let expanded_entry_ids = self
            .state
            .expanded_dir_ids
            .get(&worktree_id)
            .map(Vec::as_slice)
            .unwrap_or(&[]);
        let is_expanded = expanded_entry_ids.binary_search(&entry.id).is_ok();

        let icon = match entry.kind {
            EntryKind::File => {
                if show_file_icons {
                    FileIcons::get_icon(entry.path.as_std_path(), cx)
                } else {
                    None
                }
            }
            _ => {
                if show_folder_icons {
                    FileIcons::get_folder_icon(is_expanded, entry.path.as_std_path(), cx)
                } else {
                    FileIcons::get_chevron_icon(is_expanded, cx)
                }
            }
        };

        let path_style = self.project.read(cx).path_style(cx);
        let (depth, difference) =
            ProjectPanel::calculate_depth_and_difference(entry, entries_paths);

        let filename = if difference > 1 {
            entry
                .path
                .last_n_components(difference)
                .map_or(String::new(), |suffix| {
                    suffix.display(path_style).to_string()
                })
        } else {
            entry
                .path
                .file_name()
                .map(|name| name.to_string())
                .unwrap_or_else(|| root_name.as_unix_str().to_string())
        };

        let selection = SelectedEntry {
            worktree_id,
            entry_id: entry.id,
        };
        let is_marked = self.marked_entries.contains(&selection);
        let is_selected = self.state.selection == Some(selection);

        let diagnostic_severity = self
            .diagnostics
            .get(&(worktree_id, entry.path.clone()))
            .cloned();

        let filename_text_color =
            entry_git_aware_label_color(git_status, entry.is_ignored, is_marked);

        let is_cut = self
            .clipboard
            .as_ref()
            .is_some_and(|e| e.is_cut() && e.items().contains(&selection));

        EntryDetails {
            filename,
            icon,
            path: entry.path.clone(),
            depth,
            kind: entry.kind,
            is_ignored: entry.is_ignored,
            is_expanded,
            is_selected,
            is_marked,
            is_editing: false,
            is_processing: false,
            is_cut,
            sticky,
            filename_text_color,
            diagnostic_severity,
            git_status,
            is_private: entry.is_private,
            worktree_id,
            canonical_path: entry.canonical_path.clone(),
        }
    }

    fn dispatch_context(&self, window: &Window, cx: &Context<Self>) -> KeyContext {
        let mut dispatch_context = KeyContext::new_with_defaults();
        dispatch_context.add("ProjectPanel");
        dispatch_context.add("menu");

        let identifier = if self.filename_editor.focus_handle(cx).is_focused(window) {
            "editing"
        } else {
            "not_editing"
        };

        dispatch_context.add(identifier);
        dispatch_context
    }

    fn reveal_entry(
        &mut self,
        project: Entity<Project>,
        entry_id: ProjectEntryId,
        skip_ignored: bool,
        window: &mut Window,
        cx: &mut Context<Self>,
    ) -> Result<()> {
        let worktree = project
            .read(cx)
            .worktree_for_entry(entry_id, cx)
            .context("can't reveal a non-existent entry in the project panel")?;
        let worktree = worktree.read(cx);
        if skip_ignored
            && worktree
                .entry_for_id(entry_id)
                .is_none_or(|entry| entry.is_ignored && !entry.is_always_included)
        {
            anyhow::bail!("can't reveal an ignored entry in the project panel");
        }
        let is_active_item_file_diff_view = self
            .workspace
            .upgrade()
            .and_then(|ws| ws.read(cx).active_item(cx))
            .map(|item| item.act_as_type(TypeId::of::<FileDiffView>(), cx).is_some())
            .unwrap_or(false);
        if is_active_item_file_diff_view {
            return Ok(());
        }

        let worktree_id = worktree.id();
        self.expand_entry(worktree_id, entry_id, cx);
        self.update_visible_entries(Some((worktree_id, entry_id)), false, true, window, cx);
        self.marked_entries.clear();
        self.marked_entries.push(SelectedEntry {
            worktree_id,
            entry_id,
        });
        cx.notify();
        Ok(())
    }

    fn find_active_indent_guide(
        &self,
        indent_guides: &[IndentGuideLayout],
        cx: &App,
    ) -> Option<usize> {
        let (worktree, entry) = self.selected_entry(cx)?;

        // Find the parent entry of the indent guide, this will either be the
        // expanded folder we have selected, or the parent of the currently
        // selected file/collapsed directory
        let mut entry = entry;
        loop {
            let is_expanded_dir = entry.is_dir()
                && self
                    .state
                    .expanded_dir_ids
                    .get(&worktree.id())
                    .map(|ids| ids.binary_search(&entry.id).is_ok())
                    .unwrap_or(false);
            if is_expanded_dir {
                break;
            }
            entry = worktree.entry_for_path(&entry.path.parent()?)?;
        }

        let (active_indent_range, depth) = {
            let (worktree_ix, child_offset, ix) = self.index_for_entry(entry.id, worktree.id())?;
            let child_paths = &self.state.visible_entries[worktree_ix].entries;
            let mut child_count = 0;
            let depth = entry.path.ancestors().count();
            while let Some(entry) = child_paths.get(child_offset + child_count + 1) {
                if entry.path.ancestors().count() <= depth {
                    break;
                }
                child_count += 1;
            }

            let start = ix + 1;
            let end = start + child_count;

            let visible_worktree = &self.state.visible_entries[worktree_ix];
            let visible_worktree_entries = visible_worktree.index.get_or_init(|| {
                visible_worktree
                    .entries
                    .iter()
                    .map(|e| e.path.clone())
                    .collect()
            });

            // Calculate the actual depth of the entry, taking into account that directories can be auto-folded.
            let (depth, _) = Self::calculate_depth_and_difference(entry, visible_worktree_entries);
            (start..end, depth)
        };

        let candidates = indent_guides
            .iter()
            .enumerate()
            .filter(|(_, indent_guide)| indent_guide.offset.x == depth);

        for (i, indent) in candidates {
            // Find matches that are either an exact match, partially on screen, or inside the enclosing indent
            if active_indent_range.start <= indent.offset.y + indent.length
                && indent.offset.y <= active_indent_range.end
            {
                return Some(i);
            }
        }
        None
    }

    fn render_sticky_entries(
        &self,
        child: StickyProjectPanelCandidate,
        window: &mut Window,
        cx: &mut Context<Self>,
    ) -> SmallVec<[AnyElement; 8]> {
        let project = self.project.read(cx);

        let Some((worktree_id, entry_ref)) = self.entry_at_index(child.index) else {
            return SmallVec::new();
        };

        let Some(visible) = self
            .state
            .visible_entries
            .iter()
            .find(|worktree| worktree.worktree_id == worktree_id)
        else {
            return SmallVec::new();
        };

        let Some(worktree) = project.worktree_for_id(worktree_id, cx) else {
            return SmallVec::new();
        };
        let worktree = worktree.read(cx).snapshot();

        let paths = visible
            .index
            .get_or_init(|| visible.entries.iter().map(|e| e.path.clone()).collect());

        let mut sticky_parents = Vec::new();
        let mut current_path = entry_ref.path.clone();

        'outer: loop {
            if let Some(parent_path) = current_path.parent() {
                for ancestor_path in parent_path.ancestors() {
                    if paths.contains(ancestor_path)
                        && let Some(parent_entry) = worktree.entry_for_path(ancestor_path)
                    {
                        sticky_parents.push(parent_entry.clone());
                        current_path = parent_entry.path.clone();
                        continue 'outer;
                    }
                }
            }
            break 'outer;
        }

        if sticky_parents.is_empty() {
            return SmallVec::new();
        }

        sticky_parents.reverse();

        let panel_settings = ProjectPanelSettings::get_global(cx);
        let git_status_enabled = panel_settings.git_status;
        let root_name = worktree.root_name();

        let git_summaries_by_id = if git_status_enabled {
            visible
                .entries
                .iter()
                .map(|e| (e.id, e.git_summary))
                .collect::<HashMap<_, _>>()
        } else {
            Default::default()
        };

        // already checked if non empty above
        let last_item_index = sticky_parents.len() - 1;
        sticky_parents
            .iter()
            .enumerate()
            .map(|(index, entry)| {
                let git_status = git_summaries_by_id
                    .get(&entry.id)
                    .copied()
                    .unwrap_or_default();
                let sticky_details = Some(StickyDetails {
                    sticky_index: index,
                });
                let details = self.details_for_entry(
                    entry,
                    worktree_id,
                    root_name,
                    paths,
                    git_status,
                    sticky_details,
                    window,
                    cx,
                );
                self.render_entry(entry.id, details, window, cx)
                    .when(index == last_item_index, |this| {
                        let shadow_color_top = hsla(0.0, 0.0, 0.0, 0.1);
                        let shadow_color_bottom = hsla(0.0, 0.0, 0.0, 0.);
                        let sticky_shadow = div()
                            .absolute()
                            .left_0()
                            .bottom_neg_1p5()
                            .h_1p5()
                            .w_full()
                            .bg(linear_gradient(
                                0.,
                                linear_color_stop(shadow_color_top, 1.),
                                linear_color_stop(shadow_color_bottom, 0.),
                            ));
                        this.child(sticky_shadow)
                    })
                    .into_any()
            })
            .collect()
    }
}

#[derive(Clone)]
struct StickyProjectPanelCandidate {
    index: usize,
    depth: usize,
}

impl StickyCandidate for StickyProjectPanelCandidate {
    fn depth(&self) -> usize {
        self.depth
    }
}

fn item_width_estimate(depth: usize, item_text_chars: usize, is_symlink: bool) -> usize {
    const ICON_SIZE_FACTOR: usize = 2;
    let mut item_width = depth * ICON_SIZE_FACTOR + item_text_chars;
    if is_symlink {
        item_width += ICON_SIZE_FACTOR;
    }
    item_width
}

impl Render for ProjectPanel {
    fn render(&mut self, window: &mut Window, cx: &mut Context<Self>) -> impl IntoElement {
        let has_worktree = !self.state.visible_entries.is_empty();
        let project = self.project.read(cx);
        let panel_settings = ProjectPanelSettings::get_global(cx);
        let indent_size = panel_settings.indent_size;
        let show_indent_guides = panel_settings.indent_guides.show == ShowIndentGuides::Always;
        let show_sticky_entries = {
            if panel_settings.sticky_scroll {
                let is_scrollable = self.scroll_handle.is_scrollable();
                let is_scrolled = self.scroll_handle.offset().y < px(0.);
                is_scrollable && is_scrolled
            } else {
                false
            }
        };

        let is_local = project.is_local();

        if has_worktree {
            let item_count = self
                .state
                .visible_entries
                .iter()
                .map(|worktree| worktree.entries.len())
                .sum();

            fn handle_drag_move<T: 'static>(
                this: &mut ProjectPanel,
                e: &DragMoveEvent<T>,
                window: &mut Window,
                cx: &mut Context<ProjectPanel>,
            ) {
                if let Some(previous_position) = this.previous_drag_position {
                    // Refresh cursor only when an actual drag happens,
                    // because modifiers are not updated when the cursor is not moved.
                    if e.event.position != previous_position {
                        this.refresh_drag_cursor_style(&e.event.modifiers, window, cx);
                    }
                }
                this.previous_drag_position = Some(e.event.position);

                if !e.bounds.contains(&e.event.position) {
                    this.drag_target_entry = None;
                    return;
                }
                this.hover_scroll_task.take();
                let panel_height = e.bounds.size.height;
                if panel_height <= px(0.) {
                    return;
                }

                let event_offset = e.event.position.y - e.bounds.origin.y;
                // How far along in the project panel is our cursor? (0. is the top of a list, 1. is the bottom)
                let hovered_region_offset = event_offset / panel_height;

                // We want the scrolling to be a bit faster when the cursor is closer to the edge of a list.
                // These pixels offsets were picked arbitrarily.
                let vertical_scroll_offset = if hovered_region_offset <= 0.05 {
                    8.
                } else if hovered_region_offset <= 0.15 {
                    5.
                } else if hovered_region_offset >= 0.95 {
                    -8.
                } else if hovered_region_offset >= 0.85 {
                    -5.
                } else {
                    return;
                };
                let adjustment = point(px(0.), px(vertical_scroll_offset));
                this.hover_scroll_task = Some(cx.spawn_in(window, async move |this, cx| {
                    loop {
                        let should_stop_scrolling = this
                            .update(cx, |this, cx| {
                                this.hover_scroll_task.as_ref()?;
                                let handle = this.scroll_handle.0.borrow_mut();
                                let offset = handle.base_handle.offset();

                                handle.base_handle.set_offset(offset + adjustment);
                                cx.notify();
                                Some(())
                            })
                            .ok()
                            .flatten()
                            .is_some();
                        if should_stop_scrolling {
                            return;
                        }
                        cx.background_executor()
                            .timer(Duration::from_millis(16))
                            .await;
                    }
                }));
            }
            h_flex()
                .id("project-panel")
                .group("project-panel")
                .when(panel_settings.drag_and_drop, |this| {
                    this.on_drag_move(cx.listener(handle_drag_move::<ExternalPaths>))
                        .on_drag_move(cx.listener(handle_drag_move::<DraggedSelection>))
                })
                .size_full()
                .relative()
                .on_modifiers_changed(cx.listener(
                    |this, event: &ModifiersChangedEvent, window, cx| {
                        this.refresh_drag_cursor_style(&event.modifiers, window, cx);
                    },
                ))
                .key_context(self.dispatch_context(window, cx))
                .on_action(cx.listener(Self::scroll_up))
                .on_action(cx.listener(Self::scroll_down))
                .on_action(cx.listener(Self::scroll_cursor_center))
                .on_action(cx.listener(Self::scroll_cursor_top))
                .on_action(cx.listener(Self::scroll_cursor_bottom))
                .on_action(cx.listener(Self::select_next))
                .on_action(cx.listener(Self::select_previous))
                .on_action(cx.listener(Self::select_first))
                .on_action(cx.listener(Self::select_last))
                .on_action(cx.listener(Self::select_parent))
                .on_action(cx.listener(Self::select_next_git_entry))
                .on_action(cx.listener(Self::select_prev_git_entry))
                .on_action(cx.listener(Self::select_next_diagnostic))
                .on_action(cx.listener(Self::select_prev_diagnostic))
                .on_action(cx.listener(Self::select_next_directory))
                .on_action(cx.listener(Self::select_prev_directory))
                .on_action(cx.listener(Self::expand_selected_entry))
                .on_action(cx.listener(Self::collapse_selected_entry))
                .on_action(cx.listener(Self::collapse_all_entries))
                .on_action(cx.listener(Self::open))
                .on_action(cx.listener(Self::open_permanent))
                .on_action(cx.listener(Self::open_split_vertical))
                .on_action(cx.listener(Self::open_split_horizontal))
                .on_action(cx.listener(Self::confirm))
                .on_action(cx.listener(Self::cancel))
                .on_action(cx.listener(Self::copy_path))
                .on_action(cx.listener(Self::copy_relative_path))
                .on_action(cx.listener(Self::new_search_in_directory))
                .on_action(cx.listener(Self::unfold_directory))
                .on_action(cx.listener(Self::fold_directory))
                .on_action(cx.listener(Self::remove_from_project))
                .on_action(cx.listener(Self::compare_marked_files))
                .when(!project.is_read_only(cx), |el| {
                    el.on_action(cx.listener(Self::new_file))
                        .on_action(cx.listener(Self::new_directory))
                        .on_action(cx.listener(Self::rename))
                        .on_action(cx.listener(Self::delete))
                        .on_action(cx.listener(Self::cut))
                        .on_action(cx.listener(Self::copy))
                        .on_action(cx.listener(Self::paste))
                        .on_action(cx.listener(Self::duplicate))
                        .on_action(cx.listener(Self::restore_file))
                        .when(!project.is_remote(), |el| {
                            el.on_action(cx.listener(Self::trash))
                        })
                })
                .when(project.is_local(), |el| {
                    el.on_action(cx.listener(Self::reveal_in_finder))
                        .on_action(cx.listener(Self::open_system))
                        .on_action(cx.listener(Self::open_in_terminal))
                })
                .when(project.is_via_remote_server(), |el| {
                    el.on_action(cx.listener(Self::open_in_terminal))
                })
                .track_focus(&self.focus_handle(cx))
                .child(
                    v_flex()
                        .child(
                            uniform_list("entries", item_count, {
                                cx.processor(|this, range: Range<usize>, window, cx| {
                                    this.rendered_entries_len = range.end - range.start;
                                    let mut items = Vec::with_capacity(this.rendered_entries_len);
                                    this.for_each_visible_entry(
                                        range,
                                        window,
                                        cx,
                                        |id, details, window, cx| {
                                            items.push(this.render_entry(id, details, window, cx));
                                        },
                                    );
                                    items
                                })
                            })
                            .when(show_indent_guides, |list| {
                                list.with_decoration(
                                    ui::indent_guides(
                                        px(indent_size),
                                        IndentGuideColors::panel(cx),
                                    )
                                    .with_compute_indents_fn(
                                        cx.entity(),
                                        |this, range, window, cx| {
                                            let mut items =
                                                SmallVec::with_capacity(range.end - range.start);
                                            this.iter_visible_entries(
                                                range,
                                                window,
                                                cx,
                                                |entry, _, entries, _, _| {
                                                    let (depth, _) =
                                                        Self::calculate_depth_and_difference(
                                                            entry, entries,
                                                        );
                                                    items.push(depth);
                                                },
                                            );
                                            items
                                        },
                                    )
                                    .on_click(cx.listener(
                                        |this,
                                         active_indent_guide: &IndentGuideLayout,
                                         window,
                                         cx| {
                                            if window.modifiers().secondary() {
                                                let ix = active_indent_guide.offset.y;
                                                let Some((target_entry, worktree)) = maybe!({
                                                    let (worktree_id, entry) =
                                                        this.entry_at_index(ix)?;
                                                    let worktree = this
                                                        .project
                                                        .read(cx)
                                                        .worktree_for_id(worktree_id, cx)?;
                                                    let target_entry = worktree
                                                        .read(cx)
                                                        .entry_for_path(&entry.path.parent()?)?;
                                                    Some((target_entry, worktree))
                                                }) else {
                                                    return;
                                                };

                                                this.collapse_entry(
                                                    target_entry.clone(),
                                                    worktree,
                                                    window,
                                                    cx,
                                                );
                                            }
                                        },
                                    ))
                                    .with_render_fn(
                                        cx.entity(),
                                        move |this, params, _, cx| {
                                            const LEFT_OFFSET: Pixels = px(14.);
                                            const PADDING_Y: Pixels = px(4.);
                                            const HITBOX_OVERDRAW: Pixels = px(3.);

                                            let active_indent_guide_index = this
                                                .find_active_indent_guide(
                                                    &params.indent_guides,
                                                    cx,
                                                );

                                            let indent_size = params.indent_size;
                                            let item_height = params.item_height;

                                            params
                                                .indent_guides
                                                .into_iter()
                                                .enumerate()
                                                .map(|(idx, layout)| {
                                                    let offset = if layout.continues_offscreen {
                                                        px(0.)
                                                    } else {
                                                        PADDING_Y
                                                    };
                                                    let bounds = Bounds::new(
                                                        point(
                                                            layout.offset.x * indent_size
                                                                + LEFT_OFFSET,
                                                            layout.offset.y * item_height + offset,
                                                        ),
                                                        size(
                                                            px(1.),
                                                            layout.length * item_height
                                                                - offset * 2.,
                                                        ),
                                                    );
                                                    ui::RenderedIndentGuide {
                                                        bounds,
                                                        layout,
                                                        is_active: Some(idx)
                                                            == active_indent_guide_index,
                                                        hitbox: Some(Bounds::new(
                                                            point(
                                                                bounds.origin.x - HITBOX_OVERDRAW,
                                                                bounds.origin.y,
                                                            ),
                                                            size(
                                                                bounds.size.width
                                                                    + HITBOX_OVERDRAW * 2.,
                                                                bounds.size.height,
                                                            ),
                                                        )),
                                                    }
                                                })
                                                .collect()
                                        },
                                    ),
                                )
                            })
                            .when(show_sticky_entries, |list| {
                                let sticky_items = ui::sticky_items(
                                    cx.entity(),
                                    |this, range, window, cx| {
                                        let mut items =
                                            SmallVec::with_capacity(range.end - range.start);
                                        this.iter_visible_entries(
                                            range,
                                            window,
                                            cx,
                                            |entry, index, entries, _, _| {
                                                let (depth, _) =
                                                    Self::calculate_depth_and_difference(
                                                        entry, entries,
                                                    );
                                                let candidate =
                                                    StickyProjectPanelCandidate { index, depth };
                                                items.push(candidate);
                                            },
                                        );
                                        items
                                    },
                                    |this, marker_entry, window, cx| {
                                        let sticky_entries =
                                            this.render_sticky_entries(marker_entry, window, cx);
                                        this.sticky_items_count = sticky_entries.len();
                                        sticky_entries
                                    },
                                );
                                list.with_decoration(if show_indent_guides {
                                    sticky_items.with_decoration(
                                        ui::indent_guides(
                                            px(indent_size),
                                            IndentGuideColors::panel(cx),
                                        )
                                        .with_render_fn(
                                            cx.entity(),
                                            move |_, params, _, _| {
                                                const LEFT_OFFSET: Pixels = px(14.);

                                                let indent_size = params.indent_size;
                                                let item_height = params.item_height;

                                                params
                                                    .indent_guides
                                                    .into_iter()
                                                    .map(|layout| {
                                                        let bounds = Bounds::new(
                                                            point(
                                                                layout.offset.x * indent_size
                                                                    + LEFT_OFFSET,
                                                                layout.offset.y * item_height,
                                                            ),
                                                            size(
                                                                px(1.),
                                                                layout.length * item_height,
                                                            ),
                                                        );
                                                        ui::RenderedIndentGuide {
                                                            bounds,
                                                            layout,
                                                            is_active: false,
                                                            hitbox: None,
                                                        }
                                                    })
                                                    .collect()
                                            },
                                        ),
                                    )
                                } else {
                                    sticky_items
                                })
                            })
                            .with_sizing_behavior(ListSizingBehavior::Infer)
                            .with_horizontal_sizing_behavior(
                                ListHorizontalSizingBehavior::Unconstrained,
                            )
                            .with_width_from_item(self.state.max_width_item_index)
                            .track_scroll(&self.scroll_handle),
                        )
                        .child(
                            div()
                                .id("project-panel-blank-area")
                                .block_mouse_except_scroll()
                                .flex_grow()
                                .when(
                                    self.drag_target_entry.as_ref().is_some_and(
                                        |entry| match entry {
                                            DragTarget::Background => true,
                                            DragTarget::Entry {
                                                highlight_entry_id, ..
                                            } => self.state.last_worktree_root_id.is_some_and(
                                                |root_id| *highlight_entry_id == root_id,
                                            ),
                                        },
                                    ),
                                    |div| div.bg(cx.theme().colors().drop_target_background),
                                )
                                .on_drag_move::<ExternalPaths>(cx.listener(
                                    move |this, event: &DragMoveEvent<ExternalPaths>, _, _| {
                                        let Some(_last_root_id) = this.state.last_worktree_root_id
                                        else {
                                            return;
                                        };
                                        if event.bounds.contains(&event.event.position) {
                                            this.drag_target_entry = Some(DragTarget::Background);
                                        } else {
                                            if this.drag_target_entry.as_ref().is_some_and(|e| {
                                                matches!(e, DragTarget::Background)
                                            }) {
                                                this.drag_target_entry = None;
                                            }
                                        }
                                    },
                                ))
                                .on_drag_move::<DraggedSelection>(cx.listener(
                                    move |this, event: &DragMoveEvent<DraggedSelection>, _, cx| {
                                        let Some(last_root_id) = this.state.last_worktree_root_id
                                        else {
                                            return;
                                        };
                                        if event.bounds.contains(&event.event.position) {
                                            let drag_state = event.drag(cx);
                                            if this.should_highlight_background_for_selection_drag(
                                                &drag_state,
                                                last_root_id,
                                                cx,
                                            ) {
                                                this.drag_target_entry =
                                                    Some(DragTarget::Background);
                                            }
                                        } else {
                                            if this.drag_target_entry.as_ref().is_some_and(|e| {
                                                matches!(e, DragTarget::Background)
                                            }) {
                                                this.drag_target_entry = None;
                                            }
                                        }
                                    },
                                ))
                                .on_drop(cx.listener(
                                    move |this, external_paths: &ExternalPaths, window, cx| {
                                        this.drag_target_entry = None;
                                        this.hover_scroll_task.take();
                                        if let Some(entry_id) = this.state.last_worktree_root_id {
                                            this.drop_external_files(
                                                external_paths.paths(),
                                                entry_id,
                                                window,
                                                cx,
                                            );
                                        }
                                        cx.stop_propagation();
                                    },
                                ))
                                .on_drop(cx.listener(
                                    move |this, selections: &DraggedSelection, window, cx| {
                                        this.drag_target_entry = None;
                                        this.hover_scroll_task.take();
                                        if let Some(entry_id) = this.state.last_worktree_root_id {
                                            this.drag_onto(selections, entry_id, false, window, cx);
                                        }
                                        cx.stop_propagation();
                                    },
                                ))
                                .on_click(cx.listener(|this, event, window, cx| {
                                    if matches!(event, gpui::ClickEvent::Keyboard(_)) {
                                        return;
                                    }
                                    cx.stop_propagation();
                                    this.state.selection = None;
                                    this.marked_entries.clear();
                                    this.focus_handle(cx).focus(window, cx);
                                }))
                                .on_mouse_down(
                                    MouseButton::Right,
                                    cx.listener(move |this, event: &MouseDownEvent, window, cx| {
                                        // When deploying the context menu anywhere below the last project entry,
                                        // act as if the user clicked the root of the last worktree.
                                        if let Some(entry_id) = this.state.last_worktree_root_id {
                                            this.deploy_context_menu(
                                                event.position,
                                                entry_id,
                                                window,
                                                cx,
                                            );
                                        }
                                    }),
                                )
                                .when(!project.is_read_only(cx), |el| {
                                    el.on_click(cx.listener(
                                        |this, event: &gpui::ClickEvent, window, cx| {
                                            if event.click_count() > 1
                                                && let Some(entry_id) =
                                                    this.state.last_worktree_root_id
                                            {
                                                let project = this.project.read(cx);

                                                let worktree_id = if let Some(worktree) =
                                                    project.worktree_for_entry(entry_id, cx)
                                                {
                                                    worktree.read(cx).id()
                                                } else {
                                                    return;
                                                };

                                                this.state.selection = Some(SelectedEntry {
                                                    worktree_id,
                                                    entry_id,
                                                });

                                                this.new_file(&NewFile, window, cx);
                                            }
                                        },
                                    ))
                                }),
                        )
                        .size_full(),
                )
                .custom_scrollbars(
                    Scrollbars::for_settings::<ProjectPanelSettings>()
                        .tracked_scroll_handle(&self.scroll_handle)
                        .with_track_along(
                            ScrollAxes::Horizontal,
                            cx.theme().colors().panel_background,
                        )
                        .notify_content(),
                    window,
                    cx,
                )
                .children(self.context_menu.as_ref().map(|(menu, position, _)| {
                    deferred(
                        anchored()
                            .position(*position)
                            .anchor(gpui::Corner::TopLeft)
                            .child(menu.clone()),
                    )
                    .with_priority(3)
                }))
        } else {
            let focus_handle = self.focus_handle(cx);

            v_flex()
                .id("empty-project_panel")
                .p_4()
                .size_full()
                .items_center()
                .justify_center()
                .gap_1()
                .track_focus(&self.focus_handle(cx))
                .child(
                    Button::new("open_project", "Open Project")
                        .full_width()
                        .key_binding(KeyBinding::for_action_in(
                            &workspace::Open,
                            &focus_handle,
                            cx,
                        ))
                        .on_click(cx.listener(|this, _, window, cx| {
                            this.workspace
                                .update(cx, |_, cx| {
                                    window.dispatch_action(workspace::Open.boxed_clone(), cx);
                                })
                                .log_err();
                        })),
                )
                .child(
                    h_flex()
                        .w_1_2()
                        .gap_2()
                        .child(Divider::horizontal())
                        .child(Label::new("or").size(LabelSize::XSmall).color(Color::Muted))
                        .child(Divider::horizontal()),
                )
                .child(
                    Button::new("clone_repo", "Clone Repository")
                        .full_width()
                        .on_click(cx.listener(|this, _, window, cx| {
                            this.workspace
                                .update(cx, |_, cx| {
                                    window.dispatch_action(git::Clone.boxed_clone(), cx);
                                })
                                .log_err();
                        })),
                )
                .when(is_local, |div| {
                    div.when(panel_settings.drag_and_drop, |div| {
                        div.drag_over::<ExternalPaths>(|style, _, _, cx| {
                            style.bg(cx.theme().colors().drop_target_background)
                        })
                        .on_drop(cx.listener(
                            move |this, external_paths: &ExternalPaths, window, cx| {
                                this.drag_target_entry = None;
                                this.hover_scroll_task.take();
                                if let Some(task) = this
                                    .workspace
                                    .update(cx, |workspace, cx| {
                                        workspace.open_workspace_for_paths(
                                            true,
                                            external_paths.paths().to_owned(),
                                            window,
                                            cx,
                                        )
                                    })
                                    .log_err()
                                {
                                    task.detach_and_log_err(cx);
                                }
                                cx.stop_propagation();
                            },
                        ))
                    })
                })
        }
    }
}

impl Render for DraggedProjectEntryView {
    fn render(&mut self, _: &mut Window, cx: &mut Context<Self>) -> impl IntoElement {
        let ui_font = ThemeSettings::get_global(cx).ui_font.clone();
        h_flex()
            .font(ui_font)
            .pl(self.click_offset.x + px(12.))
            .pt(self.click_offset.y + px(12.))
            .child(
                div()
                    .flex()
                    .gap_1()
                    .items_center()
                    .py_1()
                    .px_2()
                    .rounded_lg()
                    .bg(cx.theme().colors().background)
                    .map(|this| {
                        if self.selections.len() > 1 && self.selections.contains(&self.selection) {
                            this.child(Label::new(format!("{} entries", self.selections.len())))
                        } else {
                            this.child(if let Some(icon) = &self.icon {
                                div().child(Icon::from_path(icon.clone()))
                            } else {
                                div()
                            })
                            .child(Label::new(self.filename.clone()))
                        }
                    }),
            )
    }
}

impl EventEmitter<Event> for ProjectPanel {}

impl EventEmitter<PanelEvent> for ProjectPanel {}

impl Panel for ProjectPanel {
    fn position(&self, _: &Window, cx: &App) -> DockPosition {
        match ProjectPanelSettings::get_global(cx).dock {
            DockSide::Left => DockPosition::Left,
            DockSide::Right => DockPosition::Right,
        }
    }

    fn position_is_valid(&self, position: DockPosition) -> bool {
        matches!(position, DockPosition::Left | DockPosition::Right)
    }

    fn set_position(&mut self, position: DockPosition, _: &mut Window, cx: &mut Context<Self>) {
        settings::update_settings_file(self.fs.clone(), cx, move |settings, _| {
            let dock = match position {
                DockPosition::Left | DockPosition::Bottom => DockSide::Left,
                DockPosition::Right => DockSide::Right,
            };
            settings.project_panel.get_or_insert_default().dock = Some(dock);
        });
    }

    fn size(&self, _: &Window, cx: &App) -> Pixels {
        self.width
            .unwrap_or_else(|| ProjectPanelSettings::get_global(cx).default_width)
    }

    fn set_size(&mut self, size: Option<Pixels>, window: &mut Window, cx: &mut Context<Self>) {
        self.width = size;
        cx.notify();
        cx.defer_in(window, |this, _, cx| {
            this.serialize(cx);
        });
    }

    fn icon(&self, _: &Window, cx: &App) -> Option<IconName> {
        ProjectPanelSettings::get_global(cx)
            .button
            .then_some(IconName::FileTree)
    }

    fn icon_tooltip(&self, _window: &Window, _cx: &App) -> Option<&'static str> {
        Some("Project Panel")
    }

    fn toggle_action(&self) -> Box<dyn Action> {
        Box::new(ToggleFocus)
    }

    fn persistent_name() -> &'static str {
        "Project Panel"
    }

    fn panel_key() -> &'static str {
        PROJECT_PANEL_KEY
    }

    fn starts_open(&self, _: &Window, cx: &App) -> bool {
        if !ProjectPanelSettings::get_global(cx).starts_open {
            return false;
        }

        let project = &self.project.read(cx);
        project.visible_worktrees(cx).any(|tree| {
            tree.read(cx)
                .root_entry()
                .is_some_and(|entry| entry.is_dir())
        })
    }

    fn activation_priority(&self) -> u32 {
        0
    }
}

impl Focusable for ProjectPanel {
    fn focus_handle(&self, _cx: &App) -> FocusHandle {
        self.focus_handle.clone()
    }
}

impl ClipboardEntry {
    fn is_cut(&self) -> bool {
        matches!(self, Self::Cut { .. })
    }

    fn items(&self) -> &BTreeSet<SelectedEntry> {
        match self {
            ClipboardEntry::Copied(entries) | ClipboardEntry::Cut(entries) => entries,
        }
    }

    fn into_copy_entry(self) -> Self {
        match self {
            ClipboardEntry::Copied(_) => self,
            ClipboardEntry::Cut(entries) => ClipboardEntry::Copied(entries),
        }
    }
}

#[inline]
fn cmp_directories_first(a: &Entry, b: &Entry) -> cmp::Ordering {
    util::paths::compare_rel_paths((&a.path, a.is_file()), (&b.path, b.is_file()))
}

#[inline]
fn cmp_mixed(a: &Entry, b: &Entry) -> cmp::Ordering {
    util::paths::compare_rel_paths_mixed((&a.path, a.is_file()), (&b.path, b.is_file()))
}

#[inline]
fn cmp_files_first(a: &Entry, b: &Entry) -> cmp::Ordering {
    util::paths::compare_rel_paths_files_first((&a.path, a.is_file()), (&b.path, b.is_file()))
}

#[inline]
fn cmp_with_mode(a: &Entry, b: &Entry, mode: &settings::ProjectPanelSortMode) -> cmp::Ordering {
    match mode {
        settings::ProjectPanelSortMode::DirectoriesFirst => cmp_directories_first(a, b),
        settings::ProjectPanelSortMode::Mixed => cmp_mixed(a, b),
        settings::ProjectPanelSortMode::FilesFirst => cmp_files_first(a, b),
    }
}

pub fn sort_worktree_entries_with_mode(
    entries: &mut [impl AsRef<Entry>],
    mode: settings::ProjectPanelSortMode,
) {
    entries.sort_by(|lhs, rhs| cmp_with_mode(lhs.as_ref(), rhs.as_ref(), &mode));
}

pub fn par_sort_worktree_entries_with_mode(
    entries: &mut Vec<GitEntry>,
    mode: settings::ProjectPanelSortMode,
) {
    entries.par_sort_by(|lhs, rhs| cmp_with_mode(lhs, rhs, &mode));
}

#[cfg(test)]
mod project_panel_tests;<|MERGE_RESOLUTION|>--- conflicted
+++ resolved
@@ -1141,17 +1141,15 @@
                                 "Copy Relative Path",
                                 Box::new(zed_actions::workspace::CopyRelativePath),
                             )
-<<<<<<< HEAD
                             .when(!is_dir && self.has_git_changes(entry_id), |menu| {
                                 menu.separator().action(
                                     "Restore File",
                                     Box::new(git::RestoreFile { skip_prompt: false }),
                                 )
-=======
+                            })
                             .when(has_git_repo, |menu| {
                                 menu.separator()
                                     .action("View File History", Box::new(git::FileHistory))
->>>>>>> e052127e
                             })
                             .when(!should_hide_rename, |menu| {
                                 menu.separator().action("Rename", Box::new(Rename))
