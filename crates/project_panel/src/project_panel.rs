mod project_panel_settings;
mod scrollbar;
use client::{ErrorCode, ErrorExt};
use scrollbar::ProjectPanelScrollbar;
use settings::{Settings, SettingsStore};

use db::kvp::KEY_VALUE_STORE;
use editor::{
    items::entry_git_aware_label_color,
    scroll::{Autoscroll, ScrollbarAutoHide},
    Editor,
};
use file_icons::FileIcons;

use anyhow::{anyhow, Result};
use collections::{hash_map, BTreeSet, HashMap};
use git::repository::GitFileStatus;
use gpui::{
    actions, anchored, deferred, div, impl_actions, px, uniform_list, Action, AnyElement,
    AppContext, AssetSource, AsyncWindowContext, ClipboardItem, DismissEvent, Div, DragMoveEvent,
    EventEmitter, ExternalPaths, FocusHandle, FocusableView, InteractiveElement, KeyContext,
    ListSizingBehavior, Model, MouseButton, MouseDownEvent, ParentElement, Pixels, Point,
    PromptLevel, Render, Stateful, Styled, Subscription, Task, UniformListScrollHandle, View,
    ViewContext, VisualContext as _, WeakView, WindowContext,
};
use indexmap::IndexMap;
use menu::{Confirm, SelectFirst, SelectLast, SelectNext, SelectPrev};
use project::{
    relativize_path, Entry, EntryKind, Fs, Project, ProjectEntryId, ProjectPath, Worktree,
    WorktreeId,
};
use project_panel_settings::{ProjectPanelDockPosition, ProjectPanelSettings, ShowScrollbar};
use serde::{Deserialize, Serialize};
use std::{
    cell::{Cell, OnceCell},
    collections::HashSet,
    ffi::OsStr,
    ops::Range,
    path::{Path, PathBuf},
    rc::Rc,
    sync::Arc,
    time::Duration,
};
use theme::ThemeSettings;
use ui::{prelude::*, v_flex, ContextMenu, Icon, KeyBinding, Label, ListItem, Tooltip};
use util::{maybe, ResultExt, TryFutureExt};
use workspace::{
    dock::{DockPosition, Panel, PanelEvent},
    notifications::{DetachAndPromptErr, NotifyTaskExt},
    DraggedSelection, OpenInTerminal, SelectedEntry, Workspace,
};
use worktree::CreatedEntry;

const PROJECT_PANEL_KEY: &str = "ProjectPanel";
const NEW_ENTRY_ID: ProjectEntryId = ProjectEntryId::MAX;

pub struct ProjectPanel {
    project: Model<Project>,
    fs: Arc<dyn Fs>,
    scroll_handle: UniformListScrollHandle,
    focus_handle: FocusHandle,
    visible_entries: Vec<(WorktreeId, Vec<Entry>, OnceCell<HashSet<Arc<Path>>>)>,
    /// Maps from leaf project entry ID to the currently selected ancestor.
    /// Relevant only for auto-fold dirs, where a single project panel entry may actually consist of several
    /// project entries (and all non-leaf nodes are guaranteed to be directories).
    ancestors: HashMap<ProjectEntryId, FoldedAncestors>,
    last_worktree_root_id: Option<ProjectEntryId>,
    last_external_paths_drag_over_entry: Option<ProjectEntryId>,
    expanded_dir_ids: HashMap<WorktreeId, Vec<ProjectEntryId>>,
    unfolded_dir_ids: HashSet<ProjectEntryId>,
    // Currently selected leaf entry (see auto-folding for a definition of that) in a file tree
    selection: Option<SelectedEntry>,
    marked_entries: BTreeSet<SelectedEntry>,
    context_menu: Option<(View<ContextMenu>, Point<Pixels>, Subscription)>,
    edit_state: Option<EditState>,
    filename_editor: View<Editor>,
    clipboard: Option<ClipboardEntry>,
    _dragged_entry_destination: Option<Arc<Path>>,
    workspace: WeakView<Workspace>,
    width: Option<Pixels>,
    pending_serialization: Task<Option<()>>,
    show_scrollbar: bool,
    scrollbar_drag_thumb_offset: Rc<Cell<Option<f32>>>,
    hide_scrollbar_task: Option<Task<()>>,
}

#[derive(Clone, Debug)]
struct EditState {
    worktree_id: WorktreeId,
    entry_id: ProjectEntryId,
    is_new_entry: bool,
    is_dir: bool,
    processing_filename: Option<String>,
}

#[derive(Clone, Debug)]
enum ClipboardEntry {
    Copied(BTreeSet<SelectedEntry>),
    Cut(BTreeSet<SelectedEntry>),
}

#[derive(Debug, PartialEq, Eq, Clone)]
struct EntryDetails {
    filename: String,
    icon: Option<SharedString>,
    path: Arc<Path>,
    depth: usize,
    kind: EntryKind,
    is_ignored: bool,
    is_expanded: bool,
    is_selected: bool,
    is_marked: bool,
    is_editing: bool,
    is_processing: bool,
    is_cut: bool,
    git_status: Option<GitFileStatus>,
    is_private: bool,
    worktree_id: WorktreeId,
    canonical_path: Option<Box<Path>>,
}

#[derive(PartialEq, Clone, Default, Debug, Deserialize)]
struct Delete {
    #[serde(default)]
    pub skip_prompt: bool,
}

#[derive(PartialEq, Clone, Default, Debug, Deserialize)]
struct Trash {
    #[serde(default)]
    pub skip_prompt: bool,
}

impl_actions!(project_panel, [Delete, Trash]);

actions!(
    project_panel,
    [
        ExpandSelectedEntry,
        CollapseSelectedEntry,
        CollapseAllEntries,
        NewDirectory,
        NewFile,
        Copy,
        CopyPath,
        CopyRelativePath,
        Duplicate,
        RevealInFileManager,
        OpenWithSystem,
        Cut,
        Paste,
        Rename,
        Open,
        OpenPermanent,
        ToggleFocus,
        NewSearchInDirectory,
        UnfoldDirectory,
        FoldDirectory,
        SelectParent,
    ]
);

#[derive(Debug, Default)]
struct FoldedAncestors {
    current_ancestor_depth: usize,
    ancestors: Vec<ProjectEntryId>,
}

impl FoldedAncestors {
    fn max_ancestor_depth(&self) -> usize {
        self.ancestors.len()
    }
}

pub fn init_settings(cx: &mut AppContext) {
    ProjectPanelSettings::register(cx);
}

pub fn init(assets: impl AssetSource, cx: &mut AppContext) {
    init_settings(cx);
    file_icons::init(assets, cx);

    cx.observe_new_views(|workspace: &mut Workspace, _| {
        workspace.register_action(|workspace, _: &ToggleFocus, cx| {
            workspace.toggle_panel_focus::<ProjectPanel>(cx);
        });
    })
    .detach();
}

#[derive(Debug)]
pub enum Event {
    OpenedEntry {
        entry_id: ProjectEntryId,
        focus_opened_item: bool,
        allow_preview: bool,
        mark_selected: bool,
    },
    SplitEntry {
        entry_id: ProjectEntryId,
    },
    Focus,
}

#[derive(Serialize, Deserialize)]
struct SerializedProjectPanel {
    width: Option<Pixels>,
}

struct DraggedProjectEntryView {
    selection: SelectedEntry,
    details: EntryDetails,
    width: Pixels,
    selections: Arc<BTreeSet<SelectedEntry>>,
}

impl ProjectPanel {
    fn new(workspace: &mut Workspace, cx: &mut ViewContext<Workspace>) -> View<Self> {
        let project = workspace.project().clone();
        let project_panel = cx.new_view(|cx: &mut ViewContext<Self>| {
            let focus_handle = cx.focus_handle();
            cx.on_focus(&focus_handle, Self::focus_in).detach();
            cx.on_focus_out(&focus_handle, |this, _, cx| {
                this.hide_scrollbar(cx);
            })
            .detach();
            cx.subscribe(&project, |this, project, event, cx| match event {
                project::Event::ActiveEntryChanged(Some(entry_id)) => {
                    if ProjectPanelSettings::get_global(cx).auto_reveal_entries {
                        this.reveal_entry(project, *entry_id, true, cx);
                    }
                }
                project::Event::RevealInProjectPanel(entry_id) => {
                    this.reveal_entry(project, *entry_id, false, cx);
                    cx.emit(PanelEvent::Activate);
                }
                project::Event::ActivateProjectPanel => {
                    cx.emit(PanelEvent::Activate);
                }
                project::Event::WorktreeRemoved(id) => {
                    this.expanded_dir_ids.remove(id);
                    this.update_visible_entries(None, cx);
                    cx.notify();
                }
                project::Event::WorktreeUpdatedEntries(_, _)
                | project::Event::WorktreeAdded
                | project::Event::WorktreeOrderChanged => {
                    this.update_visible_entries(None, cx);
                    cx.notify();
                }
                _ => {}
            })
            .detach();

            let filename_editor = cx.new_view(Editor::single_line);

            cx.subscribe(&filename_editor, |this, _, event, cx| match event {
                editor::EditorEvent::BufferEdited
                | editor::EditorEvent::SelectionsChanged { .. } => {
                    this.autoscroll(cx);
                }
                editor::EditorEvent::Blurred => {
                    if this
                        .edit_state
                        .as_ref()
                        .map_or(false, |state| state.processing_filename.is_none())
                    {
                        this.edit_state = None;
                        this.update_visible_entries(None, cx);
                    }
                }
                _ => {}
            })
            .detach();

            cx.observe_global::<FileIcons>(|_, cx| {
                cx.notify();
            })
            .detach();

            let mut project_panel_settings = *ProjectPanelSettings::get_global(cx);
            cx.observe_global::<SettingsStore>(move |_, cx| {
                let new_settings = *ProjectPanelSettings::get_global(cx);
                if project_panel_settings != new_settings {
                    project_panel_settings = new_settings;
                    cx.notify();
                }
            })
            .detach();

            let mut this = Self {
                project: project.clone(),
                fs: workspace.app_state().fs.clone(),
                scroll_handle: UniformListScrollHandle::new(),
                focus_handle,
                visible_entries: Default::default(),
                ancestors: Default::default(),
                last_worktree_root_id: Default::default(),
                last_external_paths_drag_over_entry: None,
                expanded_dir_ids: Default::default(),
                unfolded_dir_ids: Default::default(),
                selection: None,
                marked_entries: Default::default(),
                edit_state: None,
                context_menu: None,
                filename_editor,
                clipboard: None,
                _dragged_entry_destination: None,
                workspace: workspace.weak_handle(),
                width: None,
                pending_serialization: Task::ready(None),
                show_scrollbar: !Self::should_autohide_scrollbar(cx),
                hide_scrollbar_task: None,
                scrollbar_drag_thumb_offset: Default::default(),
            };
            this.update_visible_entries(None, cx);

            this
        });

        cx.subscribe(&project_panel, {
            let project_panel = project_panel.downgrade();
            move |workspace, _, event, cx| match event {
                &Event::OpenedEntry {
                    entry_id,
                    focus_opened_item,
                    allow_preview,
                    mark_selected
                } => {
                    if let Some(worktree) = project.read(cx).worktree_for_entry(entry_id, cx) {
                        if let Some(entry) = worktree.read(cx).entry_for_id(entry_id) {
                            let file_path = entry.path.clone();
                            let worktree_id = worktree.read(cx).id();
                            let entry_id = entry.id;

                                project_panel.update(cx, |this, _| {
                                    if !mark_selected {
                                        this.marked_entries.clear();
                                    }
                                    this.marked_entries.insert(SelectedEntry {
                                        worktree_id,
                                        entry_id
                                    });
                                }).ok();


                            workspace
                                .open_path_preview(
                                    ProjectPath {
                                        worktree_id,
                                        path: file_path.clone(),
                                    },
                                    None,
                                    focus_opened_item,
                                    allow_preview,
                                    cx,
                                )
                                .detach_and_prompt_err("Failed to open file", cx, move |e, _| {
                                    match e.error_code() {
                                        ErrorCode::Disconnected => Some("Disconnected from remote project".to_string()),
                                        ErrorCode::UnsharedItem => Some(format!(
                                            "{} is not shared by the host. This could be because it has been marked as `private`",
                                            file_path.display()
                                        )),
                                        _ => None,
                                    }
                                });

                            if let Some(project_panel) = project_panel.upgrade() {
                                // Always select the entry, regardless of whether it is opened or not.
                                project_panel.update(cx, |project_panel, _| {
                                    project_panel.selection = Some(SelectedEntry {
                                        worktree_id,
                                        entry_id
                                    });
                                });
                                if !focus_opened_item {
                                    let focus_handle = project_panel.read(cx).focus_handle.clone();
                                    cx.focus(&focus_handle);
                                }
                            }
                        }
                    }
                }
                &Event::SplitEntry { entry_id } => {
                    if let Some(worktree) = project.read(cx).worktree_for_entry(entry_id, cx) {
                        if let Some(entry) = worktree.read(cx).entry_for_id(entry_id) {
                            workspace
                                .split_path(
                                    ProjectPath {
                                        worktree_id: worktree.read(cx).id(),
                                        path: entry.path.clone(),
                                    },
                                    cx,
                                )
                                .detach_and_log_err(cx);
                        }
                    }
                }
                _ => {}
            }
        })
        .detach();

        project_panel
    }

    pub async fn load(
        workspace: WeakView<Workspace>,
        mut cx: AsyncWindowContext,
    ) -> Result<View<Self>> {
        let serialized_panel = cx
            .background_executor()
            .spawn(async move { KEY_VALUE_STORE.read_kvp(PROJECT_PANEL_KEY) })
            .await
            .map_err(|e| anyhow!("Failed to load project panel: {}", e))
            .log_err()
            .flatten()
            .map(|panel| serde_json::from_str::<SerializedProjectPanel>(&panel))
            .transpose()
            .log_err()
            .flatten();

        workspace.update(&mut cx, |workspace, cx| {
            let panel = ProjectPanel::new(workspace, cx);
            if let Some(serialized_panel) = serialized_panel {
                panel.update(cx, |panel, cx| {
                    panel.width = serialized_panel.width.map(|px| px.round());
                    cx.notify();
                });
            }
            panel
        })
    }

    fn serialize(&mut self, cx: &mut ViewContext<Self>) {
        let width = self.width;
        self.pending_serialization = cx.background_executor().spawn(
            async move {
                KEY_VALUE_STORE
                    .write_kvp(
                        PROJECT_PANEL_KEY.into(),
                        serde_json::to_string(&SerializedProjectPanel { width })?,
                    )
                    .await?;
                anyhow::Ok(())
            }
            .log_err(),
        );
    }

    fn focus_in(&mut self, cx: &mut ViewContext<Self>) {
        if !self.focus_handle.contains_focused(cx) {
            cx.emit(Event::Focus);
        }
    }

    fn deploy_context_menu(
        &mut self,
        position: Point<Pixels>,
        entry_id: ProjectEntryId,
        cx: &mut ViewContext<Self>,
    ) {
        let this = cx.view().clone();
        let project = self.project.read(cx);

        let worktree_id = if let Some(id) = project.worktree_id_for_entry(entry_id, cx) {
            id
        } else {
            return;
        };

        self.selection = Some(SelectedEntry {
            worktree_id,
            entry_id,
        });

        if let Some((worktree, entry)) = self.selected_sub_entry(cx) {
            let auto_fold_dirs = ProjectPanelSettings::get_global(cx).auto_fold_dirs;
            let is_root = Some(entry) == worktree.root_entry();
            let is_dir = entry.is_dir();
            let is_foldable = auto_fold_dirs && self.is_foldable(entry, worktree);
            let is_unfoldable = auto_fold_dirs && self.is_unfoldable(entry, worktree);
            let worktree_id = worktree.id();
            let is_read_only = project.is_read_only();
            let is_remote = project.is_via_collab() && project.dev_server_project_id().is_none();

            let context_menu = ContextMenu::build(cx, |menu, cx| {
                menu.context(self.focus_handle.clone()).map(|menu| {
                    if is_read_only {
                        menu.when(is_dir, |menu| {
                            menu.action("Search Inside", Box::new(NewSearchInDirectory))
                        })
                    } else {
                        menu.action("New File", Box::new(NewFile))
                            .action("New Folder", Box::new(NewDirectory))
                            .separator()
                            .when(cfg!(target_os = "macos"), |menu| {
                                menu.action("Reveal in Finder", Box::new(RevealInFileManager))
                            })
                            .when(cfg!(not(target_os = "macos")), |menu| {
                                menu.action("Reveal in File Manager", Box::new(RevealInFileManager))
                            })
                            .action("Open in Default App", Box::new(OpenWithSystem))
                            .action("Open in Terminal", Box::new(OpenInTerminal))
                            .when(is_dir, |menu| {
                                menu.separator()
                                    .action("Find in Folder…", Box::new(NewSearchInDirectory))
                            })
                            .when(is_unfoldable, |menu| {
                                menu.action("Unfold Directory", Box::new(UnfoldDirectory))
                            })
                            .when(is_foldable, |menu| {
                                menu.action("Fold Directory", Box::new(FoldDirectory))
                            })
                            .separator()
                            .action("Cut", Box::new(Cut))
                            .action("Copy", Box::new(Copy))
                            .action("Duplicate", Box::new(Duplicate))
                            // TODO: Paste should always be visible, cbut disabled when clipboard is empty
                            .map(|menu| {
                                if self.clipboard.as_ref().is_some() {
                                    menu.action("Paste", Box::new(Paste))
                                } else {
                                    menu.disabled_action("Paste", Box::new(Paste))
                                }
                            })
                            .separator()
                            .action("Copy Path", Box::new(CopyPath))
                            .action("Copy Relative Path", Box::new(CopyRelativePath))
                            .separator()
                            .action("Rename", Box::new(Rename))
                            .when(!is_root, |menu| {
                                menu.action("Trash", Box::new(Trash { skip_prompt: false }))
                                    .action("Delete", Box::new(Delete { skip_prompt: false }))
                            })
                            .when(!is_remote & is_root, |menu| {
                                menu.separator()
                                    .action(
                                        "Add Folder to Project…",
                                        Box::new(workspace::AddFolderToProject),
                                    )
                                    .entry(
                                        "Remove from Project",
                                        None,
                                        cx.handler_for(&this, move |this, cx| {
                                            this.project.update(cx, |project, cx| {
                                                project.remove_worktree(worktree_id, cx)
                                            });
                                        }),
                                    )
                            })
                            .when(is_root, |menu| {
                                menu.separator()
                                    .action("Collapse All", Box::new(CollapseAllEntries))
                            })
                    }
                })
            });

            cx.focus_view(&context_menu);
            let subscription = cx.subscribe(&context_menu, |this, _, _: &DismissEvent, cx| {
                this.context_menu.take();
                cx.notify();
            });
            self.context_menu = Some((context_menu, position, subscription));
        }

        cx.notify();
    }

    fn is_unfoldable(&self, entry: &Entry, worktree: &Worktree) -> bool {
        if !entry.is_dir() || self.unfolded_dir_ids.contains(&entry.id) {
            return false;
        }

        if let Some(parent_path) = entry.path.parent() {
            let snapshot = worktree.snapshot();
            let mut child_entries = snapshot.child_entries(parent_path);
            if let Some(child) = child_entries.next() {
                if child_entries.next().is_none() {
                    return child.kind.is_dir();
                }
            }
        };
        false
    }

    fn is_foldable(&self, entry: &Entry, worktree: &Worktree) -> bool {
        if entry.is_dir() {
            let snapshot = worktree.snapshot();

            let mut child_entries = snapshot.child_entries(&entry.path);
            if let Some(child) = child_entries.next() {
                if child_entries.next().is_none() {
                    return child.kind.is_dir();
                }
            }
        }
        false
    }

    fn expand_selected_entry(&mut self, _: &ExpandSelectedEntry, cx: &mut ViewContext<Self>) {
        if let Some((worktree, entry)) = self.selected_entry(cx) {
            if let Some(folded_ancestors) = self.ancestors.get_mut(&entry.id) {
                if folded_ancestors.current_ancestor_depth > 0 {
                    folded_ancestors.current_ancestor_depth -= 1;
                    cx.notify();
                    return;
                }
            }
            if entry.is_dir() {
                let worktree_id = worktree.id();
                let entry_id = entry.id;
                let expanded_dir_ids =
                    if let Some(expanded_dir_ids) = self.expanded_dir_ids.get_mut(&worktree_id) {
                        expanded_dir_ids
                    } else {
                        return;
                    };

                match expanded_dir_ids.binary_search(&entry_id) {
                    Ok(_) => self.select_next(&SelectNext, cx),
                    Err(ix) => {
                        self.project.update(cx, |project, cx| {
                            project.expand_entry(worktree_id, entry_id, cx);
                        });

                        expanded_dir_ids.insert(ix, entry_id);
                        self.update_visible_entries(None, cx);
                        cx.notify();
                    }
                }
            }
        }
    }

    fn collapse_selected_entry(&mut self, _: &CollapseSelectedEntry, cx: &mut ViewContext<Self>) {
        if let Some((worktree, mut entry)) = self.selected_entry(cx) {
            if let Some(folded_ancestors) = self.ancestors.get_mut(&entry.id) {
                if folded_ancestors.current_ancestor_depth + 1
                    < folded_ancestors.max_ancestor_depth()
                {
                    folded_ancestors.current_ancestor_depth += 1;
                    cx.notify();
                    return;
                }
            }
            let worktree_id = worktree.id();
            let expanded_dir_ids =
                if let Some(expanded_dir_ids) = self.expanded_dir_ids.get_mut(&worktree_id) {
                    expanded_dir_ids
                } else {
                    return;
                };

            loop {
                let entry_id = entry.id;
                match expanded_dir_ids.binary_search(&entry_id) {
                    Ok(ix) => {
                        expanded_dir_ids.remove(ix);
                        self.update_visible_entries(Some((worktree_id, entry_id)), cx);
                        cx.notify();
                        break;
                    }
                    Err(_) => {
                        if let Some(parent_entry) =
                            entry.path.parent().and_then(|p| worktree.entry_for_path(p))
                        {
                            entry = parent_entry;
                        } else {
                            break;
                        }
                    }
                }
            }
        }
    }

    pub fn collapse_all_entries(&mut self, _: &CollapseAllEntries, cx: &mut ViewContext<Self>) {
        // By keeping entries for fully collapsed worktrees, we avoid expanding them within update_visible_entries
        // (which is it's default behavior when there's no entry for a worktree in expanded_dir_ids).
        self.expanded_dir_ids
            .retain(|_, expanded_entries| expanded_entries.is_empty());
        self.update_visible_entries(None, cx);
        cx.notify();
    }

    fn toggle_expanded(&mut self, entry_id: ProjectEntryId, cx: &mut ViewContext<Self>) {
        if let Some(worktree_id) = self.project.read(cx).worktree_id_for_entry(entry_id, cx) {
            if let Some(expanded_dir_ids) = self.expanded_dir_ids.get_mut(&worktree_id) {
                self.project.update(cx, |project, cx| {
                    match expanded_dir_ids.binary_search(&entry_id) {
                        Ok(ix) => {
                            expanded_dir_ids.remove(ix);
                        }
                        Err(ix) => {
                            project.expand_entry(worktree_id, entry_id, cx);
                            expanded_dir_ids.insert(ix, entry_id);
                        }
                    }
                });
                self.update_visible_entries(Some((worktree_id, entry_id)), cx);
                cx.focus(&self.focus_handle);
                cx.notify();
            }
        }
    }

    fn select_prev(&mut self, _: &SelectPrev, cx: &mut ViewContext<Self>) {
        if let Some(selection) = self.selection {
            let (mut worktree_ix, mut entry_ix, _) =
                self.index_for_selection(selection).unwrap_or_default();
            if entry_ix > 0 {
                entry_ix -= 1;
            } else if worktree_ix > 0 {
                worktree_ix -= 1;
                entry_ix = self.visible_entries[worktree_ix].1.len() - 1;
            } else {
                return;
            }

            let (worktree_id, worktree_entries, _) = &self.visible_entries[worktree_ix];
            let selection = SelectedEntry {
                worktree_id: *worktree_id,
                entry_id: worktree_entries[entry_ix].id,
            };
            self.selection = Some(selection);
            if cx.modifiers().shift {
                self.marked_entries.insert(selection);
            }
            self.autoscroll(cx);
            cx.notify();
        } else {
            self.select_first(&SelectFirst {}, cx);
        }
    }

    fn confirm(&mut self, _: &Confirm, cx: &mut ViewContext<Self>) {
        if let Some(task) = self.confirm_edit(cx) {
            task.detach_and_notify_err(cx);
        }
    }

    fn open(&mut self, _: &Open, cx: &mut ViewContext<Self>) {
        self.open_internal(false, true, false, cx);
    }

    fn open_permanent(&mut self, _: &OpenPermanent, cx: &mut ViewContext<Self>) {
        self.open_internal(true, false, true, cx);
    }

    fn open_internal(
        &mut self,
        mark_selected: bool,
        allow_preview: bool,
        focus_opened_item: bool,
        cx: &mut ViewContext<Self>,
    ) {
        if let Some((_, entry)) = self.selected_entry(cx) {
            if entry.is_file() {
                self.open_entry(
                    entry.id,
                    mark_selected,
                    focus_opened_item,
                    allow_preview,
                    cx,
                );
            } else {
                self.toggle_expanded(entry.id, cx);
            }
        }
    }

    fn confirm_edit(&mut self, cx: &mut ViewContext<Self>) -> Option<Task<Result<()>>> {
        let edit_state = self.edit_state.as_mut()?;
        cx.focus(&self.focus_handle);

        let worktree_id = edit_state.worktree_id;
        let is_new_entry = edit_state.is_new_entry;
        let filename = self.filename_editor.read(cx).text(cx);
        edit_state.is_dir = edit_state.is_dir
            || (edit_state.is_new_entry && filename.ends_with(std::path::MAIN_SEPARATOR));
        let is_dir = edit_state.is_dir;
        let worktree = self.project.read(cx).worktree_for_id(worktree_id, cx)?;
        let entry = worktree.read(cx).entry_for_id(edit_state.entry_id)?.clone();

        let path_already_exists = |path| worktree.read(cx).entry_for_path(path).is_some();
        let edit_task;
        let edited_entry_id;
        if is_new_entry {
            self.selection = Some(SelectedEntry {
                worktree_id,
                entry_id: NEW_ENTRY_ID,
            });
            let new_path = entry.path.join(filename.trim_start_matches('/'));
            if path_already_exists(new_path.as_path()) {
                return None;
            }

            edited_entry_id = NEW_ENTRY_ID;
            edit_task = self.project.update(cx, |project, cx| {
                project.create_entry((worktree_id, &new_path), is_dir, cx)
            });
        } else {
            let new_path = if let Some(parent) = entry.path.clone().parent() {
                parent.join(&filename)
            } else {
                filename.clone().into()
            };
            if path_already_exists(new_path.as_path()) {
                return None;
            }

            edited_entry_id = entry.id;
            edit_task = self.project.update(cx, |project, cx| {
                project.rename_entry(entry.id, new_path.as_path(), cx)
            });
        };

        edit_state.processing_filename = Some(filename);
        cx.notify();

        Some(cx.spawn(|project_panel, mut cx| async move {
            let new_entry = edit_task.await;
            project_panel.update(&mut cx, |project_panel, cx| {
                project_panel.edit_state.take();
                cx.notify();
            })?;

            match new_entry {
                Err(e) => {
                    project_panel.update(&mut cx, |project_panel, cx| {
                        project_panel.marked_entries.clear();
                        project_panel.update_visible_entries(None, cx);
                    }).ok();
                    Err(e)?;
                }
                Ok(CreatedEntry::Included(new_entry)) => {
                    project_panel.update(&mut cx, |project_panel, cx| {
                        if let Some(selection) = &mut project_panel.selection {
                            if selection.entry_id == edited_entry_id {
                                selection.worktree_id = worktree_id;
                                selection.entry_id = new_entry.id;
                                project_panel.marked_entries.clear();
                                project_panel.expand_to_selection(cx);
                            }
                        }
                        project_panel.update_visible_entries(None, cx);
                        if is_new_entry && !is_dir {
                            project_panel.open_entry(new_entry.id, false, true, false, cx);
                        }
                        cx.notify();
                    })?;
                }
                Ok(CreatedEntry::Excluded { abs_path }) => {
                    if let Some(open_task) = project_panel
                        .update(&mut cx, |project_panel, cx| {
                            project_panel.marked_entries.clear();
                            project_panel.update_visible_entries(None, cx);

                            if is_dir {
                                project_panel.project.update(cx, |_, cx| {
                                    cx.emit(project::Event::Notification(format!(
                                        "Created an excluded directory at {abs_path:?}.\nAlter `file_scan_exclusions` in the settings to show it in the panel"
                                    )))
                                });
                                None
                            } else {
                                project_panel
                                    .workspace
                                    .update(cx, |workspace, cx| {
                                        workspace.open_abs_path(abs_path, true, cx)
                                    })
                                    .ok()
                            }
                        })
                        .ok()
                        .flatten()
                    {
                        let _ = open_task.await?;
                    }
                }
            }
            Ok(())
        }))
    }

    fn cancel(&mut self, _: &menu::Cancel, cx: &mut ViewContext<Self>) {
        self.edit_state = None;
        self.update_visible_entries(None, cx);
        self.marked_entries.clear();
        cx.focus(&self.focus_handle);
        cx.notify();
    }

    fn open_entry(
        &mut self,
        entry_id: ProjectEntryId,
        mark_selected: bool,
        focus_opened_item: bool,
        allow_preview: bool,
        cx: &mut ViewContext<Self>,
    ) {
        cx.emit(Event::OpenedEntry {
            entry_id,
            focus_opened_item,
            allow_preview,
            mark_selected,
        });
    }

    fn split_entry(&mut self, entry_id: ProjectEntryId, cx: &mut ViewContext<Self>) {
        cx.emit(Event::SplitEntry { entry_id });
    }

    fn new_file(&mut self, _: &NewFile, cx: &mut ViewContext<Self>) {
        self.add_entry(false, cx)
    }

    fn new_directory(&mut self, _: &NewDirectory, cx: &mut ViewContext<Self>) {
        self.add_entry(true, cx)
    }

    fn add_entry(&mut self, is_dir: bool, cx: &mut ViewContext<Self>) {
        if let Some(SelectedEntry {
            worktree_id,
            entry_id,
        }) = self.selection
        {
            let directory_id;
            if let Some((worktree, expanded_dir_ids)) = self
                .project
                .read(cx)
                .worktree_for_id(worktree_id, cx)
                .zip(self.expanded_dir_ids.get_mut(&worktree_id))
            {
                let worktree = worktree.read(cx);
                if let Some(mut entry) = worktree.entry_for_id(entry_id) {
                    loop {
                        if entry.is_dir() {
                            if let Err(ix) = expanded_dir_ids.binary_search(&entry.id) {
                                expanded_dir_ids.insert(ix, entry.id);
                            }
                            directory_id = entry.id;
                            break;
                        } else {
                            if let Some(parent_path) = entry.path.parent() {
                                if let Some(parent_entry) = worktree.entry_for_path(parent_path) {
                                    entry = parent_entry;
                                    continue;
                                }
                            }
                            return;
                        }
                    }
                } else {
                    return;
                };
            } else {
                return;
            };
            self.marked_entries.clear();
            self.edit_state = Some(EditState {
                worktree_id,
                entry_id: directory_id,
                is_new_entry: true,
                is_dir,
                processing_filename: None,
            });
            self.filename_editor.update(cx, |editor, cx| {
                editor.clear(cx);
                editor.focus(cx);
            });
            self.update_visible_entries(Some((worktree_id, NEW_ENTRY_ID)), cx);
            self.autoscroll(cx);
            cx.notify();
        }
    }

    fn unflatten_entry_id(&self, leaf_entry_id: ProjectEntryId) -> ProjectEntryId {
        if let Some(ancestors) = self.ancestors.get(&leaf_entry_id) {
            ancestors
                .ancestors
                .get(ancestors.current_ancestor_depth)
                .copied()
                .unwrap_or(leaf_entry_id)
        } else {
            leaf_entry_id
        }
    }
    fn rename(&mut self, _: &Rename, cx: &mut ViewContext<Self>) {
        if let Some(SelectedEntry {
            worktree_id,
            entry_id,
        }) = self.selection
        {
            if let Some(worktree) = self.project.read(cx).worktree_for_id(worktree_id, cx) {
                let entry_id = self.unflatten_entry_id(entry_id);
                if let Some(entry) = worktree.read(cx).entry_for_id(entry_id) {
                    self.edit_state = Some(EditState {
                        worktree_id,
                        entry_id,
                        is_new_entry: false,
                        is_dir: entry.is_dir(),
                        processing_filename: None,
                    });
                    let file_name = entry
                        .path
                        .file_name()
                        .map(|s| s.to_string_lossy())
                        .unwrap_or_default()
                        .to_string();
                    let file_stem = entry.path.file_stem().map(|s| s.to_string_lossy());
                    let selection_end =
                        file_stem.map_or(file_name.len(), |file_stem| file_stem.len());
                    self.filename_editor.update(cx, |editor, cx| {
                        editor.set_text(file_name, cx);
                        editor.change_selections(Some(Autoscroll::fit()), cx, |s| {
                            s.select_ranges([0..selection_end])
                        });
                        editor.focus(cx);
                    });
                    self.update_visible_entries(None, cx);
                    self.autoscroll(cx);
                    cx.notify();
                }
            }
        }
    }

    fn trash(&mut self, action: &Trash, cx: &mut ViewContext<Self>) {
        self.remove(true, action.skip_prompt, cx);
    }

    fn delete(&mut self, action: &Delete, cx: &mut ViewContext<Self>) {
        self.remove(false, action.skip_prompt, cx);
    }

    fn remove(&mut self, trash: bool, skip_prompt: bool, cx: &mut ViewContext<'_, ProjectPanel>) {
        maybe!({
            if self.marked_entries.is_empty() && self.selection.is_none() {
                return None;
            }
            let project = self.project.read(cx);
            let items_to_delete = self.marked_entries();
            let file_paths = items_to_delete
                .into_iter()
                .filter_map(|selection| {
                    Some((
                        selection.entry_id,
                        project
                            .path_for_entry(selection.entry_id, cx)?
                            .path
                            .file_name()?
                            .to_string_lossy()
                            .into_owned(),
                    ))
                })
                .collect::<Vec<_>>();
            if file_paths.is_empty() {
                return None;
            }
            let answer = if !skip_prompt {
                let operation = if trash { "Trash" } else { "Delete" };

                let prompt =
                    if let Some((_, path)) = file_paths.first().filter(|_| file_paths.len() == 1) {
                        format!("{operation} {path}?")
                    } else {
                        const CUTOFF_POINT: usize = 10;
                        let names = if file_paths.len() > CUTOFF_POINT {
                            let truncated_path_counts = file_paths.len() - CUTOFF_POINT;
                            let mut paths = file_paths
                                .iter()
                                .map(|(_, path)| path.clone())
                                .take(CUTOFF_POINT)
                                .collect::<Vec<_>>();
                            paths.truncate(CUTOFF_POINT);
                            if truncated_path_counts == 1 {
                                paths.push(".. 1 file not shown".into());
                            } else {
                                paths.push(format!(".. {} files not shown", truncated_path_counts));
                            }
                            paths
                        } else {
                            file_paths.iter().map(|(_, path)| path.clone()).collect()
                        };

                        format!(
                            "Do you want to {} the following {} files?\n{}",
                            operation.to_lowercase(),
                            file_paths.len(),
                            names.join("\n")
                        )
                    };
                Some(cx.prompt(PromptLevel::Info, &prompt, None, &[operation, "Cancel"]))
            } else {
                None
            };

            cx.spawn(|this, mut cx| async move {
                if let Some(answer) = answer {
                    if answer.await != Ok(0) {
                        return Result::<(), anyhow::Error>::Ok(());
                    }
                }
                for (entry_id, _) in file_paths {
                    this.update(&mut cx, |this, cx| {
                        this.project
                            .update(cx, |project, cx| project.delete_entry(entry_id, trash, cx))
                            .ok_or_else(|| anyhow!("no such entry"))
                    })??
                    .await?;
                }
                Result::<(), anyhow::Error>::Ok(())
            })
            .detach_and_log_err(cx);
            Some(())
        });
    }

    fn unfold_directory(&mut self, _: &UnfoldDirectory, cx: &mut ViewContext<Self>) {
        if let Some((worktree, entry)) = self.selected_entry(cx) {
            self.unfolded_dir_ids.insert(entry.id);

            let snapshot = worktree.snapshot();
            let mut parent_path = entry.path.parent();
            while let Some(path) = parent_path {
                if let Some(parent_entry) = worktree.entry_for_path(path) {
                    let mut children_iter = snapshot.child_entries(path);

                    if children_iter.by_ref().take(2).count() > 1 {
                        break;
                    }

                    self.unfolded_dir_ids.insert(parent_entry.id);
                    parent_path = path.parent();
                } else {
                    break;
                }
            }

            self.update_visible_entries(None, cx);
            self.autoscroll(cx);
            cx.notify();
        }
    }

    fn fold_directory(&mut self, _: &FoldDirectory, cx: &mut ViewContext<Self>) {
        if let Some((worktree, entry)) = self.selected_entry(cx) {
            self.unfolded_dir_ids.remove(&entry.id);

            let snapshot = worktree.snapshot();
            let mut path = &*entry.path;
            loop {
                let mut child_entries_iter = snapshot.child_entries(path);
                if let Some(child) = child_entries_iter.next() {
                    if child_entries_iter.next().is_none() && child.is_dir() {
                        self.unfolded_dir_ids.remove(&child.id);
                        path = &*child.path;
                    } else {
                        break;
                    }
                } else {
                    break;
                }
            }

            self.update_visible_entries(None, cx);
            self.autoscroll(cx);
            cx.notify();
        }
    }

    fn select_next(&mut self, _: &SelectNext, cx: &mut ViewContext<Self>) {
        if let Some(selection) = self.selection {
            let (mut worktree_ix, mut entry_ix, _) =
                self.index_for_selection(selection).unwrap_or_default();
            if let Some((_, worktree_entries, _)) = self.visible_entries.get(worktree_ix) {
                if entry_ix + 1 < worktree_entries.len() {
                    entry_ix += 1;
                } else {
                    worktree_ix += 1;
                    entry_ix = 0;
                }
            }

            if let Some((worktree_id, worktree_entries, _)) = self.visible_entries.get(worktree_ix)
            {
                if let Some(entry) = worktree_entries.get(entry_ix) {
                    let selection = SelectedEntry {
                        worktree_id: *worktree_id,
                        entry_id: entry.id,
                    };
                    self.selection = Some(selection);
                    if cx.modifiers().shift {
                        self.marked_entries.insert(selection);
                    }

                    self.autoscroll(cx);
                    cx.notify();
                }
            }
        } else {
            self.select_first(&SelectFirst {}, cx);
        }
    }

    fn select_parent(&mut self, _: &SelectParent, cx: &mut ViewContext<Self>) {
        if let Some((worktree, entry)) = self.selected_sub_entry(cx) {
            if let Some(parent) = entry.path.parent() {
                if let Some(parent_entry) = worktree.entry_for_path(parent) {
                    self.selection = Some(SelectedEntry {
                        worktree_id: worktree.id(),
                        entry_id: parent_entry.id,
                    });
                    self.autoscroll(cx);
                    cx.notify();
                }
            }
        } else {
            self.select_first(&SelectFirst {}, cx);
        }
    }

    fn select_first(&mut self, _: &SelectFirst, cx: &mut ViewContext<Self>) {
        let worktree = self
            .visible_entries
            .first()
            .and_then(|(worktree_id, _, _)| {
                self.project.read(cx).worktree_for_id(*worktree_id, cx)
            });
        if let Some(worktree) = worktree {
            let worktree = worktree.read(cx);
            let worktree_id = worktree.id();
            if let Some(root_entry) = worktree.root_entry() {
                let selection = SelectedEntry {
                    worktree_id,
                    entry_id: root_entry.id,
                };
                self.selection = Some(selection);
                if cx.modifiers().shift {
                    self.marked_entries.insert(selection);
                }
                self.autoscroll(cx);
                cx.notify();
            }
        }
    }

    fn select_last(&mut self, _: &SelectLast, cx: &mut ViewContext<Self>) {
        let worktree = self.visible_entries.last().and_then(|(worktree_id, _, _)| {
            self.project.read(cx).worktree_for_id(*worktree_id, cx)
        });
        if let Some(worktree) = worktree {
            let worktree = worktree.read(cx);
            let worktree_id = worktree.id();
            if let Some(last_entry) = worktree.entries(true, 0).last() {
                self.selection = Some(SelectedEntry {
                    worktree_id,
                    entry_id: last_entry.id,
                });
                self.autoscroll(cx);
                cx.notify();
            }
        }
    }

    fn autoscroll(&mut self, cx: &mut ViewContext<Self>) {
        if let Some((_, _, index)) = self.selection.and_then(|s| self.index_for_selection(s)) {
            self.scroll_handle.scroll_to_item(index);
            cx.notify();
        }
    }

    fn cut(&mut self, _: &Cut, cx: &mut ViewContext<Self>) {
        let entries = self.marked_entries();
        if !entries.is_empty() {
            self.clipboard = Some(ClipboardEntry::Cut(entries));
            cx.notify();
        }
    }

    fn copy(&mut self, _: &Copy, cx: &mut ViewContext<Self>) {
        let entries = self.marked_entries();
        if !entries.is_empty() {
            self.clipboard = Some(ClipboardEntry::Copied(entries));
            cx.notify();
        }
    }

    fn create_paste_path(
        &self,
        source: &SelectedEntry,
        (worktree, target_entry): (Model<Worktree>, &Entry),
        cx: &AppContext,
    ) -> Option<PathBuf> {
        let mut new_path = target_entry.path.to_path_buf();
        // If we're pasting into a file, or a directory into itself, go up one level.
        if target_entry.is_file() || (target_entry.is_dir() && target_entry.id == source.entry_id) {
            new_path.pop();
        }
        let clipboard_entry_file_name = self
            .project
            .read(cx)
            .path_for_entry(source.entry_id, cx)?
            .path
            .file_name()?
            .to_os_string();
        new_path.push(&clipboard_entry_file_name);
        let extension = new_path.extension().map(|e| e.to_os_string());
        let file_name_without_extension = Path::new(&clipboard_entry_file_name).file_stem()?;
        let mut ix = 0;
        {
            let worktree = worktree.read(cx);
            while worktree.entry_for_path(&new_path).is_some() {
                new_path.pop();

                let mut new_file_name = file_name_without_extension.to_os_string();
                new_file_name.push(" copy");
                if ix > 0 {
                    new_file_name.push(format!(" {}", ix));
                }
                if let Some(extension) = extension.as_ref() {
                    new_file_name.push(".");
                    new_file_name.push(extension);
                }

                new_path.push(new_file_name);
                ix += 1;
            }
        }
        Some(new_path)
    }

    fn paste(&mut self, _: &Paste, cx: &mut ViewContext<Self>) {
        maybe!({
            let (worktree, entry) = self.selected_entry_handle(cx)?;
            let entry = entry.clone();
            let worktree_id = worktree.read(cx).id();
            let clipboard_entries = self
                .clipboard
                .as_ref()
                .filter(|clipboard| !clipboard.items().is_empty())?;

            enum PasteTask {
                Rename(Task<Result<CreatedEntry>>),
                Copy(Task<Result<Option<Entry>>>),
            }
            let mut paste_entry_tasks: IndexMap<(ProjectEntryId, bool), PasteTask> =
                IndexMap::default();
            let clip_is_cut = clipboard_entries.is_cut();
            for clipboard_entry in clipboard_entries.items() {
                let new_path =
                    self.create_paste_path(clipboard_entry, self.selected_entry_handle(cx)?, cx)?;
                let clip_entry_id = clipboard_entry.entry_id;
                let is_same_worktree = clipboard_entry.worktree_id == worktree_id;
                let relative_worktree_source_path = if !is_same_worktree {
                    let target_base_path = worktree.read(cx).abs_path();
                    let clipboard_project_path =
                        self.project.read(cx).path_for_entry(clip_entry_id, cx)?;
                    let clipboard_abs_path = self
                        .project
                        .read(cx)
                        .absolute_path(&clipboard_project_path, cx)?;
                    Some(relativize_path(
                        &target_base_path,
                        clipboard_abs_path.as_path(),
                    ))
                } else {
                    None
                };
                let task = if clip_is_cut && is_same_worktree {
                    let task = self.project.update(cx, |project, cx| {
                        project.rename_entry(clip_entry_id, new_path, cx)
                    });
                    PasteTask::Rename(task)
                } else {
                    let entry_id = if is_same_worktree {
                        clip_entry_id
                    } else {
                        entry.id
                    };
                    let task = self.project.update(cx, |project, cx| {
                        project.copy_entry(entry_id, relative_worktree_source_path, new_path, cx)
                    });
                    PasteTask::Copy(task)
                };
                let needs_delete = !is_same_worktree && clip_is_cut;
                paste_entry_tasks.insert((clip_entry_id, needs_delete), task);
            }

            cx.spawn(|project_panel, mut cx| async move {
                let mut last_succeed = None;
                let mut need_delete_ids = Vec::new();
                for ((entry_id, need_delete), task) in paste_entry_tasks.into_iter() {
                    match task {
                        PasteTask::Rename(task) => {
                            if let Some(CreatedEntry::Included(entry)) = task.await.log_err() {
                                last_succeed = Some(entry.id);
                            }
                        }
                        PasteTask::Copy(task) => {
                            if let Some(Some(entry)) = task.await.log_err() {
                                last_succeed = Some(entry.id);
                                if need_delete {
                                    need_delete_ids.push(entry_id);
                                }
                            }
                        }
                    }
                }
                // update selection
                if let Some(entry_id) = last_succeed {
                    project_panel
                        .update(&mut cx, |project_panel, _cx| {
                            project_panel.selection = Some(SelectedEntry {
                                worktree_id,
                                entry_id,
                            });
                        })
                        .ok();
                }
                // remove entry for cut in difference worktree
                for entry_id in need_delete_ids {
                    project_panel
                        .update(&mut cx, |project_panel, cx| {
                            project_panel
                                .project
                                .update(cx, |project, cx| project.delete_entry(entry_id, true, cx))
                                .ok_or_else(|| anyhow!("no such entry"))
                        })??
                        .await?;
                }

                anyhow::Ok(())
            })
            .detach_and_log_err(cx);

            self.expand_entry(worktree_id, entry.id, cx);
            Some(())
        });
    }

    fn duplicate(&mut self, _: &Duplicate, cx: &mut ViewContext<Self>) {
        self.copy(&Copy {}, cx);
        self.paste(&Paste {}, cx);
    }

    fn copy_path(&mut self, _: &CopyPath, cx: &mut ViewContext<Self>) {
        let abs_file_paths = {
            let project = self.project.read(cx);
            self.marked_entries()
                .into_iter()
                .filter_map(|entry| {
                    let entry_path = project.path_for_entry(entry.entry_id, cx)?.path;
                    Some(
                        project
                            .worktree_for_id(entry.worktree_id, cx)?
                            .read(cx)
                            .abs_path()
                            .join(entry_path)
                            .to_string_lossy()
                            .to_string(),
                    )
                })
                .collect::<Vec<_>>()
        };
        if !abs_file_paths.is_empty() {
            cx.write_to_clipboard(ClipboardItem::new_string(abs_file_paths.join("\n")));
        }
    }

    fn copy_relative_path(&mut self, _: &CopyRelativePath, cx: &mut ViewContext<Self>) {
        let file_paths = {
            let project = self.project.read(cx);
            self.marked_entries()
                .into_iter()
                .filter_map(|entry| {
                    Some(
                        project
                            .path_for_entry(entry.entry_id, cx)?
                            .path
                            .to_string_lossy()
                            .to_string(),
                    )
                })
                .collect::<Vec<_>>()
        };
        if !file_paths.is_empty() {
            cx.write_to_clipboard(ClipboardItem::new_string(file_paths.join("\n")));
        }
    }

    fn reveal_in_finder(&mut self, _: &RevealInFileManager, cx: &mut ViewContext<Self>) {
        if let Some((worktree, entry)) = self.selected_sub_entry(cx) {
            cx.reveal_path(&worktree.abs_path().join(&entry.path));
        }
    }

    fn open_system(&mut self, _: &OpenWithSystem, cx: &mut ViewContext<Self>) {
<<<<<<< HEAD
        if let Some((worktree, entry)) = self.selected_entry(cx) {
            let abs_path = worktree.abs_path().join(&entry.path);
            cx.open_with_system(&abs_path);
        }
    }

    fn open_in_terminal(&mut self, _: &OpenInTerminal, cx: &mut ViewContext<Self>) {
=======
>>>>>>> 97708fdf
        if let Some((worktree, entry)) = self.selected_entry(cx) {
            let abs_path = worktree.abs_path().join(&entry.path);
            cx.open_with_system(&abs_path);
        }
    }

    fn open_in_terminal(&mut self, _: &OpenInTerminal, cx: &mut ViewContext<Self>) {
        if let Some((worktree, entry)) = self.selected_sub_entry(cx) {
            let abs_path = worktree.abs_path().join(&entry.path);
            let working_directory = if entry.is_dir() {
                Some(abs_path)
            } else {
                if entry.is_symlink {
                    abs_path.canonicalize().ok()
                } else {
                    Some(abs_path)
                }
                .and_then(|path| Some(path.parent()?.to_path_buf()))
            };
            if let Some(working_directory) = working_directory {
                cx.dispatch_action(workspace::OpenTerminal { working_directory }.boxed_clone())
            }
        }
    }

    pub fn new_search_in_directory(
        &mut self,
        _: &NewSearchInDirectory,
        cx: &mut ViewContext<Self>,
    ) {
        if let Some((worktree, entry)) = self.selected_sub_entry(cx) {
            if entry.is_dir() {
                let include_root = self.project.read(cx).visible_worktrees(cx).count() > 1;
                let dir_path = if include_root {
                    let mut full_path = PathBuf::from(worktree.root_name());
                    full_path.push(&entry.path);
                    Arc::from(full_path)
                } else {
                    entry.path.clone()
                };

                self.workspace
                    .update(cx, |workspace, cx| {
                        search::ProjectSearchView::new_search_in_directory(
                            workspace, &dir_path, cx,
                        );
                    })
                    .ok();
            }
        }
    }

    fn move_entry(
        &mut self,
        entry_to_move: ProjectEntryId,
        destination: ProjectEntryId,
        destination_is_file: bool,
        cx: &mut ViewContext<Self>,
    ) {
        if self
            .project
            .read(cx)
            .entry_is_worktree_root(entry_to_move, cx)
        {
            self.move_worktree_root(entry_to_move, destination, cx)
        } else {
            self.move_worktree_entry(entry_to_move, destination, destination_is_file, cx)
        }
    }

    fn move_worktree_root(
        &mut self,
        entry_to_move: ProjectEntryId,
        destination: ProjectEntryId,
        cx: &mut ViewContext<Self>,
    ) {
        self.project.update(cx, |project, cx| {
            let Some(worktree_to_move) = project.worktree_for_entry(entry_to_move, cx) else {
                return;
            };
            let Some(destination_worktree) = project.worktree_for_entry(destination, cx) else {
                return;
            };

            let worktree_id = worktree_to_move.read(cx).id();
            let destination_id = destination_worktree.read(cx).id();

            project
                .move_worktree(worktree_id, destination_id, cx)
                .log_err();
        });
    }

    fn move_worktree_entry(
        &mut self,
        entry_to_move: ProjectEntryId,
        destination: ProjectEntryId,
        destination_is_file: bool,
        cx: &mut ViewContext<Self>,
    ) {
        let destination_worktree = self.project.update(cx, |project, cx| {
            let entry_path = project.path_for_entry(entry_to_move, cx)?;
            let destination_entry_path = project.path_for_entry(destination, cx)?.path.clone();

            let mut destination_path = destination_entry_path.as_ref();
            if destination_is_file {
                destination_path = destination_path.parent()?;
            }

            let mut new_path = destination_path.to_path_buf();
            new_path.push(entry_path.path.file_name()?);
            if new_path != entry_path.path.as_ref() {
                let task = project.rename_entry(entry_to_move, new_path, cx);
                cx.foreground_executor().spawn(task).detach_and_log_err(cx);
            }

            project.worktree_id_for_entry(destination, cx)
        });

        if let Some(destination_worktree) = destination_worktree {
            self.expand_entry(destination_worktree, destination, cx);
        }
    }

    fn index_for_selection(&self, selection: SelectedEntry) -> Option<(usize, usize, usize)> {
        let mut entry_index = 0;
        let mut visible_entries_index = 0;
        for (worktree_index, (worktree_id, worktree_entries, _)) in
            self.visible_entries.iter().enumerate()
        {
            if *worktree_id == selection.worktree_id {
                for entry in worktree_entries {
                    if entry.id == selection.entry_id {
                        return Some((worktree_index, entry_index, visible_entries_index));
                    } else {
                        visible_entries_index += 1;
                        entry_index += 1;
                    }
                }
                break;
            } else {
                visible_entries_index += worktree_entries.len();
            }
        }
        None
    }

    // Returns list of entries that should be affected by an operation.
    // When currently selected entry is not marked, it's treated as the only marked entry.
    fn marked_entries(&self) -> BTreeSet<SelectedEntry> {
        let Some(mut selection) = self.selection else {
            return Default::default();
        };
        if self.marked_entries.contains(&selection) {
            self.marked_entries
                .iter()
                .copied()
                .map(|mut entry| {
                    entry.entry_id = self.resolve_entry(entry.entry_id);
                    entry
                })
                .collect()
        } else {
            selection.entry_id = self.resolve_entry(selection.entry_id);
            BTreeSet::from_iter([selection])
        }
    }

    fn resolve_entry(&self, id: ProjectEntryId) -> ProjectEntryId {
        self.ancestors
            .get(&id)
            .and_then(|ancestors| {
                if ancestors.current_ancestor_depth == 0 {
                    return None;
                }
                ancestors.ancestors.get(ancestors.current_ancestor_depth)
            })
            .copied()
            .unwrap_or(id)
    }
    pub fn selected_entry<'a>(
        &self,
        cx: &'a AppContext,
    ) -> Option<(&'a Worktree, &'a project::Entry)> {
        let (worktree, entry) = self.selected_entry_handle(cx)?;
        Some((worktree.read(cx), entry))
    }

    /// Compared to selected_entry, this function resolves to the currently
    /// selected subentry if dir auto-folding is enabled.
    fn selected_sub_entry<'a>(
        &self,
        cx: &'a AppContext,
    ) -> Option<(&'a Worktree, &'a project::Entry)> {
        let (worktree, mut entry) = self.selected_entry_handle(cx)?;

        let worktree = worktree.read(cx);
        let resolved_id = self.resolve_entry(entry.id);
        if resolved_id != entry.id {
            entry = worktree.entry_for_id(resolved_id)?;
        }
        Some((worktree, entry))
    }
    fn selected_entry_handle<'a>(
        &self,
        cx: &'a AppContext,
    ) -> Option<(Model<Worktree>, &'a project::Entry)> {
        let selection = self.selection?;
        let project = self.project.read(cx);
        let worktree = project.worktree_for_id(selection.worktree_id, cx)?;
        let entry = worktree.read(cx).entry_for_id(selection.entry_id)?;
        Some((worktree, entry))
    }

    fn expand_to_selection(&mut self, cx: &mut ViewContext<Self>) -> Option<()> {
        let (worktree, entry) = self.selected_entry(cx)?;
        let expanded_dir_ids = self.expanded_dir_ids.entry(worktree.id()).or_default();

        for path in entry.path.ancestors() {
            let Some(entry) = worktree.entry_for_path(path) else {
                continue;
            };
            if entry.is_dir() {
                if let Err(idx) = expanded_dir_ids.binary_search(&entry.id) {
                    expanded_dir_ids.insert(idx, entry.id);
                }
            }
        }

        Some(())
    }

    fn update_visible_entries(
        &mut self,
        new_selected_entry: Option<(WorktreeId, ProjectEntryId)>,
        cx: &mut ViewContext<Self>,
    ) {
        let auto_collapse_dirs = ProjectPanelSettings::get_global(cx).auto_fold_dirs;
        let project = self.project.read(cx);
        self.last_worktree_root_id = project
            .visible_worktrees(cx)
            .next_back()
            .and_then(|worktree| worktree.read(cx).root_entry())
            .map(|entry| entry.id);

        let old_ancestors = std::mem::take(&mut self.ancestors);
        self.visible_entries.clear();
        for worktree in project.visible_worktrees(cx) {
            let snapshot = worktree.read(cx).snapshot();
            let worktree_id = snapshot.id();

            let expanded_dir_ids = match self.expanded_dir_ids.entry(worktree_id) {
                hash_map::Entry::Occupied(e) => e.into_mut(),
                hash_map::Entry::Vacant(e) => {
                    // The first time a worktree's root entry becomes available,
                    // mark that root entry as expanded.
                    if let Some(entry) = snapshot.root_entry() {
                        e.insert(vec![entry.id]).as_slice()
                    } else {
                        &[]
                    }
                }
            };

            let mut new_entry_parent_id = None;
            let mut new_entry_kind = EntryKind::Dir;
            if let Some(edit_state) = &self.edit_state {
                if edit_state.worktree_id == worktree_id && edit_state.is_new_entry {
                    new_entry_parent_id = Some(edit_state.entry_id);
                    new_entry_kind = if edit_state.is_dir {
                        EntryKind::Dir
                    } else {
                        EntryKind::File
                    };
                }
            }

            let mut visible_worktree_entries = Vec::new();
            let mut entry_iter = snapshot.entries(true, 0);
            let mut auto_folded_ancestors = vec![];
            while let Some(entry) = entry_iter.entry() {
                if auto_collapse_dirs && entry.kind.is_dir() {
                    auto_folded_ancestors.push(entry.id);
                    if !self.unfolded_dir_ids.contains(&entry.id) {
                        if let Some(root_path) = snapshot.root_entry() {
                            let mut child_entries = snapshot.child_entries(&entry.path);
                            if let Some(child) = child_entries.next() {
                                if entry.path != root_path.path
                                    && child_entries.next().is_none()
                                    && child.kind.is_dir()
                                {
                                    entry_iter.advance();

                                    continue;
                                }
                            }
                        }
                    }
                    let depth = old_ancestors
                        .get(&entry.id)
                        .map(|ancestor| ancestor.current_ancestor_depth)
                        .unwrap_or_default();
                    let mut ancestors = std::mem::take(&mut auto_folded_ancestors);
                    if ancestors.len() > 1 {
                        ancestors.reverse();
                        self.ancestors.insert(
                            entry.id,
                            FoldedAncestors {
                                current_ancestor_depth: depth,
                                ancestors,
                            },
                        );
                    }
                }
                auto_folded_ancestors.clear();
                visible_worktree_entries.push(entry.clone());
                if Some(entry.id) == new_entry_parent_id {
                    visible_worktree_entries.push(Entry {
                        id: NEW_ENTRY_ID,
                        kind: new_entry_kind,
                        path: entry.path.join("\0").into(),
                        inode: 0,
                        mtime: entry.mtime,
                        size: entry.size,
                        is_ignored: entry.is_ignored,
                        is_external: false,
                        is_private: false,
                        git_status: entry.git_status,
                        canonical_path: entry.canonical_path.clone(),
                        is_symlink: entry.is_symlink,
                        char_bag: entry.char_bag,
                        is_fifo: entry.is_fifo,
                    });
                }
                if expanded_dir_ids.binary_search(&entry.id).is_err()
                    && entry_iter.advance_to_sibling()
                {
                    continue;
                }
                entry_iter.advance();
            }

            snapshot.propagate_git_statuses(&mut visible_worktree_entries);
            project::sort_worktree_entries(&mut visible_worktree_entries);
            self.visible_entries
                .push((worktree_id, visible_worktree_entries, OnceCell::new()));
        }

        if let Some((worktree_id, entry_id)) = new_selected_entry {
            self.selection = Some(SelectedEntry {
                worktree_id,
                entry_id,
            });
            if cx.modifiers().shift {
                self.marked_entries.insert(SelectedEntry {
                    worktree_id,
                    entry_id,
                });
            }
        }
    }

    fn expand_entry(
        &mut self,
        worktree_id: WorktreeId,
        entry_id: ProjectEntryId,
        cx: &mut ViewContext<Self>,
    ) {
        self.project.update(cx, |project, cx| {
            if let Some((worktree, expanded_dir_ids)) = project
                .worktree_for_id(worktree_id, cx)
                .zip(self.expanded_dir_ids.get_mut(&worktree_id))
            {
                project.expand_entry(worktree_id, entry_id, cx);
                let worktree = worktree.read(cx);

                if let Some(mut entry) = worktree.entry_for_id(entry_id) {
                    loop {
                        if let Err(ix) = expanded_dir_ids.binary_search(&entry.id) {
                            expanded_dir_ids.insert(ix, entry.id);
                        }

                        if let Some(parent_entry) =
                            entry.path.parent().and_then(|p| worktree.entry_for_path(p))
                        {
                            entry = parent_entry;
                        } else {
                            break;
                        }
                    }
                }
            }
        });
    }

    fn drop_external_files(
        &mut self,
        paths: &[PathBuf],
        entry_id: ProjectEntryId,
        cx: &mut ViewContext<Self>,
    ) {
        let mut paths: Vec<Arc<Path>> = paths.iter().map(|path| Arc::from(path.clone())).collect();

        let open_file_after_drop = paths.len() == 1 && paths[0].is_file();

        let Some((target_directory, worktree)) = maybe!({
            let worktree = self.project.read(cx).worktree_for_entry(entry_id, cx)?;
            let entry = worktree.read(cx).entry_for_id(entry_id)?;
            let path = worktree.read(cx).absolutize(&entry.path).ok()?;
            let target_directory = if path.is_dir() {
                path
            } else {
                path.parent()?.to_path_buf()
            };
            Some((target_directory, worktree))
        }) else {
            return;
        };

        let mut paths_to_replace = Vec::new();
        for path in &paths {
            if let Some(name) = path.file_name() {
                let mut target_path = target_directory.clone();
                target_path.push(name);
                if target_path.exists() {
                    paths_to_replace.push((name.to_string_lossy().to_string(), path.clone()));
                }
            }
        }

        cx.spawn(|this, mut cx| {
            async move {
                for (filename, original_path) in &paths_to_replace {
                    let answer = cx
                        .prompt(
                            PromptLevel::Info,
                            format!("A file or folder with name {filename} already exists in the destination folder. Do you want to replace it?").as_str(),
                            None,
                            &["Replace", "Cancel"],
                        )
                        .await?;
                    if answer == 1 {
                        if let Some(item_idx) = paths.iter().position(|p| p == original_path) {
                            paths.remove(item_idx);
                        }
                    }
                }

                if paths.is_empty() {
                    return Ok(());
                }

                let task = worktree.update(&mut cx, |worktree, cx| {
                    worktree.copy_external_entries(target_directory, paths, true, cx)
                })?;

                let opened_entries = task.await?;
                this.update(&mut cx, |this, cx| {
                    if open_file_after_drop && !opened_entries.is_empty() {
                        this.open_entry(opened_entries[0], true, true, false, cx);
                    }
                })
            }
            .log_err()
        })
        .detach();
    }

    fn drag_onto(
        &mut self,
        selections: &DraggedSelection,
        target_entry_id: ProjectEntryId,
        is_file: bool,
        cx: &mut ViewContext<Self>,
    ) {
        let should_copy = cx.modifiers().alt;
        if should_copy {
            let _ = maybe!({
                let project = self.project.read(cx);
                let target_worktree = project.worktree_for_entry(target_entry_id, cx)?;
                let target_entry = target_worktree
                    .read(cx)
                    .entry_for_id(target_entry_id)?
                    .clone();
                for selection in selections.items() {
                    let new_path = self.create_paste_path(
                        selection,
                        (target_worktree.clone(), &target_entry),
                        cx,
                    )?;
                    self.project
                        .update(cx, |project, cx| {
                            project.copy_entry(selection.entry_id, None, new_path, cx)
                        })
                        .detach_and_log_err(cx)
                }

                Some(())
            });
        } else {
            for selection in selections.items() {
                self.move_entry(selection.entry_id, target_entry_id, is_file, cx);
            }
        }
    }

    fn for_each_visible_entry(
        &self,
        range: Range<usize>,
        cx: &mut ViewContext<ProjectPanel>,
        mut callback: impl FnMut(ProjectEntryId, EntryDetails, &mut ViewContext<ProjectPanel>),
    ) {
        let mut ix = 0;
        for (worktree_id, visible_worktree_entries, entries_paths) in &self.visible_entries {
            if ix >= range.end {
                return;
            }

            if ix + visible_worktree_entries.len() <= range.start {
                ix += visible_worktree_entries.len();
                continue;
            }

            let end_ix = range.end.min(ix + visible_worktree_entries.len());
            let (git_status_setting, show_file_icons, show_folder_icons) = {
                let settings = ProjectPanelSettings::get_global(cx);
                (
                    settings.git_status,
                    settings.file_icons,
                    settings.folder_icons,
                )
            };
            if let Some(worktree) = self.project.read(cx).worktree_for_id(*worktree_id, cx) {
                let snapshot = worktree.read(cx).snapshot();
                let root_name = OsStr::new(snapshot.root_name());
                let expanded_entry_ids = self
                    .expanded_dir_ids
                    .get(&snapshot.id())
                    .map(Vec::as_slice)
                    .unwrap_or(&[]);

                let entry_range = range.start.saturating_sub(ix)..end_ix - ix;
                let entries = entries_paths.get_or_init(|| {
                    visible_worktree_entries
                        .iter()
                        .map(|e| (e.path.clone()))
                        .collect()
                });
                for entry in visible_worktree_entries[entry_range].iter() {
                    let status = git_status_setting.then_some(entry.git_status).flatten();
                    let is_expanded = expanded_entry_ids.binary_search(&entry.id).is_ok();
                    let icon = match entry.kind {
                        EntryKind::File => {
                            if show_file_icons {
                                FileIcons::get_icon(&entry.path, cx)
                            } else {
                                None
                            }
                        }
                        _ => {
                            if show_folder_icons {
                                FileIcons::get_folder_icon(is_expanded, cx)
                            } else {
                                FileIcons::get_chevron_icon(is_expanded, cx)
                            }
                        }
                    };

                    let (depth, difference) =
                        ProjectPanel::calculate_depth_and_difference(entry, entries);

                    let filename = match difference {
                        diff if diff > 1 => entry
                            .path
                            .iter()
                            .skip(entry.path.components().count() - diff)
                            .collect::<PathBuf>()
                            .to_str()
                            .unwrap_or_default()
                            .to_string(),
                        _ => entry
                            .path
                            .file_name()
                            .map(|name| name.to_string_lossy().into_owned())
                            .unwrap_or_else(|| root_name.to_string_lossy().to_string()),
                    };
                    let selection = SelectedEntry {
                        worktree_id: snapshot.id(),
                        entry_id: entry.id,
                    };
                    let mut details = EntryDetails {
                        filename,
                        icon,
                        path: entry.path.clone(),
                        depth,
                        kind: entry.kind,
                        is_ignored: entry.is_ignored,
                        is_expanded,
                        is_selected: self.selection == Some(selection),
                        is_marked: self.marked_entries.contains(&selection),
                        is_editing: false,
                        is_processing: false,
                        is_cut: self
                            .clipboard
                            .as_ref()
                            .map_or(false, |e| e.is_cut() && e.items().contains(&selection)),
                        git_status: status,
                        is_private: entry.is_private,
                        worktree_id: *worktree_id,
                        canonical_path: entry.canonical_path.clone(),
                    };

                    if let Some(edit_state) = &self.edit_state {
                        let is_edited_entry = if edit_state.is_new_entry {
                            entry.id == NEW_ENTRY_ID
                        } else {
                            entry.id == edit_state.entry_id
                                || self
                                    .ancestors
                                    .get(&entry.id)
                                    .is_some_and(|auto_folded_dirs| {
                                        auto_folded_dirs
                                            .ancestors
                                            .iter()
                                            .any(|entry_id| *entry_id == edit_state.entry_id)
                                    })
                        };

                        if is_edited_entry {
                            if let Some(processing_filename) = &edit_state.processing_filename {
                                details.is_processing = true;
                                details.filename.clear();
                                details.filename.push_str(processing_filename);
                            } else {
                                if edit_state.is_new_entry {
                                    details.filename.clear();
                                }
                                details.is_editing = true;
                            }
                        }
                    }

                    callback(entry.id, details, cx);
                }
            }
            ix = end_ix;
        }
    }

    fn calculate_depth_and_difference(
        entry: &Entry,
        visible_worktree_entries: &HashSet<Arc<Path>>,
    ) -> (usize, usize) {
        let (depth, difference) = entry
            .path
            .ancestors()
            .skip(1) // Skip the entry itself
            .find_map(|ancestor| {
                if let Some(parent_entry) = visible_worktree_entries.get(ancestor) {
                    let entry_path_components_count = entry.path.components().count();
                    let parent_path_components_count = parent_entry.components().count();
                    let difference = entry_path_components_count - parent_path_components_count;
                    let depth = parent_entry
                        .ancestors()
                        .skip(1)
                        .filter(|ancestor| visible_worktree_entries.contains(*ancestor))
                        .count();
                    Some((depth + 1, difference))
                } else {
                    None
                }
            })
            .unwrap_or((0, 0));

        (depth, difference)
    }

    fn render_entry(
        &self,
        entry_id: ProjectEntryId,
        details: EntryDetails,
        cx: &mut ViewContext<Self>,
    ) -> Stateful<Div> {
        let kind = details.kind;
        let settings = ProjectPanelSettings::get_global(cx);
        let show_editor = details.is_editing && !details.is_processing;
        let selection = SelectedEntry {
            worktree_id: details.worktree_id,
            entry_id,
        };
        let is_marked = self.marked_entries.contains(&selection);
        let is_active = self
            .selection
            .map_or(false, |selection| selection.entry_id == entry_id);
        let width = self.size(cx);
        let filename_text_color =
            entry_git_aware_label_color(details.git_status, details.is_ignored, is_marked);
        let file_name = details.filename.clone();
        let mut icon = details.icon.clone();
        if settings.file_icons && show_editor && details.kind.is_file() {
            let filename = self.filename_editor.read(cx).text(cx);
            if filename.len() > 2 {
                icon = FileIcons::get_icon(Path::new(&filename), cx);
            }
        }

        let canonical_path = details
            .canonical_path
            .as_ref()
            .map(|f| f.to_string_lossy().to_string());
        let path = details.path.clone();

        let depth = details.depth;
        let worktree_id = details.worktree_id;
        let selections = Arc::new(self.marked_entries.clone());

        let dragged_selection = DraggedSelection {
            active_selection: selection,
            marked_selections: selections,
        };
        div()
            .id(entry_id.to_proto() as usize)
            .on_drag_move::<ExternalPaths>(cx.listener(
                move |this, event: &DragMoveEvent<ExternalPaths>, cx| {
                    if event.bounds.contains(&event.event.position) {
                        if this.last_external_paths_drag_over_entry == Some(entry_id) {
                            return;
                        }
                        this.last_external_paths_drag_over_entry = Some(entry_id);
                        this.marked_entries.clear();

                        let Some((worktree, path, entry)) = maybe!({
                            let worktree = this
                                .project
                                .read(cx)
                                .worktree_for_id(selection.worktree_id, cx)?;
                            let worktree = worktree.read(cx);
                            let abs_path = worktree.absolutize(&path).log_err()?;
                            let path = if abs_path.is_dir() {
                                path.as_ref()
                            } else {
                                path.parent()?
                            };
                            let entry = worktree.entry_for_path(path)?;
                            Some((worktree, path, entry))
                        }) else {
                            return;
                        };

                        this.marked_entries.insert(SelectedEntry {
                            entry_id: entry.id,
                            worktree_id: worktree.id(),
                        });

                        for entry in worktree.child_entries(path) {
                            this.marked_entries.insert(SelectedEntry {
                                entry_id: entry.id,
                                worktree_id: worktree.id(),
                            });
                        }

                        cx.notify();
                    }
                },
            ))
            .on_drop(
                cx.listener(move |this, external_paths: &ExternalPaths, cx| {
                    this.last_external_paths_drag_over_entry = None;
                    this.marked_entries.clear();
                    this.drop_external_files(external_paths.paths(), entry_id, cx);
                    cx.stop_propagation();
                }),
            )
            .on_drag(dragged_selection, move |selection, cx| {
                cx.new_view(|_| DraggedProjectEntryView {
                    details: details.clone(),
                    width,
                    selection: selection.active_selection,
                    selections: selection.marked_selections.clone(),
                })
            })
            .drag_over::<DraggedSelection>(|style, _, cx| {
                style.bg(cx.theme().colors().drop_target_background)
            })
            .on_drop(cx.listener(move |this, selections: &DraggedSelection, cx| {
                this.drag_onto(selections, entry_id, kind.is_file(), cx);
            }))
            .child(
                ListItem::new(entry_id.to_proto() as usize)
                    .indent_level(depth)
                    .indent_step_size(px(settings.indent_size))
                    .selected(is_marked || is_active)
                    .when_some(canonical_path, |this, path| {
                        this.end_slot::<AnyElement>(
                            div()
                                .id("symlink_icon")
                                .pr_3()
                                .tooltip(move |cx| {
                                    Tooltip::with_meta(path.to_string(), None, "Symbolic Link", cx)
                                })
                                .child(
                                    Icon::new(IconName::ArrowUpRight)
                                        .size(IconSize::Indicator)
                                        .color(filename_text_color),
                                )
                                .into_any_element(),
                        )
                    })
                    .child(if let Some(icon) = &icon {
                        h_flex().child(Icon::from_path(icon.to_string()).color(filename_text_color))
                    } else {
                        h_flex()
                            .size(IconSize::default().rems())
                            .invisible()
                            .flex_none()
                    })
                    .child(
                        if let (Some(editor), true) = (Some(&self.filename_editor), show_editor) {
                            h_flex().h_6().w_full().child(editor.clone())
                        } else {
                            h_flex().h_6().map(|this| {
                                if let Some(folded_ancestors) =
                                    is_active.then(|| self.ancestors.get(&entry_id)).flatten()
                                {
                                    let Some(part_to_highlight) = Path::new(&file_name)
                                        .ancestors()
                                        .nth(folded_ancestors.current_ancestor_depth)
                                    else {
                                        return this;
                                    };

                                    let suffix = Path::new(&file_name)
                                        .strip_prefix(part_to_highlight)
                                        .ok()
                                        .filter(|suffix| !suffix.as_os_str().is_empty());
                                    let prefix = part_to_highlight
                                        .parent()
                                        .filter(|prefix| !prefix.as_os_str().is_empty());
                                    let Some(part_to_highlight) = part_to_highlight
                                        .file_name()
                                        .and_then(|name| name.to_str().map(String::from))
                                    else {
                                        return this;
                                    };

                                    this.children(prefix.and_then(|prefix| {
                                        Some(
                                            h_flex()
                                                .child(
                                                    Label::new(prefix.to_str().map(String::from)?)
                                                        .single_line()
                                                        .color(filename_text_color),
                                                )
                                                .child(
                                                    Label::new(std::path::MAIN_SEPARATOR_STR)
                                                        .single_line()
                                                        .color(filename_text_color),
                                                ),
                                        )
                                    }))
                                    .child(
                                        Label::new(part_to_highlight)
                                            .single_line()
                                            .color(filename_text_color)
                                            .underline(true),
                                    )
                                    .children(
                                        suffix.and_then(|suffix| {
                                            Some(
                                                h_flex()
                                                    .child(
                                                        Label::new(std::path::MAIN_SEPARATOR_STR)
                                                            .single_line()
                                                            .color(filename_text_color),
                                                    )
                                                    .child(
                                                        Label::new(
                                                            suffix.to_str().map(String::from)?,
                                                        )
                                                        .single_line()
                                                        .color(filename_text_color),
                                                    ),
                                            )
                                        }),
                                    )
                                } else {
                                    this.child(
                                        Label::new(file_name)
                                            .single_line()
                                            .color(filename_text_color),
                                    )
                                }
                            })
                        }
                        .ml_1(),
                    )
                    .on_click(cx.listener(move |this, event: &gpui::ClickEvent, cx| {
                        if event.down.button == MouseButton::Right || event.down.first_mouse {
                            return;
                        }
                        if !show_editor {
                            cx.stop_propagation();

                            if let Some(selection) =
                                this.selection.filter(|_| event.down.modifiers.shift)
                            {
                                let current_selection = this.index_for_selection(selection);
                                let target_selection = this.index_for_selection(SelectedEntry {
                                    entry_id,
                                    worktree_id,
                                });
                                if let Some(((_, _, source_index), (_, _, target_index))) =
                                    current_selection.zip(target_selection)
                                {
                                    let range_start = source_index.min(target_index);
                                    let range_end = source_index.max(target_index) + 1; // Make the range inclusive.
                                    let mut new_selections = BTreeSet::new();
                                    this.for_each_visible_entry(
                                        range_start..range_end,
                                        cx,
                                        |entry_id, details, _| {
                                            new_selections.insert(SelectedEntry {
                                                entry_id,
                                                worktree_id: details.worktree_id,
                                            });
                                        },
                                    );

                                    this.marked_entries = this
                                        .marked_entries
                                        .union(&new_selections)
                                        .cloned()
                                        .collect();

                                    this.selection = Some(SelectedEntry {
                                        entry_id,
                                        worktree_id,
                                    });
                                    // Ensure that the current entry is selected.
                                    this.marked_entries.insert(SelectedEntry {
                                        entry_id,
                                        worktree_id,
                                    });
                                }
                            } else if event.down.modifiers.secondary() {
                                if event.down.click_count > 1 {
                                    this.split_entry(entry_id, cx);
                                } else if !this.marked_entries.insert(selection) {
                                    this.marked_entries.remove(&selection);
                                }
                            } else if kind.is_dir() {
                                this.toggle_expanded(entry_id, cx);
                            } else {
                                let click_count = event.up.click_count;
                                this.open_entry(
                                    entry_id,
                                    cx.modifiers().secondary(),
                                    click_count > 1,
                                    click_count == 1,
                                    cx,
                                );
                            }
                        }
                    }))
                    .on_secondary_mouse_down(cx.listener(
                        move |this, event: &MouseDownEvent, cx| {
                            // Stop propagation to prevent the catch-all context menu for the project
                            // panel from being deployed.
                            cx.stop_propagation();
                            this.deploy_context_menu(event.position, entry_id, cx);
                        },
                    )),
            )
            .border_1()
            .border_r_2()
            .rounded_none()
            .hover(|style| {
                if is_active {
                    style
                } else {
                    let hover_color = cx.theme().colors().ghost_element_hover;
                    style.bg(hover_color).border_color(hover_color)
                }
            })
            .when(is_marked || is_active, |this| {
                let colors = cx.theme().colors();
                this.when(is_marked, |this| this.bg(colors.ghost_element_selected))
                    .border_color(colors.ghost_element_selected)
            })
            .when(
                is_active && self.focus_handle.contains_focused(cx),
                |this| this.border_color(Color::Selected.color(cx)),
            )
    }

    fn render_scrollbar(
        &self,
        items_count: usize,
        cx: &mut ViewContext<Self>,
    ) -> Option<Stateful<Div>> {
        let settings = ProjectPanelSettings::get_global(cx);
        if settings.scrollbar.show == ShowScrollbar::Never {
            return None;
        }
        let scroll_handle = self.scroll_handle.0.borrow();

        let height = scroll_handle
            .last_item_height
            .filter(|_| self.show_scrollbar || self.scrollbar_drag_thumb_offset.get().is_some())?;

        let total_list_length = height.0 as f64 * items_count as f64;
        let current_offset = scroll_handle.base_handle.offset().y.0.min(0.).abs() as f64;
        let mut percentage = current_offset / total_list_length;
        let end_offset = (current_offset + scroll_handle.base_handle.bounds().size.height.0 as f64)
            / total_list_length;
        // Uniform scroll handle might briefly report an offset greater than the length of a list;
        // in such case we'll adjust the starting offset as well to keep the scrollbar thumb length stable.
        let overshoot = (end_offset - 1.).clamp(0., 1.);
        if overshoot > 0. {
            percentage -= overshoot;
        }
        const MINIMUM_SCROLLBAR_PERCENTAGE_HEIGHT: f64 = 0.005;
        if percentage + MINIMUM_SCROLLBAR_PERCENTAGE_HEIGHT > 1.0 || end_offset > total_list_length
        {
            return None;
        }
        if total_list_length < scroll_handle.base_handle.bounds().size.height.0 as f64 {
            return None;
        }
        let end_offset = end_offset.clamp(percentage + MINIMUM_SCROLLBAR_PERCENTAGE_HEIGHT, 1.);
        Some(
            div()
                .occlude()
                .id("project-panel-scroll")
                .on_mouse_move(cx.listener(|_, _, cx| {
                    cx.notify();
                    cx.stop_propagation()
                }))
                .on_hover(|_, cx| {
                    cx.stop_propagation();
                })
                .on_any_mouse_down(|_, cx| {
                    cx.stop_propagation();
                })
                .on_mouse_up(
                    MouseButton::Left,
                    cx.listener(|this, _, cx| {
                        if this.scrollbar_drag_thumb_offset.get().is_none()
                            && !this.focus_handle.contains_focused(cx)
                        {
                            this.hide_scrollbar(cx);
                            cx.notify();
                        }

                        cx.stop_propagation();
                    }),
                )
                .on_scroll_wheel(cx.listener(|_, _, cx| {
                    cx.notify();
                }))
                .h_full()
                .absolute()
                .right_0()
                .top_0()
                .bottom_0()
                .w(px(12.))
                .cursor_default()
                .child(ProjectPanelScrollbar::new(
                    percentage as f32..end_offset as f32,
                    self.scroll_handle.clone(),
                    self.scrollbar_drag_thumb_offset.clone(),
                    cx.view().clone().into(),
                    items_count,
                )),
        )
    }

    fn dispatch_context(&self, cx: &ViewContext<Self>) -> KeyContext {
        let mut dispatch_context = KeyContext::new_with_defaults();
        dispatch_context.add("ProjectPanel");
        dispatch_context.add("menu");

        let identifier = if self.filename_editor.focus_handle(cx).is_focused(cx) {
            "editing"
        } else {
            "not_editing"
        };

        dispatch_context.add(identifier);
        dispatch_context
    }

    fn should_autohide_scrollbar(cx: &AppContext) -> bool {
        cx.try_global::<ScrollbarAutoHide>()
            .map_or_else(|| cx.should_auto_hide_scrollbars(), |autohide| autohide.0)
    }

    fn hide_scrollbar(&mut self, cx: &mut ViewContext<Self>) {
        const SCROLLBAR_SHOW_INTERVAL: Duration = Duration::from_secs(1);
        if !Self::should_autohide_scrollbar(cx) {
            return;
        }
        self.hide_scrollbar_task = Some(cx.spawn(|panel, mut cx| async move {
            cx.background_executor()
                .timer(SCROLLBAR_SHOW_INTERVAL)
                .await;
            panel
                .update(&mut cx, |panel, cx| {
                    panel.show_scrollbar = false;
                    cx.notify();
                })
                .log_err();
        }))
    }

    fn reveal_entry(
        &mut self,
        project: Model<Project>,
        entry_id: ProjectEntryId,
        skip_ignored: bool,
        cx: &mut ViewContext<'_, ProjectPanel>,
    ) {
        if let Some(worktree) = project.read(cx).worktree_for_entry(entry_id, cx) {
            let worktree = worktree.read(cx);
            if skip_ignored
                && worktree
                    .entry_for_id(entry_id)
                    .map_or(true, |entry| entry.is_ignored)
            {
                return;
            }

            let worktree_id = worktree.id();
            self.marked_entries.clear();
            self.expand_entry(worktree_id, entry_id, cx);
            self.update_visible_entries(Some((worktree_id, entry_id)), cx);
            self.autoscroll(cx);
            cx.notify();
        }
    }
}

impl Render for ProjectPanel {
    fn render(&mut self, cx: &mut gpui::ViewContext<Self>) -> impl IntoElement {
        let has_worktree = !self.visible_entries.is_empty();
        let project = self.project.read(cx);

        if has_worktree {
            let items_count = self
                .visible_entries
                .iter()
                .map(|(_, worktree_entries, _)| worktree_entries.len())
                .sum();

            h_flex()
                .id("project-panel")
                .group("project-panel")
                .size_full()
                .relative()
                .on_hover(cx.listener(|this, hovered, cx| {
                    if *hovered {
                        this.show_scrollbar = true;
                        this.hide_scrollbar_task.take();
                        cx.notify();
                    } else if !this.focus_handle.contains_focused(cx) {
                        this.hide_scrollbar(cx);
                    }
                }))
                .key_context(self.dispatch_context(cx))
                .on_action(cx.listener(Self::select_next))
                .on_action(cx.listener(Self::select_prev))
                .on_action(cx.listener(Self::select_first))
                .on_action(cx.listener(Self::select_last))
                .on_action(cx.listener(Self::select_parent))
                .on_action(cx.listener(Self::expand_selected_entry))
                .on_action(cx.listener(Self::collapse_selected_entry))
                .on_action(cx.listener(Self::collapse_all_entries))
                .on_action(cx.listener(Self::open))
                .on_action(cx.listener(Self::open_permanent))
                .on_action(cx.listener(Self::confirm))
                .on_action(cx.listener(Self::cancel))
                .on_action(cx.listener(Self::copy_path))
                .on_action(cx.listener(Self::copy_relative_path))
                .on_action(cx.listener(Self::new_search_in_directory))
                .on_action(cx.listener(Self::unfold_directory))
                .on_action(cx.listener(Self::fold_directory))
                .when(!project.is_read_only(), |el| {
                    el.on_action(cx.listener(Self::new_file))
                        .on_action(cx.listener(Self::new_directory))
                        .on_action(cx.listener(Self::rename))
                        .on_action(cx.listener(Self::delete))
                        .on_action(cx.listener(Self::trash))
                        .on_action(cx.listener(Self::cut))
                        .on_action(cx.listener(Self::copy))
                        .on_action(cx.listener(Self::paste))
                        .on_action(cx.listener(Self::duplicate))
                        .on_click(cx.listener(|this, event: &gpui::ClickEvent, cx| {
                            if event.up.click_count > 1 {
                                if let Some(entry_id) = this.last_worktree_root_id {
                                    let project = this.project.read(cx);

                                    let worktree_id = if let Some(worktree) =
                                        project.worktree_for_entry(entry_id, cx)
                                    {
                                        worktree.read(cx).id()
                                    } else {
                                        return;
                                    };

                                    this.selection = Some(SelectedEntry {
                                        worktree_id,
                                        entry_id,
                                    });

                                    this.new_file(&NewFile, cx);
                                }
                            }
                        }))
                })
                .when(project.is_local_or_ssh(), |el| {
                    el.on_action(cx.listener(Self::reveal_in_finder))
                        .on_action(cx.listener(Self::open_system))
                        .on_action(cx.listener(Self::open_in_terminal))
                })
                .on_mouse_down(
                    MouseButton::Right,
                    cx.listener(move |this, event: &MouseDownEvent, cx| {
                        // When deploying the context menu anywhere below the last project entry,
                        // act as if the user clicked the root of the last worktree.
                        if let Some(entry_id) = this.last_worktree_root_id {
                            this.deploy_context_menu(event.position, entry_id, cx);
                        }
                    }),
                )
                .track_focus(&self.focus_handle)
                .child(
                    uniform_list(cx.view().clone(), "entries", items_count, {
                        |this, range, cx| {
                            let mut items = Vec::with_capacity(range.end - range.start);
                            this.for_each_visible_entry(range, cx, |id, details, cx| {
                                items.push(this.render_entry(id, details, cx));
                            });
                            items
                        }
                    })
                    .size_full()
                    .with_sizing_behavior(ListSizingBehavior::Infer)
                    .track_scroll(self.scroll_handle.clone()),
                )
                .children(self.render_scrollbar(items_count, cx))
                .children(self.context_menu.as_ref().map(|(menu, position, _)| {
                    deferred(
                        anchored()
                            .position(*position)
                            .anchor(gpui::AnchorCorner::TopLeft)
                            .child(menu.clone()),
                    )
                    .with_priority(1)
                }))
        } else {
            v_flex()
                .id("empty-project_panel")
                .size_full()
                .p_4()
                .track_focus(&self.focus_handle)
                .child(
                    Button::new("open_project", "Open a project")
                        .full_width()
                        .key_binding(KeyBinding::for_action(&workspace::Open, cx))
                        .on_click(cx.listener(|this, _, cx| {
                            this.workspace
                                .update(cx, |workspace, cx| workspace.open(&workspace::Open, cx))
                                .log_err();
                        })),
                )
                .drag_over::<ExternalPaths>(|style, _, cx| {
                    style.bg(cx.theme().colors().drop_target_background)
                })
                .on_drop(
                    cx.listener(move |this, external_paths: &ExternalPaths, cx| {
                        this.last_external_paths_drag_over_entry = None;
                        this.marked_entries.clear();
                        if let Some(task) = this
                            .workspace
                            .update(cx, |workspace, cx| {
                                workspace.open_workspace_for_paths(
                                    true,
                                    external_paths.paths().to_owned(),
                                    cx,
                                )
                            })
                            .log_err()
                        {
                            task.detach_and_log_err(cx);
                        }
                        cx.stop_propagation();
                    }),
                )
        }
    }
}

impl Render for DraggedProjectEntryView {
    fn render(&mut self, cx: &mut ViewContext<Self>) -> impl IntoElement {
        let settings = ProjectPanelSettings::get_global(cx);
        let ui_font = ThemeSettings::get_global(cx).ui_font.clone();
        h_flex().font(ui_font).map(|this| {
            if self.selections.contains(&self.selection) {
                this.flex_shrink()
                    .p_1()
                    .items_end()
                    .rounded_md()
                    .child(self.selections.len().to_string())
            } else {
                this.bg(cx.theme().colors().background).w(self.width).child(
                    ListItem::new(self.selection.entry_id.to_proto() as usize)
                        .indent_level(self.details.depth)
                        .indent_step_size(px(settings.indent_size))
                        .child(if let Some(icon) = &self.details.icon {
                            div().child(Icon::from_path(icon.clone()))
                        } else {
                            div()
                        })
                        .child(Label::new(self.details.filename.clone())),
                )
            }
        })
    }
}

impl EventEmitter<Event> for ProjectPanel {}

impl EventEmitter<PanelEvent> for ProjectPanel {}

impl Panel for ProjectPanel {
    fn position(&self, cx: &WindowContext) -> DockPosition {
        match ProjectPanelSettings::get_global(cx).dock {
            ProjectPanelDockPosition::Left => DockPosition::Left,
            ProjectPanelDockPosition::Right => DockPosition::Right,
        }
    }

    fn position_is_valid(&self, position: DockPosition) -> bool {
        matches!(position, DockPosition::Left | DockPosition::Right)
    }

    fn set_position(&mut self, position: DockPosition, cx: &mut ViewContext<Self>) {
        settings::update_settings_file::<ProjectPanelSettings>(
            self.fs.clone(),
            cx,
            move |settings, _| {
                let dock = match position {
                    DockPosition::Left | DockPosition::Bottom => ProjectPanelDockPosition::Left,
                    DockPosition::Right => ProjectPanelDockPosition::Right,
                };
                settings.dock = Some(dock);
            },
        );
    }

    fn size(&self, cx: &WindowContext) -> Pixels {
        self.width
            .unwrap_or_else(|| ProjectPanelSettings::get_global(cx).default_width)
    }

    fn set_size(&mut self, size: Option<Pixels>, cx: &mut ViewContext<Self>) {
        self.width = size;
        self.serialize(cx);
        cx.notify();
    }

    fn icon(&self, cx: &WindowContext) -> Option<IconName> {
        ProjectPanelSettings::get_global(cx)
            .button
            .then_some(IconName::FileTree)
    }

    fn icon_tooltip(&self, _cx: &WindowContext) -> Option<&'static str> {
        Some("Project Panel")
    }

    fn toggle_action(&self) -> Box<dyn Action> {
        Box::new(ToggleFocus)
    }

    fn persistent_name() -> &'static str {
        "Project Panel"
    }

    fn starts_open(&self, cx: &WindowContext) -> bool {
        let project = &self.project.read(cx);
        project.dev_server_project_id().is_some()
            || project.visible_worktrees(cx).any(|tree| {
                tree.read(cx)
                    .root_entry()
                    .map_or(false, |entry| entry.is_dir())
            })
    }
}

impl FocusableView for ProjectPanel {
    fn focus_handle(&self, _cx: &AppContext) -> FocusHandle {
        self.focus_handle.clone()
    }
}

impl ClipboardEntry {
    fn is_cut(&self) -> bool {
        matches!(self, Self::Cut { .. })
    }

    fn items(&self) -> &BTreeSet<SelectedEntry> {
        match self {
            ClipboardEntry::Copied(entries) | ClipboardEntry::Cut(entries) => entries,
        }
    }
}

#[cfg(test)]
mod tests {
    use super::*;
    use collections::HashSet;
    use gpui::{Empty, TestAppContext, View, VisualTestContext, WindowHandle};
    use pretty_assertions::assert_eq;
    use project::{FakeFs, WorktreeSettings};
    use serde_json::json;
    use settings::SettingsStore;
    use std::path::{Path, PathBuf};
    use workspace::{
        item::{Item, ProjectItem},
        register_project_item, AppState,
    };

    #[gpui::test]
    async fn test_visible_list(cx: &mut gpui::TestAppContext) {
        init_test(cx);

        let fs = FakeFs::new(cx.executor().clone());
        fs.insert_tree(
            "/root1",
            json!({
                ".dockerignore": "",
                ".git": {
                    "HEAD": "",
                },
                "a": {
                    "0": { "q": "", "r": "", "s": "" },
                    "1": { "t": "", "u": "" },
                    "2": { "v": "", "w": "", "x": "", "y": "" },
                },
                "b": {
                    "3": { "Q": "" },
                    "4": { "R": "", "S": "", "T": "", "U": "" },
                },
                "C": {
                    "5": {},
                    "6": { "V": "", "W": "" },
                    "7": { "X": "" },
                    "8": { "Y": {}, "Z": "" }
                }
            }),
        )
        .await;
        fs.insert_tree(
            "/root2",
            json!({
                "d": {
                    "9": ""
                },
                "e": {}
            }),
        )
        .await;

        let project = Project::test(fs.clone(), ["/root1".as_ref(), "/root2".as_ref()], cx).await;
        let workspace = cx.add_window(|cx| Workspace::test_new(project.clone(), cx));
        let cx = &mut VisualTestContext::from_window(*workspace, cx);
        let panel = workspace.update(cx, ProjectPanel::new).unwrap();
        assert_eq!(
            visible_entries_as_strings(&panel, 0..50, cx),
            &[
                "v root1",
                "    > .git",
                "    > a",
                "    > b",
                "    > C",
                "      .dockerignore",
                "v root2",
                "    > d",
                "    > e",
            ]
        );

        toggle_expand_dir(&panel, "root1/b", cx);
        assert_eq!(
            visible_entries_as_strings(&panel, 0..50, cx),
            &[
                "v root1",
                "    > .git",
                "    > a",
                "    v b  <== selected",
                "        > 3",
                "        > 4",
                "    > C",
                "      .dockerignore",
                "v root2",
                "    > d",
                "    > e",
            ]
        );

        assert_eq!(
            visible_entries_as_strings(&panel, 6..9, cx),
            &[
                //
                "    > C",
                "      .dockerignore",
                "v root2",
            ]
        );
    }

    #[gpui::test]
    async fn test_exclusions_in_visible_list(cx: &mut gpui::TestAppContext) {
        init_test(cx);
        cx.update(|cx| {
            cx.update_global::<SettingsStore, _>(|store, cx| {
                store.update_user_settings::<WorktreeSettings>(cx, |worktree_settings| {
                    worktree_settings.file_scan_exclusions =
                        Some(vec!["**/.git".to_string(), "**/4/**".to_string()]);
                });
            });
        });

        let fs = FakeFs::new(cx.background_executor.clone());
        fs.insert_tree(
            "/root1",
            json!({
                ".dockerignore": "",
                ".git": {
                    "HEAD": "",
                },
                "a": {
                    "0": { "q": "", "r": "", "s": "" },
                    "1": { "t": "", "u": "" },
                    "2": { "v": "", "w": "", "x": "", "y": "" },
                },
                "b": {
                    "3": { "Q": "" },
                    "4": { "R": "", "S": "", "T": "", "U": "" },
                },
                "C": {
                    "5": {},
                    "6": { "V": "", "W": "" },
                    "7": { "X": "" },
                    "8": { "Y": {}, "Z": "" }
                }
            }),
        )
        .await;
        fs.insert_tree(
            "/root2",
            json!({
                "d": {
                    "4": ""
                },
                "e": {}
            }),
        )
        .await;

        let project = Project::test(fs.clone(), ["/root1".as_ref(), "/root2".as_ref()], cx).await;
        let workspace = cx.add_window(|cx| Workspace::test_new(project.clone(), cx));
        let cx = &mut VisualTestContext::from_window(*workspace, cx);
        let panel = workspace.update(cx, ProjectPanel::new).unwrap();
        assert_eq!(
            visible_entries_as_strings(&panel, 0..50, cx),
            &[
                "v root1",
                "    > a",
                "    > b",
                "    > C",
                "      .dockerignore",
                "v root2",
                "    > d",
                "    > e",
            ]
        );

        toggle_expand_dir(&panel, "root1/b", cx);
        assert_eq!(
            visible_entries_as_strings(&panel, 0..50, cx),
            &[
                "v root1",
                "    > a",
                "    v b  <== selected",
                "        > 3",
                "    > C",
                "      .dockerignore",
                "v root2",
                "    > d",
                "    > e",
            ]
        );

        toggle_expand_dir(&panel, "root2/d", cx);
        assert_eq!(
            visible_entries_as_strings(&panel, 0..50, cx),
            &[
                "v root1",
                "    > a",
                "    v b",
                "        > 3",
                "    > C",
                "      .dockerignore",
                "v root2",
                "    v d  <== selected",
                "    > e",
            ]
        );

        toggle_expand_dir(&panel, "root2/e", cx);
        assert_eq!(
            visible_entries_as_strings(&panel, 0..50, cx),
            &[
                "v root1",
                "    > a",
                "    v b",
                "        > 3",
                "    > C",
                "      .dockerignore",
                "v root2",
                "    v d",
                "    v e  <== selected",
            ]
        );
    }

    #[gpui::test]
    async fn test_auto_collapse_dir_paths(cx: &mut gpui::TestAppContext) {
        init_test(cx);

        let fs = FakeFs::new(cx.executor().clone());
        fs.insert_tree(
            "/root1",
            json!({
                "dir_1": {
                    "nested_dir_1": {
                        "nested_dir_2": {
                            "nested_dir_3": {
                                "file_a.java": "// File contents",
                                "file_b.java": "// File contents",
                                "file_c.java": "// File contents",
                                "nested_dir_4": {
                                    "nested_dir_5": {
                                        "file_d.java": "// File contents",
                                    }
                                }
                            }
                        }
                    }
                }
            }),
        )
        .await;
        fs.insert_tree(
            "/root2",
            json!({
                "dir_2": {
                    "file_1.java": "// File contents",
                }
            }),
        )
        .await;

        let project = Project::test(fs.clone(), ["/root1".as_ref(), "/root2".as_ref()], cx).await;
        let workspace = cx.add_window(|cx| Workspace::test_new(project.clone(), cx));
        let cx = &mut VisualTestContext::from_window(*workspace, cx);
        cx.update(|cx| {
            let settings = *ProjectPanelSettings::get_global(cx);
            ProjectPanelSettings::override_global(
                ProjectPanelSettings {
                    auto_fold_dirs: true,
                    ..settings
                },
                cx,
            );
        });
        let panel = workspace.update(cx, ProjectPanel::new).unwrap();
        assert_eq!(
            visible_entries_as_strings(&panel, 0..10, cx),
            &[
                "v root1",
                "    > dir_1/nested_dir_1/nested_dir_2/nested_dir_3",
                "v root2",
                "    > dir_2",
            ]
        );

        toggle_expand_dir(
            &panel,
            "root1/dir_1/nested_dir_1/nested_dir_2/nested_dir_3",
            cx,
        );
        assert_eq!(
            visible_entries_as_strings(&panel, 0..10, cx),
            &[
                "v root1",
                "    v dir_1/nested_dir_1/nested_dir_2/nested_dir_3  <== selected",
                "        > nested_dir_4/nested_dir_5",
                "          file_a.java",
                "          file_b.java",
                "          file_c.java",
                "v root2",
                "    > dir_2",
            ]
        );

        toggle_expand_dir(
            &panel,
            "root1/dir_1/nested_dir_1/nested_dir_2/nested_dir_3/nested_dir_4/nested_dir_5",
            cx,
        );
        assert_eq!(
            visible_entries_as_strings(&panel, 0..10, cx),
            &[
                "v root1",
                "    v dir_1/nested_dir_1/nested_dir_2/nested_dir_3",
                "        v nested_dir_4/nested_dir_5  <== selected",
                "              file_d.java",
                "          file_a.java",
                "          file_b.java",
                "          file_c.java",
                "v root2",
                "    > dir_2",
            ]
        );
        toggle_expand_dir(&panel, "root2/dir_2", cx);
        assert_eq!(
            visible_entries_as_strings(&panel, 0..10, cx),
            &[
                "v root1",
                "    v dir_1/nested_dir_1/nested_dir_2/nested_dir_3",
                "        v nested_dir_4/nested_dir_5",
                "              file_d.java",
                "          file_a.java",
                "          file_b.java",
                "          file_c.java",
                "v root2",
                "    v dir_2  <== selected",
                "          file_1.java",
            ]
        );
    }

    #[gpui::test(iterations = 30)]
    async fn test_editing_files(cx: &mut gpui::TestAppContext) {
        init_test(cx);

        let fs = FakeFs::new(cx.executor().clone());
        fs.insert_tree(
            "/root1",
            json!({
                ".dockerignore": "",
                ".git": {
                    "HEAD": "",
                },
                "a": {
                    "0": { "q": "", "r": "", "s": "" },
                    "1": { "t": "", "u": "" },
                    "2": { "v": "", "w": "", "x": "", "y": "" },
                },
                "b": {
                    "3": { "Q": "" },
                    "4": { "R": "", "S": "", "T": "", "U": "" },
                },
                "C": {
                    "5": {},
                    "6": { "V": "", "W": "" },
                    "7": { "X": "" },
                    "8": { "Y": {}, "Z": "" }
                }
            }),
        )
        .await;
        fs.insert_tree(
            "/root2",
            json!({
                "d": {
                    "9": ""
                },
                "e": {}
            }),
        )
        .await;

        let project = Project::test(fs.clone(), ["/root1".as_ref(), "/root2".as_ref()], cx).await;
        let workspace = cx.add_window(|cx| Workspace::test_new(project.clone(), cx));
        let cx = &mut VisualTestContext::from_window(*workspace, cx);
        let panel = workspace
            .update(cx, |workspace, cx| {
                let panel = ProjectPanel::new(workspace, cx);
                workspace.add_panel(panel.clone(), cx);
                panel
            })
            .unwrap();

        select_path(&panel, "root1", cx);
        assert_eq!(
            visible_entries_as_strings(&panel, 0..10, cx),
            &[
                "v root1  <== selected",
                "    > .git",
                "    > a",
                "    > b",
                "    > C",
                "      .dockerignore",
                "v root2",
                "    > d",
                "    > e",
            ]
        );

        // Add a file with the root folder selected. The filename editor is placed
        // before the first file in the root folder.
        panel.update(cx, |panel, cx| panel.new_file(&NewFile, cx));
        panel.update(cx, |panel, cx| {
            assert!(panel.filename_editor.read(cx).is_focused(cx));
        });
        assert_eq!(
            visible_entries_as_strings(&panel, 0..10, cx),
            &[
                "v root1",
                "    > .git",
                "    > a",
                "    > b",
                "    > C",
                "      [EDITOR: '']  <== selected",
                "      .dockerignore",
                "v root2",
                "    > d",
                "    > e",
            ]
        );

        let confirm = panel.update(cx, |panel, cx| {
            panel
                .filename_editor
                .update(cx, |editor, cx| editor.set_text("the-new-filename", cx));
            panel.confirm_edit(cx).unwrap()
        });
        assert_eq!(
            visible_entries_as_strings(&panel, 0..10, cx),
            &[
                "v root1",
                "    > .git",
                "    > a",
                "    > b",
                "    > C",
                "      [PROCESSING: 'the-new-filename']  <== selected",
                "      .dockerignore",
                "v root2",
                "    > d",
                "    > e",
            ]
        );

        confirm.await.unwrap();
        assert_eq!(
            visible_entries_as_strings(&panel, 0..10, cx),
            &[
                "v root1",
                "    > .git",
                "    > a",
                "    > b",
                "    > C",
                "      .dockerignore",
                "      the-new-filename  <== selected  <== marked",
                "v root2",
                "    > d",
                "    > e",
            ]
        );

        select_path(&panel, "root1/b", cx);
        panel.update(cx, |panel, cx| panel.new_file(&NewFile, cx));
        assert_eq!(
            visible_entries_as_strings(&panel, 0..10, cx),
            &[
                "v root1",
                "    > .git",
                "    > a",
                "    v b",
                "        > 3",
                "        > 4",
                "          [EDITOR: '']  <== selected",
                "    > C",
                "      .dockerignore",
                "      the-new-filename",
            ]
        );

        panel
            .update(cx, |panel, cx| {
                panel
                    .filename_editor
                    .update(cx, |editor, cx| editor.set_text("another-filename.txt", cx));
                panel.confirm_edit(cx).unwrap()
            })
            .await
            .unwrap();
        assert_eq!(
            visible_entries_as_strings(&panel, 0..10, cx),
            &[
                "v root1",
                "    > .git",
                "    > a",
                "    v b",
                "        > 3",
                "        > 4",
                "          another-filename.txt  <== selected  <== marked",
                "    > C",
                "      .dockerignore",
                "      the-new-filename",
            ]
        );

        select_path(&panel, "root1/b/another-filename.txt", cx);
        panel.update(cx, |panel, cx| panel.rename(&Rename, cx));
        assert_eq!(
            visible_entries_as_strings(&panel, 0..10, cx),
            &[
                "v root1",
                "    > .git",
                "    > a",
                "    v b",
                "        > 3",
                "        > 4",
                "          [EDITOR: 'another-filename.txt']  <== selected  <== marked",
                "    > C",
                "      .dockerignore",
                "      the-new-filename",
            ]
        );

        let confirm = panel.update(cx, |panel, cx| {
            panel.filename_editor.update(cx, |editor, cx| {
                let file_name_selections = editor.selections.all::<usize>(cx);
                assert_eq!(file_name_selections.len(), 1, "File editing should have a single selection, but got: {file_name_selections:?}");
                let file_name_selection = &file_name_selections[0];
                assert_eq!(file_name_selection.start, 0, "Should select the file name from the start");
                assert_eq!(file_name_selection.end, "another-filename".len(), "Should not select file extension");

                editor.set_text("a-different-filename.tar.gz", cx)
            });
            panel.confirm_edit(cx).unwrap()
        });
        assert_eq!(
            visible_entries_as_strings(&panel, 0..10, cx),
            &[
                "v root1",
                "    > .git",
                "    > a",
                "    v b",
                "        > 3",
                "        > 4",
                "          [PROCESSING: 'a-different-filename.tar.gz']  <== selected  <== marked",
                "    > C",
                "      .dockerignore",
                "      the-new-filename",
            ]
        );

        confirm.await.unwrap();
        assert_eq!(
            visible_entries_as_strings(&panel, 0..10, cx),
            &[
                "v root1",
                "    > .git",
                "    > a",
                "    v b",
                "        > 3",
                "        > 4",
                "          a-different-filename.tar.gz  <== selected",
                "    > C",
                "      .dockerignore",
                "      the-new-filename",
            ]
        );

        panel.update(cx, |panel, cx| panel.rename(&Rename, cx));
        assert_eq!(
            visible_entries_as_strings(&panel, 0..10, cx),
            &[
                "v root1",
                "    > .git",
                "    > a",
                "    v b",
                "        > 3",
                "        > 4",
                "          [EDITOR: 'a-different-filename.tar.gz']  <== selected",
                "    > C",
                "      .dockerignore",
                "      the-new-filename",
            ]
        );

        panel.update(cx, |panel, cx| {
            panel.filename_editor.update(cx, |editor, cx| {
                let file_name_selections = editor.selections.all::<usize>(cx);
                assert_eq!(file_name_selections.len(), 1, "File editing should have a single selection, but got: {file_name_selections:?}");
                let file_name_selection = &file_name_selections[0];
                assert_eq!(file_name_selection.start, 0, "Should select the file name from the start");
                assert_eq!(file_name_selection.end, "a-different-filename.tar".len(), "Should not select file extension, but still may select anything up to the last dot..");

            });
            panel.cancel(&menu::Cancel, cx)
        });

        panel.update(cx, |panel, cx| panel.new_directory(&NewDirectory, cx));
        assert_eq!(
            visible_entries_as_strings(&panel, 0..10, cx),
            &[
                "v root1",
                "    > .git",
                "    > a",
                "    v b",
                "        > 3",
                "        > 4",
                "        > [EDITOR: '']  <== selected",
                "          a-different-filename.tar.gz",
                "    > C",
                "      .dockerignore",
            ]
        );

        let confirm = panel.update(cx, |panel, cx| {
            panel
                .filename_editor
                .update(cx, |editor, cx| editor.set_text("new-dir", cx));
            panel.confirm_edit(cx).unwrap()
        });
        panel.update(cx, |panel, cx| panel.select_next(&Default::default(), cx));
        assert_eq!(
            visible_entries_as_strings(&panel, 0..10, cx),
            &[
                "v root1",
                "    > .git",
                "    > a",
                "    v b",
                "        > 3",
                "        > 4",
                "        > [PROCESSING: 'new-dir']",
                "          a-different-filename.tar.gz  <== selected",
                "    > C",
                "      .dockerignore",
            ]
        );

        confirm.await.unwrap();
        assert_eq!(
            visible_entries_as_strings(&panel, 0..10, cx),
            &[
                "v root1",
                "    > .git",
                "    > a",
                "    v b",
                "        > 3",
                "        > 4",
                "        > new-dir",
                "          a-different-filename.tar.gz  <== selected",
                "    > C",
                "      .dockerignore",
            ]
        );

        panel.update(cx, |panel, cx| panel.rename(&Default::default(), cx));
        assert_eq!(
            visible_entries_as_strings(&panel, 0..10, cx),
            &[
                "v root1",
                "    > .git",
                "    > a",
                "    v b",
                "        > 3",
                "        > 4",
                "        > new-dir",
                "          [EDITOR: 'a-different-filename.tar.gz']  <== selected",
                "    > C",
                "      .dockerignore",
            ]
        );

        // Dismiss the rename editor when it loses focus.
        workspace.update(cx, |_, cx| cx.blur()).unwrap();
        assert_eq!(
            visible_entries_as_strings(&panel, 0..10, cx),
            &[
                "v root1",
                "    > .git",
                "    > a",
                "    v b",
                "        > 3",
                "        > 4",
                "        > new-dir",
                "          a-different-filename.tar.gz  <== selected",
                "    > C",
                "      .dockerignore",
            ]
        );
    }

    #[gpui::test(iterations = 10)]
    async fn test_adding_directories_via_file(cx: &mut gpui::TestAppContext) {
        init_test(cx);

        let fs = FakeFs::new(cx.executor().clone());
        fs.insert_tree(
            "/root1",
            json!({
                ".dockerignore": "",
                ".git": {
                    "HEAD": "",
                },
                "a": {
                    "0": { "q": "", "r": "", "s": "" },
                    "1": { "t": "", "u": "" },
                    "2": { "v": "", "w": "", "x": "", "y": "" },
                },
                "b": {
                    "3": { "Q": "" },
                    "4": { "R": "", "S": "", "T": "", "U": "" },
                },
                "C": {
                    "5": {},
                    "6": { "V": "", "W": "" },
                    "7": { "X": "" },
                    "8": { "Y": {}, "Z": "" }
                }
            }),
        )
        .await;
        fs.insert_tree(
            "/root2",
            json!({
                "d": {
                    "9": ""
                },
                "e": {}
            }),
        )
        .await;

        let project = Project::test(fs.clone(), ["/root1".as_ref(), "/root2".as_ref()], cx).await;
        let workspace = cx.add_window(|cx| Workspace::test_new(project.clone(), cx));
        let cx = &mut VisualTestContext::from_window(*workspace, cx);
        let panel = workspace
            .update(cx, |workspace, cx| {
                let panel = ProjectPanel::new(workspace, cx);
                workspace.add_panel(panel.clone(), cx);
                panel
            })
            .unwrap();

        select_path(&panel, "root1", cx);
        assert_eq!(
            visible_entries_as_strings(&panel, 0..10, cx),
            &[
                "v root1  <== selected",
                "    > .git",
                "    > a",
                "    > b",
                "    > C",
                "      .dockerignore",
                "v root2",
                "    > d",
                "    > e",
            ]
        );

        // Add a file with the root folder selected. The filename editor is placed
        // before the first file in the root folder.
        panel.update(cx, |panel, cx| panel.new_file(&NewFile, cx));
        panel.update(cx, |panel, cx| {
            assert!(panel.filename_editor.read(cx).is_focused(cx));
        });
        assert_eq!(
            visible_entries_as_strings(&panel, 0..10, cx),
            &[
                "v root1",
                "    > .git",
                "    > a",
                "    > b",
                "    > C",
                "      [EDITOR: '']  <== selected",
                "      .dockerignore",
                "v root2",
                "    > d",
                "    > e",
            ]
        );

        let confirm = panel.update(cx, |panel, cx| {
            panel.filename_editor.update(cx, |editor, cx| {
                editor.set_text("/bdir1/dir2/the-new-filename", cx)
            });
            panel.confirm_edit(cx).unwrap()
        });

        assert_eq!(
            visible_entries_as_strings(&panel, 0..10, cx),
            &[
                "v root1",
                "    > .git",
                "    > a",
                "    > b",
                "    > C",
                "      [PROCESSING: '/bdir1/dir2/the-new-filename']  <== selected",
                "      .dockerignore",
                "v root2",
                "    > d",
                "    > e",
            ]
        );

        confirm.await.unwrap();
        assert_eq!(
            visible_entries_as_strings(&panel, 0..13, cx),
            &[
                "v root1",
                "    > .git",
                "    > a",
                "    > b",
                "    v bdir1",
                "        v dir2",
                "              the-new-filename  <== selected  <== marked",
                "    > C",
                "      .dockerignore",
                "v root2",
                "    > d",
                "    > e",
            ]
        );
    }

    #[gpui::test]
    async fn test_adding_directory_via_file(cx: &mut gpui::TestAppContext) {
        init_test(cx);

        let fs = FakeFs::new(cx.executor().clone());
        fs.insert_tree(
            "/root1",
            json!({
                ".dockerignore": "",
                ".git": {
                    "HEAD": "",
                },
            }),
        )
        .await;

        let project = Project::test(fs.clone(), ["/root1".as_ref()], cx).await;
        let workspace = cx.add_window(|cx| Workspace::test_new(project.clone(), cx));
        let cx = &mut VisualTestContext::from_window(*workspace, cx);
        let panel = workspace
            .update(cx, |workspace, cx| {
                let panel = ProjectPanel::new(workspace, cx);
                workspace.add_panel(panel.clone(), cx);
                panel
            })
            .unwrap();

        select_path(&panel, "root1", cx);
        assert_eq!(
            visible_entries_as_strings(&panel, 0..10, cx),
            &["v root1  <== selected", "    > .git", "      .dockerignore",]
        );

        // Add a file with the root folder selected. The filename editor is placed
        // before the first file in the root folder.
        panel.update(cx, |panel, cx| panel.new_file(&NewFile, cx));
        panel.update(cx, |panel, cx| {
            assert!(panel.filename_editor.read(cx).is_focused(cx));
        });
        assert_eq!(
            visible_entries_as_strings(&panel, 0..10, cx),
            &[
                "v root1",
                "    > .git",
                "      [EDITOR: '']  <== selected",
                "      .dockerignore",
            ]
        );

        let confirm = panel.update(cx, |panel, cx| {
            panel
                .filename_editor
                .update(cx, |editor, cx| editor.set_text("/new_dir/", cx));
            panel.confirm_edit(cx).unwrap()
        });

        assert_eq!(
            visible_entries_as_strings(&panel, 0..10, cx),
            &[
                "v root1",
                "    > .git",
                "      [PROCESSING: '/new_dir/']  <== selected",
                "      .dockerignore",
            ]
        );

        confirm.await.unwrap();
        assert_eq!(
            visible_entries_as_strings(&panel, 0..13, cx),
            &[
                "v root1",
                "    > .git",
                "    v new_dir  <== selected",
                "      .dockerignore",
            ]
        );
    }

    #[gpui::test]
    async fn test_copy_paste(cx: &mut gpui::TestAppContext) {
        init_test(cx);

        let fs = FakeFs::new(cx.executor().clone());
        fs.insert_tree(
            "/root1",
            json!({
                "one.two.txt": "",
                "one.txt": ""
            }),
        )
        .await;

        let project = Project::test(fs.clone(), ["/root1".as_ref()], cx).await;
        let workspace = cx.add_window(|cx| Workspace::test_new(project.clone(), cx));
        let cx = &mut VisualTestContext::from_window(*workspace, cx);
        let panel = workspace.update(cx, ProjectPanel::new).unwrap();

        panel.update(cx, |panel, cx| {
            panel.select_next(&Default::default(), cx);
            panel.select_next(&Default::default(), cx);
        });

        assert_eq!(
            visible_entries_as_strings(&panel, 0..50, cx),
            &[
                //
                "v root1",
                "      one.txt  <== selected",
                "      one.two.txt",
            ]
        );

        // Regression test - file name is created correctly when
        // the copied file's name contains multiple dots.
        panel.update(cx, |panel, cx| {
            panel.copy(&Default::default(), cx);
            panel.paste(&Default::default(), cx);
        });
        cx.executor().run_until_parked();

        assert_eq!(
            visible_entries_as_strings(&panel, 0..50, cx),
            &[
                //
                "v root1",
                "      one.txt",
                "      one copy.txt  <== selected",
                "      one.two.txt",
            ]
        );

        panel.update(cx, |panel, cx| {
            panel.paste(&Default::default(), cx);
        });
        cx.executor().run_until_parked();

        assert_eq!(
            visible_entries_as_strings(&panel, 0..50, cx),
            &[
                //
                "v root1",
                "      one.txt",
                "      one copy.txt",
                "      one copy 1.txt  <== selected",
                "      one.two.txt",
            ]
        );
    }

    #[gpui::test]
    async fn test_cut_paste_between_different_worktrees(cx: &mut gpui::TestAppContext) {
        init_test(cx);

        let fs = FakeFs::new(cx.executor().clone());
        fs.insert_tree(
            "/root1",
            json!({
                "one.txt": "",
                "two.txt": "",
                "three.txt": "",
                "a": {
                    "0": { "q": "", "r": "", "s": "" },
                    "1": { "t": "", "u": "" },
                    "2": { "v": "", "w": "", "x": "", "y": "" },
                },
            }),
        )
        .await;

        fs.insert_tree(
            "/root2",
            json!({
                "one.txt": "",
                "two.txt": "",
                "four.txt": "",
                "b": {
                    "3": { "Q": "" },
                    "4": { "R": "", "S": "", "T": "", "U": "" },
                },
            }),
        )
        .await;

        let project = Project::test(fs.clone(), ["/root1".as_ref(), "/root2".as_ref()], cx).await;
        let workspace = cx.add_window(|cx| Workspace::test_new(project.clone(), cx));
        let cx = &mut VisualTestContext::from_window(*workspace, cx);
        let panel = workspace.update(cx, ProjectPanel::new).unwrap();

        select_path(&panel, "root1/three.txt", cx);
        panel.update(cx, |panel, cx| {
            panel.cut(&Default::default(), cx);
        });

        select_path(&panel, "root2/one.txt", cx);
        panel.update(cx, |panel, cx| {
            panel.select_next(&Default::default(), cx);
            panel.paste(&Default::default(), cx);
        });
        cx.executor().run_until_parked();
        assert_eq!(
            visible_entries_as_strings(&panel, 0..50, cx),
            &[
                //
                "v root1",
                "    > a",
                "      one.txt",
                "      two.txt",
                "v root2",
                "    > b",
                "      four.txt",
                "      one.txt",
                "      three.txt  <== selected",
                "      two.txt",
            ]
        );

        select_path(&panel, "root1/a", cx);
        panel.update(cx, |panel, cx| {
            panel.cut(&Default::default(), cx);
        });
        select_path(&panel, "root2/two.txt", cx);
        panel.update(cx, |panel, cx| {
            panel.select_next(&Default::default(), cx);
            panel.paste(&Default::default(), cx);
        });

        cx.executor().run_until_parked();
        assert_eq!(
            visible_entries_as_strings(&panel, 0..50, cx),
            &[
                //
                "v root1",
                "      one.txt",
                "      two.txt",
                "v root2",
                "    > a  <== selected",
                "    > b",
                "      four.txt",
                "      one.txt",
                "      three.txt",
                "      two.txt",
            ]
        );
    }

    #[gpui::test]
    async fn test_copy_paste_between_different_worktrees(cx: &mut gpui::TestAppContext) {
        init_test(cx);

        let fs = FakeFs::new(cx.executor().clone());
        fs.insert_tree(
            "/root1",
            json!({
                "one.txt": "",
                "two.txt": "",
                "three.txt": "",
                "a": {
                    "0": { "q": "", "r": "", "s": "" },
                    "1": { "t": "", "u": "" },
                    "2": { "v": "", "w": "", "x": "", "y": "" },
                },
            }),
        )
        .await;

        fs.insert_tree(
            "/root2",
            json!({
                "one.txt": "",
                "two.txt": "",
                "four.txt": "",
                "b": {
                    "3": { "Q": "" },
                    "4": { "R": "", "S": "", "T": "", "U": "" },
                },
            }),
        )
        .await;

        let project = Project::test(fs.clone(), ["/root1".as_ref(), "/root2".as_ref()], cx).await;
        let workspace = cx.add_window(|cx| Workspace::test_new(project.clone(), cx));
        let cx = &mut VisualTestContext::from_window(*workspace, cx);
        let panel = workspace.update(cx, ProjectPanel::new).unwrap();

        select_path(&panel, "root1/three.txt", cx);
        panel.update(cx, |panel, cx| {
            panel.copy(&Default::default(), cx);
        });

        select_path(&panel, "root2/one.txt", cx);
        panel.update(cx, |panel, cx| {
            panel.select_next(&Default::default(), cx);
            panel.paste(&Default::default(), cx);
        });
        cx.executor().run_until_parked();
        assert_eq!(
            visible_entries_as_strings(&panel, 0..50, cx),
            &[
                //
                "v root1",
                "    > a",
                "      one.txt",
                "      three.txt",
                "      two.txt",
                "v root2",
                "    > b",
                "      four.txt",
                "      one.txt",
                "      three.txt  <== selected",
                "      two.txt",
            ]
        );

        select_path(&panel, "root1/three.txt", cx);
        panel.update(cx, |panel, cx| {
            panel.copy(&Default::default(), cx);
        });
        select_path(&panel, "root2/two.txt", cx);
        panel.update(cx, |panel, cx| {
            panel.select_next(&Default::default(), cx);
            panel.paste(&Default::default(), cx);
        });

        cx.executor().run_until_parked();
        assert_eq!(
            visible_entries_as_strings(&panel, 0..50, cx),
            &[
                //
                "v root1",
                "    > a",
                "      one.txt",
                "      three.txt",
                "      two.txt",
                "v root2",
                "    > b",
                "      four.txt",
                "      one.txt",
                "      three.txt",
                "      three copy.txt  <== selected",
                "      two.txt",
            ]
        );

        select_path(&panel, "root1/a", cx);
        panel.update(cx, |panel, cx| {
            panel.copy(&Default::default(), cx);
        });
        select_path(&panel, "root2/two.txt", cx);
        panel.update(cx, |panel, cx| {
            panel.select_next(&Default::default(), cx);
            panel.paste(&Default::default(), cx);
        });

        cx.executor().run_until_parked();
        assert_eq!(
            visible_entries_as_strings(&panel, 0..50, cx),
            &[
                //
                "v root1",
                "    > a",
                "      one.txt",
                "      three.txt",
                "      two.txt",
                "v root2",
                "    > a  <== selected",
                "    > b",
                "      four.txt",
                "      one.txt",
                "      three.txt",
                "      three copy.txt",
                "      two.txt",
            ]
        );
    }

    #[gpui::test]
    async fn test_copy_paste_directory(cx: &mut gpui::TestAppContext) {
        init_test(cx);

        let fs = FakeFs::new(cx.executor().clone());
        fs.insert_tree(
            "/root",
            json!({
                "a": {
                    "one.txt": "",
                    "two.txt": "",
                    "inner_dir": {
                        "three.txt": "",
                        "four.txt": "",
                    }
                },
                "b": {}
            }),
        )
        .await;

        let project = Project::test(fs.clone(), ["/root".as_ref()], cx).await;
        let workspace = cx.add_window(|cx| Workspace::test_new(project.clone(), cx));
        let cx = &mut VisualTestContext::from_window(*workspace, cx);
        let panel = workspace.update(cx, ProjectPanel::new).unwrap();

        select_path(&panel, "root/a", cx);
        panel.update(cx, |panel, cx| {
            panel.copy(&Default::default(), cx);
            panel.select_next(&Default::default(), cx);
            panel.paste(&Default::default(), cx);
        });
        cx.executor().run_until_parked();

        let pasted_dir = find_project_entry(&panel, "root/b/a", cx);
        assert_ne!(pasted_dir, None, "Pasted directory should have an entry");

        let pasted_dir_file = find_project_entry(&panel, "root/b/a/one.txt", cx);
        assert_ne!(
            pasted_dir_file, None,
            "Pasted directory file should have an entry"
        );

        let pasted_dir_inner_dir = find_project_entry(&panel, "root/b/a/inner_dir", cx);
        assert_ne!(
            pasted_dir_inner_dir, None,
            "Directories inside pasted directory should have an entry"
        );

        toggle_expand_dir(&panel, "root/b/a", cx);
        toggle_expand_dir(&panel, "root/b/a/inner_dir", cx);

        assert_eq!(
            visible_entries_as_strings(&panel, 0..50, cx),
            &[
                //
                "v root",
                "    > a",
                "    v b",
                "        v a",
                "            v inner_dir  <== selected",
                "                  four.txt",
                "                  three.txt",
                "              one.txt",
                "              two.txt",
            ]
        );

        select_path(&panel, "root", cx);
        panel.update(cx, |panel, cx| panel.paste(&Default::default(), cx));
        cx.executor().run_until_parked();
        panel.update(cx, |panel, cx| panel.paste(&Default::default(), cx));
        cx.executor().run_until_parked();
        assert_eq!(
            visible_entries_as_strings(&panel, 0..50, cx),
            &[
                //
                "v root",
                "    > a",
                "    v a copy",
                "        > a  <== selected",
                "        > inner_dir",
                "          one.txt",
                "          two.txt",
                "    v b",
                "        v a",
                "            v inner_dir",
                "                  four.txt",
                "                  three.txt",
                "              one.txt",
                "              two.txt"
            ]
        );
    }

    #[gpui::test]
    async fn test_remove_opened_file(cx: &mut gpui::TestAppContext) {
        init_test_with_editor(cx);

        let fs = FakeFs::new(cx.executor().clone());
        fs.insert_tree(
            "/src",
            json!({
                "test": {
                    "first.rs": "// First Rust file",
                    "second.rs": "// Second Rust file",
                    "third.rs": "// Third Rust file",
                }
            }),
        )
        .await;

        let project = Project::test(fs.clone(), ["/src".as_ref()], cx).await;
        let workspace = cx.add_window(|cx| Workspace::test_new(project.clone(), cx));
        let cx = &mut VisualTestContext::from_window(*workspace, cx);
        let panel = workspace.update(cx, ProjectPanel::new).unwrap();

        toggle_expand_dir(&panel, "src/test", cx);
        select_path(&panel, "src/test/first.rs", cx);
        panel.update(cx, |panel, cx| panel.open(&Open, cx));
        cx.executor().run_until_parked();
        assert_eq!(
            visible_entries_as_strings(&panel, 0..10, cx),
            &[
                "v src",
                "    v test",
                "          first.rs  <== selected",
                "          second.rs",
                "          third.rs"
            ]
        );
        ensure_single_file_is_opened(&workspace, "test/first.rs", cx);

        submit_deletion(&panel, cx);
        assert_eq!(
            visible_entries_as_strings(&panel, 0..10, cx),
            &[
                "v src",
                "    v test",
                "          second.rs",
                "          third.rs"
            ],
            "Project panel should have no deleted file, no other file is selected in it"
        );
        ensure_no_open_items_and_panes(&workspace, cx);

        select_path(&panel, "src/test/second.rs", cx);
        panel.update(cx, |panel, cx| panel.open(&Open, cx));
        cx.executor().run_until_parked();
        assert_eq!(
            visible_entries_as_strings(&panel, 0..10, cx),
            &[
                "v src",
                "    v test",
                "          second.rs  <== selected",
                "          third.rs"
            ]
        );
        ensure_single_file_is_opened(&workspace, "test/second.rs", cx);

        workspace
            .update(cx, |workspace, cx| {
                let active_items = workspace
                    .panes()
                    .iter()
                    .filter_map(|pane| pane.read(cx).active_item())
                    .collect::<Vec<_>>();
                assert_eq!(active_items.len(), 1);
                let open_editor = active_items
                    .into_iter()
                    .next()
                    .unwrap()
                    .downcast::<Editor>()
                    .expect("Open item should be an editor");
                open_editor.update(cx, |editor, cx| editor.set_text("Another text!", cx));
            })
            .unwrap();
        submit_deletion_skipping_prompt(&panel, cx);
        assert_eq!(
            visible_entries_as_strings(&panel, 0..10, cx),
            &["v src", "    v test", "          third.rs"],
            "Project panel should have no deleted file, with one last file remaining"
        );
        ensure_no_open_items_and_panes(&workspace, cx);
    }

    #[gpui::test]
    async fn test_create_duplicate_items(cx: &mut gpui::TestAppContext) {
        init_test_with_editor(cx);

        let fs = FakeFs::new(cx.executor().clone());
        fs.insert_tree(
            "/src",
            json!({
                "test": {
                    "first.rs": "// First Rust file",
                    "second.rs": "// Second Rust file",
                    "third.rs": "// Third Rust file",
                }
            }),
        )
        .await;

        let project = Project::test(fs.clone(), ["/src".as_ref()], cx).await;
        let workspace = cx.add_window(|cx| Workspace::test_new(project.clone(), cx));
        let cx = &mut VisualTestContext::from_window(*workspace, cx);
        let panel = workspace
            .update(cx, |workspace, cx| {
                let panel = ProjectPanel::new(workspace, cx);
                workspace.add_panel(panel.clone(), cx);
                panel
            })
            .unwrap();

        select_path(&panel, "src/", cx);
        panel.update(cx, |panel, cx| panel.confirm(&Confirm, cx));
        cx.executor().run_until_parked();
        assert_eq!(
            visible_entries_as_strings(&panel, 0..10, cx),
            &[
                //
                "v src  <== selected",
                "    > test"
            ]
        );
        panel.update(cx, |panel, cx| panel.new_directory(&NewDirectory, cx));
        panel.update(cx, |panel, cx| {
            assert!(panel.filename_editor.read(cx).is_focused(cx));
        });
        assert_eq!(
            visible_entries_as_strings(&panel, 0..10, cx),
            &[
                //
                "v src",
                "    > [EDITOR: '']  <== selected",
                "    > test"
            ]
        );
        panel.update(cx, |panel, cx| {
            panel
                .filename_editor
                .update(cx, |editor, cx| editor.set_text("test", cx));
            assert!(
                panel.confirm_edit(cx).is_none(),
                "Should not allow to confirm on conflicting new directory name"
            )
        });
        assert_eq!(
            visible_entries_as_strings(&panel, 0..10, cx),
            &[
                //
                "v src",
                "    > test"
            ],
            "File list should be unchanged after failed folder create confirmation"
        );

        select_path(&panel, "src/test/", cx);
        panel.update(cx, |panel, cx| panel.confirm(&Confirm, cx));
        cx.executor().run_until_parked();
        assert_eq!(
            visible_entries_as_strings(&panel, 0..10, cx),
            &[
                //
                "v src",
                "    > test  <== selected"
            ]
        );
        panel.update(cx, |panel, cx| panel.new_file(&NewFile, cx));
        panel.update(cx, |panel, cx| {
            assert!(panel.filename_editor.read(cx).is_focused(cx));
        });
        assert_eq!(
            visible_entries_as_strings(&panel, 0..10, cx),
            &[
                "v src",
                "    v test",
                "          [EDITOR: '']  <== selected",
                "          first.rs",
                "          second.rs",
                "          third.rs"
            ]
        );
        panel.update(cx, |panel, cx| {
            panel
                .filename_editor
                .update(cx, |editor, cx| editor.set_text("first.rs", cx));
            assert!(
                panel.confirm_edit(cx).is_none(),
                "Should not allow to confirm on conflicting new file name"
            )
        });
        assert_eq!(
            visible_entries_as_strings(&panel, 0..10, cx),
            &[
                "v src",
                "    v test",
                "          first.rs",
                "          second.rs",
                "          third.rs"
            ],
            "File list should be unchanged after failed file create confirmation"
        );

        select_path(&panel, "src/test/first.rs", cx);
        panel.update(cx, |panel, cx| panel.confirm(&Confirm, cx));
        cx.executor().run_until_parked();
        assert_eq!(
            visible_entries_as_strings(&panel, 0..10, cx),
            &[
                "v src",
                "    v test",
                "          first.rs  <== selected",
                "          second.rs",
                "          third.rs"
            ],
        );
        panel.update(cx, |panel, cx| panel.rename(&Rename, cx));
        panel.update(cx, |panel, cx| {
            assert!(panel.filename_editor.read(cx).is_focused(cx));
        });
        assert_eq!(
            visible_entries_as_strings(&panel, 0..10, cx),
            &[
                "v src",
                "    v test",
                "          [EDITOR: 'first.rs']  <== selected",
                "          second.rs",
                "          third.rs"
            ]
        );
        panel.update(cx, |panel, cx| {
            panel
                .filename_editor
                .update(cx, |editor, cx| editor.set_text("second.rs", cx));
            assert!(
                panel.confirm_edit(cx).is_none(),
                "Should not allow to confirm on conflicting file rename"
            )
        });
        assert_eq!(
            visible_entries_as_strings(&panel, 0..10, cx),
            &[
                "v src",
                "    v test",
                "          first.rs  <== selected",
                "          second.rs",
                "          third.rs"
            ],
            "File list should be unchanged after failed rename confirmation"
        );
    }

    #[gpui::test]
    async fn test_dir_toggle_collapse(cx: &mut gpui::TestAppContext) {
        init_test_with_editor(cx);

        let fs = FakeFs::new(cx.executor().clone());
        fs.insert_tree(
            "/project_root",
            json!({
                "dir_1": {
                    "nested_dir": {
                        "file_a.py": "# File contents",
                    }
                },
                "file_1.py": "# File contents",
            }),
        )
        .await;

        let project = Project::test(fs.clone(), ["/project_root".as_ref()], cx).await;
        let workspace = cx.add_window(|cx| Workspace::test_new(project.clone(), cx));
        let cx = &mut VisualTestContext::from_window(*workspace, cx);
        let panel = workspace.update(cx, ProjectPanel::new).unwrap();

        panel.update(cx, |panel, cx| panel.open(&Open, cx));
        cx.executor().run_until_parked();
        select_path(&panel, "project_root/dir_1", cx);
        panel.update(cx, |panel, cx| panel.open(&Open, cx));
        select_path(&panel, "project_root/dir_1/nested_dir", cx);
        panel.update(cx, |panel, cx| panel.open(&Open, cx));
        panel.update(cx, |panel, cx| panel.open(&Open, cx));
        cx.executor().run_until_parked();
        assert_eq!(
            visible_entries_as_strings(&panel, 0..10, cx),
            &[
                "v project_root",
                "    v dir_1",
                "        > nested_dir  <== selected",
                "      file_1.py",
            ]
        );
    }

    #[gpui::test]
    async fn test_collapse_all_entries(cx: &mut gpui::TestAppContext) {
        init_test_with_editor(cx);

        let fs = FakeFs::new(cx.executor().clone());
        fs.insert_tree(
            "/project_root",
            json!({
                "dir_1": {
                    "nested_dir": {
                        "file_a.py": "# File contents",
                        "file_b.py": "# File contents",
                        "file_c.py": "# File contents",
                    },
                    "file_1.py": "# File contents",
                    "file_2.py": "# File contents",
                    "file_3.py": "# File contents",
                },
                "dir_2": {
                    "file_1.py": "# File contents",
                    "file_2.py": "# File contents",
                    "file_3.py": "# File contents",
                }
            }),
        )
        .await;

        let project = Project::test(fs.clone(), ["/project_root".as_ref()], cx).await;
        let workspace = cx.add_window(|cx| Workspace::test_new(project.clone(), cx));
        let cx = &mut VisualTestContext::from_window(*workspace, cx);
        let panel = workspace.update(cx, ProjectPanel::new).unwrap();

        panel.update(cx, |panel, cx| {
            panel.collapse_all_entries(&CollapseAllEntries, cx)
        });
        cx.executor().run_until_parked();
        assert_eq!(
            visible_entries_as_strings(&panel, 0..10, cx),
            &["v project_root", "    > dir_1", "    > dir_2",]
        );

        // Open dir_1 and make sure nested_dir was collapsed when running collapse_all_entries
        toggle_expand_dir(&panel, "project_root/dir_1", cx);
        cx.executor().run_until_parked();
        assert_eq!(
            visible_entries_as_strings(&panel, 0..10, cx),
            &[
                "v project_root",
                "    v dir_1  <== selected",
                "        > nested_dir",
                "          file_1.py",
                "          file_2.py",
                "          file_3.py",
                "    > dir_2",
            ]
        );
    }

    #[gpui::test]
    async fn test_new_file_move(cx: &mut gpui::TestAppContext) {
        init_test(cx);

        let fs = FakeFs::new(cx.executor().clone());
        fs.as_fake().insert_tree("/root", json!({})).await;
        let project = Project::test(fs, ["/root".as_ref()], cx).await;
        let workspace = cx.add_window(|cx| Workspace::test_new(project.clone(), cx));
        let cx = &mut VisualTestContext::from_window(*workspace, cx);
        let panel = workspace.update(cx, ProjectPanel::new).unwrap();

        // Make a new buffer with no backing file
        workspace
            .update(cx, |workspace, cx| {
                Editor::new_file(workspace, &Default::default(), cx)
            })
            .unwrap();

        cx.executor().run_until_parked();

        // "Save as" the buffer, creating a new backing file for it
        let save_task = workspace
            .update(cx, |workspace, cx| {
                workspace.save_active_item(workspace::SaveIntent::Save, cx)
            })
            .unwrap();

        cx.executor().run_until_parked();
        cx.simulate_new_path_selection(|_| Some(PathBuf::from("/root/new")));
        save_task.await.unwrap();

        // Rename the file
        select_path(&panel, "root/new", cx);
        assert_eq!(
            visible_entries_as_strings(&panel, 0..10, cx),
            &["v root", "      new  <== selected"]
        );
        panel.update(cx, |panel, cx| panel.rename(&Rename, cx));
        panel.update(cx, |panel, cx| {
            panel
                .filename_editor
                .update(cx, |editor, cx| editor.set_text("newer", cx));
        });
        panel.update(cx, |panel, cx| panel.confirm(&Confirm, cx));

        cx.executor().run_until_parked();
        assert_eq!(
            visible_entries_as_strings(&panel, 0..10, cx),
            &["v root", "      newer  <== selected"]
        );

        workspace
            .update(cx, |workspace, cx| {
                workspace.save_active_item(workspace::SaveIntent::Save, cx)
            })
            .unwrap()
            .await
            .unwrap();

        cx.executor().run_until_parked();
        // assert that saving the file doesn't restore "new"
        assert_eq!(
            visible_entries_as_strings(&panel, 0..10, cx),
            &["v root", "      newer  <== selected"]
        );
    }

    #[gpui::test]
    async fn test_multiple_marked_entries(cx: &mut gpui::TestAppContext) {
        init_test_with_editor(cx);
        let fs = FakeFs::new(cx.executor().clone());
        fs.insert_tree(
            "/project_root",
            json!({
                "dir_1": {
                    "nested_dir": {
                        "file_a.py": "# File contents",
                    }
                },
                "file_1.py": "# File contents",
            }),
        )
        .await;

        let project = Project::test(fs.clone(), ["/project_root".as_ref()], cx).await;
        let worktree_id =
            cx.update(|cx| project.read(cx).worktrees(cx).next().unwrap().read(cx).id());
        let workspace = cx.add_window(|cx| Workspace::test_new(project.clone(), cx));
        let cx = &mut VisualTestContext::from_window(*workspace, cx);
        let panel = workspace.update(cx, ProjectPanel::new).unwrap();
        cx.update(|cx| {
            panel.update(cx, |this, cx| {
                this.select_next(&Default::default(), cx);
                this.expand_selected_entry(&Default::default(), cx);
                this.expand_selected_entry(&Default::default(), cx);
                this.select_next(&Default::default(), cx);
                this.expand_selected_entry(&Default::default(), cx);
                this.select_next(&Default::default(), cx);
            })
        });
        assert_eq!(
            visible_entries_as_strings(&panel, 0..10, cx),
            &[
                "v project_root",
                "    v dir_1",
                "        v nested_dir",
                "              file_a.py  <== selected",
                "      file_1.py",
            ]
        );
        let modifiers_with_shift = gpui::Modifiers {
            shift: true,
            ..Default::default()
        };
        cx.simulate_modifiers_change(modifiers_with_shift);
        cx.update(|cx| {
            panel.update(cx, |this, cx| {
                this.select_next(&Default::default(), cx);
            })
        });
        assert_eq!(
            visible_entries_as_strings(&panel, 0..10, cx),
            &[
                "v project_root",
                "    v dir_1",
                "        v nested_dir",
                "              file_a.py",
                "      file_1.py  <== selected  <== marked",
            ]
        );
        cx.update(|cx| {
            panel.update(cx, |this, cx| {
                this.select_prev(&Default::default(), cx);
            })
        });
        assert_eq!(
            visible_entries_as_strings(&panel, 0..10, cx),
            &[
                "v project_root",
                "    v dir_1",
                "        v nested_dir",
                "              file_a.py  <== selected  <== marked",
                "      file_1.py  <== marked",
            ]
        );
        cx.update(|cx| {
            panel.update(cx, |this, cx| {
                let drag = DraggedSelection {
                    active_selection: this.selection.unwrap(),
                    marked_selections: Arc::new(this.marked_entries.clone()),
                };
                let target_entry = this
                    .project
                    .read(cx)
                    .entry_for_path(&(worktree_id, "").into(), cx)
                    .unwrap();
                this.drag_onto(&drag, target_entry.id, false, cx);
            });
        });
        cx.run_until_parked();
        assert_eq!(
            visible_entries_as_strings(&panel, 0..10, cx),
            &[
                "v project_root",
                "    v dir_1",
                "        v nested_dir",
                "      file_1.py  <== marked",
                "      file_a.py  <== selected  <== marked",
            ]
        );
        // ESC clears out all marks
        cx.update(|cx| {
            panel.update(cx, |this, cx| {
                this.cancel(&menu::Cancel, cx);
            })
        });
        assert_eq!(
            visible_entries_as_strings(&panel, 0..10, cx),
            &[
                "v project_root",
                "    v dir_1",
                "        v nested_dir",
                "      file_1.py",
                "      file_a.py  <== selected",
            ]
        );
        // ESC clears out all marks
        cx.update(|cx| {
            panel.update(cx, |this, cx| {
                this.select_prev(&SelectPrev, cx);
                this.select_next(&SelectNext, cx);
            })
        });
        assert_eq!(
            visible_entries_as_strings(&panel, 0..10, cx),
            &[
                "v project_root",
                "    v dir_1",
                "        v nested_dir",
                "      file_1.py  <== marked",
                "      file_a.py  <== selected  <== marked",
            ]
        );
        cx.simulate_modifiers_change(Default::default());
        cx.update(|cx| {
            panel.update(cx, |this, cx| {
                this.cut(&Cut, cx);
                this.select_prev(&SelectPrev, cx);
                this.select_prev(&SelectPrev, cx);

                this.paste(&Paste, cx);
                // this.expand_selected_entry(&ExpandSelectedEntry, cx);
            })
        });
        cx.run_until_parked();
        assert_eq!(
            visible_entries_as_strings(&panel, 0..10, cx),
            &[
                "v project_root",
                "    v dir_1",
                "        v nested_dir",
                "              file_1.py  <== marked",
                "              file_a.py  <== selected  <== marked",
            ]
        );
        cx.simulate_modifiers_change(modifiers_with_shift);
        cx.update(|cx| {
            panel.update(cx, |this, cx| {
                this.expand_selected_entry(&Default::default(), cx);
                this.select_next(&SelectNext, cx);
                this.select_next(&SelectNext, cx);
            })
        });
        submit_deletion(&panel, cx);
        assert_eq!(
            visible_entries_as_strings(&panel, 0..10, cx),
            &["v project_root", "    v dir_1", "        v nested_dir",]
        );
    }
    #[gpui::test]
    async fn test_autoreveal_and_gitignored_files(cx: &mut gpui::TestAppContext) {
        init_test_with_editor(cx);
        cx.update(|cx| {
            cx.update_global::<SettingsStore, _>(|store, cx| {
                store.update_user_settings::<WorktreeSettings>(cx, |worktree_settings| {
                    worktree_settings.file_scan_exclusions = Some(Vec::new());
                });
                store.update_user_settings::<ProjectPanelSettings>(cx, |project_panel_settings| {
                    project_panel_settings.auto_reveal_entries = Some(false)
                });
            })
        });

        let fs = FakeFs::new(cx.background_executor.clone());
        fs.insert_tree(
            "/project_root",
            json!({
                ".git": {},
                ".gitignore": "**/gitignored_dir",
                "dir_1": {
                    "file_1.py": "# File 1_1 contents",
                    "file_2.py": "# File 1_2 contents",
                    "file_3.py": "# File 1_3 contents",
                    "gitignored_dir": {
                        "file_a.py": "# File contents",
                        "file_b.py": "# File contents",
                        "file_c.py": "# File contents",
                    },
                },
                "dir_2": {
                    "file_1.py": "# File 2_1 contents",
                    "file_2.py": "# File 2_2 contents",
                    "file_3.py": "# File 2_3 contents",
                }
            }),
        )
        .await;

        let project = Project::test(fs.clone(), ["/project_root".as_ref()], cx).await;
        let workspace = cx.add_window(|cx| Workspace::test_new(project.clone(), cx));
        let cx = &mut VisualTestContext::from_window(*workspace, cx);
        let panel = workspace.update(cx, ProjectPanel::new).unwrap();

        assert_eq!(
            visible_entries_as_strings(&panel, 0..20, cx),
            &[
                "v project_root",
                "    > .git",
                "    > dir_1",
                "    > dir_2",
                "      .gitignore",
            ]
        );

        let dir_1_file = find_project_entry(&panel, "project_root/dir_1/file_1.py", cx)
            .expect("dir 1 file is not ignored and should have an entry");
        let dir_2_file = find_project_entry(&panel, "project_root/dir_2/file_1.py", cx)
            .expect("dir 2 file is not ignored and should have an entry");
        let gitignored_dir_file =
            find_project_entry(&panel, "project_root/dir_1/gitignored_dir/file_a.py", cx);
        assert_eq!(
            gitignored_dir_file, None,
            "File in the gitignored dir should not have an entry before its dir is toggled"
        );

        toggle_expand_dir(&panel, "project_root/dir_1", cx);
        toggle_expand_dir(&panel, "project_root/dir_1/gitignored_dir", cx);
        cx.executor().run_until_parked();
        assert_eq!(
            visible_entries_as_strings(&panel, 0..20, cx),
            &[
                "v project_root",
                "    > .git",
                "    v dir_1",
                "        v gitignored_dir  <== selected",
                "              file_a.py",
                "              file_b.py",
                "              file_c.py",
                "          file_1.py",
                "          file_2.py",
                "          file_3.py",
                "    > dir_2",
                "      .gitignore",
            ],
            "Should show gitignored dir file list in the project panel"
        );
        let gitignored_dir_file =
            find_project_entry(&panel, "project_root/dir_1/gitignored_dir/file_a.py", cx)
                .expect("after gitignored dir got opened, a file entry should be present");

        toggle_expand_dir(&panel, "project_root/dir_1/gitignored_dir", cx);
        toggle_expand_dir(&panel, "project_root/dir_1", cx);
        assert_eq!(
            visible_entries_as_strings(&panel, 0..20, cx),
            &[
                "v project_root",
                "    > .git",
                "    > dir_1  <== selected",
                "    > dir_2",
                "      .gitignore",
            ],
            "Should hide all dir contents again and prepare for the auto reveal test"
        );

        for file_entry in [dir_1_file, dir_2_file, gitignored_dir_file] {
            panel.update(cx, |panel, cx| {
                panel.project.update(cx, |_, cx| {
                    cx.emit(project::Event::ActiveEntryChanged(Some(file_entry)))
                })
            });
            cx.run_until_parked();
            assert_eq!(
                visible_entries_as_strings(&panel, 0..20, cx),
                &[
                    "v project_root",
                    "    > .git",
                    "    > dir_1  <== selected",
                    "    > dir_2",
                    "      .gitignore",
                ],
                "When no auto reveal is enabled, the selected entry should not be revealed in the project panel"
            );
        }

        cx.update(|cx| {
            cx.update_global::<SettingsStore, _>(|store, cx| {
                store.update_user_settings::<ProjectPanelSettings>(cx, |project_panel_settings| {
                    project_panel_settings.auto_reveal_entries = Some(true)
                });
            })
        });

        panel.update(cx, |panel, cx| {
            panel.project.update(cx, |_, cx| {
                cx.emit(project::Event::ActiveEntryChanged(Some(dir_1_file)))
            })
        });
        cx.run_until_parked();
        assert_eq!(
            visible_entries_as_strings(&panel, 0..20, cx),
            &[
                "v project_root",
                "    > .git",
                "    v dir_1",
                "        > gitignored_dir",
                "          file_1.py  <== selected",
                "          file_2.py",
                "          file_3.py",
                "    > dir_2",
                "      .gitignore",
            ],
            "When auto reveal is enabled, not ignored dir_1 entry should be revealed"
        );

        panel.update(cx, |panel, cx| {
            panel.project.update(cx, |_, cx| {
                cx.emit(project::Event::ActiveEntryChanged(Some(dir_2_file)))
            })
        });
        cx.run_until_parked();
        assert_eq!(
            visible_entries_as_strings(&panel, 0..20, cx),
            &[
                "v project_root",
                "    > .git",
                "    v dir_1",
                "        > gitignored_dir",
                "          file_1.py",
                "          file_2.py",
                "          file_3.py",
                "    v dir_2",
                "          file_1.py  <== selected",
                "          file_2.py",
                "          file_3.py",
                "      .gitignore",
            ],
            "When auto reveal is enabled, not ignored dir_2 entry should be revealed"
        );

        panel.update(cx, |panel, cx| {
            panel.project.update(cx, |_, cx| {
                cx.emit(project::Event::ActiveEntryChanged(Some(
                    gitignored_dir_file,
                )))
            })
        });
        cx.run_until_parked();
        assert_eq!(
            visible_entries_as_strings(&panel, 0..20, cx),
            &[
                "v project_root",
                "    > .git",
                "    v dir_1",
                "        > gitignored_dir",
                "          file_1.py",
                "          file_2.py",
                "          file_3.py",
                "    v dir_2",
                "          file_1.py  <== selected",
                "          file_2.py",
                "          file_3.py",
                "      .gitignore",
            ],
            "When auto reveal is enabled, a gitignored selected entry should not be revealed in the project panel"
        );

        panel.update(cx, |panel, cx| {
            panel.project.update(cx, |_, cx| {
                cx.emit(project::Event::RevealInProjectPanel(gitignored_dir_file))
            })
        });
        cx.run_until_parked();
        assert_eq!(
            visible_entries_as_strings(&panel, 0..20, cx),
            &[
                "v project_root",
                "    > .git",
                "    v dir_1",
                "        v gitignored_dir",
                "              file_a.py  <== selected",
                "              file_b.py",
                "              file_c.py",
                "          file_1.py",
                "          file_2.py",
                "          file_3.py",
                "    v dir_2",
                "          file_1.py",
                "          file_2.py",
                "          file_3.py",
                "      .gitignore",
            ],
            "When a gitignored entry is explicitly revealed, it should be shown in the project tree"
        );
    }

    #[gpui::test]
    async fn test_explicit_reveal(cx: &mut gpui::TestAppContext) {
        init_test_with_editor(cx);
        cx.update(|cx| {
            cx.update_global::<SettingsStore, _>(|store, cx| {
                store.update_user_settings::<WorktreeSettings>(cx, |worktree_settings| {
                    worktree_settings.file_scan_exclusions = Some(Vec::new());
                });
                store.update_user_settings::<ProjectPanelSettings>(cx, |project_panel_settings| {
                    project_panel_settings.auto_reveal_entries = Some(false)
                });
            })
        });

        let fs = FakeFs::new(cx.background_executor.clone());
        fs.insert_tree(
            "/project_root",
            json!({
                ".git": {},
                ".gitignore": "**/gitignored_dir",
                "dir_1": {
                    "file_1.py": "# File 1_1 contents",
                    "file_2.py": "# File 1_2 contents",
                    "file_3.py": "# File 1_3 contents",
                    "gitignored_dir": {
                        "file_a.py": "# File contents",
                        "file_b.py": "# File contents",
                        "file_c.py": "# File contents",
                    },
                },
                "dir_2": {
                    "file_1.py": "# File 2_1 contents",
                    "file_2.py": "# File 2_2 contents",
                    "file_3.py": "# File 2_3 contents",
                }
            }),
        )
        .await;

        let project = Project::test(fs.clone(), ["/project_root".as_ref()], cx).await;
        let workspace = cx.add_window(|cx| Workspace::test_new(project.clone(), cx));
        let cx = &mut VisualTestContext::from_window(*workspace, cx);
        let panel = workspace.update(cx, ProjectPanel::new).unwrap();

        assert_eq!(
            visible_entries_as_strings(&panel, 0..20, cx),
            &[
                "v project_root",
                "    > .git",
                "    > dir_1",
                "    > dir_2",
                "      .gitignore",
            ]
        );

        let dir_1_file = find_project_entry(&panel, "project_root/dir_1/file_1.py", cx)
            .expect("dir 1 file is not ignored and should have an entry");
        let dir_2_file = find_project_entry(&panel, "project_root/dir_2/file_1.py", cx)
            .expect("dir 2 file is not ignored and should have an entry");
        let gitignored_dir_file =
            find_project_entry(&panel, "project_root/dir_1/gitignored_dir/file_a.py", cx);
        assert_eq!(
            gitignored_dir_file, None,
            "File in the gitignored dir should not have an entry before its dir is toggled"
        );

        toggle_expand_dir(&panel, "project_root/dir_1", cx);
        toggle_expand_dir(&panel, "project_root/dir_1/gitignored_dir", cx);
        cx.run_until_parked();
        assert_eq!(
            visible_entries_as_strings(&panel, 0..20, cx),
            &[
                "v project_root",
                "    > .git",
                "    v dir_1",
                "        v gitignored_dir  <== selected",
                "              file_a.py",
                "              file_b.py",
                "              file_c.py",
                "          file_1.py",
                "          file_2.py",
                "          file_3.py",
                "    > dir_2",
                "      .gitignore",
            ],
            "Should show gitignored dir file list in the project panel"
        );
        let gitignored_dir_file =
            find_project_entry(&panel, "project_root/dir_1/gitignored_dir/file_a.py", cx)
                .expect("after gitignored dir got opened, a file entry should be present");

        toggle_expand_dir(&panel, "project_root/dir_1/gitignored_dir", cx);
        toggle_expand_dir(&panel, "project_root/dir_1", cx);
        assert_eq!(
            visible_entries_as_strings(&panel, 0..20, cx),
            &[
                "v project_root",
                "    > .git",
                "    > dir_1  <== selected",
                "    > dir_2",
                "      .gitignore",
            ],
            "Should hide all dir contents again and prepare for the explicit reveal test"
        );

        for file_entry in [dir_1_file, dir_2_file, gitignored_dir_file] {
            panel.update(cx, |panel, cx| {
                panel.project.update(cx, |_, cx| {
                    cx.emit(project::Event::ActiveEntryChanged(Some(file_entry)))
                })
            });
            cx.run_until_parked();
            assert_eq!(
                visible_entries_as_strings(&panel, 0..20, cx),
                &[
                    "v project_root",
                    "    > .git",
                    "    > dir_1  <== selected",
                    "    > dir_2",
                    "      .gitignore",
                ],
                "When no auto reveal is enabled, the selected entry should not be revealed in the project panel"
            );
        }

        panel.update(cx, |panel, cx| {
            panel.project.update(cx, |_, cx| {
                cx.emit(project::Event::RevealInProjectPanel(dir_1_file))
            })
        });
        cx.run_until_parked();
        assert_eq!(
            visible_entries_as_strings(&panel, 0..20, cx),
            &[
                "v project_root",
                "    > .git",
                "    v dir_1",
                "        > gitignored_dir",
                "          file_1.py  <== selected",
                "          file_2.py",
                "          file_3.py",
                "    > dir_2",
                "      .gitignore",
            ],
            "With no auto reveal, explicit reveal should show the dir_1 entry in the project panel"
        );

        panel.update(cx, |panel, cx| {
            panel.project.update(cx, |_, cx| {
                cx.emit(project::Event::RevealInProjectPanel(dir_2_file))
            })
        });
        cx.run_until_parked();
        assert_eq!(
            visible_entries_as_strings(&panel, 0..20, cx),
            &[
                "v project_root",
                "    > .git",
                "    v dir_1",
                "        > gitignored_dir",
                "          file_1.py",
                "          file_2.py",
                "          file_3.py",
                "    v dir_2",
                "          file_1.py  <== selected",
                "          file_2.py",
                "          file_3.py",
                "      .gitignore",
            ],
            "With no auto reveal, explicit reveal should show the dir_2 entry in the project panel"
        );

        panel.update(cx, |panel, cx| {
            panel.project.update(cx, |_, cx| {
                cx.emit(project::Event::RevealInProjectPanel(gitignored_dir_file))
            })
        });
        cx.run_until_parked();
        assert_eq!(
            visible_entries_as_strings(&panel, 0..20, cx),
            &[
                "v project_root",
                "    > .git",
                "    v dir_1",
                "        v gitignored_dir",
                "              file_a.py  <== selected",
                "              file_b.py",
                "              file_c.py",
                "          file_1.py",
                "          file_2.py",
                "          file_3.py",
                "    v dir_2",
                "          file_1.py",
                "          file_2.py",
                "          file_3.py",
                "      .gitignore",
            ],
            "With no auto reveal, explicit reveal should show the gitignored entry in the project panel"
        );
    }

    #[gpui::test]
    async fn test_creating_excluded_entries(cx: &mut gpui::TestAppContext) {
        init_test(cx);
        cx.update(|cx| {
            cx.update_global::<SettingsStore, _>(|store, cx| {
                store.update_user_settings::<WorktreeSettings>(cx, |project_settings| {
                    project_settings.file_scan_exclusions =
                        Some(vec!["excluded_dir".to_string(), "**/.git".to_string()]);
                });
            });
        });

        cx.update(|cx| {
            register_project_item::<TestProjectItemView>(cx);
        });

        let fs = FakeFs::new(cx.executor().clone());
        fs.insert_tree(
            "/root1",
            json!({
                ".dockerignore": "",
                ".git": {
                    "HEAD": "",
                },
            }),
        )
        .await;

        let project = Project::test(fs.clone(), ["/root1".as_ref()], cx).await;
        let workspace = cx.add_window(|cx| Workspace::test_new(project.clone(), cx));
        let cx = &mut VisualTestContext::from_window(*workspace, cx);
        let panel = workspace
            .update(cx, |workspace, cx| {
                let panel = ProjectPanel::new(workspace, cx);
                workspace.add_panel(panel.clone(), cx);
                panel
            })
            .unwrap();

        select_path(&panel, "root1", cx);
        assert_eq!(
            visible_entries_as_strings(&panel, 0..10, cx),
            &["v root1  <== selected", "      .dockerignore",]
        );
        workspace
            .update(cx, |workspace, cx| {
                assert!(
                    workspace.active_item(cx).is_none(),
                    "Should have no active items in the beginning"
                );
            })
            .unwrap();

        let excluded_file_path = ".git/COMMIT_EDITMSG";
        let excluded_dir_path = "excluded_dir";

        panel.update(cx, |panel, cx| panel.new_file(&NewFile, cx));
        panel.update(cx, |panel, cx| {
            assert!(panel.filename_editor.read(cx).is_focused(cx));
        });
        panel
            .update(cx, |panel, cx| {
                panel
                    .filename_editor
                    .update(cx, |editor, cx| editor.set_text(excluded_file_path, cx));
                panel.confirm_edit(cx).unwrap()
            })
            .await
            .unwrap();

        assert_eq!(
            visible_entries_as_strings(&panel, 0..13, cx),
            &["v root1", "      .dockerignore"],
            "Excluded dir should not be shown after opening a file in it"
        );
        panel.update(cx, |panel, cx| {
            assert!(
                !panel.filename_editor.read(cx).is_focused(cx),
                "Should have closed the file name editor"
            );
        });
        workspace
            .update(cx, |workspace, cx| {
                let active_entry_path = workspace
                    .active_item(cx)
                    .expect("should have opened and activated the excluded item")
                    .act_as::<TestProjectItemView>(cx)
                    .expect(
                        "should have opened the corresponding project item for the excluded item",
                    )
                    .read(cx)
                    .path
                    .clone();
                assert_eq!(
                    active_entry_path.path.as_ref(),
                    Path::new(excluded_file_path),
                    "Should open the excluded file"
                );

                assert!(
                    workspace.notification_ids().is_empty(),
                    "Should have no notifications after opening an excluded file"
                );
            })
            .unwrap();
        assert!(
            fs.is_file(Path::new("/root1/.git/COMMIT_EDITMSG")).await,
            "Should have created the excluded file"
        );

        select_path(&panel, "root1", cx);
        panel.update(cx, |panel, cx| panel.new_directory(&NewDirectory, cx));
        panel.update(cx, |panel, cx| {
            assert!(panel.filename_editor.read(cx).is_focused(cx));
        });
        panel
            .update(cx, |panel, cx| {
                panel
                    .filename_editor
                    .update(cx, |editor, cx| editor.set_text(excluded_file_path, cx));
                panel.confirm_edit(cx).unwrap()
            })
            .await
            .unwrap();

        assert_eq!(
            visible_entries_as_strings(&panel, 0..13, cx),
            &["v root1", "      .dockerignore"],
            "Should not change the project panel after trying to create an excluded directorya directory with the same name as the excluded file"
        );
        panel.update(cx, |panel, cx| {
            assert!(
                !panel.filename_editor.read(cx).is_focused(cx),
                "Should have closed the file name editor"
            );
        });
        workspace
            .update(cx, |workspace, cx| {
                let notifications = workspace.notification_ids();
                assert_eq!(
                    notifications.len(),
                    1,
                    "Should receive one notification with the error message"
                );
                workspace.dismiss_notification(notifications.first().unwrap(), cx);
                assert!(workspace.notification_ids().is_empty());
            })
            .unwrap();

        select_path(&panel, "root1", cx);
        panel.update(cx, |panel, cx| panel.new_directory(&NewDirectory, cx));
        panel.update(cx, |panel, cx| {
            assert!(panel.filename_editor.read(cx).is_focused(cx));
        });
        panel
            .update(cx, |panel, cx| {
                panel
                    .filename_editor
                    .update(cx, |editor, cx| editor.set_text(excluded_dir_path, cx));
                panel.confirm_edit(cx).unwrap()
            })
            .await
            .unwrap();

        assert_eq!(
            visible_entries_as_strings(&panel, 0..13, cx),
            &["v root1", "      .dockerignore"],
            "Should not change the project panel after trying to create an excluded directory"
        );
        panel.update(cx, |panel, cx| {
            assert!(
                !panel.filename_editor.read(cx).is_focused(cx),
                "Should have closed the file name editor"
            );
        });
        workspace
            .update(cx, |workspace, cx| {
                let notifications = workspace.notification_ids();
                assert_eq!(
                    notifications.len(),
                    1,
                    "Should receive one notification explaining that no directory is actually shown"
                );
                workspace.dismiss_notification(notifications.first().unwrap(), cx);
                assert!(workspace.notification_ids().is_empty());
            })
            .unwrap();
        assert!(
            fs.is_dir(Path::new("/root1/excluded_dir")).await,
            "Should have created the excluded directory"
        );
    }

    fn toggle_expand_dir(
        panel: &View<ProjectPanel>,
        path: impl AsRef<Path>,
        cx: &mut VisualTestContext,
    ) {
        let path = path.as_ref();
        panel.update(cx, |panel, cx| {
            for worktree in panel.project.read(cx).worktrees(cx).collect::<Vec<_>>() {
                let worktree = worktree.read(cx);
                if let Ok(relative_path) = path.strip_prefix(worktree.root_name()) {
                    let entry_id = worktree.entry_for_path(relative_path).unwrap().id;
                    panel.toggle_expanded(entry_id, cx);
                    return;
                }
            }
            panic!("no worktree for path {:?}", path);
        });
    }

    fn select_path(panel: &View<ProjectPanel>, path: impl AsRef<Path>, cx: &mut VisualTestContext) {
        let path = path.as_ref();
        panel.update(cx, |panel, cx| {
            for worktree in panel.project.read(cx).worktrees(cx).collect::<Vec<_>>() {
                let worktree = worktree.read(cx);
                if let Ok(relative_path) = path.strip_prefix(worktree.root_name()) {
                    let entry_id = worktree.entry_for_path(relative_path).unwrap().id;
                    panel.selection = Some(crate::SelectedEntry {
                        worktree_id: worktree.id(),
                        entry_id,
                    });
                    return;
                }
            }
            panic!("no worktree for path {:?}", path);
        });
    }

    fn find_project_entry(
        panel: &View<ProjectPanel>,
        path: impl AsRef<Path>,
        cx: &mut VisualTestContext,
    ) -> Option<ProjectEntryId> {
        let path = path.as_ref();
        panel.update(cx, |panel, cx| {
            for worktree in panel.project.read(cx).worktrees(cx).collect::<Vec<_>>() {
                let worktree = worktree.read(cx);
                if let Ok(relative_path) = path.strip_prefix(worktree.root_name()) {
                    return worktree.entry_for_path(relative_path).map(|entry| entry.id);
                }
            }
            panic!("no worktree for path {path:?}");
        })
    }

    fn visible_entries_as_strings(
        panel: &View<ProjectPanel>,
        range: Range<usize>,
        cx: &mut VisualTestContext,
    ) -> Vec<String> {
        let mut result = Vec::new();
        let mut project_entries = HashSet::default();
        let mut has_editor = false;

        panel.update(cx, |panel, cx| {
            panel.for_each_visible_entry(range, cx, |project_entry, details, _| {
                if details.is_editing {
                    assert!(!has_editor, "duplicate editor entry");
                    has_editor = true;
                } else {
                    assert!(
                        project_entries.insert(project_entry),
                        "duplicate project entry {:?} {:?}",
                        project_entry,
                        details
                    );
                }

                let indent = "    ".repeat(details.depth);
                let icon = if details.kind.is_dir() {
                    if details.is_expanded {
                        "v "
                    } else {
                        "> "
                    }
                } else {
                    "  "
                };
                let name = if details.is_editing {
                    format!("[EDITOR: '{}']", details.filename)
                } else if details.is_processing {
                    format!("[PROCESSING: '{}']", details.filename)
                } else {
                    details.filename.clone()
                };
                let selected = if details.is_selected {
                    "  <== selected"
                } else {
                    ""
                };
                let marked = if details.is_marked {
                    "  <== marked"
                } else {
                    ""
                };

                result.push(format!("{indent}{icon}{name}{selected}{marked}"));
            });
        });

        result
    }

    fn init_test(cx: &mut TestAppContext) {
        cx.update(|cx| {
            let settings_store = SettingsStore::test(cx);
            cx.set_global(settings_store);
            init_settings(cx);
            theme::init(theme::LoadThemes::JustBase, cx);
            language::init(cx);
            editor::init_settings(cx);
            crate::init((), cx);
            workspace::init_settings(cx);
            client::init_settings(cx);
            Project::init_settings(cx);

            cx.update_global::<SettingsStore, _>(|store, cx| {
                store.update_user_settings::<ProjectPanelSettings>(cx, |project_panel_settings| {
                    project_panel_settings.auto_fold_dirs = Some(false);
                });
                store.update_user_settings::<WorktreeSettings>(cx, |worktree_settings| {
                    worktree_settings.file_scan_exclusions = Some(Vec::new());
                });
            });
        });
    }

    fn init_test_with_editor(cx: &mut TestAppContext) {
        cx.update(|cx| {
            let app_state = AppState::test(cx);
            theme::init(theme::LoadThemes::JustBase, cx);
            init_settings(cx);
            language::init(cx);
            editor::init(cx);
            crate::init((), cx);
            workspace::init(app_state.clone(), cx);
            Project::init_settings(cx);

            cx.update_global::<SettingsStore, _>(|store, cx| {
                store.update_user_settings::<ProjectPanelSettings>(cx, |project_panel_settings| {
                    project_panel_settings.auto_fold_dirs = Some(false);
                });
                store.update_user_settings::<WorktreeSettings>(cx, |worktree_settings| {
                    worktree_settings.file_scan_exclusions = Some(Vec::new());
                });
            });
        });
    }

    fn ensure_single_file_is_opened(
        window: &WindowHandle<Workspace>,
        expected_path: &str,
        cx: &mut TestAppContext,
    ) {
        window
            .update(cx, |workspace, cx| {
                let worktrees = workspace.worktrees(cx).collect::<Vec<_>>();
                assert_eq!(worktrees.len(), 1);
                let worktree_id = worktrees[0].read(cx).id();

                let open_project_paths = workspace
                    .panes()
                    .iter()
                    .filter_map(|pane| pane.read(cx).active_item()?.project_path(cx))
                    .collect::<Vec<_>>();
                assert_eq!(
                    open_project_paths,
                    vec![ProjectPath {
                        worktree_id,
                        path: Arc::from(Path::new(expected_path))
                    }],
                    "Should have opened file, selected in project panel"
                );
            })
            .unwrap();
    }

    fn submit_deletion(panel: &View<ProjectPanel>, cx: &mut VisualTestContext) {
        assert!(
            !cx.has_pending_prompt(),
            "Should have no prompts before the deletion"
        );
        panel.update(cx, |panel, cx| {
            panel.delete(&Delete { skip_prompt: false }, cx)
        });
        assert!(
            cx.has_pending_prompt(),
            "Should have a prompt after the deletion"
        );
        cx.simulate_prompt_answer(0);
        assert!(
            !cx.has_pending_prompt(),
            "Should have no prompts after prompt was replied to"
        );
        cx.executor().run_until_parked();
    }

    fn submit_deletion_skipping_prompt(panel: &View<ProjectPanel>, cx: &mut VisualTestContext) {
        assert!(
            !cx.has_pending_prompt(),
            "Should have no prompts before the deletion"
        );
        panel.update(cx, |panel, cx| {
            panel.delete(&Delete { skip_prompt: true }, cx)
        });
        assert!(!cx.has_pending_prompt(), "Should have received no prompts");
        cx.executor().run_until_parked();
    }

    fn ensure_no_open_items_and_panes(
        workspace: &WindowHandle<Workspace>,
        cx: &mut VisualTestContext,
    ) {
        assert!(
            !cx.has_pending_prompt(),
            "Should have no prompts after deletion operation closes the file"
        );
        workspace
            .read_with(cx, |workspace, cx| {
                let open_project_paths = workspace
                    .panes()
                    .iter()
                    .filter_map(|pane| pane.read(cx).active_item()?.project_path(cx))
                    .collect::<Vec<_>>();
                assert!(
                    open_project_paths.is_empty(),
                    "Deleted file's buffer should be closed, but got open files: {open_project_paths:?}"
                );
            })
            .unwrap();
    }

    struct TestProjectItemView {
        focus_handle: FocusHandle,
        path: ProjectPath,
    }

    struct TestProjectItem {
        path: ProjectPath,
    }

    impl project::Item for TestProjectItem {
        fn try_open(
            _project: &Model<Project>,
            path: &ProjectPath,
            cx: &mut AppContext,
        ) -> Option<Task<gpui::Result<Model<Self>>>> {
            let path = path.clone();
            Some(cx.spawn(|mut cx| async move { cx.new_model(|_| Self { path }) }))
        }

        fn entry_id(&self, _: &AppContext) -> Option<ProjectEntryId> {
            None
        }

        fn project_path(&self, _: &AppContext) -> Option<ProjectPath> {
            Some(self.path.clone())
        }
    }

    impl ProjectItem for TestProjectItemView {
        type Item = TestProjectItem;

        fn for_project_item(
            _: Model<Project>,
            project_item: Model<Self::Item>,
            cx: &mut ViewContext<Self>,
        ) -> Self
        where
            Self: Sized,
        {
            Self {
                path: project_item.update(cx, |project_item, _| project_item.path.clone()),
                focus_handle: cx.focus_handle(),
            }
        }
    }

    impl Item for TestProjectItemView {
        type Event = ();
    }

    impl EventEmitter<()> for TestProjectItemView {}

    impl FocusableView for TestProjectItemView {
        fn focus_handle(&self, _: &AppContext) -> FocusHandle {
            self.focus_handle.clone()
        }
    }

    impl Render for TestProjectItemView {
        fn render(&mut self, _: &mut ViewContext<Self>) -> impl IntoElement {
            Empty
        }
    }
}<|MERGE_RESOLUTION|>--- conflicted
+++ resolved
@@ -1500,16 +1500,6 @@
     }
 
     fn open_system(&mut self, _: &OpenWithSystem, cx: &mut ViewContext<Self>) {
-<<<<<<< HEAD
-        if let Some((worktree, entry)) = self.selected_entry(cx) {
-            let abs_path = worktree.abs_path().join(&entry.path);
-            cx.open_with_system(&abs_path);
-        }
-    }
-
-    fn open_in_terminal(&mut self, _: &OpenInTerminal, cx: &mut ViewContext<Self>) {
-=======
->>>>>>> 97708fdf
         if let Some((worktree, entry)) = self.selected_entry(cx) {
             let abs_path = worktree.abs_path().join(&entry.path);
             cx.open_with_system(&abs_path);
