--- conflicted
+++ resolved
@@ -24,19 +24,11 @@
 use git::repository::DiffType;
 use gpui::{App, AppContext, AsyncApp, Context, Entity, SharedString, Task, WeakEntity};
 use language_model::{
-<<<<<<< HEAD
     LanguageModel, LanguageModelCompletionError, LanguageModelCompletionEvent, LanguageModelExt,
-    LanguageModelImage, LanguageModelProviderId, LanguageModelRequest, LanguageModelRequestMessage,
-    LanguageModelRequestTool, LanguageModelToolResult, LanguageModelToolResultContent,
-    LanguageModelToolSchemaFormat, LanguageModelToolUse, LanguageModelToolUseId, Role, StopReason,
-    TokenUsage,
-=======
-    LanguageModel, LanguageModelCompletionError, LanguageModelCompletionEvent, LanguageModelImage,
-    LanguageModelProviderId, LanguageModelRegistry, LanguageModelRequest,
+    LanguageModelImage, LanguageModelProviderId, LanguageModelRegistry, LanguageModelRequest,
     LanguageModelRequestMessage, LanguageModelRequestTool, LanguageModelToolResult,
     LanguageModelToolResultContent, LanguageModelToolSchemaFormat, LanguageModelToolUse,
     LanguageModelToolUseId, Role, SelectedModel, StopReason, TokenUsage,
->>>>>>> a91acb5f
 };
 use project::{
     Project,
@@ -518,7 +510,7 @@
     pending_message: Option<AgentMessage>,
     tools: BTreeMap<SharedString, Arc<dyn AnyAgentTool>>,
     tool_use_limit_reached: bool,
-    request_token_usage: HashMap<UserMessageId, acp_thread::TokenUsage>,
+    request_token_usage: HashMap<UserMessageId, language_model::TokenUsage>,
     #[allow(unused)]
     cumulative_token_usage: TokenUsage,
     #[allow(unused)]
@@ -959,7 +951,7 @@
         self.flush_pending_message(cx);
     }
 
-    pub fn update_token_usage(&mut self, update: acp_thread::TokenUsage) {
+    pub fn update_token_usage(&mut self, update: language_model::TokenUsage) {
         let Some(last_user_message) = self.last_user_message() else {
             return;
         };
@@ -991,7 +983,13 @@
 
     pub fn latest_token_usage(&self) -> Option<acp_thread::TokenUsage> {
         let last_user_message = self.last_user_message()?;
-        self.request_token_usage.get(&last_user_message.id).cloned()
+        let tokens = self.request_token_usage.get(&last_user_message.id)?;
+        let model = self.model.clone()?;
+
+        Some(acp_thread::TokenUsage {
+            max_tokens: model.max_token_count_for_mode(self.completion_mode.into()),
+            used_tokens: tokens.total_tokens(),
+        })
     }
 
     pub fn resume(
@@ -1189,7 +1187,7 @@
                             used_tokens: token_usage.total_tokens(),
                         };
 
-                        this.update(cx, |this, _cx| this.update_token_usage(usage.clone()))
+                        this.update(cx, |this, _cx| this.update_token_usage(token_usage))
                             .ok();
 
                         event_stream.send_token_usage_update(usage);
