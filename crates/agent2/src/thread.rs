--- conflicted
+++ resolved
@@ -1142,41 +1142,7 @@
             _task: cx.spawn(async move |this, cx| {
                 log::debug!("Starting agent turn execution");
 
-<<<<<<< HEAD
                 let turn_result = Self::run_turn_internal(&this, model, &event_stream, cx).await;
-=======
-                let turn_result: Result<()> = async {
-                    let mut intent = CompletionIntent::UserPrompt;
-                    loop {
-                        Self::stream_completion(&this, &model, intent, &event_stream, cx).await?;
-
-                        let mut end_turn = true;
-                        this.update(cx, |this, cx| {
-                            // Generate title if needed.
-                            if this.title.is_none() && this.pending_title_generation.is_none() {
-                                this.generate_title(cx);
-                            }
-
-                            // End the turn if the model didn't use tools.
-                            let message = this.pending_message.as_ref();
-                            end_turn =
-                                message.map_or(true, |message| message.tool_results.is_empty());
-                            this.flush_pending_message(cx);
-                        })?;
-
-                        if this.read_with(cx, |this, _| this.tool_use_limit_reached)? {
-                            log::info!("Tool use limit reached, completing turn");
-                            return Err(language_model::ToolUseLimitReachedError.into());
-                        } else if end_turn {
-                            log::debug!("No tool uses found, completing turn");
-                            return Ok(());
-                        } else {
-                            intent = CompletionIntent::ToolResults;
-                        }
-                    }
-                }
-                .await;
->>>>>>> db949546
                 _ = this.update(cx, |this, cx| this.flush_pending_message(cx));
 
                 match turn_result {
@@ -1228,14 +1194,7 @@
                 attempt
             );
 
-<<<<<<< HEAD
-            log::info!("Calling model.stream_completion, attempt {}", attempt);
-=======
-            log::debug!(
-                "Calling model.stream_completion, attempt {}",
-                attempt.unwrap_or(0)
-            );
->>>>>>> db949546
+            log::debug!("Calling model.stream_completion, attempt {}", attempt);
             let mut events = model
                 .stream_completion(request, cx)
                 .await
@@ -1243,9 +1202,9 @@
             let mut tool_results = FuturesUnordered::new();
             let mut error = None;
             while let Some(event) = events.next().await {
+                log::trace!("Received completion event: {:?}", event);
                 match event {
                     Ok(event) => {
-                        log::trace!("Received completion event: {:?}", event);
                         tool_results.extend(this.update(cx, |this, cx| {
                             this.handle_completion_event(event, event_stream, cx)
                         })??);
@@ -1282,8 +1241,6 @@
 
             this.update(cx, |this, cx| {
                 this.flush_pending_message(cx);
-
-                // Generate title if needed.
                 if this.title.is_none() && this.pending_title_generation.is_none() {
                     this.generate_title(cx);
                 }
@@ -1305,10 +1262,8 @@
                     }
                 })?;
             } else if this.read_with(cx, |this, _| this.tool_use_limit_reached)? {
-                log::info!("Tool use limit reached, completing turn");
                 return Err(language_model::ToolUseLimitReachedError.into());
             } else if end_turn {
-                log::info!("No tool uses found, completing turn");
                 return Ok(());
             } else {
                 intent = CompletionIntent::ToolResults;
