use crate::{
    ContextServerRegistry, CopyPathTool, CreateDirectoryTool, DeletePathTool, DiagnosticsTool,
    EditFileTool, FetchTool, FindPathTool, GrepTool, ListDirectoryTool, MovePathTool, NowTool,
    OpenTool, ReadFileTool, TerminalTool, ThinkingTool, Thread, ThreadEvent, ToolCallAuthorization,
    UserMessageContent, WebSearchTool, templates::Templates,
};
use acp_thread::AgentModelSelector;
use action_log::ActionLog;
use agent_client_protocol as acp;
use agent_settings::AgentSettings;
use anyhow::{Context as _, Result, anyhow};
use collections::{HashSet, IndexMap};
use fs::Fs;
use futures::channel::mpsc;
use futures::{StreamExt, future};
use gpui::{
    App, AppContext, AsyncApp, Context, Entity, SharedString, Subscription, Task, WeakEntity,
};
use language_model::{LanguageModel, LanguageModelProvider, LanguageModelRegistry};
use project::{Project, ProjectItem, ProjectPath, Worktree};
use prompt_store::{
    ProjectContext, PromptId, PromptStore, RulesFileContext, UserRulesContext, WorktreeContext,
};
use settings::update_settings_file;
use std::any::Any;
use std::collections::HashMap;
use std::path::Path;
use std::rc::Rc;
use std::sync::Arc;
use util::ResultExt;

const RULES_FILE_NAMES: [&'static str; 9] = [
    ".rules",
    ".cursorrules",
    ".windsurfrules",
    ".clinerules",
    ".github/copilot-instructions.md",
    "CLAUDE.md",
    "AGENT.md",
    "AGENTS.md",
    "GEMINI.md",
];

pub struct RulesLoadingError {
    pub message: SharedString,
}

/// Holds both the internal Thread and the AcpThread for a session
struct Session {
    /// The internal thread that processes messages
    thread: Entity<Thread>,
    /// The ACP thread that handles protocol communication
    acp_thread: WeakEntity<acp_thread::AcpThread>,
    _subscription: Subscription,
}

pub struct LanguageModels {
    /// Access language model by ID
    models: HashMap<acp_thread::AgentModelId, Arc<dyn LanguageModel>>,
    /// Cached list for returning language model information
    model_list: acp_thread::AgentModelList,
    refresh_models_rx: watch::Receiver<()>,
    refresh_models_tx: watch::Sender<()>,
}

impl LanguageModels {
    fn new(cx: &App) -> Self {
        let (refresh_models_tx, refresh_models_rx) = watch::channel(());
        let mut this = Self {
            models: HashMap::default(),
            model_list: acp_thread::AgentModelList::Grouped(IndexMap::default()),
            refresh_models_rx,
            refresh_models_tx,
        };
        this.refresh_list(cx);
        this
    }

    fn refresh_list(&mut self, cx: &App) {
        let providers = LanguageModelRegistry::global(cx)
            .read(cx)
            .providers()
            .into_iter()
            .filter(|provider| provider.is_authenticated(cx))
            .collect::<Vec<_>>();

        let mut language_model_list = IndexMap::default();
        let mut recommended_models = HashSet::default();

        let mut recommended = Vec::new();
        for provider in &providers {
            for model in provider.recommended_models(cx) {
                recommended_models.insert(model.id());
                recommended.push(Self::map_language_model_to_info(&model, provider));
            }
        }
        if !recommended.is_empty() {
            language_model_list.insert(
                acp_thread::AgentModelGroupName("Recommended".into()),
                recommended,
            );
        }

        let mut models = HashMap::default();
        for provider in providers {
            let mut provider_models = Vec::new();
            for model in provider.provided_models(cx) {
                let model_info = Self::map_language_model_to_info(&model, &provider);
                let model_id = model_info.id.clone();
                if !recommended_models.contains(&model.id()) {
                    provider_models.push(model_info);
                }
                models.insert(model_id, model);
            }
            if !provider_models.is_empty() {
                language_model_list.insert(
                    acp_thread::AgentModelGroupName(provider.name().0.clone()),
                    provider_models,
                );
            }
        }

        self.models = models;
        self.model_list = acp_thread::AgentModelList::Grouped(language_model_list);
        self.refresh_models_tx.send(()).ok();
    }

    fn watch(&self) -> watch::Receiver<()> {
        self.refresh_models_rx.clone()
    }

    pub fn model_from_id(
        &self,
        model_id: &acp_thread::AgentModelId,
    ) -> Option<Arc<dyn LanguageModel>> {
        self.models.get(model_id).cloned()
    }

    fn map_language_model_to_info(
        model: &Arc<dyn LanguageModel>,
        provider: &Arc<dyn LanguageModelProvider>,
    ) -> acp_thread::AgentModelInfo {
        acp_thread::AgentModelInfo {
            id: Self::model_id(model),
            name: model.name().0,
            icon: Some(provider.icon()),
        }
    }

    fn model_id(model: &Arc<dyn LanguageModel>) -> acp_thread::AgentModelId {
        acp_thread::AgentModelId(format!("{}/{}", model.provider_id().0, model.id().0).into())
    }
}

pub struct NativeAgent {
    /// Session ID -> Session mapping
    sessions: HashMap<acp::SessionId, Session>,
    /// Shared project context for all threads
    project_context: Entity<ProjectContext>,
    project_context_needs_refresh: watch::Sender<()>,
    _maintain_project_context: Task<Result<()>>,
    context_server_registry: Entity<ContextServerRegistry>,
    /// Shared templates for all threads
    templates: Arc<Templates>,
    /// Cached model information
    models: LanguageModels,
    project: Entity<Project>,
    prompt_store: Option<Entity<PromptStore>>,
    fs: Arc<dyn Fs>,
    _subscriptions: Vec<Subscription>,
}

impl NativeAgent {
    pub async fn new(
        project: Entity<Project>,
        templates: Arc<Templates>,
        prompt_store: Option<Entity<PromptStore>>,
        fs: Arc<dyn Fs>,
        cx: &mut AsyncApp,
    ) -> Result<Entity<NativeAgent>> {
        log::info!("Creating new NativeAgent");

        let project_context = cx
            .update(|cx| Self::build_project_context(&project, prompt_store.as_ref(), cx))?
            .await;

        cx.new(|cx| {
            let mut subscriptions = vec![
                cx.subscribe(&project, Self::handle_project_event),
                cx.subscribe(
                    &LanguageModelRegistry::global(cx),
                    Self::handle_models_updated_event,
                ),
            ];
            if let Some(prompt_store) = prompt_store.as_ref() {
                subscriptions.push(cx.subscribe(prompt_store, Self::handle_prompts_updated_event))
            }

            let (project_context_needs_refresh_tx, project_context_needs_refresh_rx) =
                watch::channel(());
            Self {
                sessions: HashMap::new(),
                project_context: cx.new(|_| project_context),
                project_context_needs_refresh: project_context_needs_refresh_tx,
                _maintain_project_context: cx.spawn(async move |this, cx| {
                    Self::maintain_project_context(this, project_context_needs_refresh_rx, cx).await
                }),
                context_server_registry: cx.new(|cx| {
                    ContextServerRegistry::new(project.read(cx).context_server_store(), cx)
                }),
                templates,
                models: LanguageModels::new(cx),
                project,
                prompt_store,
                fs,
                _subscriptions: subscriptions,
            }
        })
    }

    pub fn models(&self) -> &LanguageModels {
        &self.models
    }

    async fn maintain_project_context(
        this: WeakEntity<Self>,
        mut needs_refresh: watch::Receiver<()>,
        cx: &mut AsyncApp,
    ) -> Result<()> {
        while needs_refresh.changed().await.is_ok() {
            let project_context = this
                .update(cx, |this, cx| {
                    Self::build_project_context(&this.project, this.prompt_store.as_ref(), cx)
                })?
                .await;
            this.update(cx, |this, cx| {
                this.project_context = cx.new(|_| project_context);
            })?;
        }

        Ok(())
    }

    fn build_project_context(
        project: &Entity<Project>,
        prompt_store: Option<&Entity<PromptStore>>,
        cx: &mut App,
    ) -> Task<ProjectContext> {
        let worktrees = project.read(cx).visible_worktrees(cx).collect::<Vec<_>>();
        let worktree_tasks = worktrees
            .into_iter()
            .map(|worktree| {
                Self::load_worktree_info_for_system_prompt(worktree, project.clone(), cx)
            })
            .collect::<Vec<_>>();
        let default_user_rules_task = if let Some(prompt_store) = prompt_store.as_ref() {
            prompt_store.read_with(cx, |prompt_store, cx| {
                let prompts = prompt_store.default_prompt_metadata();
                let load_tasks = prompts.into_iter().map(|prompt_metadata| {
                    let contents = prompt_store.load(prompt_metadata.id, cx);
                    async move { (contents.await, prompt_metadata) }
                });
                cx.background_spawn(future::join_all(load_tasks))
            })
        } else {
            Task::ready(vec![])
        };

        cx.spawn(async move |_cx| {
            let (worktrees, default_user_rules) =
                future::join(future::join_all(worktree_tasks), default_user_rules_task).await;

            let worktrees = worktrees
                .into_iter()
                .map(|(worktree, _rules_error)| {
                    // TODO: show error message
                    // if let Some(rules_error) = rules_error {
                    //     this.update(cx, |_, cx| cx.emit(rules_error)).ok();
                    // }
                    worktree
                })
                .collect::<Vec<_>>();

            let default_user_rules = default_user_rules
                .into_iter()
                .flat_map(|(contents, prompt_metadata)| match contents {
                    Ok(contents) => Some(UserRulesContext {
                        uuid: match prompt_metadata.id {
                            PromptId::User { uuid } => uuid,
                            PromptId::EditWorkflow => return None,
                        },
                        title: prompt_metadata.title.map(|title| title.to_string()),
                        contents,
                    }),
                    Err(_err) => {
                        // TODO: show error message
                        // this.update(cx, |_, cx| {
                        //     cx.emit(RulesLoadingError {
                        //         message: format!("{err:?}").into(),
                        //     });
                        // })
                        // .ok();
                        None
                    }
                })
                .collect::<Vec<_>>();

            ProjectContext::new(worktrees, default_user_rules)
        })
    }

    fn load_worktree_info_for_system_prompt(
        worktree: Entity<Worktree>,
        project: Entity<Project>,
        cx: &mut App,
    ) -> Task<(WorktreeContext, Option<RulesLoadingError>)> {
        let tree = worktree.read(cx);
        let root_name = tree.root_name().into();
        let abs_path = tree.abs_path();

        let mut context = WorktreeContext {
            root_name,
            abs_path,
            rules_file: None,
        };

        let rules_task = Self::load_worktree_rules_file(worktree, project, cx);
        let Some(rules_task) = rules_task else {
            return Task::ready((context, None));
        };

        cx.spawn(async move |_| {
            let (rules_file, rules_file_error) = match rules_task.await {
                Ok(rules_file) => (Some(rules_file), None),
                Err(err) => (
                    None,
                    Some(RulesLoadingError {
                        message: format!("{err}").into(),
                    }),
                ),
            };
            context.rules_file = rules_file;
            (context, rules_file_error)
        })
    }

    fn load_worktree_rules_file(
        worktree: Entity<Worktree>,
        project: Entity<Project>,
        cx: &mut App,
    ) -> Option<Task<Result<RulesFileContext>>> {
        let worktree = worktree.read(cx);
        let worktree_id = worktree.id();
        let selected_rules_file = RULES_FILE_NAMES
            .into_iter()
            .filter_map(|name| {
                worktree
                    .entry_for_path(name)
                    .filter(|entry| entry.is_file())
                    .map(|entry| entry.path.clone())
            })
            .next();

        // Note that Cline supports `.clinerules` being a directory, but that is not currently
        // supported. This doesn't seem to occur often in GitHub repositories.
        selected_rules_file.map(|path_in_worktree| {
            let project_path = ProjectPath {
                worktree_id,
                path: path_in_worktree.clone(),
            };
            let buffer_task =
                project.update(cx, |project, cx| project.open_buffer(project_path, cx));
            let rope_task = cx.spawn(async move |cx| {
                buffer_task.await?.read_with(cx, |buffer, cx| {
                    let project_entry_id = buffer.entry_id(cx).context("buffer has no file")?;
                    anyhow::Ok((project_entry_id, buffer.as_rope().clone()))
                })?
            });
            // Build a string from the rope on a background thread.
            cx.background_spawn(async move {
                let (project_entry_id, rope) = rope_task.await?;
                anyhow::Ok(RulesFileContext {
                    path_in_worktree,
                    text: rope.to_string().trim().to_string(),
                    project_entry_id: project_entry_id.to_usize(),
                })
            })
        })
    }

    fn handle_project_event(
        &mut self,
        _project: Entity<Project>,
        event: &project::Event,
        _cx: &mut Context<Self>,
    ) {
        match event {
            project::Event::WorktreeAdded(_) | project::Event::WorktreeRemoved(_) => {
                self.project_context_needs_refresh.send(()).ok();
            }
            project::Event::WorktreeUpdatedEntries(_, items) => {
                if items.iter().any(|(path, _, _)| {
                    RULES_FILE_NAMES
                        .iter()
                        .any(|name| path.as_ref() == Path::new(name))
                }) {
                    self.project_context_needs_refresh.send(()).ok();
                }
            }
            _ => {}
        }
    }

    fn handle_prompts_updated_event(
        &mut self,
        _prompt_store: Entity<PromptStore>,
        _event: &prompt_store::PromptsUpdatedEvent,
        _cx: &mut Context<Self>,
    ) {
        self.project_context_needs_refresh.send(()).ok();
    }

    fn handle_models_updated_event(
        &mut self,
        _registry: Entity<LanguageModelRegistry>,
        _event: &language_model::Event,
        cx: &mut Context<Self>,
    ) {
        self.models.refresh_list(cx);

        let registry = LanguageModelRegistry::read_global(cx);
        let default_model = registry.default_model().map(|m| m.model.clone());
        let summarization_model = registry.thread_summary_model().map(|m| m.model.clone());

        for session in self.sessions.values_mut() {
            session.thread.update(cx, |thread, cx| {
                if thread.model().is_none()
                    && let Some(model) = default_model.clone()
                {
                    thread.set_model(model, cx);
                    cx.notify();
                }
                thread.set_summarization_model(summarization_model.clone(), cx);
            });
        }
    }
}

/// Wrapper struct that implements the AgentConnection trait
#[derive(Clone)]
pub struct NativeAgentConnection(pub Entity<NativeAgent>);

impl NativeAgentConnection {
    pub fn thread(&self, session_id: &acp::SessionId, cx: &App) -> Option<Entity<Thread>> {
        self.0
            .read(cx)
            .sessions
            .get(session_id)
            .map(|session| session.thread.clone())
    }

    fn run_turn(
        &self,
        session_id: acp::SessionId,
        cx: &mut App,
        f: impl 'static
        + FnOnce(Entity<Thread>, &mut App) -> Result<mpsc::UnboundedReceiver<Result<ThreadEvent>>>,
    ) -> Task<Result<acp::PromptResponse>> {
        let Some((thread, acp_thread)) = self.0.update(cx, |agent, _cx| {
            agent
                .sessions
                .get_mut(&session_id)
                .map(|s| (s.thread.clone(), s.acp_thread.clone()))
        }) else {
            return Task::ready(Err(anyhow!("Session not found")));
        };
        log::debug!("Found session for: {}", session_id);

        let mut response_stream = match f(thread, cx) {
            Ok(stream) => stream,
            Err(err) => return Task::ready(Err(err)),
        };
        cx.spawn(async move |cx| {
            // Handle response stream and forward to session.acp_thread
            while let Some(result) = response_stream.next().await {
                match result {
                    Ok(event) => {
                        log::trace!("Received completion event: {:?}", event);

                        match event {
                            ThreadEvent::UserMessage(message) => {
                                acp_thread.update(cx, |thread, cx| {
                                    for content in message.content {
                                        thread.push_user_content_block(
                                            Some(message.id.clone()),
                                            content.into(),
                                            cx,
                                        );
                                    }
                                })?;
                            }
                            ThreadEvent::AgentText(text) => {
                                acp_thread.update(cx, |thread, cx| {
                                    thread.push_assistant_content_block(
                                        acp::ContentBlock::Text(acp::TextContent {
                                            text,
                                            annotations: None,
                                        }),
                                        false,
                                        cx,
                                    )
                                })?;
                            }
                            ThreadEvent::AgentThinking(text) => {
                                acp_thread.update(cx, |thread, cx| {
                                    thread.push_assistant_content_block(
                                        acp::ContentBlock::Text(acp::TextContent {
                                            text,
                                            annotations: None,
                                        }),
                                        true,
                                        cx,
                                    )
                                })?;
                            }
                            ThreadEvent::ToolCallAuthorization(ToolCallAuthorization {
                                tool_call,
                                options,
                                response,
                            }) => {
                                let recv = acp_thread.update(cx, |thread, cx| {
                                    thread.request_tool_call_authorization(tool_call, options, cx)
                                })?;
                                cx.background_spawn(async move {
                                    if let Some(recv) = recv.log_err()
                                        && let Some(option) = recv
                                            .await
                                            .context("authorization sender was dropped")
                                            .log_err()
                                    {
                                        response
                                            .send(option)
                                            .map(|_| anyhow!("authorization receiver was dropped"))
                                            .log_err();
                                    }
                                })
                                .detach();
                            }
                            ThreadEvent::ToolCall(tool_call) => {
                                acp_thread.update(cx, |thread, cx| {
                                    thread.upsert_tool_call(tool_call, cx)
                                })??;
                            }
                            ThreadEvent::ToolCallUpdate(update) => {
                                acp_thread.update(cx, |thread, cx| {
                                    thread.update_tool_call(update, cx)
                                })??;
                            }
<<<<<<< HEAD
                            ThreadEvent::TitleUpdate(title) => {
                                acp_thread
                                    .update(cx, |thread, cx| thread.update_title(title, cx))??;
                            }
                            ThreadEvent::Stop(stop_reason) => {
=======
                            AgentResponseEvent::Retry(status) => {
                                acp_thread.update(cx, |thread, cx| {
                                    thread.update_retry_status(status, cx)
                                })?;
                            }
                            AgentResponseEvent::Stop(stop_reason) => {
>>>>>>> 9e8ec72b
                                log::debug!("Assistant message complete: {:?}", stop_reason);
                                return Ok(acp::PromptResponse { stop_reason });
                            }
                        }
                    }
                    Err(e) => {
                        log::error!("Error in model response stream: {:?}", e);
                        return Err(e);
                    }
                }
            }

            log::info!("Response stream completed");
            anyhow::Ok(acp::PromptResponse {
                stop_reason: acp::StopReason::EndTurn,
            })
        })
    }
}

impl AgentModelSelector for NativeAgentConnection {
    fn list_models(&self, cx: &mut App) -> Task<Result<acp_thread::AgentModelList>> {
        log::debug!("NativeAgentConnection::list_models called");
        let list = self.0.read(cx).models.model_list.clone();
        Task::ready(if list.is_empty() {
            Err(anyhow::anyhow!("No models available"))
        } else {
            Ok(list)
        })
    }

    fn select_model(
        &self,
        session_id: acp::SessionId,
        model_id: acp_thread::AgentModelId,
        cx: &mut App,
    ) -> Task<Result<()>> {
        log::info!("Setting model for session {}: {}", session_id, model_id);
        let Some(thread) = self
            .0
            .read(cx)
            .sessions
            .get(&session_id)
            .map(|session| session.thread.clone())
        else {
            return Task::ready(Err(anyhow!("Session not found")));
        };

        let Some(model) = self.0.read(cx).models.model_from_id(&model_id) else {
            return Task::ready(Err(anyhow!("Invalid model ID {}", model_id)));
        };

        thread.update(cx, |thread, cx| {
            thread.set_model(model.clone(), cx);
        });

        update_settings_file::<AgentSettings>(
            self.0.read(cx).fs.clone(),
            cx,
            move |settings, _cx| {
                settings.set_model(model);
            },
        );

        Task::ready(Ok(()))
    }

    fn selected_model(
        &self,
        session_id: &acp::SessionId,
        cx: &mut App,
    ) -> Task<Result<acp_thread::AgentModelInfo>> {
        let session_id = session_id.clone();

        let Some(thread) = self
            .0
            .read(cx)
            .sessions
            .get(&session_id)
            .map(|session| session.thread.clone())
        else {
            return Task::ready(Err(anyhow!("Session not found")));
        };
        let Some(model) = thread.read(cx).model() else {
            return Task::ready(Err(anyhow!("Model not found")));
        };
        let Some(provider) = LanguageModelRegistry::read_global(cx).provider(&model.provider_id())
        else {
            return Task::ready(Err(anyhow!("Provider not found")));
        };
        Task::ready(Ok(LanguageModels::map_language_model_to_info(
            model, &provider,
        )))
    }

    fn watch(&self, cx: &mut App) -> watch::Receiver<()> {
        self.0.read(cx).models.watch()
    }
}

impl acp_thread::AgentConnection for NativeAgentConnection {
    fn new_thread(
        self: Rc<Self>,
        project: Entity<Project>,
        cwd: &Path,
        cx: &mut App,
    ) -> Task<Result<Entity<acp_thread::AcpThread>>> {
        let agent = self.0.clone();
        log::info!("Creating new thread for project at: {:?}", cwd);

        cx.spawn(async move |cx| {
            log::debug!("Starting thread creation in async context");

            let action_log = cx.new(|_cx| ActionLog::new(project.clone()))?;
            // Create Thread
            let thread = agent.update(
                cx,
                |agent, cx: &mut gpui::Context<NativeAgent>| -> Result<_> {
                    // Fetch default model from registry settings
                    let registry = LanguageModelRegistry::read_global(cx);
                    let language_registry = project.read(cx).languages().clone();

                    // Log available models for debugging
                    let available_count = registry.available_models(cx).count();
                    log::debug!("Total available models: {}", available_count);

                    let default_model = registry.default_model().and_then(|default_model| {
                        agent
                            .models
                            .model_from_id(&LanguageModels::model_id(&default_model.model))
                    });
                    let summarization_model = registry.thread_summary_model().map(|c| c.model);

                    let thread = cx.new(|cx| {
                        let mut thread = Thread::new(
                            project.clone(),
                            agent.project_context.clone(),
                            agent.context_server_registry.clone(),
                            action_log.clone(),
                            agent.templates.clone(),
                            default_model,
                            summarization_model,
                            cx,
                        );
                        thread.add_tool(CopyPathTool::new(project.clone()));
                        thread.add_tool(CreateDirectoryTool::new(project.clone()));
                        thread.add_tool(DeletePathTool::new(project.clone(), action_log.clone()));
                        thread.add_tool(DiagnosticsTool::new(project.clone()));
                        thread.add_tool(EditFileTool::new(cx.weak_entity(), language_registry));
                        thread.add_tool(FetchTool::new(project.read(cx).client().http_client()));
                        thread.add_tool(FindPathTool::new(project.clone()));
                        thread.add_tool(GrepTool::new(project.clone()));
                        thread.add_tool(ListDirectoryTool::new(project.clone()));
                        thread.add_tool(MovePathTool::new(project.clone()));
                        thread.add_tool(NowTool);
                        thread.add_tool(OpenTool::new(project.clone()));
                        thread.add_tool(ReadFileTool::new(project.clone(), action_log.clone()));
                        thread.add_tool(TerminalTool::new(project.clone(), cx));
                        thread.add_tool(ThinkingTool);
                        thread.add_tool(WebSearchTool); // TODO: Enable this only if it's a zed model.
                        thread
                    });

                    Ok(thread)
                },
            )??;

            let session_id = thread.read_with(cx, |thread, _| thread.id().clone())?;
            log::info!("Created session with ID: {}", session_id);
            // Create AcpThread
            let acp_thread = cx.update(|cx| {
                cx.new(|_cx| {
                    acp_thread::AcpThread::new(
                        "agent2",
                        self.clone(),
                        project.clone(),
                        action_log.clone(),
                        session_id.clone(),
                    )
                })
            })?;

            // Store the session
            agent.update(cx, |agent, cx| {
                agent.sessions.insert(
                    session_id,
                    Session {
                        thread,
                        acp_thread: acp_thread.downgrade(),
                        _subscription: cx.observe_release(&acp_thread, |this, acp_thread, _cx| {
                            this.sessions.remove(acp_thread.session_id());
                        }),
                    },
                );
            })?;

            Ok(acp_thread)
        })
    }

    fn auth_methods(&self) -> &[acp::AuthMethod] {
        &[] // No auth for in-process
    }

    fn authenticate(&self, _method: acp::AuthMethodId, _cx: &mut App) -> Task<Result<()>> {
        Task::ready(Ok(()))
    }

    fn model_selector(&self) -> Option<Rc<dyn AgentModelSelector>> {
        Some(Rc::new(self.clone()) as Rc<dyn AgentModelSelector>)
    }

    fn prompt(
        &self,
        id: Option<acp_thread::UserMessageId>,
        params: acp::PromptRequest,
        cx: &mut App,
    ) -> Task<Result<acp::PromptResponse>> {
        let id = id.expect("UserMessageId is required");
        let session_id = params.session_id.clone();
        log::info!("Received prompt request for session: {}", session_id);
        log::debug!("Prompt blocks count: {}", params.prompt.len());

        self.run_turn(session_id, cx, |thread, cx| {
            let content: Vec<UserMessageContent> = params
                .prompt
                .into_iter()
                .map(Into::into)
                .collect::<Vec<_>>();
            log::info!("Converted prompt to message: {} chars", content.len());
            log::debug!("Message id: {:?}", id);
            log::debug!("Message content: {:?}", content);

            thread.update(cx, |thread, cx| thread.send(id, content, cx))
        })
    }

    fn resume(
        &self,
        session_id: &acp::SessionId,
        _cx: &mut App,
    ) -> Option<Rc<dyn acp_thread::AgentSessionResume>> {
        Some(Rc::new(NativeAgentSessionResume {
            connection: self.clone(),
            session_id: session_id.clone(),
        }) as _)
    }

    fn cancel(&self, session_id: &acp::SessionId, cx: &mut App) {
        log::info!("Cancelling on session: {}", session_id);
        self.0.update(cx, |agent, cx| {
            if let Some(agent) = agent.sessions.get(session_id) {
                agent.thread.update(cx, |thread, cx| thread.cancel(cx));
            }
        });
    }

    fn session_editor(
        &self,
        session_id: &agent_client_protocol::SessionId,
        cx: &mut App,
    ) -> Option<Rc<dyn acp_thread::AgentSessionEditor>> {
        self.0.update(cx, |agent, _cx| {
            agent
                .sessions
                .get(session_id)
                .map(|session| Rc::new(NativeAgentSessionEditor(session.thread.clone())) as _)
        })
    }

    fn into_any(self: Rc<Self>) -> Rc<dyn Any> {
        self
    }
}

struct NativeAgentSessionEditor(Entity<Thread>);

impl acp_thread::AgentSessionEditor for NativeAgentSessionEditor {
    fn truncate(&self, message_id: acp_thread::UserMessageId, cx: &mut App) -> Task<Result<()>> {
        Task::ready(
            self.0
                .update(cx, |thread, cx| thread.truncate(message_id, cx)),
        )
    }
}

struct NativeAgentSessionResume {
    connection: NativeAgentConnection,
    session_id: acp::SessionId,
}

impl acp_thread::AgentSessionResume for NativeAgentSessionResume {
    fn run(&self, cx: &mut App) -> Task<Result<acp::PromptResponse>> {
        self.connection
            .run_turn(self.session_id.clone(), cx, |thread, cx| {
                thread.update(cx, |thread, cx| thread.resume(cx))
            })
    }
}

#[cfg(test)]
mod tests {
    use super::*;
    use acp_thread::{AgentConnection, AgentModelGroupName, AgentModelId, AgentModelInfo};
    use fs::FakeFs;
    use gpui::TestAppContext;
    use serde_json::json;
    use settings::SettingsStore;

    #[gpui::test]
    async fn test_maintaining_project_context(cx: &mut TestAppContext) {
        init_test(cx);
        let fs = FakeFs::new(cx.executor());
        fs.insert_tree(
            "/",
            json!({
                "a": {}
            }),
        )
        .await;
        let project = Project::test(fs.clone(), [], cx).await;
        let agent = NativeAgent::new(
            project.clone(),
            Templates::new(),
            None,
            fs.clone(),
            &mut cx.to_async(),
        )
        .await
        .unwrap();
        agent.read_with(cx, |agent, cx| {
            assert_eq!(agent.project_context.read(cx).worktrees, vec![])
        });

        let worktree = project
            .update(cx, |project, cx| project.create_worktree("/a", true, cx))
            .await
            .unwrap();
        cx.run_until_parked();
        agent.read_with(cx, |agent, cx| {
            assert_eq!(
                agent.project_context.read(cx).worktrees,
                vec![WorktreeContext {
                    root_name: "a".into(),
                    abs_path: Path::new("/a").into(),
                    rules_file: None
                }]
            )
        });

        // Creating `/a/.rules` updates the project context.
        fs.insert_file("/a/.rules", Vec::new()).await;
        cx.run_until_parked();
        agent.read_with(cx, |agent, cx| {
            let rules_entry = worktree.read(cx).entry_for_path(".rules").unwrap();
            assert_eq!(
                agent.project_context.read(cx).worktrees,
                vec![WorktreeContext {
                    root_name: "a".into(),
                    abs_path: Path::new("/a").into(),
                    rules_file: Some(RulesFileContext {
                        path_in_worktree: Path::new(".rules").into(),
                        text: "".into(),
                        project_entry_id: rules_entry.id.to_usize()
                    })
                }]
            )
        });
    }

    #[gpui::test]
    async fn test_listing_models(cx: &mut TestAppContext) {
        init_test(cx);
        let fs = FakeFs::new(cx.executor());
        fs.insert_tree("/", json!({ "a": {}  })).await;
        let project = Project::test(fs.clone(), [], cx).await;
        let connection = NativeAgentConnection(
            NativeAgent::new(
                project.clone(),
                Templates::new(),
                None,
                fs.clone(),
                &mut cx.to_async(),
            )
            .await
            .unwrap(),
        );

        let models = cx.update(|cx| connection.list_models(cx)).await.unwrap();

        let acp_thread::AgentModelList::Grouped(models) = models else {
            panic!("Unexpected model group");
        };
        assert_eq!(
            models,
            IndexMap::from_iter([(
                AgentModelGroupName("Fake".into()),
                vec![AgentModelInfo {
                    id: AgentModelId("fake/fake".into()),
                    name: "Fake".into(),
                    icon: Some(ui::IconName::ZedAssistant),
                }]
            )])
        );
    }

    #[gpui::test]
    async fn test_model_selection_persists_to_settings(cx: &mut TestAppContext) {
        init_test(cx);
        let fs = FakeFs::new(cx.executor());
        fs.create_dir(paths::settings_file().parent().unwrap())
            .await
            .unwrap();
        fs.insert_file(
            paths::settings_file(),
            json!({
                "agent": {
                    "default_model": {
                        "provider": "foo",
                        "model": "bar"
                    }
                }
            })
            .to_string()
            .into_bytes(),
        )
        .await;
        let project = Project::test(fs.clone(), [], cx).await;

        // Create the agent and connection
        let agent = NativeAgent::new(
            project.clone(),
            Templates::new(),
            None,
            fs.clone(),
            &mut cx.to_async(),
        )
        .await
        .unwrap();
        let connection = NativeAgentConnection(agent.clone());

        // Create a thread/session
        let acp_thread = cx
            .update(|cx| {
                Rc::new(connection.clone()).new_thread(project.clone(), Path::new("/a"), cx)
            })
            .await
            .unwrap();

        let session_id = cx.update(|cx| acp_thread.read(cx).session_id().clone());

        // Select a model
        let model_id = AgentModelId("fake/fake".into());
        cx.update(|cx| connection.select_model(session_id.clone(), model_id.clone(), cx))
            .await
            .unwrap();

        // Verify the thread has the selected model
        agent.read_with(cx, |agent, _| {
            let session = agent.sessions.get(&session_id).unwrap();
            session.thread.read_with(cx, |thread, _| {
                assert_eq!(thread.model().unwrap().id().0, "fake");
            });
        });

        cx.run_until_parked();

        // Verify settings file was updated
        let settings_content = fs.load(paths::settings_file()).await.unwrap();
        let settings_json: serde_json::Value = serde_json::from_str(&settings_content).unwrap();

        // Check that the agent settings contain the selected model
        assert_eq!(
            settings_json["agent"]["default_model"]["model"],
            json!("fake")
        );
        assert_eq!(
            settings_json["agent"]["default_model"]["provider"],
            json!("fake")
        );
    }

    fn init_test(cx: &mut TestAppContext) {
        env_logger::try_init().ok();
        cx.update(|cx| {
            let settings_store = SettingsStore::test(cx);
            cx.set_global(settings_store);
            Project::init_settings(cx);
            agent_settings::init(cx);
            language::init(cx);
            LanguageModelRegistry::test(cx);
        });
    }
}<|MERGE_RESOLUTION|>--- conflicted
+++ resolved
@@ -556,20 +556,16 @@
                                     thread.update_tool_call(update, cx)
                                 })??;
                             }
-<<<<<<< HEAD
                             ThreadEvent::TitleUpdate(title) => {
                                 acp_thread
                                     .update(cx, |thread, cx| thread.update_title(title, cx))??;
                             }
-                            ThreadEvent::Stop(stop_reason) => {
-=======
-                            AgentResponseEvent::Retry(status) => {
+                            ThreadEvent::Retry(status) => {
                                 acp_thread.update(cx, |thread, cx| {
                                     thread.update_retry_status(status, cx)
                                 })?;
                             }
-                            AgentResponseEvent::Stop(stop_reason) => {
->>>>>>> 9e8ec72b
+                            ThreadEvent::Stop(stop_reason) => {
                                 log::debug!("Assistant message complete: {:?}", stop_reason);
                                 return Ok(acp::PromptResponse { stop_reason });
                             }
