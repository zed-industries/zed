use crate::{templates::Templates, AgentResponseEvent, Thread};
<<<<<<< HEAD
use crate::{EditFileTool, FindPathTool, ToolCallAuthorization};
=======
use crate::{FindPathTool, ReadFileTool, ThinkingTool, ToolCallAuthorization};
>>>>>>> 5bfe086b
use acp_thread::ModelSelector;
use agent_client_protocol as acp;
use anyhow::{anyhow, Context as _, Result};
use futures::{future, StreamExt};
use gpui::{
    App, AppContext, AsyncApp, Context, Entity, SharedString, Subscription, Task, WeakEntity,
};
use language_model::{LanguageModel, LanguageModelRegistry};
use project::{Project, ProjectItem, ProjectPath, Worktree};
use prompt_store::{
    ProjectContext, PromptId, PromptStore, RulesFileContext, UserRulesContext, WorktreeContext,
};
use std::cell::RefCell;
use std::collections::HashMap;
use std::path::Path;
use std::rc::Rc;
use std::sync::Arc;
use util::ResultExt;

const RULES_FILE_NAMES: [&'static str; 9] = [
    ".rules",
    ".cursorrules",
    ".windsurfrules",
    ".clinerules",
    ".github/copilot-instructions.md",
    "CLAUDE.md",
    "AGENT.md",
    "AGENTS.md",
    "GEMINI.md",
];

pub struct RulesLoadingError {
    pub message: SharedString,
}

/// Holds both the internal Thread and the AcpThread for a session
struct Session {
    /// The internal thread that processes messages
    thread: Entity<Thread>,
    /// The ACP thread that handles protocol communication
    acp_thread: WeakEntity<acp_thread::AcpThread>,
    _subscription: Subscription,
}

pub struct NativeAgent {
    /// Session ID -> Session mapping
    sessions: HashMap<acp::SessionId, Session>,
    /// Shared project context for all threads
    project_context: Rc<RefCell<ProjectContext>>,
    project_context_needs_refresh: watch::Sender<()>,
    _maintain_project_context: Task<Result<()>>,
    /// Shared templates for all threads
    templates: Arc<Templates>,
    project: Entity<Project>,
    prompt_store: Option<Entity<PromptStore>>,
    _subscriptions: Vec<Subscription>,
}

impl NativeAgent {
    pub async fn new(
        project: Entity<Project>,
        templates: Arc<Templates>,
        prompt_store: Option<Entity<PromptStore>>,
        cx: &mut AsyncApp,
    ) -> Result<Entity<NativeAgent>> {
        log::info!("Creating new NativeAgent");

        let project_context = cx
            .update(|cx| Self::build_project_context(&project, prompt_store.as_ref(), cx))?
            .await;

        cx.new(|cx| {
            let mut subscriptions = vec![cx.subscribe(&project, Self::handle_project_event)];
            if let Some(prompt_store) = prompt_store.as_ref() {
                subscriptions.push(cx.subscribe(prompt_store, Self::handle_prompts_updated_event))
            }

            let (project_context_needs_refresh_tx, project_context_needs_refresh_rx) =
                watch::channel(());
            Self {
                sessions: HashMap::new(),
                project_context: Rc::new(RefCell::new(project_context)),
                project_context_needs_refresh: project_context_needs_refresh_tx,
                _maintain_project_context: cx.spawn(async move |this, cx| {
                    Self::maintain_project_context(this, project_context_needs_refresh_rx, cx).await
                }),
                templates,
                project,
                prompt_store,
                _subscriptions: subscriptions,
            }
        })
    }

    async fn maintain_project_context(
        this: WeakEntity<Self>,
        mut needs_refresh: watch::Receiver<()>,
        cx: &mut AsyncApp,
    ) -> Result<()> {
        while needs_refresh.changed().await.is_ok() {
            let project_context = this
                .update(cx, |this, cx| {
                    Self::build_project_context(&this.project, this.prompt_store.as_ref(), cx)
                })?
                .await;
            this.update(cx, |this, _| this.project_context.replace(project_context))?;
        }

        Ok(())
    }

    fn build_project_context(
        project: &Entity<Project>,
        prompt_store: Option<&Entity<PromptStore>>,
        cx: &mut App,
    ) -> Task<ProjectContext> {
        let worktrees = project.read(cx).visible_worktrees(cx).collect::<Vec<_>>();
        let worktree_tasks = worktrees
            .into_iter()
            .map(|worktree| {
                Self::load_worktree_info_for_system_prompt(worktree, project.clone(), cx)
            })
            .collect::<Vec<_>>();
        let default_user_rules_task = if let Some(prompt_store) = prompt_store.as_ref() {
            prompt_store.read_with(cx, |prompt_store, cx| {
                let prompts = prompt_store.default_prompt_metadata();
                let load_tasks = prompts.into_iter().map(|prompt_metadata| {
                    let contents = prompt_store.load(prompt_metadata.id, cx);
                    async move { (contents.await, prompt_metadata) }
                });
                cx.background_spawn(future::join_all(load_tasks))
            })
        } else {
            Task::ready(vec![])
        };

        cx.spawn(async move |_cx| {
            let (worktrees, default_user_rules) =
                future::join(future::join_all(worktree_tasks), default_user_rules_task).await;

            let worktrees = worktrees
                .into_iter()
                .map(|(worktree, _rules_error)| {
                    // TODO: show error message
                    // if let Some(rules_error) = rules_error {
                    //     this.update(cx, |_, cx| cx.emit(rules_error)).ok();
                    // }
                    worktree
                })
                .collect::<Vec<_>>();

            let default_user_rules = default_user_rules
                .into_iter()
                .flat_map(|(contents, prompt_metadata)| match contents {
                    Ok(contents) => Some(UserRulesContext {
                        uuid: match prompt_metadata.id {
                            PromptId::User { uuid } => uuid,
                            PromptId::EditWorkflow => return None,
                        },
                        title: prompt_metadata.title.map(|title| title.to_string()),
                        contents,
                    }),
                    Err(_err) => {
                        // TODO: show error message
                        // this.update(cx, |_, cx| {
                        //     cx.emit(RulesLoadingError {
                        //         message: format!("{err:?}").into(),
                        //     });
                        // })
                        // .ok();
                        None
                    }
                })
                .collect::<Vec<_>>();

            ProjectContext::new(worktrees, default_user_rules)
        })
    }

    fn load_worktree_info_for_system_prompt(
        worktree: Entity<Worktree>,
        project: Entity<Project>,
        cx: &mut App,
    ) -> Task<(WorktreeContext, Option<RulesLoadingError>)> {
        let tree = worktree.read(cx);
        let root_name = tree.root_name().into();
        let abs_path = tree.abs_path();

        let mut context = WorktreeContext {
            root_name,
            abs_path,
            rules_file: None,
        };

        let rules_task = Self::load_worktree_rules_file(worktree, project, cx);
        let Some(rules_task) = rules_task else {
            return Task::ready((context, None));
        };

        cx.spawn(async move |_| {
            let (rules_file, rules_file_error) = match rules_task.await {
                Ok(rules_file) => (Some(rules_file), None),
                Err(err) => (
                    None,
                    Some(RulesLoadingError {
                        message: format!("{err}").into(),
                    }),
                ),
            };
            context.rules_file = rules_file;
            (context, rules_file_error)
        })
    }

    fn load_worktree_rules_file(
        worktree: Entity<Worktree>,
        project: Entity<Project>,
        cx: &mut App,
    ) -> Option<Task<Result<RulesFileContext>>> {
        let worktree = worktree.read(cx);
        let worktree_id = worktree.id();
        let selected_rules_file = RULES_FILE_NAMES
            .into_iter()
            .filter_map(|name| {
                worktree
                    .entry_for_path(name)
                    .filter(|entry| entry.is_file())
                    .map(|entry| entry.path.clone())
            })
            .next();

        // Note that Cline supports `.clinerules` being a directory, but that is not currently
        // supported. This doesn't seem to occur often in GitHub repositories.
        selected_rules_file.map(|path_in_worktree| {
            let project_path = ProjectPath {
                worktree_id,
                path: path_in_worktree.clone(),
            };
            let buffer_task =
                project.update(cx, |project, cx| project.open_buffer(project_path, cx));
            let rope_task = cx.spawn(async move |cx| {
                buffer_task.await?.read_with(cx, |buffer, cx| {
                    let project_entry_id = buffer.entry_id(cx).context("buffer has no file")?;
                    anyhow::Ok((project_entry_id, buffer.as_rope().clone()))
                })?
            });
            // Build a string from the rope on a background thread.
            cx.background_spawn(async move {
                let (project_entry_id, rope) = rope_task.await?;
                anyhow::Ok(RulesFileContext {
                    path_in_worktree,
                    text: rope.to_string().trim().to_string(),
                    project_entry_id: project_entry_id.to_usize(),
                })
            })
        })
    }

    fn handle_project_event(
        &mut self,
        _project: Entity<Project>,
        event: &project::Event,
        _cx: &mut Context<Self>,
    ) {
        match event {
            project::Event::WorktreeAdded(_) | project::Event::WorktreeRemoved(_) => {
                self.project_context_needs_refresh.send(()).ok();
            }
            project::Event::WorktreeUpdatedEntries(_, items) => {
                if items.iter().any(|(path, _, _)| {
                    RULES_FILE_NAMES
                        .iter()
                        .any(|name| path.as_ref() == Path::new(name))
                }) {
                    self.project_context_needs_refresh.send(()).ok();
                }
            }
            _ => {}
        }
    }

    fn handle_prompts_updated_event(
        &mut self,
        _prompt_store: Entity<PromptStore>,
        _event: &prompt_store::PromptsUpdatedEvent,
        _cx: &mut Context<Self>,
    ) {
        self.project_context_needs_refresh.send(()).ok();
    }
}

/// Wrapper struct that implements the AgentConnection trait
#[derive(Clone)]
pub struct NativeAgentConnection(pub Entity<NativeAgent>);

impl ModelSelector for NativeAgentConnection {
    fn list_models(&self, cx: &mut AsyncApp) -> Task<Result<Vec<Arc<dyn LanguageModel>>>> {
        log::debug!("NativeAgentConnection::list_models called");
        cx.spawn(async move |cx| {
            cx.update(|cx| {
                let registry = LanguageModelRegistry::read_global(cx);
                let models = registry.available_models(cx).collect::<Vec<_>>();
                log::info!("Found {} available models", models.len());
                if models.is_empty() {
                    Err(anyhow::anyhow!("No models available"))
                } else {
                    Ok(models)
                }
            })?
        })
    }

    fn select_model(
        &self,
        session_id: acp::SessionId,
        model: Arc<dyn LanguageModel>,
        cx: &mut AsyncApp,
    ) -> Task<Result<()>> {
        log::info!(
            "Setting model for session {}: {:?}",
            session_id,
            model.name()
        );
        let agent = self.0.clone();

        cx.spawn(async move |cx| {
            agent.update(cx, |agent, cx| {
                if let Some(session) = agent.sessions.get(&session_id) {
                    session.thread.update(cx, |thread, _cx| {
                        thread.selected_model = model;
                    });
                    Ok(())
                } else {
                    Err(anyhow!("Session not found"))
                }
            })?
        })
    }

    fn selected_model(
        &self,
        session_id: &acp::SessionId,
        cx: &mut AsyncApp,
    ) -> Task<Result<Arc<dyn LanguageModel>>> {
        let agent = self.0.clone();
        let session_id = session_id.clone();
        cx.spawn(async move |cx| {
            let thread = agent
                .read_with(cx, |agent, _| {
                    agent
                        .sessions
                        .get(&session_id)
                        .map(|session| session.thread.clone())
                })?
                .ok_or_else(|| anyhow::anyhow!("Session not found"))?;
            let selected = thread.read_with(cx, |thread, _| thread.selected_model.clone())?;
            Ok(selected)
        })
    }
}

impl acp_thread::AgentConnection for NativeAgentConnection {
    fn new_thread(
        self: Rc<Self>,
        project: Entity<Project>,
        cwd: &Path,
        cx: &mut AsyncApp,
    ) -> Task<Result<Entity<acp_thread::AcpThread>>> {
        let agent = self.0.clone();
        log::info!("Creating new thread for project at: {:?}", cwd);

        cx.spawn(async move |cx| {
            log::debug!("Starting thread creation in async context");

            // Generate session ID
            let session_id = acp::SessionId(uuid::Uuid::new_v4().to_string().into());
            log::info!("Created session with ID: {}", session_id);

            // Create AcpThread
            let acp_thread = cx.update(|cx| {
                cx.new(|cx| {
                    acp_thread::AcpThread::new("agent2", self.clone(), project.clone(), session_id.clone(), cx)
                })
            })?;
            let action_log = cx.update(|cx| acp_thread.read(cx).action_log().clone())?;

            // Create Thread
            let thread = agent.update(
                cx,
                |agent, cx: &mut gpui::Context<NativeAgent>| -> Result<_> {
                    // Fetch default model from registry settings
                    let registry = LanguageModelRegistry::read_global(cx);

                    // Log available models for debugging
                    let available_count = registry.available_models(cx).count();
                    log::debug!("Total available models: {}", available_count);

                    let default_model = registry
                        .default_model()
                        .map(|configured| {
                            log::info!(
                                "Using configured default model: {:?} from provider: {:?}",
                                configured.model.name(),
                                configured.provider.name()
                            );
                            configured.model
                        })
                        .ok_or_else(|| {
                            log::warn!("No default model configured in settings");
                            anyhow!("No default model configured. Please configure a default model in settings.")
                        })?;

<<<<<<< HEAD
                    let thread = cx.new(|cx| {
                        let mut thread = Thread::new(project.clone(), agent.project_context.clone(), action_log.clone(), agent.templates.clone(), default_model);
                        thread.add_tool(FindPathTool::new(project.clone()));
                        thread.add_tool(EditFileTool::new(project.clone(), cx.entity()));
=======
                    let thread = cx.new(|_| {
                        let mut thread = Thread::new(project.clone(), agent.project_context.clone(), action_log.clone(), agent.templates.clone(), default_model);
                        thread.add_tool(ThinkingTool);
                        thread.add_tool(FindPathTool::new(project.clone()));
                        thread.add_tool(ReadFileTool::new(project.clone(), action_log));
>>>>>>> 5bfe086b
                        thread
                    });

                    Ok(thread)
                },
            )??;

            // Store the session
            agent.update(cx, |agent, cx| {
                agent.sessions.insert(
                    session_id,
                    Session {
                        thread,
                        acp_thread: acp_thread.downgrade(),
                        _subscription: cx.observe_release(&acp_thread, |this, acp_thread, _cx| {
                            this.sessions.remove(acp_thread.session_id());
                        })
                    },
                );
            })?;

            Ok(acp_thread)
        })
    }

    fn auth_methods(&self) -> &[acp::AuthMethod] {
        &[] // No auth for in-process
    }

    fn authenticate(&self, _method: acp::AuthMethodId, _cx: &mut App) -> Task<Result<()>> {
        Task::ready(Ok(()))
    }

    fn model_selector(&self) -> Option<Rc<dyn ModelSelector>> {
        Some(Rc::new(self.clone()) as Rc<dyn ModelSelector>)
    }

    fn prompt(
        &self,
        params: acp::PromptRequest,
        cx: &mut App,
    ) -> Task<Result<acp::PromptResponse>> {
        let session_id = params.session_id.clone();
        let agent = self.0.clone();
        log::info!("Received prompt request for session: {}", session_id);
        log::debug!("Prompt blocks count: {}", params.prompt.len());

        cx.spawn(async move |cx| {
            // Get session
            let (thread, acp_thread) = agent
                .update(cx, |agent, _| {
                    agent
                        .sessions
                        .get_mut(&session_id)
                        .map(|s| (s.thread.clone(), s.acp_thread.clone()))
                })?
                .ok_or_else(|| {
                    log::error!("Session not found: {}", session_id);
                    anyhow::anyhow!("Session not found")
                })?;
            log::debug!("Found session for: {}", session_id);

            // Convert prompt to message
            let message = convert_prompt_to_message(params.prompt);
            log::info!("Converted prompt to message: {} chars", message.len());
            log::debug!("Message content: {}", message);

            // Get model using the ModelSelector capability (always available for agent2)
            // Get the selected model from the thread directly
            let model = thread.read_with(cx, |thread, _| thread.selected_model.clone())?;

            // Send to thread
            log::info!("Sending message to thread with model: {:?}", model.name());
            let mut response_stream =
                thread.update(cx, |thread, cx| thread.send(model, message, cx))?;

            // Handle response stream and forward to session.acp_thread
            while let Some(result) = response_stream.next().await {
                match result {
                    Ok(event) => {
                        log::trace!("Received completion event: {:?}", event);

                        match event {
                            AgentResponseEvent::Text(text) => {
                                acp_thread.update(cx, |thread, cx| {
                                    thread.handle_session_update(
                                        acp::SessionUpdate::AgentMessageChunk {
                                            content: acp::ContentBlock::Text(acp::TextContent {
                                                text,
                                                annotations: None,
                                            }),
                                        },
                                        cx,
                                    )
                                })??;
                            }
                            AgentResponseEvent::Thinking(text) => {
                                acp_thread.update(cx, |thread, cx| {
                                    thread.handle_session_update(
                                        acp::SessionUpdate::AgentThoughtChunk {
                                            content: acp::ContentBlock::Text(acp::TextContent {
                                                text,
                                                annotations: None,
                                            }),
                                        },
                                        cx,
                                    )
                                })??;
                            }
                            AgentResponseEvent::ToolCallAuthorization(ToolCallAuthorization {
                                tool_call,
                                options,
                                response,
                            }) => {
                                let recv = acp_thread.update(cx, |thread, cx| {
                                    thread.request_tool_call_authorization(tool_call, options, cx)
                                })?;
                                cx.background_spawn(async move {
                                    if let Some(option) = recv
                                        .await
                                        .context("authorization sender was dropped")
                                        .log_err()
                                    {
                                        response
                                            .send(option)
                                            .map(|_| anyhow!("authorization receiver was dropped"))
                                            .log_err();
                                    }
                                })
                                .detach();
                            }
                            AgentResponseEvent::ToolCall(tool_call) => {
                                acp_thread.update(cx, |thread, cx| {
                                    thread.handle_session_update(
                                        acp::SessionUpdate::ToolCall(tool_call),
                                        cx,
                                    )
                                })??;
                            }
                            AgentResponseEvent::ToolCallUpdate(tool_call_update) => {
                                acp_thread.update(cx, |thread, cx| {
                                    thread.handle_session_update(
                                        acp::SessionUpdate::ToolCallUpdate(tool_call_update),
                                        cx,
                                    )
                                })??;
                            }
                            AgentResponseEvent::ToolCallDiff(tool_call_diff) => {
                                acp_thread.update(cx, |thread, cx| {
                                    thread.set_tool_call_diff(
                                        &tool_call_diff.tool_call_id,
                                        tool_call_diff.diff,
                                        cx,
                                    )
                                })??;
                            }
                            AgentResponseEvent::Stop(stop_reason) => {
                                log::debug!("Assistant message complete: {:?}", stop_reason);
                                return Ok(acp::PromptResponse { stop_reason });
                            }
                        }
                    }
                    Err(e) => {
                        log::error!("Error in model response stream: {:?}", e);
                        // TODO: Consider sending an error message to the UI
                        break;
                    }
                }
            }

            log::info!("Response stream completed");
            anyhow::Ok(acp::PromptResponse {
                stop_reason: acp::StopReason::EndTurn,
            })
        })
    }

    fn cancel(&self, session_id: &acp::SessionId, cx: &mut App) {
        log::info!("Cancelling on session: {}", session_id);
        self.0.update(cx, |agent, cx| {
            if let Some(agent) = agent.sessions.get(session_id) {
                agent.thread.update(cx, |thread, _cx| thread.cancel());
            }
        });
    }
}

/// Convert ACP content blocks to a message string
fn convert_prompt_to_message(blocks: Vec<acp::ContentBlock>) -> String {
    log::debug!("Converting {} content blocks to message", blocks.len());
    let mut message = String::new();

    for block in blocks {
        match block {
            acp::ContentBlock::Text(text) => {
                log::trace!("Processing text block: {} chars", text.text.len());
                message.push_str(&text.text);
            }
            acp::ContentBlock::ResourceLink(link) => {
                log::trace!("Processing resource link: {}", link.uri);
                message.push_str(&format!(" @{} ", link.uri));
            }
            acp::ContentBlock::Image(_) => {
                log::trace!("Processing image block");
                message.push_str(" [image] ");
            }
            acp::ContentBlock::Audio(_) => {
                log::trace!("Processing audio block");
                message.push_str(" [audio] ");
            }
            acp::ContentBlock::Resource(resource) => {
                log::trace!("Processing resource block: {:?}", resource.resource);
                message.push_str(&format!(" [resource: {:?}] ", resource.resource));
            }
        }
    }

    message
}

#[cfg(test)]
mod tests {
    use super::*;
    use fs::FakeFs;
    use gpui::TestAppContext;
    use serde_json::json;
    use settings::SettingsStore;

    #[gpui::test]
    async fn test_maintaining_project_context(cx: &mut TestAppContext) {
        init_test(cx);
        let fs = FakeFs::new(cx.executor());
        fs.insert_tree(
            "/",
            json!({
                "a": {}
            }),
        )
        .await;
        let project = Project::test(fs.clone(), [], cx).await;
        let agent = NativeAgent::new(project.clone(), Templates::new(), None, &mut cx.to_async())
            .await
            .unwrap();
        agent.read_with(cx, |agent, _| {
            assert_eq!(agent.project_context.borrow().worktrees, vec![])
        });

        let worktree = project
            .update(cx, |project, cx| project.create_worktree("/a", true, cx))
            .await
            .unwrap();
        cx.run_until_parked();
        agent.read_with(cx, |agent, _| {
            assert_eq!(
                agent.project_context.borrow().worktrees,
                vec![WorktreeContext {
                    root_name: "a".into(),
                    abs_path: Path::new("/a").into(),
                    rules_file: None
                }]
            )
        });

        // Creating `/a/.rules` updates the project context.
        fs.insert_file("/a/.rules", Vec::new()).await;
        cx.run_until_parked();
        agent.read_with(cx, |agent, cx| {
            let rules_entry = worktree.read(cx).entry_for_path(".rules").unwrap();
            assert_eq!(
                agent.project_context.borrow().worktrees,
                vec![WorktreeContext {
                    root_name: "a".into(),
                    abs_path: Path::new("/a").into(),
                    rules_file: Some(RulesFileContext {
                        path_in_worktree: Path::new(".rules").into(),
                        text: "".into(),
                        project_entry_id: rules_entry.id.to_usize()
                    })
                }]
            )
        });
    }

    fn init_test(cx: &mut TestAppContext) {
        env_logger::try_init().ok();
        cx.update(|cx| {
            let settings_store = SettingsStore::test(cx);
            cx.set_global(settings_store);
            Project::init_settings(cx);
            language::init(cx);
        });
    }
}<|MERGE_RESOLUTION|>--- conflicted
+++ resolved
@@ -1,9 +1,5 @@
 use crate::{templates::Templates, AgentResponseEvent, Thread};
-<<<<<<< HEAD
-use crate::{EditFileTool, FindPathTool, ToolCallAuthorization};
-=======
-use crate::{FindPathTool, ReadFileTool, ThinkingTool, ToolCallAuthorization};
->>>>>>> 5bfe086b
+use crate::{EditFileTool, FindPathTool, ReadFileTool, ThinkingTool, ToolCallAuthorization};
 use acp_thread::ModelSelector;
 use agent_client_protocol as acp;
 use anyhow::{anyhow, Context as _, Result};
@@ -416,18 +412,12 @@
                             anyhow!("No default model configured. Please configure a default model in settings.")
                         })?;
 
-<<<<<<< HEAD
                     let thread = cx.new(|cx| {
-                        let mut thread = Thread::new(project.clone(), agent.project_context.clone(), action_log.clone(), agent.templates.clone(), default_model);
-                        thread.add_tool(FindPathTool::new(project.clone()));
-                        thread.add_tool(EditFileTool::new(project.clone(), cx.entity()));
-=======
-                    let thread = cx.new(|_| {
                         let mut thread = Thread::new(project.clone(), agent.project_context.clone(), action_log.clone(), agent.templates.clone(), default_model);
                         thread.add_tool(ThinkingTool);
                         thread.add_tool(FindPathTool::new(project.clone()));
                         thread.add_tool(ReadFileTool::new(project.clone(), action_log));
->>>>>>> 5bfe086b
+                        thread.add_tool(EditFileTool::new(project.clone(), cx.entity()));
                         thread
                     });
 
