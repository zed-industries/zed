use anyhow::Result;
use gpui::SharedString;
use handlebars::Handlebars;
use rust_embed::RustEmbed;
use serde::Serialize;
use std::sync::Arc;

#[derive(RustEmbed)]
#[folder = "src/templates"]
#[include = "*.hbs"]
struct Assets;

pub struct Templates(Handlebars<'static>);

impl Templates {
    pub fn new() -> Arc<Self> {
        let mut handlebars = Handlebars::new();
        handlebars.set_strict_mode(true);
        handlebars.register_helper("contains", Box::new(contains));
        handlebars.register_embed_templates::<Assets>().unwrap();
        Arc::new(Self(handlebars))
    }
}

pub trait Template: Sized {
    const TEMPLATE_NAME: &'static str;

    fn render(&self, templates: &Templates) -> Result<String>
    where
        Self: Serialize + Sized,
    {
        Ok(templates.0.render(Self::TEMPLATE_NAME, self)?)
    }
}

#[derive(Serialize)]
pub struct GlobTemplate {
    pub project_roots: String,
}

impl Template for GlobTemplate {
    const TEMPLATE_NAME: &'static str = "glob.hbs";
}

#[derive(Serialize)]
pub struct SystemPromptTemplate<'a> {
    #[serde(flatten)]
    pub project: &'a prompt_store::ProjectContext,
    pub available_tools: Vec<SharedString>,
}

<<<<<<< HEAD
#[expect(
    dead_code,
    reason = "Marked as unused by Rust 1.89 and left as is as of 07 Aug 2025 to let AI team address it."
)]
#[derive(Serialize)]
pub struct GlobTemplate {
    pub project_roots: String,
=======
impl Template for SystemPromptTemplate<'_> {
    const TEMPLATE_NAME: &'static str = "system_prompt.hbs";
>>>>>>> e227b5ac
}

/// Handlebars helper for checking if an item is in a list
fn contains(
    h: &handlebars::Helper,
    _: &handlebars::Handlebars,
    _: &handlebars::Context,
    _: &mut handlebars::RenderContext,
    out: &mut dyn handlebars::Output,
) -> handlebars::HelperResult {
    let list = h
        .param(0)
        .and_then(|v| v.value().as_array())
        .ok_or_else(|| {
            handlebars::RenderError::new("contains: missing or invalid list parameter")
        })?;
    let query = h.param(1).map(|v| v.value()).ok_or_else(|| {
        handlebars::RenderError::new("contains: missing or invalid query parameter")
    })?;

    if list.contains(&query) {
        out.write("true")?;
    }

    Ok(())
}

#[cfg(test)]
mod tests {
    use super::*;

    #[test]
    fn test_system_prompt_template() {
        let project = prompt_store::ProjectContext::default();
        let template = SystemPromptTemplate {
            project: &project,
            available_tools: vec!["echo".into()],
        };
        let templates = Templates::new();
        let rendered = template.render(&templates).unwrap();
        assert!(rendered.contains("## Fixing Diagnostics"));
    }
}<|MERGE_RESOLUTION|>--- conflicted
+++ resolved
@@ -49,18 +49,8 @@
     pub available_tools: Vec<SharedString>,
 }
 
-<<<<<<< HEAD
-#[expect(
-    dead_code,
-    reason = "Marked as unused by Rust 1.89 and left as is as of 07 Aug 2025 to let AI team address it."
-)]
-#[derive(Serialize)]
-pub struct GlobTemplate {
-    pub project_roots: String,
-=======
 impl Template for SystemPromptTemplate<'_> {
     const TEMPLATE_NAME: &'static str = "system_prompt.hbs";
->>>>>>> e227b5ac
 }
 
 /// Handlebars helper for checking if an item is in a list
