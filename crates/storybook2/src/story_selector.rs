use std::str::FromStr;
use std::sync::OnceLock;

use crate::stories::*;
use anyhow::anyhow;
use clap::builder::PossibleValue;
use clap::ValueEnum;
use gpui::{AnyView, VisualContext};
use strum::{EnumIter, EnumString, IntoEnumIterator};
use ui::prelude::*;

#[derive(Debug, PartialEq, Eq, Clone, Copy, strum::Display, EnumString, EnumIter)]
#[strum(serialize_all = "snake_case")]
pub enum ComponentStory {
    Avatar,
    Button,
    Checkbox,
    ContextMenu,
    Focus,
    Icon,
<<<<<<< HEAD
=======
    IconButton,
    Input,
>>>>>>> a62c4845
    Keybinding,
    Label,
    ListItem,
    Scroll,
    Text,
    ZIndex,
    Picker,
}

impl ComponentStory {
    pub fn story(&self, cx: &mut WindowContext) -> AnyView {
        match self {
            Self::Avatar => cx.build_view(|_| ui::AvatarStory).into(),
            Self::Button => cx.build_view(|_| ui::ButtonStory).into(),
            Self::Checkbox => cx.build_view(|_| ui::CheckboxStory).into(),
            Self::ContextMenu => cx.build_view(|_| ui::ContextMenuStory).into(),
            Self::Focus => FocusStory::view(cx).into(),
            Self::Icon => cx.build_view(|_| ui::IconStory).into(),
<<<<<<< HEAD
=======
            Self::IconButton => cx.build_view(|_| ui::IconButtonStory).into(),
            Self::Input => cx.build_view(|_| ui::InputStory).into(),
>>>>>>> a62c4845
            Self::Keybinding => cx.build_view(|_| ui::KeybindingStory).into(),
            Self::Label => cx.build_view(|_| ui::LabelStory).into(),
            Self::ListItem => cx.build_view(|_| ui::ListItemStory).into(),
            Self::Scroll => ScrollStory::view(cx).into(),
            Self::Text => TextStory::view(cx).into(),
            Self::ZIndex => cx.build_view(|_| ZIndexStory).into(),
            Self::Picker => PickerStory::new(cx).into(),
        }
    }
}

#[derive(Debug, PartialEq, Eq, Clone, Copy)]
pub enum StorySelector {
    Component(ComponentStory),
    KitchenSink,
}

impl FromStr for StorySelector {
    type Err = anyhow::Error;

    fn from_str(raw_story_name: &str) -> std::result::Result<Self, Self::Err> {
        use anyhow::Context;

        let story = raw_story_name.to_ascii_lowercase();

        if story == "kitchen_sink" {
            return Ok(Self::KitchenSink);
        }

        if let Some((_, story)) = story.split_once("components/") {
            let component_story = ComponentStory::from_str(story)
                .with_context(|| format!("story not found for component '{story}'"))?;

            return Ok(Self::Component(component_story));
        }

        Err(anyhow!("story not found for '{raw_story_name}'"))
    }
}

impl StorySelector {
    pub fn story(&self, cx: &mut WindowContext) -> AnyView {
        match self {
            Self::Component(component_story) => component_story.story(cx),
            Self::KitchenSink => KitchenSinkStory::view(cx).into(),
        }
    }
}

/// The list of all stories available in the storybook.
static ALL_STORY_SELECTORS: OnceLock<Vec<StorySelector>> = OnceLock::new();

impl ValueEnum for StorySelector {
    fn value_variants<'a>() -> &'a [Self] {
        let stories = ALL_STORY_SELECTORS.get_or_init(|| {
            let component_stories = ComponentStory::iter().map(StorySelector::Component);

            component_stories
                .chain(std::iter::once(StorySelector::KitchenSink))
                .collect::<Vec<_>>()
        });

        stories
    }

    fn to_possible_value(&self) -> Option<clap::builder::PossibleValue> {
        let value = match self {
            Self::Component(story) => format!("components/{story}"),
            Self::KitchenSink => "kitchen_sink".to_string(),
        };

        Some(PossibleValue::new(value))
    }
}<|MERGE_RESOLUTION|>--- conflicted
+++ resolved
@@ -18,11 +18,7 @@
     ContextMenu,
     Focus,
     Icon,
-<<<<<<< HEAD
-=======
     IconButton,
-    Input,
->>>>>>> a62c4845
     Keybinding,
     Label,
     ListItem,
@@ -41,11 +37,8 @@
             Self::ContextMenu => cx.build_view(|_| ui::ContextMenuStory).into(),
             Self::Focus => FocusStory::view(cx).into(),
             Self::Icon => cx.build_view(|_| ui::IconStory).into(),
-<<<<<<< HEAD
-=======
             Self::IconButton => cx.build_view(|_| ui::IconButtonStory).into(),
             Self::Input => cx.build_view(|_| ui::InputStory).into(),
->>>>>>> a62c4845
             Self::Keybinding => cx.build_view(|_| ui::KeybindingStory).into(),
             Self::Label => cx.build_view(|_| ui::LabelStory).into(),
             Self::ListItem => cx.build_view(|_| ui::ListItemStory).into(),
