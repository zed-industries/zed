pub mod items;
mod toolbar_controls;

#[cfg(test)]
mod diagnostics_tests;

use anyhow::Result;
use collections::{BTreeSet, HashSet};
use editor::{
    Editor, EditorEvent, ExcerptId, ExcerptRange, MultiBuffer, ToOffset, diagnostic_block_renderer,
    display_map::{BlockPlacement, BlockProperties, BlockStyle, CustomBlockId, RenderBlock},
    highlight_diagnostic_message,
    scroll::Autoscroll,
<<<<<<< HEAD
    Editor, EditorEvent, ExcerptId, ExcerptRange, MultiBuffer, ToOffset,
    DEFAULT_MULTIBUFFER_CONTEXT,
=======
>>>>>>> 05148320
};
use gpui::{
    AnyElement, AnyView, App, AsyncApp, Context, Entity, EventEmitter, FocusHandle, Focusable,
    Global, HighlightStyle, InteractiveElement, IntoElement, ParentElement, Render, SharedString,
    Styled, StyledText, Subscription, Task, WeakEntity, Window, actions, div, svg,
};
use language::{
    Bias, Buffer, BufferRow, BufferSnapshot, Diagnostic, DiagnosticEntry, DiagnosticSeverity,
    Point, Selection, SelectionGoal, ToTreeSitterPoint,
};
use lsp::LanguageServerId;
use project::{DiagnosticSummary, Project, ProjectPath, project_settings::ProjectSettings};
use settings::Settings;
use std::{
    any::{Any, TypeId},
    cmp,
    cmp::Ordering,
    mem,
    ops::{Range, RangeInclusive},
    sync::Arc,
    time::Duration,
};
use theme::ActiveTheme;
pub use toolbar_controls::ToolbarControls;
use ui::{Icon, IconName, Label, h_flex, prelude::*};
use util::ResultExt;
use workspace::{
    ItemNavHistory, ToolbarItemLocation, Workspace,
    item::{BreadcrumbText, Item, ItemEvent, ItemHandle, TabContentParams},
    searchable::SearchableItemHandle,
};

actions!(diagnostics, [Deploy, ToggleWarnings]);

struct IncludeWarnings(bool);
impl Global for IncludeWarnings {}

pub fn init(cx: &mut App) {
    cx.observe_new(ProjectDiagnosticsEditor::register).detach();
}

struct ProjectDiagnosticsEditor {
    project: Entity<Project>,
    workspace: WeakEntity<Workspace>,
    focus_handle: FocusHandle,
    editor: Entity<Editor>,
    summary: DiagnosticSummary,
    excerpts: Entity<MultiBuffer>,
    path_states: Vec<PathState>,
    paths_to_update: BTreeSet<(ProjectPath, Option<LanguageServerId>)>,
    include_warnings: bool,
    context: u32,
    update_excerpts_task: Option<Task<Result<()>>>,
    _subscription: Subscription,
}

struct PathState {
    path: ProjectPath,
    diagnostic_groups: Vec<DiagnosticGroupState>,
}

struct DiagnosticGroupState {
    language_server_id: LanguageServerId,
    primary_diagnostic: DiagnosticEntry<language::Anchor>,
    primary_excerpt_ix: usize,
    excerpts: Vec<ExcerptId>,
    blocks: HashSet<CustomBlockId>,
    block_count: usize,
}

impl EventEmitter<EditorEvent> for ProjectDiagnosticsEditor {}

const DIAGNOSTICS_UPDATE_DEBOUNCE: Duration = Duration::from_millis(50);

impl Render for ProjectDiagnosticsEditor {
    fn render(&mut self, _: &mut Window, cx: &mut Context<Self>) -> impl IntoElement {
        let warning_count = if self.include_warnings {
            self.summary.warning_count
        } else {
            0
        };

        let child = if warning_count + self.summary.error_count == 0 {
            let label = if self.summary.warning_count == 0 {
                SharedString::new_static("No problems in workspace")
            } else {
                SharedString::new_static("No errors in workspace")
            };
            v_flex()
                .key_context("EmptyPane")
                .size_full()
                .gap_1()
                .justify_center()
                .items_center()
                .text_center()
                .bg(cx.theme().colors().editor_background)
                .child(Label::new(label).color(Color::Muted))
                .when(self.summary.warning_count > 0, |this| {
                    let plural_suffix = if self.summary.warning_count > 1 {
                        "s"
                    } else {
                        ""
                    };
                    let label = format!(
                        "Show {} warning{}",
                        self.summary.warning_count, plural_suffix
                    );
                    this.child(
                        Button::new("diagnostics-show-warning-label", label).on_click(cx.listener(
                            |this, _, window, cx| {
                                this.toggle_warnings(&Default::default(), window, cx);
                                cx.notify();
                            },
                        )),
                    )
                })
        } else {
            div().size_full().child(self.editor.clone())
        };

        div()
            .key_context("Diagnostics")
            .track_focus(&self.focus_handle(cx))
            .size_full()
            .on_action(cx.listener(Self::toggle_warnings))
            .child(child)
    }
}

impl ProjectDiagnosticsEditor {
    fn register(
        workspace: &mut Workspace,
        _window: Option<&mut Window>,
        _: &mut Context<Workspace>,
    ) {
        workspace.register_action(Self::deploy);
    }

    fn new_with_context(
        context: u32,
        include_warnings: bool,
        project_handle: Entity<Project>,
        workspace: WeakEntity<Workspace>,
        window: &mut Window,
        cx: &mut Context<Self>,
    ) -> Self {
        let project_event_subscription =
            cx.subscribe_in(&project_handle, window, |this, project, event, window, cx| match event {
                project::Event::DiskBasedDiagnosticsStarted { .. } => {
                    cx.notify();
                }
                project::Event::DiskBasedDiagnosticsFinished { language_server_id } => {
                    log::debug!("disk based diagnostics finished for server {language_server_id}");
                    this.update_stale_excerpts(window, cx);
                }
                project::Event::DiagnosticsUpdated {
                    language_server_id,
                    path,
                } => {
                    this.paths_to_update
                        .insert((path.clone(), Some(*language_server_id)));
                    this.summary = project.read(cx).diagnostic_summary(false, cx);
                    cx.emit(EditorEvent::TitleChanged);

                    if this.editor.focus_handle(cx).contains_focused(window, cx) || this.focus_handle.contains_focused(window, cx) {
                        log::debug!("diagnostics updated for server {language_server_id}, path {path:?}. recording change");
                    } else {
                        log::debug!("diagnostics updated for server {language_server_id}, path {path:?}. updating excerpts");
                        this.update_stale_excerpts(window, cx);
                    }
                }
                _ => {}
            });

        let focus_handle = cx.focus_handle();
        cx.on_focus_in(&focus_handle, window, |this, window, cx| {
            this.focus_in(window, cx)
        })
        .detach();
        cx.on_focus_out(&focus_handle, window, |this, _event, window, cx| {
            this.focus_out(window, cx)
        })
        .detach();

        let excerpts = cx.new(|cx| MultiBuffer::new(project_handle.read(cx).capability()));
        let editor = cx.new(|cx| {
            let mut editor =
                Editor::for_multibuffer(excerpts.clone(), Some(project_handle.clone()), window, cx);
            editor.set_vertical_scroll_margin(5, cx);
            editor.disable_inline_diagnostics();
            editor
        });
        cx.subscribe_in(
            &editor,
            window,
            |this, _editor, event: &EditorEvent, window, cx| {
                cx.emit(event.clone());
                match event {
                    EditorEvent::Focused => {
                        if this.excerpts.read(cx).is_empty() {
                            window.focus(&this.focus_handle);
                        }
                    }
                    EditorEvent::Blurred => this.update_stale_excerpts(window, cx),
                    _ => {}
                }
            },
        )
        .detach();
        cx.observe_global_in::<IncludeWarnings>(window, |this, window, cx| {
            this.include_warnings = cx.global::<IncludeWarnings>().0;
            this.update_all_excerpts(window, cx);
        })
        .detach();

        let project = project_handle.read(cx);
        let mut this = Self {
            project: project_handle.clone(),
            context,
            summary: project.diagnostic_summary(false, cx),
            include_warnings,
            workspace,
            excerpts,
            focus_handle,
            editor,
            path_states: Default::default(),
            paths_to_update: Default::default(),
            update_excerpts_task: None,
            _subscription: project_event_subscription,
        };
        this.update_all_excerpts(window, cx);
        this
    }

    fn update_stale_excerpts(&mut self, window: &mut Window, cx: &mut Context<Self>) {
        if self.update_excerpts_task.is_some() {
            return;
        }
        let project_handle = self.project.clone();
        self.update_excerpts_task = Some(cx.spawn_in(window, async move |this, cx| {
            cx.background_executor()
                .timer(DIAGNOSTICS_UPDATE_DEBOUNCE)
                .await;
            loop {
                let Some((path, language_server_id)) = this.update(cx, |this, _| {
                    let Some((path, language_server_id)) = this.paths_to_update.pop_first() else {
                        this.update_excerpts_task.take();
                        return None;
                    };
                    Some((path, language_server_id))
                })?
                else {
                    break;
                };

                if let Some(buffer) = project_handle
                    .update(cx, |project, cx| project.open_buffer(path.clone(), cx))?
                    .await
                    .log_err()
                {
                    this.update_in(cx, |this, window, cx| {
                        this.update_excerpts(path, language_server_id, buffer, window, cx)
                    })?
                    .await?;
                }
            }
            Ok(())
        }));
    }

    fn new(
        project_handle: Entity<Project>,
        include_warnings: bool,
        workspace: WeakEntity<Workspace>,
        window: &mut Window,
        cx: &mut Context<Self>,
    ) -> Self {
        Self::new_with_context(
            editor::DEFAULT_MULTIBUFFER_CONTEXT,
            include_warnings,
            project_handle,
            workspace,
            window,
            cx,
        )
    }

    fn deploy(
        workspace: &mut Workspace,
        _: &Deploy,
        window: &mut Window,
        cx: &mut Context<Workspace>,
    ) {
        if let Some(existing) = workspace.item_of_type::<ProjectDiagnosticsEditor>(cx) {
            let is_active = workspace
                .active_item(cx)
                .is_some_and(|item| item.item_id() == existing.item_id());
            workspace.activate_item(&existing, true, !is_active, window, cx);
        } else {
            let workspace_handle = cx.entity().downgrade();

            let include_warnings = match cx.try_global::<IncludeWarnings>() {
                Some(include_warnings) => include_warnings.0,
                None => ProjectSettings::get_global(cx).diagnostics.include_warnings,
            };

            let diagnostics = cx.new(|cx| {
                ProjectDiagnosticsEditor::new(
                    workspace.project().clone(),
                    include_warnings,
                    workspace_handle,
                    window,
                    cx,
                )
            });
            workspace.add_item_to_active_pane(Box::new(diagnostics), None, true, window, cx);
        }
    }

    fn toggle_warnings(&mut self, _: &ToggleWarnings, window: &mut Window, cx: &mut Context<Self>) {
        self.include_warnings = !self.include_warnings;
        cx.set_global(IncludeWarnings(self.include_warnings));
        self.update_all_excerpts(window, cx);
        cx.notify();
    }

    fn focus_in(&mut self, window: &mut Window, cx: &mut Context<Self>) {
        if self.focus_handle.is_focused(window) && !self.path_states.is_empty() {
            self.editor.focus_handle(cx).focus(window)
        }
    }

    fn focus_out(&mut self, window: &mut Window, cx: &mut Context<Self>) {
        if !self.focus_handle.is_focused(window) && !self.editor.focus_handle(cx).is_focused(window)
        {
            self.update_stale_excerpts(window, cx);
        }
    }

    /// Enqueue an update of all excerpts. Updates all paths that either
    /// currently have diagnostics or are currently present in this view.
    fn update_all_excerpts(&mut self, window: &mut Window, cx: &mut Context<Self>) {
        self.project.update(cx, |project, cx| {
            let mut paths = project
                .diagnostic_summaries(false, cx)
                .map(|(path, _, _)| (path, None))
                .collect::<BTreeSet<_>>();
            paths.extend(
                self.path_states
                    .iter()
                    .map(|state| (state.path.clone(), None)),
            );
            let paths_to_update = std::mem::take(&mut self.paths_to_update);
            paths.extend(paths_to_update.into_iter().map(|(path, _)| (path, None)));
            self.paths_to_update = paths;
        });
        self.update_stale_excerpts(window, cx);
    }

    fn update_excerpts(
        &mut self,
        path_to_update: ProjectPath,
        server_to_update: Option<LanguageServerId>,
        buffer: Entity<Buffer>,
        window: &mut Window,
        cx: &mut Context<Self>,
    ) -> Task<Result<()>> {
        let snapshot = buffer.read(cx).snapshot();
        let max_severity = if self.include_warnings {
            DiagnosticSeverity::WARNING
        } else {
            DiagnosticSeverity::ERROR
        };
        let context = self.context;
<<<<<<< HEAD
=======
        let editor = self.editor.clone().downgrade();
        cx.spawn_in(window, async move |this, cx| {
            let mut old_groups = this
                .update(cx, |this, _| {
                    mem::take(&mut this.path_states[path_ix].diagnostic_groups)
                })?
                .into_iter()
                .enumerate()
                .peekable();
            let mut new_groups = snapshot
                .diagnostic_groups(server_to_update)
                .into_iter()
                .filter(|(_, group)| {
                    group.entries[group.primary_ix].diagnostic.severity <= max_severity
                })
                .peekable();
            loop {
                let mut to_insert = None;
                let mut to_remove = None;
                let mut to_keep = None;
                match (old_groups.peek(), new_groups.peek()) {
                    (None, None) => break,
                    (None, Some(_)) => to_insert = new_groups.next(),
                    (Some((_, old_group)), None) => {
                        if server_to_update.map_or(true, |id| id == old_group.language_server_id) {
                            to_remove = old_groups.next();
                        } else {
                            to_keep = old_groups.next();
                        }
                    }
                    (Some((_, old_group)), Some((new_language_server_id, new_group))) => {
                        let old_primary = &old_group.primary_diagnostic;
                        let new_primary = &new_group.entries[new_group.primary_ix];
                        match compare_diagnostics(old_primary, new_primary, &snapshot)
                            .then_with(|| old_group.language_server_id.cmp(new_language_server_id))
                        {
                            Ordering::Less => {
                                if server_to_update
                                    .map_or(true, |id| id == old_group.language_server_id)
                                {
                                    to_remove = old_groups.next();
                                } else {
                                    to_keep = old_groups.next();
                                }
                            }
                            Ordering::Equal => {
                                to_keep = old_groups.next();
                                new_groups.next();
                            }
                            Ordering::Greater => to_insert = new_groups.next(),
                        }
                    }
                }

                if let Some((language_server_id, group)) = to_insert {
                    let mut group_state = DiagnosticGroupState {
                        language_server_id,
                        primary_diagnostic: group.entries[group.primary_ix].clone(),
                        primary_excerpt_ix: 0,
                        excerpts: Default::default(),
                        blocks: Default::default(),
                        block_count: 0,
                    };
                    let mut pending_range: Option<(Range<Point>, Range<Point>, usize)> = None;
                    let mut is_first_excerpt_for_group = true;
                    for (ix, entry) in group.entries.iter().map(Some).chain([None]).enumerate() {
                        let resolved_entry = entry.map(|e| e.resolve::<Point>(&snapshot));
                        let expanded_range = if let Some(entry) = &resolved_entry {
                            Some(
                                context_range_for_entry(
                                    entry.range.clone(),
                                    context,
                                    snapshot.clone(),
                                    (**cx).clone(),
                                )
                                .await,
                            )
                        } else {
                            None
                        };
                        if let Some((range, context_range, start_ix)) = &mut pending_range {
                            if let Some(expanded_range) = expanded_range.clone() {
                                // If the entries are overlapping or next to each-other, merge them into one excerpt.
                                if context_range.end.row + 1 >= expanded_range.start.row {
                                    context_range.end = context_range.end.max(expanded_range.end);
                                    continue;
                                }
                            }

                            let excerpt_id = excerpts.update(cx, |excerpts, cx| {
                                excerpts
                                    .insert_excerpts_after(
                                        prev_excerpt_id,
                                        buffer.clone(),
                                        [ExcerptRange {
                                            context: context_range.clone(),
                                            primary: Some(range.clone()),
                                        }],
                                        cx,
                                    )
                                    .pop()
                                    .unwrap()
                            })?;

                            prev_excerpt_id = excerpt_id;
                            first_excerpt_id.get_or_insert(prev_excerpt_id);
                            group_state.excerpts.push(excerpt_id);
                            let header_position = (excerpt_id, language::Anchor::MIN);

                            if is_first_excerpt_for_group {
                                is_first_excerpt_for_group = false;
                                let mut primary =
                                    group.entries[group.primary_ix].diagnostic.clone();
                                primary.message =
                                    primary.message.split('\n').next().unwrap().to_string();
                                group_state.block_count += 1;
                                blocks_to_add.push(BlockProperties {
                                    placement: BlockPlacement::Above(header_position),
                                    height: 2,
                                    style: BlockStyle::Sticky,
                                    render: diagnostic_header_renderer(primary),
                                    priority: 0,
                                });
                            }

                            for entry in &group.entries[*start_ix..ix] {
                                let mut diagnostic = entry.diagnostic.clone();
                                if diagnostic.is_primary {
                                    group_state.primary_excerpt_ix = group_state.excerpts.len() - 1;
                                    diagnostic.message =
                                        entry.diagnostic.message.split('\n').skip(1).collect();
                                }

                                if !diagnostic.message.is_empty() {
                                    group_state.block_count += 1;
                                    blocks_to_add.push(BlockProperties {
                                        placement: BlockPlacement::Below((
                                            excerpt_id,
                                            entry.range.start,
                                        )),
                                        height: diagnostic.message.matches('\n').count() as u32 + 1,
                                        style: BlockStyle::Fixed,
                                        render: diagnostic_block_renderer(diagnostic, None, true),
                                        priority: 0,
                                    });
                                }
                            }

                            pending_range.take();
                        }
>>>>>>> 05148320

        cx.spawn_in(window, |this, mut cx| async move {
            let entries: Vec<_> = snapshot
                .diagnostics_in_range(0..snapshot.len(), false)
                .filter(|entry| entry.diagnostic.group_severity <= max_severity)
                .collect();

<<<<<<< HEAD
            let mut ranges = Vec::new();
            for entry in &entries {
                ranges.push(
                    excerpt_range_for_entry(entry.range.clone(), context, &snapshot, &mut cx).await,
                )
            }

            this.update_in(&mut cx, |this, window, cx| {
                let (anchor_ranges, _) = this.excerpts.update(cx, |excerpts, cx| {
                    excerpts.set_excerpt_ranges_for_path(
                        multi_buffer::PathKey::namespaced("0", path_to_update.path),
                        buffer,
                        ranges,
                        cx,
                    )
                });
                let entries =
                    entries
                        .into_iter()
                        .zip(anchor_ranges)
                        .map(|(d, a)| DiagnosticEntry {
                            range: a,
                            diagnostic: d.diagnostic,
                        });
=======
                    this.update(cx, |this, _| {
                        new_group_ixs.push(this.path_states[path_ix].diagnostic_groups.len());
                        this.path_states[path_ix]
                            .diagnostic_groups
                            .push(group_state);
                    })?;
                } else if let Some((_, group_state)) = to_remove {
                    excerpts.update(cx, |excerpts, cx| {
                        excerpts.remove_excerpts(group_state.excerpts.iter().copied(), cx)
                    })?;
                    blocks_to_remove.extend(group_state.blocks.iter().copied());
                } else if let Some((_, group_state)) = to_keep {
                    prev_excerpt_id = *group_state.excerpts.last().unwrap();
                    first_excerpt_id.get_or_insert(prev_excerpt_id);

                    this.update(cx, |this, _| {
                        this.path_states[path_ix]
                            .diagnostic_groups
                            .push(group_state)
                    })?;
                }
            }

            let excerpts_snapshot = excerpts.update(cx, |excerpts, cx| excerpts.snapshot(cx))?;
            editor.update(cx, |editor, cx| {
                editor.remove_blocks(blocks_to_remove, None, cx);
                let block_ids = editor.insert_blocks(
                    blocks_to_add.into_iter().flat_map(|block| {
                        let placement = match block.placement {
                            BlockPlacement::Above((excerpt_id, text_anchor)) => {
                                BlockPlacement::Above(
                                    excerpts_snapshot.anchor_in_excerpt(excerpt_id, text_anchor)?,
                                )
                            }
                            BlockPlacement::Below((excerpt_id, text_anchor)) => {
                                BlockPlacement::Below(
                                    excerpts_snapshot.anchor_in_excerpt(excerpt_id, text_anchor)?,
                                )
                            }
                            BlockPlacement::Replace(_) => {
                                unreachable!(
                                    "no Replace block should have been pushed to blocks_to_add"
                                )
                            }
                        };
                        Some(BlockProperties {
                            placement,
                            height: block.height,
                            style: block.style,
                            render: block.render,
                            priority: 0,
                        })
                    }),
                    Some(Autoscroll::fit()),
                    cx,
                );

                let mut block_ids = block_ids.into_iter();
                this.update(cx, |this, _| {
                    for ix in new_group_ixs {
                        let group_state = &mut this.path_states[path_ix].diagnostic_groups[ix];
                        group_state.blocks =
                            block_ids.by_ref().take(group_state.block_count).collect();
                    }
                })?;
                Result::<(), anyhow::Error>::Ok(())
            })??;

            this.update_in(cx, |this, window, cx| {
                if this.path_states[path_ix].diagnostic_groups.is_empty() {
                    this.path_states.remove(path_ix);
                }
>>>>>>> 05148320

                this.editor.update(cx, |editor, cx| {
                    editor.set_diagnostics_for_buffer(snapshot.remote_id(), entries, cx);
                });
<<<<<<< HEAD
                if this.excerpts.read(cx).is_empty() {
=======
            })?;

            this.update_in(cx, |this, window, cx| {
                if this.path_states.is_empty() {
>>>>>>> 05148320
                    if this.editor.focus_handle(cx).is_focused(window) {
                        window.focus(&this.focus_handle);
                    }
                } else if this.focus_handle.is_focused(window) {
                    let focus_handle = this.editor.focus_handle(cx);
                    window.focus(&focus_handle);
                }
                #[cfg(test)]
                this.check_invariants(cx);

                cx.notify();
            })
        })

        // let path_ix = match self
        //     .path_states
        //     .binary_search_by_key(&&path_to_update, |e| &e.path)
        // {
        //     Ok(ix) => ix,
        //     Err(ix) => {
        //         self.path_states.insert(
        //             ix,
        //             PathState {
        //                 path: path_to_update.clone(),
        //                 diagnostic_groups: Default::default(),
        //             },
        //         );
        //         ix
        //     }
        // };
        // let mut prev_excerpt_id = if path_ix > 0 {
        //     let prev_path_last_group = &self.path_states[path_ix - 1]
        //         .diagnostic_groups
        //         .last()
        //         .unwrap();
        //     *prev_path_last_group.excerpts.last().unwrap()
        // } else {
        //     ExcerptId::min()
        // };

        // let mut new_group_ixs = Vec::new();
        // let mut blocks_to_add = Vec::new();
        // let mut blocks_to_remove = HashSet::default();
        // let mut first_excerpt_id = None;
        // let max_severity = if self.include_warnings {
        //     DiagnosticSeverity::WARNING
        // } else {
        //     DiagnosticSeverity::ERROR
        // };
        // let excerpts = self.excerpts.clone().downgrade();
        // let context = self.context;
        // let editor = self.editor.clone().downgrade();
        // cx.spawn_in(window, move |this, mut cx| async move {
        //     let mut old_groups = this
        //         .update(&mut cx, |this, _| {
        //             mem::take(&mut this.path_states[path_ix].diagnostic_groups)
        //         })?
        //         .into_iter()
        //         .enumerate()
        //         .peekable();
        //     snapshot.diagnostics_in_range(0..snapshot.len(), reversed)
        //     let mut new_groups = snapshot
        //         .diagnostic_groups(server_to_update)
        //         .into_iter()
        //         .filter(|(_, group)| {
        //             group.entries[group.primary_ix].diagnostic.severity <= max_severity
        //         })
        //         .peekable();
        //     loop {
        //         let mut to_insert = None;
        //         let mut to_remove = None;
        //         let mut to_keep = None;
        //         match (old_groups.peek(), new_groups.peek()) {
        //             (None, None) => break,
        //             (None, Some(_)) => to_insert = new_groups.next(),
        //             (Some((_, old_group)), None) => {
        //                 if server_to_update.map_or(true, |id| id == old_group.language_server_id) {
        //                     to_remove = old_groups.next();
        //                 } else {
        //                     to_keep = old_groups.next();
        //                 }
        //             }
        //             (Some((_, old_group)), Some((new_language_server_id, new_group))) => {
        //                 let old_primary = &old_group.primary_diagnostic;
        //                 let new_primary = &new_group.entries[new_group.primary_ix];
        //                 match compare_diagnostics(old_primary, new_primary, &snapshot)
        //                     .then_with(|| old_group.language_server_id.cmp(new_language_server_id))
        //                 {
        //                     Ordering::Less => {
        //                         if server_to_update
        //                             .map_or(true, |id| id == old_group.language_server_id)
        //                         {
        //                             to_remove = old_groups.next();
        //                         } else {
        //                             to_keep = old_groups.next();
        //                         }
        //                     }
        //                     Ordering::Equal => {
        //                         to_keep = old_groups.next();
        //                         new_groups.next();
        //                     }
        //                     Ordering::Greater => to_insert = new_groups.next(),
        //                 }
        //             }
        //         }

        //         if let Some((language_server_id, group)) = to_insert {
        //             let mut group_state = DiagnosticGroupState {
        //                 language_server_id,
        //                 primary_diagnostic: group.entries[group.primary_ix].clone(),
        //                 primary_excerpt_ix: 0,
        //                 excerpts: Default::default(),
        //                 blocks: Default::default(),
        //                 block_count: 0,
        //             };
        //             let mut pending_range: Option<(Range<Point>, Range<Point>, usize)> = None;
        //             let mut is_first_excerpt_for_group = true;
        //             for (ix, entry) in group.entries.iter().map(Some).chain([None]).enumerate() {
        //                 let resolved_entry = entry.map(|e| e.resolve::<Point>(&snapshot));
        //                 let expanded_range = if let Some(entry) = &resolved_entry {
        //                     Some(
        //                         context_range_for_entry(
        //                             entry.range.clone(),
        //                             context,
        //                             snapshot.clone(),
        //                             (*cx).clone(),
        //                         )
        //                         .await,
        //                     )
        //                 } else {
        //                     None
        //                 };
        //                 if let Some((range, context_range, start_ix)) = &mut pending_range {
        //                     if let Some(expanded_range) = expanded_range.clone() {
        //                         // If the entries are overlapping or next to each-other, merge them into one excerpt.
        //                         if context_range.end.row + 1 >= expanded_range.start.row {
        //                             context_range.end = context_range.end.max(expanded_range.end);
        //                             continue;
        //                         }
        //                     }

        //                     let excerpt_id = excerpts.update(&mut cx, |excerpts, cx| {
        //                         excerpts
        //                             .insert_excerpts_after(
        //                                 prev_excerpt_id,
        //                                 buffer.clone(),
        //                                 [ExcerptRange {
        //                                     context: context_range.clone(),
        //                                     primary: Some(range.clone()),
        //                                 }],
        //                                 cx,
        //                             )
        //                             .pop()
        //                             .unwrap()
        //                     })?;

        //                     prev_excerpt_id = excerpt_id;
        //                     first_excerpt_id.get_or_insert(prev_excerpt_id);
        //                     group_state.excerpts.push(excerpt_id);
        //                     let header_position = (excerpt_id, language::Anchor::MIN);

        //                     if is_first_excerpt_for_group {
        //                         is_first_excerpt_for_group = false;
        //                         let mut primary =
        //                             group.entries[group.primary_ix].diagnostic.clone();
        //                         primary.message =
        //                             primary.message.split('\n').next().unwrap().to_string();
        //                         group_state.block_count += 1;
        //                         blocks_to_add.push(BlockProperties {
        //                             placement: BlockPlacement::Above(header_position),
        //                             height: 2,
        //                             style: BlockStyle::Sticky,
        //                             render: diagnostic_header_renderer(primary),
        //                             priority: 0,
        //                         });
        //                     }

        //                     for entry in &group.entries[*start_ix..ix] {
        //                         let mut diagnostic = entry.diagnostic.clone();
        //                         if diagnostic.is_primary {
        //                             group_state.primary_excerpt_ix = group_state.excerpts.len() - 1;
        //                             diagnostic.message =
        //                                 entry.diagnostic.message.split('\n').skip(1).collect();
        //                         }

        //                         if !diagnostic.message.is_empty() {
        //                             group_state.block_count += 1;
        //                             blocks_to_add.push(BlockProperties {
        //                                 placement: BlockPlacement::Below((
        //                                     excerpt_id,
        //                                     entry.range.start,
        //                                 )),
        //                                 height: diagnostic.message.matches('\n').count() as u32 + 1,
        //                                 style: BlockStyle::Fixed,
        //                                 render: diagnostic_block_renderer(diagnostic, None, true),
        //                                 priority: 0,
        //                             });
        //                         }
        //                     }

        //                     pending_range.take();
        //                 }

        //                 if let Some(entry) = resolved_entry.as_ref() {
        //                     let range = entry.range.clone();
        //                     pending_range = Some((range, expanded_range.unwrap(), ix));
        //                 }
        //             }

        //             this.update(&mut cx, |this, _| {
        //                 new_group_ixs.push(this.path_states[path_ix].diagnostic_groups.len());
        //                 this.path_states[path_ix]
        //                     .diagnostic_groups
        //                     .push(group_state);
        //             })?;
        //         } else if let Some((_, group_state)) = to_remove {
        //             excerpts.update(&mut cx, |excerpts, cx| {
        //                 excerpts.remove_excerpts(group_state.excerpts.iter().copied(), cx)
        //             })?;
        //             blocks_to_remove.extend(group_state.blocks.iter().copied());
        //         } else if let Some((_, group_state)) = to_keep {
        //             prev_excerpt_id = *group_state.excerpts.last().unwrap();
        //             first_excerpt_id.get_or_insert(prev_excerpt_id);

        //             this.update(&mut cx, |this, _| {
        //                 this.path_states[path_ix]
        //                     .diagnostic_groups
        //                     .push(group_state)
        //             })?;
        //         }
        //     }

        //     let excerpts_snapshot =
        //         excerpts.update(&mut cx, |excerpts, cx| excerpts.snapshot(cx))?;
        //     editor.update(&mut cx, |editor, cx| {
        //         editor.remove_blocks(blocks_to_remove, None, cx);
        //         let block_ids = editor.insert_blocks(
        //             blocks_to_add.into_iter().flat_map(|block| {
        //                 let placement = match block.placement {
        //                     BlockPlacement::Above((excerpt_id, text_anchor)) => {
        //                         BlockPlacement::Above(
        //                             excerpts_snapshot.anchor_in_excerpt(excerpt_id, text_anchor)?,
        //                         )
        //                     }
        //                     BlockPlacement::Below((excerpt_id, text_anchor)) => {
        //                         BlockPlacement::Below(
        //                             excerpts_snapshot.anchor_in_excerpt(excerpt_id, text_anchor)?,
        //                         )
        //                     }
        //                     BlockPlacement::Replace(_) => {
        //                         unreachable!(
        //                             "no Replace block should have been pushed to blocks_to_add"
        //                         )
        //                     }
        //                 };
        //                 Some(BlockProperties {
        //                     placement,
        //                     height: block.height,
        //                     style: block.style,
        //                     render: block.render,
        //                     priority: 0,
        //                 })
        //             }),
        //             Some(Autoscroll::fit()),
        //             cx,
        //         );

        //         let mut block_ids = block_ids.into_iter();
        //         this.update(cx, |this, _| {
        //             for ix in new_group_ixs {
        //                 let group_state = &mut this.path_states[path_ix].diagnostic_groups[ix];
        //                 group_state.blocks =
        //                     block_ids.by_ref().take(group_state.block_count).collect();
        //             }
        //         })?;
        //         Result::<(), anyhow::Error>::Ok(())
        //     })??;

        //     this.update_in(&mut cx, |this, window, cx| {
        //         if this.path_states[path_ix].diagnostic_groups.is_empty() {
        //             this.path_states.remove(path_ix);
        //         }

        //         this.editor.update(cx, |editor, cx| {
        //             let groups;
        //             let mut selections;
        //             let new_excerpt_ids_by_selection_id;
        //             if was_empty {
        //                 groups = this.path_states.first()?.diagnostic_groups.as_slice();
        //                 new_excerpt_ids_by_selection_id =
        //                     [(0, ExcerptId::min())].into_iter().collect();
        //                 selections = vec![Selection {
        //                     id: 0,
        //                     start: 0,
        //                     end: 0,
        //                     reversed: false,
        //                     goal: SelectionGoal::None,
        //                 }];
        //             } else {
        //                 groups = this.path_states.get(path_ix)?.diagnostic_groups.as_slice();
        //                 new_excerpt_ids_by_selection_id =
        //                     editor.change_selections(Some(Autoscroll::fit()), window, cx, |s| {
        //                         s.refresh()
        //                     });
        //                 selections = editor.selections.all::<usize>(cx);
        //             }

        //             // If any selection has lost its position, move it to start of the next primary diagnostic.
        //             let snapshot = editor.snapshot(window, cx);
        //             for selection in &mut selections {
        //                 if let Some(new_excerpt_id) =
        //                     new_excerpt_ids_by_selection_id.get(&selection.id)
        //                 {
        //                     let group_ix = match groups.binary_search_by(|probe| {
        //                         probe
        //                             .excerpts
        //                             .last()
        //                             .unwrap()
        //                             .cmp(new_excerpt_id, &snapshot.buffer_snapshot)
        //                     }) {
        //                         Ok(ix) | Err(ix) => ix,
        //                     };
        //                     if let Some(group) = groups.get(group_ix) {
        //                         if let Some(offset) = excerpts_snapshot
        //                             .anchor_in_excerpt(
        //                                 group.excerpts[group.primary_excerpt_ix],
        //                                 group.primary_diagnostic.range.start,
        //                             )
        //                             .map(|anchor| anchor.to_offset(&excerpts_snapshot))
        //                         {
        //                             selection.start = offset;
        //                             selection.end = offset;
        //                         }
        //                     }
        //                 }
        //             }
        //             editor.change_selections(None, window, cx, |s| {
        //                 s.select(selections);
        //             });
        //             Some(())
        //         });
        //     })?;

        // })
    }

    #[cfg(test)]
    fn check_invariants(&self, cx: &mut Context<Self>) {
        let mut excerpts = Vec::new();
        for (id, buffer, _) in self.excerpts.read(cx).snapshot(cx).excerpts() {
            if let Some(file) = buffer.file() {
                excerpts.push((id, file.path().clone()));
            }
        }

        let mut prev_path = None;
        for (_, path) in &excerpts {
            if let Some(prev_path) = prev_path {
                if path < prev_path {
                    panic!("excerpts are not sorted by path {:?}", excerpts);
                }
            }
            prev_path = Some(path);
        }
    }
}

impl Focusable for ProjectDiagnosticsEditor {
    fn focus_handle(&self, _: &App) -> FocusHandle {
        self.focus_handle.clone()
    }
}

impl Item for ProjectDiagnosticsEditor {
    type Event = EditorEvent;

    fn to_item_events(event: &EditorEvent, f: impl FnMut(ItemEvent)) {
        Editor::to_item_events(event, f)
    }

    fn deactivated(&mut self, window: &mut Window, cx: &mut Context<Self>) {
        self.editor
            .update(cx, |editor, cx| editor.deactivated(window, cx));
    }

    fn navigate(
        &mut self,
        data: Box<dyn Any>,
        window: &mut Window,
        cx: &mut Context<Self>,
    ) -> bool {
        self.editor
            .update(cx, |editor, cx| editor.navigate(data, window, cx))
    }

    fn tab_tooltip_text(&self, _: &App) -> Option<SharedString> {
        Some("Project Diagnostics".into())
    }

    fn tab_content(&self, params: TabContentParams, _window: &Window, _: &App) -> AnyElement {
        h_flex()
            .gap_1()
            .when(
                self.summary.error_count == 0 && self.summary.warning_count == 0,
                |then| {
                    then.child(
                        h_flex()
                            .gap_1()
                            .child(Icon::new(IconName::Check).color(Color::Success))
                            .child(Label::new("No problems").color(params.text_color())),
                    )
                },
            )
            .when(self.summary.error_count > 0, |then| {
                then.child(
                    h_flex()
                        .gap_1()
                        .child(Icon::new(IconName::XCircle).color(Color::Error))
                        .child(
                            Label::new(self.summary.error_count.to_string())
                                .color(params.text_color()),
                        ),
                )
            })
            .when(self.summary.warning_count > 0, |then| {
                then.child(
                    h_flex()
                        .gap_1()
                        .child(Icon::new(IconName::Warning).color(Color::Warning))
                        .child(
                            Label::new(self.summary.warning_count.to_string())
                                .color(params.text_color()),
                        ),
                )
            })
            .into_any_element()
    }

    fn telemetry_event_text(&self) -> Option<&'static str> {
        Some("Project Diagnostics Opened")
    }

    fn for_each_project_item(
        &self,
        cx: &App,
        f: &mut dyn FnMut(gpui::EntityId, &dyn project::ProjectItem),
    ) {
        self.editor.for_each_project_item(cx, f)
    }

    fn is_singleton(&self, _: &App) -> bool {
        false
    }

    fn set_nav_history(
        &mut self,
        nav_history: ItemNavHistory,
        _: &mut Window,
        cx: &mut Context<Self>,
    ) {
        self.editor.update(cx, |editor, _| {
            editor.set_nav_history(Some(nav_history));
        });
    }

    fn clone_on_split(
        &self,
        _workspace_id: Option<workspace::WorkspaceId>,
        window: &mut Window,
        cx: &mut Context<Self>,
    ) -> Option<Entity<Self>>
    where
        Self: Sized,
    {
        Some(cx.new(|cx| {
            ProjectDiagnosticsEditor::new(
                self.project.clone(),
                self.include_warnings,
                self.workspace.clone(),
                window,
                cx,
            )
        }))
    }

    fn is_dirty(&self, cx: &App) -> bool {
        self.excerpts.read(cx).is_dirty(cx)
    }

    fn has_deleted_file(&self, cx: &App) -> bool {
        self.excerpts.read(cx).has_deleted_file(cx)
    }

    fn has_conflict(&self, cx: &App) -> bool {
        self.excerpts.read(cx).has_conflict(cx)
    }

    fn can_save(&self, _: &App) -> bool {
        true
    }

    fn save(
        &mut self,
        format: bool,
        project: Entity<Project>,
        window: &mut Window,
        cx: &mut Context<Self>,
    ) -> Task<Result<()>> {
        self.editor.save(format, project, window, cx)
    }

    fn save_as(
        &mut self,
        _: Entity<Project>,
        _: ProjectPath,
        _window: &mut Window,
        _: &mut Context<Self>,
    ) -> Task<Result<()>> {
        unreachable!()
    }

    fn reload(
        &mut self,
        project: Entity<Project>,
        window: &mut Window,
        cx: &mut Context<Self>,
    ) -> Task<Result<()>> {
        self.editor.reload(project, window, cx)
    }

    fn act_as_type<'a>(
        &'a self,
        type_id: TypeId,
        self_handle: &'a Entity<Self>,
        _: &'a App,
    ) -> Option<AnyView> {
        if type_id == TypeId::of::<Self>() {
            Some(self_handle.to_any())
        } else if type_id == TypeId::of::<Editor>() {
            Some(self.editor.to_any())
        } else {
            None
        }
    }

    fn as_searchable(&self, _: &Entity<Self>) -> Option<Box<dyn SearchableItemHandle>> {
        Some(Box::new(self.editor.clone()))
    }

    fn breadcrumb_location(&self, _: &App) -> ToolbarItemLocation {
        ToolbarItemLocation::PrimaryLeft
    }

    fn breadcrumbs(&self, theme: &theme::Theme, cx: &App) -> Option<Vec<BreadcrumbText>> {
        self.editor.breadcrumbs(theme, cx)
    }

    fn added_to_workspace(
        &mut self,
        workspace: &mut Workspace,
        window: &mut Window,
        cx: &mut Context<Self>,
    ) {
        self.editor.update(cx, |editor, cx| {
            editor.added_to_workspace(workspace, window, cx)
        });
    }
}

const DIAGNOSTIC_HEADER: &str = "diagnostic header";

fn diagnostic_header_renderer(diagnostic: Diagnostic) -> RenderBlock {
    let (message, code_ranges) = highlight_diagnostic_message(&diagnostic, None);
    let message: SharedString = message;
    Arc::new(move |cx| {
        let color = cx.theme().colors();
        let highlight_style: HighlightStyle = color.text_accent.into();

        h_flex()
            .id(DIAGNOSTIC_HEADER)
            .block_mouse_down()
            .h(2. * cx.window.line_height())
            .w_full()
            .px_9()
            .justify_between()
            .gap_2()
            .child(
                h_flex()
                    .gap_2()
                    .px_1()
                    .rounded_sm()
                    .bg(color.surface_background.opacity(0.5))
                    .map(|stack| {
                        stack.child(
                            svg()
                                .size(cx.window.text_style().font_size)
                                .flex_none()
                                .map(|icon| {
                                    if diagnostic.severity == DiagnosticSeverity::ERROR {
                                        icon.path(IconName::XCircle.path())
                                            .text_color(Color::Error.color(cx))
                                    } else {
                                        icon.path(IconName::Warning.path())
                                            .text_color(Color::Warning.color(cx))
                                    }
                                }),
                        )
                    })
                    .child(
                        h_flex()
                            .gap_1()
                            .child(
                                StyledText::new(message.clone()).with_default_highlights(
                                    &cx.window.text_style(),
                                    code_ranges
                                        .iter()
                                        .map(|range| (range.clone(), highlight_style)),
                                ),
                            )
                            .when_some(diagnostic.code.as_ref(), |stack, code| {
                                stack.child(
                                    div()
                                        .child(SharedString::from(format!("({code:?})")))
                                        .text_color(color.text_muted),
                                )
                            }),
                    ),
            )
            .when_some(diagnostic.source.as_ref(), |stack, source| {
                stack.child(
                    div()
                        .child(SharedString::from(source.clone()))
                        .text_color(color.text_muted),
                )
            })
            .into_any_element()
    })
}

fn compare_diagnostics(
    old: &DiagnosticEntry<language::Anchor>,
    new: &DiagnosticEntry<language::Anchor>,
    snapshot: &language::BufferSnapshot,
) -> Ordering {
    use language::ToOffset;

    // The diagnostics may point to a previously open Buffer for this file.
    if !old.range.start.is_valid(snapshot) || !new.range.start.is_valid(snapshot) {
        return Ordering::Greater;
    }

    old.range
        .start
        .to_offset(snapshot)
        .cmp(&new.range.start.to_offset(snapshot))
        .then_with(|| {
            old.range
                .end
                .to_offset(snapshot)
                .cmp(&new.range.end.to_offset(snapshot))
        })
        .then_with(|| old.diagnostic.message.cmp(&new.diagnostic.message))
}

const DIAGNOSTIC_EXPANSION_ROW_LIMIT: u32 = 32;

fn excerpt_range_for_entry(
    range: Range<Point>,
    context: u32,
<<<<<<< HEAD
    snapshot: &BufferSnapshot,
    cx: &mut AsyncApp,
) -> Task<ExcerptRange<Point>> {
    let snapshot = snapshot.clone();
    cx.spawn(move |cx| async move {
=======
    snapshot: BufferSnapshot,
    cx: AsyncApp,
) -> Task<Range<Point>> {
    cx.spawn(async move |cx| {
>>>>>>> 05148320
        if let Some(rows) = heuristic_syntactic_expand(
            range.clone(),
            DIAGNOSTIC_EXPANSION_ROW_LIMIT,
            snapshot.clone(),
            cx,
        )
        .await
        {
            return ExcerptRange {
                context: Range {
                    start: Point::new(*rows.start(), 0),
                    end: snapshot.clip_point(Point::new(*rows.end(), u32::MAX), Bias::Left),
                },
                primary: Some(range),
            };
        }
        ExcerptRange {
            context: Range {
                start: Point::new(range.start.row.saturating_sub(context), 0),
                end: snapshot.clip_point(Point::new(range.end.row + context, u32::MAX), Bias::Left),
            },
            primary: Some(range),
        }
    })
}

/// Expands the input range using syntax information from TreeSitter. This expansion will be limited
/// to the specified `max_row_count`.
///
/// If there is a containing outline item that is less than `max_row_count`, it will be returned.
/// Otherwise fairly arbitrary heuristics are applied to attempt to return a logical block of code.
async fn heuristic_syntactic_expand(
    input_range: Range<Point>,
    max_row_count: u32,
    snapshot: BufferSnapshot,
    cx: &mut AsyncApp,
) -> Option<RangeInclusive<BufferRow>> {
    let input_row_count = input_range.end.row - input_range.start.row;
    if input_row_count > max_row_count {
        return None;
    }

    // If the outline node contains the diagnostic and is small enough, just use that.
    let outline_range = snapshot.outline_range_containing(input_range.clone());
    if let Some(outline_range) = outline_range.clone() {
        // Remove blank lines from start and end
        if let Some(start_row) = (outline_range.start.row..outline_range.end.row)
            .find(|row| !snapshot.line_indent_for_row(*row).is_line_blank())
        {
            if let Some(end_row) = (outline_range.start.row..outline_range.end.row + 1)
                .rev()
                .find(|row| !snapshot.line_indent_for_row(*row).is_line_blank())
            {
                let row_count = end_row.saturating_sub(start_row);
                if row_count <= max_row_count {
                    return Some(RangeInclusive::new(
                        outline_range.start.row,
                        outline_range.end.row,
                    ));
                }
            }
        }
    }

    let mut node = snapshot.syntax_ancestor(input_range.clone())?;

    loop {
        let node_start = Point::from_ts_point(node.start_position());
        let node_end = Point::from_ts_point(node.end_position());
        let node_range = node_start..node_end;
        let row_count = node_end.row - node_start.row + 1;
        let mut ancestor_range = None;
        let reached_outline_node = cx.background_executor().scoped({
                 let node_range = node_range.clone();
                 let outline_range = outline_range.clone();
                 let ancestor_range =  &mut ancestor_range;
                |scope| {scope.spawn(async move {
                    // Stop if we've exceeded the row count or reached an outline node. Then, find the interval
                    // of node children which contains the query range. For example, this allows just returning
                    // the header of a declaration rather than the entire declaration.
                    if row_count > max_row_count || outline_range == Some(node_range.clone()) {
                        let mut cursor = node.walk();
                        let mut included_child_start = None;
                        let mut included_child_end = None;
                        let mut previous_end = node_start;
                        if cursor.goto_first_child() {
                            loop {
                                let child_node = cursor.node();
                                let child_range = previous_end..Point::from_ts_point(child_node.end_position());
                                if included_child_start.is_none() && child_range.contains(&input_range.start) {
                                    included_child_start = Some(child_range.start);
                                }
                                if child_range.contains(&input_range.end) {
                                    included_child_end = Some(child_range.end);
                                }
                                previous_end = child_range.end;
                                if !cursor.goto_next_sibling() {
                                    break;
                                }
                            }
                        }
                        let end = included_child_end.unwrap_or(node_range.end);
                        if let Some(start) = included_child_start {
                            let row_count = end.row - start.row;
                            if row_count < max_row_count {
                                *ancestor_range = Some(Some(RangeInclusive::new(start.row, end.row)));
                                return;
                            }
                        }

                        log::info!(
                            "Expanding to ancestor started on {} node exceeding row limit of {max_row_count}.",
                            node.grammar_name()
                        );
                        *ancestor_range = Some(None);
                    }
                })
            }});
        reached_outline_node.await;
        if let Some(node) = ancestor_range {
            return node;
        }

        let node_name = node.grammar_name();
        let node_row_range = RangeInclusive::new(node_range.start.row, node_range.end.row);
        if node_name.ends_with("block") {
            return Some(node_row_range);
        } else if node_name.ends_with("statement") || node_name.ends_with("declaration") {
            // Expand to the nearest dedent or blank line for statements and declarations.
            let tab_size = cx
                .update(|cx| snapshot.settings_at(node_range.start, cx).tab_size.get())
                .ok()?;
            let indent_level = snapshot
                .line_indent_for_row(node_range.start.row)
                .len(tab_size);
            let rows_remaining = max_row_count.saturating_sub(row_count);
            let Some(start_row) = (node_range.start.row.saturating_sub(rows_remaining)
                ..node_range.start.row)
                .rev()
                .find(|row| {
                    is_line_blank_or_indented_less(indent_level, *row, tab_size, &snapshot.clone())
                })
            else {
                return Some(node_row_range);
            };
            let rows_remaining = max_row_count.saturating_sub(node_range.end.row - start_row);
            let Some(end_row) = (node_range.end.row + 1
                ..cmp::min(
                    node_range.end.row + rows_remaining + 1,
                    snapshot.row_count(),
                ))
                .find(|row| {
                    is_line_blank_or_indented_less(indent_level, *row, tab_size, &snapshot.clone())
                })
            else {
                return Some(node_row_range);
            };
            return Some(RangeInclusive::new(start_row, end_row));
        }

        // TODO: doing this instead of walking a cursor as that doesn't work - why?
        let Some(parent) = node.parent() else {
            log::info!(
                "Expanding to ancestor reached the top node, so using default context line count.",
            );
            return None;
        };
        node = parent;
    }
}

fn is_line_blank_or_indented_less(
    indent_level: u32,
    row: u32,
    tab_size: u32,
    snapshot: &BufferSnapshot,
) -> bool {
    let line_indent = snapshot.line_indent_for_row(row);
    line_indent.is_line_blank() || line_indent.len(tab_size) < indent_level
}<|MERGE_RESOLUTION|>--- conflicted
+++ resolved
@@ -7,15 +7,11 @@
 use anyhow::Result;
 use collections::{BTreeSet, HashSet};
 use editor::{
-    Editor, EditorEvent, ExcerptId, ExcerptRange, MultiBuffer, ToOffset, diagnostic_block_renderer,
+    DEFAULT_MULTIBUFFER_CONTEXT, Editor, EditorEvent, ExcerptId, ExcerptRange, MultiBuffer,
+    ToOffset, diagnostic_block_renderer,
     display_map::{BlockPlacement, BlockProperties, BlockStyle, CustomBlockId, RenderBlock},
     highlight_diagnostic_message,
     scroll::Autoscroll,
-<<<<<<< HEAD
-    Editor, EditorEvent, ExcerptId, ExcerptRange, MultiBuffer, ToOffset,
-    DEFAULT_MULTIBUFFER_CONTEXT,
-=======
->>>>>>> 05148320
 };
 use gpui::{
     AnyElement, AnyView, App, AsyncApp, Context, Entity, EventEmitter, FocusHandle, Focusable,
@@ -390,167 +386,13 @@
             DiagnosticSeverity::ERROR
         };
         let context = self.context;
-<<<<<<< HEAD
-=======
-        let editor = self.editor.clone().downgrade();
-        cx.spawn_in(window, async move |this, cx| {
-            let mut old_groups = this
-                .update(cx, |this, _| {
-                    mem::take(&mut this.path_states[path_ix].diagnostic_groups)
-                })?
-                .into_iter()
-                .enumerate()
-                .peekable();
-            let mut new_groups = snapshot
-                .diagnostic_groups(server_to_update)
-                .into_iter()
-                .filter(|(_, group)| {
-                    group.entries[group.primary_ix].diagnostic.severity <= max_severity
-                })
-                .peekable();
-            loop {
-                let mut to_insert = None;
-                let mut to_remove = None;
-                let mut to_keep = None;
-                match (old_groups.peek(), new_groups.peek()) {
-                    (None, None) => break,
-                    (None, Some(_)) => to_insert = new_groups.next(),
-                    (Some((_, old_group)), None) => {
-                        if server_to_update.map_or(true, |id| id == old_group.language_server_id) {
-                            to_remove = old_groups.next();
-                        } else {
-                            to_keep = old_groups.next();
-                        }
-                    }
-                    (Some((_, old_group)), Some((new_language_server_id, new_group))) => {
-                        let old_primary = &old_group.primary_diagnostic;
-                        let new_primary = &new_group.entries[new_group.primary_ix];
-                        match compare_diagnostics(old_primary, new_primary, &snapshot)
-                            .then_with(|| old_group.language_server_id.cmp(new_language_server_id))
-                        {
-                            Ordering::Less => {
-                                if server_to_update
-                                    .map_or(true, |id| id == old_group.language_server_id)
-                                {
-                                    to_remove = old_groups.next();
-                                } else {
-                                    to_keep = old_groups.next();
-                                }
-                            }
-                            Ordering::Equal => {
-                                to_keep = old_groups.next();
-                                new_groups.next();
-                            }
-                            Ordering::Greater => to_insert = new_groups.next(),
-                        }
-                    }
-                }
-
-                if let Some((language_server_id, group)) = to_insert {
-                    let mut group_state = DiagnosticGroupState {
-                        language_server_id,
-                        primary_diagnostic: group.entries[group.primary_ix].clone(),
-                        primary_excerpt_ix: 0,
-                        excerpts: Default::default(),
-                        blocks: Default::default(),
-                        block_count: 0,
-                    };
-                    let mut pending_range: Option<(Range<Point>, Range<Point>, usize)> = None;
-                    let mut is_first_excerpt_for_group = true;
-                    for (ix, entry) in group.entries.iter().map(Some).chain([None]).enumerate() {
-                        let resolved_entry = entry.map(|e| e.resolve::<Point>(&snapshot));
-                        let expanded_range = if let Some(entry) = &resolved_entry {
-                            Some(
-                                context_range_for_entry(
-                                    entry.range.clone(),
-                                    context,
-                                    snapshot.clone(),
-                                    (**cx).clone(),
-                                )
-                                .await,
-                            )
-                        } else {
-                            None
-                        };
-                        if let Some((range, context_range, start_ix)) = &mut pending_range {
-                            if let Some(expanded_range) = expanded_range.clone() {
-                                // If the entries are overlapping or next to each-other, merge them into one excerpt.
-                                if context_range.end.row + 1 >= expanded_range.start.row {
-                                    context_range.end = context_range.end.max(expanded_range.end);
-                                    continue;
-                                }
-                            }
-
-                            let excerpt_id = excerpts.update(cx, |excerpts, cx| {
-                                excerpts
-                                    .insert_excerpts_after(
-                                        prev_excerpt_id,
-                                        buffer.clone(),
-                                        [ExcerptRange {
-                                            context: context_range.clone(),
-                                            primary: Some(range.clone()),
-                                        }],
-                                        cx,
-                                    )
-                                    .pop()
-                                    .unwrap()
-                            })?;
-
-                            prev_excerpt_id = excerpt_id;
-                            first_excerpt_id.get_or_insert(prev_excerpt_id);
-                            group_state.excerpts.push(excerpt_id);
-                            let header_position = (excerpt_id, language::Anchor::MIN);
-
-                            if is_first_excerpt_for_group {
-                                is_first_excerpt_for_group = false;
-                                let mut primary =
-                                    group.entries[group.primary_ix].diagnostic.clone();
-                                primary.message =
-                                    primary.message.split('\n').next().unwrap().to_string();
-                                group_state.block_count += 1;
-                                blocks_to_add.push(BlockProperties {
-                                    placement: BlockPlacement::Above(header_position),
-                                    height: 2,
-                                    style: BlockStyle::Sticky,
-                                    render: diagnostic_header_renderer(primary),
-                                    priority: 0,
-                                });
-                            }
-
-                            for entry in &group.entries[*start_ix..ix] {
-                                let mut diagnostic = entry.diagnostic.clone();
-                                if diagnostic.is_primary {
-                                    group_state.primary_excerpt_ix = group_state.excerpts.len() - 1;
-                                    diagnostic.message =
-                                        entry.diagnostic.message.split('\n').skip(1).collect();
-                                }
-
-                                if !diagnostic.message.is_empty() {
-                                    group_state.block_count += 1;
-                                    blocks_to_add.push(BlockProperties {
-                                        placement: BlockPlacement::Below((
-                                            excerpt_id,
-                                            entry.range.start,
-                                        )),
-                                        height: diagnostic.message.matches('\n').count() as u32 + 1,
-                                        style: BlockStyle::Fixed,
-                                        render: diagnostic_block_renderer(diagnostic, None, true),
-                                        priority: 0,
-                                    });
-                                }
-                            }
-
-                            pending_range.take();
-                        }
->>>>>>> 05148320
-
-        cx.spawn_in(window, |this, mut cx| async move {
+
+        cx.spawn_in(window, async move |this, mut cx| {
             let entries: Vec<_> = snapshot
                 .diagnostics_in_range(0..snapshot.len(), false)
                 .filter(|entry| entry.diagnostic.group_severity <= max_severity)
                 .collect();
 
-<<<<<<< HEAD
             let mut ranges = Vec::new();
             for entry in &entries {
                 ranges.push(
@@ -558,7 +400,7 @@
                 )
             }
 
-            this.update_in(&mut cx, |this, window, cx| {
+            this.update_in(cx, |this, window, cx| {
                 let (anchor_ranges, _) = this.excerpts.update(cx, |excerpts, cx| {
                     excerpts.set_excerpt_ranges_for_path(
                         multi_buffer::PathKey::namespaced("0", path_to_update.path),
@@ -575,92 +417,11 @@
                             range: a,
                             diagnostic: d.diagnostic,
                         });
-=======
-                    this.update(cx, |this, _| {
-                        new_group_ixs.push(this.path_states[path_ix].diagnostic_groups.len());
-                        this.path_states[path_ix]
-                            .diagnostic_groups
-                            .push(group_state);
-                    })?;
-                } else if let Some((_, group_state)) = to_remove {
-                    excerpts.update(cx, |excerpts, cx| {
-                        excerpts.remove_excerpts(group_state.excerpts.iter().copied(), cx)
-                    })?;
-                    blocks_to_remove.extend(group_state.blocks.iter().copied());
-                } else if let Some((_, group_state)) = to_keep {
-                    prev_excerpt_id = *group_state.excerpts.last().unwrap();
-                    first_excerpt_id.get_or_insert(prev_excerpt_id);
-
-                    this.update(cx, |this, _| {
-                        this.path_states[path_ix]
-                            .diagnostic_groups
-                            .push(group_state)
-                    })?;
-                }
-            }
-
-            let excerpts_snapshot = excerpts.update(cx, |excerpts, cx| excerpts.snapshot(cx))?;
-            editor.update(cx, |editor, cx| {
-                editor.remove_blocks(blocks_to_remove, None, cx);
-                let block_ids = editor.insert_blocks(
-                    blocks_to_add.into_iter().flat_map(|block| {
-                        let placement = match block.placement {
-                            BlockPlacement::Above((excerpt_id, text_anchor)) => {
-                                BlockPlacement::Above(
-                                    excerpts_snapshot.anchor_in_excerpt(excerpt_id, text_anchor)?,
-                                )
-                            }
-                            BlockPlacement::Below((excerpt_id, text_anchor)) => {
-                                BlockPlacement::Below(
-                                    excerpts_snapshot.anchor_in_excerpt(excerpt_id, text_anchor)?,
-                                )
-                            }
-                            BlockPlacement::Replace(_) => {
-                                unreachable!(
-                                    "no Replace block should have been pushed to blocks_to_add"
-                                )
-                            }
-                        };
-                        Some(BlockProperties {
-                            placement,
-                            height: block.height,
-                            style: block.style,
-                            render: block.render,
-                            priority: 0,
-                        })
-                    }),
-                    Some(Autoscroll::fit()),
-                    cx,
-                );
-
-                let mut block_ids = block_ids.into_iter();
-                this.update(cx, |this, _| {
-                    for ix in new_group_ixs {
-                        let group_state = &mut this.path_states[path_ix].diagnostic_groups[ix];
-                        group_state.blocks =
-                            block_ids.by_ref().take(group_state.block_count).collect();
-                    }
-                })?;
-                Result::<(), anyhow::Error>::Ok(())
-            })??;
-
-            this.update_in(cx, |this, window, cx| {
-                if this.path_states[path_ix].diagnostic_groups.is_empty() {
-                    this.path_states.remove(path_ix);
-                }
->>>>>>> 05148320
 
                 this.editor.update(cx, |editor, cx| {
                     editor.set_diagnostics_for_buffer(snapshot.remote_id(), entries, cx);
                 });
-<<<<<<< HEAD
                 if this.excerpts.read(cx).is_empty() {
-=======
-            })?;
-
-            this.update_in(cx, |this, window, cx| {
-                if this.path_states.is_empty() {
->>>>>>> 05148320
                     if this.editor.focus_handle(cx).is_focused(window) {
                         window.focus(&this.focus_handle);
                     }
@@ -1330,18 +1091,11 @@
 fn excerpt_range_for_entry(
     range: Range<Point>,
     context: u32,
-<<<<<<< HEAD
     snapshot: &BufferSnapshot,
     cx: &mut AsyncApp,
 ) -> Task<ExcerptRange<Point>> {
     let snapshot = snapshot.clone();
-    cx.spawn(move |cx| async move {
-=======
-    snapshot: BufferSnapshot,
-    cx: AsyncApp,
-) -> Task<Range<Point>> {
     cx.spawn(async move |cx| {
->>>>>>> 05148320
         if let Some(rows) = heuristic_syntactic_expand(
             range.clone(),
             DIAGNOSTIC_EXPANSION_ROW_LIMIT,
