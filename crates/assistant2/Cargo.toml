--- conflicted
+++ resolved
@@ -29,19 +29,11 @@
 gpui.workspace = true
 language.workspace = true
 log.workspace = true
-<<<<<<< HEAD
 markdown.workspace = true
-nanoid.workspace = true
-open_ai.workspace = true
-picker.workspace = true
-project.workspace = true
-=======
 open_ai.workspace = true
 picker.workspace = true
 project.workspace = true
 regex.workspace = true
-rich_text.workspace = true
->>>>>>> 0d760d8d
 schemars.workspace = true
 semantic_index.workspace = true
 serde.workspace = true
@@ -60,6 +52,7 @@
 gpui = { workspace = true, features = ["test-support"] }
 language = { workspace = true, features = ["test-support"] }
 languages.workspace = true
+markdown = { workspace = true, features = ["test-support"] }
 node_runtime.workspace = true
 project = { workspace = true, features = ["test-support"] }
 rand.workspace = true
