--- conflicted
+++ resolved
@@ -6,7 +6,7 @@
 use crate::terminal_codegen::TerminalCodegen;
 use crate::thread_store::ThreadStore;
 use crate::{CycleNextInlineAssist, CyclePreviousInlineAssist};
-use crate::{ToggleContextPicker, RemoveAllContext, ToggleModelSelector};
+use crate::{RemoveAllContext, ToggleContextPicker, ToggleModelSelector};
 use client::ErrorExt;
 use collections::VecDeque;
 use editor::{
@@ -838,22 +838,8 @@
 
         let mut this: PromptEditor<BufferCodegen> = PromptEditor {
             editor: prompt_editor.clone(),
-<<<<<<< HEAD
-            context_strip: cx.new_view(|cx| {
-                ContextStrip::new(
-                    context_store.clone(),
-                    workspace.clone(),
-                    thread_store.clone(),
-                    prompt_editor.focus_handle(cx),
-                    context_picker_menu_handle.clone(),
-                    SuggestContextKind::Thread,
-                    cx,
-                )
-            }),
             context_store,
-=======
             context_strip,
->>>>>>> bb6e8053
             context_picker_menu_handle,
             model_selector: cx.new_view(|cx| {
                 AssistantModelSelector::new(fs, model_selector_menu_handle.clone(), cx)
@@ -999,22 +985,8 @@
 
         let mut this = Self {
             editor: prompt_editor.clone(),
-<<<<<<< HEAD
-            context_strip: cx.new_view(|cx| {
-                ContextStrip::new(
-                    context_store.clone(),
-                    workspace.clone(),
-                    thread_store.clone(),
-                    prompt_editor.focus_handle(cx),
-                    context_picker_menu_handle.clone(),
-                    SuggestContextKind::Thread,
-                    cx,
-                )
-            }),
             context_store,
-=======
             context_strip,
->>>>>>> bb6e8053
             context_picker_menu_handle,
             model_selector: cx.new_view(|cx| {
                 AssistantModelSelector::new(fs, model_selector_menu_handle.clone(), cx)
