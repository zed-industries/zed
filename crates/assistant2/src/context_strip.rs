--- conflicted
+++ resolved
@@ -4,12 +4,8 @@
 use editor::Editor;
 use file_icons::FileIcons;
 use gpui::{
-<<<<<<< HEAD
-    AppContext, DismissEvent, EventEmitter, FocusHandle, FocusableView, Model, ModelContext,
-    Subscription, Task, View, WeakModel, WeakView,
-=======
-    DismissEvent, EventEmitter, FocusHandle, Model, Subscription, View, WeakModel, WeakView,
->>>>>>> 2179be18
+    AppContext, DismissEvent, EventEmitter, FocusHandle, FocusableView, Model, Subscription, View,
+    WeakModel, WeakView,
 };
 use itertools::Itertools;
 use language::Buffer;
