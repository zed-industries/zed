--- conflicted
+++ resolved
@@ -9,10 +9,7 @@
     prelude::*, Disclosure, Divider, DividerColor, ElevationIndex, Indicator, Switch, Tooltip,
 };
 use util::ResultExt as _;
-<<<<<<< HEAD
-=======
 use zed_actions::assistant::OpenPromptLibrary;
->>>>>>> b221518c
 use zed_actions::ExtensionCategoryFilter;
 
 pub struct AssistantConfiguration {
