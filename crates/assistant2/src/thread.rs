--- conflicted
+++ resolved
@@ -104,14 +104,11 @@
     prompt_builder: Arc<PromptBuilder>,
     tools: Arc<ToolWorkingSet>,
     tool_use: ToolUseState,
+    action_log: Entity<ActionLog>,
     scripting_session: Entity<ScriptingSession>,
     scripting_tool_use: ToolUseState,
-<<<<<<< HEAD
-    action_log: Entity<ActionLog>,
-=======
     initial_project_snapshot: Shared<Task<Option<Arc<ProjectSnapshot>>>>,
     cumulative_token_usage: TokenUsage,
->>>>>>> 685536c2
 }
 
 impl Thread {
@@ -121,12 +118,6 @@
         prompt_builder: Arc<PromptBuilder>,
         cx: &mut Context<Self>,
     ) -> Self {
-<<<<<<< HEAD
-        let scripting_session = cx.new(|cx| ScriptingSession::new(project.clone(), cx));
-        let action_log = cx.new(|_| ActionLog::new());
-
-=======
->>>>>>> 685536c2
         Self {
             id: ThreadId::new(),
             updated_at: Utc::now(),
@@ -144,9 +135,7 @@
             tool_use: ToolUseState::new(),
             scripting_session: cx.new(|cx| ScriptingSession::new(project.clone(), cx)),
             scripting_tool_use: ToolUseState::new(),
-<<<<<<< HEAD
-            action_log,
-=======
+            action_log: cx.new(|_| ActionLog::new()),
             initial_project_snapshot: {
                 let project_snapshot = Self::project_snapshot(project, cx);
                 cx.foreground_executor()
@@ -154,7 +143,6 @@
                     .shared()
             },
             cumulative_token_usage: TokenUsage::default(),
->>>>>>> 685536c2
         }
     }
 
@@ -205,15 +193,12 @@
             prompt_builder,
             tools,
             tool_use,
+            action_log: cx.new(|_| ActionLog::new()),
             scripting_session,
             scripting_tool_use,
-<<<<<<< HEAD
-            action_log: cx.new(|_| ActionLog::new()),
-=======
             initial_project_snapshot: Task::ready(serialized.initial_project_snapshot).shared(),
             // TODO: persist token usage?
             cumulative_token_usage: TokenUsage::default(),
->>>>>>> 685536c2
         }
     }
 
@@ -1088,13 +1073,12 @@
         Ok(String::from_utf8_lossy(&markdown).to_string())
     }
 
-<<<<<<< HEAD
     pub fn action_log(&self) -> &Entity<ActionLog> {
         &self.action_log
-=======
+    }
+
     pub fn cumulative_token_usage(&self) -> TokenUsage {
         self.cumulative_token_usage.clone()
->>>>>>> 685536c2
     }
 }
 
