--- conflicted
+++ resolved
@@ -106,11 +106,8 @@
     tool_use: ToolUseState,
     scripting_session: Entity<ScriptingSession>,
     scripting_tool_use: ToolUseState,
-<<<<<<< HEAD
     initial_project_snapshot: Shared<Task<Option<Arc<ProjectSnapshot>>>>,
-=======
     cumulative_token_usage: TokenUsage,
->>>>>>> c62210b1
 }
 
 impl Thread {
@@ -137,16 +134,13 @@
             tool_use: ToolUseState::new(),
             scripting_session: cx.new(|cx| ScriptingSession::new(project.clone(), cx)),
             scripting_tool_use: ToolUseState::new(),
-<<<<<<< HEAD
             initial_project_snapshot: {
                 let project_snapshot = Self::project_snapshot(project, cx);
                 cx.foreground_executor()
                     .spawn(async move { Some(project_snapshot.await) })
                     .shared()
             },
-=======
             cumulative_token_usage: TokenUsage::default(),
->>>>>>> c62210b1
         }
     }
 
@@ -199,12 +193,9 @@
             tool_use,
             scripting_session,
             scripting_tool_use,
-<<<<<<< HEAD
             initial_project_snapshot: Task::ready(serialized.initial_project_snapshot).shared(),
-=======
             // TODO: persist token usage?
             cumulative_token_usage: TokenUsage::default(),
->>>>>>> c62210b1
         }
     }
 
@@ -891,7 +882,6 @@
         }
     }
 
-<<<<<<< HEAD
     /// Reports feedback about the thread and stores it in our telemetry backend.
     pub fn report_feedback(&self, is_positive: bool, cx: &mut Context<Self>) -> Task<Result<()>> {
         let final_project_snapshot = Self::project_snapshot(self.project.clone(), cx);
@@ -1017,7 +1007,8 @@
                 git_state,
             }
         })
-=======
+    }
+
     pub fn to_markdown(&self) -> Result<String> {
         let mut markdown = Vec::new();
 
@@ -1068,7 +1059,6 @@
 
     pub fn cumulative_token_usage(&self) -> TokenUsage {
         self.cumulative_token_usage.clone()
->>>>>>> c62210b1
     }
 }
 
