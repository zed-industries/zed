--- conflicted
+++ resolved
@@ -133,12 +133,8 @@
             thread.update(cx, |thread, cx| (thread.id().clone(), thread.serialize(cx)));
 
         let database_future = ThreadsDatabase::global_future(cx);
-<<<<<<< HEAD
-        cx.spawn(async move |this, cx| {
-=======
         cx.spawn(|this, mut cx| async move {
             let serialized_thread = serialized_thread.await?;
->>>>>>> 68a57287
             let database = database_future.await.map_err(|err| anyhow!(err))?;
             database.save_thread(metadata, serialized_thread).await?;
 
