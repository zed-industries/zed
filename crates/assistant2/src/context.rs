--- conflicted
+++ resolved
@@ -6,10 +6,7 @@
 use language::Buffer;
 use language_model::{LanguageModelRequestMessage, MessageContent};
 use serde::{Deserialize, Serialize};
-<<<<<<< HEAD
-=======
 use text::BufferId;
->>>>>>> a1cedbec
 use ui::IconName;
 use util::post_inc;
 
@@ -37,11 +34,7 @@
     pub text: Box<[SharedString]>,
 }
 
-<<<<<<< HEAD
 #[derive(Debug, Clone, Copy, PartialEq, Eq, Hash)]
-=======
-#[derive(Debug, Clone, Copy, PartialEq, Eq)]
->>>>>>> a1cedbec
 pub enum ContextKind {
     File,
     Directory,
@@ -50,7 +43,6 @@
 }
 
 impl ContextKind {
-<<<<<<< HEAD
     pub fn all() -> &'static [ContextKind] {
         &[
             ContextKind::File,
@@ -69,8 +61,6 @@
         }
     }
 
-=======
->>>>>>> a1cedbec
     pub fn icon(&self) -> IconName {
         match self {
             ContextKind::File => IconName::File,
@@ -81,8 +71,6 @@
     }
 }
 
-<<<<<<< HEAD
-=======
 #[derive(Debug)]
 pub enum Context {
     File(FileContext),
@@ -260,7 +248,6 @@
     }
 }
 
->>>>>>> a1cedbec
 pub fn attach_context_to_message(
     message: &mut LanguageModelRequestMessage,
     contexts: impl Iterator<Item = ContextSnapshot>,
