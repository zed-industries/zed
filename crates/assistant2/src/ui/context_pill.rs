--- conflicted
+++ resolved
@@ -1,13 +1,9 @@
 use std::{rc::Rc, time::Duration};
 
-<<<<<<< HEAD
-use gpui::{pulsating_between, Animation, AnimationExt as _, ClickEvent};
-use ui::{prelude::*, IconButtonShape, Tooltip};
-=======
 use file_icons::FileIcons;
 use gpui::ClickEvent;
+use gpui::{Animation, AnimationExt as _, pulsating_between};
 use ui::{IconButtonShape, Tooltip, prelude::*};
->>>>>>> 12037dc2
 
 use crate::context::{AssistantContext, ContextId, ContextKind};
 
@@ -17,7 +13,6 @@
         context: AddedContext,
         dupe_name: bool,
         focused: bool,
-        summarizing: bool,
         on_click: Option<Rc<dyn Fn(&ClickEvent, &mut Window, &mut App)>>,
         on_remove: Option<Rc<dyn Fn(&ClickEvent, &mut Window, &mut App)>>,
     },
@@ -35,7 +30,6 @@
         context: AddedContext,
         dupe_name: bool,
         focused: bool,
-        summarizing: bool,
         on_remove: Option<Rc<dyn Fn(&ClickEvent, &mut Window, &mut App)>>,
     ) -> Self {
         Self::Added {
@@ -43,7 +37,6 @@
             dupe_name,
             on_remove,
             focused,
-            summarizing,
             on_click: None,
         }
     }
@@ -125,7 +118,6 @@
                 context,
                 dupe_name,
                 on_remove,
-                summarizing,
                 focused,
                 on_click,
             } => base_pill
@@ -181,7 +173,7 @@
                         .on_click(move |event, window, cx| on_click(event, window, cx))
                 })
                 .map(|element| {
-                    if *summarizing {
+                    if context.summarizing {
                         element
                             .tooltip(ui::Tooltip::text("Summarizing..."))
                             .with_animation(
@@ -258,6 +250,7 @@
     pub parent: Option<SharedString>,
     pub tooltip: Option<SharedString>,
     pub icon_path: Option<SharedString>,
+    pub summarizing: bool,
 }
 
 impl AddedContext {
@@ -282,6 +275,7 @@
                     parent,
                     tooltip: Some(full_path_string),
                     icon_path: FileIcons::get_icon(&full_path, cx),
+                    summarizing: false,
                 }
             }
 
@@ -306,6 +300,7 @@
                     parent,
                     tooltip: Some(full_path_string),
                     icon_path: None,
+                    summarizing: false,
                 }
             }
 
@@ -316,6 +311,7 @@
                 parent: None,
                 tooltip: None,
                 icon_path: None,
+                summarizing: false,
             },
 
             AssistantContext::FetchedUrl(fetched_url_context) => AddedContext {
@@ -325,6 +321,7 @@
                 parent: None,
                 tooltip: None,
                 icon_path: None,
+                summarizing: false,
             },
 
             AssistantContext::Thread(thread_context) => AddedContext {
@@ -334,6 +331,10 @@
                 parent: None,
                 tooltip: None,
                 icon_path: None,
+                summarizing: thread_context
+                    .thread
+                    .read(cx)
+                    .is_generating_detailed_summary(),
             },
         }
     }
