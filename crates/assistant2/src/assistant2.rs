--- conflicted
+++ resolved
@@ -201,13 +201,8 @@
         cx.notify();
     }
 
-<<<<<<< HEAD
-    fn icon(&self, _cx: &WindowContext) -> Option<ui::IconName> {
-        Some(IconName::ZedAssistant)
-=======
     fn icon(&self, _cx: &WindowContext) -> Option<::ui::IconName> {
         Some(IconName::Ai)
->>>>>>> 15eebb7f
     }
 
     fn icon_tooltip(&self, _: &WindowContext) -> Option<&'static str> {
