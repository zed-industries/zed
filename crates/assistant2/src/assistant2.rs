mod assistant_settings;
mod completion_provider;
pub mod tools;
mod ui;

use ::ui::{div, prelude::*, Color, ViewContext};
use anyhow::{Context, Result};
use assistant_tooling::{ToolFunctionCall, ToolRegistry};
use client::{proto, Client, UserStore};
use completion_provider::*;
use editor::Editor;
use feature_flags::FeatureFlagAppExt as _;
use futures::{future::join_all, StreamExt};
use gpui::{
<<<<<<< HEAD
    list, AnyElement, AppContext, AsyncWindowContext, EventEmitter, FocusHandle, FocusableView,
    Global, ListAlignment, ListState, Model, Render, Task, View, WeakView,
=======
    list, prelude::*, AnyElement, AppContext, AsyncWindowContext, EventEmitter, FocusHandle,
    FocusableView, ListAlignment, ListState, Render, Task, View, WeakView,
>>>>>>> f842d19b
};
use language::{language_settings::SoftWrap, LanguageRegistry};
use open_ai::{FunctionContent, ToolCall, ToolCallContent};
use rich_text::RichText;
use semantic_index::{CloudEmbeddingProvider, SemanticIndex};
use serde::Deserialize;
use settings::Settings;
use std::sync::Arc;
use theme::ThemeSettings;
use tools::ProjectIndexTool;
use ui::Composer;
use util::{paths::EMBEDDINGS_DIR, ResultExt};
use workspace::{
    dock::{DockPosition, Panel, PanelEvent},
    Workspace,
};

pub use assistant_settings::AssistantSettings;

const MAX_COMPLETION_CALLS_PER_SUBMISSION: usize = 5;

#[derive(Eq, PartialEq, Copy, Clone, Deserialize)]
pub struct Submit(SubmitMode);

/// There are multiple different ways to submit a model request, represented by this enum.
#[derive(Eq, PartialEq, Copy, Clone, Deserialize)]
pub enum SubmitMode {
    /// Only include the conversation.
    Simple,
    /// Send the current file as context.
    CurrentFile,
    /// Search the codebase and send relevant excerpts.
    Codebase,
}

gpui::actions!(assistant2, [Cancel, ToggleFocus]);
gpui::impl_actions!(assistant2, [Submit]);

pub fn init(client: Arc<Client>, cx: &mut AppContext) {
    AssistantSettings::register(cx);

    cx.spawn(|mut cx| {
        let client = client.clone();
        async move {
            let embedding_provider = CloudEmbeddingProvider::new(client.clone());
            let semantic_index = SemanticIndex::new(
                EMBEDDINGS_DIR.join("semantic-index-db.0.mdb"),
                Arc::new(embedding_provider),
                &mut cx,
            )
            .await?;
            cx.update(|cx| cx.set_global(semantic_index))
        }
    })
    .detach();

    cx.set_global(CompletionProvider::new(CloudCompletionProvider::new(
        client,
    )));

    cx.observe_new_views(
        |workspace: &mut Workspace, _cx: &mut ViewContext<Workspace>| {
            workspace.register_action(|workspace, _: &ToggleFocus, cx| {
                workspace.toggle_panel_focus::<AssistantPanel>(cx);
            });
        },
    )
    .detach();
}

pub fn enabled(cx: &AppContext) -> bool {
    cx.is_staff()
}

pub struct AssistantPanel {
    chat: View<AssistantChat>,
    width: Option<Pixels>,
}

impl AssistantPanel {
    pub fn load(
        workspace: WeakView<Workspace>,
        cx: AsyncWindowContext,
    ) -> Task<Result<View<Self>>> {
        cx.spawn(|mut cx| async move {
            let (app_state, project) = workspace.update(&mut cx, |workspace, _| {
                (workspace.app_state().clone(), workspace.project().clone())
            })?;

            let user_store = app_state.user_store.clone();

            cx.new_view(|cx| {
                // todo!("this will panic if the semantic index failed to load or has not loaded yet")
                let project_index = cx.update_global(|semantic_index: &mut SemanticIndex, cx| {
                    semantic_index.project_index(project.clone(), cx)
                });

                let mut tool_registry = ToolRegistry::new();
                tool_registry
                    .register(
                        ProjectIndexTool::new(project_index.clone(), app_state.fs.clone()),
                        cx,
                    )
                    .context("failed to register ProjectIndexTool")
                    .log_err();

                let tool_registry = Arc::new(tool_registry);

                Self::new(app_state.languages.clone(), tool_registry, user_store, cx)
            })
        })
    }

    pub fn new(
        language_registry: Arc<LanguageRegistry>,
        tool_registry: Arc<ToolRegistry>,
        user_store: Model<UserStore>,
        cx: &mut ViewContext<Self>,
    ) -> Self {
        let chat = cx.new_view(|cx| {
            AssistantChat::new(
                language_registry.clone(),
                tool_registry.clone(),
                user_store,
                cx,
            )
        });

        Self { width: None, chat }
    }
}

impl Render for AssistantPanel {
    fn render(&mut self, cx: &mut ViewContext<Self>) -> impl IntoElement {
        div()
            .size_full()
            .v_flex()
            .p_2()
            .bg(cx.theme().colors().background)
            .child(self.chat.clone())
    }
}

impl Panel for AssistantPanel {
    fn persistent_name() -> &'static str {
        "AssistantPanelv2"
    }

    fn position(&self, _cx: &WindowContext) -> workspace::dock::DockPosition {
        // todo!("Add a setting / use assistant settings")
        DockPosition::Right
    }

    fn position_is_valid(&self, position: workspace::dock::DockPosition) -> bool {
        matches!(position, DockPosition::Right)
    }

    fn set_position(&mut self, _: workspace::dock::DockPosition, _: &mut ViewContext<Self>) {
        // Do nothing until we have a setting for this
    }

    fn size(&self, _cx: &WindowContext) -> Pixels {
        self.width.unwrap_or(px(400.))
    }

    fn set_size(&mut self, size: Option<Pixels>, cx: &mut ViewContext<Self>) {
        self.width = size;
        cx.notify();
    }

    fn icon(&self, _cx: &WindowContext) -> Option<::ui::IconName> {
        Some(IconName::Ai)
    }

    fn icon_tooltip(&self, _: &WindowContext) -> Option<&'static str> {
        Some("Assistant Panel ✨")
    }

    fn toggle_action(&self) -> Box<dyn gpui::Action> {
        Box::new(ToggleFocus)
    }
}

impl EventEmitter<PanelEvent> for AssistantPanel {}

impl FocusableView for AssistantPanel {
    fn focus_handle(&self, cx: &AppContext) -> FocusHandle {
        self.chat.read(cx).composer_editor.read(cx).focus_handle(cx)
    }
}

struct AssistantChat {
    model: String,
    messages: Vec<ChatMessage>,
    list_state: ListState,
    language_registry: Arc<LanguageRegistry>,
    composer_editor: View<Editor>,
    user_store: Model<UserStore>,
    next_message_id: MessageId,
    pending_completion: Option<Task<()>>,
    tool_registry: Arc<ToolRegistry>,
}

impl AssistantChat {
    fn new(
        language_registry: Arc<LanguageRegistry>,
        tool_registry: Arc<ToolRegistry>,
        user_store: Model<UserStore>,
        cx: &mut ViewContext<Self>,
    ) -> Self {
        let model = CompletionProvider::get(cx).default_model();
        let view = cx.view().downgrade();
        let list_state = ListState::new(
            0,
            ListAlignment::Bottom,
            px(1024.),
            move |ix, cx: &mut WindowContext| {
                view.update(cx, |this, cx| this.render_message(ix, cx))
                    .unwrap()
            },
        );

        Self {
            model,
            messages: Vec::new(),
            composer_editor: cx.new_view(|cx| {
                let mut editor = Editor::auto_height(80, cx);
                editor.set_soft_wrap_mode(SoftWrap::EditorWidth, cx);
                editor.set_placeholder_text("Type a message to the assistant", cx);
                editor
            }),
            list_state,
            user_store,
            language_registry,
            next_message_id: MessageId(0),
            pending_completion: None,
            tool_registry,
        }
    }

    fn focused_message_id(&self, cx: &WindowContext) -> Option<MessageId> {
        self.messages.iter().find_map(|message| match message {
            ChatMessage::User(message) => message
                .body
                .focus_handle(cx)
                .contains_focused(cx)
                .then_some(message.id),
            ChatMessage::Assistant(_) => None,
        })
    }

    fn cancel(&mut self, _: &Cancel, cx: &mut ViewContext<Self>) {
        if self.pending_completion.take().is_none() {
            cx.propagate();
            return;
        }

        if let Some(ChatMessage::Assistant(message)) = self.messages.last() {
            if message.body.text.is_empty() {
                self.pop_message(cx);
            }
        }
    }

    fn submit(&mut self, Submit(mode): &Submit, cx: &mut ViewContext<Self>) {
        // Don't allow multiple concurrent completions.
        if self.pending_completion.is_some() {
            cx.propagate();
            return;
        }

        if let Some(focused_message_id) = self.focused_message_id(cx) {
            self.truncate_messages(focused_message_id, cx);
        } else if self.composer_editor.focus_handle(cx).is_focused(cx) {
            let message = self.composer_editor.update(cx, |composer_editor, cx| {
                let text = composer_editor.text(cx);
                let id = self.next_message_id.post_inc();
                let body = cx.new_view(|cx| {
                    let mut editor = Editor::auto_height(80, cx);
                    editor.set_text(text, cx);
                    editor.set_soft_wrap_mode(SoftWrap::EditorWidth, cx);
                    editor
                });
                composer_editor.clear(cx);
                ChatMessage::User(UserMessage { id, body })
            });
            self.push_message(message, cx);
        } else {
            log::error!("unexpected state: no user message editor is focused.");
            return;
        }

        let mode = *mode;
        self.pending_completion = Some(cx.spawn(move |this, mut cx| async move {
            Self::request_completion(
                this.clone(),
                mode,
                MAX_COMPLETION_CALLS_PER_SUBMISSION,
                &mut cx,
            )
            .await
            .log_err();

            this.update(&mut cx, |this, cx| {
                let composer_focus_handle = this.composer_editor.focus_handle(cx);
                cx.focus(&composer_focus_handle);
                this.pending_completion = None;
            })
            .context("Failed to push new user message")
            .log_err();
        }));
    }

    fn can_submit(&self) -> bool {
        self.pending_completion.is_none()
    }

    async fn request_completion(
        this: WeakView<Self>,
        mode: SubmitMode,
        limit: usize,
        cx: &mut AsyncWindowContext,
    ) -> Result<()> {
        let mut call_count = 0;
        loop {
            let complete = async {
                let completion = this.update(cx, |this, cx| {
                    this.push_new_assistant_message(cx);

                    let definitions = if call_count < limit
                        && matches!(mode, SubmitMode::Codebase | SubmitMode::Simple)
                    {
                        this.tool_registry.definitions()
                    } else {
                        &[]
                    };
                    call_count += 1;

                    let messages = this.completion_messages(cx);

                    CompletionProvider::get(cx).complete(
                        this.model.clone(),
                        messages,
                        Vec::new(),
                        1.0,
                        definitions,
                    )
                });

                let mut stream = completion?.await?;
                let mut body = String::new();
                while let Some(delta) = stream.next().await {
                    let delta = delta?;
                    this.update(cx, |this, cx| {
                        if let Some(ChatMessage::Assistant(AssistantMessage {
                            body: message_body,
                            tool_calls: message_tool_calls,
                            ..
                        })) = this.messages.last_mut()
                        {
                            if let Some(content) = &delta.content {
                                body.push_str(content);
                            }

                            for tool_call in delta.tool_calls {
                                let index = tool_call.index as usize;
                                if index >= message_tool_calls.len() {
                                    message_tool_calls.resize_with(index + 1, Default::default);
                                }
                                let call = &mut message_tool_calls[index];

                                if let Some(id) = &tool_call.id {
                                    call.id.push_str(id);
                                }

                                match tool_call.variant {
                                    Some(proto::tool_call_delta::Variant::Function(tool_call)) => {
                                        if let Some(name) = &tool_call.name {
                                            call.name.push_str(name);
                                        }
                                        if let Some(arguments) = &tool_call.arguments {
                                            call.arguments.push_str(arguments);
                                        }
                                    }
                                    None => {}
                                }
                            }

                            *message_body =
                                RichText::new(body.clone(), &[], &this.language_registry);
                            cx.notify();
                        } else {
                            unreachable!()
                        }
                    })?;
                }

                anyhow::Ok(())
            }
            .await;

            let mut tool_tasks = Vec::new();
            this.update(cx, |this, cx| {
                if let Some(ChatMessage::Assistant(AssistantMessage {
                    error: message_error,
                    tool_calls,
                    ..
                })) = this.messages.last_mut()
                {
                    if let Err(error) = complete {
                        message_error.replace(SharedString::from(error.to_string()));
                        cx.notify();
                    } else {
                        for tool_call in tool_calls.iter() {
                            tool_tasks.push(this.tool_registry.call(tool_call, cx));
                        }
                    }
                }
            })?;

            if tool_tasks.is_empty() {
                return Ok(());
            }

            let tools = join_all(tool_tasks.into_iter()).await;
            // If the WindowContext went away for any tool's view we don't include it
            // especially since the below call would fail for the same reason.
            let tools = tools.into_iter().filter_map(|tool| tool.ok()).collect();

            this.update(cx, |this, cx| {
                if let Some(ChatMessage::Assistant(AssistantMessage { tool_calls, .. })) =
                    this.messages.last_mut()
                {
                    *tool_calls = tools;
                    cx.notify();
                }
            })?;
        }
    }

    fn push_new_assistant_message(&mut self, cx: &mut ViewContext<Self>) {
        let message = ChatMessage::Assistant(AssistantMessage {
            id: self.next_message_id.post_inc(),
            body: RichText::default(),
            tool_calls: Vec::new(),
            error: None,
        });
        self.push_message(message, cx);
    }

    fn push_message(&mut self, message: ChatMessage, cx: &mut ViewContext<Self>) {
        let old_len = self.messages.len();
        let focus_handle = Some(message.focus_handle(cx));
        self.messages.push(message);
        self.list_state
            .splice_focusable(old_len..old_len, focus_handle);
        cx.notify();
    }

    fn pop_message(&mut self, cx: &mut ViewContext<Self>) {
        if self.messages.is_empty() {
            return;
        }

        self.messages.pop();
        self.list_state
            .splice(self.messages.len()..self.messages.len() + 1, 0);
        cx.notify();
    }

    fn truncate_messages(&mut self, last_message_id: MessageId, cx: &mut ViewContext<Self>) {
        if let Some(index) = self.messages.iter().position(|message| match message {
            ChatMessage::User(message) => message.id == last_message_id,
            ChatMessage::Assistant(message) => message.id == last_message_id,
        }) {
            self.list_state.splice(index + 1..self.messages.len(), 0);
            self.messages.truncate(index + 1);
            cx.notify();
        }
    }

    fn render_error(
        &self,
        error: Option<SharedString>,
        _ix: usize,
        cx: &mut ViewContext<Self>,
    ) -> AnyElement {
        let theme = cx.theme();

        if let Some(error) = error {
            div()
                .py_1()
                .px_2()
                .neg_mx_1()
                .rounded_md()
                .border()
                .border_color(theme.status().error_border)
                // .bg(theme.status().error_background)
                .text_color(theme.status().error)
                .child(error.clone())
                .into_any_element()
        } else {
            div().into_any_element()
        }
    }

    fn render_message(&self, ix: usize, cx: &mut ViewContext<Self>) -> AnyElement {
        let is_last = ix == self.messages.len() - 1;

        match &self.messages[ix] {
            ChatMessage::User(UserMessage { body, .. }) => div()
                .when(!is_last, |element| element.mb_2())
                .child(div().p_2().child(Label::new("You").color(Color::Default)))
                .child(
                    div()
                        .p_2()
                        .text_color(cx.theme().colors().editor_foreground)
                        .font(ThemeSettings::get_global(cx).buffer_font.clone())
                        .bg(cx.theme().colors().editor_background)
                        .child(body.clone()),
                )
                .into_any(),
            ChatMessage::Assistant(AssistantMessage {
                id,
                body,
                error,
                tool_calls,
                ..
            }) => {
                let assistant_body = if body.text.is_empty() && !tool_calls.is_empty() {
                    div()
                } else {
                    div().p_2().child(body.element(ElementId::from(id.0), cx))
                };

                div()
                    .when(!is_last, |element| element.mb_2())
                    .child(
                        div()
                            .p_2()
                            .child(Label::new("Assistant").color(Color::Modified)),
                    )
                    .child(assistant_body)
                    .child(self.render_error(error.clone(), ix, cx))
                    .children(tool_calls.iter().map(|tool_call| {
                        let result = &tool_call.result;
                        let name = tool_call.name.clone();
                        match result {
                            Some(result) => {
                                div().p_2().child(result.into_any_element(&name)).into_any()
                            }
                            None => div()
                                .p_2()
                                .child(Label::new(name).color(Color::Modified))
                                .child("Running...")
                                .into_any(),
                        }
                    }))
                    .into_any()
            }
        }
    }

    fn completion_messages(&self, cx: &mut WindowContext) -> Vec<CompletionMessage> {
        let mut completion_messages = Vec::new();

        for message in &self.messages {
            match message {
                ChatMessage::User(UserMessage { body, .. }) => {
                    // When we re-introduce contexts like active file, we'll inject them here instead of relying on the model to request them
                    // contexts.iter().for_each(|context| {
                    //     completion_messages.extend(context.completion_messages(cx))
                    // });

                    // Show user's message last so that the assistant is grounded in the user's request
                    completion_messages.push(CompletionMessage::User {
                        content: body.read(cx).text(cx),
                    });
                }
                ChatMessage::Assistant(AssistantMessage {
                    body, tool_calls, ..
                }) => {
                    // In no case do we want to send an empty message. This shouldn't happen, but we might as well
                    // not break the Chat API if it does.
                    if body.text.is_empty() && tool_calls.is_empty() {
                        continue;
                    }

                    let tool_calls_from_assistant = tool_calls
                        .iter()
                        .map(|tool_call| ToolCall {
                            content: ToolCallContent::Function {
                                function: FunctionContent {
                                    name: tool_call.name.clone(),
                                    arguments: tool_call.arguments.clone(),
                                },
                            },
                            id: tool_call.id.clone(),
                        })
                        .collect();

                    completion_messages.push(CompletionMessage::Assistant {
                        content: Some(body.text.to_string()),
                        tool_calls: tool_calls_from_assistant,
                    });

                    for tool_call in tool_calls {
                        // todo!(): we should not be sending when the tool is still running / has no result
                        // For now I'm going to have to assume we send an empty string because otherwise
                        // the Chat API will break -- there is a required message for every tool call by ID
                        let content = match &tool_call.result {
                            Some(result) => result.format(&tool_call.name),
                            None => "".to_string(),
                        };

                        completion_messages.push(CompletionMessage::Tool {
                            content,
                            tool_call_id: tool_call.id.clone(),
                        });
                    }
                }
            }
        }

        completion_messages
    }
}

impl Render for AssistantChat {
    fn render(&mut self, cx: &mut ViewContext<Self>) -> impl IntoElement {
        div()
            .relative()
            .flex_1()
            .v_flex()
            .key_context("AssistantChat")
            .on_action(cx.listener(Self::submit))
            .on_action(cx.listener(Self::cancel))
            .text_color(Color::Default.color(cx))
            .child(list(self.list_state.clone()).flex_1())
            .child(Composer::new(
                cx.view().downgrade(),
                self.model.clone(),
                self.composer_editor.clone(),
                self.user_store.read(cx).current_user(),
                self.can_submit(),
                self.tool_registry.clone(),
            ))
    }
}

#[derive(Debug, Copy, Clone, Eq, PartialEq)]
struct MessageId(usize);

impl MessageId {
    fn post_inc(&mut self) -> Self {
        let id = *self;
        self.0 += 1;
        id
    }
}

enum ChatMessage {
    User(UserMessage),
    Assistant(AssistantMessage),
}

impl ChatMessage {
    fn focus_handle(&self, cx: &AppContext) -> Option<FocusHandle> {
        match self {
            ChatMessage::User(UserMessage { body, .. }) => Some(body.focus_handle(cx)),
            ChatMessage::Assistant(_) => None,
        }
    }
}

struct UserMessage {
    id: MessageId,
    body: View<Editor>,
}

struct AssistantMessage {
    id: MessageId,
    body: RichText,
    tool_calls: Vec<ToolFunctionCall>,
    error: Option<SharedString>,
}<|MERGE_RESOLUTION|>--- conflicted
+++ resolved
@@ -12,13 +12,8 @@
 use feature_flags::FeatureFlagAppExt as _;
 use futures::{future::join_all, StreamExt};
 use gpui::{
-<<<<<<< HEAD
     list, AnyElement, AppContext, AsyncWindowContext, EventEmitter, FocusHandle, FocusableView,
-    Global, ListAlignment, ListState, Model, Render, Task, View, WeakView,
-=======
-    list, prelude::*, AnyElement, AppContext, AsyncWindowContext, EventEmitter, FocusHandle,
-    FocusableView, ListAlignment, ListState, Render, Task, View, WeakView,
->>>>>>> f842d19b
+    ListAlignment, ListState, Model, Render, Task, View, WeakView,
 };
 use language::{language_settings::SoftWrap, LanguageRegistry};
 use open_ai::{FunctionContent, ToolCall, ToolCallContent};
