--- conflicted
+++ resolved
@@ -30,13 +30,10 @@
 use crate::profile_selector::ProfileSelector;
 use crate::thread::{RequestKind, Thread};
 use crate::thread_store::ThreadStore;
-<<<<<<< HEAD
-use crate::{AssistantDiff, Chat, ChatMode, RemoveAllContext, ThreadEvent, ToggleContextPicker};
-=======
 use crate::{
-    Chat, ChatMode, RemoveAllContext, ThreadEvent, ToggleContextPicker, ToggleProfileSelector,
+    AssistantDiff, Chat, ChatMode, RemoveAllContext, ThreadEvent, ToggleContextPicker,
+    ToggleProfileSelector,
 };
->>>>>>> 8a307e7b
 
 pub struct MessageEditor {
     thread: Entity<Thread>,
@@ -143,13 +140,10 @@
                     cx,
                 )
             }),
-<<<<<<< HEAD
             profile_selector: cx.new(|cx| ProfileSelector::new(fs, thread_store, cx)),
             edits_expanded: false,
-=======
             profile_selector: cx
                 .new(|cx| ProfileSelector::new(fs, thread_store, editor.focus_handle(cx), cx)),
->>>>>>> 8a307e7b
             _subscriptions: subscriptions,
         }
     }
@@ -540,7 +534,10 @@
                     .key_context("MessageEditor")
                     .on_action(cx.listener(Self::chat))
                     .on_action(cx.listener(|this, _: &ToggleProfileSelector, window, cx| {
-                        this.profile_selector.read(cx).menu_handle().toggle(window, cx);
+                        this.profile_selector
+                            .read(cx)
+                            .menu_handle()
+                            .toggle(window, cx);
                     }))
                     .on_action(cx.listener(|this, _: &ToggleModelSelector, window, cx| {
                         this.model_selector
