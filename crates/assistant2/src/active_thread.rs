use crate::thread::{MessageId, MessageSegment, RequestKind, Thread, ThreadError, ThreadEvent};
use crate::thread_store::ThreadStore;
use crate::tool_use::{ToolUse, ToolUseStatus};
use crate::ui::ContextPill;
use collections::HashMap;
use editor::{Editor, MultiBuffer};
use gpui::{
    list, percentage, AbsoluteLength, Animation, AnimationExt, AnyElement, App, ClickEvent,
    DefiniteLength, EdgesRefinement, Empty, Entity, Focusable, Length, ListAlignment, ListOffset,
    ListState, StyleRefinement, Subscription, Task, TextStyleRefinement, Transformation,
    UnderlineStyle, WeakEntity,
};
use language::{Buffer, LanguageRegistry};
use language_model::{LanguageModelRegistry, LanguageModelToolUseId, Role};
use markdown::{Markdown, MarkdownStyle};
use scripting_tool::{ScriptingTool, ScriptingToolInput};
use settings::Settings as _;
use std::sync::Arc;
use std::time::Duration;
use theme::ThemeSettings;
use ui::{prelude::*, Disclosure, KeyBinding};
use util::ResultExt as _;
use workspace::{OpenOptions, Workspace};

use crate::context_store::{refresh_context_store_text, ContextStore};

pub struct ActiveThread {
    language_registry: Arc<LanguageRegistry>,
    thread_store: Entity<ThreadStore>,
    thread: Entity<Thread>,
    context_store: Entity<ContextStore>,
    workspace: WeakEntity<Workspace>,
    save_thread_task: Option<Task<()>>,
    messages: Vec<MessageId>,
    list_state: ListState,
    rendered_messages_by_id: HashMap<MessageId, RenderedMessage>,
    rendered_scripting_tool_uses: HashMap<LanguageModelToolUseId, Entity<Markdown>>,
    editing_message: Option<(MessageId, EditMessageState)>,
    expanded_tool_uses: HashMap<LanguageModelToolUseId, bool>,
    expanded_thinking_segments: HashMap<(MessageId, usize), bool>,
    last_error: Option<ThreadError>,
    _subscriptions: Vec<Subscription>,
}

struct RenderedMessage {
    language_registry: Arc<LanguageRegistry>,
    segments: Vec<RenderedMessageSegment>,
}

impl RenderedMessage {
    fn from_segments(
        segments: &[MessageSegment],
        language_registry: Arc<LanguageRegistry>,
        window: &Window,
        cx: &mut App,
    ) -> Self {
        let mut this = Self {
            language_registry,
            segments: Vec::with_capacity(segments.len()),
        };
        for segment in segments {
            this.push_segment(segment, window, cx);
        }
        this
    }

    fn append_thinking(&mut self, text: &String, window: &Window, cx: &mut App) {
        if let Some(RenderedMessageSegment::Thinking(markdown)) = self.segments.last_mut() {
            markdown.update(cx, |markdown, cx| {
                markdown.append(text, cx);
            });
        } else {
            self.segments
                .push(RenderedMessageSegment::Thinking(render_markdown(
                    text.into(),
                    self.language_registry.clone(),
                    window,
                    cx,
                )));
        }
    }

    fn append_text(&mut self, text: &String, window: &Window, cx: &mut App) {
        if let Some(RenderedMessageSegment::Text(markdown)) = self.segments.last_mut() {
            markdown.update(cx, |markdown, cx| markdown.append(text, cx));
        } else {
            self.segments
                .push(RenderedMessageSegment::Text(render_markdown(
                    SharedString::from(text),
                    self.language_registry.clone(),
                    window,
                    cx,
                )));
        }
    }

    fn push_segment(&mut self, segment: &MessageSegment, window: &Window, cx: &mut App) {
        let rendered_segment =
            match segment {
                MessageSegment::Thinking(text) => RenderedMessageSegment::Thinking(
                    render_markdown(text.into(), self.language_registry.clone(), window, cx),
                ),
                MessageSegment::Text(text) => RenderedMessageSegment::Text(render_markdown(
                    text.into(),
                    self.language_registry.clone(),
                    window,
                    cx,
                )),
            };
        self.segments.push(rendered_segment);
    }
}

enum RenderedMessageSegment {
    Thinking(Entity<Markdown>),
    Text(Entity<Markdown>),
}

fn render_markdown(
    text: SharedString,
    language_registry: Arc<LanguageRegistry>,
    window: &Window,
    cx: &mut App,
) -> Entity<Markdown> {
    let theme_settings = ThemeSettings::get_global(cx);
    let colors = cx.theme().colors();
    let ui_font_size = TextSize::Default.rems(cx);
    let buffer_font_size = TextSize::Small.rems(cx);
    let mut text_style = window.text_style();

    text_style.refine(&TextStyleRefinement {
        font_family: Some(theme_settings.ui_font.family.clone()),
        font_fallbacks: theme_settings.ui_font.fallbacks.clone(),
        font_features: Some(theme_settings.ui_font.features.clone()),
        font_size: Some(ui_font_size.into()),
        color: Some(cx.theme().colors().text),
        ..Default::default()
    });

    let markdown_style = MarkdownStyle {
        base_text_style: text_style,
        syntax: cx.theme().syntax().clone(),
        selection_background_color: cx.theme().players().local().selection,
        code_block_overflow_x_scroll: true,
        table_overflow_x_scroll: true,
        code_block: StyleRefinement {
            margin: EdgesRefinement {
                top: Some(Length::Definite(rems(0.).into())),
                left: Some(Length::Definite(rems(0.).into())),
                right: Some(Length::Definite(rems(0.).into())),
                bottom: Some(Length::Definite(rems(0.5).into())),
            },
            padding: EdgesRefinement {
                top: Some(DefiniteLength::Absolute(AbsoluteLength::Pixels(Pixels(8.)))),
                left: Some(DefiniteLength::Absolute(AbsoluteLength::Pixels(Pixels(8.)))),
                right: Some(DefiniteLength::Absolute(AbsoluteLength::Pixels(Pixels(8.)))),
                bottom: Some(DefiniteLength::Absolute(AbsoluteLength::Pixels(Pixels(8.)))),
            },
            background: Some(colors.editor_background.into()),
            border_color: Some(colors.border_variant),
            border_widths: EdgesRefinement {
                top: Some(AbsoluteLength::Pixels(Pixels(1.))),
                left: Some(AbsoluteLength::Pixels(Pixels(1.))),
                right: Some(AbsoluteLength::Pixels(Pixels(1.))),
                bottom: Some(AbsoluteLength::Pixels(Pixels(1.))),
            },
            text: Some(TextStyleRefinement {
                font_family: Some(theme_settings.buffer_font.family.clone()),
                font_fallbacks: theme_settings.buffer_font.fallbacks.clone(),
                font_features: Some(theme_settings.buffer_font.features.clone()),
                font_size: Some(buffer_font_size.into()),
                ..Default::default()
            }),
            ..Default::default()
        },
        inline_code: TextStyleRefinement {
            font_family: Some(theme_settings.buffer_font.family.clone()),
            font_fallbacks: theme_settings.buffer_font.fallbacks.clone(),
            font_features: Some(theme_settings.buffer_font.features.clone()),
            font_size: Some(buffer_font_size.into()),
            background_color: Some(colors.editor_foreground.opacity(0.1)),
            ..Default::default()
        },
        link: TextStyleRefinement {
            background_color: Some(colors.editor_foreground.opacity(0.025)),
            underline: Some(UnderlineStyle {
                color: Some(colors.text_accent.opacity(0.5)),
                thickness: px(1.),
                ..Default::default()
            }),
            ..Default::default()
        },
        ..Default::default()
    };

    cx.new(|cx| Markdown::new(text, markdown_style, Some(language_registry), None, cx))
}

struct EditMessageState {
    editor: Entity<Editor>,
}

impl ActiveThread {
    pub fn new(
        thread: Entity<Thread>,
        thread_store: Entity<ThreadStore>,
        language_registry: Arc<LanguageRegistry>,
        context_store: Entity<ContextStore>,
        workspace: WeakEntity<Workspace>,
        window: &mut Window,
        cx: &mut Context<Self>,
    ) -> Self {
        let subscriptions = vec![
            cx.observe(&thread, |_, _, cx| cx.notify()),
            cx.subscribe_in(&thread, window, Self::handle_thread_event),
        ];

        let mut this = Self {
            language_registry,
            thread_store,
            thread: thread.clone(),
            context_store,
            workspace,
            save_thread_task: None,
            messages: Vec::new(),
            rendered_messages_by_id: HashMap::default(),
            rendered_scripting_tool_uses: HashMap::default(),
            expanded_tool_uses: HashMap::default(),
            expanded_thinking_segments: HashMap::default(),
            list_state: ListState::new(0, ListAlignment::Bottom, px(1024.), {
                let this = cx.entity().downgrade();
                move |ix, window: &mut Window, cx: &mut App| {
                    this.update(cx, |this, cx| this.render_message(ix, window, cx))
                        .unwrap()
                }
            }),
            editing_message: None,
            last_error: None,
            _subscriptions: subscriptions,
        };

        for message in thread.read(cx).messages().cloned().collect::<Vec<_>>() {
            this.push_message(&message.id, &message.segments, window, cx);

            for tool_use in thread.read(cx).scripting_tool_uses_for_message(message.id) {
                this.render_scripting_tool_use_markdown(
                    tool_use.id.clone(),
                    tool_use.name.as_ref(),
                    tool_use.input.clone(),
                    window,
                    cx,
                );
            }
        }

        this
    }

    pub fn thread(&self) -> &Entity<Thread> {
        &self.thread
    }

    pub fn is_empty(&self) -> bool {
        self.messages.is_empty()
    }

    pub fn summary(&self, cx: &App) -> Option<SharedString> {
        self.thread.read(cx).summary()
    }

    pub fn summary_or_default(&self, cx: &App) -> SharedString {
        self.thread.read(cx).summary_or_default()
    }

    pub fn cancel_last_completion(&mut self, cx: &mut App) -> bool {
        self.last_error.take();
        self.thread
            .update(cx, |thread, cx| thread.cancel_last_completion(cx))
    }

    pub fn last_error(&self) -> Option<ThreadError> {
        self.last_error.clone()
    }

    pub fn clear_last_error(&mut self) {
        self.last_error.take();
    }

    fn push_message(
        &mut self,
        id: &MessageId,
        segments: &[MessageSegment],
        window: &mut Window,
        cx: &mut Context<Self>,
    ) {
        let old_len = self.messages.len();
        self.messages.push(*id);
        self.list_state.splice(old_len..old_len, 1);

        let rendered_message =
            RenderedMessage::from_segments(segments, self.language_registry.clone(), window, cx);
        self.rendered_messages_by_id.insert(*id, rendered_message);
        self.list_state.scroll_to(ListOffset {
            item_ix: old_len,
            offset_in_item: Pixels(0.0),
        });
    }

    fn edited_message(
        &mut self,
        id: &MessageId,
        segments: &[MessageSegment],
        window: &mut Window,
        cx: &mut Context<Self>,
    ) {
        let Some(index) = self.messages.iter().position(|message_id| message_id == id) else {
            return;
        };
        self.list_state.splice(index..index + 1, 1);
        let rendered_message =
            RenderedMessage::from_segments(segments, self.language_registry.clone(), window, cx);
        self.rendered_messages_by_id.insert(*id, rendered_message);
    }

    fn deleted_message(&mut self, id: &MessageId) {
        let Some(index) = self.messages.iter().position(|message_id| message_id == id) else {
            return;
        };
        self.messages.remove(index);
        self.list_state.splice(index..index + 1, 0);
        self.rendered_messages_by_id.remove(id);
    }

    /// Renders the input of a scripting tool use to Markdown.
    ///
    /// Does nothing if the tool use does not correspond to the scripting tool.
    fn render_scripting_tool_use_markdown(
        &mut self,
        tool_use_id: LanguageModelToolUseId,
        tool_name: &str,
        tool_input: serde_json::Value,
        window: &mut Window,
        cx: &mut Context<Self>,
    ) {
        if tool_name != ScriptingTool::NAME {
            return;
        }

        let lua_script = serde_json::from_value::<ScriptingToolInput>(tool_input)
            .map(|input| input.lua_script)
            .unwrap_or_default();

        let lua_script = render_markdown(
            format!("```lua\n{lua_script}\n```").into(),
            self.language_registry.clone(),
            window,
            cx,
        );

        self.rendered_scripting_tool_uses
            .insert(tool_use_id, lua_script);
    }

    fn handle_thread_event(
        &mut self,
        _thread: &Entity<Thread>,
        event: &ThreadEvent,
        window: &mut Window,
        cx: &mut Context<Self>,
    ) {
        match event {
            ThreadEvent::ShowError(error) => {
                self.last_error = Some(error.clone());
            }
            ThreadEvent::StreamedCompletion | ThreadEvent::SummaryChanged => {
                self.save_thread(cx);
            }
            ThreadEvent::DoneStreaming => {}
            ThreadEvent::StreamedAssistantText(message_id, text) => {
                if let Some(rendered_message) = self.rendered_messages_by_id.get_mut(&message_id) {
                    rendered_message.append_text(text, window, cx);
                }
            }
            ThreadEvent::StreamedAssistantThinking(message_id, text) => {
                if let Some(rendered_message) = self.rendered_messages_by_id.get_mut(&message_id) {
                    rendered_message.append_thinking(text, window, cx);
                }
            }
            ThreadEvent::MessageAdded(message_id) => {
                if let Some(message_segments) = self
                    .thread
                    .read(cx)
                    .message(*message_id)
                    .map(|message| message.segments.clone())
                {
                    self.push_message(message_id, &message_segments, window, cx);
                }

                self.save_thread(cx);
                cx.notify();
            }
            ThreadEvent::MessageEdited(message_id) => {
                if let Some(message_segments) = self
                    .thread
                    .read(cx)
                    .message(*message_id)
                    .map(|message| message.segments.clone())
                {
                    self.edited_message(message_id, &message_segments, window, cx);
                }

                self.save_thread(cx);
                cx.notify();
            }
            ThreadEvent::MessageDeleted(message_id) => {
                self.deleted_message(message_id);
                self.save_thread(cx);
                cx.notify();
            }
            ThreadEvent::UsePendingTools => {
                self.thread.update(cx, |thread, cx| {
                    thread.use_pending_tools(cx);
                });
            }
            ThreadEvent::ToolFinished {
                pending_tool_use,
                canceled,
                ..
            } => {
                let canceled = *canceled;
                if let Some(tool_use) = pending_tool_use {
                    self.render_scripting_tool_use_markdown(
                        tool_use.id.clone(),
                        tool_use.name.as_ref(),
                        tool_use.input.clone(),
                        window,
                        cx,
                    );
                }

                if self.thread.read(cx).all_tools_finished() {
                    let pending_refresh_buffers = self.thread.update(cx, |thread, cx| {
                        thread.action_log().update(cx, |action_log, _cx| {
                            action_log.take_stale_buffers_in_context()
                        })
                    });

                    let context_update_task = if !pending_refresh_buffers.is_empty() {
                        let refresh_task = refresh_context_store_text(
                            self.context_store.clone(),
                            &pending_refresh_buffers,
                            cx,
                        );

                        cx.spawn(async move |this, cx| {
                            let updated_context_ids = refresh_task.await;

                            this.update(cx, |this, cx| {
                                this.context_store.read_with(cx, |context_store, cx| {
                                    context_store
                                        .context()
                                        .iter()
                                        .filter(|context| {
                                            updated_context_ids.contains(&context.id())
                                        })
                                        .flat_map(|context| context.snapshot(cx))
                                        .collect()
                                })
                            })
                        })
                    } else {
                        Task::ready(anyhow::Ok(Vec::new()))
                    };

                    let model_registry = LanguageModelRegistry::read_global(cx);
                    if let Some(model) = model_registry.active_model() {
                        cx.spawn(async move |this, cx| {
                            let updated_context = context_update_task.await?;

                            this.update(cx, |this, cx| {
                                this.thread.update(cx, |thread, cx| {
                                    thread.attach_tool_results(updated_context, cx);
                                    if !canceled {
                                        thread.send_to_model(model, RequestKind::Chat, cx);
                                    }
                                });
                            })
                        })
                        .detach();
                    }
                }
            }
        }
    }

    /// Spawns a task to save the active thread.
    ///
    /// Only one task to save the thread will be in flight at a time.
    fn save_thread(&mut self, cx: &mut Context<Self>) {
        let thread = self.thread.clone();
        self.save_thread_task = Some(cx.spawn(async move |this, cx| {
            let task = this
                .update(cx, |this, cx| {
                    this.thread_store
                        .update(cx, |thread_store, cx| thread_store.save_thread(&thread, cx))
                })
                .ok();

            if let Some(task) = task {
                task.await.log_err();
            }
        }));
    }

    fn start_editing_message(
        &mut self,
        message_id: MessageId,
        message_segments: &[MessageSegment],
        window: &mut Window,
        cx: &mut Context<Self>,
    ) {
        let Some(MessageSegment::Text(message_text)) = message_segments.first() else {
            return;
        };

        let buffer = cx.new(|cx| {
            MultiBuffer::singleton(cx.new(|cx| Buffer::local(message_text.clone(), cx)), cx)
        });
        let editor = cx.new(|cx| {
            let mut editor = Editor::new(
                editor::EditorMode::AutoHeight { max_lines: 8 },
                buffer,
                None,
                window,
                cx,
            );
            editor.focus_handle(cx).focus(window);
            editor.move_to_end(&editor::actions::MoveToEnd, window, cx);
            editor
        });
        self.editing_message = Some((
            message_id,
            EditMessageState {
                editor: editor.clone(),
            },
        ));
        cx.notify();
    }

    fn cancel_editing_message(&mut self, _: &menu::Cancel, _: &mut Window, cx: &mut Context<Self>) {
        self.editing_message.take();
        cx.notify();
    }

    fn confirm_editing_message(
        &mut self,
        _: &menu::Confirm,
        _: &mut Window,
        cx: &mut Context<Self>,
    ) {
        let Some((message_id, state)) = self.editing_message.take() else {
            return;
        };
        let edited_text = state.editor.read(cx).text(cx);
        self.thread.update(cx, |thread, cx| {
            thread.edit_message(
                message_id,
                Role::User,
                vec![MessageSegment::Text(edited_text)],
                cx,
            );
            for message_id in self.messages_after(message_id) {
                thread.delete_message(*message_id, cx);
            }
        });

        let provider = LanguageModelRegistry::read_global(cx).active_provider();
        if provider
            .as_ref()
            .map_or(false, |provider| provider.must_accept_terms(cx))
        {
            cx.notify();
            return;
        }
        let model_registry = LanguageModelRegistry::read_global(cx);
        let Some(model) = model_registry.active_model() else {
            return;
        };

        self.thread.update(cx, |thread, cx| {
            thread.send_to_model(model, RequestKind::Chat, cx)
        });
        cx.notify();
    }

    fn last_user_message(&self, cx: &Context<Self>) -> Option<MessageId> {
        self.messages
            .iter()
            .rev()
            .find(|message_id| {
                self.thread
                    .read(cx)
                    .message(**message_id)
                    .map_or(false, |message| message.role == Role::User)
            })
            .cloned()
    }

    fn messages_after(&self, message_id: MessageId) -> &[MessageId] {
        self.messages
            .iter()
            .position(|id| *id == message_id)
            .map(|index| &self.messages[index + 1..])
            .unwrap_or(&[])
    }

    fn handle_cancel_click(&mut self, _: &ClickEvent, window: &mut Window, cx: &mut Context<Self>) {
        self.cancel_editing_message(&menu::Cancel, window, cx);
    }

    fn handle_regenerate_click(
        &mut self,
        _: &ClickEvent,
        window: &mut Window,
        cx: &mut Context<Self>,
    ) {
        self.confirm_editing_message(&menu::Confirm, window, cx);
    }

    fn render_message(&self, ix: usize, window: &mut Window, cx: &mut Context<Self>) -> AnyElement {
        let message_id = self.messages[ix];
        let Some(message) = self.thread.read(cx).message(message_id) else {
            return Empty.into_any();
        };

        let Some(rendered_message) = self.rendered_messages_by_id.get(&message_id) else {
            return Empty.into_any();
        };

        let thread = self.thread.read(cx);
        // Get all the data we need from thread before we start using it in closures
        let checkpoint = thread.checkpoint_for_message(message_id);
        let context = thread.context_for_message(message_id);
        let tool_uses = thread.tool_uses_for_message(message_id);
        let scripting_tool_uses = thread.scripting_tool_uses_for_message(message_id);

        // Don't render user messages that are just there for returning tool results.
        if message.role == Role::User
            && (thread.message_has_tool_results(message_id)
                || thread.message_has_scripting_tool_results(message_id))
        {
            return Empty.into_any();
        }

        let allow_editing_message =
            message.role == Role::User && self.last_user_message(cx) == Some(message_id);

        let edit_message_editor = self
            .editing_message
            .as_ref()
            .filter(|(id, _)| *id == message_id)
            .map(|(_, state)| state.editor.clone());

        let colors = cx.theme().colors();

        let message_content = v_flex()
            .child(
                if let Some(edit_message_editor) = edit_message_editor.clone() {
                    div()
                        .key_context("EditMessageEditor")
                        .on_action(cx.listener(Self::cancel_editing_message))
                        .on_action(cx.listener(Self::confirm_editing_message))
                        .p_2p5()
                        .child(edit_message_editor)
                } else {
<<<<<<< HEAD
                    div().p_2p5().text_ui(cx).child(self.render_message_content(
                        message_id,
                        rendered_message,
                        cx,
                    ))
=======
                    div().text_ui(cx).child(markdown.clone())
>>>>>>> 23e85190
                },
            )
            .when_some(context, |parent, context| {
                if !context.is_empty() {
                    parent.child(
                        h_flex().flex_wrap().gap_1().px_1p5().pb_1p5().children(
                            context
                                .into_iter()
                                .map(|context| ContextPill::added(context, false, false, None)),
                        ),
                    )
                } else {
                    parent
                }
            });

        let styled_message = match message.role {
            Role::User => v_flex()
                .id(("message-container", ix))
                .pt_2()
                .pl_2()
                .pr_2p5()
                .child(
                    v_flex()
                        .bg(colors.editor_background)
                        .rounded_lg()
                        .border_1()
                        .border_color(colors.border)
                        .shadow_md()
                        .child(
                            h_flex()
                                .py_1()
                                .pl_2()
                                .pr_1()
                                .bg(colors.editor_foreground.opacity(0.05))
                                .border_b_1()
                                .border_color(colors.border)
                                .justify_between()
                                .rounded_t(px(6.))
                                .child(
                                    h_flex()
                                        .gap_1p5()
                                        .child(
                                            Icon::new(IconName::PersonCircle)
                                                .size(IconSize::XSmall)
                                                .color(Color::Muted),
                                        )
                                        .child(
                                            Label::new("You")
                                                .size(LabelSize::Small)
                                                .color(Color::Muted),
                                        ),
                                )
                                .when_some(
                                    edit_message_editor.clone(),
                                    |this, edit_message_editor| {
                                        let focus_handle = edit_message_editor.focus_handle(cx);
                                        this.child(
                                            h_flex()
                                                .gap_1()
                                                .child(
                                                    Button::new("cancel-edit-message", "Cancel")
                                                        .label_size(LabelSize::Small)
                                                        .key_binding(
                                                            KeyBinding::for_action_in(
                                                                &menu::Cancel,
                                                                &focus_handle,
                                                                window,
                                                                cx,
                                                            )
                                                            .map(|kb| kb.size(rems_from_px(12.))),
                                                        )
                                                        .on_click(
                                                            cx.listener(Self::handle_cancel_click),
                                                        ),
                                                )
                                                .child(
                                                    Button::new(
                                                        "confirm-edit-message",
                                                        "Regenerate",
                                                    )
                                                    .label_size(LabelSize::Small)
                                                    .key_binding(
                                                        KeyBinding::for_action_in(
                                                            &menu::Confirm,
                                                            &focus_handle,
                                                            window,
                                                            cx,
                                                        )
                                                        .map(|kb| kb.size(rems_from_px(12.))),
                                                    )
                                                    .on_click(
                                                        cx.listener(Self::handle_regenerate_click),
                                                    ),
                                                ),
                                        )
                                    },
                                )
                                .when(
                                    edit_message_editor.is_none() && allow_editing_message,
                                    |this| {
                                        this.child(
                                            Button::new("edit-message", "Edit")
                                                .label_size(LabelSize::Small)
                                                .on_click(cx.listener({
                                                    let message_segments = message.segments.clone();
                                                    move |this, _, window, cx| {
                                                        this.start_editing_message(
                                                            message_id,
                                                            &message_segments,
                                                            window,
                                                            cx,
                                                        );
                                                    }
                                                })),
                                        )
                                    },
                                ),
                        )
                        .child(div().p_2().child(message_content)),
                ),
            Role::Assistant => {
                v_flex()
                    .id(("message-container", ix))
                    .child(div().py_3().px_4().child(message_content))
                    .when(
                        !tool_uses.is_empty() || !scripting_tool_uses.is_empty(),
                        |parent| {
                            parent.child(
                                v_flex()
                                    .children(
                                        tool_uses
                                            .into_iter()
                                            .map(|tool_use| self.render_tool_use(tool_use, cx)),
                                    )
                                    .children(scripting_tool_uses.into_iter().map(|tool_use| {
                                        self.render_scripting_tool_use(tool_use, cx)
                                    })),
                            )
                        },
                    )
            }
            Role::System => div().id(("message-container", ix)).py_1().px_2().child(
                v_flex()
                    .bg(colors.editor_background)
                    .rounded_sm()
                    .child(div().p_4().child(message_content)),
            ),
        };

        v_flex()
            .when(ix == 0, |parent| parent.child(self.render_rules_item(cx)))
            .when_some(checkpoint, |parent, checkpoint| {
                parent.child(
                    h_flex().pl_2().child(
                        Button::new("restore-checkpoint", "Restore Checkpoint")
                            .icon(IconName::Undo)
                            .size(ButtonSize::Compact)
                            .on_click(cx.listener(move |this, _, _window, cx| {
                                this.thread.update(cx, |thread, cx| {
                                    thread
                                        .restore_checkpoint(checkpoint.clone(), cx)
                                        .detach_and_log_err(cx);
                                });
                            })),
                    ),
                )
            })
            .child(styled_message)
            .into_any()
    }

    fn render_message_content(
        &self,
        message_id: MessageId,
        rendered_message: &RenderedMessage,
        cx: &Context<Self>,
    ) -> impl IntoElement {
        let pending_thinking_segment_index = rendered_message
            .segments
            .iter()
            .enumerate()
            .last()
            .filter(|(_, segment)| matches!(segment, RenderedMessageSegment::Thinking(_)))
            .map(|(index, _)| index);

        div()
            .text_ui(cx)
            .gap_2()
            .children(
                rendered_message.segments.iter().enumerate().map(
                    |(index, segment)| match segment {
                        RenderedMessageSegment::Thinking(markdown) => self
                            .render_message_thinking_segment(
                                message_id,
                                index,
                                markdown.clone(),
                                Some(index) == pending_thinking_segment_index,
                                cx,
                            )
                            .into_any_element(),
                        RenderedMessageSegment::Text(markdown) => {
                            div().p_2p5().child(markdown.clone()).into_any_element()
                        }
                    },
                ),
            )
    }

    fn render_message_thinking_segment(
        &self,
        message_id: MessageId,
        ix: usize,
        markdown: Entity<Markdown>,
        pending: bool,
        cx: &Context<Self>,
    ) -> impl IntoElement {
        let is_open = self
            .expanded_thinking_segments
            .get(&(message_id, ix))
            .copied()
            .unwrap_or_default();

        let lighter_border = cx.theme().colors().border.opacity(0.5);

        v_flex()
            .rounded_lg()
            .border_1()
            .border_color(lighter_border)
            .child(
                h_flex()
                    .justify_between()
                    .py_1()
                    .pl_1()
                    .pr_2()
                    .bg(cx.theme().colors().editor_foreground.opacity(0.025))
                    .rounded_t_md()
                    .border_b_1()
                    .border_color(lighter_border)
                    .child(
                        h_flex()
                            .gap_1()
                            .child(
                                Disclosure::new("tool-use-disclosure", is_open)
                                    .opened_icon(IconName::ChevronUpDown)
                                    .closed_icon(IconName::ChevronDownUp)
                                    .on_click(cx.listener({
                                        move |this, _event, _window, _cx| {
                                            let is_open = this
                                                .expanded_thinking_segments
                                                .entry((message_id, ix))
                                                .or_insert(false);

                                            *is_open = !*is_open;
                                        }
                                    })),
                            )
                            .child({
                                Label::new(if pending {
                                    "Thinking…"
                                } else {
                                    "Thought Process"
                                })
                                .size(LabelSize::Small)
                                .buffer_font(cx)
                            }),
                    )
                    .child({
                        let (icon_name, color, animated) = if pending {
                            (IconName::ArrowCircle, Color::Accent, true)
                        } else {
                            (IconName::Check, Color::Success, false)
                        };

                        let icon = Icon::new(icon_name).color(color).size(IconSize::Small);

                        if animated {
                            icon.with_animation(
                                "arrow-circle",
                                Animation::new(Duration::from_secs(2)).repeat(),
                                |icon, delta| {
                                    icon.transform(Transformation::rotate(percentage(delta)))
                                },
                            )
                            .into_any_element()
                        } else {
                            icon.into_any_element()
                        }
                    }),
            )
            .child(
                div()
                    .id(("thinking-content", ix))
                    .map(|element| {
                        if is_open {
                            element.h_full()
                        } else {
                            element.max_h_32().overflow_hidden()
                        }
                    })
                    .p_2()
                    .bg(cx.theme().colors().editor_background)
                    .rounded_b_lg()
                    .child(markdown),
            )
    }

    fn render_tool_use(&self, tool_use: ToolUse, cx: &mut Context<Self>) -> impl IntoElement {
        let is_open = self
            .expanded_tool_uses
            .get(&tool_use.id)
            .copied()
            .unwrap_or_default();

        let lighter_border = cx.theme().colors().border.opacity(0.5);

        div().px_4().child(
            v_flex()
                .rounded_lg()
                .border_1()
                .border_color(lighter_border)
                .child(
                    h_flex()
                        .justify_between()
                        .py_1()
                        .pl_1()
                        .pr_2()
                        .bg(cx.theme().colors().editor_foreground.opacity(0.025))
                        .map(|element| {
                            if is_open {
                                element.border_b_1().rounded_t_md()
                            } else {
                                element.rounded_md()
                            }
                        })
                        .border_color(lighter_border)
                        .child(
                            h_flex()
                                .gap_1()
                                .child(Disclosure::new("tool-use-disclosure", is_open).on_click(
                                    cx.listener({
                                        let tool_use_id = tool_use.id.clone();
                                        move |this, _event, _window, _cx| {
                                            let is_open = this
                                                .expanded_tool_uses
                                                .entry(tool_use_id.clone())
                                                .or_insert(false);

                                            *is_open = !*is_open;
                                        }
                                    }),
                                ))
                                .child(
                                    Label::new(tool_use.name)
                                        .size(LabelSize::Small)
                                        .buffer_font(cx),
                                ),
                        )
                        .child({
                            let (icon_name, color, animated) = match &tool_use.status {
                                ToolUseStatus::Pending => {
                                    (IconName::Warning, Color::Warning, false)
                                }
                                ToolUseStatus::Running => {
                                    (IconName::ArrowCircle, Color::Accent, true)
                                }
                                ToolUseStatus::Finished(_) => {
                                    (IconName::Check, Color::Success, false)
                                }
                                ToolUseStatus::Error(_) => (IconName::Close, Color::Error, false),
                            };

                            let icon = Icon::new(icon_name).color(color).size(IconSize::Small);

                            if animated {
                                icon.with_animation(
                                    "arrow-circle",
                                    Animation::new(Duration::from_secs(2)).repeat(),
                                    |icon, delta| {
                                        icon.transform(Transformation::rotate(percentage(delta)))
                                    },
                                )
                                .into_any_element()
                            } else {
                                icon.into_any_element()
                            }
                        }),
                )
                .map(|parent| {
                    if !is_open {
                        return parent;
                    }

                    let content_container = || v_flex().py_1().gap_0p5().px_2p5();

                    parent.child(
                        v_flex()
                            .gap_1()
                            .bg(cx.theme().colors().editor_background)
                            .rounded_b_lg()
                            .child(
                                content_container()
                                    .border_b_1()
                                    .border_color(lighter_border)
                                    .child(
                                        Label::new("Input")
                                            .size(LabelSize::XSmall)
                                            .color(Color::Muted)
                                            .buffer_font(cx),
                                    )
                                    .child(
                                        Label::new(
                                            serde_json::to_string_pretty(&tool_use.input)
                                                .unwrap_or_default(),
                                        )
                                        .size(LabelSize::Small)
                                        .buffer_font(cx),
                                    ),
                            )
                            .map(|container| match tool_use.status {
                                ToolUseStatus::Finished(output) => container.child(
                                    content_container()
                                        .child(
                                            Label::new("Result")
                                                .size(LabelSize::XSmall)
                                                .color(Color::Muted)
                                                .buffer_font(cx),
                                        )
                                        .child(
                                            Label::new(output)
                                                .size(LabelSize::Small)
                                                .buffer_font(cx),
                                        ),
                                ),
                                ToolUseStatus::Running => container.child(
                                    content_container().child(
                                        h_flex()
                                            .gap_1()
                                            .pb_1()
                                            .child(
                                                Icon::new(IconName::ArrowCircle)
                                                    .size(IconSize::Small)
                                                    .color(Color::Accent)
                                                    .with_animation(
                                                        "arrow-circle",
                                                        Animation::new(Duration::from_secs(2))
                                                            .repeat(),
                                                        |icon, delta| {
                                                            icon.transform(Transformation::rotate(
                                                                percentage(delta),
                                                            ))
                                                        },
                                                    ),
                                            )
                                            .child(
                                                Label::new("Running…")
                                                    .size(LabelSize::XSmall)
                                                    .color(Color::Muted)
                                                    .buffer_font(cx),
                                            ),
                                    ),
                                ),
                                ToolUseStatus::Error(err) => container.child(
                                    content_container()
                                        .child(
                                            Label::new("Error")
                                                .size(LabelSize::XSmall)
                                                .color(Color::Muted)
                                                .buffer_font(cx),
                                        )
                                        .child(
                                            Label::new(err).size(LabelSize::Small).buffer_font(cx),
                                        ),
                                ),
                                ToolUseStatus::Pending => container,
                            }),
                    )
                }),
        )
    }

    fn render_scripting_tool_use(
        &self,
        tool_use: ToolUse,
        cx: &mut Context<Self>,
    ) -> impl IntoElement {
        let is_open = self
            .expanded_tool_uses
            .get(&tool_use.id)
            .copied()
            .unwrap_or_default();

        div().px_2p5().child(
            v_flex()
                .gap_1()
                .rounded_lg()
                .border_1()
                .border_color(cx.theme().colors().border)
                .child(
                    h_flex()
                        .justify_between()
                        .py_0p5()
                        .pl_1()
                        .pr_2()
                        .bg(cx.theme().colors().editor_foreground.opacity(0.02))
                        .map(|element| {
                            if is_open {
                                element.border_b_1().rounded_t_md()
                            } else {
                                element.rounded_md()
                            }
                        })
                        .border_color(cx.theme().colors().border)
                        .child(
                            h_flex()
                                .gap_1()
                                .child(Disclosure::new("tool-use-disclosure", is_open).on_click(
                                    cx.listener({
                                        let tool_use_id = tool_use.id.clone();
                                        move |this, _event, _window, _cx| {
                                            let is_open = this
                                                .expanded_tool_uses
                                                .entry(tool_use_id.clone())
                                                .or_insert(false);

                                            *is_open = !*is_open;
                                        }
                                    }),
                                ))
                                .child(Label::new(tool_use.name)),
                        )
                        .child(
                            Label::new(match tool_use.status {
                                ToolUseStatus::Pending => "Pending",
                                ToolUseStatus::Running => "Running",
                                ToolUseStatus::Finished(_) => "Finished",
                                ToolUseStatus::Error(_) => "Error",
                            })
                            .size(LabelSize::XSmall)
                            .buffer_font(cx),
                        ),
                )
                .map(|parent| {
                    if !is_open {
                        return parent;
                    }

                    let lua_script_markdown =
                        self.rendered_scripting_tool_uses.get(&tool_use.id).cloned();

                    parent.child(
                        v_flex()
                            .child(
                                v_flex()
                                    .gap_0p5()
                                    .py_1()
                                    .px_2p5()
                                    .border_b_1()
                                    .border_color(cx.theme().colors().border)
                                    .child(Label::new("Input:"))
                                    .map(|parent| {
                                        if let Some(markdown) = lua_script_markdown {
                                            parent.child(markdown)
                                        } else {
                                            parent.child(Label::new(
                                                "Failed to render script input to Markdown",
                                            ))
                                        }
                                    }),
                            )
                            .map(|parent| match tool_use.status {
                                ToolUseStatus::Finished(output) => parent.child(
                                    v_flex()
                                        .gap_0p5()
                                        .py_1()
                                        .px_2p5()
                                        .child(Label::new("Result:"))
                                        .child(Label::new(output)),
                                ),
                                ToolUseStatus::Error(err) => parent.child(
                                    v_flex()
                                        .gap_0p5()
                                        .py_1()
                                        .px_2p5()
                                        .child(Label::new("Error:"))
                                        .child(Label::new(err)),
                                ),
                                ToolUseStatus::Pending | ToolUseStatus::Running => parent,
                            }),
                    )
                }),
        )
    }

    fn render_rules_item(&self, cx: &Context<Self>) -> AnyElement {
        let Some(system_prompt_context) = self.thread.read(cx).system_prompt_context().as_ref()
        else {
            return div().into_any();
        };

        let rules_files = system_prompt_context
            .worktrees
            .iter()
            .filter_map(|worktree| worktree.rules_file.as_ref())
            .collect::<Vec<_>>();

        let label_text = match rules_files.as_slice() {
            &[] => return div().into_any(),
            &[rules_file] => {
                format!("Using {:?} file", rules_file.rel_path)
            }
            rules_files => {
                format!("Using {} rules files", rules_files.len())
            }
        };

        div()
            .pt_1()
            .px_2p5()
            .child(
                h_flex()
                    .group("rules-item")
                    .w_full()
                    .gap_2()
                    .justify_between()
                    .child(
                        h_flex()
                            .gap_1p5()
                            .child(
                                Icon::new(IconName::File)
                                    .size(IconSize::XSmall)
                                    .color(Color::Disabled),
                            )
                            .child(
                                Label::new(label_text)
                                    .size(LabelSize::XSmall)
                                    .color(Color::Muted)
                                    .buffer_font(cx),
                            ),
                    )
                    .child(
                        div().visible_on_hover("rules-item").child(
                            Button::new("open-rules", "Open Rules")
                                .label_size(LabelSize::XSmall)
                                .on_click(cx.listener(Self::handle_open_rules)),
                        ),
                    ),
            )
            .into_any()
    }

    fn handle_open_rules(&mut self, _: &ClickEvent, window: &mut Window, cx: &mut Context<Self>) {
        let Some(system_prompt_context) = self.thread.read(cx).system_prompt_context().as_ref()
        else {
            return;
        };

        let abs_paths = system_prompt_context
            .worktrees
            .iter()
            .flat_map(|worktree| worktree.rules_file.as_ref())
            .map(|rules_file| rules_file.abs_path.to_path_buf())
            .collect::<Vec<_>>();

        if let Ok(task) = self.workspace.update(cx, move |workspace, cx| {
            // TODO: Open a multibuffer instead? In some cases this doesn't make the set of rules
            // files clear. For example, if rules file 1 is already open but rules file 2 is not,
            // this would open and focus rules file 2 in a tab that is not next to rules file 1.
            workspace.open_paths(abs_paths, OpenOptions::default(), None, window, cx)
        }) {
            task.detach();
        }
    }
}

impl Render for ActiveThread {
    fn render(&mut self, _window: &mut Window, _cx: &mut Context<Self>) -> impl IntoElement {
        v_flex()
            .size_full()
            .child(list(self.list_state.clone()).flex_grow())
    }
}<|MERGE_RESOLUTION|>--- conflicted
+++ resolved
@@ -673,15 +673,11 @@
                         .p_2p5()
                         .child(edit_message_editor)
                 } else {
-<<<<<<< HEAD
-                    div().p_2p5().text_ui(cx).child(self.render_message_content(
+                    div().text_ui(cx).child(self.render_message_content(
                         message_id,
                         rendered_message,
                         cx,
                     ))
-=======
-                    div().text_ui(cx).child(markdown.clone())
->>>>>>> 23e85190
                 },
             )
             .when_some(context, |parent, context| {
