use crate::thread::{
    LastRestoreCheckpoint, MessageId, MessageSegment, RequestKind, Thread, ThreadError,
    ThreadEvent, ThreadFeedback,
};
use crate::thread_store::ThreadStore;
use crate::tool_use::{PendingToolUseStatus, ToolUse, ToolUseStatus};
use crate::ui::ContextPill;
use collections::HashMap;
use editor::{Editor, MultiBuffer};
use gpui::{
    linear_color_stop, linear_gradient, list, percentage, pulsating_between, AbsoluteLength,
    Animation, AnimationExt, AnyElement, App, ClickEvent, DefiniteLength, EdgesRefinement, Empty,
    Entity, Focusable, Length, ListAlignment, ListOffset, ListState, ScrollHandle, StyleRefinement,
    Subscription, Task, TextStyleRefinement, Transformation, UnderlineStyle, WeakEntity,
};
use language::{Buffer, LanguageRegistry};
use language_model::{LanguageModelRegistry, LanguageModelToolUseId, Role};
use markdown::{Markdown, MarkdownStyle};
use scripting_tool::{ScriptingTool, ScriptingToolInput};
use settings::Settings as _;
use std::sync::Arc;
use std::time::Duration;
use theme::ThemeSettings;
use ui::{prelude::*, Disclosure, IconButton, KeyBinding, Tooltip};
use util::ResultExt as _;
use workspace::{OpenOptions, Workspace};

use crate::context_store::{refresh_context_store_text, ContextStore};

pub struct ActiveThread {
    language_registry: Arc<LanguageRegistry>,
    thread_store: Entity<ThreadStore>,
    thread: Entity<Thread>,
    context_store: Entity<ContextStore>,
    workspace: WeakEntity<Workspace>,
    save_thread_task: Option<Task<()>>,
    messages: Vec<MessageId>,
    list_state: ListState,
    rendered_messages_by_id: HashMap<MessageId, RenderedMessage>,
    rendered_scripting_tool_uses: HashMap<LanguageModelToolUseId, Entity<Markdown>>,
    rendered_tool_use_labels: HashMap<LanguageModelToolUseId, Entity<Markdown>>,
    editing_message: Option<(MessageId, EditMessageState)>,
    expanded_tool_uses: HashMap<LanguageModelToolUseId, bool>,
    expanded_thinking_segments: HashMap<(MessageId, usize), bool>,
    last_error: Option<ThreadError>,
    _subscriptions: Vec<Subscription>,
}

struct RenderedMessage {
    language_registry: Arc<LanguageRegistry>,
    segments: Vec<RenderedMessageSegment>,
}

impl RenderedMessage {
    fn from_segments(
        segments: &[MessageSegment],
        language_registry: Arc<LanguageRegistry>,
        window: &Window,
        cx: &mut App,
    ) -> Self {
        let mut this = Self {
            language_registry,
            segments: Vec::with_capacity(segments.len()),
        };
        for segment in segments {
            this.push_segment(segment, window, cx);
        }
        this
    }

    fn append_thinking(&mut self, text: &String, window: &Window, cx: &mut App) {
        if let Some(RenderedMessageSegment::Thinking {
            content,
            scroll_handle,
        }) = self.segments.last_mut()
        {
            content.update(cx, |markdown, cx| {
                markdown.append(text, cx);
            });
            scroll_handle.scroll_to_bottom();
        } else {
            self.segments.push(RenderedMessageSegment::Thinking {
                content: render_markdown(text.into(), self.language_registry.clone(), window, cx),
                scroll_handle: ScrollHandle::default(),
            });
        }
    }

    fn append_text(&mut self, text: &String, window: &Window, cx: &mut App) {
        if let Some(RenderedMessageSegment::Text(markdown)) = self.segments.last_mut() {
            markdown.update(cx, |markdown, cx| markdown.append(text, cx));
        } else {
            self.segments
                .push(RenderedMessageSegment::Text(render_markdown(
                    SharedString::from(text),
                    self.language_registry.clone(),
                    window,
                    cx,
                )));
        }
    }

    fn push_segment(&mut self, segment: &MessageSegment, window: &Window, cx: &mut App) {
        let rendered_segment = match segment {
            MessageSegment::Thinking(text) => RenderedMessageSegment::Thinking {
                content: render_markdown(text.into(), self.language_registry.clone(), window, cx),
                scroll_handle: ScrollHandle::default(),
            },
            MessageSegment::Text(text) => RenderedMessageSegment::Text(render_markdown(
                text.into(),
                self.language_registry.clone(),
                window,
                cx,
            )),
        };
        self.segments.push(rendered_segment);
    }
}

enum RenderedMessageSegment {
    Thinking {
        content: Entity<Markdown>,
        scroll_handle: ScrollHandle,
    },
    Text(Entity<Markdown>),
}

fn render_markdown(
    text: SharedString,
    language_registry: Arc<LanguageRegistry>,
    window: &Window,
    cx: &mut App,
) -> Entity<Markdown> {
    let theme_settings = ThemeSettings::get_global(cx);
    let colors = cx.theme().colors();
    let ui_font_size = TextSize::Default.rems(cx);
    let buffer_font_size = TextSize::Small.rems(cx);
    let mut text_style = window.text_style();

    text_style.refine(&TextStyleRefinement {
        font_family: Some(theme_settings.ui_font.family.clone()),
        font_fallbacks: theme_settings.ui_font.fallbacks.clone(),
        font_features: Some(theme_settings.ui_font.features.clone()),
        font_size: Some(ui_font_size.into()),
        color: Some(cx.theme().colors().text),
        ..Default::default()
    });

    let markdown_style = MarkdownStyle {
        base_text_style: text_style,
        syntax: cx.theme().syntax().clone(),
        selection_background_color: cx.theme().players().local().selection,
        code_block_overflow_x_scroll: true,
        table_overflow_x_scroll: true,
        code_block: StyleRefinement {
            margin: EdgesRefinement {
                top: Some(Length::Definite(rems(0.).into())),
                left: Some(Length::Definite(rems(0.).into())),
                right: Some(Length::Definite(rems(0.).into())),
                bottom: Some(Length::Definite(rems(0.5).into())),
            },
            padding: EdgesRefinement {
                top: Some(DefiniteLength::Absolute(AbsoluteLength::Pixels(Pixels(8.)))),
                left: Some(DefiniteLength::Absolute(AbsoluteLength::Pixels(Pixels(8.)))),
                right: Some(DefiniteLength::Absolute(AbsoluteLength::Pixels(Pixels(8.)))),
                bottom: Some(DefiniteLength::Absolute(AbsoluteLength::Pixels(Pixels(8.)))),
            },
            background: Some(colors.editor_background.into()),
            border_color: Some(colors.border_variant),
            border_widths: EdgesRefinement {
                top: Some(AbsoluteLength::Pixels(Pixels(1.))),
                left: Some(AbsoluteLength::Pixels(Pixels(1.))),
                right: Some(AbsoluteLength::Pixels(Pixels(1.))),
                bottom: Some(AbsoluteLength::Pixels(Pixels(1.))),
            },
            text: Some(TextStyleRefinement {
                font_family: Some(theme_settings.buffer_font.family.clone()),
                font_fallbacks: theme_settings.buffer_font.fallbacks.clone(),
                font_features: Some(theme_settings.buffer_font.features.clone()),
                font_size: Some(buffer_font_size.into()),
                ..Default::default()
            }),
            ..Default::default()
        },
        inline_code: TextStyleRefinement {
            font_family: Some(theme_settings.buffer_font.family.clone()),
            font_fallbacks: theme_settings.buffer_font.fallbacks.clone(),
            font_features: Some(theme_settings.buffer_font.features.clone()),
            font_size: Some(buffer_font_size.into()),
            background_color: Some(colors.editor_foreground.opacity(0.1)),
            ..Default::default()
        },
        link: TextStyleRefinement {
            background_color: Some(colors.editor_foreground.opacity(0.025)),
            underline: Some(UnderlineStyle {
                color: Some(colors.text_accent.opacity(0.5)),
                thickness: px(1.),
                ..Default::default()
            }),
            ..Default::default()
        },
        ..Default::default()
    };

    cx.new(|cx| Markdown::new(text, markdown_style, Some(language_registry), None, cx))
}

struct EditMessageState {
    editor: Entity<Editor>,
}

impl ActiveThread {
    pub fn new(
        thread: Entity<Thread>,
        thread_store: Entity<ThreadStore>,
        language_registry: Arc<LanguageRegistry>,
        context_store: Entity<ContextStore>,
        workspace: WeakEntity<Workspace>,
        window: &mut Window,
        cx: &mut Context<Self>,
    ) -> Self {
        let subscriptions = vec![
            cx.observe(&thread, |_, _, cx| cx.notify()),
            cx.subscribe_in(&thread, window, Self::handle_thread_event),
        ];

        let mut this = Self {
            language_registry,
            thread_store,
            thread: thread.clone(),
            context_store,
            workspace,
            save_thread_task: None,
            messages: Vec::new(),
            rendered_messages_by_id: HashMap::default(),
            rendered_scripting_tool_uses: HashMap::default(),
            rendered_tool_use_labels: HashMap::default(),
            expanded_tool_uses: HashMap::default(),
            expanded_thinking_segments: HashMap::default(),
            list_state: ListState::new(0, ListAlignment::Bottom, px(1024.), {
                let this = cx.entity().downgrade();
                move |ix, window: &mut Window, cx: &mut App| {
                    this.update(cx, |this, cx| this.render_message(ix, window, cx))
                        .unwrap()
                }
            }),
            editing_message: None,
            last_error: None,
            _subscriptions: subscriptions,
        };

        for message in thread.read(cx).messages().cloned().collect::<Vec<_>>() {
            this.push_message(&message.id, &message.segments, window, cx);

            for tool_use in thread.read(cx).tool_uses_for_message(message.id, cx) {
                this.render_tool_use_label_markdown(
                    tool_use.id.clone(),
                    tool_use.ui_text.clone(),
                    window,
                    cx,
                );
            }

            for tool_use in thread
                .read(cx)
                .scripting_tool_uses_for_message(message.id, cx)
            {
                this.render_tool_use_label_markdown(
                    tool_use.id.clone(),
                    tool_use.ui_text.clone(),
                    window,
                    cx,
                );

                this.render_scripting_tool_use_markdown(
                    tool_use.id.clone(),
                    tool_use.ui_text.as_ref(),
                    tool_use.input.clone(),
                    window,
                    cx,
                );
            }
        }

        this
    }

    pub fn thread(&self) -> &Entity<Thread> {
        &self.thread
    }

    pub fn is_empty(&self) -> bool {
        self.messages.is_empty()
    }

    pub fn summary(&self, cx: &App) -> Option<SharedString> {
        self.thread.read(cx).summary()
    }

    pub fn summary_or_default(&self, cx: &App) -> SharedString {
        self.thread.read(cx).summary_or_default()
    }

    pub fn cancel_last_completion(&mut self, cx: &mut App) -> bool {
        self.last_error.take();
        self.thread
            .update(cx, |thread, cx| thread.cancel_last_completion(cx))
    }

    pub fn last_error(&self) -> Option<ThreadError> {
        self.last_error.clone()
    }

    pub fn clear_last_error(&mut self) {
        self.last_error.take();
    }

    fn push_message(
        &mut self,
        id: &MessageId,
        segments: &[MessageSegment],
        window: &mut Window,
        cx: &mut Context<Self>,
    ) {
        let old_len = self.messages.len();
        self.messages.push(*id);
        self.list_state.splice(old_len..old_len, 1);

        let rendered_message =
            RenderedMessage::from_segments(segments, self.language_registry.clone(), window, cx);
        self.rendered_messages_by_id.insert(*id, rendered_message);
        self.list_state.scroll_to(ListOffset {
            item_ix: old_len,
            offset_in_item: Pixels(0.0),
        });
    }

    fn edited_message(
        &mut self,
        id: &MessageId,
        segments: &[MessageSegment],
        window: &mut Window,
        cx: &mut Context<Self>,
    ) {
        let Some(index) = self.messages.iter().position(|message_id| message_id == id) else {
            return;
        };
        self.list_state.splice(index..index + 1, 1);
        let rendered_message =
            RenderedMessage::from_segments(segments, self.language_registry.clone(), window, cx);
        self.rendered_messages_by_id.insert(*id, rendered_message);
    }

    fn deleted_message(&mut self, id: &MessageId) {
        let Some(index) = self.messages.iter().position(|message_id| message_id == id) else {
            return;
        };
        self.messages.remove(index);
        self.list_state.splice(index..index + 1, 0);
        self.rendered_messages_by_id.remove(id);
    }

    /// Renders the input of a scripting tool use to Markdown.
    ///
    /// Does nothing if the tool use does not correspond to the scripting tool.
    fn render_scripting_tool_use_markdown(
        &mut self,
        tool_use_id: LanguageModelToolUseId,
        tool_name: &str,
        tool_input: serde_json::Value,
        window: &mut Window,
        cx: &mut Context<Self>,
    ) {
        if tool_name != ScriptingTool::NAME {
            return;
        }

        let lua_script = serde_json::from_value::<ScriptingToolInput>(tool_input)
            .map(|input| input.lua_script)
            .unwrap_or_default();

        let lua_script = render_markdown(
            format!("```lua\n{lua_script}\n```").into(),
            self.language_registry.clone(),
            window,
            cx,
        );

        self.rendered_scripting_tool_uses
            .insert(tool_use_id, lua_script);
    }

    fn render_tool_use_label_markdown(
        &mut self,
        tool_use_id: LanguageModelToolUseId,
        tool_label: impl Into<SharedString>,
        window: &mut Window,
        cx: &mut Context<Self>,
    ) {
        self.rendered_tool_use_labels.insert(
            tool_use_id,
            render_markdown(
                tool_label.into(),
                self.language_registry.clone(),
                window,
                cx,
            ),
        );
    }

    fn handle_thread_event(
        &mut self,
        _thread: &Entity<Thread>,
        event: &ThreadEvent,
        window: &mut Window,
        cx: &mut Context<Self>,
    ) {
        match event {
            ThreadEvent::ShowError(error) => {
                self.last_error = Some(error.clone());
            }
            ThreadEvent::StreamedCompletion | ThreadEvent::SummaryChanged => {
                self.save_thread(cx);
            }
            ThreadEvent::DoneStreaming => {}
            ThreadEvent::StreamedAssistantText(message_id, text) => {
                if let Some(rendered_message) = self.rendered_messages_by_id.get_mut(&message_id) {
                    rendered_message.append_text(text, window, cx);
                }
            }
            ThreadEvent::StreamedAssistantThinking(message_id, text) => {
                if let Some(rendered_message) = self.rendered_messages_by_id.get_mut(&message_id) {
                    rendered_message.append_thinking(text, window, cx);
                }
            }
            ThreadEvent::MessageAdded(message_id) => {
                if let Some(message_segments) = self
                    .thread
                    .read(cx)
                    .message(*message_id)
                    .map(|message| message.segments.clone())
                {
                    self.push_message(message_id, &message_segments, window, cx);
                }

                self.save_thread(cx);
                cx.notify();
            }
            ThreadEvent::MessageEdited(message_id) => {
                if let Some(message_segments) = self
                    .thread
                    .read(cx)
                    .message(*message_id)
                    .map(|message| message.segments.clone())
                {
                    self.edited_message(message_id, &message_segments, window, cx);
                }

                self.save_thread(cx);
                cx.notify();
            }
            ThreadEvent::MessageDeleted(message_id) => {
                self.deleted_message(message_id);
                self.save_thread(cx);
                cx.notify();
            }
            ThreadEvent::UsePendingTools => {
                let tool_uses = self
                    .thread
                    .update(cx, |thread, cx| thread.use_pending_tools(cx));

                for tool_use in tool_uses {
                    self.render_tool_use_label_markdown(
                        tool_use.id,
                        tool_use.ui_text.clone(),
                        window,
                        cx,
                    );
                }
            }
            ThreadEvent::ToolFinished {
                pending_tool_use,
                canceled,
                ..
            } => {
                let canceled = *canceled;
                if let Some(tool_use) = pending_tool_use {
                    self.render_tool_use_label_markdown(
                        tool_use.id.clone(),
                        SharedString::from(tool_use.ui_text.clone()),
                        window,
                        cx,
                    );
                    self.render_scripting_tool_use_markdown(
                        tool_use.id.clone(),
                        tool_use.name.as_ref(),
                        tool_use.input.clone(),
                        window,
                        cx,
                    );
                }

                if self.thread.read(cx).all_tools_finished() {
                    let pending_refresh_buffers = self.thread.update(cx, |thread, cx| {
                        thread.action_log().update(cx, |action_log, _cx| {
                            action_log.take_stale_buffers_in_context()
                        })
                    });

                    let context_update_task = if !pending_refresh_buffers.is_empty() {
                        let refresh_task = refresh_context_store_text(
                            self.context_store.clone(),
                            &pending_refresh_buffers,
                            cx,
                        );

                        cx.spawn(async move |this, cx| {
                            let updated_context_ids = refresh_task.await;

                            this.update(cx, |this, cx| {
                                this.context_store.read_with(cx, |context_store, cx| {
                                    context_store
                                        .context()
                                        .iter()
                                        .filter(|context| {
                                            updated_context_ids.contains(&context.id())
                                        })
                                        .flat_map(|context| context.snapshot(cx))
                                        .collect()
                                })
                            })
                        })
                    } else {
                        Task::ready(anyhow::Ok(Vec::new()))
                    };

                    let model_registry = LanguageModelRegistry::read_global(cx);
                    if let Some(model) = model_registry.active_model() {
                        cx.spawn(async move |this, cx| {
                            let updated_context = context_update_task.await?;

                            this.update(cx, |this, cx| {
                                this.thread.update(cx, |thread, cx| {
                                    thread.attach_tool_results(updated_context, cx);
                                    if !canceled {
                                        thread.send_to_model(model, RequestKind::Chat, cx);
                                    }
                                });
                            })
                        })
                        .detach();
                    }
                }
            }
            ThreadEvent::CheckpointChanged => cx.notify(),
        }
    }

    /// Spawns a task to save the active thread.
    ///
    /// Only one task to save the thread will be in flight at a time.
    fn save_thread(&mut self, cx: &mut Context<Self>) {
        let thread = self.thread.clone();
        self.save_thread_task = Some(cx.spawn(async move |this, cx| {
            let task = this
                .update(cx, |this, cx| {
                    this.thread_store
                        .update(cx, |thread_store, cx| thread_store.save_thread(&thread, cx))
                })
                .ok();

            if let Some(task) = task {
                task.await.log_err();
            }
        }));
    }

    fn start_editing_message(
        &mut self,
        message_id: MessageId,
        message_segments: &[MessageSegment],
        window: &mut Window,
        cx: &mut Context<Self>,
    ) {
        // User message should always consist of a single text segment,
        // therefore we can skip returning early if it's not a text segment.
        let Some(MessageSegment::Text(message_text)) = message_segments.first() else {
            return;
        };

        let buffer = cx.new(|cx| {
            MultiBuffer::singleton(cx.new(|cx| Buffer::local(message_text.clone(), cx)), cx)
        });
        let editor = cx.new(|cx| {
            let mut editor = Editor::new(
                editor::EditorMode::AutoHeight { max_lines: 8 },
                buffer,
                None,
                window,
                cx,
            );
            editor.focus_handle(cx).focus(window);
            editor.move_to_end(&editor::actions::MoveToEnd, window, cx);
            editor
        });
        self.editing_message = Some((
            message_id,
            EditMessageState {
                editor: editor.clone(),
            },
        ));
        cx.notify();
    }

    fn cancel_editing_message(&mut self, _: &menu::Cancel, _: &mut Window, cx: &mut Context<Self>) {
        self.editing_message.take();
        cx.notify();
    }

    fn confirm_editing_message(
        &mut self,
        _: &menu::Confirm,
        _: &mut Window,
        cx: &mut Context<Self>,
    ) {
        let Some((message_id, state)) = self.editing_message.take() else {
            return;
        };
        let edited_text = state.editor.read(cx).text(cx);
        self.thread.update(cx, |thread, cx| {
            thread.edit_message(
                message_id,
                Role::User,
                vec![MessageSegment::Text(edited_text)],
                cx,
            );
            for message_id in self.messages_after(message_id) {
                thread.delete_message(*message_id, cx);
            }
        });

        let provider = LanguageModelRegistry::read_global(cx).active_provider();
        if provider
            .as_ref()
            .map_or(false, |provider| provider.must_accept_terms(cx))
        {
            cx.notify();
            return;
        }
        let model_registry = LanguageModelRegistry::read_global(cx);
        let Some(model) = model_registry.active_model() else {
            return;
        };

        self.thread.update(cx, |thread, cx| {
            thread.send_to_model(model, RequestKind::Chat, cx)
        });
        cx.notify();
    }

    fn last_user_message(&self, cx: &Context<Self>) -> Option<MessageId> {
        self.messages
            .iter()
            .rev()
            .find(|message_id| {
                self.thread
                    .read(cx)
                    .message(**message_id)
                    .map_or(false, |message| message.role == Role::User)
            })
            .cloned()
    }

    fn messages_after(&self, message_id: MessageId) -> &[MessageId] {
        self.messages
            .iter()
            .position(|id| *id == message_id)
            .map(|index| &self.messages[index + 1..])
            .unwrap_or(&[])
    }

    fn handle_cancel_click(&mut self, _: &ClickEvent, window: &mut Window, cx: &mut Context<Self>) {
        self.cancel_editing_message(&menu::Cancel, window, cx);
    }

    fn handle_regenerate_click(
        &mut self,
        _: &ClickEvent,
        window: &mut Window,
        cx: &mut Context<Self>,
    ) {
        self.confirm_editing_message(&menu::Confirm, window, cx);
    }

    fn handle_feedback_click(
        &mut self,
        feedback: ThreadFeedback,
        _window: &mut Window,
        cx: &mut Context<Self>,
    ) {
        let report = self
            .thread
            .update(cx, |thread, cx| thread.report_feedback(feedback, cx));

        let this = cx.entity().downgrade();
        cx.spawn(async move |_, cx| {
            report.await?;
            this.update(cx, |_this, cx| cx.notify())
        })
        .detach_and_log_err(cx);
    }

    fn render_message(&self, ix: usize, window: &mut Window, cx: &mut Context<Self>) -> AnyElement {
        let message_id = self.messages[ix];
        let Some(message) = self.thread.read(cx).message(message_id) else {
            return Empty.into_any();
        };

        let Some(rendered_message) = self.rendered_messages_by_id.get(&message_id) else {
            return Empty.into_any();
        };

        let thread = self.thread.read(cx);
        // Get all the data we need from thread before we start using it in closures
        let checkpoint = thread.checkpoint_for_message(message_id);
        let context = thread.context_for_message(message_id);
        let tool_uses = thread.tool_uses_for_message(message_id, cx);
        let scripting_tool_uses = thread.scripting_tool_uses_for_message(message_id, cx);

        // Don't render user messages that are just there for returning tool results.
        if message.role == Role::User
            && (thread.message_has_tool_results(message_id)
                || thread.message_has_scripting_tool_results(message_id))
        {
            return Empty.into_any();
        }

        let allow_editing_message =
            message.role == Role::User && self.last_user_message(cx) == Some(message_id);

        let edit_message_editor = self
            .editing_message
            .as_ref()
            .filter(|(id, _)| *id == message_id)
            .map(|(_, state)| state.editor.clone());

        let first_message = ix == 0;
        let is_last_message = ix == self.messages.len() - 1;

        let colors = cx.theme().colors();
        let active_color = colors.element_active;
        let editor_bg_color = colors.editor_background;
        let bg_user_message_header = editor_bg_color.blend(active_color.opacity(0.25));

        let feedback_container = h_flex().pb_4().px_4().gap_1().justify_between();
        let feedback_items = match self.thread.read(cx).feedback() {
            Some(feedback) => feedback_container
                .child(
                    Label::new(match feedback {
                        ThreadFeedback::Positive => "Thanks for your feedback!",
                        ThreadFeedback::Negative => {
                            "We appreciate your feedback and will use it to improve."
                        }
                    })
                    .color(Color::Muted)
                    .size(LabelSize::XSmall),
                )
                .child(
                    h_flex()
                        .gap_1()
                        .child(
                            IconButton::new("feedback-thumbs-up", IconName::ThumbsUp)
                                .icon_size(IconSize::XSmall)
                                .icon_color(match feedback {
                                    ThreadFeedback::Positive => Color::Accent,
                                    ThreadFeedback::Negative => Color::Ignored,
                                })
                                .shape(ui::IconButtonShape::Square)
                                .tooltip(Tooltip::text("Helpful Response"))
                                .on_click(cx.listener(move |this, _, window, cx| {
                                    this.handle_feedback_click(
                                        ThreadFeedback::Positive,
                                        window,
                                        cx,
                                    );
                                })),
                        )
                        .child(
                            IconButton::new("feedback-thumbs-down", IconName::ThumbsDown)
                                .icon_size(IconSize::XSmall)
                                .icon_color(match feedback {
                                    ThreadFeedback::Positive => Color::Ignored,
                                    ThreadFeedback::Negative => Color::Accent,
                                })
                                .shape(ui::IconButtonShape::Square)
                                .tooltip(Tooltip::text("Not Helpful"))
                                .on_click(cx.listener(move |this, _, window, cx| {
                                    this.handle_feedback_click(
                                        ThreadFeedback::Negative,
                                        window,
                                        cx,
                                    );
                                })),
                        ),
                )
                .into_any_element(),
            None => feedback_container
                .child(
                    Label::new(
                        "Rating the thread sends all of your current conversation to the Zed team.",
                    )
                    .color(Color::Muted)
                    .size(LabelSize::XSmall),
                )
                .child(
                    h_flex()
                        .gap_1()
                        .child(
                            IconButton::new("feedback-thumbs-up", IconName::ThumbsUp)
                                .icon_size(IconSize::XSmall)
                                .icon_color(Color::Ignored)
                                .shape(ui::IconButtonShape::Square)
                                .tooltip(Tooltip::text("Helpful Response"))
                                .on_click(cx.listener(move |this, _, window, cx| {
                                    this.handle_feedback_click(
                                        ThreadFeedback::Positive,
                                        window,
                                        cx,
                                    );
                                })),
                        )
                        .child(
                            IconButton::new("feedback-thumbs-down", IconName::ThumbsDown)
                                .icon_size(IconSize::XSmall)
                                .icon_color(Color::Ignored)
                                .shape(ui::IconButtonShape::Square)
                                .tooltip(Tooltip::text("Not Helpful"))
                                .on_click(cx.listener(move |this, _, window, cx| {
                                    this.handle_feedback_click(
                                        ThreadFeedback::Negative,
                                        window,
                                        cx,
                                    );
                                })),
                        ),
                )
                .into_any_element(),
        };

        let message_content = v_flex()
            .gap_1p5()
            .child(
                if let Some(edit_message_editor) = edit_message_editor.clone() {
                    div()
                        .key_context("EditMessageEditor")
                        .on_action(cx.listener(Self::cancel_editing_message))
                        .on_action(cx.listener(Self::confirm_editing_message))
                        .min_h_6()
                        .child(edit_message_editor)
                } else {
                    div()
                        .min_h_6()
                        .text_ui(cx)
                        .child(self.render_message_content(message_id, rendered_message, cx))
                },
            )
            .when_some(context, |parent, context| {
                if !context.is_empty() {
                    parent.child(
                        h_flex().flex_wrap().gap_1().children(
                            context
                                .into_iter()
                                .map(|context| ContextPill::added(context, false, false, None)),
                        ),
                    )
                } else {
                    parent
                }
            });

        let styled_message = match message.role {
            Role::User => v_flex()
                .id(("message-container", ix))
                .py_2()
                .pl_2()
                .pr_2p5()
                .child(
                    v_flex()
                        .bg(colors.editor_background)
                        .rounded_lg()
                        .border_1()
                        .border_color(colors.border)
                        .shadow_md()
                        .child(
                            h_flex()
                                .py_1()
                                .pl_2()
                                .pr_1()
                                .bg(bg_user_message_header)
                                .border_b_1()
                                .border_color(colors.border)
                                .justify_between()
                                .rounded_t_md()
                                .child(
                                    h_flex()
                                        .gap_1p5()
                                        .child(
                                            Icon::new(IconName::PersonCircle)
                                                .size(IconSize::XSmall)
                                                .color(Color::Muted),
                                        )
                                        .child(
                                            Label::new("You")
                                                .size(LabelSize::Small)
                                                .color(Color::Muted),
                                        ),
                                )
                                .child(
                                    h_flex()
                                        // DL: To double-check whether we want to fully remove
                                        // the editing feature from meassages. Checkpoint sort of
                                        // solve the same problem.
                                        .invisible()
                                        .gap_1()
                                        .when_some(
                                            edit_message_editor.clone(),
                                            |this, edit_message_editor| {
                                                let focus_handle =
                                                    edit_message_editor.focus_handle(cx);
                                                this.child(
                                                    Button::new("cancel-edit-message", "Cancel")
                                                        .label_size(LabelSize::Small)
                                                        .key_binding(
                                                            KeyBinding::for_action_in(
                                                                &menu::Cancel,
                                                                &focus_handle,
                                                                window,
                                                                cx,
                                                            )
                                                            .map(|kb| kb.size(rems_from_px(12.))),
                                                        )
                                                        .on_click(
                                                            cx.listener(Self::handle_cancel_click),
                                                        ),
                                                )
                                                .child(
                                                    Button::new(
                                                        "confirm-edit-message",
                                                        "Regenerate",
                                                    )
                                                    .label_size(LabelSize::Small)
                                                    .key_binding(
                                                        KeyBinding::for_action_in(
                                                            &menu::Confirm,
                                                            &focus_handle,
                                                            window,
                                                            cx,
                                                        )
                                                        .map(|kb| kb.size(rems_from_px(12.))),
                                                    )
                                                    .on_click(
                                                        cx.listener(Self::handle_regenerate_click),
                                                    ),
                                                )
                                            },
                                        )
                                        .when(
                                            edit_message_editor.is_none() && allow_editing_message,
                                            |this| {
                                                this.child(
                                                    Button::new("edit-message", "Edit")
                                                        .label_size(LabelSize::Small)
                                                        .on_click(cx.listener({
                                                            let message_segments =
                                                                message.segments.clone();
                                                            move |this, _, window, cx| {
                                                                this.start_editing_message(
                                                                    message_id,
                                                                    &message_segments,
                                                                    window,
                                                                    cx,
                                                                );
                                                            }
                                                        })),
                                                )
                                            },
                                        ),
                                ),
                        )
                        .child(div().p_2().child(message_content)),
                ),
            Role::Assistant => v_flex()
                .id(("message-container", ix))
                .child(v_flex().py_2().px_4().child(message_content))
                .when(
                    !tool_uses.is_empty() || !scripting_tool_uses.is_empty(),
                    |parent| {
                        parent.child(
                            v_flex()
                                .children(
                                    tool_uses
                                        .into_iter()
                                        .map(|tool_use| self.render_tool_use(tool_use, cx)),
                                )
                                .children(scripting_tool_uses.into_iter().map(|tool_use| {
                                    self.render_scripting_tool_use(tool_use, window, cx)
                                })),
                        )
                    },
                ),
            Role::System => div().id(("message-container", ix)).py_1().px_2().child(
                v_flex()
                    .bg(colors.editor_background)
                    .rounded_sm()
                    .child(div().p_4().child(message_content)),
            ),
        };

        v_flex()
            .w_full()
            .when(first_message, |parent| {
                parent.child(self.render_rules_item(cx))
            })
            .when_some(checkpoint, |parent, checkpoint| {
                let mut is_pending = false;
                let mut error = None;
                if let Some(last_restore_checkpoint) =
                    self.thread.read(cx).last_restore_checkpoint()
                {
                    if last_restore_checkpoint.message_id() == message_id {
                        match last_restore_checkpoint {
                            LastRestoreCheckpoint::Pending { .. } => is_pending = true,
                            LastRestoreCheckpoint::Error { error: err, .. } => {
                                error = Some(err.clone());
                            }
                        }
                    }
                }

                let restore_checkpoint_button =
                    Button::new(("restore-checkpoint", ix), "Restore Checkpoint")
                        .icon(if error.is_some() {
                            IconName::XCircle
                        } else {
                            IconName::Undo
                        })
                        .icon_size(IconSize::XSmall)
                        .icon_position(IconPosition::Start)
                        .icon_color(if error.is_some() {
                            Some(Color::Error)
                        } else {
                            None
                        })
                        .label_size(LabelSize::XSmall)
                        .disabled(is_pending)
                        .on_click(cx.listener(move |this, _, _window, cx| {
                            this.thread.update(cx, |thread, cx| {
                                thread
                                    .restore_checkpoint(checkpoint.clone(), cx)
                                    .detach_and_log_err(cx);
                            });
                        }));

                let restore_checkpoint_button = if is_pending {
                    restore_checkpoint_button
                        .with_animation(
                            ("pulsating-restore-checkpoint-button", ix),
                            Animation::new(Duration::from_secs(2))
                                .repeat()
                                .with_easing(pulsating_between(0.6, 1.)),
                            |label, delta| label.alpha(delta),
                        )
                        .into_any_element()
                } else if let Some(error) = error {
                    restore_checkpoint_button
                        .tooltip(Tooltip::text(error.to_string()))
                        .into_any_element()
                } else {
                    restore_checkpoint_button.into_any_element()
                };

                parent.child(
                    h_flex()
                        .px_2p5()
                        .w_full()
                        .gap_1()
                        .child(ui::Divider::horizontal())
                        .child(restore_checkpoint_button)
                        .child(ui::Divider::horizontal()),
                )
            })
            .child(styled_message)
            .when(
                is_last_message && !self.thread.read(cx).is_generating(),
                |parent| parent.child(feedback_items),
            )
            .into_any()
    }

    fn render_message_content(
        &self,
        message_id: MessageId,
        rendered_message: &RenderedMessage,
        cx: &Context<Self>,
    ) -> impl IntoElement {
        let pending_thinking_segment_index = rendered_message
            .segments
            .iter()
            .enumerate()
            .last()
            .filter(|(_, segment)| matches!(segment, RenderedMessageSegment::Thinking { .. }))
            .map(|(index, _)| index);

        div()
            .text_ui(cx)
            .gap_2()
            .children(
                rendered_message.segments.iter().enumerate().map(
                    |(index, segment)| match segment {
                        RenderedMessageSegment::Thinking {
                            content,
                            scroll_handle,
                        } => self
                            .render_message_thinking_segment(
                                message_id,
                                index,
                                content.clone(),
                                &scroll_handle,
                                Some(index) == pending_thinking_segment_index,
                                cx,
                            )
                            .into_any_element(),
                        RenderedMessageSegment::Text(markdown) => {
                            div().p_2p5().child(markdown.clone()).into_any_element()
                        }
                    },
                ),
            )
    }

    fn render_message_thinking_segment(
        &self,
        message_id: MessageId,
        ix: usize,
        markdown: Entity<Markdown>,
        scroll_handle: &ScrollHandle,
        pending: bool,
        cx: &Context<Self>,
    ) -> impl IntoElement {
        let is_open = self
            .expanded_thinking_segments
            .get(&(message_id, ix))
            .copied()
            .unwrap_or_default();

        let lighter_border = cx.theme().colors().border.opacity(0.5);
        let editor_bg = cx.theme().colors().editor_background;

        v_flex()
            .rounded_lg()
            .border_1()
            .border_color(lighter_border)
            .child(
                h_flex()
                    .justify_between()
                    .py_1()
                    .pl_1()
                    .pr_2()
                    .bg(cx.theme().colors().editor_foreground.opacity(0.025))
                    .map(|this| {
                        if is_open {
                            this.rounded_t_md()
                                .border_b_1()
                                .border_color(lighter_border)
                        } else {
                            this.rounded_md()
                        }
                    })
                    .child(
                        h_flex()
                            .gap_1()
                            .child(Disclosure::new("thinking-disclosure", is_open).on_click(
                                cx.listener({
                                    move |this, _event, _window, _cx| {
                                        let is_open = this
                                            .expanded_thinking_segments
                                            .entry((message_id, ix))
                                            .or_insert(false);

                                        *is_open = !*is_open;
                                    }
                                }),
                            ))
                            .child({
                                if pending {
                                    Label::new("Thinking…")
                                        .size(LabelSize::Small)
                                        .buffer_font(cx)
                                        .with_animation(
                                            "pulsating-label",
                                            Animation::new(Duration::from_secs(2))
                                                .repeat()
                                                .with_easing(pulsating_between(0.4, 0.8)),
                                            |label, delta| label.alpha(delta),
                                        )
                                        .into_any_element()
                                } else {
                                    Label::new("Thought Process")
                                        .size(LabelSize::Small)
                                        .buffer_font(cx)
                                        .into_any_element()
                                }
                            }),
                    )
                    .child({
                        let (icon_name, color, animated) = if pending {
                            (IconName::ArrowCircle, Color::Accent, true)
                        } else {
                            (IconName::Check, Color::Success, false)
                        };

                        let icon = Icon::new(icon_name).color(color).size(IconSize::Small);

                        if animated {
                            icon.with_animation(
                                "arrow-circle",
                                Animation::new(Duration::from_secs(2)).repeat(),
                                |icon, delta| {
                                    icon.transform(Transformation::rotate(percentage(delta)))
                                },
                            )
                            .into_any_element()
                        } else {
                            icon.into_any_element()
                        }
                    }),
            )
            .when(pending && !is_open, |this| {
                let gradient_overlay = div()
                    .rounded_b_lg()
                    .h_20()
                    .absolute()
                    .w_full()
                    .bottom_0()
                    .left_0()
                    .bg(linear_gradient(
                        180.,
                        linear_color_stop(editor_bg, 1.),
                        linear_color_stop(editor_bg.opacity(0.2), 0.),
                    ));

                this.child(
                    div()
                        .relative()
                        .bg(editor_bg)
                        .rounded_b_lg()
                        .text_ui_sm(cx)
                        .child(
                            div()
                                .id(("thinking-content", ix))
                                .p_2()
                                .h_20()
                                .track_scroll(scroll_handle)
                                .child(markdown.clone())
                                .overflow_hidden(),
                        )
                        .child(gradient_overlay),
                )
            })
            .when(is_open, |this| {
                this.child(
                    div()
                        .id(("thinking-content", ix))
                        .h_full()
                        .p_2()
                        .rounded_b_lg()
                        .bg(editor_bg)
                        .text_ui_sm(cx)
                        .child(markdown.clone()),
                )
            })
    }

    fn render_tool_use(&self, tool_use: ToolUse, cx: &mut Context<Self>) -> impl IntoElement {
        let is_open = self
            .expanded_tool_uses
            .get(&tool_use.id)
            .copied()
            .unwrap_or_default();

        let lighter_border = cx.theme().colors().border.opacity(0.5);

        let tool_icon = match tool_use.name.as_ref() {
            "bash" => IconName::Terminal,
            "delete-path" => IconName::Trash,
            "diagnostics" => IconName::Warning,
            "edit-files" => IconName::Pencil,
            "fetch" => IconName::Globe,
            "list-directory" => IconName::Folder,
            "now" => IconName::Info,
            "path-search" => IconName::SearchCode,
            "read-file" => IconName::Eye,
            "regex-search" => IconName::Regex,
            "thinking" => IconName::Brain,
            _ => IconName::Terminal,
        };

        div().px_4().child(
            v_flex()
                .rounded_lg()
                .border_1()
                .border_color(lighter_border)
                .overflow_hidden()
                .child(
                    h_flex()
                        .group("disclosure-header")
                        .justify_between()
                        .py_1()
                        .px_2()
                        .bg(cx.theme().colors().editor_foreground.opacity(0.025))
                        .map(|element| {
                            if is_open {
                                element.border_b_1().rounded_t_md()
                            } else {
                                element.rounded_md()
                            }
                        })
                        .border_color(lighter_border)
                        .child(
                            h_flex()
                                .gap_1p5()
                                .child(
                                    Icon::new(tool_icon)
                                        .size(IconSize::XSmall)
                                        .color(Color::Muted),
                                )
                                .child(
                                    div()
                                        .text_ui_sm(cx)
                                        .children(
                                            self.rendered_tool_use_labels
                                                .get(&tool_use.id)
                                                .cloned(),
                                        )
                                        .truncate(),
                                ),
                        )
<<<<<<< HEAD
                        .child({
                            let (icon_name, color, animated) = match &tool_use.status {
                                ToolUseStatus::Pending | ToolUseStatus::NeedsConfirmation => {
                                    (IconName::Warning, Color::Warning, false)
                                }
                                ToolUseStatus::Running => {
                                    (IconName::ArrowCircle, Color::Accent, true)
                                }
                                ToolUseStatus::Finished(_) => {
                                    (IconName::Check, Color::Success, false)
                                }
                                ToolUseStatus::Error(_) => (IconName::Close, Color::Error, false),
                            };

                            let icon = Icon::new(icon_name).color(color).size(IconSize::Small);

                            if animated {
                                icon.with_animation(
                                    "arrow-circle",
                                    Animation::new(Duration::from_secs(2)).repeat(),
                                    |icon, delta| {
                                        icon.transform(Transformation::rotate(percentage(delta)))
                                    },
=======
                        .child(
                            h_flex()
                                .gap_1()
                                .child(
                                    div().visible_on_hover("disclosure-header").child(
                                        Disclosure::new("tool-use-disclosure", is_open)
                                            .opened_icon(IconName::ChevronUp)
                                            .closed_icon(IconName::ChevronDown)
                                            .on_click(cx.listener({
                                                let tool_use_id = tool_use.id.clone();
                                                move |this, _event, _window, _cx| {
                                                    let is_open = this
                                                        .expanded_tool_uses
                                                        .entry(tool_use_id.clone())
                                                        .or_insert(false);

                                                    *is_open = !*is_open;
                                                }
                                            })),
                                    ),
>>>>>>> a551a613
                                )
                                .child({
                                    let (icon_name, color, animated) = match &tool_use.status {
                                        ToolUseStatus::Pending => {
                                            (IconName::Warning, Color::Warning, false)
                                        }
                                        ToolUseStatus::Running => {
                                            (IconName::ArrowCircle, Color::Accent, true)
                                        }
                                        ToolUseStatus::Finished(_) => {
                                            (IconName::Check, Color::Success, false)
                                        }
                                        ToolUseStatus::Error(_) => {
                                            (IconName::Close, Color::Error, false)
                                        }
                                    };

                                    let icon =
                                        Icon::new(icon_name).color(color).size(IconSize::Small);

                                    if animated {
                                        icon.with_animation(
                                            "arrow-circle",
                                            Animation::new(Duration::from_secs(2)).repeat(),
                                            |icon, delta| {
                                                icon.transform(Transformation::rotate(percentage(
                                                    delta,
                                                )))
                                            },
                                        )
                                        .into_any_element()
                                    } else {
                                        icon.into_any_element()
                                    }
                                }),
                        ),
                )
                .map(|parent| {
                    if !is_open {
                        return parent;
                    }

                    let content_container = || v_flex().py_1().gap_0p5().px_2p5();

                    parent.child(
                        v_flex()
                            .gap_1()
                            .bg(cx.theme().colors().editor_background)
                            .rounded_b_lg()
                            .child(
                                content_container()
                                    .border_b_1()
                                    .border_color(lighter_border)
                                    .child(
                                        Label::new("Input")
                                            .size(LabelSize::XSmall)
                                            .color(Color::Muted)
                                            .buffer_font(cx),
                                    )
                                    .child(
                                        Label::new(
                                            serde_json::to_string_pretty(&tool_use.input)
                                                .unwrap_or_default(),
                                        )
                                        .size(LabelSize::Small)
                                        .buffer_font(cx),
                                    ),
                            )
                            .map(|container| match tool_use.status {
                                ToolUseStatus::Finished(output) => container.child(
                                    content_container()
                                        .child(
                                            Label::new("Result")
                                                .size(LabelSize::XSmall)
                                                .color(Color::Muted)
                                                .buffer_font(cx),
                                        )
                                        .child(
                                            Label::new(output)
                                                .size(LabelSize::Small)
                                                .buffer_font(cx),
                                        ),
                                ),
                                ToolUseStatus::Running => container.child(
                                    content_container().child(
                                        h_flex()
                                            .gap_1()
                                            .pb_1()
                                            .child(
                                                Icon::new(IconName::ArrowCircle)
                                                    .size(IconSize::Small)
                                                    .color(Color::Accent)
                                                    .with_animation(
                                                        "arrow-circle",
                                                        Animation::new(Duration::from_secs(2))
                                                            .repeat(),
                                                        |icon, delta| {
                                                            icon.transform(Transformation::rotate(
                                                                percentage(delta),
                                                            ))
                                                        },
                                                    ),
                                            )
                                            .child(
                                                Label::new("Running…")
                                                    .size(LabelSize::XSmall)
                                                    .color(Color::Muted)
                                                    .buffer_font(cx),
                                            ),
                                    ),
                                ),
                                ToolUseStatus::Error(err) => container.child(
                                    content_container()
                                        .child(
                                            Label::new("Error")
                                                .size(LabelSize::XSmall)
                                                .color(Color::Muted)
                                                .buffer_font(cx),
                                        )
                                        .child(
                                            Label::new(err).size(LabelSize::Small).buffer_font(cx),
                                        ),
                                ),
                                ToolUseStatus::Pending => container,
                                ToolUseStatus::NeedsConfirmation => container.child(
                                    content_container().child(
                                        Label::new("Asking Permission")
                                            .size(LabelSize::Small)
                                            .color(Color::Muted)
                                            .buffer_font(cx),
                                    ),
                                ),
                            }),
                    )
                }),
        )
    }

    fn render_scripting_tool_use(
        &self,
        tool_use: ToolUse,
        window: &Window,
        cx: &mut Context<Self>,
    ) -> impl IntoElement {
        let is_open = self
            .expanded_tool_uses
            .get(&tool_use.id)
            .copied()
            .unwrap_or_default();

        div().px_2p5().child(
            v_flex()
                .gap_1()
                .rounded_lg()
                .border_1()
                .border_color(cx.theme().colors().border)
                .child(
                    h_flex()
                        .justify_between()
                        .py_0p5()
                        .pl_1()
                        .pr_2()
                        .bg(cx.theme().colors().editor_foreground.opacity(0.02))
                        .map(|element| {
                            if is_open {
                                element.border_b_1().rounded_t_md()
                            } else {
                                element.rounded_md()
                            }
                        })
                        .border_color(cx.theme().colors().border)
                        .child(
                            h_flex()
                                .gap_1()
                                .child(Disclosure::new("tool-use-disclosure", is_open).on_click(
                                    cx.listener({
                                        let tool_use_id = tool_use.id.clone();
                                        move |this, _event, _window, _cx| {
                                            let is_open = this
                                                .expanded_tool_uses
                                                .entry(tool_use_id.clone())
                                                .or_insert(false);

                                            *is_open = !*is_open;
                                        }
                                    }),
                                ))
                                .child(div().text_ui_sm(cx).child(render_markdown(
                                    tool_use.ui_text.clone(),
                                    self.language_registry.clone(),
                                    window,
                                    cx,
                                )))
                                .truncate(),
                        )
                        .child(
                            Label::new(match tool_use.status {
                                ToolUseStatus::Pending => "Pending",
                                ToolUseStatus::Running => "Running",
                                ToolUseStatus::Finished(_) => "Finished",
                                ToolUseStatus::Error(_) => "Error",
                                ToolUseStatus::NeedsConfirmation => "Asking Permission",
                            })
                            .size(LabelSize::XSmall)
                            .buffer_font(cx),
                        ),
                )
                .map(|parent| {
                    if !is_open {
                        return parent;
                    }

                    let lua_script_markdown =
                        self.rendered_scripting_tool_uses.get(&tool_use.id).cloned();

                    parent.child(
                        v_flex()
                            .child(
                                v_flex()
                                    .gap_0p5()
                                    .py_1()
                                    .px_2p5()
                                    .border_b_1()
                                    .border_color(cx.theme().colors().border)
                                    .child(Label::new("Input:"))
                                    .map(|parent| {
                                        if let Some(markdown) = lua_script_markdown {
                                            parent.child(markdown)
                                        } else {
                                            parent.child(Label::new(
                                                "Failed to render script input to Markdown",
                                            ))
                                        }
                                    }),
                            )
                            .map(|parent| match tool_use.status {
                                ToolUseStatus::Finished(output) => parent.child(
                                    v_flex()
                                        .gap_0p5()
                                        .py_1()
                                        .px_2p5()
                                        .child(Label::new("Result:"))
                                        .child(Label::new(output)),
                                ),
                                ToolUseStatus::Error(err) => parent.child(
                                    v_flex()
                                        .gap_0p5()
                                        .py_1()
                                        .px_2p5()
                                        .child(Label::new("Error:"))
                                        .child(Label::new(err)),
                                ),
                                ToolUseStatus::Pending | ToolUseStatus::Running => parent,
                                ToolUseStatus::NeedsConfirmation => parent.child(
                                    v_flex()
                                        .gap_0p5()
                                        .py_1()
                                        .px_2p5()
                                        .child(Label::new("Asking Permission")),
                                ),
                            }),
                    )
                }),
        )
    }

    fn render_rules_item(&self, cx: &Context<Self>) -> AnyElement {
        let Some(system_prompt_context) = self.thread.read(cx).system_prompt_context().as_ref()
        else {
            return div().into_any();
        };

        let rules_files = system_prompt_context
            .worktrees
            .iter()
            .filter_map(|worktree| worktree.rules_file.as_ref())
            .collect::<Vec<_>>();

        let label_text = match rules_files.as_slice() {
            &[] => return div().into_any(),
            &[rules_file] => {
                format!("Using {:?} file", rules_file.rel_path)
            }
            rules_files => {
                format!("Using {} rules files", rules_files.len())
            }
        };

        div()
            .pt_1()
            .px_2p5()
            .child(
                h_flex()
                    .w_full()
                    .gap_0p5()
                    .child(
                        h_flex()
                            .gap_1p5()
                            .child(
                                Icon::new(IconName::File)
                                    .size(IconSize::XSmall)
                                    .color(Color::Disabled),
                            )
                            .child(
                                Label::new(label_text)
                                    .size(LabelSize::XSmall)
                                    .color(Color::Muted)
                                    .buffer_font(cx),
                            ),
                    )
                    .child(
                        IconButton::new("open-rule", IconName::ArrowUpRightAlt)
                            .shape(ui::IconButtonShape::Square)
                            .icon_size(IconSize::XSmall)
                            .icon_color(Color::Ignored)
                            .on_click(cx.listener(Self::handle_open_rules))
                            .tooltip(Tooltip::text("View Rules")),
                    ),
            )
            .into_any()
    }

    fn handle_allow_tool(
        &mut self,
        tool_use_id: LanguageModelToolUseId,
        _: &ClickEvent,
        _window: &mut Window,
        cx: &mut Context<Self>,
    ) {
        if let Some(PendingToolUseStatus::NeedsConfirmation {
            tool_use_id,
            input,
            ui_text,
            messages,
            tool,
        }) = self
            .thread
            .read(cx)
            .pending_tool(&tool_use_id)
            .map(|tool_use| tool_use.status.clone())
        {
            self.thread.update(cx, |thread, cx| {
                thread.run_tool(tool_use_id, ui_text, input, &messages, tool, cx);
            });
        }
    }

    fn handle_deny_tool(
        &mut self,
        tool_use_id: LanguageModelToolUseId,
        _: &ClickEvent,
        _window: &mut Window,
        cx: &mut Context<Self>,
    ) {
        self.thread.update(cx, |thread, cx| {
            thread.deny_tool_use(tool_use_id.clone());

            cx.emit(ThreadEvent::ToolFinished {
                tool_use_id,
                pending_tool_use: None,
                canceled: true,
            });
        });
    }

    fn handle_open_rules(&mut self, _: &ClickEvent, window: &mut Window, cx: &mut Context<Self>) {
        let Some(system_prompt_context) = self.thread.read(cx).system_prompt_context().as_ref()
        else {
            return;
        };

        let abs_paths = system_prompt_context
            .worktrees
            .iter()
            .flat_map(|worktree| worktree.rules_file.as_ref())
            .map(|rules_file| rules_file.abs_path.to_path_buf())
            .collect::<Vec<_>>();

        if let Ok(task) = self.workspace.update(cx, move |workspace, cx| {
            // TODO: Open a multibuffer instead? In some cases this doesn't make the set of rules
            // files clear. For example, if rules file 1 is already open but rules file 2 is not,
            // this would open and focus rules file 2 in a tab that is not next to rules file 1.
            workspace.open_paths(abs_paths, OpenOptions::default(), None, window, cx)
        }) {
            task.detach();
        }
    }

    fn render_confirmations<'a>(
        &'a mut self,
        cx: &'a mut Context<Self>,
    ) -> impl Iterator<Item = AnyElement> + 'a {
        let thread = self.thread.read(cx);

        thread.tools_needing_confirmation().map(|tool| {
            div()
                .m_3()
                .p_2()
                .bg(cx.theme().colors().editor_background)
                .border_1()
                .border_color(cx.theme().colors().border)
                .rounded_lg()
                .child(
                    v_flex()
                        .gap_1()
                        .child(
                            v_flex()
                                .gap_0p5()
                                .child(
                                    Label::new("The agent wants to run this action:")
                                        .color(Color::Muted),
                                )
                                .child(div().p_3().child(Label::new(&tool.ui_text))),
                        )
                        .child(
                            h_flex()
                                .gap_1()
                                .child({
                                    let tool_id = tool.id.clone();
                                    Button::new("allow-tool-action", "Allow").on_click(cx.listener(
                                        move |this, event, window, cx| {
                                            this.handle_allow_tool(
                                                tool_id.clone(),
                                                event,
                                                window,
                                                cx,
                                            )
                                        },
                                    ))
                                })
                                .child({
                                    let tool_id = tool.id.clone();
                                    Button::new("deny-tool", "Deny").on_click(cx.listener(
                                        move |this, event, window, cx| {
                                            this.handle_deny_tool(
                                                tool_id.clone(),
                                                event,
                                                window,
                                                cx,
                                            )
                                        },
                                    ))
                                }),
                        ),
                )
                .into_any()
        })
    }
}

impl Render for ActiveThread {
    fn render(&mut self, _window: &mut Window, cx: &mut Context<Self>) -> impl IntoElement {
        v_flex()
            .size_full()
            .child(list(self.list_state.clone()).flex_grow())
            .children(self.render_confirmations(cx))
    }
}<|MERGE_RESOLUTION|>--- conflicted
+++ resolved
@@ -1345,31 +1345,6 @@
                                         .truncate(),
                                 ),
                         )
-<<<<<<< HEAD
-                        .child({
-                            let (icon_name, color, animated) = match &tool_use.status {
-                                ToolUseStatus::Pending | ToolUseStatus::NeedsConfirmation => {
-                                    (IconName::Warning, Color::Warning, false)
-                                }
-                                ToolUseStatus::Running => {
-                                    (IconName::ArrowCircle, Color::Accent, true)
-                                }
-                                ToolUseStatus::Finished(_) => {
-                                    (IconName::Check, Color::Success, false)
-                                }
-                                ToolUseStatus::Error(_) => (IconName::Close, Color::Error, false),
-                            };
-
-                            let icon = Icon::new(icon_name).color(color).size(IconSize::Small);
-
-                            if animated {
-                                icon.with_animation(
-                                    "arrow-circle",
-                                    Animation::new(Duration::from_secs(2)).repeat(),
-                                    |icon, delta| {
-                                        icon.transform(Transformation::rotate(percentage(delta)))
-                                    },
-=======
                         .child(
                             h_flex()
                                 .gap_1()
@@ -1390,7 +1365,6 @@
                                                 }
                                             })),
                                     ),
->>>>>>> a551a613
                                 )
                                 .child({
                                     let (icon_name, color, animated) = match &tool_use.status {
